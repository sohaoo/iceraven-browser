<?xml version="1.0" encoding="utf-8"?>
<resources xmlns:tools="http://schemas.android.com/tools" xmlns:moz="http://mozac.org/tools">
    <!-- App name for private browsing mode. The first parameter is the name of the app defined in app_name (for example: Fenix)-->
    <string name="app_name_private_5">%s-и хусусӣ</string>
    <!-- App name for private browsing mode. The first parameter is the name of the app defined in app_name (for example: Fenix)-->
    <string name="app_name_private_4">%s (Хусусӣ)</string>

    <!-- Home Fragment -->
    <!-- Content description (not visible, for screen readers etc.): "Three dot" menu button. -->
    <string name="content_description_menu">Имконоти бештар</string>
    <!-- Content description (not visible, for screen readers etc.): "Private Browsing" menu button. -->
    <string name="content_description_private_browsing_button">Фаъол кардани тамошокунии хусусӣ</string>
    <!-- Content description (not visible, for screen readers etc.): "Private Browsing" menu button. -->
    <string name="content_description_disable_private_browsing_button">Ғайрифаъол кардани тамошокунии хусусӣ</string>
    <!-- Placeholder text shown in the search bar before a user enters text for the default engine -->
    <string name="search_hint">Нишониеро ҷустуҷӯ кунед ё ворид намоед</string>
    <!-- Placeholder text shown in the search bar before a user enters text for a general engine -->
    <string name="search_hint_general_engine">Ҷустуҷӯ дар Интернет</string>
    <!-- Placeholder text shown in search bar when using history search -->
    <string name="history_search_hint">Ҷустуҷӯ дар таърих</string>
    <!-- Placeholder text shown in search bar when using bookmarks search -->
    <string name="bookmark_search_hint">Ҷустуҷӯ дар хатбаракҳо</string>
    <!-- Placeholder text shown in search bar when using tabs search -->
    <string name="tab_search_hint">Ҷустуҷӯ дар варақаҳо</string>
    <!-- Placeholder text shown in the search bar when using application search engines -->
    <string name="application_search_hint">Вожаҳои ҷустуҷӯиро ворид намоед</string>
    <!-- No Open Tabs Message Description -->
    <string name="no_open_tabs_description">Варақаҳои кушодашудаи шумо дар ин ҷо нишон дода мешаванд.</string>
    <!-- No Private Tabs Message Description -->
    <string name="no_private_tabs_description">Варақаҳои хусусии шумо дар ин ҷо нишон дода мешаванд.</string>

    <!-- Tab tray multi select title in app bar. The first parameter is the number of tabs selected -->
    <string name="tab_tray_multi_select_title">%1$d интихоб шуд</string>
    <!-- Label of button in create collection dialog for creating a new collection  -->
    <string name="tab_tray_add_new_collection">Илова кардани маҷмуаи нав</string>
    <!-- Label of editable text in create collection dialog for naming a new collection  -->
    <string name="tab_tray_add_new_collection_name">Ном</string>
    <!-- Label of button in save to collection dialog for selecting a current collection  -->
    <string name="tab_tray_select_collection">Маҷмуаро интихоб кунед</string>
    <!-- Content description for close button while in multiselect mode in tab tray -->
    <string name="tab_tray_close_multiselect_content_description">Аз реҷаи серинтихоб баромадан</string>

    <!-- Content description for save to collection button while in multiselect mode in tab tray -->
    <string name="tab_tray_collection_button_multiselect_content_description">Нигоҳ доштани варақаҳои интихобшуда дар маҷмуа</string>

    <!-- Content description on checkmark while tab is selected in multiselect mode in tab tray -->
    <string name="tab_tray_multiselect_selected_content_description">Интихоб шуд</string>

    <!-- Home - Recently saved bookmarks -->
    <!-- Title for the home screen section with recently saved bookmarks. -->
    <string name="recently_saved_title">Иловашудаи охирин</string>
    <!-- Content description for the button which navigates the user to show all of their saved bookmarks. -->
    <string name="recently_saved_show_all_content_description_2">Намоиш додани ҳамаи хатбаракҳои нигоҳдошташуда</string>

    <!-- Text for the menu button to remove a recently saved bookmark from the user's home screen -->
    <string name="recently_saved_menu_item_remove">Тоза кардан</string>

    <!-- About content. The first parameter is the name of the application. (For example: Fenix) -->
    <string name="about_content">%1$s аз ҷониби Mozilla истеҳсол карда шудааст.</string>

    <!-- Private Browsing -->
    <!-- Explanation for private browsing displayed to users on home view when they first enable private mode
        The first parameter is the name of the app defined in app_name (for example: Fenix) -->
    <string name="private_browsing_placeholder_description_2">
        %1$s таърихи тамошокунӣ ва ҷустуҷӯи шуморо аз варақаҳои хусусие, ки шумо мепӯшед ё вақте ки шумо барномаро хомӯш мекунед, пок мекунад. Ин амал шуморо аз сомонаҳо ё провайдери хизматрасонии интернет пинҳон намекунад, аммо аз корбарони дигаре, ки ин дастгоҳро истифода мебаранд, фаъолияти онлайни шуморо ба осонӣ шахсӣ карда, нигоҳ медорад.</string>
    <string name="private_browsing_common_myths">
       Асотири маълум дар бораи тамошокунии хусусӣ
    </string>

    <!-- True Private Browsing Mode -->
    <!-- Title for info card on private homescreen in True Private Browsing Mode. -->
    <string name="felt_privacy_desc_card_title">Дар ин дастгоҳ ягон осор гузошта нашавад</string>
    <!-- Explanation for private browsing displayed to users on home view when they first enable
        private mode in our new Total Private Browsing mode.
        The first parameter is the name of the app defined in app_name (for example: Firefox Nightly)
        The second parameter is the clickable link text in felt_privacy_info_card_subtitle_link_text -->
    <string name="felt_privacy_info_card_subtitle" moz:removedIn="120" tools:ignore="UnusedResources">Вақте ки шумо ҳамаи равзанаҳои хусусии худро мепӯшед, «%1$s» кукиҳо, таърих ва маълумоти сомонаҳои шуморо нест мекунад. %2$s</string>
    <!-- Explanation for private browsing displayed to users on home view when they first enable
        private mode in our new Total Private Browsing mode.
        The first parameter is the name of the app defined in app_name (for example: Firefox Nightly)
        The second parameter is the clickable link text in felt_privacy_info_card_subtitle_link_text -->
    <string name="felt_privacy_info_card_subtitle_2">Вақте ки шумо ҳамаи варақаҳои хусусии худро мепӯшед, «%1$s» кукиҳо, таърих ва маълумоти сомонаҳои шуморо нест мекунад. %2$s</string>
    <!-- Clickable portion of the explanation for private browsing that links the user to our
        about privacy page.
        This string is used in felt_privacy_info_card_subtitle as the second parameter.-->
    <string name="felt_privacy_info_card_subtitle_link_text">Кӣ метавонад фаъолияти маро назорат кунад?</string>

    <!-- Private mode shortcut "contextual feature recommendation" (CFR) -->
    <!-- Text for the Private mode shortcut CFR message for adding a private mode shortcut to open private tabs from the Home screen -->
    <string name="private_mode_cfr_message_2">Варақаи хусусии навбатии худро бо як ламс оғоз кунед.</string>
    <!-- Text for the positive button to accept adding a Private Browsing shortcut to the Home screen -->
    <string name="private_mode_cfr_pos_button_text">Илова кардан ба экрани асосӣ</string>
    <!-- Text for the negative button to decline adding a Private Browsing shortcut to the Home screen -->
    <string name="cfr_neg_button_text">Не, ташаккур</string>

    <!-- Open in App "contextual feature recommendation" (CFR) -->
    <!-- Text for the info message. The first parameter is the name of the application.-->
    <string name="open_in_app_cfr_info_message_2">Шумо метавонед %1$s-ро танзим кунед, ки он дар барномаҳо пайвандҳоро ба таври худкор кушояд.</string>
    <!-- Text for the positive action button -->
    <string name="open_in_app_cfr_positive_button_text">Гузариш ба танзимот</string>
    <!-- Text for the negative action button -->
    <string name="open_in_app_cfr_negative_button_text">Нодида гузарондан</string>

    <!-- Total cookie protection "contextual feature recommendation" (CFR) -->
    <!-- Text for the message displayed in the contextual feature recommendation popup promoting the total cookie protection feature. -->
    <string name="tcp_cfr_message">Пуриқтидортарин хусусияти мо барои махфияти шумо, инчунин, васоити пайгирии байнисомонавиро ҷудо мекунанд.</string>
    <!-- Text displayed that links to website containing documentation about the "Total cookie protection" feature. -->
    <string name="tcp_cfr_learn_more">Маълумот дар бораи «Муҳофизати пурра аз кукиҳо»</string>


    <!-- Private browsing erase action "contextual feature recommendation" (CFR) -->
    <!-- Text for the message displayed in the contextual feature recommendation popup promoting the erase private browsing feature. -->
    <string name="erase_action_cfr_message">Барои оғоз кардани ҷаласаи хусусии нав дар ин ҷой зер кунед. Таърих ва кукиҳои худро нест кунед — ҳамаашро нест кунед.</string>


    <!-- Text for the info dialog when camera permissions have been denied but user tries to access a camera feature. -->
    <string name="camera_permissions_needed_message">Дастрасии камера лозим аст. Ба «Танзимоти Android» гузаред, ба «Иҷозатҳо» зарба занед, пас ба «Иҷозат додан» зарба занед.</string>
    <!-- Text for the positive action button to go to Android Settings to grant permissions. -->
    <string name="camera_permissions_needed_positive_button_text">Гузариш ба танзимот</string>

    <!-- Text for the negative action button to dismiss the dialog. -->
    <string name="camera_permissions_needed_negative_button_text">Нодида гузарондан</string>

    <!-- Text for the banner message to tell users about our auto close feature. -->
    <string name="tab_tray_close_tabs_banner_message">Танзим кунед, ки варақаҳои кушодашудае, ки дар як рӯз, ҳафта ё моҳи охир дида нашудаанд, ба таври худкор пӯшида шаванд.</string>
    <!-- Text for the positive action button to go to Settings for auto close tabs. -->
    <string name="tab_tray_close_tabs_banner_positive_button_text">Имконоти намоиш</string>
    <!-- Text for the negative action button to dismiss the Close Tabs Banner. -->
    <string name="tab_tray_close_tabs_banner_negative_button_text">Нодида гузарондан</string>

    <!-- Text for the banner message to tell users about our inactive tabs feature. -->
    <string name="tab_tray_inactive_onboarding_message">Варақаҳое, ки шумо ду ҳафта такроран надидаед, ба ин ҷо интиқол дода мешаванд.</string>
    <!-- Text for the action link to go to Settings for inactive tabs. -->
    <string name="tab_tray_inactive_onboarding_button_text">Дар танзимот хомӯш кунед</string>

    <!-- Text for title for the auto-close dialog of the inactive tabs. -->
    <string name="tab_tray_inactive_auto_close_title">Пас аз як моҳ ба таври худкор пӯшида шавад?</string>
    <!-- Text for the body for the auto-close dialog of the inactive tabs.
        The first parameter is the name of the application.-->
    <string name="tab_tray_inactive_auto_close_body_2">%1$s метавонад варақаҳоеро, ки шумо дар давоми як моҳи охир надидаед, пӯшонад.</string>
    <!-- Content description for close button in the auto-close dialog of the inactive tabs. -->
    <string name="tab_tray_inactive_auto_close_button_content_description">Пӯшидан</string>

    <!-- Text for turn on auto close tabs button in the auto-close dialog of the inactive tabs. -->
    <string name="tab_tray_inactive_turn_on_auto_close_button_2">Фаъол кардани «Пӯшидани худкор»</string>


    <!-- Home screen icons - Long press shortcuts -->
    <!-- Shortcut action to open new tab -->
    <string name="home_screen_shortcut_open_new_tab_2">Варақаи нав</string>
    <!-- Shortcut action to open new private tab -->
    <string name="home_screen_shortcut_open_new_private_tab_2">Варақаи хусусии нав</string>

    <!-- Shortcut action to open Passwords screens -->
    <string name="home_screen_shortcut_open_password_screen">Дастрасии зуд ба ниҳонвожаҳо</string>

    <!-- Recent Tabs -->
    <!-- Header text for jumping back into the recent tab in the home screen -->
    <string name="recent_tabs_header">Бозгашт ба</string>
    <!-- Button text for showing all the tabs in the tabs tray -->
    <string name="recent_tabs_show_all">Ҳамаро намоиш додан</string>

    <!-- Content description for the button which navigates the user to show all recent tabs in the tabs tray. -->
    <string name="recent_tabs_show_all_content_description_2">Нишон додани тугмаи ҳамаи хатбаракҳои охирин</string>

    <!-- Text for button in synced tab card that opens synced tabs tray -->
    <string name="recent_tabs_see_all_synced_tabs_button_text">Дидани ҳамаи варақаҳои ҳамоҳангшуда</string>
    <!-- Accessibility description for device icon used for recent synced tab -->
    <string name="recent_tabs_synced_device_icon_content_description">Дастгоҳи ҳамоҳангшуда</string>
    <!-- Text for the dropdown menu to remove a recent synced tab from the homescreen -->
    <string name="recent_synced_tab_menu_item_remove">Тоза кардан</string>
    <!-- Text for the menu button to remove a grouped highlight from the user's browsing history
         in the Recently visited section -->
    <string name="recent_tab_menu_item_remove">Тоза кардан</string>

    <!-- History Metadata -->
    <!-- Header text for a section on the home screen that displays grouped highlights from the
         user's browsing history, such as topics they have researched or explored on the web -->
    <string name="history_metadata_header_2">Дидашудаи охирин</string>
    <!-- Text for the menu button to remove a grouped highlight from the user's browsing history
         in the Recently visited section -->
    <string name="recently_visited_menu_item_remove">Тоза кардан</string>

    <!-- Content description for the button which navigates the user to show all of their history. -->
    <string name="past_explorations_show_all_content_description_2">Нишон додани ҳамаи тадқиқотҳои охирин</string>

    <!-- Browser Fragment -->
    <!-- Content description (not visible, for screen readers etc.): Navigate backward (browsing history) -->
    <string name="browser_menu_back">Бозгашт</string>
    <!-- Content description (not visible, for screen readers etc.): Navigate forward (browsing history) -->
    <string name="browser_menu_forward">Ба пеш</string>
    <!-- Content description (not visible, for screen readers etc.): Refresh current website -->
    <string name="browser_menu_refresh">Нав кардан</string>
    <!-- Content description (not visible, for screen readers etc.): Stop loading current website -->
    <string name="browser_menu_stop">Истодан</string>
    <!-- Browser menu button that opens the addon manager -->
    <string name="browser_menu_add_ons">Ҷузъҳои иловагӣ</string>
    <!-- Browser menu button that opens account settings -->
    <string name="browser_menu_account_settings">Маълумот дар бораи ҳисоби корбар</string>
    <!-- Text displayed when there are no add-ons to be shown -->
    <string name="no_add_ons">Дар ин ҷо ягон ҷузъи иловагӣ нест</string>
    <!-- Browser menu button that sends a user to help articles -->
    <string name="browser_menu_help">Кумак</string>
    <!-- Browser menu button that sends a to a the what's new article -->
    <string name="browser_menu_whats_new">Чӣ нав аст</string>
    <!-- Browser menu button that opens the settings menu -->
    <string name="browser_menu_settings">Танзимот</string>
    <!-- Browser menu button that opens a user's library -->
    <string name="browser_menu_library">Китобхона</string>

    <!-- Browser menu toggle that requests a desktop site -->
    <string name="browser_menu_desktop_site">Барои компютери мизи корӣ</string>
    <!-- Browser menu button that reopens a private tab as a regular tab -->
    <string name="browser_menu_open_in_regular_tab">Кушодан дар варақаи одӣ</string>
    <!-- Browser menu toggle that adds a shortcut to the site on the device home screen. -->
    <string name="browser_menu_add_to_homescreen">Илова кардан ба экрани асосӣ</string>
    <!-- Browser menu toggle that installs a Progressive Web App shortcut to the site on the device home screen. -->
    <string name="browser_menu_install_on_homescreen">Насб кардан</string>
    <!-- Content description (not visible, for screen readers etc.) for the Resync tabs button -->
    <string name="resync_button_content_description">Аз нав ҳамоҳанг кардан</string>
    <!-- Browser menu button that opens the find in page menu -->
    <string name="browser_menu_find_in_page">Ҷустуҷӯ дар саҳифа</string>
    <!-- Browser menu button that saves the current tab to a collection -->
    <string name="browser_menu_save_to_collection_2">Нигоҳ доштан дар маҷмуа</string>
    <!-- Browser menu button that open a share menu to share the current site -->
    <string name="browser_menu_share">Мубодила кардан</string>
    <!-- Browser menu button shown in custom tabs that opens the current tab in Fenix
        The first parameter is the name of the app defined in app_name (for example: Fenix) -->
    <string name="browser_menu_open_in_fenix">Кушодан дар %1$s</string>
    <!-- Browser menu text shown in custom tabs to indicate this is a Fenix tab
        The first parameter is the name of the app defined in app_name (for example: Fenix) -->
    <string name="browser_menu_powered_by">ДАР %1$s АСОС МЕЁБАД</string>
    <!-- Browser menu text shown in custom tabs to indicate this is a Fenix tab
        The first parameter is the name of the app defined in app_name (for example: Fenix) -->
    <string name="browser_menu_powered_by2">Дар %1$s асос меёбад</string>
    <!-- Browser menu button to put the current page in reader mode -->
    <string name="browser_menu_read">Намоиши хониш</string>
    <!-- Browser menu button content description to close reader mode and return the user to the regular browser -->
    <string name="browser_menu_read_close">Пӯшидани намоиши хониш</string>
    <!-- Browser menu button to open the current page in an external app -->
    <string name="browser_menu_open_app_link">Кушодан дар барнома</string>

    <!-- Browser menu button to show reader view appearance controls e.g. the used font type and size -->
    <string name="browser_menu_customize_reader_view">Фармоишдиҳии намоиши хониш</string>
    <!-- Browser menu label for adding a bookmark -->
    <string name="browser_menu_add">Илова кардан</string>
    <!-- Browser menu label for editing a bookmark -->
    <string name="browser_menu_edit">Таҳрир кардан</string>

    <!-- Button shown on the home page that opens the Customize home settings -->
    <string name="browser_menu_customize_home_1">Танзимоти саҳифаи асосӣ</string>
    <!-- Browser Toolbar -->
    <!-- Content description for the Home screen button on the browser toolbar -->
    <string name="browser_toolbar_home">Экрани асосӣ</string>

    <!-- Content description (not visible, for screen readers etc.): Erase button: Erase the browsing
         history and go back to the home screen. -->
    <string name="browser_toolbar_erase">Пок кардани таърихи тамошо</string>
    <!-- Locale Settings Fragment -->
    <!-- Content description for tick mark on selected language -->
    <string name="a11y_selected_locale_content_description">Забони интихобшуда</string>
    <!-- Text for default locale item -->
    <string name="default_locale_text">Забон аз дастгоҳ асос меёбад</string>
    <!-- Placeholder text shown in the search bar before a user enters text -->
    <string name="locale_search_hint">Ҷустуҷӯи забон</string>

    <!-- Search Fragment -->
    <!-- Button in the search view that lets a user search by scanning a QR code -->
    <string name="search_scan_button">Ҷустуҷӯ</string>
    <!-- Button in the search view that lets a user change their search engine -->
    <string name="search_engine_button" moz:RemovedIn="121" tools:ignore="UnusedResources">Низоми ҷустуҷӯӣ</string>
    <!-- Button in the search view when shortcuts are displayed that takes a user to the search engine settings -->
    <string name="search_shortcuts_engine_settings">Танзимоти низоми ҷустуҷӯӣ</string>
    <!-- Button in the search view that lets a user navigate to the site in their clipboard -->
    <string name="awesomebar_clipboard_title">Гузоштани пайванд аз ҳофизаи муваққатӣ</string>
    <!-- Button in the search suggestions onboarding that allows search suggestions in private sessions -->
    <string name="search_suggestions_onboarding_allow_button">Иҷозат додан</string>
    <!-- Button in the search suggestions onboarding that does not allow search suggestions in private sessions -->
    <string name="search_suggestions_onboarding_do_not_allow_button">Иҷозат дода нашавад</string>
    <!-- Search suggestion onboarding hint title text -->
    <string name="search_suggestions_onboarding_title">Ба пешниҳодҳои ҷустуҷӯ дар ҷаласаҳои хусусӣ иҷозат медиҳед?</string>
    <!-- Search suggestion onboarding hint description text, first parameter is the name of the app defined in app_name (for example: Fenix)-->
    <string name="search_suggestions_onboarding_text">%s ба низоми ҷустуҷӯии пешфарз ҳамаи он чизеро, ки шумо ба навори нишонӣ ворид мекунед, мефиристонад.</string>

    <!-- Search engine suggestion title text. The first parameter is the name of the suggested engine-->
    <string name="search_engine_suggestions_title">Ҷустуҷӯ дар %s</string>
    <!-- Search engine suggestion description text -->
    <string name="search_engine_suggestions_description">Ҷустуҷӯи бевосита аз навори нишонӣ</string>

    <!-- Menu option in the search selector menu to open the search settings -->
    <string name="search_settings_menu_item">Танзимоти ҷустуҷӯ</string>

    <!-- Header text for the search selector menu -->
    <string name="search_header_menu_item_2">Ҷустуҷӯ дар ин дафъа дар:</string>

    <!-- Content description (not visible, for screen readers etc.): Search engine icon. The first parameter is the search engine name (for example: DuckDuckGo). -->
    <string name="search_engine_icon_content_description" tools:ignore="UnusedResources">Низоми ҷустуҷӯии %s</string>

    <!-- Home onboarding -->
    <!-- Onboarding home screen popup dialog, shown on top of the Jump back in section. -->
    <string name="onboarding_home_screen_jump_back_contextual_hint_2">Бо саҳифаи асосии шахсии худ шинос шавед. Варақаҳо, хатбаракҳо ва натиҷаҳои ҷустуҷӯи охирин дар ин ҷо пайдо мешаванд.</string>
    <!-- Home onboarding dialog welcome screen title text. -->
    <string name="onboarding_home_welcome_title_2">Хуш омадед ба Интернети хусуситар</string>
    <!-- Home onboarding dialog welcome screen description text. -->
    <string name="onboarding_home_welcome_description">Рангҳои бештар. Махфияти беҳтар. Худи ҳамон вазифадорӣ ба одамон, на ба даромадҳо.</string>
    <!-- Home onboarding dialog sign into sync screen title text. -->
    <string name="onboarding_home_sync_title_3">Табдилдиҳии экранҳо боз ҳам осонтар шудааст</string>
    <!-- Home onboarding dialog sign into sync screen description text. -->
    <string name="onboarding_home_sync_description">Ҳамаи он ҷойҳоеро, ки шумо дар варақаҳо аз дастгоҳҳои дигар дидаед, дар саҳифаи асосии худ ба даст оред.</string>
    <!-- Text for the button to continue the onboarding on the home onboarding dialog. -->
    <string name="onboarding_home_get_started_button">Оғози кор</string>
    <!-- Text for the button to navigate to the sync sign in screen on the home onboarding dialog. -->
    <string name="onboarding_home_sign_in_button">Ворид шудан</string>
    <!-- Text for the button to skip the onboarding on the home onboarding dialog. -->
    <string name="onboarding_home_skip_button">Нодида гузарондан</string>

    <!-- Onboarding home screen sync popup dialog message, shown on top of Recent Synced Tabs in the Jump back in section. -->
    <string name="sync_cfr_message">Варақаҳои шумо ҳамоҳанг карда мешаванд! Ҳамаи он ҷойҳоеро, ки шумо дар дастгоҳи дигари худ дидаед, ба даст оред.</string>

    <!-- Content description (not visible, for screen readers etc.): Close button for the home onboarding dialog -->
    <string name="onboarding_home_content_description_close_button">Пӯшидан</string>

    <!-- Notification pre-permission dialog -->
    <!-- Enable notification pre permission dialog title
        The first parameter is the name of the app defined in app_name (for example: Fenix) -->
    <string name="onboarding_home_enable_notifications_title">Огоҳиҳо барои кори бештар бо «%s» ба шумо кумак мекунанд</string>
    <!-- Enable notification pre permission dialog description with rationale
        The first parameter is the name of the app defined in app_name (for example: Fenix) -->
    <string name="onboarding_home_enable_notifications_description">Варақаҳои худро байни дастгоҳҳо ҳамоҳанг созед, боргириҳоро идора кунед, барои беҳтар танзим кардани муҳофизати махфияти «%s» маслиҳатҳо гиред ва аз чизҳои бештар истифода баред.</string>
    <!-- Text for the button to request notification permission on the device -->
    <string name="onboarding_home_enable_notifications_positive_button">Идома додан</string>
    <!-- Text for the button to not request notification permission on the device and dismiss the dialog -->
    <string name="onboarding_home_enable_notifications_negative_button">Ҳоло не</string>

    <!-- Juno first user onboarding flow experiment, strings are marked unused as they are only referenced by Nimbus experiments. -->
    <!-- Title for set firefox as default browser screen used by Nimbus experiments. Nimbus experiments do not support string placeholders.
        Note: The word "Firefox" should NOT be translated -->
<<<<<<< HEAD
    <string name="juno_onboarding_default_browser_title_nimbus" tools:ignore="UnusedResources">«Firefox»-ро ба браузери ҳамешагии худ табдил диҳед</string>
=======
    <string name="juno_onboarding_default_browser_title_nimbus" moz:removedIn="120" tools:ignore="UnusedResources">«Firefox»-ро ба браузери ҳамешагии худ табдил диҳед</string>
    <!-- Title for set firefox as default browser screen used by Nimbus experiments. -->
    <string name="juno_onboarding_default_browser_title_nimbus_2">Мо нигоҳдории бехатарии шуморо дӯст медорем</string>
>>>>>>> eeb875b8
    <!-- Description for set firefox as default browser screen used by Nimbus experiments. Nimbus experiments do not support string placeholders.
        Note: The word "Firefox" should NOT be translated -->
    <string name="juno_onboarding_default_browser_description_nimbus" moz:removedIn="120" tools:ignore="UnusedResources">«Firefox» одамгариро нисбат ба фоидаоварӣ ба ҷойи аввал мегузорад ва махфияти шуморо тавассути манъкунии пайгирикунандаҳои байнисомонавӣ муҳофизат мекунад.\n\nМаълумоти бештар дар «Огоҳномаи махфият»-и мо дастрас аст.</string>
    <!-- Description for set firefox as default browser screen used by Nimbus experiments. -->
    <string name="juno_onboarding_default_browser_description_nimbus_2">Браузери мо, ки аз ҷониби ташкилоти ғайритиҷоратӣ дастгирӣ мешавад, маъракаҳоеро манъ мекунад, ки шуморо ба таври пинҳонӣ дар ҳудуди Интернет пайгирӣ мекунанд.\n\nМаълумоти бештар дар Огоҳномаи махфияти мо.</string>
    <!-- Text for the link to the privacy notice webpage for set as firefox default browser screen.
    This is part of the string with the key "juno_onboarding_default_browser_description". -->
    <string name="juno_onboarding_default_browser_description_link_text" tools:ignore="UnusedResources">огоҳномаи махфият</string>
    <!-- Text for the button to set firefox as default browser on the device -->
    <string name="juno_onboarding_default_browser_positive_button" tools:ignore="UnusedResources">Гузоштан ҳамчун браузери пешфарз</string>
    <!-- Text for the button dismiss the screen and move on with the flow -->
    <string name="juno_onboarding_default_browser_negative_button" tools:ignore="UnusedResources">Ҳоло не</string>
    <!-- Title for sign in to sync screen. -->
    <string name="juno_onboarding_sign_in_title" moz:removedIn="120" tools:ignore="UnusedResources">Аз телефон ба ноутбук ва баръакс гузаред</string>
    <!-- Title for sign in to sync screen. -->
    <string name="juno_onboarding_sign_in_title_2">Ҳангоми гузариш байни дастгоҳҳо интиқолро рамзгузорӣ намоед</string>
    <!-- Description for sign in to sync screen. -->
    <string name="juno_onboarding_sign_in_description" moz:removedIn="120" tools:ignore="UnusedResources">Барои идомаи кор аз он ҷое, ки шумо ба қарибӣ тамошо кардаед, варақаҳо ва ниҳонвожаҳоро аз дастгоҳҳои дигари худ ба даст оред.</string>
    <!-- Description for sign in to sync screen. Nimbus experiments do not support string placeholders.
     Note: The word "Firefox" should NOT be translated -->
    <string name="juno_onboarding_sign_in_description_2">Вақте ки шумо ба низом ворид шуда, ҳамоҳанг месозед, шумо бехатартар мешавед. «Firefox» ниҳонвожаҳо, хатбаракҳо ва чизҳои дигари шуморо рамзгузорӣ мекунад.</string>
    <!-- Text for the button to sign in to sync on the device -->
    <string name="juno_onboarding_sign_in_positive_button" tools:ignore="UnusedResources">Ворид шудан</string>
    <!-- Text for the button dismiss the screen and move on with the flow -->
    <string name="juno_onboarding_sign_in_negative_button" tools:ignore="UnusedResources">Ҳоло не</string>
    <!-- Title for enable notification permission screen used by Nimbus experiments. Nimbus experiments do not support string placeholders.
        Note: The word "Firefox" should NOT be translated -->
<<<<<<< HEAD
    <string name="juno_onboarding_enable_notifications_title_nimbus" tools:ignore="UnusedResources">Огоҳиҳо барои кори бештар бо «Firefox» ба шумо кумак мекунанд</string>
=======
    <string name="juno_onboarding_enable_notifications_title_nimbus" moz:removedIn="120" tools:ignore="UnusedResources">Огоҳиҳо барои кори бештар бо «Firefox» ба шумо кумак мекунанд</string>
    <!-- Title for enable notification permission screen used by Nimbus experiments. Nimbus experiments do not support string placeholders.
        Note: The word "Firefox" should NOT be translated -->
    <string name="juno_onboarding_enable_notifications_title_nimbus_2">Огоҳиҳо барои кори бехатартар бо «Firefox» ба шумо кумак мекунанд</string>
    <!-- Description for enable notification permission screen used by Nimbus experiments. Nimbus experiments do not support string placeholders.
       Note: The word "Firefox" should NOT be translated -->
    <string name="juno_onboarding_enable_notifications_description_nimbus" moz:removedIn="120" tools:ignore="UnusedResources">Варақаҳоро байни дастгоҳҳо интиқол диҳед, боргириҳоро идора кунед ва барои истифодаи бештари «Firefox» маслиҳат гиред.</string>
>>>>>>> eeb875b8
    <!-- Description for enable notification permission screen used by Nimbus experiments. Nimbus experiments do not support string placeholders.
       Note: The word "Firefox" should NOT be translated -->
    <string name="juno_onboarding_enable_notifications_description_nimbus_2">Варақаҳоро байни дастгоҳҳои худ ба таври бехатар ирсол намоед ва хусусиятҳои дигари махфиятро дар «Firefox» кашф намоед.</string>
    <!-- Text for the button to request notification permission on the device -->
    <string name="juno_onboarding_enable_notifications_positive_button" tools:ignore="UnusedResources">Хомӯш кардани огоҳномаҳо</string>
    <!-- Text for the button dismiss the screen and move on with the flow -->
    <string name="juno_onboarding_enable_notifications_negative_button" tools:ignore="UnusedResources">Ҳоло не</string>

    <!-- Title for add search widget screen used by Nimbus experiments. Nimbus experiments do not support string placeholders.
        Note: The word "Firefox" should NOT be translated -->
    <string name="juno_onboarding_add_search_widget_title" tools:ignore="UnusedResources">Виҷети ҷустуҷӯии «Firefox»-ро озмоед</string>
    <!-- Description for add search widget screen used by Nimbus experiments. Nimbus experiments do not support string placeholders.
        Note: The word "Firefox" should NOT be translated -->
    <string name="juno_onboarding_add_search_widget_description" tools:ignore="UnusedResources">Бо нишони «Firefox» дар экрани асосии худ шумо ба браузери дорои низоми махфияте, ки васоити пайгирии байнисомонавиро манъ мекунад, ба осонӣ дастрасӣ пайдо мекунед.</string>
    <!-- Text for the button to add search widget on the device used by Nimbus experiments. Nimbus experiments do not support string placeholders.
        Note: The word "Firefox" should NOT be translated -->
    <string name="juno_onboarding_add_search_widget_positive_button" tools:ignore="UnusedResources">Илова кардани виҷети «Firefox»</string>
    <!-- Text for the button to dismiss the screen and move on with the flow -->
    <string name="juno_onboarding_add_search_widget_negative_button" tools:ignore="UnusedResources">Ҳоло не</string>

    <!-- Search Widget -->
    <!-- Content description for searching with a widget. The first parameter is the name of the application.-->
    <string name="search_widget_content_description_2">Кушодани варақаи нави %1$s</string>
    <!-- Text preview for smaller sized widgets -->
    <string name="search_widget_text_short">Ҷустуҷӯ</string>
    <!-- Text preview for larger sized widgets -->
    <string name="search_widget_text_long">Ҷустуҷӯ дар Интернет</string>
    <!-- Content description (not visible, for screen readers etc.): Voice search -->
    <string name="search_widget_voice">Ҷустуҷӯи овозӣ</string>

    <!-- Preferences -->
    <!-- Title for the settings page-->
    <string name="settings">Танзимот</string>
    <!-- Preference category for general settings -->
    <string name="preferences_category_general">Умумӣ</string>
    <!-- Preference category for all links about Fenix -->
    <string name="preferences_category_about">Дар бораи барнома</string>
    <!-- Preference category for settings related to changing the default search engine -->
    <string name="preferences_category_select_default_search_engine">Интихоб намоед</string>
    <!-- Preference for settings related to managing search shortcuts for the quick search menu -->
    <string name="preferences_manage_search_shortcuts" moz:removedIn="120" tools:ignore="UnusedResources">Идоракунии миёнбурҳои низомҳои ҷустуҷӯӣ</string>
    <!-- Preference for settings related to managing search shortcuts for the quick search menu -->
    <string name="preferences_manage_search_shortcuts_2">Идоракунии низомҳои ҷустуҷӯии иловагӣ</string>
    <!-- Summary for preference for settings related to managing search shortcuts for the quick search menu -->
    <string name="preferences_manage_search_shortcuts_summary">Таҳрир кардани низомҳои намоён дар менюи ҷустуҷӯ</string>
    <!-- Preference category for settings related to managing search shortcuts for the quick search menu -->
    <string name="preferences_category_engines_in_search_menu">Низомҳои намоён дар менюи ҷустуҷӯ</string>
    <!-- Preference for settings related to changing the default search engine -->
    <string name="preferences_default_search_engine">Низоми ҷустуҷӯии пешфарз</string>
    <!-- Preference for settings related to Search -->
    <string name="preferences_search">Ҷустуҷӯ</string>
    <!-- Preference for settings related to Search engines -->
    <string name="preferences_search_engines">Низомҳои ҷустуҷӯӣ</string>
    <!-- Preference for settings related to Search engines suggestions-->
    <string name="preferences_search_engines_suggestions">Пешниҳодҳо аз низомҳои ҷустуҷӯӣ</string>
    <!-- Preference for settings related to Search address bar -->
    <string name="preferences_search_address_bar" moz:removedIn="120" tools:ignore="UnusedResources">Навори нишонӣ</string>
    <!-- Preference Category for settings related to Search address bar -->
    <string name="preferences_settings_address_bar">Хусусиятҳои навори нишонӣ</string>
    <!-- Preference Category for settings to Firefox Suggest -->
    <string name="preference_search_address_bar_fx_suggest">Навори нишонӣ - «Firefox Suggest»</string>
    <!-- Preference link to Learn more about Firefox Suggest -->
    <string name="preference_search_learn_about_fx_suggest">Маълумоти бештар дар бораи «Firefox Suggest»</string>
    <!-- Preference link to rating Fenix on the Play Store -->
    <string name="preferences_rate">Баҳодиҳӣ дар Google Play</string>
    <!-- Preference linking to about page for Fenix
        The first parameter is the name of the app defined in app_name (for example: Fenix) -->
    <string name="preferences_about">Дар бораи %1$s</string>

    <!-- Preference for settings related to changing the default browser -->
    <string name="preferences_set_as_default_browser">Гузоштан ҳамчун браузери пешфарз</string>
    <!-- Preference category for advanced settings -->
    <string name="preferences_category_advanced">Иловагӣ</string>
    <!-- Preference category for privacy and security settings -->
    <string name="preferences_category_privacy_security">Махфият ва амният</string>
    <!-- Preference for advanced site permissions -->
    <string name="preferences_site_permissions">Иҷозатҳои сомона</string>
    <!-- Preference for private browsing options -->
    <string name="preferences_private_browsing_options">Тамошокунии хусусӣ</string>
    <!-- Preference for opening links in a private tab-->
    <string name="preferences_open_links_in_a_private_tab">Кушодани пайвандҳо дар варақаи хусусӣ</string>
    <!-- Preference for allowing screenshots to be taken while in a private tab-->
    <string name="preferences_allow_screenshots_in_private_mode">Иҷозат додани аксҳои экран ҳангоми тамошокунии хусусӣ</string>
    <!-- Will inform the user of the risk of activating Allow screenshots in private browsing option -->
    <string name="preferences_screenshots_in_private_mode_disclaimer">Агар иҷозат дода шавад, варақаҳои хусусӣ низ ҳангоми кушода будани якчанд барнома намоён мешаванд</string>
    <!-- Preference for adding private browsing shortcut -->
    <string name="preferences_add_private_browsing_shortcut">Илова кардани миёнбури тамошокунии хусусӣ</string>
    <!-- Preference for enabling "HTTPS-Only" mode -->
    <string name="preferences_https_only_title">Реҷаи «Танҳо HTTPS»</string>

    <!-- Preference for removing cookie/consent banners from sites automatically. See reduce_cookie_banner_summary for additional context. -->
    <string name="preferences_cookie_banner_reduction">Маҳдудкунии баннери куки</string>
    <!-- Preference for rejecting or removing as many cookie/consent banners as possible on sites. See reduce_cookie_banner_summary for additional context. -->
    <string name="reduce_cookie_banner_option">Маҳдуд кардани баннерҳои куки</string>
    <!-- Summary of cookie banner handling preference if the setting disabled is set to off -->
    <string name="reduce_cookie_banner_option_off">Ғайрифаъол</string>
    <!-- Summary of cookie banner handling preference if the setting enabled is set to on -->
    <string name="reduce_cookie_banner_option_on">Фаъол</string>

    <!-- Summary for the preference for rejecting all cookies whenever possible. The first parameter is the application name -->
    <string name="reduce_cookie_banner_summary_1">«%1$s» ба таври худкор кушиш мекунад, ки дархостҳои кукиҳоро дар баннерҳои кукиҳо рад кунад.</string>
    <!-- Text for indicating cookie banner handling is off this site, this is shown as part of the protections panel with the tracking protection toggle -->
    <string name="reduce_cookie_banner_off_for_site">Барои ин сомона хомӯш аст</string>
    <!-- Text for cancel button indicating that cookie banner reduction is not supported for the current site, this is shown as part of the cookie banner details view. -->
    <string name="cookie_banner_handling_details_site_is_not_supported_cancel_button">Бекор кардан</string>
    <!-- Text for request support button indicating that cookie banner reduction is not supported for the current site, this is shown as part of the cookie banner details view. -->
    <string name="cookie_banner_handling_details_site_is_not_supported_request_support_button_2">Фиристодани дархост</string>
    <!-- Text for title indicating that cookie banner reduction is not supported for the current site, this is shown as part of the cookie banner details view. -->
    <string name="cookie_banner_handling_details_site_is_not_supported_title_2">Барои ин сомона дастгириро дархост мекунед?</string>
    <!-- Label for the snackBar, after the user reports with success a website where cookie banner reducer did not work -->
    <string name="cookie_banner_handling_report_site_snack_bar_text_2">Дархост фиристода шуд</string>
    <!-- Text for indicating cookie banner handling is on this site, this is shown as part of the protections panel with the tracking protection toggle -->
    <string name="reduce_cookie_banner_on_for_site">Барои ин сомона фаъол аст</string>
    <!-- Text for indicating that a request for unsupported site was sent to Nimbus (it's a Mozilla library for experiments), this is shown as part of the protections panel with the tracking protection toggle -->
    <string name="reduce_cookie_banner_unsupported_site_request_submitted_2">Дархости дастгирӣ фиристода шуд</string>
    <!-- Text for indicating cookie banner handling is currently not supported for this site, this is shown as part of the protections panel with the tracking protection toggle -->
    <string name="reduce_cookie_banner_unsupported_site">Ин сомона дар айни замон дастгирӣ намешавад</string>
    <!-- Title text for a detail explanation indicating cookie banner handling is on this site, this is shown as part of the cookie banner panel in the toolbar. The first parameter is a shortened URL of the current site-->
    <string name="reduce_cookie_banner_details_panel_title_on_for_site">«Маҳдудкунии баннери куки»-ро барои %1$s фаъол месозед?</string>
    <!-- Title text for a detail explanation indicating cookie banner handling is off this site, this is shown as part of the cookie banner panel in the toolbar. The first parameter is a shortened URL of the current site-->
    <string name="reduce_cookie_banner_details_panel_title_off_for_site">«Маҳдудкунии баннери куки»-ро барои %1$s хомӯш месозед?</string>

    <!-- Title text for a detail explanation indicating cookie banner reducer didn't work for the current site, this is shown as part of the cookie banner panel in the toolbar. The first parameter is the application name-->
    <string name="reduce_cookie_banner_details_panel_title_unsupported_site_request_2">«%1$s» наметавонад, ки дархостҳои кукиро барои ин сомона ба таври худкор рад кунад. Шумо метавонед барои дастгирӣ кардани ин сомона дар оянда дархостеро фиристонед.</string>
    <!-- Long text for a detail explanation indicating what will happen if cookie banner handling is off for a site, this is shown as part of the cookie banner panel in the toolbar. The first parameter is the application name -->
    <string name="reduce_cookie_banner_details_panel_description_off_for_site">%1$s кукиҳои ин сомонаро тоза мекунад ва саҳифаро аз нав бор мекунад. Амали тозакунии ҳамаи кукиҳо метавонад шуморо аз сомона хориҷ кунад ва сабадҳои харидории шуморо холӣ намояд.</string>

    <!-- Long text for a detail explanation indicating what will happen if cookie banner handling is on for a site, this is shown as part of the cookie banner panel in the toolbar. The first parameter is the application name -->
    <string name="reduce_cookie_banner_details_panel_description_on_for_site_2">«%1$s» кӯшиш мекунад, ки ҳамаи дархостҳои кукиҳоро дар сомонаҳои дастгиришаванда ба таври худкор рад кунад.</string>
    <!-- Title text for the cookie banner re-engagement dialog. The first parameter is the application name. -->
    <string name="reduce_cookie_banner_dialog_title" moz:RemovedIn="121" tools:ignore="UnusedResources">Ба «%1$s» иҷозат медиҳед, ки баннерҳои кукиро рад кунад?</string>
    <!-- Body text for the cookie banner re-engagement dialog use. The first parameter is the application name. -->
    <string name="reduce_cookie_banner_dialog_body" moz:RemovedIn="121" tools:ignore="UnusedResources">«%1$s» метавонад бисёр дархостҳои баннерҳои кукиро ба таври худкор рад кунад.</string>
    <!-- Remind me later text button for the onboarding dialog -->
    <string name="reduce_cookie_banner_dialog_not_now_button" moz:RemovedIn="121" tools:ignore="UnusedResources">Ҳоло не</string>
    <!-- Snack text for the cookie banner dialog, after user hit the dismiss banner button -->
    <string name="reduce_cookie_banner_dialog_snackbar_text" moz:RemovedIn="121" tools:ignore="UnusedResources">Шумо бояд камтар дархостҳои кукиҳоро бинед</string>

    <!-- Change setting text button, for the cookie banner re-engagement dialog -->
    <string name="reduce_cookie_banner_dialog_change_setting_button" moz:RemovedIn="121" tools:ignore="UnusedResources">Иҷозат додан</string>

    <!-- Description of the preference to enable "HTTPS-Only" mode. -->
    <string name="preferences_https_only_summary">Ба таври худкор кӯшиш мекунад, ки ба сомонаҳо бо истифода аз протоколи рамзгузории HTTPS барои баланд бардоштани амният пайваст шавад.</string>
    <!-- Summary of https only preference if https only is set to off -->
    <string name="preferences_https_only_off">Ғайрифаъол</string>
    <!-- Summary of https only preference if https only is set to on in all tabs -->
    <string name="preferences_https_only_on_all">Фаъол дар ҳамаи варақаҳо</string>
    <!-- Summary of https only preference if https only is set to on in private tabs only -->
    <string name="preferences_https_only_on_private">Фаъол дар варақаҳои хусусӣ</string>
    <!-- Text displayed that links to website containing documentation about "HTTPS-Only" mode -->
    <string name="preferences_http_only_learn_more">Маълумоти бештар</string>
    <!-- Option for the https only setting -->
    <string name="preferences_https_only_in_all_tabs">Фаъол кардан дар ҳамаи варақаҳо</string>
    <!-- Option for the https only setting -->
    <string name="preferences_https_only_in_private_tabs">Фаъол кардан танҳо дар варақаҳои хусусӣ</string>
    <!-- Title shown in the error page for when trying to access a http website while https only mode is enabled. -->
    <string name="errorpage_httpsonly_title">Сомонаи бехатар дастрас нест</string>
    <!-- Message shown in the error page for when trying to access a http website while https only mode is enabled. The message has two paragraphs. This is the first. -->
    <string name="errorpage_httpsonly_message_title">Эҳтимол, сомона танҳо пайвасти «HTTP»-ро дастгирӣ намекунад.</string>
    <!-- Message shown in the error page for when trying to access a http website while https only mode is enabled. The message has two paragraphs. This is the second. -->
    <string name="errorpage_httpsonly_message_summary">Бо вуҷуди ин, инчунин, мумкин аст, ки ҳамлакунанда дахолат мекунад. Агар шумо кори худро бо сомона идома диҳед, шумо набояд ягон маълумоти ҳассоси шахсиро ворид намоед. Агар шумо идома диҳед, реҷаи «Танҳо HTTPS» барои сомона муваққатан ғайрифаъол мешавад.</string>
    <!-- Preference for accessibility -->
    <string name="preferences_accessibility">Қобилияти дастрасӣ</string>
    <!-- Preference to override the Firefox Account server -->
    <string name="preferences_override_fxa_server" moz:RemovedIn="120" tools:ignore="UnusedResources">Сервери ҳисоби фармоишии Firefox</string>
    <!-- Preference to override the Mozilla account server -->
    <string name="preferences_override_account_server">Сервери ҳисоби фармоишии «Mozilla»</string>
    <!-- Preference to override the Sync token server -->
    <string name="preferences_override_sync_tokenserver">Сервери ҳамоҳангсозии фармоишӣ</string>
    <!-- Toast shown after updating the FxA/Sync server override preferences -->
    <string name="toast_override_fxa_sync_server_done" moz:RemovedIn="120" tools:ignore="UnusedResources">Сервери ҳисоб/ҳамоҳангсозии Firefox тағйир ёфт. Барои татбиқ кардани тағйирот барнома бояд хомӯш карда шавад…</string>
    <!-- Toast shown after updating the Mozilla account/Sync server override preferences -->
    <string name="toast_override_account_sync_server_done">Сервери ҳисоб/ҳамоҳангсозии «Mozilla» тағйир ёфт. Барои татбиқ кардани тағйирот барнома бояд хомӯш карда шавад…</string>
    <!-- Preference category for account information -->
    <string name="preferences_category_account">Ҳисоб</string>
    <!-- Preference for changing where the toolbar is positioned -->
    <string name="preferences_toolbar">Навори абзорҳо</string>
    <!-- Preference for changing default theme to dark or light mode -->
    <string name="preferences_theme">Мавзуъ</string>
    <!-- Preference for customizing the home screen -->
    <string name="preferences_home_2">Саҳифаи асосӣ</string>
    <!-- Preference for gestures based actions -->
    <string name="preferences_gestures">Ишораҳо</string>
    <!-- Preference for settings related to visual options -->
    <string name="preferences_customize">Фармоишдиҳӣ</string>
    <!-- Preference description for banner about signing in -->
    <string name="preferences_sign_in_description_2">Барои ҳамоҳангсозии варақаҳо, хатбаракҳо, ниҳонвожаҳо ва чизҳои дигар, ворид шавед.</string>
    <!-- Preference shown instead of account display name while account profile information isn't available yet. -->
    <string name="preferences_account_default_name" moz:RemovedIn="120" tools:ignore="UnusedResources">Ҳисоби Firefox</string>
    <!-- Preference shown instead of account display name while account profile information isn't available yet. -->
    <string name="preferences_account_default_name_2">Ҳисоби «Mozilla»</string>
    <!-- Preference text for account title when there was an error syncing FxA -->
    <string name="preferences_account_sync_error">Барои барқарор кардани ҳамоҳангсозӣ аз нав пайваст шавед</string>
    <!-- Preference for language -->
    <string name="preferences_language">Забон</string>
    <!-- Preference for data choices -->
    <string name="preferences_data_choices">Интихоби маълумот</string>
    <!-- Preference for data collection -->
    <string name="preferences_data_collection">Маҷмуаи маълумот</string>
    <!-- Preference for developers -->
    <string name="preferences_remote_debugging">Ислоҳкунии дурдасти хатоҳо тавассути USB</string>
    <!-- Preference title for switch preference to show search engines -->
    <string name="preferences_show_search_engines" moz:RemovedIn="120" tools:ignore="UnusedResources">Намоиш додани низомҳои ҷустуҷӯӣ</string>
    <!-- Preference title for switch preference to show search suggestions -->
    <string name="preferences_show_search_suggestions">Намоиш додани пешниҳодҳои ҷустуҷӯ</string>
    <!-- Preference title for switch preference to show voice search button -->
    <string name="preferences_show_voice_search">Намоиш додани ҷустуҷӯи овозӣ</string>
    <!-- Preference title for switch preference to show search suggestions also in private mode -->
    <string name="preferences_show_search_suggestions_in_private">Намоиш додан дар ҷаласаҳои хусусӣ</string>
    <!-- Preference title for switch preference to show a clipboard suggestion when searching -->
    <string name="preferences_show_clipboard_suggestions">Намоиш додани пешниҳодҳо аз ҳофизаи муваққатӣ</string>
    <!-- Preference title for switch preference to suggest browsing history when searching -->
    <string name="preferences_search_browsing_history">Намоиш додани таърихи тамошо</string>
    <!-- Preference title for switch preference to suggest bookmarks when searching -->
    <string name="preferences_search_bookmarks">Ҷустуҷӯи хатбаракҳо</string>
    <!-- Preference title for switch preference to suggest synced tabs when searching -->
    <string name="preferences_search_synced_tabs">Ҷустуҷӯи варақаҳои ҳамоҳангшуда</string>
    <!-- Preference for account settings -->
    <string name="preferences_account_settings">Танзимоти ҳисоб</string>
    <!-- Preference for enabling url autocomplete-->
    <string name="preferences_enable_autocomplete_urls">Пуркунии худкори нишонаҳои URL</string>
    <!-- Preference title for switch preference to show sponsored Firefox Suggest search suggestions -->
    <string name="preferences_show_sponsored_suggestions">Пешниҳодҳо аз сарпарастон</string>
    <!-- Summary for preference to show sponsored Firefox Suggest search suggestions.
         The first parameter is the name of the application. -->
    <string name="preferences_show_sponsored_suggestions_summary">Дастгирӣ кардани «%1$s» бо пешниҳодҳои тасодуфӣ аз сарпарастон</string>
    <!-- Preference title for switch preference to show Firefox Suggest search suggestions for web content.
         The first parameter is the name of the application. -->
    <string name="preferences_show_nonsponsored_suggestions">Пешниҳодҳо аз «%1$s»</string>
    <!-- Summary for preference to show Firefox Suggest search suggestions for web content -->
    <string name="preferences_show_nonsponsored_suggestions_summary">Гирифтани пешниҳодҳо аз Интернет дар асоси ҷустуҷӯи шумо</string>
    <!-- Preference for open links in third party apps -->
    <string name="preferences_open_links_in_apps">Кушодани пайвандҳо дар барномаҳо</string>
    <!-- Preference for open links in third party apps always open in apps option -->
    <string name="preferences_open_links_in_apps_always">Ҳамеша</string>
    <!-- Preference for open links in third party apps ask before opening option -->
    <string name="preferences_open_links_in_apps_ask">Пурсидан пеш аз кушодан</string>
    <!-- Preference for open links in third party apps never open in apps option -->
    <string name="preferences_open_links_in_apps_never">Ҳеҷ гоҳ</string>
    <!-- Preference for open download with an external download manager app -->
    <string name="preferences_external_download_manager">Мудири берунии боргириҳо</string>
    <!-- Preference for enabling gecko engine logs -->
    <string name="preferences_enable_gecko_logs">Фаъол кардани сабти рӯйдодҳои «Gecko»</string>
    <!-- Message to indicate users that we are quitting the application to apply the changes -->
    <string name="quit_application">Барои татбиқ кардани тағйирот барнома хомӯш мешавад…</string>

    <!-- Preference for add_ons -->
    <string name="preferences_addons">Ҷузъҳои иловагӣ</string>
    <!-- Preference for notifications -->
    <string name="preferences_notifications">Огоҳномаҳо</string>

    <!-- Summary for notification preference indicating notifications are allowed -->
    <string name="notifications_allowed_summary">Иҷозат дода мешавад</string>
    <!-- Summary for notification preference indicating notifications are not allowed -->
    <string name="notifications_not_allowed_summary">Иҷозат дода намешавад</string>

    <!-- Add-on Preferences -->
    <!-- Preference to customize the configured AMO (addons.mozilla.org) collection -->
    <string name="preferences_customize_amo_collection">Маҷмуаи ҷузъҳои иловагии фармоишӣ</string>
    <!-- Button caption to confirm the add-on collection configuration -->
    <string name="customize_addon_collection_ok">ХУБ</string>
    <!-- Button caption to abort the add-on collection configuration -->
    <string name="customize_addon_collection_cancel">Бекор кардан</string>
    <!-- Hint displayed on input field for custom collection name -->
    <string name="customize_addon_collection_hint">Номи маҷмуа</string>
    <!-- Hint displayed on input field for custom collection user ID-->
    <string name="customize_addon_collection_user_hint">Соҳиби маҷмуа (ID-и корбар)</string>
    <!-- Toast shown after confirming the custom add-on collection configuration -->
    <string name="toast_customize_addon_collection_done">Маҷмуаи ҷузъҳои иловагӣ тағйир ёфт. Барои татбиқ кардани тағйирот барнома бояд хомӯш карда шавад…</string>

    <!-- Customize Home -->
    <!-- Header text for jumping back into the recent tab in customize the home screen -->
    <string name="customize_toggle_jump_back_in">Бозгашт ба</string>
    <!-- Title for the customize home screen section with recently saved bookmarks. -->
    <string name="customize_toggle_recent_bookmarks">Хатбаракҳои охирин</string>
    <!-- Title for the customize home screen section with recently visited. Recently visited is
    a section where users see a list of tabs that they have visited in the past few days -->
    <string name="customize_toggle_recently_visited">Дидашудаи охирин</string>

    <!-- Title for the customize home screen section with Pocket. -->
    <string name="customize_toggle_pocket_2">Ҳикояҳои андешаангез</string>
    <!-- Summary for the customize home screen section with Pocket. The first parameter is product name Pocket -->
    <string name="customize_toggle_pocket_summary">Мақолаҳои таъминшуда аз ҷониби «%s»</string>
    <!-- Title for the customize home screen section with sponsored Pocket stories. -->
    <string name="customize_toggle_pocket_sponsored">Мақолаҳои сарпарастӣ</string>
    <!-- Title for the opening wallpaper settings screen -->
    <string name="customize_wallpapers">Тасвирҳои замина</string>
    <!-- Title for the customize home screen section with sponsored shortcuts. -->
    <string name="customize_toggle_contile">Миёнбурҳои сарпарастӣ</string>

    <!-- Wallpapers -->
    <!-- Content description for various wallpapers. The first parameter is the name of the wallpaper -->
    <string name="wallpapers_item_name_content_description">Унсури тасвири замина: %1$s</string>
    <!-- Snackbar message for when wallpaper is selected -->
    <string name="wallpaper_updated_snackbar_message">Тасвири замина навсозӣ карда шуд!</string>
    <!-- Snackbar label for action to view selected wallpaper -->
    <string name="wallpaper_updated_snackbar_action">Намоиш</string>
    <!-- Snackbar message for when wallpaper couldn't be downloaded -->
    <string name="wallpaper_download_error_snackbar_message">Тасвири замина боргирӣ карда нашуд</string>
    <!-- Snackbar label for action to retry downloading the wallpaper -->
    <string name="wallpaper_download_error_snackbar_action">Аз нав кӯшиш кардан</string>
    <!-- Snackbar message for when wallpaper couldn't be selected because of the disk error -->
    <string name="wallpaper_select_error_snackbar_message">Тасвири замина иваз карда нашуд</string>
    <!-- Text displayed that links to website containing documentation about the "Limited Edition" wallpapers. -->
    <string name="wallpaper_learn_more">Маълумоти бештар</string>

    <!-- Text for classic wallpapers title. The first parameter is the Firefox name. -->
    <string name="wallpaper_classic_title">Классикӣ - %s</string>
    <!-- Text for artist series wallpapers title. "Artist series" represents a collection of artist collaborated wallpapers. -->
    <string name="wallpaper_artist_series_title">Силсилаи рассомон</string>
    <!-- Description text for the artist series wallpapers with learn more link. The first parameter is the learn more string defined in wallpaper_learn_more. "Independent voices" is the name of the wallpaper collection -->
    <string name="wallpaper_artist_series_description_with_learn_more">Маҷмуаи «Овозҳои мустақил». %s</string>
    <!-- Description text for the artist series wallpapers. "Independent voices" is the name of the wallpaper collection -->
    <string name="wallpaper_artist_series_description">Маҷмуаи «Овозҳои мустақил».</string>
    <!-- Wallpaper onboarding dialog header text. -->
    <string name="wallpapers_onboarding_dialog_title_text">Чакраҳои рангро кӯшиш намоед</string>

    <!-- Wallpaper onboarding dialog body text. -->
    <string name="wallpapers_onboarding_dialog_body_text">Тасвири заминаеро интихоб кунед, ки ба шумо ҳикоят мекунад.</string>
    <!-- Wallpaper onboarding dialog learn more button text. The button navigates to the wallpaper settings screen. -->
    <string name="wallpapers_onboarding_dialog_explore_more_button_text">Тасвирҳои заминаи дигарро озмоед</string>

    <!-- Add-ons general availability nimbus message-->
    <!-- Title of the Nimbus message for add-ons general availability-->
    <string name="addon_ga_message_title" tools:ignore="UnusedResources">Акнун ҷузъҳои иловагии нав дастрасанд</string>

    <!-- Body of the Nimbus message for add-ons general availability. 'Firefox' intentionally hardcoded here-->
    <string name="addon_ga_message_body" tools:ignore="UnusedResources">Зиёда аз 100+ васеъшавии навро тафтиш кунед, ки ба шумо барои шахсисозии «Firefox» имкон медиҳанд.</string>

    <!-- Button text of the Nimbus message for add-ons general availability. -->
    <string name="addon_ga_message_button" tools:ignore="UnusedResources">Ҷузъҳои иловагиро озмоед</string>

    <!-- Add-on Installation from AMO-->
    <!-- Error displayed when user attempts to install an add-on from AMO (addons.mozilla.org) that is not supported -->
    <string name="addon_not_supported_error" moz:removedIn="120" tools:ignore="UnusedResources">Ҷузъи иловагӣ дастгирӣ намешавад</string>
    <!-- Error displayed when user attempts to install an add-on from AMO (addons.mozilla.org) that is already installed -->
    <string name="addon_already_installed" moz:removedIn="120" tools:ignore="UnusedResources">Ҷузъи иловагӣ аллакай насб карда шуд</string>

    <!-- Add-on process crash dialog to user -->
    <!-- Title of a dialog shown to the user when enough errors have occurred with addons and they need to be temporarily disabled -->
    <string name="addon_process_crash_dialog_title" tools:ignore="UnusedResources">Ҷузъҳои иловагӣ муваққатан ғайрифаъол шудаанд</string>
    <!-- The first parameter is the application name. This is a message shown to the user when too many errors have occurred with the addons process and they have been disabled. The user can decide if they would like to continue trying to start add-ons or if they'd rather continue without them. -->
    <string name="addon_process_crash_dialog_message" tools:ignore="UnusedResources">Фаъолияти як ё якчанд ҷузъи иловагӣ қатъ карда шуд, ва ба ҳамин сабаб низоми шумо ноустувор кор мекунад. «%1$s» кӯшиш карда, ҷузъ(ҳо)и иловагиро аз нав оғоз карда натавонист.\n\nҶузъҳои иловагӣ ҳангоми фаъол будани ҷаласаи ҷорӣ аз нав оғоз карда намешаванд.\n\nЭҳтимол аст, ки агар шумо ҷузъҳои иловагиро тоза ё ғайрифаъол созед, ин мушкилӣ метавонад ҳал карда шавад.</string>
    <!-- This will cause the add-ons to try restarting but the dialog will reappear if it is unsuccessful again -->
    <string name="addon_process_crash_dialog_retry_button_text" tools:ignore="UnusedResources">Кӯшиш кунед, ки ҷузъҳои иловагиро аз нав оғоз намоед</string>
    <!-- The user will continue with all add-ons disabled -->
    <string name="addon_process_crash_dialog_disable_addons_button_text" tools:ignore="UnusedResources">Идома додан бо ҷузъҳои иловагии ғайрифаъолшуда</string>

    <!-- Account Preferences -->
    <!-- Preference for managing your account via accounts.firefox.com -->
    <string name="preferences_manage_account">Идоракунии ҳисобҳо</string>
    <!-- Summary of the preference for managing your account via accounts.firefox.com. -->
    <string name="preferences_manage_account_summary">Ниҳонвожаи худро иваз кунед, ҷамъоварии маълумотро идора намоед ё ҳисоби худро нест кунед</string>
    <!-- Preference for triggering sync -->
    <string name="preferences_sync_now">Ҳозир ҳамоҳанг кунед</string>
    <!-- Preference category for sync -->
    <string name="preferences_sync_category">Интихоб кунед, ки чӣ ҳамоҳанг карда мешавад</string>
    <!-- Preference for syncing history -->
    <string name="preferences_sync_history">Таърих</string>
    <!-- Preference for syncing bookmarks -->
    <string name="preferences_sync_bookmarks">Хатбаракҳо</string>
    <!-- Preference for syncing logins -->
    <string name="preferences_sync_logins">Воридшавиҳо</string>
    <!-- Preference for syncing tabs -->
    <string name="preferences_sync_tabs_2">Варақаҳои кушодашуда</string>
    <!-- Preference for signing out -->
    <string name="preferences_sign_out">Баромад</string>

    <!-- Preference displays and allows changing current FxA device name -->
    <string name="preferences_sync_device_name">Номи дастгоҳ</string>
    <!-- Text shown when user enters empty device name -->
    <string name="empty_device_name_error">Номи дастгоҳ наметавонад холӣ бошад.</string>
    <!-- Label indicating that sync is in progress -->
    <string name="sync_syncing_in_progress">Ҳамоҳангсозӣ…</string>

    <!-- Label summary indicating that sync failed. The first parameter is the date stamp showing last time it succeeded -->
    <string name="sync_failed_summary">Ҳамоҳангсозӣ иҷро нашуд. Иҷрои охирин: %s</string>
    <!-- Label summary showing never synced -->
    <string name="sync_failed_never_synced_summary">Ҳамоҳангсозӣ иҷро нашуд. Ҳамоҳангсозии охирин: ҳеҷ гоҳ</string>
    <!-- Label summary the date we last synced. The first parameter is date stamp showing last time synced -->
    <string name="sync_last_synced_summary">Ҳамоҳангсозии охирин: %s</string>
    <!-- Label summary showing never synced -->
    <string name="sync_never_synced_summary">Ҳамоҳангсозии охирин: ҳеҷ гоҳ</string>
    <!-- Text for displaying the default device name.
        The first parameter is the application name, the second is the device manufacturer name
        and the third is the device model. -->
    <string name="default_device_name_2">%1$s дар %2$s %3$s</string>

    <!-- Preference for syncing credit cards -->
    <string name="preferences_sync_credit_cards">Кортҳои кредитӣ</string>
    <!-- Preference for syncing addresses -->
    <string name="preferences_sync_address">Нишониҳо</string>

    <!-- Send Tab -->
    <!-- Name of the "receive tabs" notification channel. Displayed in the "App notifications" system settings for the app -->
    <string name="fxa_received_tab_channel_name">Варақаҳо аз дастгоҳҳои дигар</string>
    <!-- Description of the "receive tabs" notification channel. Displayed in the "App notifications" system settings for the app -->
    <string name="fxa_received_tab_channel_description">Огоҳномаҳо дар бораи варақаҳое, ки аз дигар дастгоҳҳои Firefox гирифта шудаанд.</string>
    <!--  The body for these is the URL of the tab received  -->
    <string name="fxa_tab_received_notification_name">Варақаи қабулшуда</string>
    <!-- %s is the device name -->
    <string name="fxa_tab_received_from_notification_name">Варақа аз %s</string>

    <!-- Advanced Preferences -->
    <!-- Preference for tracking protection exceptions -->
    <string name="preferences_tracking_protection_exceptions">Истисноҳо</string>
    <!-- Button in Exceptions Preference to turn on tracking protection for all sites (remove all exceptions) -->
    <string name="preferences_tracking_protection_exceptions_turn_on_for_all">Фаъол кардани барои ҳамаи сомонаҳо</string>
    <!-- Text displayed when there are no exceptions -->
    <string name="exceptions_empty_message_description">Истисноҳо ба шумо имкон медиҳанд, ки муҳофизат аз пайгириро барои сомонаҳои интихобшуда ғайрифаъол кунед.</string>
    <!-- Text displayed when there are no exceptions, with learn more link that brings users to a tracking protection SUMO page -->
    <string name="exceptions_empty_message_learn_more_link">Маълумоти бештар</string>

    <!-- Preference switch for usage and technical data collection -->
    <string name="preference_usage_data">Истифодабарӣ ва маълумоти техникӣ</string>
    <!-- Preference description for usage and technical data collection -->
    <string name="preferences_usage_data_description">Барои беҳтар кардани %1$s маълумоти самаранокӣ, истифодабарӣ, сахтафзор ва танзимоти фармоишӣ дар бораи браузери шумо бо Mozilla мубодила карда шавад</string>
    <!-- Preference switch for marketing data collection -->
    <string name="preferences_marketing_data">Маълумоти маркетингӣ</string>
    <!-- Preference description for marketing data collection -->
    <string name="preferences_marketing_data_description2">Маълумоти асосии истифодабариро бо «Adjust», фурӯшандаи маркетингии мобилии мо, мубодила мекунад</string>
    <!-- Title for studies preferences -->
    <string name="preference_experiments_2">Таҳқиқҳо</string>
    <!-- Summary for studies preferences -->
    <string name="preference_experiments_summary_2">Ба Mozilla иҷозат медиҳад, ки таҳқиқҳоро насб ва иҷро кунад</string>

    <!-- Turn On Sync Preferences -->
    <!-- Header of the Sync and save your data preference view -->
    <string name="preferences_sync_2">Ҳамоҳангсозӣ ва нигоҳ доштани маълумоти шумо</string>
    <!-- Preference for reconnecting to FxA sync -->
    <string name="preferences_sync_sign_in_to_reconnect">Барои аз нав пайваст шудан ворид шавед</string>
    <!-- Preference for removing FxA account -->
    <string name="preferences_sync_remove_account">Барҳам додани ҳисоб</string>

    <!-- Pairing Feature strings -->
    <!-- Instructions on how to access pairing -->
    <string name="pair_instructions_2"><![CDATA[Рамзи QR-ро, ки дар <b>firefox.com/pair</b> нишон дода шудааст, скан кунед]]></string>

    <!-- Toolbar Preferences -->
    <!-- Preference for using top toolbar -->
    <string name="preference_top_toolbar">Боло</string>
    <!-- Preference for using bottom toolbar -->
    <string name="preference_bottom_toolbar">Поён</string>

    <!-- Theme Preferences -->
    <!-- Preference for using light theme -->
    <string name="preference_light_theme">Равшан</string>
    <!-- Preference for using dark theme -->
    <string name="preference_dark_theme">Торик</string>
    <!-- Preference for using using dark or light theme automatically set by battery -->
    <string name="preference_auto_battery_theme">Аз ҷониби сарфаи батарея муқаррар карда шудааст</string>
    <!-- Preference for using following device theme -->
    <string name="preference_follow_device_theme">Дар мавзуи дастгоҳ асос меёбад</string>

    <!-- Gestures Preferences-->
    <!-- Preferences for using pull to refresh in a webpage -->
    <string name="preference_gestures_website_pull_to_refresh">Барои нав кардан кашед</string>
    <!-- Preference for using the dynamic toolbar -->
    <string name="preference_gestures_dynamic_toolbar">Барои пинҳон кардани навори абзорҳо ҳаракат кунед</string>

    <!-- Preference for switching tabs by swiping horizontally on the toolbar -->
    <string name="preference_gestures_swipe_toolbar_switch_tabs">Барои иваз кардани варақаҳо аз болои навори абзорҳо ба тарафи лозимӣ бо ангуш молед</string>
    <!-- Preference for showing the opened tabs by swiping up on the toolbar-->
    <string name="preference_gestures_swipe_toolbar_show_tabs">Барои кушодани варақаҳо аз болои навори абзорҳо ба боло бо ангуш молед</string>

    <!-- Library -->
    <!-- Option in Library to open Downloads page -->
    <string name="library_downloads">Боргириҳо</string>
    <!-- Option in library to open Bookmarks page -->
    <string name="library_bookmarks">Хатбаракҳо</string>
    <!-- Option in library to open Desktop Bookmarks root page -->
    <string name="library_desktop_bookmarks_root">Хатбаракҳо дар компютери мизи корӣ</string>
    <!-- Option in library to open Desktop Bookmarks "menu" page -->
    <string name="library_desktop_bookmarks_menu">Менюи хатбаракҳо</string>
    <!-- Option in library to open Desktop Bookmarks "toolbar" page -->
    <string name="library_desktop_bookmarks_toolbar">Навори хатбаракҳо</string>
    <!-- Option in library to open Desktop Bookmarks "unfiled" page -->
    <string name="library_desktop_bookmarks_unfiled">Хатбаракҳои дигар</string>
    <!-- Option in Library to open History page -->
    <string name="library_history">Таърих</string>
    <!-- Option in Library to open a new tab -->
    <string name="library_new_tab">Варақаи нав</string>
    <!-- Settings Page Title -->
    <string name="settings_title">Танзимот</string>
    <!-- Content description (not visible, for screen readers etc.): "Close button for library settings" -->
    <string name="content_description_close_button">Пӯшидан</string>

    <!-- Title to show in alert when a lot of tabs are to be opened
    %d is a placeholder for the number of tabs that will be opened -->
    <string name="open_all_warning_title">%d варақаро мекушоед?</string>

    <!-- Message to warn users that a large number of tabs will be opened
    %s will be replaced by app name. -->
    <string name="open_all_warning_message">Кушодани варақаҳои барзиёд метавонад кори «%s»-ро суст кунад, ҳангоме ки саҳифаҳо бор мешаванд.  Шумо мутмаин ҳастед, ки мехоҳед идома диҳед?</string>
    <!-- Dialog button text for confirming open all tabs -->
    <string name="open_all_warning_confirm">Кушодани равақаҳо</string>
    <!-- Dialog button text for canceling open all tabs -->
    <string name="open_all_warning_cancel">Бекор кардан</string>

    <!-- Text to show users they have one page in the history group section of the History fragment.
    %d is a placeholder for the number of pages in the group. -->
    <string name="history_search_group_site_1">%d саҳифа</string>

    <!-- Text to show users they have multiple pages in the history group section of the History fragment.
    %d is a placeholder for the number of pages in the group. -->
    <string name="history_search_group_sites_1">%d саҳифа</string>

    <!-- Option in library for Recently Closed Tabs -->
    <string name="library_recently_closed_tabs">Варақаҳои ба наздикӣ пӯшидашуда</string>
    <!-- Option in library to open Recently Closed Tabs page -->
    <string name="recently_closed_show_full_history">Намоиш додани таърихи пурра</string>
    <!-- Text to show users they have multiple tabs saved in the Recently Closed Tabs section of history.
    %d is a placeholder for the number of tabs selected. -->
    <string name="recently_closed_tabs">%d варақа</string>
    <!-- Text to show users they have one tab saved in the Recently Closed Tabs section of history.
    %d is a placeholder for the number of tabs selected. -->
    <string name="recently_closed_tab">%d варақа</string>

    <!-- Recently closed tabs screen message when there are no recently closed tabs -->
    <string name="recently_closed_empty_message">Ягон варақаи ба наздикӣ пӯшидашуда нест</string>

    <!-- Tab Management -->
    <!-- Title of preference for tabs management -->
    <string name="preferences_tabs">Варақаҳо</string>
    <!-- Title of preference that allows a user to specify the tab view -->
    <string name="preferences_tab_view">Намоиши варақаҳо</string>
    <!-- Option for a list tab view -->
    <string name="tab_view_list">Рӯйхат</string>
    <!-- Option for a grid tab view -->
    <string name="tab_view_grid">Тӯр</string>
    <!-- Title of preference that allows a user to auto close tabs after a specified amount of time -->
    <string name="preferences_close_tabs">Пӯшидани варақаҳо</string>
    <!-- Option for auto closing tabs that will never auto close tabs, always allows user to manually close tabs -->
    <string name="close_tabs_manually">Ба таври дастӣ</string>
    <!-- Option for auto closing tabs that will auto close tabs after one day -->
    <string name="close_tabs_after_one_day">Пас аз як рӯз</string>
    <!-- Option for auto closing tabs that will auto close tabs after one week -->
    <string name="close_tabs_after_one_week">Пас аз як ҳафта</string>
    <!-- Option for auto closing tabs that will auto close tabs after one month -->
    <string name="close_tabs_after_one_month">Пас аз як моҳ</string>

    <!-- Title of preference that allows a user to specify the auto-close settings for open tabs -->
    <string name="preference_auto_close_tabs" tools:ignore="UnusedResources">Пӯшидани варақаҳои кушода ба таври худкор</string>

    <!-- Opening screen -->
    <!-- Title of a preference that allows a user to choose what screen to show after opening the app -->
    <string name="preferences_opening_screen">Экрани ибтидоӣ</string>
    <!-- Option for always opening the homepage when re-opening the app -->
    <string name="opening_screen_homepage">Саҳифаи асосӣ</string>
    <!-- Option for always opening the user's last-open tab when re-opening the app -->
    <string name="opening_screen_last_tab">Варақаи охирин</string>
    <!-- Option for always opening the homepage when re-opening the app after four hours of inactivity -->
    <string name="opening_screen_after_four_hours_of_inactivity">Саҳифаи асосӣ пас аз чор соати беамалӣ</string>
    <!-- Summary for tabs preference when auto closing tabs setting is set to manual close-->
    <string name="close_tabs_manually_summary">Ба таври дастӣ пӯшидан</string>
    <!-- Summary for tabs preference when auto closing tabs setting is set to auto close tabs after one day-->
    <string name="close_tabs_after_one_day_summary">Пас аз як рӯз пӯшидан</string>
    <!-- Summary for tabs preference when auto closing tabs setting is set to auto close tabs after one week-->
    <string name="close_tabs_after_one_week_summary">Пас аз як ҳафта пӯшидан</string>
    <!-- Summary for tabs preference when auto closing tabs setting is set to auto close tabs after one month-->
    <string name="close_tabs_after_one_month_summary">Пас аз як моҳ пӯшидан</string>

    <!-- Summary for homepage preference indicating always opening the homepage when re-opening the app -->
    <string name="opening_screen_homepage_summary">Кушодан дар саҳифаи асосӣ</string>
    <!-- Summary for homepage preference indicating always opening the last-open tab when re-opening the app -->
    <string name="opening_screen_last_tab_summary">Кушодан дар варақаи охирин</string>
    <!-- Summary for homepage preference indicating opening the homepage when re-opening the app after four hours of inactivity -->
    <string name="opening_screen_after_four_hours_of_inactivity_summary">Кушодан дар саҳифаи асосӣ пас аз чор соат</string>

    <!-- Inactive tabs -->
    <!-- Category header of a preference that allows a user to enable or disable the inactive tabs feature -->
    <string name="preferences_inactive_tabs">Варақаҳои куҳнаро ба ғайрифаъол интиқол диҳед</string>
    <!-- Title of inactive tabs preference -->
    <string name="preferences_inactive_tabs_title">Варақаҳое, ки шумо ду ҳафта такроран надидаед, ба қисмати ғайрифаъол интиқол дода мешаванд.</string>

    <!-- Studies -->
    <!-- Title of the remove studies button -->
    <string name="studies_remove">Тоза кардан</string>
    <!-- Title of the active section on the studies list -->
    <string name="studies_active">Фаъол</string>
    <!-- Description for studies, it indicates why Firefox use studies. The first parameter is the name of the application. -->
    <string name="studies_description_2">Баъзе вақт «%1$s» метавонад омӯзишҳоро насб ва иҷро намояд.</string>
    <!-- Learn more link for studies, links to an article for more information about studies. -->
    <string name="studies_learn_more">Маълумоти бештар</string>

    <!-- Dialog message shown after removing a study -->
    <string name="studies_restart_app">Барои татбиқ кардани тағйирот барнома пӯшида мешавад</string>
    <!-- Dialog button to confirm the removing a study. -->
    <string name="studies_restart_dialog_ok">ХУБ</string>
    <!-- Dialog button text for canceling removing a study. -->
    <string name="studies_restart_dialog_cancel">Бекор кардан</string>

    <!-- Toast shown after turning on/off studies preferences -->
    <string name="studies_toast_quit_application" tools:ignore="UnusedResources">Барои татбиқ кардани тағйирот барнома хомӯш мешавад…</string>

    <!-- Sessions -->
    <!-- Title for the list of tabs -->
    <string name="tab_header_label">Варақаҳои кушодашуда</string>

    <!-- Title for the list of tabs in the current private session -->
    <string name="tabs_header_private_tabs_title">Варақаҳои хусусӣ</string>
    <!-- Title for the list of tabs in the synced tabs -->
    <string name="tabs_header_synced_tabs_title">Варақаҳои ҳамоҳангшуда</string>
    <!-- Content description (not visible, for screen readers etc.): Add tab button. Adds a news tab when pressed -->
    <string name="add_tab">Илова кардани варақа</string>
    <!-- Content description (not visible, for screen readers etc.): Add tab button. Adds a news tab when pressed -->
    <string name="add_private_tab">Илова кардани варақаи хусусӣ</string>
    <!-- Text for the new tab button to indicate adding a new private tab in the tab -->
    <string name="tab_drawer_fab_content">Хусусӣ</string>
    <!-- Text for the new tab button to indicate syncing command on the synced tabs page -->
    <string name="tab_drawer_fab_sync">Ҳамоҳангсозӣ</string>
    <!-- Text shown in the menu for sharing all tabs -->
    <string name="tab_tray_menu_item_share">Мубодила кардани ҳамаи варақаҳо</string>
    <!-- Text shown in the menu to view recently closed tabs -->
    <string name="tab_tray_menu_recently_closed">Варақаҳои ба наздикӣ пӯшидашуда</string>
    <!-- Text shown in the tabs tray inactive tabs section -->
    <string name="tab_tray_inactive_recently_closed" tools:ignore="UnusedResources">Пӯшидашудаи охирин</string>
    <!-- Text shown in the menu to view account settings -->
    <string name="tab_tray_menu_account_settings">Танзимоти ҳисоб</string>
    <!-- Text shown in the menu to view tab settings -->
    <string name="tab_tray_menu_tab_settings">Танзимоти варақа</string>
    <!-- Text shown in the menu for closing all tabs -->
    <string name="tab_tray_menu_item_close">Пӯшидани ҳамаи варақаҳо</string>
    <!-- Text shown in the multiselect menu for bookmarking selected tabs. -->
    <string name="tab_tray_multiselect_menu_item_bookmark">Хатбарак</string>
    <!-- Text shown in the multiselect menu for closing selected tabs. -->
    <string name="tab_tray_multiselect_menu_item_close">Пӯшидан</string>
    <!-- Content description for tabs tray multiselect share button -->
    <string name="tab_tray_multiselect_share_content_description">Мубодила кардани варақаҳои интихобшуда</string>
    <!-- Content description for tabs tray multiselect menu -->
    <string name="tab_tray_multiselect_menu_content_description">Менюи варақаҳои интихобшуда</string>
    <!-- Content description (not visible, for screen readers etc.): Removes tab from collection button. Removes the selected tab from collection when pressed -->
    <string name="remove_tab_from_collection">Тоза кардани варақаҳо аз маҷмуа</string>
    <!-- Text for button to enter multiselect mode in tabs tray -->
    <string name="tabs_tray_select_tabs">Варақаҳоро интихоб намоед</string>
    <!-- Content description (not visible, for screen readers etc.): Close tab button. Closes the current session when pressed -->
    <string name="close_tab">Пӯшидани варақа</string>
    <!-- Content description (not visible, for screen readers etc.): Close tab <title> button. First parameter is tab title  -->
    <string name="close_tab_title">Пӯшидани варақаи %s</string>
    <!-- Content description (not visible, for screen readers etc.): Opens the open tabs menu when pressed -->
    <string name="open_tabs_menu">Менюи варақаҳои кушодашуда</string>
    <!-- Open tabs menu item to save tabs to collection -->
    <string name="tabs_menu_save_to_collection1">Нигоҳ доштани варақаҳо дар маҷмуа</string>
    <!-- Text for the menu button to delete a collection -->
    <string name="collection_delete">Нест кардани маҷмуа</string>
    <!-- Text for the menu button to rename a collection -->
    <string name="collection_rename">Иваз кардани номи маҷмуа</string>
    <!-- Text for the button to open tabs of the selected collection -->
    <string name="collection_open_tabs">Варақаҳои кушодашуда</string>
    <!-- Hint for adding name of a collection -->
    <string name="collection_name_hint">Номи пайваст</string>
    <!-- Text for the menu button to rename a top site -->
    <string name="rename_top_site">Иваз кардани ном</string>
    <!-- Text for the menu button to remove a top site -->
    <string name="remove_top_site">Тоза кардан</string>
    <!-- Text for the menu button to delete a top site from history -->
    <string name="delete_from_history">Нест кардан аз таърих</string>
    <!-- Postfix for private WebApp titles, placeholder is replaced with app name -->
    <string name="pwa_site_controls_title_private">%1$s (Реҷаи хусусӣ)</string>

    <!-- History -->
    <!-- Text for the button to search all history -->
    <string name="history_search_1">Вожаҳои ҷустуҷӯиро ворид намоед</string>
    <!-- Text for the button to clear all history -->
    <string name="history_delete_all">Нест кардани таърих</string>
    <!-- Text for the snackbar to confirm that multiple browsing history items has been deleted -->
    <string name="history_delete_multiple_items_snackbar">Таърих нест карда шуд</string>
    <!-- Text for the snackbar to confirm that a single browsing history item has been deleted. The first parameter is the shortened URL of the deleted history item. -->
    <string name="history_delete_single_item_snackbar">%1$s нест карда шуд</string>
    <!-- Context description text for the button to delete a single history item -->
    <string name="history_delete_item">Нест кардан</string>
    <!-- History multi select title in app bar
    The first parameter is the number of bookmarks selected -->
    <string name="history_multi_select_title">%1$d интихоб шуд</string>
    <!-- Text for the header that groups the history for today -->
    <string name="history_today">Имрӯз</string>
    <!-- Text for the header that groups the history for yesterday -->
    <string name="history_yesterday">Дирӯз</string>
    <!-- Text for the header that groups the history the past 7 days -->
    <string name="history_7_days">7 рӯзи охир</string>
    <!-- Text for the header that groups the history the past 30 days -->
    <string name="history_30_days">30 рӯзи охир</string>
    <!-- Text for the header that groups the history older than the last month -->
    <string name="history_older">Пештар</string>
    <!-- Text shown when no history exists -->
    <string name="history_empty_message">Ягон таърих нест</string>

    <!-- Downloads -->
    <!-- Text for the snackbar to confirm that multiple downloads items have been removed -->
    <string name="download_delete_multiple_items_snackbar_1">Боргириҳо тоза шуданд</string>
    <!-- Text for the snackbar to confirm that a single download item has been removed. The first parameter is the name of the download item. -->
    <string name="download_delete_single_item_snackbar">Файли %1$s тоза шуд</string>
    <!-- Text shown when no download exists -->
    <string name="download_empty_message_1">Ягон файли боргиришуда нест</string>
    <!-- History multi select title in app bar
    The first parameter is the number of downloads selected -->
    <string name="download_multi_select_title">%1$d интихоб шуд</string>


    <!-- Text for the button to remove a single download item -->
    <string name="download_delete_item_1">Тоза кардан</string>


    <!-- Crashes -->
    <!-- Title text displayed on the tab crash page. This first parameter is the name of the application (For example: Fenix) -->
    <string name="tab_crash_title_2">Мутаассифона, %1$s ин саҳифаро бор карда наметавонад.</string>

    <!-- Send crash report checkbox text on the tab crash page -->
    <string name="tab_crash_send_report">Фиристодани гузориш дар бораи вайронӣ ба Mozilla</string>
    <!-- Close tab button text on the tab crash page -->
    <string name="tab_crash_close">Пӯшидани варақа</string>
    <!-- Restore tab button text on the tab crash page -->
    <string name="tab_crash_restore">Барқарор кардани варақа</string>

    <!-- Bookmarks -->
    <!-- Confirmation message for a dialog confirming if the user wants to delete the selected folder -->
    <string name="bookmark_delete_folder_confirmation_dialog">Шумо мутмаин ҳастед, ки мехоҳед ин ҷузвдонро нест намоед?</string>
    <!-- Confirmation message for a dialog confirming if the user wants to delete multiple items including folders. Parameter will be replaced by app name. -->
    <string name="bookmark_delete_multiple_folders_confirmation_dialog">%s ҷузъҳои интихобшударо нест мекунад.</string>
    <!-- Text for the cancel button on delete bookmark dialog -->
    <string name="bookmark_delete_negative">Бекор кардан</string>
    <!-- Screen title for adding a bookmarks folder -->
    <string name="bookmark_add_folder">Илова кардани ҷузвдон</string>
    <!-- Snackbar title shown after a bookmark has been created. -->
    <string name="bookmark_saved_snackbar">Хатбарак нигоҳ дошта шуд!</string>
    <!-- Snackbar edit button shown after a bookmark has been created. -->
    <string name="edit_bookmark_snackbar_action">ТАҲРИР КАРДАН</string>
    <!-- Bookmark overflow menu edit button -->
    <string name="bookmark_menu_edit_button">Таҳрир кардан</string>
    <!-- Bookmark overflow menu copy button -->
    <string name="bookmark_menu_copy_button">Нусха бардоштан</string>
    <!-- Bookmark overflow menu share button -->
    <string name="bookmark_menu_share_button">Мубодила кардан</string>
    <!-- Bookmark overflow menu open in new tab button -->
    <string name="bookmark_menu_open_in_new_tab_button">Кушодан дар варақаи нав</string>
    <!-- Bookmark overflow menu open in private tab button -->
    <string name="bookmark_menu_open_in_private_tab_button">Кушодан дар варақаи хусусӣ</string>
    <!-- Bookmark overflow menu open all in tabs button -->
    <string name="bookmark_menu_open_all_in_tabs_button">Ҳамаро дар варақаҳои нав кушодан</string>
    <!-- Bookmark overflow menu open all in private tabs button -->
    <string name="bookmark_menu_open_all_in_private_tabs_button">Ҳамаро дар варақаҳои хусусӣ кушодан</string>
    <!-- Bookmark overflow menu delete button -->
    <string name="bookmark_menu_delete_button">Нест кардан</string>
    <!--Bookmark overflow menu save button -->
    <string name="bookmark_menu_save_button">Нигоҳ доштан</string>
    <!-- Bookmark multi select title in app bar
     The first parameter is the number of bookmarks selected -->
    <string name="bookmarks_multi_select_title">%1$d интихоб шуд</string>
    <!-- Bookmark editing screen title -->
    <string name="edit_bookmark_fragment_title">Таҳрир кардани хатбарак</string>
    <!-- Bookmark folder editing screen title -->
    <string name="edit_bookmark_folder_fragment_title">Таҳрир кардани ҷузвдон</string>
    <!-- Bookmark sign in button message -->
    <string name="bookmark_sign_in_button">Барои дидани хатбаракҳои ҳамоҳангшуда ворид шавед</string>
    <!-- Bookmark URL editing field label -->
    <string name="bookmark_url_label">Нишонии URL</string>
    <!-- Bookmark FOLDER editing field label -->
    <string name="bookmark_folder_label">ҶУЗВДОН</string>
    <!-- Bookmark NAME editing field label -->
    <string name="bookmark_name_label">НОМ</string>
    <!-- Bookmark add folder screen title -->
    <string name="bookmark_add_folder_fragment_label">Илова кардани ҷузвдон</string>
    <!-- Bookmark select folder screen title -->
    <string name="bookmark_select_folder_fragment_label">Интихоб кардани ҷузвдон</string>
    <!-- Bookmark editing error missing title -->
    <string name="bookmark_empty_title_error">Бояд унвон дошта бошад</string>
    <!-- Bookmark editing error missing or improper URL -->
    <string name="bookmark_invalid_url_error">Нишонии URL беэътибор аст</string>
    <!-- Bookmark screen message for empty bookmarks folder -->
    <string name="bookmarks_empty_message">Ягон хатбарак нест</string>
    <!-- Bookmark snackbar message on deletion
     The first parameter is the host part of the URL of the bookmark deleted, if any -->
    <string name="bookmark_deletion_snackbar_message">%1$s нест карда шуд</string>
    <!-- Bookmark snackbar message on deleting multiple bookmarks not including folders-->
    <string name="bookmark_deletion_multiple_snackbar_message_2">Хатбаракҳо нест карда шуданд</string>

    <!-- Bookmark snackbar message on deleting multiple bookmarks including folders-->
    <string name="bookmark_deletion_multiple_snackbar_message_3">Несткунии ҷузвдонҳои интихобшуда</string>

    <!-- Bookmark undo button for deletion snackbar action -->
    <string name="bookmark_undo_deletion">БОТИЛ КАРДАН</string>

    <!-- Text for the button to search all bookmarks -->
    <string name="bookmark_search">Вожаҳои ҷустуҷӯиро ворид намоед</string>

    <!-- Site Permissions -->
    <!-- Button label that take the user to the Android App setting -->
    <string name="phone_feature_go_to_settings">Гузариш ба Танзимот</string>
    <!-- Content description (not visible, for screen readers etc.): Quick settings sheet
        to give users access to site specific information / settings. For example:
        Secure settings status and a button to modify site permissions -->
    <string name="quick_settings_sheet">Лавҳаи танзимоти зуд</string>
    <!-- Label that indicates that this option it the recommended one -->
    <string name="phone_feature_recommended">Тавсияшуда</string>
    <!-- Button label for clearing all the information of site permissions-->
    <string name="clear_permissions">Пок кардани иҷозатҳо</string>
    <!-- Text for the OK button on Clear permissions dialog -->
    <string name="clear_permissions_positive">ХУБ</string>
    <!-- Text for the cancel button on Clear permissions dialog -->
    <string name="clear_permissions_negative">Бекор кардан</string>
    <!-- Button label for clearing a site permission-->
    <string name="clear_permission">Пок кардани иҷозат</string>
    <!-- Text for the OK button on Clear permission dialog -->
    <string name="clear_permission_positive">ХУБ</string>
    <!-- Text for the cancel button on Clear permission dialog -->
    <string name="clear_permission_negative">Бекор кардан</string>
    <!-- Button label for clearing all the information on all sites-->
    <string name="clear_permissions_on_all_sites">Пок кардани иҷозатҳо дар ҳамаи сомонаҳо</string>
    <!-- Preference for altering video and audio autoplay for all websites -->
    <string name="preference_browser_feature_autoplay">Пахши худкор</string>
    <!-- Preference for altering the camera access for all websites -->
    <string name="preference_phone_feature_camera">Камера</string>
    <!-- Preference for altering the microphone access for all websites -->
    <string name="preference_phone_feature_microphone">Микрофон</string>
    <!-- Preference for altering the location access for all websites -->
    <string name="preference_phone_feature_location">Ҷойгиршавӣ</string>

    <!-- Preference for altering the notification access for all websites -->
    <string name="preference_phone_feature_notification">Огоҳнома</string>
    <!-- Preference for altering the persistent storage access for all websites -->
    <string name="preference_phone_feature_persistent_storage">Захирагоҳи доимӣ</string>
    <!-- Preference for altering the storage access setting for all websites -->
    <string name="preference_phone_feature_cross_origin_storage_access">Кукиҳои байнисомонавӣ</string>
    <!-- Preference for altering the EME access for all websites -->
    <string name="preference_phone_feature_media_key_system_access">Муҳтавои идорашавандаи DRM</string>
    <!-- Label that indicates that a permission must be asked always -->
    <string name="preference_option_phone_feature_ask_to_allow">Дархости иҷозат</string>
    <!-- Label that indicates that a permission must be blocked -->
    <string name="preference_option_phone_feature_blocked">Бояд манъ карда шавад</string>
    <!-- Label that indicates that a permission must be allowed -->
    <string name="preference_option_phone_feature_allowed">Бояд иҷозат дода шавад</string>
    <!--Label that indicates a permission is by the Android OS-->
    <string name="phone_feature_blocked_by_android">Аз тарафи «Android» манъ карда шуд</string>
    <!-- Preference for showing a list of websites that the default configurations won't apply to them -->
    <string name="preference_exceptions">Истисноҳо</string>
    <!-- Summary of tracking protection preference if tracking protection is set to off -->
    <string name="tracking_protection_off">Ғайрифаъол</string>

    <!-- Summary of tracking protection preference if tracking protection is set to standard -->
    <string name="tracking_protection_standard">Стандартӣ</string>
    <!-- Summary of tracking protection preference if tracking protection is set to strict -->
    <string name="tracking_protection_strict">Ҷиддӣ</string>
    <!-- Summary of tracking protection preference if tracking protection is set to custom -->
    <string name="tracking_protection_custom">Фармоишӣ</string>
    <!-- Label for global setting that indicates that all video and audio autoplay is allowed -->
    <string name="preference_option_autoplay_allowed2">Иҷозат додани аудио ва видео</string>
    <!-- Label for site specific setting that indicates that all video and audio autoplay is allowed -->
    <string name="quick_setting_option_autoplay_allowed">Иҷозат додани аудио ва видео</string>
    <!-- Label that indicates that video and audio autoplay is only allowed over Wi-Fi -->
    <string name="preference_option_autoplay_allowed_wifi_only2">Бастани аудио ва видео танҳо дар шабакаи маълумоти мобилӣ</string>
    <!-- Subtext that explains 'autoplay on Wi-Fi only' option -->
    <string name="preference_option_autoplay_allowed_wifi_subtext">Аудио ва видео дар шабакаи Wi-Fi пахш мешаванд</string>
    <!-- Label for global setting that indicates that video autoplay is allowed, but audio autoplay is blocked -->
    <string name="preference_option_autoplay_block_audio2">Бастани танҳои аудио</string>
    <!-- Label for site specific setting that indicates that video autoplay is allowed, but audio autoplay is blocked -->
    <string name="quick_setting_option_autoplay_block_audio">Бастани танҳои аудио</string>
    <!-- Label for global setting that indicates that all video and audio autoplay is blocked -->
    <string name="preference_option_autoplay_blocked3">Бастани аудио ва видео</string>
    <!-- Label for site specific setting that indicates that all video and audio autoplay is blocked -->
    <string name="quick_setting_option_autoplay_blocked">Бастани аудио ва видео</string>
    <!-- Summary of delete browsing data on quit preference if it is set to on -->
    <string name="delete_browsing_data_quit_on">Фаъол</string>
    <!-- Summary of delete browsing data on quit preference if it is set to off -->
    <string name="delete_browsing_data_quit_off">Ғайрифаъол</string>

    <!-- Summary of studies preference if it is set to on -->
    <string name="studies_on">Фаъол</string>
    <!-- Summary of studies data on quit preference if it is set to off -->
    <string name="studies_off">Ғайрифаъол</string>

    <!-- Collections -->
    <!-- Collections header on home fragment -->
    <string name="collections_header">Маҷмуаҳо</string>
    <!-- Content description (not visible, for screen readers etc.): Opens the collection menu when pressed -->
    <string name="collection_menu_button_content_description">Менюи маҷмуаҳо</string>
    <!-- Label to describe what collections are to a new user without any collections -->
    <string name="no_collections_description2">Чизҳоеро, ки ба шумо муҳиманд, ҷамъ кунед\nҶустуҷӯҳо, сомонаҳо ва варақаҳои монандро барои дастрасии фаврӣ дар оянда якҷоя кунед.</string>
    <!-- Title for the "select tabs" step of the collection creator -->
    <string name="create_collection_select_tabs">Варақаҳоро интихоб намоед</string>
    <!-- Title for the "select collection" step of the collection creator -->
    <string name="create_collection_select_collection">Интихоб кардани маҷмуа</string>
    <!-- Title for the "name collection" step of the collection creator -->
    <string name="create_collection_name_collection">Номи маҷмуа</string>
    <!-- Button to add new collection for the "select collection" step of the collection creator -->
    <string name="create_collection_add_new_collection">Илова кардани маҷмуаи нав</string>
    <!-- Button to select all tabs in the "select tabs" step of the collection creator -->
    <string name="create_collection_select_all">Ҳамаро интихоб кардан</string>
    <!-- Button to deselect all tabs in the "select tabs" step of the collection creator -->
    <string name="create_collection_deselect_all">Бекор кардани интихоб</string>
    <!-- Text to prompt users to select the tabs to save in the "select tabs" step of the collection creator -->
    <string name="create_collection_save_to_collection_empty">Варақаҳоро барои нигоҳ доштан интихоб намоед</string>
    <!-- Text to show users how many tabs they have selected in the "select tabs" step of the collection creator.
     %d is a placeholder for the number of tabs selected. -->
    <string name="create_collection_save_to_collection_tabs_selected">%d варақа интихоб карда шуд</string>
    <!-- Text to show users they have one tab selected in the "select tabs" step of the collection creator.
    %d is a placeholder for the number of tabs selected. -->
    <string name="create_collection_save_to_collection_tab_selected">%d варақа интихоб карда шуд</string>
    <!-- Text shown in snackbar when multiple tabs have been saved in a collection -->
    <string name="create_collection_tabs_saved">Варақаҳо нигоҳ дошта шудад!</string>
    <!-- Text shown in snackbar when one or multiple tabs have been saved in a new collection -->
    <string name="create_collection_tabs_saved_new_collection">Маҷмуа нигоҳ дошта шуд!</string>
    <!-- Text shown in snackbar when one tab has been saved in a collection -->
    <string name="create_collection_tab_saved">Варақа нигоҳ дошта шуд!</string>
    <!-- Content description (not visible, for screen readers etc.): button to close the collection creator -->
    <string name="create_collection_close">Пӯшидан</string>
    <!-- Button to save currently selected tabs in the "select tabs" step of the collection creator-->
    <string name="create_collection_save">Нигоҳ доштан</string>
    <!-- Snackbar action to view the collection the user just created or updated -->
    <string name="create_collection_view">Намоиш</string>

    <!-- Text for the OK button from collection dialogs -->
    <string name="create_collection_positive">ХУБ</string>
    <!-- Text for the cancel button from collection dialogs -->
    <string name="create_collection_negative">Бекор кардан</string>

    <!-- Default name for a new collection in "name new collection" step of the collection creator. %d is a placeholder for the number of collections-->
    <string name="create_collection_default_name">Маҷмуаи %d</string>

    <!-- Share -->
    <!-- Share screen header -->
    <string name="share_header_2">Мубодила кардан</string>
    <!-- Content description (not visible, for screen readers etc.):
        "Share" button. Opens the share menu when pressed. -->
    <string name="share_button_content_description">Мубодила кардан</string>
    <!-- Text for the Save to PDF feature in the share menu -->
    <string name="share_save_to_pdf">Нигоҳ доштан ҳамчун PDF</string>
    <!-- Text for error message when generating a PDF file Text. -->
    <string name="unable_to_save_to_pdf_error">Файли PDF эҷод карда нашуд</string>
    <!-- Text for standard error snackbar dismiss button. -->
    <string name="standard_snackbar_error_dismiss">Нодида гузарондан</string>
    <!-- Text for error message when printing a page and it fails. -->
    <string name="unable_to_print_error" moz:removedIn="121" tools:ignore="UnusedResources">Чоп ғайриимкон аст</string>
    <!-- Text for error message when printing a page and it fails. -->
    <string name="unable_to_print_page_error">Ин саҳифа чоп карда намешавад</string>
    <!-- Text for the print feature in the share and browser menu -->
    <string name="menu_print">Чоп кардан</string>
    <!-- Sub-header in the dialog to share a link to another sync device -->
    <string name="share_device_subheader">Фиристодан ба дастгоҳ</string>
    <!-- Sub-header in the dialog to share a link to an app from the full list -->
    <string name="share_link_all_apps_subheader">Ҳамаи амалҳо</string>
    <!-- Sub-header in the dialog to share a link to an app from the most-recent sorted list -->
    <string name="share_link_recent_apps_subheader">Истифодашудаи охирин</string>
    <!-- Text for the copy link action in the share screen. -->
    <string name="share_copy_link_to_clipboard">Нусха бардоштан ба ҳофизаи муваққатӣ</string>
    <!-- Toast shown after copying link to clipboard -->
    <string name="toast_copy_link_to_clipboard">Ба ҳофизаи муваққатӣ нусха бардошта шуд</string>
    <!-- An option from the share dialog to sign into sync -->
    <string name="sync_sign_in">Барои ҳамоҳангсозӣ ворид шавед</string>
     <!-- An option from the three dot menu to sync and save data -->
    <string name="sync_menu_sync_and_save_data">Ҳамоҳангсозӣ ва нигоҳ доштани маълумот</string>
    <!-- An option from the share dialog to send link to all other sync devices -->
    <string name="sync_send_to_all">Фиристодан ба ҳамаи дастгоҳҳо</string>
    <!-- An option from the share dialog to reconnect to sync -->
    <string name="sync_reconnect">Барои ҳамоҳангсозӣ аз нав пайваст шавед</string>
    <!-- Text displayed when sync is offline and cannot be accessed -->
    <string name="sync_offline">Офлайн</string>
    <!-- An option to connect additional devices -->
    <string name="sync_connect_device">Пайваст кардани дастгоҳи дигар</string>
    <!-- The dialog text shown when additional devices are not available -->
    <string name="sync_connect_device_dialog">Барои фиристодани варақа, ақаллан дар дастгоҳи дигар ба Firefox ворид шавед.</string>
    <!-- Confirmation dialog button -->
    <string name="sync_confirmation_button">Фаҳмо</string>

    <!-- Share error message -->
    <string name="share_error_snackbar">Ба ин барнома мубодила карда намешавад</string>
    <!-- Add new device screen title -->
    <string name="sync_add_new_device_title">Фиристодан ба дастгоҳ</string>
    <!-- Text for the warning message on the Add new device screen -->
    <string name="sync_add_new_device_message">Ягон дастгоҳ пайваст нашуд</string>

    <!-- Text for the button to learn about sending tabs -->
    <string name="sync_add_new_device_learn_button">Маълумоти бештар дар бораи фиристодани варақаҳо…</string>
    <!-- Text for the button to connect another device -->
    <string name="sync_add_new_device_connect_button">Пайваст кардани дастгоҳи дигар…</string>

    <!-- Notifications -->
    <!-- Text shown in the notification that pops up to remind the user that a private browsing session is active. -->
    <string name="notification_pbm_delete_text_2">Пӯшидани варақаҳои хусусӣ</string>
    <!-- Name of the marketing notification channel. Displayed in the "App notifications" system settings for the app -->
    <string name="notification_marketing_channel_name">Бозоршиносӣ</string>

    <!-- Title shown in the notification that pops up to remind the user to set fenix as default browser.
    The app name is in the text, due to limitations with localizing Nimbus experiments -->
    <string name="nimbus_notification_default_browser_title" tools:ignore="UnusedResources">«Firefox» тезкор ва хусусӣ мебошад</string>
    <!-- Text shown in the notification that pops up to remind the user to set fenix as default browser.
    The app name is in the text, due to limitations with localizing Nimbus experiments -->
    <string name="nimbus_notification_default_browser_text" tools:ignore="UnusedResources">Гузоштани «Firefox» ҳамчун браузери пешфарз</string>
    <!-- Title shown in the notification that pops up to re-engage the user -->
    <string name="notification_re_engagement_title">Тамошокунии хусусиро озмоед</string>
    <!-- Text shown in the notification that pops up to re-engage the user.
    %1$s is a placeholder that will be replaced by the app name. -->
    <string name="notification_re_engagement_text">Сомонаҳоро бе ягон куки ё таърихи нигоҳдошташуда дар «%1$s» тамошо кунед</string>

    <!-- Title A shown in the notification that pops up to re-engage the user -->
    <string name="notification_re_engagement_A_title">Тамошокунӣ дар Интернет бе пайгирӣ</string>

    <!-- Text A shown in the notification that pops up to re-engage the user.
    %1$s is a placeholder that will be replaced by the app name. -->
    <string name="notification_re_engagement_A_text">Тамошокунии хусусӣ дар «%1$s» маълумоти шуморо нигоҳ намедорад.</string>
    <!-- Title B shown in the notification that pops up to re-engage the user -->
    <string name="notification_re_engagement_B_title">Ҷустуҷӯи аввалини худро оғоз кунед</string>

    <!-- Text B shown in the notification that pops up to re-engage the user -->
    <string name="notification_re_engagement_B_text">Чизе муҳимро дар атрофи худ пайдо кунед. Ё чизе шавқоварро пайдо кунед.</string>

    <!-- Survey -->
    <!-- Text shown in the fullscreen message that pops up to ask user to take a short survey.
    The app name is in the text, due to limitations with localizing Nimbus experiments -->
    <string name="nimbus_survey_message_text">Лутфан, барои беҳтар кардани браузери «Firefox» тавассути ин саволнома кумак расонед.</string>
    <!-- Preference for taking the short survey. -->
    <string name="preferences_take_survey">Иштирок дар саволнома</string>
    <!-- Preference for not taking the short survey. -->
    <string name="preferences_not_take_survey">Не, ташаккур</string>

    <!-- Snackbar -->
    <!-- Text shown in snackbar when user deletes a collection -->
    <string name="snackbar_collection_deleted">Маҷмуа нест карда шуд</string>
    <!-- Text shown in snackbar when user renames a collection -->
    <string name="snackbar_collection_renamed">Номи маҷмуа иваз карда шуд</string>
    <!-- Text shown in snackbar when user closes a tab -->
    <string name="snackbar_tab_closed">Варақа пӯшида шуд</string>
    <!-- Text shown in snackbar when user closes all tabs -->
    <string name="snackbar_tabs_closed">Варақаҳо пӯшида шуданд</string>
    <!-- Text shown in snackbar when user bookmarks a list of tabs -->
    <string name="snackbar_message_bookmarks_saved">Хатбаракҳо нигоҳ дошта шуданд!</string>
    <!-- Text shown in snackbar when user adds a site to shortcuts -->
    <string name="snackbar_added_to_shortcuts">Ба миёнбурҳо илова карда шуд!</string>
    <!-- Text shown in snackbar when user closes a private tab -->
    <string name="snackbar_private_tab_closed">Варақаи хусусӣ пӯшида шуд</string>
    <!-- Text shown in snackbar when user closes all private tabs -->
    <string name="snackbar_private_tabs_closed">Варақаҳои хусусӣ пӯшида шуданд</string>
    <!-- Text shown in snackbar when user erases their private browsing data -->
    <string name="snackbar_private_data_deleted">Маълумоти тамошокунии хусусӣ нест карда шуд</string>
    <!-- Text shown in snackbar to undo deleting a tab, top site or collection -->
    <string name="snackbar_deleted_undo">БОТИЛ КАРДАН</string>
    <!-- Text shown in snackbar when user removes a top site -->
    <string name="snackbar_top_site_removed">Сомона хориҷ карда шуд</string>
    <!-- QR code scanner prompt which appears after scanning a code, but before navigating to it
        First parameter is the name of the app, second parameter is the URL or text scanned-->
    <string name="qr_scanner_confirmation_dialog_message">Ба %1$s иҷозат диҳед, ки %2$s-ро кушояд</string>
    <!-- QR code scanner prompt dialog positive option to allow navigation to scanned link -->
    <string name="qr_scanner_dialog_positive">ИҶОЗАТ ДОДАН</string>
    <!-- QR code scanner prompt dialog positive option to deny navigation to scanned link -->
    <string name="qr_scanner_dialog_negative">РАД КАРДАН</string>
    <!-- QR code scanner prompt dialog error message shown when a hostname does not contain http or https. -->
    <string name="qr_scanner_dialog_invalid">Нишонии сомона нодуруст аст.</string>
    <!-- QR code scanner prompt dialog positive option when there is an error -->
    <string name="qr_scanner_dialog_invalid_ok">ХУБ</string>
    <!-- Tab collection deletion prompt dialog message. Placeholder will be replaced with the collection name -->
    <string name="tab_collection_dialog_message">Шумо мутмаин ҳастед, ки мехоҳед %1$s-ро нест намоед?</string>
    <!-- Collection and tab deletion prompt dialog message. This will show when the last tab from a collection is deleted -->
    <string name="delete_tab_and_collection_dialog_message">Агар шумо ин варақаро нест кунед, тамоми маҷмуа нест карда мешавад. Шумо метавонед маҷмуаҳои навро дар вақти дилхоҳ эҷод намоед.</string>
    <!-- Collection and tab deletion prompt dialog title. Placeholder will be replaced with the collection name. This will show when the last tab from a collection is deleted -->
    <string name="delete_tab_and_collection_dialog_title">%1$s-ро нест мекунед?</string>
    <!-- Tab collection deletion prompt dialog option to delete the collection -->
    <string name="tab_collection_dialog_positive">Нест кардан</string>
    <!-- Text displayed in a notification when the user enters full screen mode -->
    <string name="full_screen_notification">Ба реҷаи экрани пурра ворид шуда истодааст</string>
    <!-- Message for copying the URL via long press on the toolbar -->
    <string name="url_copied">Нишонии URL нусха бардошта шуд</string>
    <!-- Sample text for accessibility font size -->
    <string name="accessibility_text_size_sample_text_1">Ин матни намунавӣ мебошад. Дар ин ҷо матни намунавӣ нишон медиҳад, ки чӣ тавр он ҳангоми калон ва хурд кардани андозаи ҳуруф бо танзими ҷорӣ нишон дода мешавад.</string>
    <!-- Summary for Accessibility Text Size Scaling Preference -->
    <string name="preference_accessibility_text_size_summary">Калонтар ё хурдтар кардани матн дар сомонаҳо</string>
    <!-- Title for Accessibility Text Size Scaling Preference -->
    <string name="preference_accessibility_font_size_title">Андозаи ҳуруф</string>

    <!-- Title for Accessibility Text Automatic Size Scaling Preference -->
    <string name="preference_accessibility_auto_size_2">Андозагирии худкори ҳуруф</string>

    <!-- Summary for Accessibility Text Automatic Size Scaling Preference -->
    <string name="preference_accessibility_auto_size_summary">Андозаи ҳарф ба танзимоти Android-и шумо мувофиқат мекунад. Барои идора кардани андозаи ҳарфҳо дар ин ҷо, имкони ҷориро хомӯш кунед.</string>

    <!-- Title for the Delete browsing data preference -->
    <string name="preferences_delete_browsing_data">Нест кардани маълумоти тамошокунӣ</string>
    <!-- Title for the tabs item in Delete browsing data -->
    <string name="preferences_delete_browsing_data_tabs_title_2">Варақаҳои кушодашуда</string>
    <!-- Subtitle for the tabs item in Delete browsing data, parameter will be replaced with the number of open tabs -->
    <string name="preferences_delete_browsing_data_tabs_subtitle">%d варақа</string>
    <!-- Title for the data and history items in Delete browsing data -->
    <!-- Title for the history item in Delete browsing data -->
    <string name="preferences_delete_browsing_data_browsing_history_title">Таърихи тамошо</string>
    <!-- Subtitle for the data and history items in delete browsing data, parameter will be replaced with the
        number of history items the user has -->
    <string name="preferences_delete_browsing_data_browsing_data_subtitle">%d нишонӣ</string>

    <!-- Title for the cookies and site data items in Delete browsing data -->
    <string name="preferences_delete_browsing_data_cookies_and_site_data">Кукиҳо ва иттилооти сомона</string>
    <!-- Subtitle for the cookies item in Delete browsing data -->
    <string name="preferences_delete_browsing_data_cookies_subtitle">Шумо аз аксари сомонаҳо мебароед</string>
    <!-- Title for the cached images and files item in Delete browsing data -->
    <string name="preferences_delete_browsing_data_cached_files">Тасвирҳо ва файлҳои нигоҳдошташуда</string>
    <!-- Subtitle for the cached images and files item in Delete browsing data -->
    <string name="preferences_delete_browsing_data_cached_files_subtitle">Фазои захирагоҳро озод намоед</string>
    <!-- Title for the site permissions item in Delete browsing data -->
    <string name="preferences_delete_browsing_data_site_permissions">Иҷозатҳои сомона</string>
    <!-- Title for the downloads item in Delete browsing data -->
    <string name="preferences_delete_browsing_data_downloads">Боргириҳо</string>
    <!-- Text for the button to delete browsing data -->
    <string name="preferences_delete_browsing_data_button">Нест кардани маълумоти тамошокунӣ</string>
    <!-- Title for the Delete browsing data on quit preference -->
    <string name="preferences_delete_browsing_data_on_quit">Нест кардани маълумоти тамошокунӣ ҳангоми баромад</string>

    <!-- Summary for the Delete browsing data on quit preference. "Quit" translation should match delete_browsing_data_on_quit_action translation. -->
    <string name="preference_summary_delete_browsing_data_on_quit_2">Вақте ки шумо аз менюи асосӣ имкони \&quot;Хомӯш кардан\&quot;-ро интихоб мекунед, маълумоти тамошокунӣ ба таври худкор нест карда мешавад</string>
    <!-- Action item in menu for the Delete browsing data on quit feature -->
    <string name="delete_browsing_data_on_quit_action">Баромадан</string>

    <!-- Title text of a delete browsing data dialog. -->
    <string name="delete_history_prompt_title">Фосилаи вақте, ки нест карда мешавад</string>

    <!-- Body text of a delete browsing data dialog. -->
    <string name="delete_history_prompt_body" moz:RemovedIn="130" tools:ignore="UnusedResources">Таърих (аз он ҷумла, таърихи ҳамоҳангшуда аз дастгоҳҳои дигар), кукиҳо ва иттилооти тамошокунии дигарро тоза мекунад.</string>
    <!-- Body text of a delete browsing data dialog. -->
    <string name="delete_history_prompt_body_2">Таърихро тоза мекунад (аз он ҷумла таърихи ҳамоҳангшуда бо дастгоҳҳои дигар)</string>
    <!-- Radio button in the delete browsing data dialog to delete history items for the last hour. -->
    <string name="delete_history_prompt_button_last_hour">Як соати охир</string>
    <!-- Radio button in the delete browsing data dialog to delete history items for today and yesterday. -->
    <string name="delete_history_prompt_button_today_and_yesterday">Имрӯз ва дирӯз</string>
    <!-- Radio button in the delete browsing data dialog to delete all history. -->
    <string name="delete_history_prompt_button_everything">Комилан</string>

    <!-- Dialog message to the user asking to delete browsing data. Parameter will be replaced by app name. -->
    <string name="delete_browsing_data_prompt_message_3">%s маълумоти тамошокунии интихобшударо нест мекунад.</string>
    <!-- Text for the cancel button for the data deletion dialog -->
    <string name="delete_browsing_data_prompt_cancel">Бекор кардан</string>
    <!-- Text for the allow button for the data deletion dialog -->
    <string name="delete_browsing_data_prompt_allow">Нест кардан</string>

    <!-- Text for the snackbar confirmation that the data was deleted -->
    <string name="preferences_delete_browsing_data_snackbar">Маълумоти тамошокунӣ нест карда шуд</string>
    <!-- Text for the snackbar to show the user that the deletion of browsing data is in progress -->
    <string name="deleting_browsing_data_in_progress">Несткунии маълумоти тамошокунӣ…</string>

    <!-- Dialog message to the user asking to delete all history items inside the opened group. Parameter will be replaced by a history group name. -->
    <string name="delete_all_history_group_prompt_message">Нест кардани ҳамаи сомонаҳо аз «%s»</string>
    <!-- Text for the cancel button for the history group deletion dialog -->
    <string name="delete_history_group_prompt_cancel">Бекор кардан</string>
    <!-- Text for the allow button for the history group dialog -->
    <string name="delete_history_group_prompt_allow">Нест кардан</string>
    <!-- Text for the snackbar confirmation that the history group was deleted -->
    <string name="delete_history_group_snackbar">Гурӯҳ нест карда шуд</string>

    <!-- Onboarding -->
    <!-- text to display in the snackbar once account is signed-in -->
    <string name="onboarding_firefox_account_sync_is_on">Ҳамоҳангсозӣ фаъол аст</string>

    <!-- Onboarding theme -->
    <!-- Text shown in snackbar when multiple tabs have been sent to device -->
    <string name="sync_sent_tabs_snackbar">Варақаҳо фиристода шуданд!</string>
    <!-- Text shown in snackbar when one tab has been sent to device  -->
    <string name="sync_sent_tab_snackbar">Варақа фиристода шуд!</string>
    <!-- Text shown in snackbar when sharing tabs failed  -->
    <string name="sync_sent_tab_error_snackbar">Ирсол ғайриимкон аст</string>
    <!-- Text shown in snackbar for the "retry" action that the user has after sharing tabs failed -->
    <string name="sync_sent_tab_error_snackbar_action">АЗ НАВ КӮШИШ КАРДАН</string>
    <!-- Title of QR Pairing Fragment -->
    <string name="sync_scan_code">Рамзро скан кунед</string>
    <!-- Instructions on how to access pairing -->
    <string name="sign_in_instructions"><![CDATA[Дар компютери худ Firefox-ро кушоед ва ба <b>https://firefox.com/pair</b> гузаред]]></string>
    <!-- Text shown for sign in pairing when ready -->
    <string name="sign_in_ready_for_scan">Барои аксбардорӣ омода аст</string>
    <!-- Text shown for settings option for sign with pairing -->
    <string name="sign_in_with_camera">Ворид шудан ба воситаи камера</string>
    <!-- Text shown for settings option for sign with email -->
    <string name="sign_in_with_email">Ба ҷояш почтаи электрониро истифода баред</string>
    <!-- Text shown for settings option for create new account text.'Firefox' intentionally hardcoded here.-->
    <string name="sign_in_create_account_text"><![CDATA[Ҳисоб надоред? Барои ҳамоҳангсозӣ кардани Firefox байни дастгоҳҳо, <u>ҳисоберо эҷод намоед</u>.]]></string>
    <!-- Text shown in confirmation dialog to sign out of account. The first parameter is the name of the app (e.g. Firefox Preview) -->
    <string name="sign_out_confirmation_message_2">%s ҳамоҳангсозиро бо ҳисоби шумо қатъ мекунад, аммо ягон маълумоти тамошокунии шуморо дар ин дастгоҳ нест намекунад.</string>
    <!-- Option to continue signing out of account shown in confirmation dialog to sign out of account -->
    <string name="sign_out_disconnect">Қатъ кардани пайваст</string>
    <!-- Option to cancel signing out shown in confirmation dialog to sign out of account -->
    <string name="sign_out_cancel">Бекор кардан</string>
    <!-- Error message snackbar shown after the user tried to select a default folder which cannot be altered -->
    <string name="bookmark_cannot_edit_root">Ҷузвдонҳои пешфарзро таҳрир карда наметавонад</string>

    <!-- Enhanced Tracking Protection -->
    <!-- Link displayed in enhanced tracking protection panel to access tracking protection settings -->
    <string name="etp_settings">Танзимоти муҳофизат</string>
    <!-- Preference title for enhanced tracking protection settings -->
    <string name="preference_enhanced_tracking_protection">Муҳофизати такмилёфта аз пайгирӣ</string>
    <!-- Preference summary for enhanced tracking protection settings on/off switch -->
    <string name="preference_enhanced_tracking_protection_summary">Акнун браузери мо дорои хусусияти «Муҳофизати пурра аз кукиҳо» мебошад, ки барои васоити пайгирии байнисомонавӣ монеаи пурқувват мебошад.</string>
    <!-- Description of enhanced tracking protection. The parameter is the name of the application (For example: Firefox Fenix) -->
    <string name="preference_enhanced_tracking_protection_explanation_2">«%s» шуморо аз бисёр васоити пайгирие, ки фаъолияти шуморо дар онлайн пайгирӣ мекунанд, муҳофизат менамояд.</string>
    <!-- Text displayed that links to website about enhanced tracking protection -->
    <string name="preference_enhanced_tracking_protection_explanation_learn_more">Маълумоти бештар</string>
    <!-- Preference for enhanced tracking protection for the standard protection settings -->
    <string name="preference_enhanced_tracking_protection_standard_default_1">Стандартӣ (пешфарз)</string>
    <!-- Preference description for enhanced tracking protection for the standard protection settings -->
    <string name="preference_enhanced_tracking_protection_standard_description_5">Саҳифаҳо ба таври муқаррар кушода мешаванд, аммо баъзе васоити пайгирӣ манъ карда мешаванд.</string>
    <!--  Accessibility text for the Standard protection information icon  -->
    <string name="preference_enhanced_tracking_protection_standard_info_button">Ба воситаи муҳофизати стандартӣ аз пайгирӣ чӣ баста шудааст</string>
    <!-- Preference for enhanced tracking protection for the strict protection settings -->
    <string name="preference_enhanced_tracking_protection_strict">Ҷиддӣ</string>
    <!-- Preference description for enhanced tracking protection for the strict protection settings -->
    <string name="preference_enhanced_tracking_protection_strict_description_4">Муҳофизати ҷиддӣ барои самаранокии тезтар ва бар зиддӣ васоити пайгирӣ, аммо баъзе сомонаҳо метавонанд ба таври дуруст кор накунанд.</string>
    <!--  Accessibility text for the Strict protection information icon  -->
    <string name="preference_enhanced_tracking_protection_strict_info_button">Ба воситаи муҳофизати ҷиддӣ аз пайгирӣ чӣ баста шудааст</string>
    <!-- Preference for enhanced tracking protection for the custom protection settings -->
    <string name="preference_enhanced_tracking_protection_custom">Фармоишӣ</string>
    <!-- Preference description for enhanced tracking protection for the strict protection settings -->
    <string name="preference_enhanced_tracking_protection_custom_description_2">Интихоб кунед, ки кадом васоити пайгирӣ ва скриптҳо бояд баста шаванд.</string>
    <!--  Accessibility text for the Strict protection information icon  -->
    <string name="preference_enhanced_tracking_protection_custom_info_button">Ба воситаи муҳофизати фармоишӣ аз пайгирӣ чӣ баста шудааст</string>
    <!-- Header for categories that are being blocked by current Enhanced Tracking Protection settings -->
    <!-- Preference for enhanced tracking protection for the custom protection settings for cookies-->
    <string name="preference_enhanced_tracking_protection_custom_cookies">Кукиҳо</string>
    <!-- Option for enhanced tracking protection for the custom protection settings for cookies-->
    <string name="preference_enhanced_tracking_protection_custom_cookies_1">Васоити пайгирии шабакаҳои иҷтимоӣ ва байни сомонаҳо</string>
    <!-- Option for enhanced tracking protection for the custom protection settings for cookies-->
    <string name="preference_enhanced_tracking_protection_custom_cookies_2">Кукиҳо аз сомонаҳои боқимонда</string>
    <!-- Option for enhanced tracking protection for the custom protection settings for cookies-->
    <string name="preference_enhanced_tracking_protection_custom_cookies_3">Ҳамаи кукиҳои тарафҳои сеюм (метавонанд фаъолияти сомонаҳоро вайрон кунанд)</string>
    <!-- Option for enhanced tracking protection for the custom protection settings for cookies-->
    <string name="preference_enhanced_tracking_protection_custom_cookies_4">Ҳамаи кукиҳо (метавонанд фаъолияти сомонаҳоро вайрон кунанд)</string>
    <!-- Option for enhanced tracking protection for the custom protection settings for cookies-->
    <string name="preference_enhanced_tracking_protection_custom_cookies_5">Ҷудо кардани кукиҳои байнисомонавӣ</string>
    <!-- Preference for enhanced tracking protection for the custom protection settings for tracking content -->
    <string name="preference_enhanced_tracking_protection_custom_tracking_content">Муҳтавои пайгирикунанда</string>
    <!-- Option for enhanced tracking protection for the custom protection settings for tracking content-->
    <string name="preference_enhanced_tracking_protection_custom_tracking_content_1">Дар ҳамаи варақаҳо</string>
    <!-- Option for enhanced tracking protection for the custom protection settings for tracking content-->
    <string name="preference_enhanced_tracking_protection_custom_tracking_content_2">Танҳо дар варақаҳои хусусӣ</string>
    <!-- Preference for enhanced tracking protection for the custom protection settings -->
    <string name="preference_enhanced_tracking_protection_custom_cryptominers">Криптомайнерҳо</string>
    <!-- Preference for enhanced tracking protection for the custom protection settings -->
    <string name="preference_enhanced_tracking_protection_custom_fingerprinters">Хонандаи нақши ангушт</string>
    <!-- Button label for navigating to the Enhanced Tracking Protection details -->
    <string name="enhanced_tracking_protection_details">Тафсилот</string>
    <!-- Header for categories that are being being blocked by current Enhanced Tracking Protection settings -->
    <string name="enhanced_tracking_protection_blocked">Манъ карда мешавад</string>
    <!-- Header for categories that are being not being blocked by current Enhanced Tracking Protection settings -->
    <string name="enhanced_tracking_protection_allowed">Иҷозат дода мешавад</string>
    <!-- Category of trackers (social media trackers) that can be blocked by Enhanced Tracking Protection -->
    <string name="etp_social_media_trackers_title">Васоити пайгирии шабакаҳои иҷтимоӣ</string>
    <!-- Description of social media trackers that can be blocked by Enhanced Tracking Protection -->
    <string name="etp_social_media_trackers_description">Имконияти шабакаҳои иҷтимоиро барои пайгирии фаъолияти тамошокунии шумо дар Интернет маҳдуд мекунад.</string>
    <!-- Category of trackers (cross-site tracking cookies) that can be blocked by Enhanced Tracking Protection -->
    <string name="etp_cookies_title">Кукиҳои васоити пайгирӣ байни сомонаҳо</string>
    <!-- Category of trackers (cross-site tracking cookies) that can be blocked by Enhanced Tracking Protection -->
    <string name="etp_cookies_title_2">Кукиҳои байнисомонавӣ</string>
    <!-- Description of cross-site tracking cookies that can be blocked by Enhanced Tracking Protection -->
    <string name="etp_cookies_description">Кукиҳоеро, ки шабакаҳои рекламавӣ ва ширкатҳои таҳлилӣ барои ҷамъоварии маълумоти тамошокунии шумо дар бисёр сомонаҳо истифода мебаранд, манъ мекунад.</string>
    <!-- Description of cross-site tracking cookies that can be blocked by Enhanced Tracking Protection -->
    <string name="etp_cookies_description_2">«Муҳофизати пурра аз кукиҳо» ҳамаи кукиҳоро аз сомонаи ҷорие, ки шумо тамошо карда истодаед, ҷудо мекунад, то ки васоити пайгирӣ шуморо байни сомонаҳо назорат карда натавонанд.</string>
    <!-- Category of trackers (cryptominers) that can be blocked by Enhanced Tracking Protection -->
    <string name="etp_cryptominers_title">Криптомайнерҳо</string>
    <!-- Description of cryptominers that can be blocked by Enhanced Tracking Protection -->
    <string name="etp_cryptominers_description">Скриптҳои зараровареро, ки дастгоҳи шуморо барои истеҳсоли пули рақамӣ дастрас мекунанд, пешгирӣ менамояд.</string>
    <!-- Category of trackers (fingerprinters) that can be blocked by Enhanced Tracking Protection -->
    <string name="etp_fingerprinters_title">Хонандаи нақши ангушт</string>
    <!-- Description of fingerprinters that can be blocked by Enhanced Tracking Protection -->
    <string name="etp_fingerprinters_description">Ҷамъкунии маълумоти нодири муайяншавандаеро дар бораи дастгоҳи шумо, ки метавонад бо мақсадҳои пайгирӣ истифода шавад, манъ мекунад.</string>
    <!-- Category of trackers (tracking content) that can be blocked by Enhanced Tracking Protection -->
    <string name="etp_tracking_content_title">Муҳтавои пайгирикунанда</string>
    <!-- Description of tracking content that can be blocked by Enhanced Tracking Protection -->
    <string name="etp_tracking_content_description">Боркунии рекламаҳои хориҷӣ, видеоҳо ва маводҳои дигареро, ки метавонанд рамзи пайгириро дар бар гиранд, манъ мекунад. Метавонад ба кори баъзеи сомонаҳо таъсир расонад.</string>
    <!-- Enhanced Tracking Protection message that protection is currently on for this site -->
    <string name="etp_panel_on">Муҳофизат барои ин сомона фаъол аст</string>
    <!-- Enhanced Tracking Protection message that protection is currently off for this site -->
    <string name="etp_panel_off">Муҳофизат барои ин сомона ғайрифаъол аст</string>
    <!-- Header for exceptions list for which sites enhanced tracking protection is always off -->
    <string name="enhanced_tracking_protection_exceptions">Муҳофизати такмилёфта аз пайгирӣ барои сомонаҳои зерин ғайрифаъол аст</string>
    <!-- Content description (not visible, for screen readers etc.): Navigate
    back from ETP details (Ex: Tracking content) -->
    <string name="etp_back_button_content_description">Ба қафо гузаштан</string>
    <!-- About page link text to open what's new link -->
    <string name="about_whats_new">Дар %s чӣ нав аст</string>
    <!-- Open source licenses page title
    The first parameter is the app name -->
    <string name="open_source_licenses_title">%s | Китобхонаҳои OSS</string>

    <!-- Category of trackers (redirect trackers) that can be blocked by Enhanced Tracking Protection -->
    <string name="etp_redirect_trackers_title">Васоити пайгирии интиқолдиҳӣ</string>

    <!-- Description of redirect tracker cookies that can be blocked by Enhanced Tracking Protection -->
    <string name="etp_redirect_trackers_description">Кукиҳоеро, ки тавассути восоити интиқолдиҳӣ ба сомонаҳои пайгирикунандаи маъруф насб шудаанд, тоза мекунад.</string>

    <!-- Description of the SmartBlock Enhanced Tracking Protection feature. The * symbol is intentionally hardcoded here,
         as we use it on the UI to indicate which trackers have been partially unblocked.  -->
    <string name="preference_etp_smartblock_description">Баъзеи васоити пайгирии дар зер зикршуда дар ин саҳифа кушода шудаанд, зеро ки шумо аз онҳо истифода кардед*.</string>
    <!-- Text displayed that links to website about enhanced tracking protection SmartBlock -->
    <string name="preference_etp_smartblock_learn_more">Маълумоти бештар</string>

    <!-- Content description (not visible, for screen readers etc.):
    Enhanced tracking protection exception preference icon for ETP settings. -->
    <string name="preference_etp_exceptions_icon_description">Нишони хусусияти истисно барои муҳофизати такмилёфта аз пайгирӣ</string>

    <!-- About page link text to open support link -->
    <string name="about_support">Дастгирӣ</string>
    <!-- About page link text to list of past crashes (like about:crashes on desktop) -->
    <string name="about_crashes">Вайрониҳо</string>
    <!-- About page link text to open privacy notice link -->
    <string name="about_privacy_notice">Огоҳномаи махфият</string>
    <!-- About page link text to open know your rights link -->
    <string name="about_know_your_rights">Ҳуқуқҳои худро донед</string>
    <!-- About page link text to open licensing information link -->
    <string name="about_licensing_information">Маълумот дар бораи иҷозатнома</string>
    <!-- About page link text to open a screen with libraries that are used -->
    <string name="about_other_open_source_libraries">Китобхонаҳое, ки мо истифода мебарем</string>

    <!-- Toast shown to the user when they are activating the secret dev menu
        The first parameter is number of long clicks left to enable the menu -->
    <string name="about_debug_menu_toast_progress">Менюи ислоҳкунии хатоҳо: барои фаъолсозӣ %1$d зеркунӣ боқӣ монд</string>
    <string name="about_debug_menu_toast_done">Менюи ислоҳкунии хатоҳо фаъол аст</string>

    <!-- Browser long press popup menu -->
    <!-- Copy the current url -->
    <string name="browser_toolbar_long_press_popup_copy">Нусха бардоштан</string>
    <!-- Paste & go the text in the clipboard. '&amp;' is replaced with the ampersand symbol: & -->
    <string name="browser_toolbar_long_press_popup_paste_and_go">Нусха бардоштан ва гузаштан</string>
    <!-- Paste the text in the clipboard -->
    <string name="browser_toolbar_long_press_popup_paste">Гузоштан</string>
    <!-- Snackbar message shown after an URL has been copied to clipboard. -->
    <string name="browser_toolbar_url_copied_to_clipboard_snackbar">Нишонии URL ба ҳофизаи муваққатӣ нусха бардошта шуд</string>

    <!-- Title text for the Add To Homescreen dialog -->
    <string name="add_to_homescreen_title">Илова кардан ба экрани асосӣ</string>
    <!-- Cancel button text for the Add to Homescreen dialog -->
    <string name="add_to_homescreen_cancel">Бекор кардан</string>
    <!-- Add button text for the Add to Homescreen dialog -->
    <string name="add_to_homescreen_add">Илова кардан</string>
    <!-- Continue to website button text for the first-time Add to Homescreen dialog -->
    <string name="add_to_homescreen_continue">Ба сомона идома диҳед</string>
    <!-- Placeholder text for the TextView in the Add to Homescreen dialog -->
    <string name="add_to_homescreen_text_placeholder">Номи миёнбур</string>

    <!-- Describes the add to homescreen functionality -->
    <string name="add_to_homescreen_description_2">Шумо метавонед ин сомонаро ба экрани асосии дастгоҳи худ ба осонӣ илова кунед, то ки ба он дастрасии фаврӣ дошта бошед ва бо таҷрибаи ба барнома монанд зудтар паймоиш кунед.</string>

    <!-- Preference for managing the settings for logins and passwords in Fenix -->
    <string name="preferences_passwords_logins_and_passwords">Воридшавиҳо ва ниҳонвожаҳо</string>
    <!-- Preference for managing the saving of logins and passwords in Fenix -->
    <string name="preferences_passwords_save_logins">Нигоҳ доштани воридшавиҳо ва ниҳонвожаҳо</string>
    <!-- Preference option for asking to save passwords in Fenix -->
    <string name="preferences_passwords_save_logins_ask_to_save">Бо пешниҳоди нигоҳдорӣ</string>
    <!-- Preference option for never saving passwords in Fenix -->
    <string name="preferences_passwords_save_logins_never_save">Ҳеҷ гоҳ нигоҳ дошта нашавад</string>
    <!-- Preference for autofilling saved logins in Firefox (in web content), %1$s will be replaced with the app name -->
    <string name="preferences_passwords_autofill2">Пуркунии худкор дар %1$s</string>
    <!-- Description for the preference for autofilling saved logins in Firefox (in web content), %1$s will be replaced with the app name -->
    <string name="preferences_passwords_autofill_description">Ҳангоми истифодаи %1$s номи корбарон ва ниҳонвожаҳоро дар сомонаҳо пур кунед ва нигоҳ доред.</string>
    <!-- Preference for autofilling logins from Fenix in other apps (e.g. autofilling the Twitter app) -->
    <string name="preferences_android_autofill">Пуркунии худкор дар барномаҳои дигар</string>
    <!-- Description for the preference for autofilling logins from Fenix in other apps (e.g. autofilling the Twitter app) -->
    <string name="preferences_android_autofill_description">Номи корбарон ва ниҳонвожаҳоро дар барномаҳои дигари дастгоҳи худ пур кунед.</string>

    <!-- Preference option for adding a login -->
    <string name="preferences_logins_add_login">Илова кардани воридшавӣ</string>

    <!-- Preference for syncing saved logins in Fenix -->
    <string name="preferences_passwords_sync_logins">Воридшавиҳои ҳамоҳангшуда</string>
    <!-- Preference for syncing saved logins in Fenix, when not signed in-->
    <string name="preferences_passwords_sync_logins_across_devices">Ҳамоҳанг кардани воридшавиҳо байни дастгоҳҳо</string>
    <!-- Preference to access list of saved logins -->
    <string name="preferences_passwords_saved_logins">Воридшавиҳои нигоҳдошташуда</string>
    <!-- Description of empty list of saved passwords. Placeholder is replaced with app name.  -->
    <string name="preferences_passwords_saved_logins_description_empty_text">Воридшавиҳое, ки шумо дар %s нигоҳ медоред ё ҳамоҳанг мекунед, дар ин ҷо нишон дода мешаванд.</string>
    <!-- Preference to access list of saved logins -->
    <string name="preferences_passwords_saved_logins_description_empty_learn_more_link">Маълумоти бештар дар бораи ҳамоҳангсозӣ</string>
    <!-- Preference to access list of login exceptions that we never save logins for -->
    <string name="preferences_passwords_exceptions">Истисноҳо</string>
    <!-- Empty description of list of login exceptions that we never save logins for -->
    <string name="preferences_passwords_exceptions_description_empty">Воридшавиҳо ва ниҳонвожаҳое, ки нигоҳ дошта нашудаанд, дар ин ҷо нишон дошта мешаванд.</string>
    <!-- Description of list of login exceptions that we never save logins for -->
    <string name="preferences_passwords_exceptions_description">Воридшавиҳо ва ниҳонвожаҳо барои сомонаҳои зерин нигоҳ дошта намешаванд.</string>
    <!-- Text on button to remove all saved login exceptions -->
    <string name="preferences_passwords_exceptions_remove_all">Нест кардани ҳамаи истисноҳо</string>
    <!-- Hint for search box in logins list -->
    <string name="preferences_passwords_saved_logins_search">Ҷустуҷӯи воридшавиҳо</string>
    <!-- The header for the site that a login is for -->
    <string name="preferences_passwords_saved_logins_site">Сомона</string>
    <!-- The header for the username for a login -->
    <string name="preferences_passwords_saved_logins_username">Номи корбар</string>
    <!-- The header for the password for a login -->
    <string name="preferences_passwords_saved_logins_password">Ниҳонвожа</string>
    <!-- Shown in snackbar to tell user that the password has been copied -->
    <string name="logins_password_copied">Ниҳонвожа ба ҳофизаи муваққатӣ нусха бардошта шуд</string>
    <!-- Shown in snackbar to tell user that the username has been copied -->
    <string name="logins_username_copied">Номи корбар ба ҳофизаи муваққатӣ нусха бардошта шуд</string>
    <!-- Content Description (for screenreaders etc) read for the button to copy a password in logins-->
    <string name="saved_logins_copy_password">Нусха бардоштани ниҳонвожа</string>
    <!-- Content Description (for screenreaders etc) read for the button to clear a password while editing a login-->
    <string name="saved_logins_clear_password">Пок кардани ниҳонвожа</string>
    <!-- Content Description (for screenreaders etc) read for the button to copy a username in logins -->
    <string name="saved_login_copy_username">Нусха бардоштани номи корбар</string>
    <!-- Content Description (for screenreaders etc) read for the button to clear a username while editing a login -->
    <string name="saved_login_clear_username">Пок кардани номи корбар</string>
    <!-- Content Description (for screenreaders etc) read for the button to clear the hostname field while creating a login -->
    <string name="saved_login_clear_hostname">Пок кардани номи мизбон</string>
    <!-- Content Description (for screenreaders etc) read for the button to open a site in logins -->
    <string name="saved_login_open_site">Кушодани сомона дар браузер</string>
    <!-- Content Description (for screenreaders etc) read for the button to reveal a password in logins -->
    <string name="saved_login_reveal_password">Нишон додани ниҳонвожа</string>
    <!-- Content Description (for screenreaders etc) read for the button to hide a password in logins -->
    <string name="saved_login_hide_password">Пинҳон кардани ниҳонвожа</string>
    <!-- Message displayed in biometric prompt displayed for authentication before allowing users to view their logins -->
    <string name="logins_biometric_prompt_message">Барои дидани воридшавиҳои нигоҳдошташуда, қулфро кушоед</string>
    <!-- Title of warning dialog if users have no device authentication set up -->
    <string name="logins_warning_dialog_title">Воридшавиҳо ва ниҳонвожаҳои худро муҳофизат намоед</string>
    <!-- Message of warning dialog if users have no device authentication set up -->
    <string name="logins_warning_dialog_message">Барои муҳофизат кардани воридшавиҳо ва ниҳонвожаҳои худ аз дастрасии озод, агар касе дигар аз дастгоҳи шумо истифода барад, шаклвораи қулфи экран, рамзи PIN ё ниҳонвожаеро барои дастгоҳи худ танзим намоед.</string>
    <!-- Negative button to ignore warning dialog if users have no device authentication set up -->
    <string name="logins_warning_dialog_later">Дертар</string>
    <!-- Positive button to send users to set up a pin of warning dialog if users have no device authentication set up -->
    <string name="logins_warning_dialog_set_up_now">Ҳозир насб кунед</string>
    <!-- Title of PIN verification dialog to direct users to re-enter their device credentials to access their logins -->
    <string name="logins_biometric_prompt_message_pin">Қулфи дастгоҳи худро кушоед</string>
    <!-- Title for Accessibility Force Enable Zoom Preference -->
    <string name="preference_accessibility_force_enable_zoom">Тағйири андоза дар ҳамаи сомонаҳо</string>
    <!-- Summary for Accessibility Force Enable Zoom Preference -->
    <string name="preference_accessibility_force_enable_zoom_summary">Фаъол кардани имкони хурдкунӣ ва калонкунии намоиш, ҳатто дар сомонаҳое, ки ин ишораро манъ мекунанд.</string>
    <!-- Saved logins sorting strategy menu item -by name- (if selected, it will sort saved logins alphabetically) -->
    <string name="saved_logins_sort_strategy_alphabetically">Ном (А-Я)</string>

    <!-- Saved logins sorting strategy menu item -by last used- (if selected, it will sort saved logins by last used) -->
    <string name="saved_logins_sort_strategy_last_used">Истифодашудаи охирин</string>

    <!-- Content description (not visible, for screen readers etc.): Sort saved logins dropdown menu chevron icon -->
    <string name="saved_logins_menu_dropdown_chevron_icon_content_description">Мураттаб кардани менюи воридшавиҳо</string>

    <!-- Autofill -->
    <!-- Preference and title for managing the autofill settings -->
    <string name="preferences_autofill">Пуркунии худкор</string>
    <!-- Preference and title for managing the settings for addresses -->
    <string name="preferences_addresses">Нишониҳо</string>
    <!-- Preference and title for managing the settings for credit cards -->
    <string name="preferences_credit_cards">Кортҳои кредитӣ</string>
    <!-- Preference for saving and autofilling credit cards -->
    <string name="preferences_credit_cards_save_and_autofill_cards">Нигоҳ доштан ва ба таври худкор пур кардани кортҳо</string>
    <!-- Preference summary for saving and autofilling credit card data -->
    <string name="preferences_credit_cards_save_and_autofill_cards_summary">Маълумот рамзгузорӣ карда шуд</string>
    <!-- Preference option for syncing credit cards across devices. This is displayed when the user is not signed into sync -->
    <string name="preferences_credit_cards_sync_cards_across_devices">Ҳамоҳанг кардани кортҳо байни дастгоҳҳо</string>
    <!-- Preference option for syncing credit cards across devices. This is displayed when the user is signed into sync -->
    <string name="preferences_credit_cards_sync_cards">Ҳамоҳанг кардани кортҳо</string>
    <!-- Preference option for adding a credit card -->
    <string name="preferences_credit_cards_add_credit_card">Илова кардани корти кредитӣ</string>

    <!-- Preference option for managing saved credit cards -->
    <string name="preferences_credit_cards_manage_saved_cards">Идора кардани кортҳои нигоҳдошташуда</string>
    <!-- Preference option for adding an address -->
    <string name="preferences_addresses_add_address">Илова кардани нишонӣ</string>
    <!-- Preference option for managing saved addresses -->
    <string name="preferences_addresses_manage_addresses">Идоракунии нишониҳо</string>
    <!-- Preference for saving and autofilling addresses -->
    <string name="preferences_addresses_save_and_autofill_addresses">Нигоҳ доштан ва ба таври худкор пур кардани нишониҳо</string>
    <!-- Preference summary for saving and autofilling address data -->
    <string name="preferences_addresses_save_and_autofill_addresses_summary">Илова кардани маълумот монанди рақамҳо, нишониҳои почтаи электронӣ ва бурдарасонӣ</string>

    <!-- Title of the "Add card" screen -->
    <string name="credit_cards_add_card">Илова кардани корт</string>
    <!-- Title of the "Edit card" screen -->
    <string name="credit_cards_edit_card">Таҳрир кардани корт</string>
    <!-- The header for the card number of a credit card -->
    <string name="credit_cards_card_number">Рақами корт</string>
    <!-- The header for the expiration date of a credit card -->
    <string name="credit_cards_expiration_date">Санаи анҷоми муҳлат</string>
    <!-- The label for the expiration date month of a credit card to be used by a11y services-->
    <string name="credit_cards_expiration_date_month">Моҳи санаи анҷоми муҳлат</string>
    <!-- The label for the expiration date year of a credit card to be used by a11y services-->
    <string name="credit_cards_expiration_date_year">Соли санаи анҷоми муҳлат</string>
    <!-- The header for the name on the credit card -->
    <string name="credit_cards_name_on_card">Ном дар корт</string>

    <!-- The text for the "Delete card" menu item for deleting a credit card -->
    <string name="credit_cards_menu_delete_card">Нест кардани корт</string>
    <!-- The text for the "Delete card" button for deleting a credit card -->
    <string name="credit_cards_delete_card_button">Нест кардани корт</string>
    <!-- The text for the confirmation message of "Delete card" dialog -->
    <string name="credit_cards_delete_dialog_confirmation">Шумо мутмаин ҳастед, ки мехоҳед ин корти кредитиро нест намоед?</string>
    <!-- The text for the positive button on "Delete card" dialog -->
    <string name="credit_cards_delete_dialog_button">Нест кардан</string>
    <!-- The title for the "Save" menu item for saving a credit card -->
    <string name="credit_cards_menu_save">Нигоҳ доштан</string>
    <!-- The text for the "Save" button for saving a credit card -->
    <string name="credit_cards_save_button">Нигоҳ доштан</string>
    <!-- The text for the "Cancel" button for cancelling adding, updating or deleting a credit card -->
    <string name="credit_cards_cancel_button">Бекор кардан</string>

    <!-- Title of the "Saved cards" screen -->
    <string name="credit_cards_saved_cards">Кортҳои нигоҳдошташуда</string>

    <!-- Error message for credit card number validation -->
    <string name="credit_cards_number_validation_error_message">Лутфан, рақами корти кредитии дурустро ворид намоед</string>

    <!-- Error message for credit card name on card validation -->
    <string name="credit_cards_name_on_card_validation_error_message">Лутфан, ин майдонро пур кунед</string>
    <!-- Message displayed in biometric prompt displayed for authentication before allowing users to view their saved credit cards -->
    <string name="credit_cards_biometric_prompt_message">Барои дидани кортҳои нигоҳдошташуда, қулфро кушоед</string>
    <!-- Title of warning dialog if users have no device authentication set up -->
    <string name="credit_cards_warning_dialog_title">Кортҳои кредитии худро муҳофизат кунед</string>
    <!-- Message of warning dialog if users have no device authentication set up -->
    <string name="credit_cards_warning_dialog_message">Барои муҳофизат кардани кортҳои кредитии нигоҳдошташудаи худ аз дастрасии озод, агар касе дигар аз дастгоҳи шумо истифода барад, шаклвораи қулфи экран, рамзи PIN ё ниҳонвожаеро барои дастгоҳи худ танзим намоед.</string>
    <!-- Positive button to send users to set up a pin of warning dialog if users have no device authentication set up -->
    <string name="credit_cards_warning_dialog_set_up_now">Ҳозир насб кунед</string>
    <!-- Negative button to ignore warning dialog if users have no device authentication set up -->
    <string name="credit_cards_warning_dialog_later">Дертар</string>
    <!-- Title of PIN verification dialog to direct users to re-enter their device credentials to access their credit cards -->
    <string name="credit_cards_biometric_prompt_message_pin">Қулфи дастгоҳи худро кушоед</string>
    <!-- Message displayed in biometric prompt for authentication, before allowing users to use their stored credit card information -->
    <string name="credit_cards_biometric_prompt_unlock_message">Барои истифодаи маълумоти кортҳои кредитии нигоҳдошташуда, қулфро кушоед</string>

    <!-- Title of the "Add address" screen -->
    <string name="addresses_add_address">Илова кардани нишонӣ</string>
    <!-- Title of the "Edit address" screen -->
    <string name="addresses_edit_address">Таҳрир кардани нишонӣ</string>
    <!-- Title of the "Manage addresses" screen -->
    <string name="addresses_manage_addresses">Идоракунии нишониҳо</string>
    <!-- The header for the first name of an address -->
    <string name="addresses_first_name">Ном</string>
    <!-- The header for the middle name of an address -->
    <string name="addresses_middle_name">Номи падар</string>
    <!-- The header for the last name of an address -->
    <string name="addresses_last_name">Насаб</string>
    <!-- The header for the street address of an address -->
    <string name="addresses_street_address">Нишонии кӯча</string>
    <!-- The header for the city of an address -->
    <string name="addresses_city">Шаҳр</string>
    <!-- The header for the subregion of an address when "state" should be used -->
    <string name="addresses_state">Иёлот</string>
    <!-- The header for the subregion of an address when "province" should be used -->
    <string name="addresses_province">Вилоят</string>
    <!-- The header for the zip code of an address -->
    <string name="addresses_zip">ZIP</string>
    <!-- The header for the country or region of an address -->
    <string name="addresses_country">Кишвар ё минтақа</string>
    <!-- The header for the phone number of an address -->
    <string name="addresses_phone">Телефон</string>
    <!-- The header for the email of an address -->
    <string name="addresses_email">Почтаи электронӣ</string>
    <!-- The text for the "Save" button for saving an address -->
    <string name="addresses_save_button">Нигоҳ доштан</string>
    <!-- The text for the "Cancel" button for cancelling adding, updating or deleting an address -->
    <string name="addresses_cancel_button">Бекор кардан</string>
    <!-- The text for the "Delete address" button for deleting an address -->
    <string name="addressess_delete_address_button">Нест кардани нишонӣ</string>

    <!-- The title for the "Delete address" confirmation dialog -->
    <string name="addressess_confirm_dialog_message">Шумо мутмаин ҳастед, ки мехоҳед ин нишониро нест намоед?</string>
    <!-- The text for the positive button on "Delete address" dialog -->
    <string name="addressess_confirm_dialog_ok_button">Нест кардан</string>
    <!-- The text for the negative button on "Delete address" dialog -->
    <string name="addressess_confirm_dialog_cancel_button">Бекор кардан</string>
    <!-- The text for the "Save address" menu item for saving an address -->
    <string name="address_menu_save_address">Нигоҳ доштани нишонӣ</string>
    <!-- The text for the "Delete address" menu item for deleting an address -->
    <string name="address_menu_delete_address">Нест кардани нишонӣ</string>

    <!-- Title of the Add search engine screen -->
    <string name="search_engine_add_custom_search_engine_title">Илова кардани низоми ҷустуҷӯӣ</string>
    <!-- Content description (not visible, for screen readers etc.): Title for the button that navigates to add new engine screen -->
    <string name="search_engine_add_custom_search_engine_button_content_description">Илова кардани низоми ҷустуҷӯии нав</string>
    <!-- Title of the Edit search engine screen -->
    <string name="search_engine_edit_custom_search_engine_title">Таҳрир кардани низоми ҷустуҷӯӣ</string>
    <!-- Content description (not visible, for screen readers etc.): Title for the button to add a search engine in the action bar -->
    <string name="search_engine_add_button_content_description" moz:RemovedIn="120" tools:ignore="UnusedResources">Илова кардан</string>
    <!-- Content description (not visible, for screen readers etc.): Title for the button to save a search engine in the action bar -->
    <string name="search_engine_add_custom_search_engine_edit_button_content_description" moz:RemovedIn="120" tools:ignore="UnusedResources">Нигоҳ доштан</string>
    <!-- Text for the menu button to edit a search engine -->
    <string name="search_engine_edit">Таҳрир кардан</string>
    <!-- Text for the menu button to delete a search engine -->
    <string name="search_engine_delete">Нест кардан</string>

    <!-- Text for the button to create a custom search engine on the Add search engine screen -->
    <string name="search_add_custom_engine_label_other" moz:RemovedIn="120" tools:ignore="UnusedResources">Дигар</string>
    <!-- Label for the TextField in which user enters custom search engine name -->
    <string name="search_add_custom_engine_name_label">Ном</string>
    <!-- Placeholder text shown in the Search Engine Name TextField before a user enters text -->
    <string name="search_add_custom_engine_name_hint" moz:RemovedIn="120" tools:ignore="UnusedResources">Ном</string>
    <!-- Placeholder text shown in the Search Engine Name text field before a user enters text -->
    <string name="search_add_custom_engine_name_hint_2">Номи низоми ҷустуҷӯӣ</string>
    <!-- Label for the TextField in which user enters custom search engine URL -->
    <string name="search_add_custom_engine_url_label">Нишонии URL-и сатри ҷустуҷӯ</string>
    <!-- Placeholder text shown in the Search String TextField before a user enters text -->
    <string name="search_add_custom_engine_search_string_hint" moz:RemovedIn="120" tools:ignore="UnusedResources">Сатри ҷустуҷӯ барои истифода</string>
    <!-- Placeholder text shown in the Search String TextField before a user enters text -->
    <string name="search_add_custom_engine_search_string_hint_2">Нишонии URL, ки барои ҷустуҷӯ истифода мешавад</string>
    <!-- Description text for the Search String TextField. The %s is part of the string -->
    <string name="search_add_custom_engine_search_string_example" formatted="false">Сатри дархостро бо “%s” иваз намоед. Масалан:\nhttps://www.google.com/search?q=%s</string>
    <!-- Accessibility description for the form in which details about the custom search engine are entered -->
    <string name="search_add_custom_engine_form_description">Тафсилот дар бораи низоми ҷустуҷӯии фармоишӣ</string>

    <!-- Label for the TextField in which user enters custom search engine suggestion URL -->
    <string name="search_add_custom_engine_suggest_url_label">API-и пешниҳодҳои ҷустуҷӯ (интихобӣ)</string>
    <!-- Placeholder text shown in the Search Suggestion String TextField before a user enters text -->
    <string name="search_add_custom_engine_suggest_string_hint">Нишонии URL-и API-и пешниҳоди ҷустуҷӯ</string>
    <!-- Description text for the Search Suggestion String TextField. The %s is part of the string -->
    <string name="search_add_custom_engine_suggest_string_example_2" formatted="false">Дархостро ба қимати «%s» иваз намоед. Барои мисол:\nhttps://suggestqueries.google.com/complete/search?client=firefox&amp;q=%s</string>
    <!-- The text for the "Save" button for saving a custom search engine -->
    <string name="search_custom_engine_save_button">Нигоҳ доштан</string>

    <!-- Text shown when a user leaves the name field empty -->
    <string name="search_add_custom_engine_error_empty_name">Номи низоми ҷустуҷӯиро ворид намоед</string>
    <!-- Text shown when a user leaves the search string field empty -->
    <string name="search_add_custom_engine_error_empty_search_string">Сатри ҷустуҷӯро ворид кунед</string>
    <!-- Text shown when a user leaves out the required template string -->
    <string name="search_add_custom_engine_error_missing_template">Тафтиш кунед, ки сатри ҷустуҷӯ ба шакли намунавӣ мувофиқат мекунад</string>
    <!-- Text shown when we aren't able to validate the custom search query. The first parameter is the url of the custom search engine -->
    <string name="search_add_custom_engine_error_cannot_reach">Хатои пайвастшавӣ ба “%s”</string>
    <!-- Text shown when a user creates a new search engine -->
    <string name="search_add_custom_engine_success_message">%s эҷод карда шуд</string>
    <!-- Text shown when a user successfully edits a custom search engine -->
    <string name="search_edit_custom_engine_success_message">%s нигоҳ дошта шуд</string>
    <!-- Text shown when a user successfully deletes a custom search engine -->
    <string name="search_delete_search_engine_success_message">%s нест карда шуд</string>

    <!-- Heading for the instructions to allow a permission -->
    <string name="phone_feature_blocked_intro">Барои иҷозат додан:</string>
    <!-- First step for the allowing a permission -->
    <string name="phone_feature_blocked_step_settings">1. Ба Танзимоти Android гузаред</string>
    <!-- Second step for the allowing a permission -->
    <string name="phone_feature_blocked_step_permissions"><![CDATA[2. <b>Иҷозатҳо</b>-ро зер кунед]]></string>
    <!-- Third step for the allowing a permission (Fore example: Camera) -->
    <string name="phone_feature_blocked_step_feature"><![CDATA[3. <b>%1$s</b>-ро ба ФАЪОЛ иваз намоед]]></string>

    <!-- Label that indicates a site is using a secure connection -->
    <string name="quick_settings_sheet_secure_connection_2">Пайвастшавӣ бехатар аст</string>
    <!-- Label that indicates a site is using a insecure connection -->
    <string name="quick_settings_sheet_insecure_connection_2">Пайвастшавӣ бехатар нест</string>
    <!-- Label to clear site data -->
    <string name="clear_site_data">Пок кардани кукиҳо ва иттилооти сомона</string>
    <!-- Confirmation message for a dialog confirming if the user wants to delete all data for current site -->
    <string name="confirm_clear_site_data"><![CDATA[Шумо мутмаин ҳастед, ки мехоҳед ҳамаи кукиҳо ва иттилоотро барои сомонаи <b>%s</b> тоза намоед?]]></string>
    <!-- Confirmation message for a dialog confirming if the user wants to delete all the permissions for all sites-->
    <string name="confirm_clear_permissions_on_all_sites">Шумо мутмаин ҳастед, ки мехоҳед ҳамаи иҷозатҳоро дар ҳамаи сомонаҳо тоза намоед?</string>
    <!-- Confirmation message for a dialog confirming if the user wants to delete all the permissions for a site-->
    <string name="confirm_clear_permissions_site">Шумо мутмаин ҳастед, ки мехоҳед ҳамаи иҷозатҳоро барои сомонаи ҷорӣ тоза намоед?</string>
    <!-- Confirmation message for a dialog confirming if the user wants to set default value a permission for a site-->
    <string name="confirm_clear_permission_site">Шумо мутмаин ҳастед, ки мехоҳед ин иҷозатҳоро барои сомонаи ҷорӣ тоза намоед?</string>
    <!-- label shown when there are not site exceptions to show in the site exception settings -->
    <string name="no_site_exceptions">Ягон истиснои сомона нест</string>
    <!-- Bookmark deletion confirmation -->
    <string name="bookmark_deletion_confirmation">Шумо мутмаин ҳастед, ки мехоҳед ин хатбаракро нест намоед?</string>
    <!-- Browser menu button that adds a shortcut to the home fragment -->
    <string name="browser_menu_add_to_shortcuts">Илова кардан ба миёнбурҳо</string>
    <!-- Browser menu button that removes a shortcut from the home fragment -->
    <string name="browser_menu_remove_from_shortcuts">Тоза кардан аз миёнбурҳо</string>
    <!-- text shown before the issuer name to indicate who its verified by, parameter is the name of
     the certificate authority that verified the ticket-->
    <string name="certificate_info_verified_by">Тасдиқ аз ҷониби: %1$s</string>
    <!-- Login overflow menu delete button -->
    <string name="login_menu_delete_button">Нест кардан</string>
    <!-- Login overflow menu edit button -->
    <string name="login_menu_edit_button">Таҳрир кардан</string>
    <!-- Message in delete confirmation dialog for logins -->
    <string name="login_deletion_confirmation">Шумо мутмаин ҳастед, ки мехоҳед ин воридшавиро нест намоед?</string>
    <!-- Positive action of a dialog asking to delete  -->
    <string name="dialog_delete_positive">Нест кардан</string>
    <!-- Negative action of a dialog asking to delete login -->
    <string name="dialog_delete_negative">Бекор кардан</string>
    <!--  The saved login options menu description. -->
    <string name="login_options_menu">Имконоти воридшавӣ</string>
    <!--  The editable text field for a login's web address. -->
    <string name="saved_login_hostname_description">Майдони матни таҳриршаванда барои нишонии сомонаи воридшавӣ.</string>
    <!--  The editable text field for a login's username. -->
    <string name="saved_login_username_description">Майдони матни таҳриршаванда барои номи корбарии воридшавӣ.</string>
    <!--  The editable text field for a login's password. -->
    <string name="saved_login_password_description">Майдони матни таҳриршаванда барои ниҳонвожаи воридшавӣ.</string>
    <!--  The button description to save changes to an edited login. -->
    <string name="save_changes_to_login">Нигоҳ доштани тағйирот барои воридшавӣ</string>
    <!--  The page title for editing a saved login. -->
    <string name="edit">Таҳрир кардан</string>

    <!--  The page title for adding new login. -->
    <string name="add_login">Илова кардани воридшавии нав</string>
    <!--  The error message in add/edit login view when password field is blank. -->
    <string name="saved_login_password_required">Ниҳонвожа лозим аст</string>
    <!--  The error message in add login view when username field is blank. -->
    <string name="saved_login_username_required">Номи корбар лозим аст</string>
    <!--  The error message in add login view when hostname field is blank. -->
    <string name="saved_login_hostname_required" tools:ignore="UnusedResources">Номи сервер лозим аст</string>
    <!-- Voice search button content description  -->
    <string name="voice_search_content_description">Ҷустуҷӯи овозӣ</string>
    <!-- Voice search prompt description displayed after the user presses the voice search button -->
    <string name="voice_search_explainer">Акнун ҳарф занед</string>

    <!--  The error message in edit login view when a duplicate username exists. -->
    <string name="saved_login_duplicate">Воридшавӣ бо ин номи корбар аллакай вуҷуд дорад</string>

    <!-- This is the hint text that is shown inline on the hostname field of the create new login page. 'https://www.example.com' intentionally hardcoded here -->
    <string name="add_login_hostname_hint_text">https://www.example.com</string>
    <!-- This is an error message shown below the hostname field of the add login page when a hostname does not contain http or https. -->
    <string name="add_login_hostname_invalid_text_3">Нишонии сомона бояд &quot;https://&quot; ё &quot;http://&quot;-ро дар бар гирад</string>
    <!-- This is an error message shown below the hostname field of the add login page when a hostname is invalid. -->
    <string name="add_login_hostname_invalid_text_2">Номи сервери дуруст лозим аст</string>

    <!-- Synced Tabs -->
    <!-- Text displayed to ask user to connect another device as no devices found with account -->
    <string name="synced_tabs_connect_another_device">Дастгоҳи дигареро пайваст кунед.</string>

    <!-- Text displayed asking user to re-authenticate -->
    <string name="synced_tabs_reauth">Лутфан, санҷиши ҳаққониятро аз нав такрор кунед</string>
    <!-- Text displayed when user has disabled tab syncing in Firefox Sync Account -->
    <string name="synced_tabs_enable_tab_syncing">Лутфан ҳамоҳангсозии варақаҳоро фаъол кунед.</string>
    <!-- Text displayed when user has no tabs that have been synced -->
    <string name="synced_tabs_no_tabs">Шумо дар дастгоҳҳои дигари худ дар Firefox ягон варақаи кушодашуда надоред.</string>
    <!-- Text displayed in the synced tabs screen when a user is not signed in to Firefox Sync describing Synced Tabs -->
    <string name="synced_tabs_sign_in_message">Дидани рӯйхати варақаҳо аз дастгоҳҳои дигар.</string>
    <!-- Text displayed on a button in the synced tabs screen to link users to sign in when a user is not signed in to Firefox Sync -->
    <string name="synced_tabs_sign_in_button">Барои ҳамоҳангсозӣ ворид шавед</string>
    <!-- The text displayed when a synced device has no tabs to show in the list of Synced Tabs. -->
    <string name="synced_tabs_no_open_tabs">Ягон варақаи кушодашуда нест</string>

    <!-- Content description for expanding a group of synced tabs. -->
    <string name="synced_tabs_expand_group">Баркушодани гурӯҳи варақаҳои ҳамоҳангшуда</string>
    <!-- Content description for collapsing a group of synced tabs. -->
    <string name="synced_tabs_collapse_group">Печондани гурӯҳи варақаҳои ҳамоҳангшуда</string>

    <!-- Top Sites -->
    <!-- Title text displayed in the dialog when shortcuts limit is reached. -->
    <string name="shortcut_max_limit_title">Ба ҳудуди шумораи миёнбурҳо расид</string>
    <!-- Content description text displayed in the dialog when shortcut limit is reached. -->
    <string name="shortcut_max_limit_content">Барои илова кардани миёнбури нав, миёнбури дигареро тоза намоед. Миёнбурро ламс карда, доред ва «Тоза кардан»-ро интихоб намоед.</string>
    <!-- Confirmation dialog button text when top sites limit is reached. -->
    <string name="top_sites_max_limit_confirmation_button">Хуб, фаҳмидам</string>

    <!-- Label for the preference to show the shortcuts for the most visited top sites on the homepage -->
    <string name="top_sites_toggle_top_recent_sites_4">Миёнбурҳо</string>
    <!-- Title text displayed in the rename top site dialog. -->
    <string name="top_sites_rename_dialog_title">Ном</string>
    <!-- Hint for renaming title of a shortcut -->
    <string name="shortcut_name_hint">Номи миёнбур</string>
    <!-- Button caption to confirm the renaming of the top site. -->
    <string name="top_sites_rename_dialog_ok">ХУБ</string>
    <!-- Dialog button text for canceling the rename top site prompt. -->
    <string name="top_sites_rename_dialog_cancel">Бекор кардан</string>

    <!-- Text for the menu button to open the homepage settings. -->
    <string name="top_sites_menu_settings">Танзимот</string>
    <!-- Text for the menu button to navigate to sponsors and privacy support articles. '&amp;' is replaced with the ampersand symbol: & -->
    <string name="top_sites_menu_sponsor_privacy">Сарпарастони мо ва махфияти шумо</string>
    <!-- Label text displayed for a sponsored top site. -->
    <string name="top_sites_sponsored_label">Сарпарастӣ</string>

    <!-- Inactive tabs in the tabs tray -->
    <!-- Title text displayed in the tabs tray when a tab has been unused for 14 days. -->
    <string name="inactive_tabs_title">Варақаҳои ғайрифаъол</string>
    <!-- Content description for closing all inactive tabs -->
    <string name="inactive_tabs_delete_all">Пӯшидани ҳамаи варақаҳои ғайрифаъол</string>

    <!-- Content description for expanding the inactive tabs section. -->
    <string name="inactive_tabs_expand_content_description">Намоиш додани варақаҳои ғайрифаъол</string>
    <!-- Content description for collapsing the inactive tabs section. -->
    <string name="inactive_tabs_collapse_content_description">Пинҳон кардани варақаҳои ғайрифаъол</string>

    <!-- Inactive tabs auto-close message in the tabs tray -->
    <!-- The header text of the auto-close message when the user is asked if they want to turn on the auto-closing of inactive tabs. -->
    <string name="inactive_tabs_auto_close_message_header" tools:ignore="UnusedResources">Пас аз як моҳ ба таври худкор пӯшида шавад?</string>

    <!-- A description below the header to notify the user what the inactive tabs auto-close feature is. -->
    <string name="inactive_tabs_auto_close_message_description" tools:ignore="UnusedResources">Firefox метавонад варақаҳоеро, ки шумо дар давоми як моҳи охир надидаед, пӯшонад.</string>
    <!-- A call to action below the description to allow the user to turn on the auto closing of inactive tabs. -->
    <string name="inactive_tabs_auto_close_message_action" tools:ignore="UnusedResources">ФАЪОЛ КАРДАНИ ПӮШИШИ ХУДКОР</string>

    <!-- Text for the snackbar to confirm auto-close is enabled for inactive tabs -->
    <string name="inactive_tabs_auto_close_message_snackbar">«Пӯшидани худкор» фаъол шуд</string>

    <!-- Awesome bar suggestion's headers -->
    <!-- Search suggestions title for Firefox Suggest. -->
    <string name="firefox_suggest_header">Пешниҳоди Firefox</string>

    <!-- Title for search suggestions when Google is the default search suggestion engine. -->
    <string name="google_search_engine_suggestion_header">Ҷустуҷӯ дар «Google»</string>
    <!-- Title for search suggestions when the default search suggestion engine is anything other than Google. The first parameter is default search engine name. -->
    <string name="other_default_search_engine_suggestion_header">Ҷустуҷӯ дар «%s»</string>

    <!-- Default browser experiment -->
    <string name="default_browser_experiment_card_text">Пайвандҳоеро, танзим кунед, то ки онҳо аз сомонаҳо, почтаи электронӣ ва паёмҳо дар браузери «Firefox» ба таври худкор кушода шаванд.</string>

    <!-- Content description for close button in collection placeholder. -->
    <string name="remove_home_collection_placeholder_content_description">Тоза кардан</string>

    <!-- Content description radio buttons with a link to more information -->
    <string name="radio_preference_info_content_description">Барои тафсилоти бештар зер кунед</string>

    <!-- Content description for the action bar "up" button -->
    <string name="action_bar_up_description">Ба боло гузаред</string>

    <!-- Content description for privacy content close button -->
    <string name="privacy_content_close_button_content_description">Пӯшидан</string>

    <!-- Pocket recommended stories -->
    <!-- Header text for a section on the home screen. -->
    <string name="pocket_stories_header_1">Ҳикояҳои андешаангез</string>
    <!-- Header text for a section on the home screen. -->
    <string name="pocket_stories_categories_header">Ҳикояҳо аз рӯи мавзуъ</string>
    <!-- Text of a button allowing users to access an external url for more Pocket recommendations. -->
    <string name="pocket_stories_placeholder_text">Бештар омӯзед</string>
    <!-- Title of an app feature. Smaller than a heading. The first parameter is product name Pocket -->
    <string name="pocket_stories_feature_title_2">Аз ҷониби «%s» таъмин карда шудааст.</string>
    <!-- Caption for describing a certain feature. The placeholder is for a clickable text (eg: Learn more) which will load an url in a new tab when clicked.  -->
    <string name="pocket_stories_feature_caption">Қисми оилаи Firefox.%s</string>
    <!-- Clickable text for opening an external link for more information about Pocket. -->
    <string name="pocket_stories_feature_learn_more">Маълумоти бештар</string>

    <!-- Text indicating that the Pocket story that also displays this text is a sponsored story by other 3rd party entity. -->
    <string name="pocket_stories_sponsor_indication">Сарпарастӣ</string>

    <!-- Snackbar message for enrolling in a Nimbus experiment from the secret settings when Studies preference is Off.-->
    <string name="experiments_snackbar">Барои фиристодани маълумот дурисанҷро фаъол созед.</string>
    <!-- Snackbar button text to navigate to telemetry settings.-->
    <string name="experiments_snackbar_button">Гузариш ба танзимот</string>

    <!-- Review quality check feature-->
    <!-- Name for the review quality check feature used as title for the panel. -->
    <string name="review_quality_check_feature_name" moz:RemovedIn="120" tools:ignore="UnusedResources">Абзори тафтиши тақризҳо</string>
    <!-- Name for the review quality check feature used as title for the panel. -->
    <string name="review_quality_check_feature_name_2">Абзори тафтиши тақризҳо</string>
    <!-- Summary for grades A and B for review quality check adjusted grading. -->
    <string name="review_quality_check_grade_a_b_description">Тақризҳои боэътимод</string>
    <!-- Summary for grade C for review quality check adjusted grading. -->
    <string name="review_quality_check_grade_c_description">Маҷмӯи тақризҳои боэътимод ва беэътимод</string>
    <!-- Summary for grades D and F for review quality check adjusted grading. -->
    <string name="review_quality_check_grade_d_f_description">Тақризҳои беэътимод</string>
    <!-- Text for title presenting the reliability of a product's reviews. -->
    <string name="review_quality_check_grade_title">Ин тақризҳо то чӣ андоза боэътмод мебошанд?</string>
    <!-- Title for when the rating has been updated by the review checker -->
    <string name="review_quality_check_adjusted_rating_title">Баҳодиҳии санҷида дурустшуда</string>
    <!-- Description for a product's adjusted star rating. The text presents that the product's reviews which were evaluated as unreliable were removed from the adjusted rating. -->
    <string name="review_quality_check_adjusted_rating_description">Тақризҳои беэътимод тоза карда шудаанд</string>
    <!-- Title for list of highlights from a product's review emphasizing a product's important traits. -->
    <string name="review_quality_check_highlights_title">Нуқтаҳои асосӣ аз тақризҳои охирин</string>
    <!-- Title for section explaining how we analyze the reliability of a product's reviews. -->
    <string name="review_quality_check_explanation_title">Мо чӣ тавр сифати тақризҳоро муайян мекунем</string>
    <!-- Paragraph explaining how we analyze the reliability of a product's reviews. First parameter is the Fakespot product name. In the phrase "Fakespot by Mozilla", "by" can be localized. Does not need to stay by. -->
    <string name="review_quality_check_explanation_body_reliability">Барои тафтиши эътимоднокии тақризҳои маҳсулот мо аз технологияи зеҳни сунъӣ (AI) тавассути «%s» аз ҷониби «Mozilla» истифода мебарем. Ин ба шумо танҳо барои баҳодиҳии сифати тақризҳо кумак мерасонад, сифати маҳсулот тафтиш карда намешавад.</string>
    <!-- Paragraph explaining the grading system we use to classify the reliability of a product's reviews. -->
    <string name="review_quality_check_info_review_grade_header"><![CDATA[Мо ба тақризҳои ҳар як маҳсул <b>баҳои ҳарфиро</b> аз A то F таъин мекунем.]]></string>
    <!-- Description explaining grades A and B for review quality check adjusted grading. -->
    <string name="review_quality_check_info_grade_info_AB">Тақризҳои боэътимод. Мо боварӣ дорем, ки тақризҳо аз муштариёни ҳақиқӣ ба таври ростқавл ва беғаразона пешниҳод карда шудаанд.</string>
    <!-- Description explaining grades A and B for review quality check adjusted grading. -->
    <string name="review_quality_check_info_grade_info_AB_2" moz:RemovedIn="120" tools:ignore="UnusedResources">Мо умедворем, ки тақризҳо боэътимоданд.</string>
    <!-- Description explaining grade C for review quality check adjusted grading. -->
    <string name="review_quality_check_info_grade_info_C">Мо боварӣ дорем, ки ҳозир будани маҷмӯи тақризҳои боэътимод ва беэътимод имконпазир аст.</string>
    <!-- Description explaining grades D and F for review quality check adjusted grading. -->
    <string name="review_quality_check_info_grade_info_DF">Тақризҳои беэътимод. Мо боварӣ дорем, ки чунин тақризҳо аз тақризгарони қалбақӣ ва боғараз ворид карда шудаанд.</string>
    <!-- Description explaining grades D and F for review quality check adjusted grading. -->
    <string name="review_quality_check_info_grade_info_DF_2" moz:RemovedIn="120" tools:ignore="UnusedResources">Мо умедворем, ки тақризҳо беэътимоданд.</string>
    <!-- Paragraph explaining how a product's adjusted grading is calculated. -->
    <string name="review_quality_check_explanation_body_adjusted_grading"><![CDATA[<b>Баҳодиҳии санҷида дурустшуда</b> танҳо дар он тақризҳое асос меёбад, ки ба умеди мо боэътимод мебошанд.]]></string>
    <!-- Paragraph explaining product review highlights. First parameter is the name of the retailer (e.g. Amazon). -->
    <string name="review_quality_check_explanation_body_highlights"><![CDATA[<b>Нуқтаҳои асосӣ</b> аз тақризҳои «%s» ба хулоса омаданд, ки дар давоми 80 рӯзи охир ҷамъ карда шудаанд ва онҳо ба умеди мо боэътимод мебошанд.]]></string>
    <!-- Text for learn more caption presenting a link with information about review quality. First parameter is for clickable text defined in review_quality_check_info_learn_more_link. -->
    <string name="review_quality_check_info_learn_more">Маълумоти бештар дар бораи «%s».</string>
    <!-- Clickable text that links to review quality check SuMo page. First parameter is the Fakespot product name. In the phrase "Fakespot by Mozilla", "by" can be localized. Does not need to stay by. -->
    <string name="review_quality_check_info_learn_more_link" moz:RemovedIn="121" tools:ignore="UnusedResources">чӣ тавр «%s» аз ҷониби «Mozilla» сифати тақризҳоро муайян мекунад</string>
    <!-- Clickable text that links to review quality check SuMo page. First parameter is the Fakespot product name. -->
    <string name="review_quality_check_info_learn_more_link_2">чӣ тавр «%s» сифати тақризҳоро муайян мекунад</string>
    <!-- Text for title of settings section. -->
    <string name="review_quality_check_settings_title">Танзимот</string>
    <!-- Text for label for switch preference to show recommended products from review quality check settings section. -->
    <string name="review_quality_check_settings_recommended_products">Намоиш додани реклама дар абзори тафтиши тақризҳо</string>
    <!-- Description for switch preference to show recommended products from review quality check settings section. First parameter is for clickable text defined in review_quality_check_settings_recommended_products_learn_more.-->
    <string name="review_quality_check_settings_recommended_products_description" moz:RemovedIn="120" tools:ignore="UnusedResources">Баъзе вақт шумо рекламаи тасодуфиро барои маҳсулоти дахлдор мебинед. Тамоми реклама бояд ба стандартҳои сифати тақризҳои мо ҷавобгӯ бошад. %s</string>
    <!-- Description for switch preference to show recommended products from review quality check settings section. First parameter is for clickable text defined in review_quality_check_settings_recommended_products_learn_more.-->
    <string name="review_quality_check_settings_recommended_products_description_2" tools:ignore="UnusedResources">Шумо барои маҳсулоти муносиб рекламаи тасодуфиро мебинед. Мо танҳо он маҳсулотеро таблиғ мекунем, ки дорои тақризҳои боэътимод мебошад. %s</string>
    <!-- Clickable text that links to review quality check recommended products support article. -->
    <string name="review_quality_check_settings_recommended_products_learn_more" tools:ignore="UnusedResources">Маълумоти бештар</string>
    <!-- Text for turning sidebar off button from review quality check settings section. -->
    <string name="review_quality_check_settings_turn_off">Ғайрифаъол кардани абзори тафтиши тақризҳо</string>
    <!-- Text for title of recommended product section. This is displayed above a product image, suggested as an alternative to the product reviewed. -->
    <string name="review_quality_check_ad_title" tools:ignore="UnusedResources">Боз чӣ бояд ба назар гирифта шавад</string>
    <!-- Caption for recommended product section indicating this is an ad by Fakespot. First parameter is the Fakespot product name. -->
    <string name="review_quality_check_ad_caption" tools:ignore="UnusedResources">Реклама аз ҷониби «%s»</string>
    <!-- Caption for review quality check panel. First parameter is for clickable text defined in review_quality_check_powered_by_link. -->
    <string name="review_quality_check_powered_by" tools:ignore="UnusedResources" moz:RemovedIn="119">Абзори тафтиши тақризҳо аз ҷониби «%s» таҳия карда шудааст.</string>
    <!-- Caption for review quality check panel. First parameter is for clickable text defined in review_quality_check_powered_by_link. -->
    <string name="review_quality_check_powered_by_2">Абзори тафтиши тақризҳо аз ҷониби «%s» таҳия карда шудааст</string>
    <!-- Clickable text that links to Fakespot.com. First parameter is the Fakespot product name. In the phrase "Fakespot by Mozilla", "by" can be localized. Does not need to stay by. -->
    <string name="review_quality_check_powered_by_link" tools:ignore="UnusedResources">«%s» аз ҷониби «Mozilla»</string>
    <!-- Text for title of warning card informing the user that the current analysis is outdated. -->
    <string name="review_quality_check_outdated_analysis_warning_title" tools:ignore="UnusedResources">Маълумоти нав барои тафтиш</string>
    <!-- Text for button from warning card informing the user that the current analysis is outdated. Clicking this should trigger the product's re-analysis. -->
    <string name="review_quality_check_outdated_analysis_warning_action" tools:ignore="UnusedResources">Ҳозир тафтиш карда шавад</string>
    <!-- Title for warning card informing the user that the current product does not have enough reviews for a review analysis. -->
    <string name="review_quality_check_no_reviews_warning_title">Ҳоло шумораи тақризҳо кофӣ намебошад</string>
    <!-- Text for body of warning card informing the user that the current product does not have enough reviews for a review analysis. -->
    <string name="review_quality_check_no_reviews_warning_body">Вақте ки ин маҳсул дорои тақризҳои сершумор мебошад, мо метавонем сифати он тақризҳоро тафтиш намоем.</string>
    <!-- Title for warning card informing the user that the current product is currently not available. -->
    <string name="review_quality_check_product_availability_warning_title" tools:ignore="UnusedResources">Маҳсул дастнорас аст</string>
    <!-- Text for the body of warning card informing the user that the current product is currently not available. -->
    <string name="review_quality_check_product_availability_warning_body" tools:ignore="UnusedResources">Агар шумо бинед, ки ин маҳсул аз нав дастрас бошад, гузориш диҳед ва мо тақризҳои онро тафтиш мекунем.</string>
    <!-- Clickable text for warning card informing the user that the current product is currently not available. Clicking this should inform the server that the product is available. -->
    <string name="review_quality_check_product_availability_warning_action" moz:RemovedIn="120" tools:ignore="UnusedResources">Гузориш диҳед, ки ин маҳсул аз нав дастрас аст</string>
    <!-- Clickable text for warning card informing the user that the current product is currently not available. Clicking this should inform the server that the product is available. -->
    <string name="review_quality_check_product_availability_warning_action_2" tools:ignore="UnusedResources">Огоҳ кунед, ки маҳсул дастрас аст</string>
    <!-- Title for warning card informing the user that the current product's re-analysis is still processing. -->
    <string name="review_quality_check_reanalysis_in_progress_warning_title">Дар ҳоли санҷиши сифати тақризҳо</string>
    <!-- Title for warning card informing the user that the current product's analysis is still processing. -->
    <string name="review_quality_check_analysis_in_progress_warning_title">Дар ҳоли санҷиши сифати тақризҳо</string>
    <!-- Text for body of warning card informing the user that the current product's analysis is still processing. -->
    <string name="review_quality_check_analysis_in_progress_warning_body">Ин метавонад тахминан то 60 сония вақт гирад.</string>
    <!-- Title for info card displayed after the user reports a product is back in stock. -->
    <string name="review_quality_check_analysis_requested_info_title" tools:ignore="UnusedResources">Ташаккур барои гузориш!</string>
    <!-- Text for body of info card displayed after the user reports a product is back in stock. -->
    <string name="review_quality_check_analysis_requested_info_body" tools:ignore="UnusedResources">Мо бояд дар муддати 24 соат дар бораи тақризҳои ин маҳсул маълумот гирем. Лутфан, аз нав дертар тафтиш кунед.</string>
    <!-- Title for info card displayed when the user review checker while on a product that Fakespot does not analyze (e.g. gift cards, music). -->
    <string name="review_quality_check_not_analyzable_info_title">Мо ин тақризҳоро тафтиш карда наметавонем</string>
    <!-- Text for body of info card displayed when the user review checker while on a product that Fakespot does not analyze (e.g. gift cards, music). -->
    <string name="review_quality_check_not_analyzable_info_body">Мутаассифона, мо наметавонем сифати тақризҳоро барои баъзе намудҳои маҳсулот тафтиш кунем. Масалан, барои кортҳои ёдгорӣ, видеоҳои пахши мустақим, мусиқӣ ва бозиҳо.</string>
    <!-- Title for info card displayed when another user reported the displayed product is back in stock. -->
    <string name="review_quality_check_analysis_requested_other_user_info_title" tools:ignore="UnusedResources">Маълумот ба наздикӣ дастрас мешавад</string>
    <!-- Text for body of info card displayed when another user reported the displayed product is back in stock. -->
    <string name="review_quality_check_analysis_requested_other_user_info_body" tools:ignore="UnusedResources">Мо бояд дар муддати 24 соат дар бораи тақризҳои ин маҳсул маълумот гирем. Лутфан, аз нав дертар тафтиш кунед.</string>
    <!-- Title for info card displayed to the user when analysis finished updating. -->
    <string name="review_quality_check_analysis_updated_confirmation_title" tools:ignore="UnusedResources">Таҳлил воқеӣ мебошад</string>
    <!-- Text for the action button from info card displayed to the user when analysis finished updating. -->
    <string name="review_quality_check_analysis_updated_confirmation_action" tools:ignore="UnusedResources">Фаҳмидам</string>
    <!-- Title for error card displayed to the user when an error occurred. -->
    <string name="review_quality_check_generic_error_title">Ҳоло ягон маълумот дастрас нест</string>
    <!-- Text for body of error card displayed to the user when an error occurred. -->
    <string name="review_quality_check_generic_error_body">Мо барои ҳал кардани ин масъала кор карда истодаем. Лутфан, дертар аз нав тафтиш кунед.</string>
    <!-- Title for error card displayed to the user when the device is disconnected from the network. -->
    <string name="review_quality_check_no_connection_title">Пайвастшавӣ ба шабака нест</string>
    <!-- Text for body of error card displayed to the user when the device is disconnected from the network. -->
    <string name="review_quality_check_no_connection_body">Пайвасти Интернетро санҷед ва пас аз чанд лаҳза саҳифаро аз нав бор кунед.</string>
    <!-- Title for card displayed to the user for products whose reviews were not analyzed yet. -->
    <string name="review_quality_check_no_analysis_title">То ҳол дар бораи ин тақризҳо ягон маълумот нест</string>
    <!-- Text for the body of card displayed to the user for products whose reviews were not analyzed yet. -->
    <string name="review_quality_check_no_analysis_body">Барои гирифтани маълумот дар бораи эътимоднокӣ нисбат ба тақризҳои ин маҳсул, сифати тақризҳоро аз назар гузаронед. Ин танҳо тахминан 60 сония вақти шуморо мегирад.</string>
    <!-- Text for button from body of card displayed to the user for products whose reviews were not analyzed yet. Clicking this should trigger a product analysis. -->
    <string name="review_quality_check_no_analysis_link">Ҷанҷиши сифати тақризҳо</string>
    <!-- Headline for review quality check contextual onboarding card. -->
    <string name="review_quality_check_contextual_onboarding_title">Дастури моро дар бораи эътимоднокӣ нисбат ба тақризҳои маҳсулот озмоед</string>
    <!-- Description for review quality check contextual onboarding card. The first and last two parameters are for retailer names (e.g. Amazon, Walmart). The second parameter is for the name of the application (e.g. Firefox). -->
    <string name="review_quality_check_contextual_onboarding_description">Пеш аз хариди маҳсул, дар «%1$s» аз назар гузаронед, ки то чӣ андоза тақризҳо дар бораи ин маҳсул боэътимод мебошанд. Абзори тафтиши тақризҳо ҳамчун хусусияти озмоишӣ аз тарафи «%2$s» ба браузер дарунсохт карда шудааст. Ин хусусият ҳам дар «%3$s» ва ҳам дар «%4$s» кор мекунад.</string>
    <!-- Paragraph presenting review quality check feature. First parameter is the Fakespot product name. Second parameter is for clickable text defined in review_quality_check_contextual_onboarding_learn_more_link. In the phrase "Fakespot by Mozilla", "by" can be localized. Does not need to stay by. -->
    <string name="review_quality_check_contextual_onboarding_learn_more">Бо истифода аз «%1$s» аз ҷониби «Mozilla», мо ба шумо барои истисно кардани тақризҳои ғаразнок ва ғайримуқаррарӣ кумак мекунем. Намунаи зеҳни сунъии (AI)-ии мо барои муҳофизат кардани раванди харидории шумо доим такмил дода мешавад. %2$s</string>
    <!-- Clickable text from the contextual onboarding card that links to review quality check support article. -->
    <string name="review_quality_check_contextual_onboarding_learn_more_link">Маълумоти бештар</string>
    <!-- Caption text to be displayed in review quality check contextual onboarding card above the opt-in button. First parameter is the Fakespot product name. Following parameters are for clickable texts defined in review_quality_check_contextual_onboarding_privacy_policy and review_quality_check_contextual_onboarding_terms_use. In the phrase "Fakespot by Mozilla", "by" can be localized. Does not need to stay by. -->
    <string name="review_quality_check_contextual_onboarding_caption" moz:RemovedIn="121" tools:ignore="UnusedResources">Бо интихоби «Ҳа, озмоед», шумо ба «%1$s» бо қабули «%2$s» ва «%3$s» аз ҷониби «Mozilla» розӣ мешавед.</string>
    <!-- Caption text to be displayed in review quality check contextual onboarding card above the opt-in button. Parameter is the Fakespot product name. After the colon, what appears are two links, each on their own line. The first link is to a Privacy policy (review_quality_check_contextual_onboarding_privacy_policy_2). The second link is to Terms of use (review_quality_check_contextual_onboarding_terms_use_2). -->
    <string name="review_quality_check_contextual_onboarding_caption_2">Бо интихоби «Ҳа, озмоед», шумо бо зерин мувофиқи «%1$s» розӣ мешавед:</string>
    <!-- Clickable text from the review quality check contextual onboarding card that links to Fakespot privacy policy. -->
    <string name="review_quality_check_contextual_onboarding_privacy_policy" moz:RemovedIn="121" tools:ignore="UnusedResources">сиёсати махфият</string>
    <!-- Clickable text from the review quality check contextual onboarding card that links to Fakespot privacy policy. -->
    <string name="review_quality_check_contextual_onboarding_privacy_policy_2">Сиёсати махфият</string>
    <!-- Clickable text from the review quality check contextual onboarding card that links to Fakespot terms of use. -->
    <string name="review_quality_check_contextual_onboarding_terms_use" moz:RemovedIn="121" tools:ignore="UnusedResources">шартҳои истифода</string>
    <!-- Clickable text from the review quality check contextual onboarding card that links to Fakespot terms of use. -->
    <string name="review_quality_check_contextual_onboarding_terms_use_2">Шартҳои истифода</string>
    <!-- Text for opt-in button from the review quality check contextual onboarding card. -->
    <string name="review_quality_check_contextual_onboarding_primary_button_text">Ҳа, озмоед</string>
    <!-- Text for opt-out button from the review quality check contextual onboarding card. -->
    <string name="review_quality_check_contextual_onboarding_secondary_button_text">Ҳоло не</string>
    <!-- Text for the first CFR presenting the review quality check feature. -->
    <string name="review_quality_check_first_cfr_message">Пеш аз хариди ин маҳсул — муайян кунед, агар шумо тавонед ба тақризҳои ин масҳсул бовар кунед.</string>
    <!-- Text displayed in the first CFR presenting the review quality check feature that opens the review checker when clicked. -->
    <string name="review_quality_check_first_cfr_action" tools:ignore="UnusedResources">Озмудани абзори тафтиши тақризҳо</string>
    <!-- Text for the second CFR presenting the review quality check feature. -->
    <string name="review_quality_check_second_cfr_message">Оё ин тақризҳо боэътимоданд? Барои дидани баҳодиҳии санҷида дурустшуда ин масъаларо ҳозир озмоед.</string>
    <!-- Text displayed in the second CFR presenting the review quality check feature that opens the review checker when clicked. -->
    <string name="review_quality_check_second_cfr_action" tools:ignore="UnusedResources">Кушодани абзори тафтиши тақризҳо</string>
    <!-- Flag showing that the review quality check feature is work in progress. -->
    <string name="review_quality_check_beta_flag">Бета</string>
    <!-- Content description (not visible, for screen readers etc.) for opening browser menu button to open review quality check bottom sheet. -->
    <string name="review_quality_check_open_handle_content_description">Кушодани абзори тафтиши тақризҳо</string>
    <!-- Content description (not visible, for screen readers etc.) for closing browser menu button to open review quality check bottom sheet. -->
    <string name="review_quality_check_close_handle_content_description">Пӯшидани абзори тафтиши тақризҳо</string>
    <!-- Content description (not visible, for screen readers etc.) for review quality check star rating. First parameter is the number of stars (1-5) representing the rating. -->
    <string name="review_quality_check_star_rating_content_description">%1$s аз 5 ситора</string>
    <!-- Text for minimize button from highlights card. When clicked the highlights card should reduce its size. -->
    <string name="review_quality_check_highlights_show_less">Камтар нишон диҳед</string>
    <!-- Text for maximize button from highlights card. When clicked the highlights card should expand to its full size. -->
    <string name="review_quality_check_highlights_show_more">Бештар нишон диҳед</string>
    <!-- Text for highlights card quality category header. Reviews shown under this header should refer the product's quality. -->
    <string name="review_quality_check_highlights_type_quality">Сифат</string>
    <!-- Text for highlights card price category header. Reviews shown under this header should refer the product's price. -->
    <string name="review_quality_check_highlights_type_price">Нарх</string>
    <!-- Text for highlights card shipping category header. Reviews shown under this header should refer the product's shipping. -->
    <string name="review_quality_check_highlights_type_shipping">Бурдарасонӣ</string>
    <!-- Text for highlights card packaging and appearance category header. Reviews shown under this header should refer the product's packaging and appearance. -->
    <string name="review_quality_check_highlights_type_packaging_appearance">Бастабандӣ ва намуди зоҳирӣ</string>
    <!-- Text for highlights card competitiveness category header. Reviews shown under this header should refer the product's competitiveness. -->
    <string name="review_quality_check_highlights_type_competitiveness">Рақобатпазирӣ</string>

    <!-- Accessibility services actions labels. These will be appended to accessibility actions like "Double tap to.." but not by or applications but by services like Talkback. -->
    <!-- Action label for elements that can be collapsed if interacting with them. Talkback will append this to say "Double tap to collapse". -->
    <string name="a11y_action_label_collapse">печондан</string>
    <!-- Current state for elements that can be collapsed if interacting with them. Talkback will dictate this after a state change. -->
    <string name="a11y_state_label_collapsed">печонда</string>
    <!-- Action label for elements that can be expanded if interacting with them. Talkback will append this to say "Double tap to expand". -->
    <string name="a11y_action_label_expand">баркушодан</string>
    <!-- Current state for elements that can be expanded if interacting with them. Talkback will dictate this after a state change. -->
    <string name="a11y_state_label_expanded">баркушода</string>
    <!-- Action label for links to a website containing documentation about a wallpaper collection. Talkback will append this to say "Double tap to open link to learn more about this collection". -->
    <string name="a11y_action_label_wallpaper_collection_learn_more">барои гирифтани маълумоти бештар оид ба ин маҷмуа пайвандро кушоед</string>
    <!-- Action label for links that point to an article. Talkback will append this to say "Double tap to read the article". -->
    <string name="a11y_action_label_read_article">мақоларо хонед</string>
    <!-- Action label for links to the Firefox Pocket website. Talkback will append this to say "Double tap to open link to learn more". -->
    <string name="a11y_action_label_pocket_learn_more">барои маълумоти бештар пайвандро кушоед</string>
</resources><|MERGE_RESOLUTION|>--- conflicted
+++ resolved
@@ -335,13 +335,9 @@
     <!-- Juno first user onboarding flow experiment, strings are marked unused as they are only referenced by Nimbus experiments. -->
     <!-- Title for set firefox as default browser screen used by Nimbus experiments. Nimbus experiments do not support string placeholders.
         Note: The word "Firefox" should NOT be translated -->
-<<<<<<< HEAD
-    <string name="juno_onboarding_default_browser_title_nimbus" tools:ignore="UnusedResources">«Firefox»-ро ба браузери ҳамешагии худ табдил диҳед</string>
-=======
     <string name="juno_onboarding_default_browser_title_nimbus" moz:removedIn="120" tools:ignore="UnusedResources">«Firefox»-ро ба браузери ҳамешагии худ табдил диҳед</string>
     <!-- Title for set firefox as default browser screen used by Nimbus experiments. -->
     <string name="juno_onboarding_default_browser_title_nimbus_2">Мо нигоҳдории бехатарии шуморо дӯст медорем</string>
->>>>>>> eeb875b8
     <!-- Description for set firefox as default browser screen used by Nimbus experiments. Nimbus experiments do not support string placeholders.
         Note: The word "Firefox" should NOT be translated -->
     <string name="juno_onboarding_default_browser_description_nimbus" moz:removedIn="120" tools:ignore="UnusedResources">«Firefox» одамгариро нисбат ба фоидаоварӣ ба ҷойи аввал мегузорад ва махфияти шуморо тавассути манъкунии пайгирикунандаҳои байнисомонавӣ муҳофизат мекунад.\n\nМаълумоти бештар дар «Огоҳномаи махфият»-и мо дастрас аст.</string>
@@ -369,9 +365,6 @@
     <string name="juno_onboarding_sign_in_negative_button" tools:ignore="UnusedResources">Ҳоло не</string>
     <!-- Title for enable notification permission screen used by Nimbus experiments. Nimbus experiments do not support string placeholders.
         Note: The word "Firefox" should NOT be translated -->
-<<<<<<< HEAD
-    <string name="juno_onboarding_enable_notifications_title_nimbus" tools:ignore="UnusedResources">Огоҳиҳо барои кори бештар бо «Firefox» ба шумо кумак мекунанд</string>
-=======
     <string name="juno_onboarding_enable_notifications_title_nimbus" moz:removedIn="120" tools:ignore="UnusedResources">Огоҳиҳо барои кори бештар бо «Firefox» ба шумо кумак мекунанд</string>
     <!-- Title for enable notification permission screen used by Nimbus experiments. Nimbus experiments do not support string placeholders.
         Note: The word "Firefox" should NOT be translated -->
@@ -379,7 +372,6 @@
     <!-- Description for enable notification permission screen used by Nimbus experiments. Nimbus experiments do not support string placeholders.
        Note: The word "Firefox" should NOT be translated -->
     <string name="juno_onboarding_enable_notifications_description_nimbus" moz:removedIn="120" tools:ignore="UnusedResources">Варақаҳоро байни дастгоҳҳо интиқол диҳед, боргириҳоро идора кунед ва барои истифодаи бештари «Firefox» маслиҳат гиред.</string>
->>>>>>> eeb875b8
     <!-- Description for enable notification permission screen used by Nimbus experiments. Nimbus experiments do not support string placeholders.
        Note: The word "Firefox" should NOT be translated -->
     <string name="juno_onboarding_enable_notifications_description_nimbus_2">Варақаҳоро байни дастгоҳҳои худ ба таври бехатар ирсол намоед ва хусусиятҳои дигари махфиятро дар «Firefox» кашф намоед.</string>
