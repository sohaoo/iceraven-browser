<?xml version="1.0" encoding="utf-8"?>
<!-- This Source Code Form is subject to the terms of the Mozilla Public
   - License, v. 2.0. If a copy of the MPL was not distributed with this
   - file, You can obtain one at http://mozilla.org/MPL/2.0/. -->

<!-- using an AppBarLayout to replace MotionLayout was done in order to improve Fenix
     start up performance. The use of a MotionLayout was worsening our layout measures, especially
      with the recycler view -->
<androidx.coordinatorlayout.widget.CoordinatorLayout
    xmlns:android="http://schemas.android.com/apk/res/android"
    xmlns:app="http://schemas.android.com/apk/res-auto"
    xmlns:tools="http://schemas.android.com/tools"
    android:id="@+id/homeLayout"
    android:layout_width="match_parent"
    android:layout_height="match_parent"
    android:background="?homeBackground">

    <androidx.appcompat.widget.AppCompatImageView
        android:id="@+id/wallpaperImageView"
        android:layout_width="match_parent"
        android:layout_height="match_parent"
        android:visibility="gone"/>

    <com.google.android.material.appbar.AppBarLayout
        android:id="@+id/homeAppBar"
        android:layout_width="match_parent"
        android:layout_height="wrap_content"
        android:background="@null"
        app:elevation="0dp"
        android:fitsSystemWindows="false">

        <com.google.android.material.appbar.CollapsingToolbarLayout
            android:layout_width="match_parent"
            android:layout_height="match_parent"
            app:layout_scrollFlags="scroll">

            <ImageButton
                android:id="@+id/privateBrowsingButton"
                android:layout_width="@dimen/glyph_button_height"
                android:layout_height="@dimen/glyph_button_height"
                android:layout_marginTop="14dp"
                android:layout_marginEnd="12dp"
                android:layout_gravity="end"
                android:background="?android:attr/selectableItemBackgroundBorderless"
                android:contentDescription="@string/content_description_private_browsing_button"
                app:srcCompat="@drawable/mozac_ic_private_mode_circle_fill_48"
                app:layout_collapseMode="parallax"
                app:layout_collapseParallaxMultiplier=".167"/>
            <!-- This value needs to be 1.67 * the wordmark parallax value as its 24dp vs 40 -->

            <LinearLayout
                android:id="@+id/wordmark"
                android:layout_width="wrap_content"
                android:layout_height="40dp"
                android:layout_marginStart="16dp"
                android:layout_marginTop="18dp"
                android:layout_marginBottom="32dp"
                android:clickable="false"
                android:focusable="false"
                android:importantForAccessibility="no"
                android:orientation="horizontal"
                app:layout_collapseMode="parallax"
                app:layout_collapseParallaxMultiplier=".1">

                <ImageView
                    android:id="@+id/wordmarkLogo"
                    android:layout_width="wrap_content"
                    android:layout_height="match_parent"
                    android:layout_marginEnd="10.dp"
                    android:adjustViewBounds="true"
                    android:contentDescription="@null"
                    app:srcCompat="?fenixWordmarkLogo"
                    tools:ignore="ImageContrastCheck" />

                <ImageView
                    android:id="@+id/wordmarkText"
                    android:layout_width="wrap_content"
                    android:layout_height="@dimen/wordmark_text_height"
                    android:adjustViewBounds="true"
                    android:contentDescription="@null"
                    android:layout_marginTop="@dimen/wordmark_text_margin_top"
                    app:srcCompat="?fenixWordmarkText" />
            </LinearLayout>

        </com.google.android.material.appbar.CollapsingToolbarLayout>

    </com.google.android.material.appbar.AppBarLayout>

    <androidx.recyclerview.widget.RecyclerView
        android:id="@+id/sessionControlRecyclerView"
        android:layout_width="match_parent"
        android:layout_height="wrap_content"
        android:clipChildren="false"
        android:clipToPadding="false"
        android:paddingVertical="16dp"
        android:scrollbars="none"
        android:transitionGroup="false"
        android:importantForAccessibility="yes"
        android:overScrollMode="never"
        tools:listitem="@layout/collection_home_list_row"
        tools:itemCount="3"
        app:layout_behavior="com.google.android.material.appbar.AppBarLayout$ScrollingViewBehavior"/>

    <androidx.constraintlayout.widget.ConstraintLayout
        android:id="@+id/toolbarLayout"
        android:elevation="5dp"
        android:layout_width="match_parent"
        android:layout_height="wrap_content"
        android:layout_gravity="bottom"
        tools:context=".home.HomeFragment">

        <androidx.compose.ui.platform.ComposeView
            android:id="@+id/tabStripView"
            android:layout_width="match_parent"
            app:layout_constraintBottom_toTopOf="@id/bottom_bar"
            app:layout_constraintTop_toTopOf="parent"
            android:visibility="gone"
            android:layout_height="@dimen/tab_strip_height" />

        <View
            android:id="@+id/bottom_bar"
            android:layout_width="0dp"
            android:layout_height="56dp"
            android:background="?bottomBarBackground"
            android:foregroundGravity="bottom"
            app:layout_constraintBottom_toBottomOf="parent"
            app:layout_constraintEnd_toEndOf="parent"
            app:layout_constraintStart_toStartOf="parent" />

        <LinearLayout
            android:id="@+id/toolbar_wrapper"
            android:layout_width="0dp"
            android:layout_height="40dp"
            android:layout_marginStart="8dp"
            android:layout_marginEnd="0dp"
            android:background="@drawable/home_search_background"
            android:clickable="true"
            android:contentDescription="@string/search_hint"
            android:focusable="true"
            app:layout_constraintBottom_toBottomOf="@id/bottom_bar"
            app:layout_constraintEnd_toStartOf="@+id/accessory_button_barrier"
            app:layout_constraintStart_toStartOf="parent"
            app:layout_constraintTop_toTopOf="@id/bottom_bar">

            <org.mozilla.fenix.search.toolbar.SearchSelector
                android:id="@+id/search_selector_button"
                android:layout_width="wrap_content"
                android:layout_height="wrap_content"
                android:layout_gravity="start|center_vertical"
                android:background="?selectableItemBackgroundBorderless" />

            <TextView
                android:id="@+id/toolbar"
<<<<<<< HEAD
                android:layout_width="wrap_content"
=======
                android:layout_width="0dp"
>>>>>>> b8e57309
                android:layout_height="wrap_content"
                android:layout_gravity="start|center_vertical"
                android:clickable="false"
                android:ellipsize="end"
                android:focusable="false"
                android:importantForAccessibility="no"
                android:lines="1"
                android:text="@string/search_hint"
                android:textColor="?attr/textPrimary"
<<<<<<< HEAD
                android:textSize="15sp" />
=======
                android:textSize="15sp"
                android:layout_weight="1"
                app:layout_constraintTop_toTopOf="parent"
                app:layout_constraintStart_toEndOf="@id/search_selector_button"
                app:layout_constraintEnd_toStartOf="@id/browser_action_separator" />

            <View
                android:id="@+id/browser_action_separator"
                android:layout_width="@dimen/mozac_browser_toolbar_page_action_separator_width"
                android:layout_height="match_parent"
                android:layout_marginStart="8dp"
                android:importantForAccessibility="no"
                android:scaleType="center"
                android:background="?homeBackground"
                android:gravity="end"
                android:visibility="gone"
                app:layout_constraintStart_toEndOf="@id/toolbar"
                app:layout_constraintEnd_toStartOf="@id/microphone_action_image"
                app:layout_constraintTop_toTopOf="parent" />

            <ImageView
                android:id="@+id/microphone_action_image"
                app:srcCompat="@drawable/ic_microphone"
                android:paddingHorizontal="8dp"
                android:paddingVertical="8dp"
                android:layout_width="40dp"
                android:layout_height="match_parent"
                android:gravity="end"
                android:visibility="gone"
                app:layout_constraintStart_toEndOf="@id/browser_action_separator"
                app:layout_constraintEnd_toEndOf="@id/qr_action_image"
                app:layout_constraintTop_toTopOf="parent" />

            <ImageView
                android:id="@+id/qr_action_image"
                app:srcCompat="@drawable/ic_qr"
                android:paddingHorizontal="8dp"
                android:paddingVertical="8dp"
                android:layout_width="40dp"
                android:layout_height="match_parent"
                android:gravity="end"
                android:visibility="gone"
                app:layout_constraintStart_toEndOf="@id/microphone_action_image"
                app:layout_constraintEnd_toEndOf="parent"
                app:layout_constraintTop_toTopOf="parent" />

>>>>>>> b8e57309
        </LinearLayout>

        <androidx.constraintlayout.widget.Barrier
            android:id="@+id/accessory_button_barrier"
            android:layout_width="wrap_content"
            android:layout_height="wrap_content"
            app:barrierDirection="start"
            app:constraint_referenced_ids="tab_button" />

        <mozilla.components.ui.tabcounter.TabCounter
            android:id="@+id/tab_button"
            android:layout_width="48dp"
            android:layout_height="48dp"
            android:clipChildren="false"
            app:layout_constraintTop_toTopOf="@id/bottom_bar"
            app:layout_constraintBottom_toBottomOf="@id/bottom_bar"
            app:layout_constraintEnd_toStartOf="@+id/menuButton"
            app:layout_constraintStart_toEndOf="@id/toolbar_wrapper"/>

        <mozilla.components.browser.menu.view.MenuButton
            android:id="@+id/menuButton"
            android:layout_width="36dp"
            android:layout_height="48dp"
            app:layout_constraintEnd_toEndOf="parent"
            app:layout_constraintTop_toTopOf="@id/bottom_bar"
            app:layout_constraintBottom_toBottomOf="@id/bottom_bar"/>

        <View
            android:id="@+id/bottomBarShadow"
            android:layout_width="0dp"
            android:layout_height="1dp"
            android:background="@color/bottom_bar_shadow"
            app:layout_constraintEnd_toEndOf="parent"
            app:layout_constraintStart_toStartOf="parent"
            app:layout_constraintBottom_toTopOf="@id/bottom_bar" />

    </androidx.constraintlayout.widget.ConstraintLayout>

</androidx.coordinatorlayout.widget.CoordinatorLayout><|MERGE_RESOLUTION|>--- conflicted
+++ resolved
@@ -151,11 +151,7 @@
 
             <TextView
                 android:id="@+id/toolbar"
-<<<<<<< HEAD
-                android:layout_width="wrap_content"
-=======
                 android:layout_width="0dp"
->>>>>>> b8e57309
                 android:layout_height="wrap_content"
                 android:layout_gravity="start|center_vertical"
                 android:clickable="false"
@@ -165,9 +161,6 @@
                 android:lines="1"
                 android:text="@string/search_hint"
                 android:textColor="?attr/textPrimary"
-<<<<<<< HEAD
-                android:textSize="15sp" />
-=======
                 android:textSize="15sp"
                 android:layout_weight="1"
                 app:layout_constraintTop_toTopOf="parent"
@@ -214,7 +207,6 @@
                 app:layout_constraintEnd_toEndOf="parent"
                 app:layout_constraintTop_toTopOf="parent" />
 
->>>>>>> b8e57309
         </LinearLayout>
 
         <androidx.constraintlayout.widget.Barrier
