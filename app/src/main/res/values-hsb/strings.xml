<?xml version="1.0" encoding="utf-8"?>
<resources xmlns:tools="http://schemas.android.com/tools" xmlns:moz="http://mozac.org/tools">
    <!-- App name for private browsing mode. The first parameter is the name of the app defined in app_name (for example: Fenix)-->
    <string name="app_name_private_5">Priwatny %s</string>
    <!-- App name for private browsing mode. The first parameter is the name of the app defined in app_name (for example: Fenix)-->
    <string name="app_name_private_4">%s (priwatny)</string>

    <!-- Home Fragment -->
    <!-- Content description (not visible, for screen readers etc.): "Three dot" menu button. -->
    <string name="content_description_menu">Dalše nastajenja</string>
    <!-- Content description (not visible, for screen readers etc.): "Private Browsing" menu button. -->
    <string name="content_description_private_browsing_button">Priwatny modus zmóžnić</string>
    <!-- Content description (not visible, for screen readers etc.): "Private Browsing" menu button. -->
    <string name="content_description_disable_private_browsing_button">Priwatny modus znjemóžnić</string>
    <!-- Content description (not visible, for screen readers etc.): "Private Browsing" menu button. -->
    <string name="content_description_private_browsing">Priwatny modus</string>
    <!-- Placeholder text shown in the search bar before a user enters text for the default engine -->
    <string name="search_hint">Pytać abo adresu zapodać</string>
    <!-- Placeholder text shown in the search bar before a user enters text for a general engine -->
    <string name="search_hint_general_engine">Web přepytać</string>
    <!-- Placeholder text shown in search bar when using history search -->
    <string name="history_search_hint">Historiju přepytać</string>
    <!-- Placeholder text shown in search bar when using bookmarks search -->
    <string name="bookmark_search_hint">Zapołožki přepytać</string>
    <!-- Placeholder text shown in search bar when using tabs search -->
    <string name="tab_search_hint">Rajtarki přepytać</string>
    <!-- Placeholder text shown in the search bar when using application search engines -->
    <string name="application_search_hint">Pytanske wurazy zapodać</string>
    <!-- No Open Tabs Message Description -->
    <string name="no_open_tabs_description">Waše wočinjene rajtarki so tu wočinja.</string>

    <!-- No Private Tabs Message Description -->
    <string name="no_private_tabs_description">Waše priwatne rajtarki so tu wočinja.</string>

    <!-- Tab tray multi select title in app bar. The first parameter is the number of tabs selected -->
    <string name="tab_tray_multi_select_title">Wubrane: %1$d</string>
    <!-- Label of button in create collection dialog for creating a new collection  -->
    <string name="tab_tray_add_new_collection">Nowu zběrku přidać</string>
    <!-- Label of editable text in create collection dialog for naming a new collection  -->
    <string name="tab_tray_add_new_collection_name">Mjeno</string>
    <!-- Label of button in save to collection dialog for selecting a current collection  -->
    <string name="tab_tray_select_collection">Zběrku wubrać</string>
    <!-- Content description for close button while in multiselect mode in tab tray -->
    <string name="tab_tray_close_multiselect_content_description">Wjacewuběranski modus wopušćić</string>
    <!-- Content description for save to collection button while in multiselect mode in tab tray -->
    <string name="tab_tray_collection_button_multiselect_content_description">Wubrane rajtarki do zběrki składować</string>
    <!-- Content description on checkmark while tab is selected in multiselect mode in tab tray -->
    <string name="tab_tray_multiselect_selected_content_description" moz:removedIn="136" tools:ignore="UnusedResources">Wubrany</string>

    <!-- Home - Bookmarks -->
    <!-- Title for the home screen section with bookmarks. -->
    <string name="home_bookmarks_title">Zapołožki</string>
    <!-- Content description for the button which navigates the user to show all of their bookmarks. -->
    <string name="home_bookmarks_show_all_content_description">Wšě zapołožki pokazać</string>
    <!-- Text for the menu button to remove a recently saved bookmark from the user's home screen -->
    <string name="home_bookmarks_menu_item_remove">Wotstronić</string>

    <!-- About content. The first parameter is the name of the application. (For example: Fenix) -->
    <string name="about_content">%1$s so přez Mozilla zhotowja.</string>

    <!-- Private Browsing -->
    <!-- Explanation for private browsing displayed to users on home view when they first enable private mode
        The first parameter is the name of the app defined in app_name (for example: Fenix) -->
    <string name="private_browsing_placeholder_description_2">%1$s wašu pytansku a přehladowansku historjiu z priwatnych rajtarkow wuprózdni, hdyž je začinjeće abo nałoženje kónčiće. Přez to so wosnadnja, před druhimi, kotřiž tutón grat wužiwaja, schować,
        štož online činiće, hačrunjež to was za websydła abo wašeho poskićowarja internetneje słužby njeanonymizuje.</string>
    <string name="private_browsing_common_myths">
       Časte myty wo priwatnym modusu
    </string>

    <!-- True Private Browsing Mode -->
    <!-- Title for info card on private homescreen in True Private Browsing Mode. -->
    <string name="felt_privacy_desc_card_title">Na tutym graće žane slědy njezawostajić</string>
    <!-- Explanation for private browsing displayed to users on home view when they first enable
        private mode in our new Total Private Browsing mode.
        The first parameter is the name of the app defined in app_name (for example: Firefox Nightly)
        The second parameter is the clickable link text in felt_privacy_info_card_subtitle_link_text -->
    <string name="felt_privacy_info_card_subtitle_2">%1$s waše placki, historiju a sydłowe daty zhaša, hdyž wšě swoje priwatne rajtarki začinjeće. %2$s</string>
    <!-- Clickable portion of the explanation for private browsing that links the user to our
        about privacy page.
        This string is used in felt_privacy_info_card_subtitle as the second parameter.-->
    <string name="felt_privacy_info_card_subtitle_link_text">Štó móhł moju aktiwitu widźeć?</string>

    <!-- Private mode shortcut "contextual feature recommendation" (CFR) -->
    <!-- Text for the Private mode shortcut CFR message for adding a private mode shortcut to open private tabs from the Home screen -->
    <string name="private_mode_cfr_message_2">Startujće swój přichodny priwatny rajtark z jednym podótkom.</string>
    <!-- Text for the positive button to accept adding a Private Browsing shortcut to the Home screen -->
    <string name="private_mode_cfr_pos_button_text">Startowej wobrazowce přidać</string>
    <!-- Text for the negative button to decline adding a Private Browsing shortcut to the Home screen -->
    <string name="cfr_neg_button_text">Ně, dźakuju so</string>

    <!-- Open in App "contextual feature recommendation" (CFR) -->
    <!-- Text for the info message. The first parameter is the name of the application.-->
    <string name="open_in_app_cfr_info_message_2">Móžeće %1$s tak nastajić, zo bychu so wotkazy awtomatisce w nałoženjach wočinili.</string>
    <!-- Text for the positive action button -->
    <string name="open_in_app_cfr_positive_button_text">K nastajenjam</string>
    <!-- Text for the negative action button -->
    <string name="open_in_app_cfr_negative_button_text">Zaćisnyć</string>


    <!-- Private browsing erase action "contextual feature recommendation" (CFR) -->
    <!-- Text for the message displayed in the contextual feature recommendation popup promoting the erase private browsing feature. -->
    <string name="erase_action_cfr_message">Podótkńće so tu, zo byšće nowe priwatne posedźenje startował. Zhašejće swoju historiju, swoje placki – wšitko.</string>


    <!-- Toolbar "contextual feature recommendation" (CFR) -->
    <!-- Text for the title displayed in the contextual feature recommendation popup promoting the navigation bar. -->
    <string name="navbar_cfr_title">Přehladujće spěšnišo z nowej nawigaciju</string>

    <!-- Text for the message displayed in the contextual feature recommendation popup promoting the navigation bar. -->
    <string name="navbar_cfr_message_2">Na tutym websydle so tuta lajsta schowa, hdyž dele kuleće, zo byšće přidatny přehladowanski rum dóstał.</string>

    <!-- Text for the message displayed for the popup promoting the long press of navigation in the navigation bar. -->
    <string name="navbar_navigation_buttons_cfr_message">Podótkńće so šipkow a dźeržće je, zo byšće mjez stronami w historiji tutoho rajtarka tam a sam skočił.</string>

    <!-- Address bar swipe "contextual feature recommendation" (CFR) -->
    <!-- Text for the title displayed in the contextual feature recommendation popup promoting swipe of address bar. -->
    <string name="address_bar_swipe_cfr_title">Šmórńće přez symbolowu lajstu, zo byšće rajtarki wuměnił</string>
    <!-- Text for the message displayed in the contextual feature recommendation popup promoting swipe of address bar. -->
    <string name="address_bar_swipe_cfr_message">Šmórńće nalěwo abo naprawo, zo byšće wuměnił. Šmórńće nalěwo na waš posledni rajtark, zo byšće nowy rajtark wočinił.</string>

    <!-- Text for the info dialog when camera permissions have been denied but user tries to access a camera feature. -->
    <string name="camera_permissions_needed_message">Přistup ke kamerje trěbny. Wočińće nastajenja Android, podótkńće so zapiska Prawa a podótkńće so zapiska Dowolić.</string>
    <!-- Text for the positive action button to go to Android Settings to grant permissions. -->
    <string name="camera_permissions_needed_positive_button_text">K nastajenjam</string>
    <!-- Text for the negative action button to dismiss the dialog. -->
    <string name="camera_permissions_needed_negative_button_text">Zaćisnyć</string>

    <!-- Text for the banner message to tell users about our auto close feature. -->
    <string name="tab_tray_close_tabs_banner_message">Nastajće te wočinjene rajtarki takle, zo bychu so awtomatisce začinili, kotrež njejsu sej posledni dźeń, posledni tydźeń abo posledni měsac wobhladali.</string>
    <!-- Text for the positive action button to go to Settings for auto close tabs. -->
    <string name="tab_tray_close_tabs_banner_positive_button_text">Nastajenja pokazać</string>
    <!-- Text for the negative action button to dismiss the Close Tabs Banner. -->
    <string name="tab_tray_close_tabs_banner_negative_button_text">Zaćisnyć</string>

    <!-- Text for the banner message to tell users about our inactive tabs feature. -->
    <string name="tab_tray_inactive_onboarding_message">Rajtarki, kotrež njejsće sej dwě njedźeli wobhladał, so sem přesunu.</string>
    <!-- Text for the action link to go to Settings for inactive tabs. -->
    <string name="tab_tray_inactive_onboarding_button_text">W nastajenjach znjemóžnić</string>

    <!-- Text for title for the auto-close dialog of the inactive tabs. -->
    <string name="tab_tray_inactive_auto_close_title">Po jednym měsacu awtomatisce začinić?</string>
    <!-- Text for the body for the auto-close dialog of the inactive tabs.
        The first parameter is the name of the application.-->
    <string name="tab_tray_inactive_auto_close_body_2">%1$s móže rajtarki začinić, kotrež njejsće sej zańdźeny měsac wobhladał.</string>
    <!-- Content description for close button in the auto-close dialog of the inactive tabs. -->
    <string name="tab_tray_inactive_auto_close_button_content_description">Začinić</string>

    <!-- Text for turn on auto close tabs button in the auto-close dialog of the inactive tabs. -->
    <string name="tab_tray_inactive_turn_on_auto_close_button_2">Awtomatiske začinjenje zmóžnić</string>


    <!-- Home screen icons - Long press shortcuts -->
    <!-- Shortcut action to open new tab -->
    <string name="home_screen_shortcut_open_new_tab_2">Nowy rajtark</string>
    <!-- Shortcut action to open new private tab -->
    <string name="home_screen_shortcut_open_new_private_tab_2">Nowy priwatny rajtark</string>

    <!-- Shortcut action to open Passwords screen -->
    <string name="home_screen_shortcut_passwords">Hesła</string>

    <!-- Recent Tabs -->
    <!-- Header text for jumping back into the recent tab in the home screen -->
    <string name="recent_tabs_header">Wróćo skočić</string>
    <!-- Button text for showing all the tabs in the tabs tray -->
    <string name="recent_tabs_show_all">Wšě pokazać</string>

    <!-- Content description for the button which navigates the user to show all recent tabs in the tabs tray. -->
    <string name="recent_tabs_show_all_content_description_2">Tłóčatko „Njedawno wočinjene rajtarki“ pokazać</string>

    <!-- Text for button in synced tab card that opens synced tabs tray -->
    <string name="recent_tabs_see_all_synced_tabs_button_text">Wšě synchronizowane rajtarki pokazać</string>
    <!-- Accessibility description for device icon used for recent synced tab -->
    <string name="recent_tabs_synced_device_icon_content_description">Synchronizowany grat</string>
    <!-- Text for the dropdown menu to remove a recent synced tab from the homescreen -->
    <string name="recent_synced_tab_menu_item_remove">Wotstronić</string>
    <!-- Text for the menu button to remove a grouped highlight from the user's browsing history
         in the Recently visited section -->
    <string name="recent_tab_menu_item_remove">Wotstronić</string>

    <!-- History Metadata -->
    <!-- Header text for a section on the home screen that displays grouped highlights from the
         user's browsing history, such as topics they have researched or explored on the web -->
    <string name="history_metadata_header_2">Njedawno wopytane</string>
    <!-- Text for the menu button to remove a grouped highlight from the user's browsing history
         in the Recently visited section -->
    <string name="recently_visited_menu_item_remove">Wotstronić</string>

    <!-- Content description for the button which navigates the user to show all of their history. -->
    <string name="past_explorations_show_all_content_description_2">Wšě zańdźene wuslědźenja pokazać</string>

    <!-- Browser Fragment -->
    <!-- Content description (not visible, for screen readers etc.): Navigate backward (browsing history) -->
    <string name="browser_menu_back">Wróćo</string>
    <!-- Content description (not visible, for screen readers etc.): Navigate forward (browsing history) -->
    <string name="browser_menu_forward">Doprědka</string>
    <!-- Content description (not visible, for screen readers etc.): Refresh current website -->
    <string name="browser_menu_refresh">Aktualizować</string>
    <!-- Content description (not visible, for screen readers etc.): Stop loading current website -->
    <string name="browser_menu_stop">Zastajić</string>
    <!-- Browser menu button that opens the extensions manager -->
    <string name="browser_menu_extensions">Rozšěrjenja</string>
    <!-- Browser menu banner header text for extensions onboarding.
        The first parameter is the name of the app defined in app_name (for example: Fenix). -->
    <string name="browser_menu_extensions_banner_onboarding_header">Přiswojće sej %s</string>
    <!-- Browser menu banner header text for extensions onboarding when all installed extensions have been disabled. -->
    <string name="browser_menu_disabled_extensions_banner_onboarding_header">Sće rozšěrjenja instalował, ale nic zmóžnił</string>
    <!-- Browser menu banner body text for extensions onboarding.
        The first parameter is the name of the app defined in app_name (for example: Fenix). -->
    <string name="browser_menu_extensions_banner_onboarding_body">Rozšěrjenja waše přehladowanje polěpšuja, wot měnjenja napohlada a wukona %s do polěpšenja priwatnosće a wěstoty.</string>
    <!-- Browser menu banner body text for extensions onboarding when all installed extensions have been disabled.
     The first parameter is the name of the button that opens extension manager (for example "Manage extensions"). -->
    <string name="browser_menu_disabled_extensions_banner_onboarding_body">Zo byšće rozšěrjenja wužiwał, zmóžńće je w nastajenjach abo wubjerće “%s” deleka.</string>
    <!-- Browser menu banner link text for learning more about extensions -->
    <string name="browser_menu_extensions_banner_learn_more">Dalše informacije</string>
    <!-- Browser menu button that opens the extensions manager -->
    <string name="browser_menu_manage_extensions">Rozšěrjenja rjadować</string>
    <!-- Content description (not visible, for screen readers etc.): Section heading for recommended extensions.-->
    <string name="browser_menu_recommended_section_content_description">Doporučene rozšěrjenja</string>
    <!-- Content description (not visible, for screen readers etc.): Label for plus icon used to add extension.
      The first parameter is the name of the extension (for example: ClearURLs). -->
    <string name="browser_menu_extension_plus_icon_content_description_2">%1$s přidać</string>
    <!-- Browser menu button that opens AMO in a tab -->
    <string name="browser_menu_discover_more_extensions">Dalše rozšěrjenja namakać</string>
    <!-- Browser menu description that is shown when one or more extensions are disabled due to extension errors -->
    <string name="browser_menu_extensions_disabled_description">Na chwilu znjemóžnjene</string>
    <!-- The description of the browser menu appears when the user hasn't installed any extensions. -->
    <string name="browser_menu_no_extensions_installed_description">Žane rozšěrjenja zmóžnjene</string>
    <!-- Browser menu button that opens account settings -->
    <string name="browser_menu_account_settings">Kontowe informacije</string>
    <!-- Browser menu button that sends a user to help articles -->
    <string name="browser_menu_help">Pomoc</string>
    <!-- Browser menu button that sends a to a the what's new article -->
    <string name="browser_menu_whats_new">Nowe funkcije a změny</string>
    <!-- Browser menu button that opens the settings menu -->
    <string name="browser_menu_settings">Nastajenja</string>
    <!-- Browser menu button that opens a user's library -->
    <string name="browser_menu_library">Biblioteka</string>
    <!-- Browser menu toggle that requests a desktop site -->
    <string name="browser_menu_desktop_site">Desktopowe sydło</string>
    <!-- Browser menu button that reopens a private tab as a regular tab -->
    <string name="browser_menu_open_in_regular_tab">W normalnym rajtarku wočinić</string>
    <!-- Browser menu toggle that adds a shortcut to the site on the device home screen. -->
    <string name="browser_menu_add_to_homescreen">Startowej wobrazowce přidać</string>
    <!-- Browser menu toggle that adds a PWA of the site on the device home screen. -->
    <string name="browser_menu_add_app_to_homescreen">Nałoženje startowej wobrazowce přidać</string>
    <!-- Browser menu toggle that adds a shortcut to the site on the device home screen. -->
    <string name="browser_menu_add_to_homescreen_2">Startowej wobrazowce přidać…</string>
    <!-- Browser menu toggle that adds a PWA of the site on the device home screen. -->
    <string name="browser_menu_add_app_to_homescreen_2">Nałoženje startowej wobrazowce přidać…</string>
    <!-- Text for notifying users that Xiaomi devices require additional permissions to add to home screen -->
    <string name="browser_menu_add_to_homescreen_xiaomi">Graty Xiaomi snano wosebite prawa trjebaja, zo bychu startowej wobrazowce zwjazanja přidali. Prošu přepruwujće swoje nastajenja.</string>
    <!-- Content description (not visible, for screen readers etc.) for the Resync tabs button -->
    <string name="resync_button_content_description">Znowa synchronizować</string>
    <!-- Browser menu button that opens the find in page menu -->
    <string name="browser_menu_find_in_page">Na stronje pytać</string>
    <!-- Browser menu button that opens the find in page menu -->
    <string name="browser_menu_find_in_page_2">Na stronje pytać…</string>
    <!-- Browser menu button that opens the translations dialog, which has options to translate the current browser page. -->
    <string name="browser_menu_translations">Stronu přełožić</string>
    <!-- Browser menu button that saves the current tab to a collection -->
    <string name="browser_menu_save_to_collection">Do zběrki składować…</string>
    <!-- Browser menu button that saves the current tab to a collection -->
    <string name="browser_menu_save_to_collection_2">Do zběrki składować</string>
    <!-- Browser menu button that open a share menu to share the current site -->
    <string name="browser_menu_share">Dźělić</string>
    <!-- Browser menu button that open a share menu to share the current site -->
    <string name="browser_menu_share_2">Dźělić…</string>
    <!-- Browser menu button shown in custom tabs that opens the current tab in Fenix
        The first parameter is the name of the app defined in app_name (for example: Fenix) -->
    <string name="browser_menu_open_in_fenix">W %1$s wočinić</string>
    <!-- Browser menu text shown in custom tabs to indicate this is a Fenix tab
        The first parameter is the name of the app defined in app_name (for example: Fenix) -->
    <string name="browser_menu_powered_by">SPĚCHOWANY WOT %1$s</string>
    <!-- Browser menu text shown in custom tabs to indicate this is a Fenix tab
        The first parameter is the name of the app defined in app_name (for example: Fenix) -->
    <string name="browser_menu_powered_by2">Spěchowany wot %1$s</string>
    <!-- Browser menu button to put the current page in reader mode -->
    <string name="browser_menu_read">Čitanski napohlad</string>
    <!-- Browser menu button content description to close reader mode and return the user to the regular browser -->
    <string name="browser_menu_read_close">Čitanski napohlad začinić</string>
    <!-- Browser menu button to open the current page in an external app -->
    <string name="browser_menu_open_app_link">W nałoženju wočinić</string>

    <!-- Browser menu button to show reader view appearance controls e.g. the used font type and size -->
    <string name="browser_menu_customize_reader_view">Čitanski napohlad přiměrić</string>
    <!-- Browser menu button to show reader view appearance controls e.g. the used font type and size -->
    <string name="browser_menu_customize_reader_view_2">Čitanski napohlad přiměrić</string>
    <!-- Browser menu label for adding a bookmark -->
    <string name="browser_menu_add">Přidać</string>
    <!-- Browser menu label for editing a bookmark -->
    <string name="browser_menu_edit">Wobdźěłać</string>

    <!-- Button shown on the home page that opens the Customize home settings -->
    <string name="browser_menu_customize_home_1">Startowu stronu přiměrić</string>

    <!-- Browser menu label to sign in to sync on the device using Mozilla accounts -->
    <string name="browser_menu_sign_in">Přizjewić</string>
    <!-- Browser menu caption label for the "Sign in" browser menu item described in `browser_menu_sign_in` -->
    <string name="browser_menu_sign_in_caption">Hesła, rajtarki a wjace synchronizować</string>

    <!-- Browser menu label to sign back in to sync on the device when the user's account needs to be reauthenticated -->
    <string name="browser_menu_sign_back_in_to_sync">Přizjewće so zaso za synchronizaciju</string>
    <!-- Browser menu caption label for the "Sign back in to sync" browser menu item described in `browser_menu_sign_back_in_to_sync` when there is an error in syncing -->
    <string name="browser_menu_syncing_paused_caption">Synchronizacija je zastajena</string>
    <!-- Browser menu label that creates a private tab -->
    <string name="browser_menu_new_private_tab">Nowy priwatny rajtark</string>
    <!-- Browser menu label that navigates to the Password screen -->
    <string name="browser_menu_passwords">Hesła</string>

    <!-- Browser menu label that navigates to the SUMO page for the Firefox for Android release notes.
         The first parameter is the name of the app defined in app_name (for example: Fenix)-->
    <string name="browser_menu_new_in_firefox">Nowy w %1$s</string>

    <!-- Browser menu label that toggles the request for the desktop site of the currently visited page -->
    <string name="browser_menu_switch_to_desktop_site">K websydłu za desktop</string>
    <!-- Browser menu label that toggles the request for the mobile site of the currently visited page -->
    <string name="browser_menu_switch_to_mobile_site">K mobilnemu sydłu</string>
    <!-- Browser menu label that navigates to the page tools sub-menu -->
    <string name="browser_menu_tools">Nastroje</string>
    <!-- Content description (not visible, for screen readers etc.): Back button for all menu redesign sub-menu -->
    <string name="browser_menu_back_button_content_description">Wróćo k hłownemu menijej</string>
    <!-- Content description (not visible, for screen readers etc.) for bottom sheet handlebar main menu. -->
    <string name="browser_main_menu_handlebar_content_description">Hłowny meni začinić</string>
    <!-- Content description (not visible, for screen readers etc.) for main menu help button. -->
    <string name="browser_main_menu_content_description_help_button">Pomoc</string>
    <!-- Content description (not visible, for screen readers etc.) for main menu settings button. -->
    <string name="browser_main_menu_content_description_settings_button">Nastajenja</string>
    <!-- Content description (not visible, for screen readers etc.) for bottom sheet handlebar extensions menu. -->
    <string name="browser_extensions_menu_handlebar_content_description">Meni rozšěrjenjow začinić</string>
    <!-- Content description (not visible, for screen readers etc.) for bottom sheet handlebar save menu. -->
    <string name="browser_save_menu_handlebar_content_description">Składowanski meni začinić</string>
    <!-- Content description (not visible, for screen readers etc.) for bottom sheet handlebar tools menu. -->
    <string name="browser_tools_menu_handlebar_content_description">Meni Nastroje začinić</string>
    <!-- Content description (not visible, for screen readers etc.) for bottom sheet handlebar custom tab menu. -->
    <string name="browser_custom_tab_menu_handlebar_content_description">Swójski meni rajtarkow začinić</string>
    <!-- Browser menu description that describes the various tools related menu items inside of the tools sub-menu -->
    <string name="browser_menu_tools_description_with_translate" moz:removedIn="134" tools:ignore="UnusedResources">Čitanski napohlad, přełožić, ćišćeć, dźělić, nałoženje wočinić</string>
    <!-- Browser menu description that describes the various tools related menu items inside of the tools sub-menu -->
    <string name="browser_menu_tools_description" moz:removedIn="134" tools:ignore="UnusedResources">Čitanski napohlad, ćišćeć, dźělić, nałoženje wočinić</string>
    <!-- Browser menu description that describes the various tools related menu items inside of the tools sub-menu
         The first parameter is the label of the report site issue (for example: Report Site issue) -->
    <string name="browser_menu_tools_description_with_translate_with_report_site" moz:removedIn="135" tools:ignore="UnusedResources">Čitanski napohlad, přełožić, %s, ćišćeć, dźělić, nałoženje wočinić</string>
    <!-- Browser menu description that describes the various tools related menu items inside of the tools sub-menu when the "Report broken site" feature is available-->
    <string name="browser_menu_tools_description_with_translate_with_report_site_2">Čitanski napohlad, přełožić, wobškodźene sydło zdźělić, ćišćeć, dźělić, nałoženje wočinić</string>
    <!-- Browser menu description that describes the various tools related menu items inside of the tools sub-menu -->
    <string name="browser_menu_tools_description_with_translate_without_report_site">Čitanski napohlad, přełožić, ćišćeć, dźělić, nałoženje wočinić</string>
    <!-- Browser menu description that describes the various tools related menu items inside of the tools sub-menu
         The first parameter is the label of the report site issue (for example: Report Site issue) -->
    <string name="browser_menu_tools_description_with_report_site" moz:removedIn="135" tools:ignore="UnusedResources">Čitanski napohlad, %s, ćišćeć, dźělić, nałoženje wočinić</string>
    <!-- Browser menu description that describes the various tools related menu items inside of the tools sub-menu when the "Report broken site" feature is available-->
    <string name="browser_menu_tools_description_with_report_site_2">Čitanski napohlad, wobškodźene sydło zdźělić, ćišćeć, dźělić, nałoženje wočinić</string>
    <!-- Browser menu description that describes the various tools related menu items inside of the tools sub-menu -->
    <string name="browser_menu_tools_description_without_report_site">Čitanski napohlad, ćišćeć, dźělić, nałoženje wočinić</string>
    <!-- Browser menu label that navigates to the save sub-menu, which contains various save related menu items such as
         bookmarking a page, saving to collection, shortcut or as a PDF, and adding to home screen -->
    <string name="browser_menu_save">Składować</string>

    <!-- Browser menu description that describes the various save related menu items inside of the save sub-menu -->
    <string name="browser_menu_save_description">Zapołožku přidać, zwjazanje, startowa strona, zběrka, PDF</string>
    <!-- Browser menu label that bookmarks the currently visited page -->
    <string name="browser_menu_bookmark_this_page">Tutu stronu jako zapołožku składować</string>
    <!-- Browser menu label that navigates to the edit bookmark screen for the current bookmarked page -->
    <string name="browser_menu_edit_bookmark">Zapołožku wobdźěłać</string>
    <!-- Browser menu label that the saves the currently visited page as a PDF -->
    <string name="browser_menu_save_as_pdf">Jako PDF składować…</string>
    <!-- Browser menu label for turning ON reader view of the current visited page -->
    <string name="browser_menu_turn_on_reader_view">Čitanski napohlad zmóžnić</string>
    <!-- Browser menu label for turning OFF reader view of the current visited page -->
<<<<<<< HEAD
    <string name="browser_menu_turn_off_reader_view">Čitanski napohlad znjemóžnić</string>dsa
    <!-- Browser menu button that reopens a private tab as a regular tab -->
    <string name="browser_menu_open_in_normal_tab">Do njepriwatneho rajtarka přesunyć</string>dsa
=======
    <string name="browser_menu_turn_off_reader_view">Čitanski napohlad znjemóžnić</string>
    <!-- Browser menu button that reopens a private tab as a regular tab -->
    <string name="browser_menu_open_in_normal_tab">Do njepriwatneho rajtarka přesunyć</string>
>>>>>>> 07ff4473
    <!-- Browser menu label for navigating to the translation feature, which provides language translation options the current visited page -->
    <string name="browser_menu_translate_page">Stronu přełožić…</string>
    <!-- Browser menu label for navigating to the Web Compat Reporter feature, which provides users the ability to send bug reports for broken sites. -->
    <string name="browser_menu_webcompat_reporter">Wobškodźene sydło zdźělić…</string>
    <!-- Browser menu label that is displayed when the current page has been translated by the translation feature.
         The first parameter is the name of the language that page was translated to (e.g. English). -->
    <string name="browser_menu_translated_to">Přełoženy do rěče %1$s</string>
    <!-- Browser menu label for the print feature -->
    <string name="browser_menu_print">Ćišćeć…</string>

    <!-- Browser menu label for the Delete browsing data on quit feature.
        The first parameter is the name of the app defined in app_name (for example: Fenix). -->
    <string name="browser_menu_delete_browsing_data_on_quit">%1$s skónčić</string>

    <!-- Menu "contextual feature recommendation" (CFR) -->
    <!-- Text for the title in the contextual feature recommendation popup promoting the menu feature. -->
    <string name="menu_cfr_title">Nowy: zjednorjeny meni</string>

    <!-- Text for the message in the contextual feature recommendation popup promoting the menu feature. -->
    <string name="menu_cfr_body">Namakajće, štož spěšnišo trjebaće, wot priwatneho přehladowanja do składowanskich akcijow.</string>

    <!-- Extensions management fragment -->
    <!-- Text displayed when there are no extensions to be shown -->
    <string name="extensions_management_no_extensions">Žane rozšěrjenja tu</string>

    <!-- Browser Toolbar -->
    <!-- Content description for the Home screen button on the browser toolbar -->
    <string name="browser_toolbar_home">Startowa wobrazowka</string>

    <!-- Content description (not visible, for screen readers etc.): Erase button: Erase the browsing
         history and go back to the home screen. -->
    <string name="browser_toolbar_erase">Přehladowansku historiju zhašeć</string>
    <!-- Content description for the translate page toolbar button that opens the translations dialog when no translation has occurred. -->
    <string name="browser_toolbar_translate">Stronu přełožić</string>

    <!-- Content description (not visible, for screen readers etc.) for the translate page toolbar button that opens the translations dialog when the page is translated successfully.
         The first parameter is the name of the language that is displayed in the original page. (For example: English)
         The second parameter is the name of the language which the page was translated to. (For example: French) -->
    <string name="browser_toolbar_translated_successfully">Strona je so z rěče %1$s do rěče %2$s přełožiła.</string>

    <!-- Locale Settings Fragment -->
    <!-- Content description for tick mark on selected language -->
    <string name="a11y_selected_locale_content_description">Wubrana rěč</string>
    <!-- Text for default locale item -->
    <string name="default_locale_text">Gratowu rěč wužiwać</string>
    <!-- Placeholder text shown in the search bar before a user enters text -->
    <string name="locale_search_hint">Rěč pytać</string>

    <!-- Search Fragment -->
    <!-- Button in the search view that lets a user search by scanning a QR code -->
    <string name="search_scan_button_2">QR-kod skenować</string>
    <!-- Button in the search view when shortcuts are displayed that takes a user to the search engine settings -->
    <string name="search_shortcuts_engine_settings">Nastajenja pytawy</string>
    <!-- Button in the search view that lets a user navigate to the site in their clipboard -->
    <string name="awesomebar_clipboard_title">Wotkaz z mjezyskłada zasadźić</string>
    <!-- Button in the search suggestions onboarding that allows search suggestions in private sessions -->
    <string name="search_suggestions_onboarding_allow_button">Dowolić</string>
    <!-- Button in the search suggestions onboarding that does not allow search suggestions in private sessions -->
    <string name="search_suggestions_onboarding_do_not_allow_button">Njedowolić</string>
    <!-- Search suggestion onboarding hint title text -->
    <string name="search_suggestions_onboarding_title">Pytanske namjety w priwatnych posedźenjach dowolić?</string>
    <!-- Search suggestion onboarding hint description text, first parameter is the name of the app defined in app_name (for example: Fenix)-->
    <string name="search_suggestions_onboarding_text">%s wšitko dźěli, štož w adresowym polu ze swojej pytawu zapodaće.</string>

    <!-- Search engine suggestion title text. The first parameter is the name of the suggested engine-->
    <string name="search_engine_suggestions_title">Z %s pytać</string>
    <!-- Search engine suggestion description text -->
    <string name="search_engine_suggestions_description">Direktnje z adresoweho pola pytać</string>

    <!-- Menu option in the search selector menu to open the search settings -->
    <string name="search_settings_menu_item">Pytanske nastajenja</string>

    <!-- Header text for the search selector menu -->
    <string name="search_header_menu_item_2">Tónkróć pytać w:</string>

    <!-- Content description (not visible, for screen readers etc.): Search engine icon.
    The parameter is the search engine name (for example: DuckDuckGo). -->
    <string name="search_engine_icon_content_description_1">Pytawa: %s</string>

    <!-- Content description (not visible, for screen readers etc.) of the search engine selector from the search toolbar.
    The parameter is the search engine name (for example: DuckDuckGo).
    The colon character (in "%s:") is intended to have the screen reader make a small pause between the search engine name and the description of the button. -->
    <string name="search_engine_selector_content_description">%s: wuběrak pytawy</string>

    <!-- Home onboarding -->
    <!-- Home onboarding dialog welcome screen title text. -->
    <string name="onboarding_home_welcome_title_2">Witajće k bóle wosobinskemu internetej</string>
    <!-- Home onboarding dialog welcome screen description text. -->
    <string name="onboarding_home_welcome_description">Wjace barbow. Lěpša priwatnosć. Samsna angažěrowanosć za ludźi njedźiwajo na dobytki.</string>
    <!-- Home onboarding dialog sign into sync screen title text. -->
    <string name="onboarding_home_sync_title_3">Přešaltowanje mjez wobrazowkami je lóše hdy do toho</string>
    <!-- Home onboarding dialog sign into sync screen description text. -->
    <string name="onboarding_home_sync_description">Pokročujće, hdźež sće přestał – nětko z rajtarkami druhich gratow na swojej startowej stronje.</string>
    <!-- Text for the button to continue the onboarding on the home onboarding dialog. -->
    <string name="onboarding_home_get_started_button">Prěnje kroki</string>
    <!-- Text for the button to navigate to the sync sign in screen on the home onboarding dialog. -->
    <string name="onboarding_home_sign_in_button">Přizjewić</string>
    <!-- Text for the button to skip the onboarding on the home onboarding dialog. -->
    <string name="onboarding_home_skip_button">Přeskočić</string>
    <!-- Onboarding home screen sync popup dialog message, shown on top of Recent Synced Tabs in the Jump back in section. -->
    <string name="sync_cfr_message">Waše rajtarki so synchronizuja! Pokročujće, hdźež sće na druhim graće přestał.</string>

    <!-- Content description (not visible, for screen readers etc.): Close button for the home onboarding dialog -->
    <string name="onboarding_home_content_description_close_button">Začinić</string>

    <!-- Juno first user onboarding flow experiment, strings are marked unused as they are only referenced by Nimbus experiments. -->
    <!-- Description for learning more about our privacy notice. -->
    <string name="juno_onboarding_privacy_notice_text" tools:ignore="BrandUsage">Zdźělenka priwatnosće Firefox</string>
    <!-- Title for set firefox as default browser screen used by Nimbus experiments. -->
    <string name="juno_onboarding_default_browser_title_nimbus_2">Škitamy was rady</string>
    <!-- Title for set firefox as default browser screen used by Nimbus experiments.
        Note: The word "Firefox" should NOT be translated -->
    <string name="juno_onboarding_default_browser_title_nimbus_3" tools:ignore="BrandUsage,UnusedResources">Wuslědźće, čehodla miliony ludźi Firefox lubuja</string>
    <!-- Title for set firefox as default browser screen used by Nimbus experiments. -->
    <string name="juno_onboarding_default_browser_title_nimbus_4" tools:ignore="UnusedResources">Wěste přehladowanje z wjace wuběrami</string>
    <!-- Description for set firefox as default browser screen used by Nimbus experiments. -->
    <string name="juno_onboarding_default_browser_description_nimbus_3">Naš powšitkownosći wužitny wobhladowak zadźěwa tomu, zo předewzaća wam skradźu po interneće slěduja.</string>
    <!-- Description for set firefox as default browser screen used by Nimbus experiments. -->
    <string name="juno_onboarding_default_browser_description_nimbus_4" tools:ignore="UnusedResources">Wjace hač 100 milionow ludźi škita swoju priwatnosć, hdyž wobhladowak wuběraće, kotryž so wot njekomercielneje organizacije podpěruje.</string>
    <!-- Description for set firefox as default browser screen used by Nimbus experiments. -->
    <string name="juno_onboarding_default_browser_description_nimbus_5" tools:ignore="UnusedResources">Znate přesćěhowaki? Blokuja so awtomatisce. Rozšěrjenja? Wupruwujće wšě 700. PDF? Naš zatwarjeny čitak wosnadnja je rjadować.</string>
    <!-- Text for the button to set firefox as default browser on the device -->
    <string name="juno_onboarding_default_browser_positive_button" tools:ignore="UnusedResources">Jako standardny wobhladowak nastajić</string>
    <!-- Text for the button dismiss the screen and move on with the flow -->
    <string name="juno_onboarding_default_browser_negative_button" tools:ignore="UnusedResources">Nic nětko</string>
    <!-- Title for sign in to sync screen. -->
    <string name="juno_onboarding_sign_in_title_2">Wostańće zaklučowany, hdyž wjacore graty wužiwaće</string>
    <!-- Description for sign in to sync screen. Nimbus experiments do not support string placeholders.
     Note: The word "Firefox" should NOT be translated -->
    <string name="juno_onboarding_sign_in_description_3" tools:ignore="BrandUsage">Firefox waše hesła, zapołožki a wjace zaklučuje, hdyž sće synchronizowany.</string>
    <!-- Text for the button to sign in to sync on the device -->
    <string name="juno_onboarding_sign_in_positive_button" tools:ignore="UnusedResources">Přizjewić</string>
    <!-- Text for the button dismiss the screen and move on with the flow -->
    <string name="juno_onboarding_sign_in_negative_button" tools:ignore="UnusedResources">Nic nětko</string>
    <!-- Title for enable notification permission screen used by Nimbus experiments. Nimbus experiments do not support string placeholders.
        Note: The word "Firefox" should NOT be translated -->
    <string name="juno_onboarding_enable_notifications_title_nimbus_2" tools:ignore="BrandUsage">Zdźělenki wam pomhaja, z Firefox wěsćiši wostać</string>
    <!-- Description for enable notification permission screen used by Nimbus experiments. Nimbus experiments do not support string placeholders.
       Note: The word "Firefox" should NOT be translated -->
    <string name="juno_onboarding_enable_notifications_description_nimbus_2" tools:ignore="BrandUsage">Rozsyłajće rajtarki mjez swojimi gratami a wotkryjće druhe funkcije priwatnosće w Firefox. </string>
    <!-- Text for the button to request notification permission on the device -->
    <string name="juno_onboarding_enable_notifications_positive_button" tools:ignore="UnusedResources">Zdźělenki zmóžnić</string>
    <!-- Text for the button dismiss the screen and move on with the flow -->
    <string name="juno_onboarding_enable_notifications_negative_button" tools:ignore="UnusedResources">Nic nětko</string>

    <!-- Title for add search widget screen used by Nimbus experiments. Nimbus experiments do not support string placeholders.
        Note: The word "Firefox" should NOT be translated -->
    <string name="juno_onboarding_add_search_widget_title" tools:ignore="BrandUsage,UnusedResources">Wupruwujće pytanski asistent Firefox</string>
    <!-- Description for add search widget screen used by Nimbus experiments. Nimbus experiments do not support string placeholders.
        Note: The word "Firefox" should NOT be translated -->
    <string name="juno_onboarding_add_search_widget_description" tools:ignore="BrandUsage,UnusedResources">Z Firefox na swojej startowej wobrazowce maće lochki přistup k wobhladowakej, za kotryž priwatnosć je na prěnim městnje, kotryž sydła přesahowace přesćěhowaki blokuje.</string>
    <!-- Text for the button to add search widget on the device used by Nimbus experiments. Nimbus experiments do not support string placeholders.
        Note: The word "Firefox" should NOT be translated -->
    <string name="juno_onboarding_add_search_widget_positive_button" tools:ignore="BrandUsage,UnusedResources">Asistent Firefox přidać</string>
    <!-- Text for the button to dismiss the screen and move on with the flow -->
    <string name="juno_onboarding_add_search_widget_negative_button" tools:ignore="UnusedResources">Nic nětko</string>

    <!-- Onboarding header for the add-ons card used by Nimbus experiments. Nimbus experiments do not support string placeholders.
    Note: The word "Firefox" should NOT be translated -->
    <string name="onboarding_add_on_header" tools:ignore="BrandUsage,UnusedResources">Přiměrće swój Firefox z rozšěrjenjemi</string>
    <!-- Onboarding sub header for the add-ons card, used by Nimbus experiments. -->
    <string name="onboarding_add_on_sub_header" tools:ignore="UnusedResources">Přidajće rozšěrjenja třećich poskićowarjow, zo byšće swoju wěstotu, produktiwitu a wjace polěpšił.</string>
    <!-- Onboarding add-ons card, for checking more add-ons on, used by Nimbus experiments. -->
    <string name="onboarding_add_on_explore_more_extensions_2">Wuslědźće dalše rozšěrjenja</string>
    <!-- Onboarding add-ons card, button for start browsing, used by Nimbus experiments. -->
    <string name="onboarding_add_on_start_browsing_button_2">Přehladowanje započeć</string>
    <!-- Ublock name for the onboarding add-ons card, used by Nimbus experiments. Note: The word "Ublock Origin" is a brand name should NOT be translated -->
    <string name="onboarding_add_on_ublock_name" tools:ignore="UnusedResources">uBlock Origin</string>
    <!-- Ublock description for the onboarding add-ons card, used by Nimbus experiments. -->
    <string name="onboarding_add_on_ublock_description" tools:ignore="UnusedResources">Blokuje wabjenje efektiwnje a eficientnje.</string>
    <!-- Privacy Badger name for the onboarding add-ons card, used by Nimbus experiments. Note: The word "Privacy Badger" is a brand name should NOT be translated -->
    <string name="onboarding_add_on_privacy_badger_name" tools:ignore="UnusedResources">Privacy Badger</string>
    <!-- Privacy Badger description for the onboarding add-ons card, used by Nimbus experiments. -->
    <string name="onboarding_add_on_privacy_badger_description" tools:ignore="UnusedResources">Juwel přećiwneho slědowanja. Stopujće njewidźomne přescěhowaki a spionowace wabjenje. </string>
    <!-- Search by Image name for the onboarding add-ons card, used by Nimbus experiments. Note: The word "Search by Image" is a brand name should NOT be translated -->
    <string name="onboarding_add_on_search_by_image_name" tools:ignore="UnusedResources">Po wobrazu pytać</string>
    <!-- Search by Image description for the onboarding add-ons card, used by Nimbus experiments. -->
    <string name="onboarding_add_on_search_by_image_description" tools:ignore="UnusedResources">Wobhladajće sej zajimawy wobraz a zhońće wjace wo tym.</string>
    <!-- Dark Reader name for the onboarding add-ons card, used by Nimbus experiments. Note: The word "Dark Reader" is a brand name should NOT be translated -->
    <string name="onboarding_add_on_dark_reader_name" tools:ignore="UnusedResources">Dark Reader</string>
    <!-- Privacy Badger description for the onboarding add-ons card, used by Nimbus experiments. -->
    <string name="onboarding_add_on_dark_reader_description" tools:ignore="UnusedResources">Swójski ćmowy modus za mobilny web.</string>

    <!-- Label for the number of reviews for an add-on. The parameter is for the formatted number of reviews e.g. "1,234", "12,345", "123,456". -->
    <string name="onboarding_add_on_reviews_label">Pohódnoćenja: %1$s</string>
    <!-- Content description for the add-on icon. -->
    <string name="onboarding_add_on_icon_content_description">Přidatkowy symbol</string>
    <!-- Content description for the an installed add-on icon. -->
    <string name="onboarding_installed_add_on_icon_content_description">Symbol instalowaneho přidatka</string>
    <!-- Content description for the an installing add-on icon. -->
    <string name="onboarding_installing_add_on_icon_content_description">Symbol za instalaciju přidatka</string>
    <!-- Content description for the add add-on button. -->
    <string name="onboarding_add_on_add_button_content_description">Přidatkowy tłóčatko přidać</string>
    <!-- Content description for the star rating group. -->
    <string name="onboarding_add_on_star_rating_content_description">Pohódnoćenja: %1$s z 5</string>

    <!-- Title for the privacy preferences dialog shown during onboarding. Note: The word "Firefox" should NOT be translated. -->
<<<<<<< HEAD
    <string name="onboarding_preferences_dialog_title" tools:ignore="BrandUsage,UnusedResources">Pomhajće nam, Firefox polěpšić</string>
    <!-- Title for the crash reporting option in the privacy preferences dialog shown during onboarding. -->
    <string name="onboarding_preferences_dialog_crash_reporting_title" tools:ignore="UnusedResources">Spadowe rozprawy awtomatisce pósłać</string>
    <!-- Description for the crash reporting option in the privacy preferences dialog shown during onboarding. -->
    <string name="onboarding_preferences_dialog_crash_reporting_description" tools:ignore="UnusedResources">Spadowe rozprawy wam zmóžnjeja, problemy z wobhladowakom diagnosticěrować a rozrisać. Rozprawy móža wosobinske abo sensibelne daty wobsahować.</string>
    <!-- Learn more link for the crash reporting option in the privacy preferences dialog shown during onboarding. -->
    <string name="onboarding_preferences_dialog_crash_reporting_learn_more" tools:ignore="UnusedResources">Dalše informacije wo spadowych rozprawach</string>
    <!-- Title for the usage data option in the privacy preferences dialog shown during onboarding. Note: The word "Mozilla" should NOT be translated. -->
    <string name="onboarding_preferences_dialog_usage_data_title" tools:ignore="UnusedResources">Techniske daty a daty interakcije na Mozilla pósłać</string>
    <!-- Description for the usage data option in the privacy preferences dialog shown during onboarding. Note: The word "Firefox" should NOT be translated. -->
    <string name="onboarding_preferences_dialog_usage_data_description" tools:ignore="BrandUsage,UnusedResources">Daty wo wašim graće, wašej hardwarowej konfiguraciji a wo tym, kak Firefox wužiwaće, wšudźe pomhaja, funkcije, wukon a stabilnosć za wužiwarjow polěpšić.</string>
    <!-- Learn more link for the usage data option in the privacy preferences dialog shown during onboarding. -->
    <string name="onboarding_preferences_dialog_usage_data_learn_more" tools:ignore="UnusedResources">Zhońće wjace wo wužiwanskich datach</string>
    <!-- Positive button label for the privacy preferences dialog shown during onboarding. -->
    <string name="onboarding_preferences_dialog_positive_button" tools:ignore="UnusedResources">Dokónčeny</string>
    <!-- Negative button label for the privacy preferences dialog shown during onboarding. -->
    <string name="onboarding_preferences_dialog_negative_button" tools:ignore="UnusedResources">Přetorhnyć</string>

    <!-- Terms of service onboarding title card label. 'Firefox' intentionally hardcoded here-->
    <string name="onboarding_welcome_to_firefox" tools:ignore="UnusedResources,BrandUsage">Witajće k Firefox</string>
    <!-- Terms of service onboarding page continue button label. -->
    <string name="onboarding_term_of_service_agree_and_continue_button_label" tools:ignore="UnusedResources">Přizwolić a pokročować</string>
    <!-- Line one of the terms of service onboarding page. 'Firefox' is intentionally hardcoded. %1$s is replaced by an active link, using onboarding_term_of_service_line_one_link_text as text (“Terms of Service”). -->
    <string name="onboarding_term_of_service_line_one" tools:ignore="UnusedResources,BrandUsage">Hdyž pokročujeće, zwoliće do wužiwanskich wuměnjenjow Firefox: %1$s.</string>
    <!-- Used as text for the link in onboarding_term_of_service_line_one. -->
    <string name="onboarding_term_of_service_line_one_link_text" tools:ignore="UnusedResources,BrandUsage">Wužiwanske wuměnjenja</string>
    <!-- Line two of the terms of service onboarding page. 'Firefox' is intentionally hardcoded. %1$s is replaced by an active link, using onboarding_term_of_service_line_two_link_text as text (Privacy Notice”). -->
    <string name="onboarding_term_of_service_line_two" tools:ignore="UnusedResources,BrandUsage">Firefox so wo wašu priwatnosć stara. Dalše informacije w: %1$s.</string>
    <!-- Used as text for the link in onboarding_term_of_service_line_two. -->
    <string name="onboarding_term_of_service_line_two_link_text" tools:ignore="UnusedResources,BrandUsage">Zdźělenka priwatnosće</string>
    <!-- Line three of the terms of service onboarding page. 'Firefox' and 'Mozilla' are intentionally hardcoded. %1$S is replaced by an active link, using onboarding_term_of_service_line_three_link_text as text (Manage”). -->
    <string name="onboarding_term_of_service_line_three" tools:ignore="UnusedResources,BrandUsage">Zo by pomhał, wobhladowak polěpšić, Firefox diagnostiske a daty interakcije na Mozilla sćele. %1$s</string>
    <!-- Used as text for the link in onboarding_term_of_service_line_three. -->
    <string name="onboarding_term_of_service_line_three_link_text" tools:ignore="UnusedResources,BrandUsage">Rjadować</string>
=======
    <string name="onboarding_preferences_dialog_title" tools:ignore="BrandUsage">Pomhajće nam, Firefox polěpšić</string>
    <!-- Title for the crash reporting option in the privacy preferences dialog shown during onboarding. -->
    <string name="onboarding_preferences_dialog_crash_reporting_title">Spadowe rozprawy awtomatisce pósłać</string>
    <!-- Description for the crash reporting option in the privacy preferences dialog shown during onboarding. -->
    <string name="onboarding_preferences_dialog_crash_reporting_description">Spadowe rozprawy wam zmóžnjeja, problemy z wobhladowakom diagnosticěrować a rozrisać. Rozprawy móža wosobinske abo sensibelne daty wobsahować.</string>
    <!-- Learn more link for the crash reporting option in the privacy preferences dialog shown during onboarding. -->
    <string name="onboarding_preferences_dialog_crash_reporting_learn_more" moz:removedIn="136" tools:ignore="UnusedResources">Dalše informacije wo spadowych rozprawach</string>
    <string name="onboarding_preferences_dialog_crash_reporting_learn_more_2">Dalše informacije</string>
    <!-- Title for the usage data option in the privacy preferences dialog shown during onboarding. Note: The word "Mozilla" should NOT be translated. -->
    <string name="onboarding_preferences_dialog_usage_data_title">Techniske daty a daty interakcije na Mozilla pósłać</string>
    <!-- Description for the usage data option in the privacy preferences dialog shown during onboarding. Note: The word "Firefox" should NOT be translated. -->
    <string name="onboarding_preferences_dialog_usage_data_description" moz:removedIn="136" tools:ignore="BrandUsage,UnusedResources">Daty wo wašim graće, wašej hardwarowej konfiguraciji a wo tym, kak Firefox wužiwaće, wšudźe pomhaja, funkcije, wukon a stabilnosć za wužiwarjow polěpšić.</string>
    <string name="onboarding_preferences_dialog_usage_data_description_2" tools:ignore="BrandUsage">Daty wo wašim graće, wašej hardwarowej konfiguraciji a wo tym, kak Firefox wužiwaće, wšudźe pomhaja, funkcije, wukon a stabilnosć za kóždeho polěpšić.</string>
    <!-- Learn more link for the usage data option in the privacy preferences dialog shown during onboarding. -->
    <string name="onboarding_preferences_dialog_usage_data_learn_more" moz:removedIn="136" tools:ignore="UnusedResources">Zhońće wjace wo wužiwanskich datach</string>
    <string name="onboarding_preferences_dialog_usage_data_learn_more_2">Dalše informacije</string>
    <!-- Positive button label for the privacy preferences dialog shown during onboarding. -->
    <string name="onboarding_preferences_dialog_positive_button">Dokónčeny</string>
    <!-- Negative button label for the privacy preferences dialog shown during onboarding. -->
    <string name="onboarding_preferences_dialog_negative_button">Přetorhnyć</string>

    <!-- Terms of service onboarding title card label. 'Firefox' intentionally hardcoded here-->
    <string name="onboarding_welcome_to_firefox" tools:ignore="BrandUsage">Witajće k Firefox</string>
    <!-- Terms of service sub header label. -->
    <string name="onboarding_terms_of_service_sub_header" tools:ignore="UnusedResources" moz:removedIn="136">Spěšne a wěste přehladowanje.</string>
    <string name="onboarding_terms_of_service_sub_header_2">Spěšne a wěste přehladowanje</string>
    <!-- Terms of service onboarding page continue button label. -->
    <string name="onboarding_term_of_service_agree_and_continue_button_label">Přizwolić a pokročować</string>
    <!-- Line one of the terms of service onboarding page. %1$s is replaced by an active link, using onboarding_term_of_service_line_one_link_text as text (“Firefox Terms of Use”). -->
    <string name="onboarding_term_of_service_line_one" moz:removedIn="136" tools:ignore="BrandUsage, UnusedResources">Hdyž pokročujeće, zwoliće do wužiwanskich wuměnjenjow Firefox: %1$s.</string>
    <string name="onboarding_term_of_service_line_one_2">Hdyž pokročujeće, zwoliće do %1$s.</string>
    <!-- Used as text for the link in onboarding_term_of_service_line_one. -->
    <string name="onboarding_term_of_service_line_one_link_text" moz:removedIn="136" tools:ignore="UnusedResources">Wužiwanske wuměnjenja</string>
    <string name="onboarding_term_of_service_line_one_link_text_2" tools:ignore="BrandUsage">Wužiwanske wuměnjenja Firefox</string>
    <!-- Line two of the terms of service onboarding page. 'Firefox' is intentionally hardcoded. %1$s is replaced by an active link, using onboarding_term_of_service_line_two_link_text as text (“Privacy Notice”). -->
    <string name="onboarding_term_of_service_line_two" moz:removedIn="136" tools:ignore="UnusedResources,BrandUsage">Firefox so wo wašu priwatnosć stara. Dalše informacije w: %1$s.</string>
    <string name="onboarding_term_of_service_line_two_2" tools:ignore="BrandUsage">Firefox so wo wašu priwatnosć stara. Dalše informacije w: %1$s.</string>
    <!-- Used as text for the link in onboarding_term_of_service_line_two. -->
    <string name="onboarding_term_of_service_line_two_link_text">Zdźělenka priwatnosće</string>
    <!-- Line three of the terms of service onboarding page. 'Firefox' and 'Mozilla' are intentionally hardcoded. %1$S is replaced by an active link, using onboarding_term_of_service_line_three_link_text as text (“Manage”). -->
    <string name="onboarding_term_of_service_line_three" tools:ignore="BrandUsage">Zo by pomhał, wobhladowak polěpšić, Firefox diagnostiske a daty interakcije na Mozilla sćele. %1$s</string>
    <!-- Used as text for the link in onboarding_term_of_service_line_three. -->
    <string name="onboarding_term_of_service_line_three_link_text">Rjadować</string>
>>>>>>> 07ff4473
    <!-- Onboarding header for the toolbar selection card, used by Nimbus experiments. -->
    <string name="onboarding_customize_toolbar_title" tools:ignore="UnusedResources">Wubjerće poziciju za symbolowu lajstu</string>
    <!-- Onboarding sub header for toolbar selection card, used by Nimbus experiments. -->
    <string name="onboarding_customize_toolbar_description" tools:ignore="UnusedResources">Dźeržće pytanja k ruce.</string>
    <!-- Onboarding label for 'Save and continue' button, used by Nimbus experiments. -->
    <string name="onboarding_save_and_continue_button">Składować a pokročować</string>
    <!-- Onboarding toolbar selection card label for 'skip' button, used by Nimbus experiments. -->
<<<<<<< HEAD
    <string name="onboarding_customize_toolbar_skip_button">Přeskočić</string>
=======
    <string name="onboarding_customize_toolbar_skip_button" moz:removedIn="135" tools:ignore="UnusedResources">Přeskočić</string>
>>>>>>> 07ff4473
    <!-- Onboarding toolbar selection card label for 'top' option, used by Nimbus experiments. -->
    <string name="onboarding_customize_toolbar_top_option">Horjeka</string>
    <!-- Onboarding toolbar selection card label for 'bottom' option, used by Nimbus experiments. -->
    <string name="onboarding_customize_toolbar_bottom_option">Deleka</string>

    <!-- Onboarding toolbar selection card content description for the main image. -->
    <string name="onboarding_customize_toolbar_main_image_content_description">Wulki hłowowy wobraz napohlada wuběra symboloweje lajsty, kotryž ilustrowanu symbolowu lajstu pokazuje.</string>
    <!-- Onboarding toolbar selection card content description for the toolbar placement image. %1$s is placeholder for either 'top' or 'bottom'. -->
    <string name="onboarding_customize_toolbar_placement_content_description" moz:removedIn="135" tools:ignore="UnusedResources">Wobraz symboloweje lajsty %1$s</string>

    <!-- Onboarding toolbar selection card content description for the toolbar placement image. -->
    <string name="onboarding_customize_toolbar_placement_bottom_content_description">Wobraz hornjeje symboloweje lajsty</string>
    <string name="onboarding_customize_toolbar_placement_top_content_description">Wobraz delnjeje symboloweje lajsty</string>

<<<<<<< HEAD
=======
    <!-- Onboarding toolbar selection card label for 'Not now' button, used by Nimbus experiments. -->
    <string name="onboarding_customize_toolbar_not_now_button" moz:removedIn="136" tools:ignore="UnusedResources">Nic nětko</string>

>>>>>>> 07ff4473
    <!-- Onboarding header for the theme selection card, used by Nimbus experiments. -->
    <string name="onboarding_customize_theme_title" tools:ignore="UnusedResources">Wubjerće drastu</string>
    <!-- Onboarding sub header for theme selection card, used by Nimbus experiments. -->
    <string name="onboarding_customize_theme_description" tools:ignore="UnusedResources">Wobhladajće sej web w najlěpšej swěcy.</string>
    <!-- Onboarding label for 'Save and start browsing' button, used by Nimbus experiments. -->
    <string name="onboarding_save_and_start_button">Składować a přehladowanje započeć</string>
    <!-- Onboarding theme selection card label for 'skip' button, used by Nimbus experiments. -->
<<<<<<< HEAD
    <string name="onboarding_customize_theme_skip_button">Přeskočić</string>
=======
    <string name="onboarding_customize_theme_skip_button" moz:removedIn="135" tools:ignore="UnusedResources">Přeskočić</string>
>>>>>>> 07ff4473
    <!-- Onboarding theme selection card label for 'dark' option, used by Nimbus experiments. -->
    <string name="onboarding_customize_theme_dark_option">Ćmowy</string>
    <!-- Onboarding theme selection card label for 'light' option, used by Nimbus experiments. -->
    <string name="onboarding_customize_theme_light_option">Swětły</string>

    <!-- Onboarding theme selection card label for 'System auto' option, used by Nimbus experiments. -->
    <string name="onboarding_customize_theme_system_option">Awtomatisce (system)</string>
    <!-- Onboarding theme selection card content description for the main image. -->
    <string name="onboarding_customize_theme_main_image_content_description">Wulki hłowowy wobraz napohlada wuběra drasty, kotryž ilustrowane nastroje wuměłca a wuwiwarja pokazuje.</string>
    <!-- Onboarding theme selection card content description for the theme selection image. %1$s is placeholder for either 'system', 'light' or 'dark'. -->
    <string name="onboarding_customize_theme_content_description">Wobraz drasty %1$s</string>

<<<<<<< HEAD
=======
    <!-- Onboarding theme selection card label for 'Not now' button, used by Nimbus experiments. -->
    <string name="onboarding_customize_theme_not_now_button" moz:removedIn="136" tools:ignore="UnusedResources">Nic nětko</string>

>>>>>>> 07ff4473
    <!-- Search Widget -->
    <!-- Content description for searching with a widget. The first parameter is the name of the application.-->
    <string name="search_widget_content_description_2">Nowy rajtark %1$s wočinić</string>
    <!-- Text preview for smaller sized widgets -->
    <string name="search_widget_text_short">Pytać</string>
    <!-- Text preview for larger sized widgets -->
    <string name="search_widget_text_long">Web přepytać</string>

    <!-- Content description (not visible, for screen readers etc.): Voice search -->
    <string name="search_widget_voice">Rěčane pytanje</string>

    <!-- Preferences -->
    <!-- Title for the settings page-->
    <string name="settings">Nastajenja</string>
    <!-- Preference category for general settings -->
    <string name="preferences_category_general">Powšitkowne</string>
    <!-- Preference category for all links about Fenix -->
    <string name="preferences_category_about">Wo</string>
    <!-- Preference category for settings related to changing the default search engine -->
    <string name="preferences_category_select_default_search_engine">Wubjerće jednu</string>
    <!-- Preference for settings related to managing search shortcuts for the quick search menu -->
    <string name="preferences_manage_search_shortcuts_2">Alternatiwne pytawy rjadować</string>
    <!-- Summary for preference for settings related to managing search shortcuts for the quick search menu -->
    <string name="preferences_manage_search_shortcuts_summary">Pytawy wobdźěłać, kotrež su w pytanskim meniju</string>
    <!-- Preference category for settings related to managing search shortcuts for the quick search menu -->
    <string name="preferences_category_engines_in_search_menu">Pytawy, kotrež su w pytanskim meniju</string>
    <!-- Preference for settings related to changing the default search engine -->
    <string name="preferences_default_search_engine">Standardna pytawa</string>
    <!-- Preference for settings related to Search -->
    <string name="preferences_search">Pytać</string>
    <!-- Preference for settings related to Search engines -->
    <string name="preferences_search_engines">Pytawy</string>
    <!-- Preference for settings related to Search engines suggestions-->
    <string name="preferences_search_engines_suggestions">Namjety wot pytawow</string>
    <!-- Preference Category for settings related to Search address bar -->
    <string name="preferences_settings_address_bar">Nastajenja adresoweho pola</string>
    <!-- Preference Category for settings to Firefox Suggest -->
    <string name="preference_search_address_bar_fx_suggest" tools:ignore="BrandUsage">Adresowe polo – Firefox Suggest</string>
    <!-- Preference link to Learn more about Firefox Suggest -->
    <string name="preference_search_learn_about_fx_suggest" tools:ignore="BrandUsage">Zhońće wjace wo Firefox Suggest</string>
    <!-- Preference link to rating Fenix on the Play Store -->
    <string name="preferences_rate">Na Google Play pohódnoćić</string>
    <!-- Preference linking to about page for Fenix
        The first parameter is the name of the app defined in app_name (for example: Fenix) -->
    <string name="preferences_about">Wo %1$s</string>
    <!-- Preference for settings related to changing the default browser -->
    <string name="preferences_set_as_default_browser">Jako standardny wobhladowak nastajić</string>
    <!-- Preference category for advanced settings -->
    <string name="preferences_category_advanced">Rozšěrjene</string>

    <!-- Preference category for privacy and security settings -->
    <string name="preferences_category_privacy_security">Priwatnosć a wěstota</string>
    <!-- Preference for advanced site settings -->
    <string name="preferences_site_settings">Sydłowe nastajenja</string>
    <!-- Preference for private browsing options -->
    <string name="preferences_private_browsing_options">Priwatny modus</string>
    <!-- Preference for opening links in a private tab-->
    <string name="preferences_open_links_in_a_private_tab">Wotkazy w priwatnym rajtarku wočinić</string>
    <!-- Preference for allowing screenshots to be taken while in a private tab-->
    <string name="preferences_allow_screenshots_in_private_mode">Fota wobrazowki w priwatnym modusu dowolić</string>
    <!-- Will inform the user of the risk of activating Allow screenshots in private browsing option -->
    <string name="preferences_screenshots_in_private_mode_disclaimer">Jeli dowolene, budu priwatne rajtarki tež widźomne, hdyž wjacore nałoženja su wočinjene</string>
    <!-- Preference for adding private browsing shortcut -->
    <string name="preferences_add_private_browsing_shortcut">Zwjazanje za priwatny modus přidać</string>
    <!-- Preference for enabling "HTTPS-Only" mode -->
    <string name="preferences_https_only_title">Modus Jenož-HTTPS</string>

    <!-- Label for cookie banner section in quick settings panel. -->
    <string name="cookie_banner_blocker">Blokowak plackowych chorhojow</string>
    <!-- Preference for removing cookie/consent banners from sites automatically in private mode. See reduce_cookie_banner_summary for additional context. -->
    <string name="preferences_cookie_banner_reduction_private_mode">Blokowak plackowych chorhojow w priwatnym modusu</string>

    <!-- Text for indicating cookie banner handling is off this site, this is shown as part of the protections panel with the tracking protection toggle -->
    <string name="reduce_cookie_banner_off_for_site">Za tute sydło znjemóžnjeny</string>
    <!-- Text for cancel button indicating that cookie banner reduction is not supported for the current site, this is shown as part of the cookie banner details view. -->
    <string name="cookie_banner_handling_details_site_is_not_supported_cancel_button">Přetorhnyć</string>
    <!-- Text for request support button indicating that cookie banner reduction is not supported for the current site, this is shown as part of the cookie banner details view. -->
    <string name="cookie_banner_handling_details_site_is_not_supported_request_support_button_2">Naprašowanje pósłać</string>
    <!-- Text for title indicating that cookie banner reduction is not supported for the current site, this is shown as part of the cookie banner details view. -->
    <string name="cookie_banner_handling_details_site_is_not_supported_title_2">Wo podpěru za tute sydło prosyć?</string>
    <!-- Label for the snackBar, after the user reports with success a website where cookie banner reducer did not work -->
    <string name="cookie_banner_handling_report_site_snack_bar_text_2">Naprašowanje pósłane</string>
    <!-- Text for indicating cookie banner handling is on this site, this is shown as part of the protections panel with the tracking protection toggle -->
    <string name="reduce_cookie_banner_on_for_site">Za tute sydło zmóžnjeny</string>
    <!-- Text for indicating that a request for unsupported site was sent to Nimbus (it's a Mozilla library for experiments), this is shown as part of the protections panel with the tracking protection toggle -->
    <string name="reduce_cookie_banner_unsupported_site_request_submitted_2">Próstwa wo podpěru pósłana</string>
    <!-- Text for indicating cookie banner handling is currently not supported for this site, this is shown as part of the protections panel with the tracking protection toggle -->
    <string name="reduce_cookie_banner_unsupported_site">Sydło so tuchwilu njepodpěruje</string>
    <!-- Title text for a detail explanation indicating cookie banner handling is on this site, this is shown as part of the cookie banner panel in the toolbar. The first parameter is a shortened URL of the current site-->
    <string name="reduce_cookie_banner_details_panel_title_on_for_site_1">Blokowak plackowych chorhojow za %1$s zmóžnić?</string>
    <!-- Title text for a detail explanation indicating cookie banner handling is off this site, this is shown as part of the cookie banner panel in the toolbar. The first parameter is a shortened URL of the current site-->
    <string name="reduce_cookie_banner_details_panel_title_off_for_site_1">Blokowak plackowych chorhojow za %1$s znjemóžnić?</string>
    <!-- Title text for a detail explanation indicating cookie banner reducer didn't work for the current site, this is shown as part of the cookie banner panel in the toolbar. The first parameter is the application name-->
    <string name="reduce_cookie_banner_details_panel_title_unsupported_site_request_2">%1$s njemóže plackowe naprašowanja na tutym sydle awtomatisce wotpokazać. Móžeće próstwu wo podpěru tutoho sydła w přichodźe pósłać.</string>
    <!-- Long text for a detail explanation indicating what will happen if cookie banner handling is off for a site, this is shown as part of the cookie banner panel in the toolbar. The first parameter is the application name -->
    <string name="reduce_cookie_banner_details_panel_description_off_for_site_1">Při znjemóžnjenju %1$s placki zhaša a tute sydło znowa začita. To móže was wotzjewić abo nakupowanske koše wuprózdnić.</string>
    <!-- Long text for a detail explanation indicating what will happen if cookie banner handling is on for a site, this is shown as part of the cookie banner panel in the toolbar. The first parameter is the application name -->
    <string name="reduce_cookie_banner_details_panel_description_on_for_site_3">Zmóžńće tute nastajenje a %1$s spyta, wšě plackowe chorhoje na tutym sydle awtomatisce wotpokazać.</string>

    <!--Title for the cookie banner re-engagement CFR, the placeholder is replaced with app name -->
    <string name="cookie_banner_cfr_title">%1$s je runje placki za was wotpokazał</string>
    <!--Message for the cookie banner re-engagement CFR -->
    <string name="cookie_banner_cfr_message">Mjenje wotwjedźenjow, mjenje plackow, kotrež was na sydle přesćěhuja.</string>

    <!-- Description of the preference to enable "HTTPS-Only" mode. -->
    <string name="preferences_https_only_summary">Pospytuje z pomocu zaklučowanskeho protokola HTTPS za powyšenu wěstotu awtomatisce ze sydłami zwjazać.</string>
    <!-- Summary of https only preference if https only is set to off -->
    <string name="preferences_https_only_off">Wupinjeny</string>
    <!-- Summary of https only preference if https only is set to on in all tabs -->
    <string name="preferences_https_only_on_all">We wšěch rajtarkach zmóžnjene</string>
    <!-- Summary of https only preference if https only is set to on in private tabs only -->
    <string name="preferences_https_only_on_private">W priwatnych rajtarkach zmóžnjene</string>
    <!-- Text displayed that links to website containing documentation about "HTTPS-Only" mode -->
    <string name="preferences_http_only_learn_more">Dalše informacije</string>
    <!-- Option for the https only setting -->
    <string name="preferences_https_only_in_all_tabs">We wšěch rajtarkach zmóžnić</string>
    <!-- Option for the https only setting -->
    <string name="preferences_https_only_in_private_tabs">Jenož w priwatnych rajtarkach zmóžnić</string>
    <!-- Title shown in the error page for when trying to access a http website while https only mode is enabled. -->
    <string name="errorpage_httpsonly_title">Wěste sydło k dispoziciji njeje</string>
    <!-- Message shown in the error page for when trying to access a http website while https only mode is enabled. The message has two paragraphs. This is the first. -->
    <string name="errorpage_httpsonly_message_title">Najskerje websydło prosće HTTPS njepodpěruje.</string>
    <!-- Message shown in the error page for when trying to access a http website while https only mode is enabled. The message has two paragraphs. This is the second. -->
    <string name="errorpage_httpsonly_message_summary">Je pak tež móžno, zo so wo nadběh jedna. Jeli websydło najebać toho wopytujeće, wy njeměł sensibelne informacije zapodać. Jeli pokročujeće, so modus Jenož-HTTPS nachwilu za sydło znjemóžni.</string>
    <!-- Preference for accessibility -->
    <string name="preferences_accessibility">Bjezbarjernosć</string>
    <!-- Preference to override the Mozilla account server -->
    <string name="preferences_override_account_server">Swójski kontowy serwer Mozilla</string>
    <!-- Preference to override the Sync token server -->
    <string name="preferences_override_sync_tokenserver">Swójski synchronizowanski serwer</string>
    <!-- Toast shown after updating the Mozilla account/Sync server override preferences -->
    <string name="toast_override_account_sync_server_done">Kontowy resp. synchronizowanski serwer Mozilla je so změnił. Nałoženje so kónči, zo bychu so změny nałožili…</string>
    <!-- Preference category for account information -->
    <string name="preferences_category_account">Konto</string>
    <!-- Preference for changing where the AddressBar is positioned -->
    <string name="preferences_toolbar_2">Městno adresoweho pola</string>
    <!-- Preference for changing default theme to dark or light mode -->
    <string name="preferences_theme">Drasta</string>
    <!-- Preference for customizing the home screen -->
    <string name="preferences_home_2">Startowa strona</string>
    <!-- Preference for gestures based actions -->
    <string name="preferences_gestures">Gesty</string>
    <!-- Preference for settings related to visual options -->
    <string name="preferences_customize">Přiměrić</string>
    <!-- Preference description for banner about signing in -->
    <string name="preferences_sign_in_description_2">Zregistrujće so, zo byšće rajtarki, zapołožki, hesła a dalše synchronizował.</string>
    <!-- Preference shown instead of account display name while account profile information isn't available yet. -->
    <string name="preferences_account_default_name_2">Konto Mozilla</string>
    <!-- Preference text for account title when there was an error syncing FxA -->
    <string name="preferences_account_sync_error">Zaso zwjazać, zo by ze synchronizaciju pokročowało</string>
    <!-- Preference for language -->
    <string name="preferences_language">Rěč</string>
    <!-- Preference for translations -->
    <string name="preferences_translations">Přełožki</string>
    <!-- Preference for data choices -->
    <string name="preferences_data_choices">Datowe wuběry</string>
    <!-- Preference for data collection -->
    <string name="preferences_data_collection">Hromadźenje datow</string>
    <!-- Preference for developers -->
    <string name="preferences_remote_debugging">Zdalene pytanje zmylkow přez USB</string>
    <!-- Preference title for switch preference to show search suggestions -->
    <string name="preferences_show_search_suggestions">Pytanske namjety pokazać</string>
    <!-- Preference title for switch preference to show voice search button -->
    <string name="preferences_show_voice_search">Rěčenske pytanje pokazać</string>
    <!-- Preference title for switch preference to show search suggestions also in private mode -->
    <string name="preferences_show_search_suggestions_in_private">W priwatnych posedźenjach pokazać</string>
    <!-- Preference title for switch preference to show a clipboard suggestion when searching -->
    <string name="preferences_show_clipboard_suggestions">Namjety z mjezyskłada pokazać</string>
    <!-- Preference title for switch preference to suggest browsing history when searching -->
    <string name="preferences_search_browsing_history">Přehladowanska historija pytanja</string>
    <!-- Preference title for switch preference to suggest bookmarks when searching -->
    <string name="preferences_search_bookmarks">Zapołožki přepytać</string>
    <!-- Preference title for switch preference to suggest synced tabs when searching -->
    <string name="preferences_search_synced_tabs">Synchronizowane rajtarki pytać</string>
    <!-- Preference for account settings -->
    <string name="preferences_account_settings">Kontowe nastajenja</string>
    <!-- Preference for enabling url autocomplete-->
    <string name="preferences_enable_autocomplete_urls">URL awtomatisce wudospołnić</string>
    <!-- Preference title for switch preference to show sponsored Firefox Suggest search suggestions -->
    <string name="preferences_show_sponsored_suggestions">Namjety wot sponsorow</string>
    <!-- Summary for preference to show sponsored Firefox Suggest search suggestions.
         The first parameter is the name of the application. -->
    <string name="preferences_show_sponsored_suggestions_summary">Podpěrajće %1$s ze składnostnymi sponserowanymi namjetami</string>
    <!-- Preference title for switch preference to show Firefox Suggest search suggestions for web content.
         The first parameter is the name of the application. -->
    <string name="preferences_show_nonsponsored_suggestions">Namjety wot %1$s</string>
    <!-- Summary for preference to show Firefox Suggest search suggestions for web content -->
    <string name="preferences_show_nonsponsored_suggestions_summary">Wobstarajće sej namjety z weba nastupajo waše pytanje</string>
    <!-- Preference for open links in third party apps -->
    <string name="preferences_open_links_in_apps">Wotkazy w nałoženjach wočinić</string>

    <!-- Preference for open links in third party apps always open in apps option -->
    <string name="preferences_open_links_in_apps_always">Přeco</string>
    <!-- Preference for open links in third party apps ask before opening option -->
    <string name="preferences_open_links_in_apps_ask">Před wočinjenjom so prašeć</string>
    <!-- Preference for open links in third party apps never open in apps option -->
    <string name="preferences_open_links_in_apps_never">Ženje</string>
    <!-- Preference for open download with an external download manager app -->
    <string name="preferences_external_download_manager">Eksterny zrjadowak sćehnjenjow</string>
    <!-- Preference for enabling gecko engine logs -->
    <string name="preferences_enable_gecko_logs">Protokole Gecko zmóžnić</string>
    <!-- Message to indicate users that we are quitting the application to apply the changes -->
    <string name="quit_application">Nałoženje so kónči, zo bychu so změny wuskutkowali …</string>

    <!-- Preference for extensions -->
    <string name="preferences_extensions">Rozšěrjenja</string>
    <!-- Preference for installing a local extension -->
    <string name="preferences_install_local_extension">Rozšěrjenje z dataje instalować</string>
    <!-- Preference for notifications -->
    <string name="preferences_notifications">Zdźělenki</string>

    <!-- Summary for notification preference indicating notifications are allowed -->
    <string name="notifications_allowed_summary">Dowoleny</string>
    <!-- Summary for notification preference indicating notifications are not allowed -->
    <string name="notifications_not_allowed_summary">Njedowoleny</string>

    <!-- Add-on Permissions -->
    <!-- The title of the required permissions section from addon's permissions screen -->
    <string name="addons_permissions_heading_required" tools:ignore="UnusedResources">Trěbny</string>
    <!-- The title of the optional permissions section from addon's permissions screen -->
    <string name="addons_permissions_heading_optional" tools:ignore="UnusedResources">Na přeće</string>
    <!-- The title of the origin permission option allowing a user to enable the extension to run on all sites -->
    <string name="addons_permissions_allow_for_all_sites" tools:ignore="UnusedResources">Za wšě sydła dowolić</string>
    <!-- The subtitle for the allow for all sites preference toggle -->
    <string name="addons_permissions_allow_for_all_sites_subtitle" tools:ignore="UnusedResources">Jeli tutomu rozšěrjenju dowěrjeće, móžeće jemu na kóždym websydle prawo dać.</string>

    <!-- The text shown when an extension does not require permissions -->
    <string name="addons_does_not_require_permissions">Tute rozšěrjenje sej prawa njewužaduje.</string>

    <!-- Add-on Preferences -->
    <!-- Preference to customize the configured AMO (addons.mozilla.org) collection -->
    <string name="preferences_customize_extension_collection">Swójska zběrka rozšěrjenjow</string>
    <!-- Button caption to confirm the add-on collection configuration -->
    <string name="customize_addon_collection_ok">W porjadku</string>
    <!-- Button caption to abort the add-on collection configuration -->
    <string name="customize_addon_collection_cancel">Přetorhnyć</string>
    <!-- Hint displayed on input field for custom collection name -->
    <string name="customize_addon_collection_hint">Mjeno zběrki</string>
    <!-- Hint displayed on input field for custom collection user ID-->
    <string name="customize_addon_collection_user_hint">Wobsedźer zběrki (wužiwarski ID)</string>

    <!-- Toast shown after confirming the custom extension collection configuration -->
    <string name="toast_customize_extension_collection_done">Zběrka rozšěrjenjow je so změniła. Nałoženje so kónči, zo bychu so změny nałožili…</string>

    <!-- Customize Home -->
    <!-- Header text for jumping back into the recent tab in customize the home screen -->
    <string name="customize_toggle_jump_back_in">Wróćo skočić</string>
    <!-- Title for the customize home screen section with bookmarks. -->
    <string name="customize_toggle_bookmarks">Zapołožki</string>
    <!-- Title for the customize home screen section with recently visited. Recently visited is
    a section where users see a list of tabs that they have visited in the past few days -->
    <string name="customize_toggle_recently_visited">Njedawno wopytane</string>

    <!-- Title for the customize home screen section with Pocket. -->
    <string name="customize_toggle_pocket_2">Stawiznički, kotrež k přemyslowanju pohonjeja</string>
    <!-- Summary for the customize home screen section with Pocket. The first parameter is product name Pocket -->
    <string name="customize_toggle_pocket_summary">Nastawki spěchowane wot %s</string>
    <!-- Title for the customize home screen section with sponsored Pocket stories. -->
    <string name="customize_toggle_pocket_sponsored">Sponserowane stawizny</string>
    <!-- Title for the opening wallpaper settings screen -->
    <string name="customize_wallpapers">Pozadkowe wobrazy</string>
    <!-- Title for the customize home screen section with sponsored shortcuts. -->
    <string name="customize_toggle_contile">Sponserowane zwjazanja</string>

    <!-- Wallpapers -->
    <!-- Content description for various wallpapers. The first parameter is the name of the wallpaper -->
    <string name="wallpapers_item_name_content_description">Element pozadkoweho wobraza: %1$s</string>
    <!-- Snackbar message for when wallpaper is selected -->
    <string name="wallpaper_updated_snackbar_message">Pozadkowy wobraz je so zaktualizował!</string>
    <!-- Snackbar label for action to view selected wallpaper -->
    <string name="wallpaper_updated_snackbar_action">Pokazać</string>

    <!-- Snackbar message for when wallpaper couldn't be downloaded -->
    <string name="wallpaper_download_error_snackbar_message">Pozadkowy wobraz njeda so sćahnyć</string>
    <!-- Snackbar label for action to retry downloading the wallpaper -->
    <string name="wallpaper_download_error_snackbar_action">Hišće raz spytać</string>
    <!-- Snackbar message for when wallpaper couldn't be selected because of the disk error -->
    <string name="wallpaper_select_error_snackbar_message">Pozadkowy wobraz njeda so změnić</string>
    <!-- Text displayed that links to website containing documentation about the "Limited Edition" wallpapers. -->
    <string name="wallpaper_learn_more">Dalše informacije</string>

    <!-- Text for classic wallpapers title. The first parameter is the Firefox name. -->
    <string name="wallpaper_classic_title">Klasiski %s</string>
    <!-- Text for artist series wallpapers title. "Artist series" represents a collection of artist collaborated wallpapers. -->
    <string name="wallpaper_artist_series_title">Serija wuměłcow</string>
    <!-- Description text for the artist series wallpapers with learn more link. The first parameter is the learn more string defined in wallpaper_learn_more. "Independent voices" is the name of the wallpaper collection -->
    <string name="wallpaper_artist_series_description_with_learn_more">Zběrka Njewotwisne hłosy. %s</string>
    <!-- Description text for the artist series wallpapers. "Independent voices" is the name of the wallpaper collection -->
    <string name="wallpaper_artist_series_description">Zběrka Njewotwisne hłosy.</string>
    <!-- Wallpaper onboarding dialog header text. -->
    <string name="wallpapers_onboarding_dialog_title_text">Wupruwujće barbowy woplusk</string>
    <!-- Wallpaper onboarding dialog body text. -->
    <string name="wallpapers_onboarding_dialog_body_text">Wubjerće pozadkowy wobraz, kotryž so wam spodoba.</string>
    <!-- Wallpaper onboarding dialog learn more button text. The button navigates to the wallpaper settings screen. -->
    <string name="wallpapers_onboarding_dialog_explore_more_button_text">Wuslědźće dalše pozadkowe wobrazy</string>

    <!-- Add-ons general availability nimbus message-->
    <!-- Title of the Nimbus message for extension general availability-->
    <string name="addon_ga_message_title_2" tools:ignore="UnusedResources">Nowe rozšěrjenja nětko k dispoziciji</string>
    <!-- Body of the Nimbus message for add-ons general availability. 'Firefox' intentionally hardcoded here-->
    <string name="addon_ga_message_body" tools:ignore="BrandUsage,UnusedResources">Wupruwujće přez 100 nowych rozšěrjenjow, z kotrymiž móžeće Firefox swojim přećach přiměrić.</string>

    <!-- Button text of the Nimbus message for extensions general availability. -->
    <string name="addon_ga_message_button_2" tools:ignore="UnusedResources">Wuslědźće rozšěrjenja</string>

    <!-- Extension process crash dialog to user -->
    <!-- Title of the extension crash dialog shown to the user when enough errors have occurred with extensions and they need to be temporarily disabled -->
    <string name="extension_process_crash_dialog_title">Rozšěrjenja su na chwilu znjemóžnjene</string>
    <!-- This is a message shown to the user when too many errors have occurred with the extensions process and they have been disabled.
    The user can decide if they would like to continue trying to start extensions or if they'd rather continue without them.
    The first parameter is the application name. -->
    <string name="extension_process_crash_dialog_message">Jedne rozšěrjenje abo wjacore rozšěrjenja su přestali fungować a destabilizuja waš system. %1$s je njewuspěšnje spytał, rozšěrjenja znowa startować.\n\nRozšěrjenja so za waše aktualne posedźenje znowa njestartuja.\n\nHdyž rozšěrjenja wotstronjeće abo znjemóžnjeće, budźe so tutón problem snano rozrisać.</string>
    <!-- Button text on the extension crash dialog to prompt the user to try restarting the extensions but the dialog will reappear if it is unsuccessful again -->
    <string name="extension_process_crash_dialog_retry_button_text" tools:ignore="UnusedResources">Spytajće rozšěrjenja znowa startować</string>

    <!-- Button text on the extension crash dialog to prompt the user to continue with all extensions disabled. -->
    <string name="extension_process_crash_dialog_disable_extensions_button_text">Ze znjemóžnjenymi rozšěrjenjemi pokročować</string>

    <!-- Account Preferences -->
    <!-- Preference for managing your account via accounts.firefox.com -->
    <string name="preferences_manage_account">Konto rjadować</string>
    <!-- Summary of the preference for managing your account via accounts.firefox.com. -->
    <string name="preferences_manage_account_summary">Změńće swoje hesło, rjadujće datowu zběrku abo zhašejće swoje konto</string>
    <!-- Preference for triggering sync -->
    <string name="preferences_sync_now">Nětko synchronizować</string>
    <!-- Preference category for sync -->
    <string name="preferences_sync_category">Wubjerće, štož ma so synchronizować</string>
    <!-- Preference for syncing history -->
    <string name="preferences_sync_history">Historija</string>
    <!-- Preference for syncing bookmarks -->
    <string name="preferences_sync_bookmarks">Zapołožki</string>
    <!-- Preference for syncing passwords -->
    <string name="preferences_sync_logins_2">Hesła</string>
    <!-- Preference for syncing tabs -->
    <string name="preferences_sync_tabs_2">Wočinjene rajtarki</string>
    <!-- Preference for signing out -->
    <string name="preferences_sign_out">Wotzjewić</string>
    <!-- Preference displays and allows changing current FxA device name -->
    <string name="preferences_sync_device_name">Gratowe mjeno</string>
    <!-- Text shown when user enters empty device name -->
    <string name="empty_device_name_error">Gratowe mjeno njesmě falować.</string>
    <!-- Label indicating that sync is in progress -->
    <string name="sync_syncing_in_progress">Synchronizuje so…</string>
    <!-- Label summary indicating that sync failed. The first parameter is the date stamp showing last time it succeeded -->
    <string name="sync_failed_summary">Synchronizacija njeje so poradźiła. Posledni wuspěch: %s</string>

    <!-- Label summary showing never synced -->
    <string name="sync_failed_never_synced_summary">Synchronizacija njeje so poradźiła. Poslednja synchronizacija: žana</string>
    <!-- Label summary the date we last synced. The first parameter is date stamp showing last time synced -->
    <string name="sync_last_synced_summary">Poslednja synchronizacija: %s</string>
    <!-- Label summary showing never synced -->
    <string name="sync_never_synced_summary">Poslednja synchronizacija: žana</string>

    <!-- Text for displaying the default device name.
        The first parameter is the application name, the second is the device manufacturer name
        and the third is the device model. -->
    <string name="default_device_name_2">%1$s wot %2$s %3$s</string>

    <!-- Preference for syncing payment methods -->
    <string name="preferences_sync_credit_cards_2">Płaćenske metody</string>
    <!-- Preference for syncing addresses -->
    <string name="preferences_sync_address">Adresy</string>

    <!-- Send Tab -->
    <!-- Name of the "receive tabs" notification channel. Displayed in the "App notifications" system settings for the app -->
    <string name="fxa_received_tab_channel_name">Přijate rajtarki</string>
    <!-- Description of the "receive tabs" notification channel. Displayed in the "App notifications" system settings for the app -->
    <string name="fxa_received_tab_channel_description" tools:ignore="BrandUsage">Zdźělenki za rajtarki su so z druhich gratow Firefox přijali.</string>
    <!--  The body for these is the URL of the tab received  -->
    <string name="fxa_tab_received_notification_name">Rajtark přijaty</string>
    <!-- %s is the device name -->
    <string name="fxa_tab_received_from_notification_name">Rajtark z %s</string>

    <!-- Close Synced Tabs -->
    <!-- The title for a notification shown when the user closes tabs that are currently
    open on this device from another device that's signed in to the same Mozilla account.
    %1$s is a placeholder for the app name; %2$d is the number of tabs closed.  -->
    <string name="fxa_tabs_closed_notification_title">Rajtarki %1$s začinjene: %2$d</string>
    <!-- The body for a "closed synced tabs" notification. -->
    <string name="fxa_tabs_closed_text">Runje začinjene rajtarki pokazać</string>

    <!-- Advanced Preferences -->
    <!-- Preference for tracking protection exceptions -->
    <string name="preferences_tracking_protection_exceptions">Wuwzaća</string>
    <!-- Button in Exceptions Preference to turn on tracking protection for all sites (remove all exceptions) -->
    <string name="preferences_tracking_protection_exceptions_turn_on_for_all">Za wšě sydła zmóžnić</string>

    <!-- Text displayed when there are no exceptions -->
    <string name="exceptions_empty_message_description">Wuwzaća wam zmóžnjeja, skědowanski škit za wubrane sydła znjemóžnić.</string>
    <!-- Text displayed when there are no exceptions, with learn more link that brings users to a tracking protection SUMO page -->
    <string name="exceptions_empty_message_learn_more_link">Dalše informacije</string>

    <!-- Preference switch for usage and technical data collection -->
    <string name="preference_usage_data" moz:removedIn="134" tools:ignore="UnusedResources">Wužiće a techniske daty</string>
    <!-- Preference switch for usage and technical data collection -->
    <string name="preference_usage_data_1">Techniske daty a daty interakcije</string>
    <!-- Preference switch for usage and technical learn more link -->
    <string name="preference_usage_data_learn_more" tools:ignore="UnusedResources">Dalše informacije</string>
    <!-- Preference description for usage and technical data collection -->
    <string name="preferences_usage_data_description">Dźěli wukon, wužiće, hardware a přiměrjenja wašeho wobhladowaka z Mozilla, zo by nam pomhała, %1$s; polěpšić</string>
    <!-- Preference switch for marketing data collection -->
    <string name="preferences_marketing_data">Marketingowe daty</string>
    <!-- Preference description for marketing data collection -->
    <string name="preferences_marketing_data_description2" moz:removedIn="134" tools:ignore="UnusedResources">Dźěli zakładne wužiwanske daty z Adjust, našim mobilnym marketingowym poskićowarjom</string>
    <!-- Preference description for marketing data collection. Note: The words "Firefox" and "Mozilla" should NOT be translated -->
    <string name="preferences_marketing_data_description_3" tools:ignore="BrandUsage">Zdźělće informacije wo tym, kak sće wo Firefox  z marketingowymi partnerami Mozilla zhonił. To nam pomha, Firefox dale wuwiwać a lěpši internet twarić</string>
    <!-- Learn more link for marketing data preference -->
    <string name="preferences_marketing_data_learn_more">Dalše informacije wo marketingowych datach</string>

<<<<<<< HEAD
=======
    <!-- Preference switch for daily usage ping data collection -->
    <string name="preferences_daily_usage_ping_title">Ping za wšědne wužiwanje</string>
    <string name="preferences_daily_usage_ping_description">To Mozilla pomha, sej aktiwnych wužiwarjow wažić.</string>
    <string name="preferences_daily_usage_ping_learn_more">Zhońće wjace wo pingu za wšědne wužiwanje</string>
>>>>>>> 07ff4473
    <!-- Preference switch title for automatically submitting crash reports -->
    <string name="preferences_automatically_send_crashes_title">Spadowe rozprawy awtomatisce pósłać</string>
    <string name="preferences_automatically_submit_crashes_title" moz:removedIn="136" tools:ignore="UnusedResources">Spadowe rozprawy awtomatisce wotpósłać</string>

    <!-- Preference switch description for automatically submitting crash reports -->
    <string name="preferences_automatically_send_crashes_description">To nam pomha, problemy z wobhladowakom diagnosticěrować a rozrisać. Rozprawy móža wosobinske abo sensibelne daty wobsahować.</string>
    <string name="preferences_automatically_submit_crashes_description" moz:removedIn="136" tools:ignore="UnusedResources">Dźěli při starće daty wo spadźe awtomatisce z Mozilla, hdyž spady wustupuja</string>

    <!-- Title for studies preferences -->
    <string name="preference_experiments_2">Studije</string>
    <!-- Summary for studies preferences -->
    <string name="preference_experiments_summary_2">Mozilla dowolić, studije instalować a přewjesć</string>

    <!-- Turn On Sync Preferences -->
    <!-- Header of the Sync and save your data preference view -->
    <string name="preferences_sync_2">Synchronizować a waše daty składować</string>
    <!-- Preference for reconnecting to FxA sync -->
    <string name="preferences_sync_sign_in_to_reconnect">Přizjewće so, zo byšće zaso zwjazał</string>
    <!-- Preference for removing FxA account -->
    <string name="preferences_sync_remove_account">Konto wotstronić</string>

    <!-- Pairing Feature strings -->
    <!-- Instructions on how to access pairing -->
    <string name="pair_instructions_2"><![CDATA[Skenujće QR-kod, kotryž so na <b>firefox.com/pair</b> pokazuje]]></string>

    <!-- Toolbar Preferences -->
    <!-- Preference for using top toolbar -->
    <string name="preference_top_toolbar">Horjeka</string>
    <!-- Preference for using bottom toolbar -->
    <string name="preference_bottom_toolbar">Deleka</string>

    <!-- Theme Preferences -->
    <!-- Preference for using light theme -->
    <string name="preference_light_theme">Swětły</string>
    <!-- Preference for using dark theme -->
    <string name="preference_dark_theme">Ćmowy</string>
    <!-- Preference for using using dark or light theme automatically set by battery -->
    <string name="preference_auto_battery_theme">Po zalutowanskich nastajenjach baterije</string>
    <!-- Preference for using following device theme -->
    <string name="preference_follow_device_theme">Na gratowu drastu dźiwać</string>

    <!-- Gestures Preferences-->
    <!-- Preferences for using pull to refresh in a webpage -->
    <string name="preference_gestures_website_pull_to_refresh">Ćehńće, zo byšće aktualizował</string>
    <!-- Preference for using the dynamic toolbar -->
    <string name="preference_gestures_dynamic_toolbar">Kulće, zo byšće symbolowu lajstu schował</string>

    <!-- Preference for showing the opened tabs by swiping up on the toolbar-->
    <string name="preference_gestures_swipe_toolbar_show_tabs">Trějće symbolowu lajstu horje, zo byšće rajtarki wočinił</string>

    <!-- Preference for using the dynamic toolbars -->
    <string name="preference_gestures_dynamic_toolbar_2">Kulić, zo byšće adresowe polo a symbolowu lajstu schował</string>
    <!-- Preference for switching tabs by swiping horizontally on the addressbar -->
    <string name="preference_gestures_swipe_toolbar_switch_tabs_2">Trějće adresowe polo nabok, zo byšće rajtarki přepinał</string>

    <!-- Library -->
    <!-- Option in Library to open Downloads page -->
    <string name="library_downloads">Sćehnjenja</string>
    <!-- Option in library to open Bookmarks page -->
    <string name="library_bookmarks">Zapołožki</string>
    <!-- Option in library to open Desktop Bookmarks root page -->
    <string name="library_desktop_bookmarks_root">Desktopowe zapołožki</string>
    <!-- Option in library to open Desktop Bookmarks "menu" page -->
    <string name="library_desktop_bookmarks_menu">Meni zapołožkow</string>
    <!-- Option in library to open Desktop Bookmarks "toolbar" page -->
    <string name="library_desktop_bookmarks_toolbar">Lajsta zapołožkow</string>
    <!-- Option in library to open Desktop Bookmarks "unfiled" page -->
    <string name="library_desktop_bookmarks_unfiled">Druhe zapołožki</string>
    <!-- Option in Library to open History page -->
    <string name="library_history">Historija</string>
    <!-- Option in Library to open a new tab -->
    <string name="library_new_tab">Nowy rajtark</string>
    <!-- Settings Page Title -->
    <string name="settings_title">Nastajenja</string>
    <!-- Content description (not visible, for screen readers etc.): "Close button for library settings" -->
    <string name="content_description_close_button">Začinić</string>

    <!-- Title to show in alert when a lot of tabs are to be opened
    %d is a placeholder for the number of tabs that will be opened -->
    <string name="open_all_warning_title">Slědowacu ličbu rajtarkow wočinić? %d</string>
    <!-- Message to warn users that a large number of tabs will be opened
    %s will be replaced by app name. -->
    <string name="open_all_warning_message">Hdyž to wočinjeće, wjele rajtarkow %s spomaluje, mjeztym zo so strony začitaja. Chceće woprawdźe pokročować?</string>
    <!-- Dialog button text for confirming open all tabs -->
    <string name="open_all_warning_confirm">Wočinjene rajtarki</string>
    <!-- Dialog button text for canceling open all tabs -->
    <string name="open_all_warning_cancel">Přetorhnyć</string>

    <!-- Text to show users they have one page in the history group section of the History fragment.
    %d is a placeholder for the number of pages in the group. -->
    <string name="history_search_group_site_1">%d strona</string>

    <!-- Text to show users they have multiple pages in the history group section of the History fragment.
    %d is a placeholder for the number of pages in the group. -->
    <string name="history_search_group_sites_1">Strony: %d</string>

    <!-- Option in library for Recently Closed Tabs -->
    <string name="library_recently_closed_tabs">Runje začinjene rajtarki</string>
    <!-- Option in library to open Recently Closed Tabs page -->
    <string name="recently_closed_show_full_history">Wšu historiju pokazać</string>
    <!-- Text to show users they have multiple tabs saved in the Recently Closed Tabs section of history.
    %d is a placeholder for the number of tabs selected. -->
    <string name="recently_closed_tabs">Rajtarki: %d</string>

    <!-- Text to show users they have one tab saved in the Recently Closed Tabs section of history.
    %d is a placeholder for the number of tabs selected. -->
    <string name="recently_closed_tab">Rajtarki: %d</string>
    <!-- Recently closed tabs screen message when there are no recently closed tabs -->
    <string name="recently_closed_empty_message">Tu žane runje začinjene rajtarki njejsu</string>

    <!-- Tab Management -->
    <!-- Title of preference for tabs management -->
    <string name="preferences_tabs">Rajtarki</string>
    <!-- Title of preference that allows a user to specify the tab view -->
    <string name="preferences_tab_view">Rajtarkowy napohlad</string>
    <!-- Option for a list tab view -->
    <string name="tab_view_list">Lisćina</string>
    <!-- Option for a grid tab view -->
    <string name="tab_view_grid">Lěsyca</string>
    <!-- Title of preference that allows a user to auto close tabs after a specified amount of time -->
    <string name="preferences_close_tabs">Rajtarki začinić</string>
    <!-- Option for auto closing tabs that will never auto close tabs, always allows user to manually close tabs -->
    <string name="close_tabs_manually">Manuelnje</string>
    <!-- Option for auto closing tabs that will auto close tabs after one day -->
    <string name="close_tabs_after_one_day">Po jednym dnju</string>
    <!-- Option for auto closing tabs that will auto close tabs after one week -->
    <string name="close_tabs_after_one_week">Po jednym tydźenju</string>
    <!-- Option for auto closing tabs that will auto close tabs after one month -->
    <string name="close_tabs_after_one_month">Po jednym měsacu</string>

    <!-- Title of preference that allows a user to specify the auto-close settings for open tabs -->
    <string name="preference_auto_close_tabs" tools:ignore="UnusedResources">Wočinjene rajtarki awtomatisce začinić</string>

    <!-- Opening screen -->
    <!-- Title of a preference that allows a user to choose what screen to show after opening the app -->
    <string name="preferences_opening_screen">Startowa wobrazowka</string>
    <!-- Option for always opening the homepage when re-opening the app -->
    <string name="opening_screen_homepage">Startowa strona</string>
    <!-- Option for always opening the user's last-open tab when re-opening the app -->
    <string name="opening_screen_last_tab">Posledni rajtark</string>
    <!-- Option for always opening the homepage when re-opening the app after four hours of inactivity -->
    <string name="opening_screen_after_four_hours_of_inactivity">Startowa strona po štyrjoch hodźinach inaktiwnosće</string>
    <!-- Summary for tabs preference when auto closing tabs setting is set to manual close-->
    <string name="close_tabs_manually_summary">Manuelnje začinić</string>

    <!-- Summary for tabs preference when auto closing tabs setting is set to auto close tabs after one day-->
    <string name="close_tabs_after_one_day_summary">Po jednym dnju začinić</string>
    <!-- Summary for tabs preference when auto closing tabs setting is set to auto close tabs after one week-->
    <string name="close_tabs_after_one_week_summary">Po jednym tydźenju začinić</string>
    <!-- Summary for tabs preference when auto closing tabs setting is set to auto close tabs after one month-->
    <string name="close_tabs_after_one_month_summary">Po jednym měsacu začinić</string>

    <!-- Summary for homepage preference indicating always opening the homepage when re-opening the app -->
    <string name="opening_screen_homepage_summary">Na startowej stronje wočinić</string>
    <!-- Summary for homepage preference indicating always opening the last-open tab when re-opening the app -->
    <string name="opening_screen_last_tab_summary">Na poslednim rajtarku wočinić</string>
    <!-- Summary for homepage preference indicating opening the homepage when re-opening the app after four hours of inactivity -->
    <string name="opening_screen_after_four_hours_of_inactivity_summary">Po štyrjoch hodźinach na startowej stronje wočinić</string>

    <!-- Inactive tabs -->
    <!-- Category header of a preference that allows a user to enable or disable the inactive tabs feature -->
    <string name="preferences_inactive_tabs">Stare rajtarki do „inaktiwne“ přesunyć</string>

    <!-- Title of inactive tabs preference -->
    <string name="preferences_inactive_tabs_title">Rajtarki, kotrež njejsće sej dwě njedźeli wobhladał, so do inaktiwneho wotrězka přesunu.</string>

    <!-- Studies -->
    <!-- Title of the remove studies button -->
    <string name="studies_remove">Wotstronić</string>
    <!-- Title of the active section on the studies list -->
    <string name="studies_active">Aktiwny</string>
    <!-- Description for studies, it indicates why Firefox use studies. The first parameter is the name of the application. -->
    <string name="studies_description_2">%1$s móže hdys a hdys studije instalować a přewjesć.</string>
    <!-- Learn more link for studies, links to an article for more information about studies. -->
    <string name="studies_learn_more">Dalše informacije</string>

    <!-- Dialog message shown after removing a study -->
    <string name="studies_restart_app" moz:removedIn="135">Nałoženje so skónči, zo bychu so změny wuskutkowali</string>
    <!-- Dialog button to confirm the removing a study. -->
    <string name="studies_restart_dialog_ok" moz:removedIn="135">W porjadku</string>
    <!-- Dialog button text for canceling removing a study. -->
    <string name="studies_restart_dialog_cancel" moz:removedIn="135">Přetorhnyć</string>

    <!-- Toast shown after turning on/off studies preferences -->
    <string name="studies_toast_quit_application" moz:removedIn="135" tools:ignore="UnusedResources">Nałoženje so kónči, zo bychu so změny wuskutkowali …</string>

    <!-- Sessions -->
    <!-- Title for the list of tabs -->
    <string name="tab_header_label" moz:removedIn="135" tools:ignore="UnusedResources">Wočinjene rajtarki</string>
    <!-- Title for the list of tabs in the current private session -->
    <string name="tabs_header_private_tabs_title" moz:removedIn="136" tools:ignore="UnusedResources">Priwatne rajtarki</string>
    <!-- Title for the list of tabs in the current private session used by a11y services
    The %1$s will be replaced by the number of opened private tabs -->
    <string name="tabs_header_private_tabs_counter_title">Priwatne wočinjene rajtarki: %1$s. Podótkńće so, zo byšće rajtarki přepinał.</string>
    <!-- Title for the list of tabs in the synced tabs -->
    <string name="tabs_header_synced_tabs_title" moz:removedIn="136" tools:ignore="UnusedResources">Synchronizowane rajtarki</string>
    <!-- Title for the list of tabs in the synced tabs used by a11y services
    The %1$s will be replaced by the number of opened synced tabs -->
    <string name="tabs_header_synced_tabs_counter_title">Synchronizowane wočinjene rajtarki: %1$s. Podótkńće so, zo byšće rajtarki přepinał.</string>
    <!-- Content description (not visible, for screen readers etc.): Add tab button. Adds a news tab when pressed -->
    <string name="add_tab">Rajtark přidać</string>
    <!-- Content description (not visible, for screen readers etc.): Add tab button. Adds a news tab when pressed -->
    <string name="add_private_tab">Priwatny rajtark přidać</string>
    <!-- Text for the new tab button to indicate adding a new private tab in the tab -->
    <string name="tab_drawer_fab_content">Priwatny</string>
    <!-- Text for the new tab button to indicate syncing command on the synced tabs page -->
    <string name="tab_drawer_fab_sync">Synchronizować</string>
    <!-- Text shown in the menu for sharing all tabs -->
    <string name="tab_tray_menu_item_share">Wšě rajtarki dźělić</string>
    <!-- Text shown in the menu to view recently closed tabs -->
    <string name="tab_tray_menu_recently_closed">Runje začinjene rajtarki</string>
    <!-- Text shown in the tabs tray inactive tabs section -->
    <string name="tab_tray_inactive_recently_closed" tools:ignore="UnusedResources">Njedawno začinjene</string>
    <!-- Text shown in the menu to view account settings -->
    <string name="tab_tray_menu_account_settings">Kontowe nastajenja</string>
    <!-- Text shown in the menu to view tab settings -->
    <string name="tab_tray_menu_tab_settings">Nastajenja rajtarkow</string>
    <!-- Text shown in the menu for closing all tabs -->
    <string name="tab_tray_menu_item_close">Wšě rajtarki začinić</string>
    <!-- Text shown in the multiselect menu for bookmarking selected tabs. -->
    <string name="tab_tray_multiselect_menu_item_bookmark">Zapołožka</string>
    <!-- Text shown in the multiselect menu for closing selected tabs. -->
    <string name="tab_tray_multiselect_menu_item_close">Začinić</string>
    <!-- Content description for tabs tray multiselect share button -->
    <string name="tab_tray_multiselect_share_content_description">Wubrane rajtarki dźělić</string>
    <!-- Content description for tabs tray multiselect menu -->
    <string name="tab_tray_multiselect_menu_content_description">Meni wubranych rajtarkow</string>
    <!-- Content description (not visible, for screen readers etc.): Removes tab from collection button. Removes the selected tab from collection when pressed -->
    <string name="remove_tab_from_collection">Rajtark ze zběrki wotstronić</string>
    <!-- Text for button to enter multiselect mode in tabs tray -->
    <string name="tabs_tray_select_tabs">Rajtarki wubrać</string>
    <!-- Content description (not visible, for screen readers etc.): Close tab button. Closes the current session when pressed -->
    <string name="close_tab">Rajtark začinić</string>
    <!-- Content description (not visible, for screen readers etc.): Close tab <title> button. First parameter is tab title  -->
    <string name="close_tab_title">Rajtark %s začinić</string>
    <!-- Content description (not visible, for screen readers etc.): Opens the open tabs menu when pressed -->
    <string name="open_tabs_menu">Meni wočinjenych rajtarkow</string>
    <!-- Open tabs menu item to save tabs to collection -->
    <string name="tabs_menu_save_to_collection1">Rajtarki do zběrki składować</string>

    <!-- Text for the menu button to delete a collection -->
    <string name="collection_delete">Zběrku zhašeć</string>
    <!-- Text for the menu button to rename a collection -->
    <string name="collection_rename">Zběrku přemjenować</string>
    <!-- Text for the button to open tabs of the selected collection -->
    <string name="collection_open_tabs">Rajtarki wočinić</string>

    <!-- Hint for adding name of a collection -->
    <string name="collection_name_hint">Mjeno zběrki</string>
    <!-- Text for the menu button to remove a top site -->
    <string name="remove_top_site">Wotstronić</string>

    <!-- Text for the menu button to delete a top site from history -->
    <string name="delete_from_history">Z historije zhašeć</string>
    <!-- Postfix for private WebApp titles, placeholder is replaced with app name -->
    <string name="pwa_site_controls_title_private">%1$s (priwatny modus)</string>

    <!-- History -->
    <!-- Text for the button to search all history -->
    <string name="history_search_1">Pytanske wurazy zapodać</string>
    <!-- Text for the button to clear all history -->
    <string name="history_delete_all">Historiju zhašeć</string>
    <!-- Text for the snackbar to confirm that multiple browsing history items has been deleted -->
    <string name="history_delete_multiple_items_snackbar">Historija je so zhašała</string>
    <!-- Text for the snackbar to confirm that a single browsing history item has been deleted. The first parameter is the shortened URL of the deleted history item. -->
    <string name="history_delete_single_item_snackbar">%1$s je so zhašał</string>
    <!-- Context description text for the button to delete a single history item -->
    <string name="history_delete_item">Zhašeć</string>
    <!-- History multi select title in app bar
    The first parameter is the number of bookmarks selected -->
    <string name="history_multi_select_title">Wubrane: %1$d</string>
    <!-- Text for the header that groups the history for today -->
    <string name="history_today">Dźensa</string>
    <!-- Text for the header that groups the history for yesterday -->
    <string name="history_yesterday">Wčera</string>
    <!-- Text for the header that groups the history the past 7 days -->
    <string name="history_7_days">Zańdźene 7 dnjow</string>
    <!-- Text for the header that groups the history the past 30 days -->
    <string name="history_30_days">Zańdźene 30 dnjow</string>
    <!-- Text for the header that groups the history older than the last month -->
    <string name="history_older">Starše</string>
    <!-- Text shown when no history exists -->
    <string name="history_empty_message">Tu žana historija njeje</string>

    <!-- Downloads -->
    <!-- Text for the snackbar to confirm that multiple downloads items have been removed -->
    <string name="download_delete_multiple_items_snackbar_1">Sćehnjenja wotstronjene</string>
    <!-- Text for the snackbar to confirm that a single download item has been removed. The first parameter is the name of the download item. -->
    <string name="download_delete_single_item_snackbar">%1$s je so wotstronił</string>
    <!-- Text shown when no download exists -->
    <string name="download_empty_message_1">Žane sćehnjene dataje</string>
    <!-- History multi select title in app bar
    The first parameter is the number of downloads selected -->
    <string name="download_multi_select_title">Wubrane: %1$d</string>


    <!-- Text for the button to remove a single download item -->
    <string name="download_delete_item_1">Wotstronić</string>


    <!-- WebCompat Reporter -->

    <!-- WebCompat Reporter -->
    <!-- The title of the Web Compat Reporter feature. This is displayed in the top app bar. -->
    <string name="webcompat_reporter_screen_title">Wobškodźene sydło zdźělić</string>
    <!-- The description of the Web Compat Reporter feature. This first parameter is the name of the application (For example: Fenix) -->
    <string name="webcompat_reporter_description">Pomhajće %1$s za kóždeho polěpšować. Přistajeni Mozilla informacije wužiwaja, kotrež sćeleće, zo bychu problemy z websydłom rozrisali.</string>
    <!-- The text field label of the URL text field. This is displayed above the user-inputted URL. -->
    <string name="webcompat_reporter_label_url">URL</string>
    <!-- The error message of the URL text field when an invalid URL has been entered. -->
    <string name="webcompat_reporter_url_error_invalid">Prošu zapodajće płaćiwy URL</string>
    <!-- The label/title of an optional field in the Web Compat Reporter feature for explaining a high-level reason why the site is broken. -->
    <string name="webcompat_reporter_label_whats_broken" moz:removedIn="136" tools:ignore="UnusedResources">Što je wobškodźene? (na přeće)</string>
    <!-- The label/title of a field in the Web Compat Reporter feature for explaining a high-level reason why the site is broken. -->
    <string name="webcompat_reporter_label_whats_broken_2">Što je wobškodźene?</string>
    <!-- The placeholder text for the dropdown where a user selects a high-level reason why the site is broken. -->
    <string name="webcompat_reporter_choose_reason">Wubjerće přičinu</string>
    <!-- The error message of the dropdown, prompting the user to select a high-level reason why the site is broken. -->
    <string name="webcompat_reporter_choose_reason_error">Prošu wubjerće přičinu</string>
    <!-- The label/title of an optional field in the Web Compat Reporter feature for adding additional information. -->
    <string name="webcompat_reporter_label_description">Wopisajće problem (na přeće)</string>
    <!-- The button text for navigating away from the feature to provide more information on the broken site's bug report. -->
    <string name="webcompat_reporter_send_more_info">Dalše informacije pósłać</string>
    <!-- The button text for the cancel button to leave the Web Compat Reporter feature. -->
    <string name="webcompat_reporter_cancel">Přetorhnyć</string>
    <!-- The button text for the send button to submit the provided form data. -->
    <string name="webcompat_reporter_send">Pósłać</string>


    <!-- Text for a snackbar to confirm the successful submission of a WebCompat report. -->
    <string name="webcompat_reporter_success_snackbar_text">Waša rozprawa je so pósłała</string>
    <!-- Button text for closing or dismissing the snackbar shown after successfully submitting a WebCompat report. -->
    <string name="webcompat_reporter_dismiss_success_snackbar_text">Začinić</string>

    <!-- These reason strings are dropdown options on a WebCompat reporter form, indicating what is broken on the site. -->
    <!-- Broken site reason text for site slow or not working -->
    <string name="webcompat_reporter_reason_slow">Sydło pomałe abo njefunguje</string>
    <!-- Broken site reason text for images or videos -->
    <string name="webcompat_reporter_reason_media">Wobrazy abo wideja</string>
    <!-- Broken site reason text for buttons, links, and other content -->
    <string name="webcompat_reporter_reason_content">Tłóčatka, wotkazy a druhi wobsah</string>
    <!-- Broken site reason text for sign in or sign out -->
    <string name="webcompat_reporter_reason_account">Přizjewić abo wotzjewić</string>
    <!-- Broken site reason text for ad blocker -->
    <string name="webcompat_reporter_reason_ad_blocker">Wabjenski blokowak</string>
    <!-- Broken site reason text for something else -->
    <string name="webcompat_reporter_reason_other">Něšto druhe</string>

    <!-- Crashes -->
    <!-- Title text displayed on the tab crash page. This first parameter is the name of the application (For example: Fenix) -->
    <string name="tab_crash_title_2">Bohužel %1$s njemóže tutu stronu začitać.</string>
    <!-- Send crash report checkbox text on the tab crash page -->
    <string name="tab_crash_send_report">Mozilla spadowu rozprawu pósłać</string>
    <!-- Close tab button text on the tab crash page -->
    <string name="tab_crash_close">Rajtark začinić</string>
    <!-- Restore tab button text on the tab crash page -->
    <string name="tab_crash_restore">Rajtark wobnowić</string>

    <!-- Unsubmitted crash dialog title, The first parameter is the name of the app (e.g. Firefox)  -->
    <string name="unsubmitted_crash_dialog_title">%s dyrbješe so znowa startować</string>
    <!-- Unsubmitted crash dialog checkbox label for automatically sending reports in the future -->
    <string name="unsubmitted_crash_dialog_checkbox_label">Spadowe rozprawy awtomatisce pósłać</string>
    <!-- Unsubmitted crash dialog negative button to dismiss the dialog -->
    <string name="unsubmitted_crash_dialog_negative_button">Začinić</string>
    <!-- Unsubmitted crash dialog positive button to submit crash report -->
    <string name="unsubmitted_crash_dialog_positive_button">Rozprawu wo spadźe pósłać</string>

    <!-- Bookmarks -->
    <!-- Confirmation message for a dialog confirming if the user wants to delete the selected folder -->
    <string name="bookmark_delete_folder_confirmation_dialog">Chceće woprawdźe tutón rjadowak zhašeć?</string>
    <!-- Confirmation message for a dialog confirming if the user wants to delete multiple items. -->
    <string name="bookmark_delete_folders_confirmation_dialog">Chceće woprawdźe wubrane zapiski zhašeć?</string>
    <!-- Confirmation message for a dialog confirming if the user wants to delete multiple items including folders. Parameter will be replaced by app name. -->
    <string name="bookmark_delete_multiple_folders_confirmation_dialog">%s wubrane zapiski zhaša.</string>
    <!-- Text for the cancel button on delete bookmark dialog -->
    <string name="bookmark_delete_negative">Přetorhnyć</string>
    <!-- Screen title for adding a bookmarks folder -->
    <string name="bookmark_add_folder">Rjadowak přidać</string>
    <!-- Snackbar title that confirms a bookmark was saved into a folder. Parameter will be replaced by the name of the folder the bookmark was saved into. -->
    <string name="bookmark_saved_in_folder_snackbar">Do “%s” składowane</string>
    <!-- Snackbar edit button shown after a bookmark has been created. -->
    <string name="edit_bookmark_snackbar_action">WOBDŹĚŁAĆ</string>
    <!-- Bookmark menu move button -->
    <string name="bookmark_menu_move_button">Přesunyć</string>
    <!-- Bookmark overflow menu edit button -->
    <string name="bookmark_menu_edit_button">Wobdźěłać</string>
    <!-- Bookmark overflow menu copy button -->
    <string name="bookmark_menu_copy_button">Kopěrować</string>
    <!-- Bookmark overflow menu share button -->
    <string name="bookmark_menu_share_button">Dźělić</string>
    <!-- Bookmark overflow menu open in new tab button -->
    <string name="bookmark_menu_open_in_new_tab_button">W nowym rajtarku wočinić</string>
    <!-- Bookmark overflow menu open in private tab button -->
    <string name="bookmark_menu_open_in_private_tab_button">W priwatnym rajtarku wočinić</string>
    <!-- Bookmark overflow menu open all in tabs button -->
    <string name="bookmark_menu_open_all_in_tabs_button">Wšě w nowych rajtarkach wočinić</string>
    <!-- Bookmark overflow menu open all in private tabs button -->
    <string name="bookmark_menu_open_all_in_private_tabs_button">Wšě w priwatnych rajtarkach wočinić</string>
    <!-- Bookmark overflow menu delete button -->
    <string name="bookmark_menu_delete_button">Zhašeć</string>
    <!--Bookmark overflow menu save button -->
    <string name="bookmark_menu_save_button">Składować</string>
    <!-- Bookmark multi select title in app bar
     The first parameter is the number of bookmarks selected -->
    <string name="bookmarks_multi_select_title">Wubrane: %1$d</string>
    <!-- Bookmark editing screen title -->
    <string name="edit_bookmark_fragment_title">Zapołožku wobdźěłać</string>
    <!-- Bookmark folder editing screen title -->
    <string name="edit_bookmark_folder_fragment_title">Rjadowak wobdźěłać</string>

    <!-- Bookmark sign in button message -->
    <string name="bookmark_sign_in_button">Přizjewće so, zo byšće synchronizowane zapołožki widźał</string>
    <!-- Bookmark URL editing field label -->
    <string name="bookmark_url_label">URL</string>
    <!-- Bookmark FOLDER editing field label -->
    <string name="bookmark_folder_label">RJADOWAK</string>
    <!-- Text indicating which folder a bookmark or folder will be saved in -->
    <string name="bookmark_save_in_label">Składować do</string>
    <!-- Bookmark NAME editing field label -->
    <string name="bookmark_name_label">MJENO</string>
    <!-- Label for a text input field for a bookmark or folder name -->
    <string name="bookmark_name_label_normal_case">Mjeno</string>
    <!-- Bookmark add folder screen title -->
    <string name="bookmark_add_folder_fragment_label">Rjadowak přidać</string>
    <!-- Bookmark select folder screen title -->
    <string name="bookmark_select_folder_fragment_label">Rjadowak wubrać</string>
    <!-- Bookmark editing error missing title -->
    <string name="bookmark_empty_title_error">Dyrbi titul měć</string>
    <!-- Bookmark editing error missing or improper URL -->
    <string name="bookmark_invalid_url_error">Njepłaćiwy URL</string>
    <!-- Bookmark screen message for empty bookmarks folder -->
    <string name="bookmarks_empty_message">Tu žane zapołožki njejsu</string>
    <!-- Bookmark snackbar message on deletion
     The first parameter is the host part of the URL of the bookmark deleted, if any -->
    <string name="bookmark_deletion_snackbar_message">%1$s zhašany</string>
    <!-- Bookmark snackbar message on deleting multiple bookmarks not including folders-->
    <string name="bookmark_deletion_multiple_snackbar_message_2">Zapołožki su so zhašeli</string>
    <!-- Bookmark snackbar message on deleting multiple bookmarks including folders-->
    <string name="bookmark_deletion_multiple_snackbar_message_3">Wubrane rjadowaki zhašeć</string>
    <!-- Bookmark undo button for deletion snackbar action -->
    <string name="bookmark_undo_deletion">COFNYĆ</string>

    <!-- Bookmark snackbar message for deleting a single item. Parameter is the title of the item being deleted -->
    <string name="bookmark_delete_single_item">%s je zhašany</string>
    <!-- Bookmark snackbar message for deleting multiple items. Parameter is the number of items being deleted -->
    <string name="bookmark_delete_multiple_items">Zhašane zapiski: %s</string>
    <!-- Text for the button to search all bookmarks -->
    <string name="bookmark_search">Pytanske wurazy zapodać</string>

    <!-- Content description for the bookmark navigation bar back button -->
    <string name="bookmark_navigate_back_button_content_description">Wróćo nawigěrować</string>

    <!-- Content description for the bookmark list new folder navigation bar button -->
    <string name="bookmark_add_new_folder_button_content_description">Nowy rjadowak přidać</string>
    <!-- Content description for the bookmark screen delete bookmark navigation bar button -->
    <string name="bookmark_delete_bookmark_content_description">Zapołožku zhašeć</string>
    <!-- Content description for the bookmark screen delete bookmark folder navigation bar button -->
    <string name="bookmark_delete_folder_content_description">Rjadowak zhašeć</string>
    <!-- Content description for bookmark search floating action button -->
    <string name="bookmark_search_button_content_description">Zapołožki přepytać</string>
    <!-- Content description for the overflow menu for a bookmark item. Paramter will a folder name or bookmark title. -->
    <string name="bookmark_item_menu_button_content_description">Zapiskowy meni za %s</string>

    <!-- Title for the bookmark list empty state-->
    <string name="bookmark_empty_list_title">Hišće žane zapołožki</string>
    <!-- Description for the bookmark list empty state when you're not signed into sync. -->
    <string name="bookmark_empty_list_guest_description">Składujće sydła, hdyž přehladujeće. Přizjewće so, zo byšće zapołožki z druhich synchronizowanych gratow dóstał.</string>
    <!-- Text for the button to navigate to sync authentication -->
    <string name="bookmark_empty_list_guest_cta">Přizjewće so za synchronizaciju</string>

    <!-- Description for the bookmark list empty state when you're signed into sync. -->
    <string name="bookmark_empty_list_authenticated_description">Składujće sydła, hdyž přehladujeće. Wobstaramy tež zapołožki z druhich synchronizowanych gratow.</string>
    <!-- Description for the bookmark list empty state when you're in an empty folder. -->
    <string name="bookmark_empty_list_folder_description">Přidajće zapołožki, hdyž přehladujeće, zo byšće swoje najlubše sydła pozdźišo namakał.</string>

    <!-- Description for the add new folder button when selecting a folder. -->
    <string name="bookmark_select_folder_new_folder_button_title">Nowy rjadowak</string>

    <!-- Site Permissions -->
    <!-- Button label that take the user to the Android App setting -->
    <string name="phone_feature_go_to_settings">K nastajenjam</string>
    <!-- Content description (not visible, for screen readers etc.): Quick settings sheet
        to give users access to site specific information / settings. For example:
        Secure settings status and a button to modify site permissions -->
    <string name="quick_settings_sheet">Spěšne nastajenja</string>
    <!-- Label that indicates that this option it the recommended one -->
    <string name="phone_feature_recommended">Doporučene</string>
    <!-- Button label for clearing all the information of site permissions-->
    <string name="clear_permissions">Prawa zhašeć</string>
    <!-- Text for the OK button on Clear permissions dialog -->
    <string name="clear_permissions_positive">W porjadku</string>
    <!-- Text for the cancel button on Clear permissions dialog -->
    <string name="clear_permissions_negative">Přetorhnyć</string>
    <!-- Button label for clearing a site permission-->
    <string name="clear_permission">Prawo zhašeć</string>
    <!-- Text for the OK button on Clear permission dialog -->
    <string name="clear_permission_positive">W porjadku</string>
    <!-- Text for the cancel button on Clear permission dialog -->
    <string name="clear_permission_negative">Přetorhnyć</string>
    <!-- Button label for clearing all the information on all sites-->
    <string name="clear_permissions_on_all_sites">Prawa na wšěch sydłach zhašeć</string>
    <!-- Preference for altering video and audio autoplay for all websites -->
    <string name="preference_browser_feature_autoplay">Awtomatiske wothrawanje</string>
    <!-- Preference for altering the camera access for all websites -->
    <string name="preference_phone_feature_camera">Kamera</string>
    <!-- Preference for altering the microphone access for all websites -->
    <string name="preference_phone_feature_microphone">Mikrofon</string>
    <!-- Preference for altering the location access for all websites -->
    <string name="preference_phone_feature_location">Stejnišćo</string>
    <!-- Preference for altering the notification access for all websites -->
    <string name="preference_phone_feature_notification">Zdźělenka</string>
    <!-- Preference for altering the persistent storage access for all websites -->
    <string name="preference_phone_feature_persistent_storage">Trajny składowak</string>
    <!-- Preference for altering the storage access setting for all websites -->
    <string name="preference_phone_feature_cross_origin_storage_access">Sydła přesahowace placki</string>
    <!-- Preference for altering the EME access for all websites -->
    <string name="preference_phone_feature_media_key_system_access">Wobsah wodźeny přez DRM</string>
    <!-- Label that indicates that a permission must be asked always -->
    <string name="preference_option_phone_feature_ask_to_allow">Wo dowolnosć so prašeć</string>
    <!-- Label that indicates that a permission must be blocked -->
    <string name="preference_option_phone_feature_blocked">Zablokowane</string>
    <!-- Label that indicates that a permission must be allowed -->
    <string name="preference_option_phone_feature_allowed">Dowolene</string>
    <!--Label that indicates a permission is by the Android OS-->
    <string name="phone_feature_blocked_by_android">Přez Android zablokowane</string>
    <!-- Preference for showing a list of websites that the default configurations won't apply to them -->
    <string name="preference_exceptions">Wuwzaća</string>
    <!-- Summary of tracking protection preference if tracking protection is set to off -->
    <string name="tracking_protection_off">Wupinjeny</string>
    <!-- Summary of tracking protection preference if tracking protection is set to standard -->
    <string name="tracking_protection_standard">Standard</string>
    <!-- Summary of tracking protection preference if tracking protection is set to strict -->
    <string name="tracking_protection_strict">Striktny</string>
    <!-- Summary of tracking protection preference if tracking protection is set to custom -->
    <string name="tracking_protection_custom">Swójski</string>
    <!-- Label for global setting that indicates that all video and audio autoplay is allowed -->
    <string name="preference_option_autoplay_allowed2">Awdio a widejo dowolić</string>
    <!-- Label for site specific setting that indicates that all video and audio autoplay is allowed -->
    <string name="quick_setting_option_autoplay_allowed">Awdio a widejo dowolić</string>
    <!-- Label that indicates that video and audio autoplay is only allowed over Wi-Fi -->
    <string name="preference_option_autoplay_allowed_wifi_only2">Awdio a widejo jenož za mobilny zwisk blokować</string>
    <!-- Subtext that explains 'autoplay on Wi-Fi only' option -->
    <string name="preference_option_autoplay_allowed_wifi_subtext">Awdio a widejo so přez WLAN wothrawatej</string>
    <!-- Label for global setting that indicates that video autoplay is allowed, but audio autoplay is blocked -->
    <string name="preference_option_autoplay_block_audio2">Jenož awdio blokować</string>
    <!-- Label for site specific setting that indicates that video autoplay is allowed, but audio autoplay is blocked -->
    <string name="quick_setting_option_autoplay_block_audio">Jenož awdio blokować</string>
    <!-- Label for global setting that indicates that all video and audio autoplay is blocked -->
    <string name="preference_option_autoplay_blocked3">Awdio a widejo blokować</string>
    <!-- Label for site specific setting that indicates that all video and audio autoplay is blocked -->
    <string name="quick_setting_option_autoplay_blocked">Awdio a widejo blokować</string>
    <!-- Summary of delete browsing data on quit preference if it is set to on -->
    <string name="delete_browsing_data_quit_on">Zapinjeny</string>
    <!-- Summary of delete browsing data on quit preference if it is set to off -->
    <string name="delete_browsing_data_quit_off">Wupinjeny</string>

    <!-- Summary of studies preference if it is set to on -->
    <string name="studies_on">Zmóžnjeny</string>
    <!-- Summary of studies data on quit preference if it is set to off -->
    <string name="studies_off">Znjemóžnjeny</string>

    <!-- Category header of a preference that allows a user to alter settings related to web permissions. -->
    <string name="preferences_category_permissions">Prawa</string>
    <!-- Category header of a preference that allows a user to alter settings related to web content. -->
    <string name="preferences_category_content">Wobsah</string>
    <!-- Preference for altering the default browsing mode. When enabled, the desktop site will always be requested. -->
    <string name="preference_feature_desktop_mode_default">Desktopowe sydło přeco požadać</string>

    <!-- Collections -->
    <!-- Collections header on home fragment -->
    <string name="collections_header">Zběrki</string>
    <!-- Content description (not visible, for screen readers etc.): Opens the collection menu when pressed -->
    <string name="collection_menu_button_content_description">Meni zběrkow</string>
    <!-- Label to describe what collections are to a new user without any collections -->
    <string name="no_collections_description2">Zběrajće wěcy, kotrež su wam wažne.\nZeskupće podobne pytanja a rajtarki za spěšny přistup pozdźišo.</string>
    <!-- Title for the "select tabs" step of the collection creator -->
    <string name="create_collection_select_tabs">Rajtarki wubrać</string>
    <!-- Title for the "select collection" step of the collection creator -->
    <string name="create_collection_select_collection">Zběrku wubrać</string>
    <!-- Title for the "name collection" step of the collection creator -->
    <string name="create_collection_name_collection">Zběrku pomjenować</string>
    <!-- Button to add new collection for the "select collection" step of the collection creator -->
    <string name="create_collection_add_new_collection">Nowu zběrku přidać</string>
    <!-- Button to select all tabs in the "select tabs" step of the collection creator -->
    <string name="create_collection_select_all">Wšě wubrać</string>
    <!-- Button to deselect all tabs in the "select tabs" step of the collection creator -->
    <string name="create_collection_deselect_all">Wšě wotwolić</string>
    <!-- Text to prompt users to select the tabs to save in the "select tabs" step of the collection creator -->
    <string name="create_collection_save_to_collection_empty">Rajtarki wubrać, kotrež maja so składować</string>
    <!-- Text to show users how many tabs they have selected in the "select tabs" step of the collection creator.
     %d is a placeholder for the number of tabs selected. -->
    <string name="create_collection_save_to_collection_tabs_selected">Wubrane rajtarki: %d</string>
    <!-- Text to show users they have one tab selected in the "select tabs" step of the collection creator.
    %d is a placeholder for the number of tabs selected. -->
    <string name="create_collection_save_to_collection_tab_selected">%d rajtark wubrany</string>
    <!-- Text shown in snackbar when multiple tabs have been saved in a collection -->
    <string name="create_collection_tabs_saved">Rajtarki su składowane!</string>
    <!-- Text shown in snackbar when one or multiple tabs have been saved in a new collection -->
    <string name="create_collection_tabs_saved_new_collection">Zběrka je składowana!</string>
    <!-- Text shown in snackbar when one tab has been saved in a collection -->
    <string name="create_collection_tab_saved">Rajtark je składowany!</string>
    <!-- Content description (not visible, for screen readers etc.): button to close the collection creator -->
    <string name="create_collection_close">Začinić</string>
    <!-- Button to save currently selected tabs in the "select tabs" step of the collection creator-->
    <string name="create_collection_save">Składować</string>

    <!-- Snackbar action to view the collection the user just created or updated -->
    <string name="create_collection_view">Pokazać</string>

    <!-- Text for the OK button from collection dialogs -->
    <string name="create_collection_positive">W porjadku</string>
    <!-- Text for the cancel button from collection dialogs -->
    <string name="create_collection_negative">Přetorhnyć</string>

    <!-- Default name for a new collection in "name new collection" step of the collection creator. %d is a placeholder for the number of collections-->
    <string name="create_collection_default_name">Zběrka %d</string>

    <!-- Share -->
    <!-- Share screen header -->
    <string name="share_header_2">Dźělić</string>
    <!-- Content description (not visible, for screen readers etc.):
        "Share" button. Opens the share menu when pressed. -->
    <string name="share_button_content_description">Dźělić</string>
    <!-- Text for the Save to PDF feature in the share menu -->
    <string name="share_save_to_pdf">Jako PDF składować</string>
    <!-- Text for error message when generating a PDF file Text. -->
    <string name="unable_to_save_to_pdf_error">PDF njeda so wutworić</string>
    <!-- Text for standard error snackbar dismiss button. -->
    <string name="standard_snackbar_error_dismiss">Zaćisnyć</string>
    <!-- Text for error message when printing a page and it fails. -->
    <string name="unable_to_print_page_error">Tuta strona njeda so ćišćeć</string>
    <!-- Text for the print feature in the share and browser menu -->
    <string name="menu_print">Ćišćeć</string>
    <!-- Sub-header in the dialog to share a link to another sync device -->
    <string name="share_device_subheader">Na grat pósłać</string>
    <!-- Sub-header in the dialog to share a link to an app from the full list -->
    <string name="share_link_all_apps_subheader">Wšě akcije</string>
    <!-- Sub-header in the dialog to share a link to an app from the most-recent sorted list -->
    <string name="share_link_recent_apps_subheader">Njedawno wužite</string>
    <!-- Text for the copy link action in the share screen. -->
    <string name="share_copy_link_to_clipboard">Do mjezyskłada kopěrować</string>
    <!-- Toast shown after copying link to clipboard -->
    <string name="toast_copy_link_to_clipboard">Do mjezyskłada kopěrowane</string>
    <!-- An option from the share dialog to sign into sync -->
    <string name="sync_sign_in">Pola Sync přizjewić</string>
     <!-- An option from the three dot menu to sync and save data -->
    <string name="sync_menu_sync_and_save_data">Daty synchronizować a składować</string>
    <!-- An option from the share dialog to send link to all other sync devices -->
    <string name="sync_send_to_all">Na wšě graty pósłać</string>
    <!-- An option from the share dialog to reconnect to sync -->
    <string name="sync_reconnect">Zaso ze Sync zwjazać</string>
    <!-- Text displayed when sync is offline and cannot be accessed -->
    <string name="sync_offline">Offline</string>
    <!-- An option to connect additional devices -->
    <string name="sync_connect_device">Dalši grat zwjazać</string>

    <!-- The dialog text shown when additional devices are not available -->
    <string name="sync_connect_device_dialog" tools:ignore="BrandUsage">Zo byšće rajtark pósłał, přizjewće so pola Firefox na znajmjeńša jednym dalšim graće.</string>
    <!-- Confirmation dialog button -->
    <string name="sync_confirmation_button">Sym zrozumił</string>
    <!-- Share error message -->
    <string name="share_error_snackbar">Njeda so z tutym nałoženjom dźělić</string>
    <!-- Add new device screen title -->
    <string name="sync_add_new_device_title">Na grat pósłać</string>
    <!-- Text for the warning message on the Add new device screen -->
    <string name="sync_add_new_device_message">Žane graty zwjazane</string>
    <!-- Text for the button to learn about sending tabs -->
    <string name="sync_add_new_device_learn_button">Wjace wo słanju rajtarkow zhonić…</string>
    <!-- Text for the button to connect another device -->
    <string name="sync_add_new_device_connect_button">Dalši grat zwjazać…</string>

    <!-- Notifications -->
    <!-- Text shown in the notification that pops up to remind the user that a private browsing session is active. -->
    <string name="notification_pbm_delete_text_2">Priwatne rajtarki začinić</string>


    <!-- Text shown in the notification that pops up to remind the user that a private browsing session is active for Android 14+ -->
    <string name="notification_erase_title_android_14">Priwatne rajtarki začinić?</string>

    <string name="notification_erase_text_android_14">Podótkńće so tuteje zdźělenki abo jědźće přez nju, zo byšće priwatne rajtarki začinił.</string>

    <!-- Name of the marketing notification channel. Displayed in the "App notifications" system settings for the app -->
    <string name="notification_marketing_channel_name">Marketing</string>

    <!-- Title shown in the notification that pops up to remind the user to set fenix as default browser.
    The app name is in the text, due to limitations with localizing Nimbus experiments -->
    <string name="nimbus_notification_default_browser_title" tools:ignore="BrandUsage,UnusedResources">Firefox je spěšny a priwatny</string>
    <!-- Text shown in the notification that pops up to remind the user to set fenix as default browser.
    The app name is in the text, due to limitations with localizing Nimbus experiments -->
    <string name="nimbus_notification_default_browser_text" tools:ignore="BrandUsage,UnusedResources">Firefox k wašemu standardnemu wobhladowakej činić</string>
    <!-- Title shown in the notification that pops up to re-engage the user -->
    <string name="notification_re_engagement_title">Wupruwujće priwatny modus</string>

    <!-- Text shown in the notification that pops up to re-engage the user.
    %1$s is a placeholder that will be replaced by the app name. -->
    <string name="notification_re_engagement_text">Přehladujće z %1$s bjez składowanych plackow abo historije</string>

    <!-- Title A shown in the notification that pops up to re-engage the user -->
    <string name="notification_re_engagement_A_title">Bjez slěda přehladować</string>
    <!-- Text A shown in the notification that pops up to re-engage the user.
    %1$s is a placeholder that will be replaced by the app name. -->
    <string name="notification_re_engagement_A_text">Priwatny modus waše informacije w %1$s njeskładuje.</string>
    <!-- Title B shown in the notification that pops up to re-engage the user -->
    <string name="notification_re_engagement_B_title">Startujće swoje prěnje pytanje</string>

    <!-- Text B shown in the notification that pops up to re-engage the user -->
    <string name="notification_re_engagement_B_text">Namakajće něšto w bliskosći. Abo wotkryjće něšto žortneho.</string>

    <!-- Survey -->
    <!-- Text shown in the fullscreen message that pops up to ask user to take a short survey.
    The app name is in the text, due to limitations with localizing Nimbus experiments -->
    <string name="nimbus_survey_message_text" tools:ignore="BrandUsage">Prošu wobdźělće so na krótkim naprašowanju, zo byšće pomhał, Firefox polěpšować.</string>
    <!-- Preference for taking the short survey. -->
    <string name="preferences_take_survey">Woprašowanje wupjelnić</string>
    <!-- Preference for not taking the short survey. -->
    <string name="preferences_not_take_survey">Ně, dźakuju so</string>

    <!-- Snackbar -->
    <!-- Text shown in snackbar when user deletes a collection -->
    <string name="snackbar_collection_deleted">Zběrka je so zhašała</string>
    <!-- Text shown in snackbar when user renames a collection -->
    <string name="snackbar_collection_renamed">Zběrka je so přemjenowała</string>
    <!-- Text shown in snackbar when user closes a tab -->
    <string name="snackbar_tab_closed">Rajtark je začinjeny</string>
    <!-- Text shown in snackbar when user closes all tabs -->
    <string name="snackbar_tabs_closed">Rajtarki su začinjene</string>
    <!-- Text shown in snackbar when user closes multiple inactive tabs. %1$s will be replaced with the number of tabs closed. -->
    <string name="snackbar_num_tabs_closed">Začinjene rajtarki: %1$s</string>
    <!-- Text shown in snackbar when user bookmarks a list of tabs. Parameter will be replaced by the name of the folder the bookmark was saved into.-->
    <string name="snackbar_message_bookmarks_saved_in">Zapołožki su so w “%s” składowali!</string>
    <!-- Text shown in snackbar when user adds a site to shortcuts -->
    <string name="snackbar_added_to_shortcuts">Zwjazanjam přidate!</string>
    <!-- Text shown in snackbar when user closes a private tab -->
    <string name="snackbar_private_tab_closed">Priwatny rajtark je so začinił</string>
    <!-- Text shown in snackbar when user closes all private tabs -->
    <string name="snackbar_private_tabs_closed">Priwatne rajtarki su so začinili</string>
    <!-- Text shown in snackbar when user erases their private browsing data -->
    <string name="snackbar_private_data_deleted">Priwatne přehladowanske daty su so zhašeli</string>
    <!-- Text shown in snackbar to undo deleting a tab, top site or collection -->
    <string name="snackbar_deleted_undo">COFNYĆ</string>
    <!-- Text shown in snackbar when user removes a top site -->
    <string name="snackbar_top_site_removed">Sydło je so wotstroniło</string>
    <!-- QR code scanner prompt which appears after scanning a code, but before navigating to it
        First parameter is the name of the app, second parameter is the URL or text scanned-->
    <string name="qr_scanner_confirmation_dialog_message">%1$s dowolić %2$s wočinić</string>
    <!-- QR code scanner prompt dialog positive option to allow navigation to scanned link -->
    <string name="qr_scanner_dialog_positive">DOWOLIĆ</string>
    <!-- QR code scanner prompt dialog positive option to deny navigation to scanned link -->
    <string name="qr_scanner_dialog_negative">WOTPOKAZAĆ</string>
    <!-- QR code scanner prompt dialog error message shown when a hostname does not contain http or https. -->
    <string name="qr_scanner_dialog_invalid">Webadresa płaćiwa njeje.</string>
    <!-- QR code scanner prompt dialog positive option when there is an error -->
    <string name="qr_scanner_dialog_invalid_ok">W porjadku</string>
    <!-- Tab collection deletion prompt dialog message. Placeholder will be replaced with the collection name -->
    <string name="tab_collection_dialog_message">Chceće woprawdźe %1$s zhašeć?</string>
    <!-- Tab collection deletion prompt dialog option to delete the collection -->
    <string name="tab_collection_dialog_positive">Zhašeć</string>
    <!-- Message for copying the URL via long press on the toolbar -->
    <string name="url_copied">URL je kopěrowany</string>
    <!-- Sample text for accessibility font size -->
    <string name="accessibility_text_size_sample_text_1">To je přikładowy tekst. Pokazuje wam tu, kak so tekst jewi, hdyž wulkosć z tutym nastajenjom powyšeće abo pomjeńšeće.</string>
    <!-- Summary for Accessibility Text Size Scaling Preference -->
    <string name="preference_accessibility_text_size_summary">Powjetšće abo pomjeńšće tekst na websydłach</string>
    <!-- Title for Accessibility Text Size Scaling Preference -->
    <string name="preference_accessibility_font_size_title">Pismowa wulkosć</string>

    <!-- Title for Accessibility Text Automatic Size Scaling Preference -->
    <string name="preference_accessibility_auto_size_2">Awtomatiske přiměrjenje wulkosće pisma</string>
    <!-- Summary for Accessibility Text Automatic Size Scaling Preference -->
    <string name="preference_accessibility_auto_size_summary">Wulkosć pisma budźe wašim nastajenjam Android wotpowědować. Znjemóžńće tu rjadowanje wulkosće pisma.</string>

    <!-- Title for the Delete browsing data preference -->
    <string name="preferences_delete_browsing_data">Přehladowanske daty zhašeć</string>
    <!-- Title for the tabs item in Delete browsing data -->
    <string name="preferences_delete_browsing_data_tabs_title_2">Wočinjene rajtarki</string>
    <!-- Subtitle for the tabs item in Delete browsing data, parameter will be replaced with the number of open tabs -->
    <string name="preferences_delete_browsing_data_tabs_subtitle">Rajtarki: %d</string>
    <!-- Title for the data and history items in Delete browsing data -->
    <!-- Title for the history item in Delete browsing data -->
    <string name="preferences_delete_browsing_data_browsing_history_title">Přehladowanska historija</string>
    <!-- Subtitle for the data and history items in delete browsing data, parameter will be replaced with the
        number of history items the user has -->
    <string name="preferences_delete_browsing_data_browsing_data_subtitle">Adresy: %d</string>
    <!-- Title for the cookies and site data items in Delete browsing data -->
    <string name="preferences_delete_browsing_data_cookies_and_site_data">Placki a sydłowe daty</string>
    <!-- Subtitle for the cookies item in Delete browsing data -->
    <string name="preferences_delete_browsing_data_cookies_subtitle">Wotzjewiće so wot najwjace sydłow</string>
    <!-- Title for the cached images and files item in Delete browsing data -->
    <string name="preferences_delete_browsing_data_cached_files">Pufrowane wobrazy a dataje</string>
    <!-- Subtitle for the cached images and files item in Delete browsing data -->
    <string name="preferences_delete_browsing_data_cached_files_subtitle">Wuswobodźa składowanski rum</string>
    <!-- Title for the site permissions item in Delete browsing data -->
    <string name="preferences_delete_browsing_data_site_permissions">Sydłowe prawa</string>
    <!-- Title for the downloads item in Delete browsing data -->
    <string name="preferences_delete_browsing_data_downloads">Sćehnjenja</string>
    <!-- Text for the button to delete browsing data -->
    <string name="preferences_delete_browsing_data_button">Přehladowanske daty zhašeć</string>

    <!-- Title for the Delete browsing data on quit preference -->
    <string name="preferences_delete_browsing_data_on_quit">Přehladowanske daty při kónčenju zhašeć</string>
    <!-- Summary for the Delete browsing data on quit preference. "Quit" translation should match delete_browsing_data_on_quit_action translation. -->
    <string name="preference_summary_delete_browsing_data_on_quit_2">Zhaša přehladowanske daty awtomatisce, hdyž „Skónčić“ z hłowneho menija wuběraće</string>
    <!-- Action item in menu for the Delete browsing data on quit feature -->
    <string name="delete_browsing_data_on_quit_action">Skónčić</string>

    <!-- Title text of a delete browsing data dialog. -->
    <string name="delete_history_prompt_title">Časowy wotrězk za zhašenje</string>
    <!-- Body text of a delete browsing data dialog. -->
    <string name="delete_history_prompt_body_2">Wotstronja historiju (mjez njej historiju, kotraž je so z druhimi gratami synchronizowała)</string>
    <!-- Radio button in the delete browsing data dialog to delete history items for the last hour. -->
    <string name="delete_history_prompt_button_last_hour">Zańdźena hodźina</string>
    <!-- Radio button in the delete browsing data dialog to delete history items for today and yesterday. -->
    <string name="delete_history_prompt_button_today_and_yesterday">Dźensa a wčera</string>
    <!-- Radio button in the delete browsing data dialog to delete all history. -->
    <string name="delete_history_prompt_button_everything">Wšitko</string>

    <!-- Dialog message to the user asking to delete browsing data. Parameter will be replaced by app name. -->
    <string name="delete_browsing_data_prompt_message_3">%s wubrane přehladowanske daty zhaša.</string>
    <!-- Text for the cancel button for the data deletion dialog -->
    <string name="delete_browsing_data_prompt_cancel">Přetorhnyć</string>
    <!-- Text for the allow button for the data deletion dialog -->
    <string name="delete_browsing_data_prompt_allow">Zhašeć</string>
    <!-- Text for the snackbar confirmation that the data was deleted -->
    <string name="preferences_delete_browsing_data_snackbar">Přehladowanske daty su so zhašeli</string>
    <!-- Text for the snackbar to show the user that the deletion of browsing data is in progress -->
    <string name="deleting_browsing_data_in_progress">Přehladowanske daty so hašeja…</string>

    <!-- Dialog message to the user asking to delete all history items inside the opened group. Parameter will be replaced by a history group name. -->
    <string name="delete_all_history_group_prompt_message">Wšě sydła w „%s“ zhašeć</string>
    <!-- Text for the cancel button for the history group deletion dialog -->
    <string name="delete_history_group_prompt_cancel">Přetorhnyć</string>
    <!-- Text for the allow button for the history group dialog -->
    <string name="delete_history_group_prompt_allow">Zhašeć</string>
    <!-- Text for the snackbar confirmation that the history group was deleted -->
    <string name="delete_history_group_snackbar">Skupina je so zhašała</string>

    <!-- Onboarding -->
    <!-- text to display in the snackbar once account is signed-in -->
    <string name="onboarding_firefox_account_sync_is_on">Synchronizacija je zmóžnjena</string>

    <!-- Onboarding theme -->
    <!-- Text shown in snackbar when multiple tabs have been sent to device -->
    <string name="sync_sent_tabs_snackbar">Rajtarki wotpósłane!</string>
    <!-- Text shown in snackbar when one tab has been sent to device  -->
    <string name="sync_sent_tab_snackbar">Rajtark wotpósłany!</string>
    <!-- Text shown in snackbar when sharing tabs failed  -->
    <string name="sync_sent_tab_error_snackbar">Słanje móžne njeje</string>
    <!-- Text shown in snackbar for the "retry" action that the user has after sharing tabs failed -->
    <string name="sync_sent_tab_error_snackbar_action">ZNOWA SPYTAĆ</string>
    <!-- Title of QR Pairing Fragment -->
    <string name="sync_scan_code">Kod skenować</string>
    <!-- Instructions on how to access pairing -->
    <string name="sign_in_instructions" tools:ignore="BrandUsage"><![CDATA[Wočińće Firefox na swojim ličaku a dźiće k <b>https://firefox.com/pair</b>]]></string>
    <!-- Text shown for sign in pairing when ready -->
    <string name="sign_in_ready_for_scan">Hotowy za skenowanje</string>
    <!-- Text shown for settings option for sign with pairing -->
    <string name="sign_in_with_camera">Přizjewće so ze swojej kameru</string>
    <!-- Text shown for settings option for sign with email -->
    <string name="sign_in_with_email">E-mejl město toho wužiwać</string>
    <!-- Text shown for settings option for create new account text.'Firefox' intentionally hardcoded here.-->
    <string name="sign_in_create_account_text" tools:ignore="BrandUsage"><![CDATA[Žane konto? <u>Załožće tajke</u>, zo byšće Firefox mjez gratami synchronizował.]]></string>
    <!-- Text shown in confirmation dialog to sign out of account. The first parameter is the name of the app (e.g. Firefox Preview) -->
    <string name="sign_out_confirmation_message_2">%s přestanje z wašim kontom synchronizować, ale njezhaša přehladowanske daty na tutym graće.</string>
    <!-- Option to continue signing out of account shown in confirmation dialog to sign out of account -->
    <string name="sign_out_disconnect">Zwisk dźělić</string>
    <!-- Option to cancel signing out shown in confirmation dialog to sign out of account -->
    <string name="sign_out_cancel">Přetorhnyć</string>
    <!-- Error message snackbar shown after the user tried to select a default folder which cannot be altered -->
    <string name="bookmark_cannot_edit_root">Standardne rjadowaki njedadźa so wobdźěłać</string>

    <!-- Enhanced Tracking Protection -->
    <!-- Link displayed in enhanced tracking protection panel to access tracking protection settings -->
    <string name="etp_settings">Škitne nastajenja</string>
    <!-- Preference title for enhanced tracking protection settings -->
    <string name="preference_enhanced_tracking_protection">Polěpšeny slědowanski škit</string>
    <!-- Preference summary for enhanced tracking protection settings on/off switch -->
    <string name="preference_enhanced_tracking_protection_summary">Nětko z dospołnym škitom přećiwo plackam, našej najmócnišej barjeru přećiwo sydła přesahowacym slědowakam.</string>
    <!-- Description of enhanced tracking protection. The parameter is the name of the application (For example: Firefox Fenix) -->
    <string name="preference_enhanced_tracking_protection_explanation_2">%s was před wjele z najhusćišich přesćěhowakow škita, kotrež slěduja, štož online činiće.</string>
    <!-- Text displayed that links to website about enhanced tracking protection -->
    <string name="preference_enhanced_tracking_protection_explanation_learn_more">Dalše informacije</string>
    <!-- Preference for enhanced tracking protection for the standard protection settings -->
    <string name="preference_enhanced_tracking_protection_standard_default_1">Standard</string>
    <!-- Preference description for enhanced tracking protection for the standard protection settings -->
    <string name="preference_enhanced_tracking_protection_standard_description_5">Strony so normalnje začitaja, ale blokuje so mjenje přesćěhowakow.</string>
    <!--  Accessibility text for the Standard protection information icon  -->
    <string name="preference_enhanced_tracking_protection_standard_info_button">Što so přez standardny slědowanski škit blokuje?</string>
    <!-- Preference for enhanced tracking protection for the strict protection settings -->
    <string name="preference_enhanced_tracking_protection_strict">Striktny</string>
    <!-- Preference description for enhanced tracking protection for the strict protection settings -->
    <string name="preference_enhanced_tracking_protection_strict_description_4">Sylniši slědowanski škit a spěšniši wukon, ale někotre sydła snano porjadnje njefunguja.</string>
    <!--  Accessibility text for the Strict protection information icon  -->
    <string name="preference_enhanced_tracking_protection_strict_info_button">Što so přez striktny slědowanski škit blokuje?</string>
    <!-- Preference for enhanced tracking protection for the custom protection settings -->
    <string name="preference_enhanced_tracking_protection_custom">Swójski</string>
    <!-- Preference description for enhanced tracking protection for the strict protection settings -->
    <string name="preference_enhanced_tracking_protection_custom_description_2">Wubjerće, kotre přesćěhowaki a skripty maja so blokować.</string>
    <!--  Accessibility text for the Strict protection information icon  -->
    <string name="preference_enhanced_tracking_protection_custom_info_button">Što so přez swójski slědowanski škit blokuje?</string>
    <!-- Header for categories that are being blocked by current Enhanced Tracking Protection settings -->
    <!-- Preference for enhanced tracking protection for the custom protection settings for cookies-->
    <string name="preference_enhanced_tracking_protection_custom_cookies">Placki</string>
    <!-- Option for enhanced tracking protection for the custom protection settings for cookies-->
    <string name="preference_enhanced_tracking_protection_custom_cookies_1">Přesćěhowaki mjez sydłami a socialnych medijow</string>
    <!-- Option for enhanced tracking protection for the custom protection settings for cookies-->
    <string name="preference_enhanced_tracking_protection_custom_cookies_2">Placki z njewopytanych sydłow</string>
    <!-- Option for enhanced tracking protection for the custom protection settings for cookies-->
    <string name="preference_enhanced_tracking_protection_custom_cookies_3">Wšě placki třećich (móže zawinować, zo websydła njefunguja)</string>
    <!-- Option for enhanced tracking protection for the custom protection settings for cookies-->
    <string name="preference_enhanced_tracking_protection_custom_cookies_4">Wšě placki (budźe zawinować, zo websydła njefunguja)</string>
    <!-- Option for enhanced tracking protection for the custom protection settings for cookies-->
    <string name="preference_enhanced_tracking_protection_custom_cookies_5">Sydła přesahowace placki izolować</string>
    <!-- Preference for Global Privacy Control for the custom privacy settings for Global Privacy Control. '&amp;' is replaced with the ampersand symbol: &-->
    <string name="preference_enhanced_tracking_protection_custom_global_privacy_control">Websydłam zdźělić, zo nimaja daty dźělić a předać</string>
    <!-- Preference for enhanced tracking protection for the custom protection settings for tracking content -->
    <string name="preference_enhanced_tracking_protection_custom_tracking_content">Slědowacy wobsah</string>
    <!-- Option for enhanced tracking protection for the custom protection settings for tracking content-->
    <string name="preference_enhanced_tracking_protection_custom_tracking_content_1">We wšěch rajtarkach</string>
    <!-- Option for enhanced tracking protection for the custom protection settings for tracking content-->
    <string name="preference_enhanced_tracking_protection_custom_tracking_content_2">Jenož w priwatnych rajtarkach</string>
    <!-- Preference for enhanced tracking protection for the custom protection settings -->
    <string name="preference_enhanced_tracking_protection_custom_cryptominers">Kryptokopaki</string>
    <!-- Preference for enhanced tracking protection for the custom protection settings -->
    <string name="preference_enhanced_tracking_protection_custom_known_fingerprinters">Znate porstowe wotćišće</string>
    <!-- Button label for navigating to the Enhanced Tracking Protection details -->
    <string name="enhanced_tracking_protection_details">Podrobnosće</string>
    <!-- Header for categories that are being being blocked by current Enhanced Tracking Protection settings -->
    <string name="enhanced_tracking_protection_blocked">Zablokowany</string>
    <!-- Header for categories that are being not being blocked by current Enhanced Tracking Protection settings -->
    <string name="enhanced_tracking_protection_allowed">Dowoleny</string>
    <!-- Category of trackers (social media trackers) that can be blocked by Enhanced Tracking Protection -->
    <string name="etp_social_media_trackers_title">Přesćěhowaki socialnych medijow</string>
    <!-- Description of social media trackers that can be blocked by Enhanced Tracking Protection -->
    <string name="etp_social_media_trackers_description">Wobmjezuje móžnosće socialnych syćow, wašej přehladowanskej aktiwiće po webje slědować.</string>
    <!-- Category of trackers (cross-site tracking cookies) that can be blocked by Enhanced Tracking Protection -->
    <string name="etp_cookies_title">Slědowace placki mjez sydłami</string>
    <!-- Category of trackers (cross-site tracking cookies) that can be blocked by Enhanced Tracking Protection -->
    <string name="etp_cookies_title_2">Sydła přesahowace placki</string>
    <!-- Description of cross-site tracking cookies that can be blocked by Enhanced Tracking Protection -->
    <string name="etp_cookies_description">Blokuje placki, kotrež wabjenske syće a analyzowe předewzaća wužiwaja, zo bychu waše přehladowanske daty na wjele websydłach zestajili.</string>
    <!-- Description of cross-site tracking cookies that can be blocked by Enhanced Tracking Protection -->
    <string name="etp_cookies_description_2">Dospołny plackowy škit placki k sydłu, na kotrymž sće, izoluje, zo njebychu přesćěhowaki a wabjenske syće móhli je wužiwać, zo bychu was na rozdźělnych sydłach slědowali.</string>
    <!-- Category of trackers (cryptominers) that can be blocked by Enhanced Tracking Protection -->
    <string name="etp_cryptominers_title">Kryptokopaki</string>
    <!-- Description of cryptominers that can be blocked by Enhanced Tracking Protection -->
    <string name="etp_cryptominers_description">Wobara złowólnym skriptam přistup k wašemu gratej a kopanje digitalnych měnow.</string>
    <!-- Description of fingerprinters that can be blocked by Enhanced Tracking Protection -->
    <string name="etp_known_fingerprinters_description">Zadźěwa hromadźenju jasnje identifikujomnych datow wo wašim graće, kotrež dadźa so za slědowanske zaměry wužiwać.</string>
    <!-- Category of trackers (tracking content) that can be blocked by Enhanced Tracking Protection -->
    <string name="etp_tracking_content_title">Slědowacy wobsah</string>
    <!-- Description of tracking content that can be blocked by Enhanced Tracking Protection -->
    <string name="etp_tracking_content_description">Zadźěwa začitanju wabjenja, widejow a druheho wobsaha, kotrež slědowanski kod wobsahuja. Móže někotrym funkcijam websydłow wadźić.</string>
    <!-- Enhanced Tracking Protection message that protection is currently on for this site -->
    <string name="etp_panel_on">Škit je zmóžnjeny za tute sydło</string>
    <!-- Enhanced Tracking Protection message that protection is currently off for this site -->
    <string name="etp_panel_off">Škit je znjemóžnjeny za tute sydło</string>
    <!-- Header for exceptions list for which sites enhanced tracking protection is always off -->
    <string name="enhanced_tracking_protection_exceptions">Polěpšeny slědowanski škit je znjemóžnjeny za tute sydła</string>
    <!-- Content description (not visible, for screen readers etc.): Navigate
    back from ETP details (Ex: Tracking content) -->
    <string name="etp_back_button_content_description">Wróćo nawigować</string>
    <!-- About page link text to open what's new link -->
    <string name="about_whats_new">Nowe funkcije a změny w %s</string>
    <!-- Open source licenses page title
    The first parameter is the app name -->
    <string name="open_source_licenses_title">%s | OSS-biblioteki</string>

    <!-- Category of trackers (redirect trackers) that can be blocked by Enhanced Tracking Protection -->
    <string name="etp_redirect_trackers_title">Sposrědkowanske přesćěhowaki</string>
    <!-- Description of redirect tracker cookies that can be blocked by Enhanced Tracking Protection -->
    <string name="etp_redirect_trackers_description">Zhaša placki, kotrež su so přez dalesposrědkowanja k znatym slědowacym websydłam stajili.</string>

    <!-- Preference for fingerprinting protection for the custom protection settings -->
    <string name="etp_suspected_fingerprinters_title">Podhladne porstowe wotćišće</string>
    <!-- Description of fingerprinters that can be blocked by fingerprinting protection -->
    <string name="etp_suspected_fingerprinters_description">Zmóžnja škit přećiwo porstowym wotćišćam, zo byšće podhladne kradnjenja porstowych wotćišćow blokował.</string>
    <!-- Category of trackers (fingerprinters) that can be blocked by Enhanced Tracking Protection -->
    <string name="etp_known_fingerprinters_title">Znate porstowe wotćišće</string>
    <!-- Description of the SmartBlock Enhanced Tracking Protection feature. The * symbol is intentionally hardcoded here,
         as we use it on the UI to indicate which trackers have been partially unblocked.  -->
    <string name="preference_etp_smartblock_description">Blokowanje někotrych deleka markěrowanych přesćěhowakow je so zdźěla na tutej stronje zběhnyło, dokelž sće z nimi interagěrował *.</string>
    <!-- Text displayed that links to website about enhanced tracking protection SmartBlock -->
    <string name="preference_etp_smartblock_learn_more">Dalše informacije</string>

    <!-- Content description (not visible, for screen readers etc.):
    Enhanced tracking protection exception preference icon for ETP settings. -->
    <string name="preference_etp_exceptions_icon_description">Symbol wuwzaćoweho nastajenja za polěpšeny slědowanski škit</string>

    <!-- About page link text to open support link -->
    <string name="about_support">Pomoc</string>
    <!-- About page link text to list of past crashes (like about:crashes on desktop) -->
    <string name="about_crashes">Spady</string>
    <!-- About page link text to open privacy notice link -->
    <string name="about_privacy_notice">Zdźělenka priwatnosće</string>
    <!-- About page link text to open know your rights link -->
    <string name="about_know_your_rights">Waše prawa</string>
    <!-- About page link text to open licensing information link -->
    <string name="about_licensing_information">Licencne informacije</string>
    <!-- About page link text to open a screen with libraries that are used -->
    <string name="about_other_open_source_libraries">Biblioteki, kotrež wužiwamy</string>

    <!-- Toast shown to the user when they are activating the secret dev menu
        The first parameter is number of long clicks left to enable the menu -->
    <string name="about_debug_menu_toast_progress">Meni pytanja zmylkow - ličba lěwych kliknjenjow za zmóžnjenje: %1$d</string>

    <string name="about_debug_menu_toast_done">Meni pytanja zmylkow je zmóžnjeny</string>

    <!-- Browser long press popup menu -->
    <!-- Copy the current url -->
    <string name="browser_toolbar_long_press_popup_copy">Kopěrować</string>
    <!-- Paste & go the text in the clipboard. '&amp;' is replaced with the ampersand symbol: & -->
    <string name="browser_toolbar_long_press_popup_paste_and_go">Zasadźić a započeć</string>
    <!-- Paste the text in the clipboard -->
    <string name="browser_toolbar_long_press_popup_paste">Zasadźić</string>
    <!-- Snackbar message shown after an URL has been copied to clipboard. -->
    <string name="browser_toolbar_url_copied_to_clipboard_snackbar">URL kopěrowany do mjezyskłada</string>

    <!-- Title text for the Add To Homescreen dialog -->
    <string name="add_to_homescreen_title">Startowej wobrazowce přidać</string>
    <!-- Cancel button text for the Add to Homescreen dialog -->
    <string name="add_to_homescreen_cancel">Přetorhnyć</string>
    <!-- Add button text for the Add to Homescreen dialog -->
    <string name="add_to_homescreen_add">Přidać</string>
    <!-- Continue to website button text for the first-time Add to Homescreen dialog -->
    <string name="add_to_homescreen_continue">Dale k websydłu</string>
    <!-- Placeholder text for the TextView in the Add to Homescreen dialog -->
    <string name="add_to_homescreen_text_placeholder">Mjeno zwjazanja</string>

    <!-- Describes the add to homescreen functionality -->
    <string name="add_to_homescreen_description_2">Móžeće startowej wobrazowce swojeho grata tute websydło lochko přidać, zo byšće direktny přistup měł a spěšnišo z dožiwjenjom nałoženja přehladował.</string>

    <!-- Preference for managing the settings for logins and passwords in Fenix -->
    <string name="preferences_passwords_logins_and_passwords_2">Hesła</string>
    <!-- Preference for managing the saving of logins and passwords in Fenix -->
    <string name="preferences_passwords_save_logins_2">Hesła składować</string>
    <!-- Preference option for asking to save passwords in Fenix -->
    <string name="preferences_passwords_save_logins_ask_to_save">Před składowanjom so prašeć</string>
    <!-- Preference option for never saving passwords in Fenix -->
    <string name="preferences_passwords_save_logins_never_save">Ženje njeskładować</string>
    <!-- Preference for autofilling saved logins in Firefox (in web content), %1$s will be replaced with the app name -->
    <string name="preferences_passwords_autofill2">W %1$s awtomatisce wupjelnić</string>
    <!-- Description for the preference for autofilling saved logins in Firefox (in web content), %1$s will be replaced with the app name -->
    <string name="preferences_passwords_autofill_description">Wužiwarske mjena a hesła na websydłach zasadźić a składować, mjeztym zo %1$s wužiwaće.</string>
    <!-- Preference for autofilling logins from Fenix in other apps (e.g. autofilling the Twitter app) -->
    <string name="preferences_android_autofill">W druhich nałoženjach awtomatisce wupjelnić</string>

    <!-- Description for the preference for autofilling logins from Fenix in other apps (e.g. autofilling the Twitter app) -->
    <string name="preferences_android_autofill_description">Wužiwarske mjena a hesła w druhich nałoženjach na wašim graće zasadźić.</string>

    <!-- Preference option for adding a password -->
    <string name="preferences_logins_add_login_2">Hesło přidać</string>

    <!-- Preference for syncing saved passwords in Fenix -->
    <string name="preferences_passwords_sync_logins_2">Hesła synchronizować</string>
    <!-- Preference for syncing saved passwords in Fenix, when not signed in-->
    <string name="preferences_passwords_sync_logins_across_devices_2">Hesła přez graty synchronizować</string>
    <!-- Preference to access list of saved passwords -->
    <string name="preferences_passwords_saved_logins_2">Składowane hesła</string>
    <!-- Description of empty list of saved passwords. Placeholder is replaced with app name.  -->
    <string name="preferences_passwords_saved_logins_description_empty_text_2">Hesła, kotrež składujeće abo z %s synchronizujeće, so tu nalistuja. Wšě hesła, kotrež składujeće, so zaklučuja.</string>
    <!-- Clickable text for opening an external link for more information about Sync. -->
    <string name="preferences_passwords_saved_logins_description_empty_learn_more_link_2">Zhońće wjace wo sync</string>
    <!-- Preference to access list of login exceptions that we never save logins for -->
    <string name="preferences_passwords_exceptions">Wuwzaća</string>
    <!-- Empty description of list of login exceptions that we never save passwords for. Parameter will be replaced by app name. -->
    <string name="preferences_passwords_exceptions_description_empty_2">%s hesła za sydła njeskładuje, kotrež su tu nalistowane.</string>
    <!-- Description of list of login exceptions that we never save passwords for. Parameter will be replaced by app name. -->
    <string name="preferences_passwords_exceptions_description_2">%s hesła za tute sydła njeskładuje.</string>
    <!-- Text on button to remove all saved login exceptions -->
    <string name="preferences_passwords_exceptions_remove_all">Wšě wuwzaća zhašeć</string>
    <!-- Hint for search box in passwords list -->
    <string name="preferences_passwords_saved_logins_search_2">Hesła přepytać</string>
    <!-- The header for the site that a login is for -->
    <string name="preferences_passwords_saved_logins_site">Sydło</string>
    <!-- The header for the username for a login -->
    <string name="preferences_passwords_saved_logins_username">Wužiwarske mjeno</string>
    <!-- The header for the password for a login -->
    <string name="preferences_passwords_saved_logins_password">Hesło</string>
    <!-- Shown in snackbar to tell user that the password has been copied -->
    <string name="logins_password_copied">Hesło je so do mjezyskłada kopěrowało</string>
    <!-- Shown in snackbar to tell user that the username has been copied -->
    <string name="logins_username_copied">Wužiwarske mjeno je so mjezyskłada kopěrowało</string>
    <!-- Content Description (for screenreaders etc) read for the button to copy a password in logins-->
    <string name="saved_logins_copy_password">Hesło kopěrować</string>
    <!-- Content Description (for screenreaders etc) read for the button to clear a password while editing a login-->
    <string name="saved_logins_clear_password">Hesło zhašeć</string>
    <!-- Content Description (for screenreaders etc) read for the button to copy a username in logins -->
    <string name="saved_login_copy_username">Wužiwarske mjeno kopěrować</string>
    <!-- Content Description (for screenreaders etc) read for the button to clear a username while editing a login -->
    <string name="saved_login_clear_username">Wužiwarske mjeno zhašeć</string>
    <!-- Content Description (for screenreaders etc) read for the button to clear the hostname field while creating a login -->
    <string name="saved_login_clear_hostname">Hostmjeno zhašeć</string>
    <!-- Content Description (for screenreaders etc) read for the button to open a site in logins -->
    <string name="saved_login_open_site">Sydło we wobhladowaku wočinić</string>
    <!-- Content Description (for screenreaders etc) read for the button to reveal a password in logins -->
    <string name="saved_login_reveal_password">Hesło pokazać</string>
    <!-- Content Description (for screenreaders etc) read for the button to hide a password in logins -->
    <string name="saved_login_hide_password">Hesło schować</string>
    <!-- Message displayed in biometric prompt displayed for authentication before allowing users to view their passwords -->
    <string name="logins_biometric_prompt_message_2">Za zwobraznjenje wašich składowanych hesłow wotewrěć</string>
    <!-- Title of warning dialog if users have no device authentication set up -->
    <string name="logins_warning_dialog_title_2">Zawěsćće swoje składowane hesła</string>
    <!-- Message of warning dialog if users have no device authentication set up -->
    <string name="logins_warning_dialog_message_2">Nastajće gratowy zawrjenski muster, PIN abo hesło, zo byšće přistupej k swojim składowanym hesłam zadźěwał, jeli něchtó druhi waš grat ma.</string>
    <!-- Negative button to ignore warning dialog if users have no device authentication set up -->
    <string name="logins_warning_dialog_later">Pozdźišo</string>
    <!-- Positive button to send users to set up a pin of warning dialog if users have no device authentication set up -->
    <string name="logins_warning_dialog_set_up_now">Nětko konfigurować</string>
    <!-- Title of PIN verification dialog to direct users to re-enter their device credentials to access their logins -->
    <string name="logins_biometric_prompt_message_pin">Wotewriće swój grat</string>
    <!-- Title for Accessibility Force Enable Zoom Preference -->
    <string name="preference_accessibility_force_enable_zoom">Skalowanje na wšěch websydłach</string>

    <!-- Summary for Accessibility Force Enable Zoom Preference -->
    <string name="preference_accessibility_force_enable_zoom_summary">Zmóžńće to, zo byšće roz- a zaćahowanje z dwěmaj porstomaj dowolił, samo na websydłach, kotreý tutej gesće zadźěwaja.</string>

    <!-- Saved logins sorting strategy menu item -by name- (if selected, it will sort saved logins alphabetically) -->
    <string name="saved_logins_sort_strategy_alphabetically">Mjenje (A-Z)</string>
    <!-- Saved logins sorting strategy menu item -by last used- (if selected, it will sort saved logins by last used) -->
    <string name="saved_logins_sort_strategy_last_used">Poslednim wužiću</string>

    <!-- Content description (not visible, for screen readers etc.) -->
    <string name="saved_logins_menu_dropdown_chevron_icon_content_description_2">Meni „Hesła sortěrować“</string>

    <!-- Autofill -->
    <!-- Preference and title for managing the autofill settings -->
    <string name="preferences_autofill">Awtomatisce wupjelnić</string>
    <!-- Preference and title for managing the settings for addresses -->
    <string name="preferences_addresses">Adresy</string>
    <!-- Preference and title for managing the settings for payment methods -->
    <string name="preferences_credit_cards_2">Płaćenske metody</string>
    <!-- Preference for saving and autofilling credit cards -->
    <string name="preferences_credit_cards_save_and_autofill_cards_2">Płaćenske metody składować a wupjelnić</string>
    <!-- Preference summary for saving and autofilling payment method data. Parameter will be replaced by app name. -->
    <string name="preferences_credit_cards_save_and_autofill_cards_summary_2">%s wšě płaćenske metody zaklučuje, kotrež składujeće</string>
    <!-- Preference option for syncing credit cards across devices. This is displayed when the user is not signed into sync -->
    <string name="preferences_credit_cards_sync_cards_across_devices">Karty přez graty synchronizować</string>
    <!-- Preference option for syncing credit cards across devices. This is displayed when the user is signed into sync -->
    <string name="preferences_credit_cards_sync_cards">Karty synchronizować</string>

    <!-- Preference option for adding a card -->
    <string name="preferences_credit_cards_add_credit_card_2">Kartu přidać</string>
    <!-- Preference option for managing saved cards -->
    <string name="preferences_credit_cards_manage_saved_cards_2">Karty rjadować</string>
    <!-- Preference option for adding an address -->
    <string name="preferences_addresses_add_address">Adresu přidać</string>
    <!-- Preference option for managing saved addresses -->
    <string name="preferences_addresses_manage_addresses">Adresy rjadować</string>
    <!-- Preference for saving and filling addresses -->
    <string name="preferences_addresses_save_and_autofill_addresses_2">Adresy składować a wupjelnić</string>

    <!-- Preference summary for saving and filling address data -->
    <string name="preferences_addresses_save_and_autofill_addresses_summary_2">Wobsahuje telefonowe čisła a e-mejlowe adresy</string>

    <!-- Title of the "Add card" screen -->
    <string name="credit_cards_add_card">Kartu přidać</string>
    <!-- Title of the "Edit card" screen -->
    <string name="credit_cards_edit_card">Kartu wobdźěłać</string>
    <!-- The header for the card number of a credit card -->
    <string name="credit_cards_card_number">Kartowe čisło</string>
    <!-- The header for the expiration date of a credit card -->
    <string name="credit_cards_expiration_date">Datum płaćiwosće</string>
    <!-- The label for the expiration date month of a credit card to be used by a11y services-->
    <string name="credit_cards_expiration_date_month">Datum płaćiwosće (měsac)</string>
    <!-- The label for the expiration date year of a credit card to be used by a11y services-->
    <string name="credit_cards_expiration_date_year">Datum płaćiwosće (lěto)</string>
    <!-- The header for the name on the credit card -->
    <string name="credit_cards_name_on_card">Mjeno na karće</string>
    <!-- The text for the "Delete card" menu item for deleting a credit card -->
    <string name="credit_cards_menu_delete_card">Kartu zhašeć</string>
    <!-- The text for the "Delete card" button for deleting a credit card -->
    <string name="credit_cards_delete_card_button">Kartu zhašeć</string>
    <!-- The text for the confirmation message of "Delete card" dialog -->
    <string name="credit_cards_delete_dialog_confirmation_2">Kartu zhašeć?</string>
    <!-- The text for the positive button on "Delete card" dialog -->
    <string name="credit_cards_delete_dialog_button">Zhašeć</string>
    <!-- The title for the "Save" menu item for saving a credit card -->
    <string name="credit_cards_menu_save">Składować</string>
    <!-- The text for the "Save" button for saving a credit card -->
    <string name="credit_cards_save_button">Składować</string>
    <!-- The text for the "Cancel" button for cancelling adding, updating or deleting a credit card -->
    <string name="credit_cards_cancel_button">Přetorhnyć</string>

    <!-- Title of the "Saved cards" screen -->
    <string name="credit_cards_saved_cards">Składowane karty</string>

    <!-- Error message for card number validation -->
    <string name="credit_cards_number_validation_error_message_2">Zapodajće płaćiwe kartowe čisło</string>
    <!-- Error message for card name on card validation -->
    <string name="credit_cards_name_on_card_validation_error_message_2">Přidajće mjeno</string>
    <!-- Message displayed in biometric prompt displayed for authentication before allowing users to view their saved credit cards -->
    <string name="credit_cards_biometric_prompt_message">Za zwobraznjenje wašich składowanych kartow wotewrěć</string>
    <!-- Title of warning dialog if users have no device authentication set up -->
    <string name="credit_cards_warning_dialog_title_2">Zawěsćće swoje składowane płaćenske metody</string>
    <!-- Message of warning dialog if users have no device authentication set up -->
    <string name="credit_cards_warning_dialog_message_3">Nastajće gratowy zawrjenski muster, PIN abo hesło, zo byšće přistupej k swojim składowanym płácenskim metodam zadźěwał, jeli něchtó druhi waš grat ma.</string>
    <!-- Positive button to send users to set up a pin of warning dialog if users have no device authentication set up -->
    <string name="credit_cards_warning_dialog_set_up_now">Nětko konfigurować</string>
    <!-- Negative button to ignore warning dialog if users have no device authentication set up -->
    <string name="credit_cards_warning_dialog_later">Pozdźišo</string>
    <!-- Title of PIN verification dialog to direct users to re-enter their device credentials to access their credit cards -->
    <string name="credit_cards_biometric_prompt_message_pin">Wotewriće swój grat</string>

    <!-- Message displayed in biometric prompt for authentication, before allowing users to use their stored payment method information -->
    <string name="credit_cards_biometric_prompt_unlock_message_2">Wotewrěć, zo byšće składowane płaćenske metody wužiwał</string>
    <!-- Title of the "Add address" screen -->
    <string name="addresses_add_address">Adresu přidać</string>
    <!-- Title of the "Edit address" screen -->
    <string name="addresses_edit_address">Adresu wobdźěłać</string>
    <!-- Title of the "Manage addresses" screen -->
    <string name="addresses_manage_addresses">Adresy rjadować</string>
    <!-- The header for the name of an address. Name represents a person's full name, typically made up of a first, middle and last name, e.g. John Joe Doe. -->
    <string name="addresses_name">Mjeno</string>
    <!-- The header for the street address of an address -->
    <string name="addresses_street_address">Dróhowa adresa</string>
    <!-- The header for the city of an address -->
    <string name="addresses_city">Město</string>
    <!-- The header for the subregion of an address when "state" should be used -->
    <string name="addresses_state">Zwjazkowy kraj</string>
    <!-- The header for the subregion of an address when "province" should be used -->
    <string name="addresses_province">Prowinca</string>
    <!-- The header for the zip code of an address -->
    <string name="addresses_zip">Póstowe wodźenske čisło</string>
    <!-- The header for the country or region of an address -->
    <string name="addresses_country">Kraj abo region</string>
    <!-- The header for the phone number of an address -->
    <string name="addresses_phone">Telefonowe čisło</string>
    <!-- The header for the email of an address -->
    <string name="addresses_email">E-mejlowa adresa</string>
    <!-- The text for the "Save" button for saving an address -->
    <string name="addresses_save_button">Składować</string>
    <!-- The text for the "Cancel" button for cancelling adding, updating or deleting an address -->
    <string name="addresses_cancel_button">Přetorhnyć</string>
    <!-- The text for the "Delete address" button for deleting an address -->
    <string name="addressess_delete_address_button">Adresu zhašeć</string>

    <!-- The title for the "Delete address" confirmation dialog -->
    <string name="addressess_confirm_dialog_message_2">Tutu adresu zhašeć?</string>
    <!-- The text for the positive button on "Delete address" dialog -->
    <string name="addressess_confirm_dialog_ok_button">Zhašeć</string>
    <!-- The text for the negative button on "Delete address" dialog -->
    <string name="addressess_confirm_dialog_cancel_button">Přetorhnyć</string>
    <!-- The text for the "Save address" menu item for saving an address -->
    <string name="address_menu_save_address">Adresu składować</string>
    <!-- The text for the "Delete address" menu item for deleting an address -->
    <string name="address_menu_delete_address">Adresu zhašeć</string>

    <!-- Title of the Add search engine screen -->
    <string name="search_engine_add_custom_search_engine_title">Pytawu přidać</string>
    <!-- Content description (not visible, for screen readers etc.): Title for the button that navigates to add new engine screen -->
    <string name="search_engine_add_custom_search_engine_button_content_description">Nowu pytawu přidać</string>
    <!-- Title of the Edit search engine screen -->
    <string name="search_engine_edit_custom_search_engine_title">Pytawu wobdźěłać</string>

    <!-- Text for the menu button to edit a search engine -->
    <string name="search_engine_edit">Wobdźěłać</string>
    <!-- Text for the menu button to delete a search engine -->
    <string name="search_engine_delete">Zhašeć</string>

    <!-- Label for the TextField in which user enters custom search engine name -->
    <string name="search_add_custom_engine_name_label">Mjeno</string>
    <!-- Placeholder text shown in the Search Engine Name text field before a user enters text -->
    <string name="search_add_custom_engine_name_hint_2">Mjeno pytawy</string>
    <!-- Label for the TextField in which user enters custom search engine URL -->
    <string name="search_add_custom_engine_url_label">URL pytanskeho wuraza</string>
    <!-- Placeholder text shown in the Search String TextField before a user enters text -->
    <string name="search_add_custom_engine_search_string_hint_2">URL, kotryž so ma za pytanje wužiwać</string>
    <!-- Description text for the Search String TextField. The %s is part of the string -->
    <string name="search_add_custom_engine_search_string_example" formatted="false">Naprašowanje z „%s“ wuměnić. Přikład: \nhttps://www.google.com/search?q=%s</string>

    <!-- Accessibility description for the form in which details about the custom search engine are entered -->
    <string name="search_add_custom_engine_form_description">Podrobnosće swójskeje pytawy</string>

    <!-- Label for the TextField in which user enters custom search engine suggestion URL -->
    <string name="search_add_custom_engine_suggest_url_label">API za pytanske namjety (na přeće)</string>
    <!-- Placeholder text shown in the Search Suggestion String TextField before a user enters text -->
    <string name="search_add_custom_engine_suggest_string_hint">URL za API za pytanske namjety</string>
    <!-- Description text for the Search Suggestion String TextField. The %s is part of the string -->
    <string name="search_add_custom_engine_suggest_string_example_2" formatted="false">Wuměńće wotprašowanje z “%s”. Na přikład:\nhttps://suggestqueries.google.com/complete/search?client=firefox&amp;q=%s</string>
    <!-- The text for the "Save" button for saving a custom search engine -->
    <string name="search_custom_engine_save_button">Składować</string>

    <!-- Text shown when a user leaves the name field empty -->
    <string name="search_add_custom_engine_error_empty_name">Mjeno pytawy zapodać</string>
    <!-- Text shown when a user leaves the search string field empty -->
    <string name="search_add_custom_engine_error_empty_search_string">Pytanski wuraz zapodać</string>
    <!-- Text shown when a user leaves out the required template string -->
    <string name="search_add_custom_engine_error_missing_template">Přepruwujće, hač pytanski wuraz přikładowemu formatej wotpowěduje</string>
    <!-- Text shown when we aren't able to validate the custom search query. The first parameter is the url of the custom search engine -->
    <string name="search_add_custom_engine_error_cannot_reach">Zmylk při zwjazowanju z „%s“</string>
    <!-- Text shown when a user creates a new search engine -->
    <string name="search_add_custom_engine_success_message">Pytawa %s je wutworjena</string>
    <!-- Text shown when a user successfully edits a custom search engine -->
    <string name="search_edit_custom_engine_success_message">Pytawa %s je składowana</string>
    <!-- Text shown when a user successfully deletes a custom search engine -->
    <string name="search_delete_search_engine_success_message">Pytawa %s je zhašana</string>

    <!-- Heading for the instructions to allow a permission -->
    <string name="phone_feature_blocked_intro">Zo byšće to dowolił:</string>
    <!-- First step for the allowing a permission -->
    <string name="phone_feature_blocked_step_settings">1. Dźiće k nastajenjam Android</string>
    <!-- Second step for the allowing a permission -->
    <string name="phone_feature_blocked_step_permissions"><![CDATA[2. Podótkńće so zapiska <b>Berechtigungen</b> (Prawa)]]></string>
    <!-- Third step for the allowing a permission (Fore example: Camera) -->
    <string name="phone_feature_blocked_step_feature"><![CDATA[3. ZAPINAJĆE <b>%1$s</b>]]></string>

    <!-- Label that indicates a site is using a secure connection -->
    <string name="quick_settings_sheet_secure_connection_2">Zwisk je wěsty</string>
    <!-- Label that indicates a site is using a insecure connection -->
    <string name="quick_settings_sheet_insecure_connection_2">Zwisk wěsty njeje</string>
    <!-- Label to clear site data -->
    <string name="clear_site_data">Placki a sydłowe daty zhašeć</string>
    <!-- Confirmation message for a dialog confirming if the user wants to delete all data for current site -->
    <string name="confirm_clear_site_data"><![CDATA[Chceće woprawdźe wšě placki a daty za sydło <b>%s</b> zhašeć?]]></string>
    <!-- Confirmation message for a dialog confirming if the user wants to delete all the permissions for all sites-->
    <string name="confirm_clear_permissions_on_all_sites">Chceće woprawdźe wšě prawa za wšě sydła zhašeć?</string>
    <!-- Confirmation message for a dialog confirming if the user wants to delete all the permissions for a site-->
    <string name="confirm_clear_permissions_site">Chceće woprawdźe wšě prawa za tute sydło zhašeć?</string>
    <!-- Confirmation message for a dialog confirming if the user wants to set default value a permission for a site-->
    <string name="confirm_clear_permission_site">Chceće woprawdźe tute prawo za tute sydło zhašeć?</string>
    <!-- label shown when there are not site exceptions to show in the site exception settings -->
    <string name="no_site_exceptions">Žane sydłowe wuwzaća</string>
    <!-- Bookmark deletion confirmation -->
    <string name="bookmark_deletion_confirmation">Chceće woprawdźe tutu zapołožku zhašeć?</string>
    <!-- Browser menu button that adds a shortcut to the home fragment -->
    <string name="browser_menu_add_to_shortcuts">Zwjazanjam přidać</string>
    <!-- Browser menu button that removes a shortcut from the home fragment -->
    <string name="browser_menu_remove_from_shortcuts">Ze zwjazanjow wotstronić</string>
    <!-- text shown before the issuer name to indicate who its verified by, parameter is the name of
     the certificate authority that verified the ticket-->
    <string name="certificate_info_verified_by">Přepruwowany wot: %1$s </string>
    <!-- Login overflow menu delete button -->
    <string name="login_menu_delete_button">Zhašeć</string>
    <!-- Login overflow menu edit button -->
    <string name="login_menu_edit_button">Wobdźěłać</string>
    <!-- Message in delete confirmation dialog for password -->
    <string name="login_deletion_confirmation_2">Chceće woprawdźe tute hesło zhašeć?</string>
    <!-- Positive action of a dialog asking to delete  -->
    <string name="dialog_delete_positive">Zhašeć</string>
    <!-- Negative action of a dialog asking to delete login -->
    <string name="dialog_delete_negative">Přetorhnyć</string>
    <!--  The saved password options menu description. -->
    <string name="login_options_menu_2">Hesłowe nastajenja</string>
    <!--  The editable text field for a website address. -->
    <string name="saved_login_hostname_description_3">Wobdźěłujomne tekstowe polo za adresu websydła.</string>
    <!--  The editable text field for a username. -->
    <string name="saved_login_username_description_3">Wobdźěłujomne tekstowe polo za wužiwarske mjeno.</string>
    <!--  The editable text field for a login's password. -->
    <string name="saved_login_password_description_2">Wobdźěłujomne tekstowe polo za hesło.</string>
    <!--  The button description to save changes to an edited password. -->
    <string name="save_changes_to_login_2">Změny składować.</string>
    <!--  The page title for editing a saved password. -->
    <string name="edit_2">Hesło wobdźěłać</string>
    <!--  The page title for adding new password. -->
    <string name="add_login_2">Hesło přidać</string>
    <!--  Error text displayed underneath the password field when it is in an error case. -->
    <string name="saved_login_password_required_2">Hesło zapodać</string>
    <!--  The error message in add login view when username field is blank. -->
    <string name="saved_login_username_required_2">Wužiwarske mjeno zapodać</string>
    <!--  The error message in add login view when hostname field is blank. -->
    <string name="saved_login_hostname_required" tools:ignore="UnusedResources">Hostmjeno trěbne</string>
    <!--  The error message in add login view when hostname field is blank. -->
    <string name="saved_login_hostname_required_2" tools:ignore="UnusedResources">Webadresu zapodać</string>
    <!-- Voice search button content description  -->
    <string name="voice_search_content_description">Rěčenske pytanje</string>
    <!-- Voice search prompt description displayed after the user presses the voice search button -->
    <string name="voice_search_explainer">Nětko rěčeć</string>

    <!--  The error message in edit login view when a duplicate username exists. -->
    <string name="saved_login_duplicate">Přizjewjenje z tym wužiwarskim mjenom hižo eksistuje.</string>

    <!-- This is the hint text that is shown inline on the hostname field of the create new login page. 'https://www.example.com' intentionally hardcoded here -->
    <string name="add_login_hostname_hint_text">https://www.example.com</string>
    <!-- This is an error message shown below the hostname field of the add login page when a hostname does not contain http or https. -->
    <string name="add_login_hostname_invalid_text_3">Webadresa dyrbi „https://“ abo „http://“ wobsahować</string>
    <!-- This is an error message shown below the hostname field of the add login page when a hostname is invalid. -->
    <string name="add_login_hostname_invalid_text_2">Płaćiwe hostmjeno trěbne</string>

    <!-- Synced Tabs -->
    <!-- Text displayed to ask user to connect another device as no devices found with account -->
    <string name="synced_tabs_connect_another_device">Z druhim gratom zwjazać.</string>
    <!-- Text displayed asking user to re-authenticate -->
    <string name="synced_tabs_reauth">Prošu awtentifikujće znowa.</string>
    <!-- Text displayed when user has disabled tab syncing in Firefox Sync Account -->
    <string name="synced_tabs_enable_tab_syncing">Prošu zmóžńće synchronizowanje rajtarkow.</string>
    <!-- Text displayed when user has no tabs that have been synced -->
    <string name="synced_tabs_no_tabs" tools:ignore="BrandUsage">Nimaće žane wočinjene rajtarki w Firefox na swojich druhich gratach.</string>
    <!-- Text displayed in the synced tabs screen when a user is not signed in to Firefox Sync describing Synced Tabs -->
    <string name="synced_tabs_sign_in_message">Wobhladajće sej lisćinu rajtarkow ze swojich gratow.</string>
    <!-- Text displayed on a button in the synced tabs screen to link users to sign in when a user is not signed in to Firefox Sync -->
    <string name="synced_tabs_sign_in_button">Pola Sync přizjewić</string>

    <!-- The text displayed when a synced device has no tabs to show in the list of Synced Tabs. -->
    <string name="synced_tabs_no_open_tabs">Žane wočinjene rajtarki</string>

    <!-- Content description for expanding a group of synced tabs. -->
    <string name="synced_tabs_expand_group">Skupinu synchronizowanych rajtarkow pokazać</string>
    <!-- Content description for collapsing a group of synced tabs. -->
    <string name="synced_tabs_collapse_group">Skupinu synchronizowanych rajtarkow schować</string>

    <!-- Top Sites -->
    <!-- Title text displayed in the dialog when shortcuts limit is reached. -->
    <string name="shortcut_max_limit_title">Zwjazanski limit dóstany</string>
    <!-- Content description text displayed in the dialog when shortcut limit is reached. -->
    <string name="shortcut_max_limit_content">Zo byšće nowe zwjazanje přidał, wotstrońće jedne z nich. Dótkńće so sydła, dźeržće jo a wubjerće „Wotstronić“.</string>
    <!-- Confirmation dialog button text when top sites limit is reached. -->
    <string name="top_sites_max_limit_confirmation_button">W porjadku, sym zrozumił</string>

    <!-- Label for the preference to show the shortcuts for the most visited top sites on the homepage -->
    <string name="top_sites_toggle_top_recent_sites_4">Zwjazanja</string>
    <!-- Title text displayed in the rename top site dialog. -->
    <string name="top_sites_rename_dialog_title">Mjeno</string>
    <!-- Hint for renaming title of a shortcut -->
    <string name="shortcut_name_hint">Mjeno zwjazanja</string>
    <!-- Hint for editing URL of a shortcut. -->
    <string name="shortcut_url_hint">URL zwjazanja</string>
    <!-- Dialog button text for canceling the rename top site prompt. -->
    <string name="top_sites_rename_dialog_cancel">Přetorhnyć</string>

    <!-- Text for the menu button to open the homepage settings. -->
    <string name="top_sites_menu_settings">Nastajenja</string>
    <!-- Text for the menu button to navigate to sponsors and privacy support articles. '&amp;' is replaced with the ampersand symbol: & -->
    <string name="top_sites_menu_sponsor_privacy">Naši sponsorojo a waša priwatnosć</string>
    <!-- Label text displayed for a sponsored top site. -->
    <string name="top_sites_sponsored_label">Sponserowany</string>

    <!-- Text for the menu item to edit a top site. -->
    <string name="top_sites_edit_top_site">Wobdźěłać</string>
    <!-- Text for the dialog title to edit a top site. -->
    <string name="top_sites_edit_dialog_title">Zwjazanje wobdźěłać</string>
    <!-- Button caption to confirm the edit of the top site. -->
    <string name="top_sites_edit_dialog_save">Składować</string>
    <!-- Error message when the user entered an invalid URL -->
    <string name="top_sites_edit_dialog_url_error">Zapodajće płaćiwy URL</string>
    <!-- Label for the URL edit field in the edit top site dialog. -->
    <string name="top_sites_edit_dialog_url_title">URL</string>

    <!-- Inactive tabs in the tabs tray -->
    <!-- Title text displayed in the tabs tray when a tab has been unused for 14 days. -->
    <string name="inactive_tabs_title">Inaktiwne rajtarki</string>
    <!-- Content description for closing all inactive tabs -->
    <string name="inactive_tabs_delete_all">Wšě inaktiwne rajtarki začinić</string>

    <!-- Content description for expanding the inactive tabs section. -->
    <string name="inactive_tabs_expand_content_description">Inaktiwne rajtarki pokazać</string>
    <!-- Content description for collapsing the inactive tabs section. -->
    <string name="inactive_tabs_collapse_content_description">Inaktiwne rajtarki schować</string>

    <!-- Inactive tabs auto-close message in the tabs tray -->
    <!-- The header text of the auto-close message when the user is asked if they want to turn on the auto-closing of inactive tabs. -->
    <string name="inactive_tabs_auto_close_message_header" tools:ignore="UnusedResources">Po jednym měsacu awtomatisce začinić?</string>
    <!-- A description below the header to notify the user what the inactive tabs auto-close feature is. -->
    <string name="inactive_tabs_auto_close_message_description" tools:ignore="BrandUsage,UnusedResources">Firefox móže rajtarki začinić, kotrež njejsće sej zańdźeny měsac wobhladał.</string>
    <!-- A call to action below the description to allow the user to turn on the auto closing of inactive tabs. -->
    <string name="inactive_tabs_auto_close_message_action" tools:ignore="UnusedResources">AWTOMATISKE ZAČINJENJE ZMÓŽNIĆ</string>

    <!-- Text for the snackbar to confirm auto-close is enabled for inactive tabs -->
    <string name="inactive_tabs_auto_close_message_snackbar">Awtomatiske začinjenje zmóžnjene</string>

    <!-- Awesome bar suggestion's headers -->
    <!-- Search suggestions title for Firefox Suggest. -->
    <string name="firefox_suggest_header" tools:ignore="BrandUsage">Namjety Firefox</string>

    <!-- Title for search suggestions when Google is the default search suggestion engine. -->
    <string name="google_search_engine_suggestion_header">Pytanje z Google</string>
    <!-- Title for search suggestions when the default search suggestion engine is anything other than Google. The first parameter is default search engine name. -->
    <string name="other_default_search_engine_suggestion_header">Z %s pytać</string>

    <!-- Default browser experiment -->
    <!-- Default browser card title -->
    <string name="default_browser_experiment_card_title">Waš standardny wobhladowak změnić</string>
    <!-- Default browser card text -->
    <string name="default_browser_experiment_card_text" tools:ignore="BrandUsage">Nastajće wotkazy z websydłow, mejlkow a powěsćow, zo bychu so awtomatisce we Firefox wočinili.</string>

    <!-- Content description for close button in collection placeholder. -->
    <string name="remove_home_collection_placeholder_content_description">Wotstronić</string>

    <!-- Content description radio buttons with a link to more information -->
    <string name="radio_preference_info_content_description">Klikńće za dalše podrobnosće</string>

    <!-- Content description for the action bar "up" button -->
    <string name="action_bar_up_description">Horje</string>

    <!-- Content description for privacy content close button -->
    <string name="privacy_content_close_button_content_description">Začinić</string>

    <!-- Pocket recommended stories -->
    <!-- Header text for a section on the home screen. -->
    <string name="pocket_stories_header_1">Stawiznički, kotrež k přemyslowanju pohonjeja</string>
    <!-- Header text for a section on the home screen. -->
    <string name="pocket_stories_categories_header">Stawiznički po temje</string>
    <!-- Text of a button allowing users to access an external url for more Pocket recommendations. -->
    <string name="pocket_stories_placeholder_text">Wjace wotkryć</string>
    <!-- Title of an app feature. Smaller than a heading. The first parameter is product name Pocket -->
    <string name="pocket_stories_feature_title_2">Spěchowany wot %s.</string>
    <!-- Caption for describing a certain feature. The placeholder is for a clickable text (eg: Learn more) which will load an url in a new tab when clicked.  -->
    <string name="pocket_stories_feature_caption" tools:ignore="BrandUsage">Dźěl swójby Firefox. %s</string>
    <!-- Clickable text for opening an external link for more information about Pocket. -->
    <string name="pocket_stories_feature_learn_more">Dalše informacije</string>

    <!-- Text indicating that the Pocket story that also displays this text is a sponsored story by other 3rd party entity. -->
    <string name="pocket_stories_sponsor_indication">Sponserowany</string>

    <!-- Snackbar message for enrolling in a Nimbus experiment from the secret settings when Studies preference is Off.-->
    <string name="experiments_snackbar">Zmóžńće telemetriju, zo byšće daty słał.</string>
    <!-- Snackbar button text to navigate to telemetry settings.-->
    <string name="experiments_snackbar_button">K nastajenjam</string>

    <!-- Review quality check feature-->
    <!-- Name for the review quality check feature used as title for the panel. -->
    <string name="review_quality_check_feature_name_2" moz:removedIn="136" tools:ignore="UnusedResources">Kontrola pohódnoćenjow</string>
    <!-- Summary for grades A and B for review quality check adjusted grading. -->
    <string name="review_quality_check_grade_a_b_description" moz:removedIn="136" tools:ignore="UnusedResources">Spušćomne pohódnoćenja</string>
    <!-- Summary for grade C for review quality check adjusted grading. -->
    <string name="review_quality_check_grade_c_description" moz:removedIn="136" tools:ignore="UnusedResources">Měšeńca ze spušćomnych a njespušćomnych pohódnoćenjow</string>
    <!-- Summary for grades D and F for review quality check adjusted grading. -->
    <string name="review_quality_check_grade_d_f_description" moz:removedIn="136" tools:ignore="UnusedResources">Njespušćomne pohódnoćenja</string>
    <!-- Text for title presenting the reliability of a product's reviews. -->
    <string name="review_quality_check_grade_title" moz:removedIn="136" tools:ignore="UnusedResources">Kak spušćomne tute pohódnoćenja su?</string>
    <!-- Title for when the rating has been updated by the review checker -->
    <string name="review_quality_check_adjusted_rating_title" moz:removedIn="136" tools:ignore="UnusedResources">Přiměrjene hódnoćenje</string>
    <!-- Description for a product's adjusted star rating. The text presents that the product's reviews which were evaluated as unreliable were removed from the adjusted rating. -->
    <string name="review_quality_check_adjusted_rating_description_2" moz:removedIn="136" tools:ignore="UnusedResources">Bazuje na spušćomnych pohódnoćenjach</string>
    <!-- Title for list of highlights from a product's review emphasizing a product's important traits. -->
    <string name="review_quality_check_highlights_title" moz:removedIn="136" tools:ignore="UnusedResources">Wjerški z najnowšich pohódnoćenjow</string>
    <!-- Title for section explaining how we analyze the reliability of a product's reviews. -->
    <string name="review_quality_check_explanation_title" moz:removedIn="136" tools:ignore="UnusedResources">Kak kwalitu pohódnoćenja postajamy</string>
    <!-- Paragraph explaining how we analyze the reliability of a product's reviews. First parameter is the Fakespot product name. In the phrase "Fakespot by Mozilla", "by" can be localized. Does not need to stay by. -->
    <string name="review_quality_check_explanation_body_reliability" moz:removedIn="136" tools:ignore="UnusedResources">Wužiwamy technologiju KI z %s wot Mozilla, zo bychmy spušćomnosć produktowych pohódnoćenjow kontrolowali.
To budźe jenož pomhać, kwalitu pohódnoćenjow posudźić, nic kwalitu produktow.</string>
    <!-- Paragraph explaining the grading system we use to classify the reliability of a product's reviews. -->
    <string name="review_quality_check_info_review_grade_header" moz:removedIn="136" tools:ignore="UnusedResources"><![CDATA[Přirjadujemy pohódnoćenjam kóždeho produkta <b>pismikowu znamku</b> wot A do F.]]></string>
    <!-- Description explaining grades A and B for review quality check adjusted grading. -->
    <string name="review_quality_check_info_grade_info_AB" moz:removedIn="136" tools:ignore="UnusedResources">Spušćomne pohódnoćenja. Myslimy sej, zo pohódnoćenja su najskerje wot woprawdźitych kupcow, kotřiž su sprawne, bjezpředsudne pohódnoćenja zawostajili.</string>
    <!-- Description explaining grade C for review quality check adjusted grading. -->
    <string name="review_quality_check_info_grade_info_C" moz:removedIn="136" tools:ignore="UnusedResources">Wěrimy, zo je měšeńca spušćomnych a njespušćomnych pohódnoćenjow.</string>
    <!-- Description explaining grades D and F for review quality check adjusted grading. -->
    <string name="review_quality_check_info_grade_info_DF" moz:removedIn="136" tools:ignore="UnusedResources">Njespušćomne pohódnoćenja. Myslimy sej, zo pohódnoćenja su najskerje sfalšowane abo wot pohódnoćowacych z předsudkami.</string>
    <!-- Paragraph explaining how a product's adjusted grading is calculated. -->
    <string name="review_quality_check_explanation_body_adjusted_grading" moz:removedIn="136" tools:ignore="UnusedResources"><![CDATA[<b>Přiměrjene hódnoćenje</b> jenož na pohódnoćenjach bazuje, kotrež mamy za spušćomne.]]></string>
    <!-- Paragraph explaining product review highlights. First parameter is the name of the retailer (e.g. Amazon). -->
    <string name="review_quality_check_explanation_body_highlights" moz:removedIn="136" tools:ignore="UnusedResources"><![CDATA[<b>Wjerški</b> su z pohódnoćenjow %s w běhu poslednich 80 dnjow, kotrež mamy za spušćomne.]]></string>
    <!-- Text for learn more caption presenting a link with information about review quality. First parameter is for clickable text defined in review_quality_check_info_learn_more_link. -->
    <string name="review_quality_check_info_learn_more" moz:removedIn="136" tools:ignore="UnusedResources">Zhońće wjace wo %s.</string>
    <!-- Clickable text that links to review quality check SuMo page. First parameter is the Fakespot product name. -->
    <string name="review_quality_check_info_learn_more_link_2" moz:removedIn="136" tools:ignore="UnusedResources">kak %s kwalitu pohódnoćenja postaja</string>
    <!-- Text for title of settings section. -->
    <string name="review_quality_check_settings_title" moz:removedIn="136" tools:ignore="UnusedResources">Nastajenja</string>
    <!-- Text for label for switch preference to show recommended products from review quality check settings section. -->
    <string name="review_quality_check_settings_recommended_products" moz:removedIn="136" tools:ignore="UnusedResources">Wabjenje w kontroli pohódnoćenjow pokazać</string>
    <!-- Description for switch preference to show recommended products from review quality check settings section. First parameter is for clickable text defined in review_quality_check_settings_recommended_products_learn_more.-->
    <string name="review_quality_check_settings_recommended_products_description_2" moz:removedIn="136" tools:ignore="UnusedResources">Budźeće hdys a hdys wabjenje za relewantne produkty widźeć. Wabimy jenož za produkty ze spušćomnymi pohódnoćenjemi. %s</string>
    <!-- Clickable text that links to review quality check recommended products support article. -->
    <string name="review_quality_check_settings_recommended_products_learn_more" moz:removedIn="136" tools:ignore="UnusedResources">Dalše informacije</string>
    <!-- Text for turning sidebar off button from review quality check settings section. -->
    <string name="review_quality_check_settings_turn_off" moz:removedIn="136" tools:ignore="UnusedResources">Kontrolu pohódnoćenjow znjemóžnić</string>
    <!-- Text for title of recommended product section. This is displayed above a product image, suggested as an alternative to the product reviewed. -->
    <string name="review_quality_check_ad_title" moz:removedIn="136" tools:ignore="UnusedResources">Dalše móžnosće</string>
    <!-- Caption for recommended product section indicating this is an ad by Fakespot. First parameter is the Fakespot product name. -->
    <string name="review_quality_check_ad_caption" moz:removedIn="136" tools:ignore="UnusedResources">Wabjenje wot %s</string>
    <!-- Caption for review quality check panel. First parameter is for clickable text defined in review_quality_check_powered_by_link. -->
    <string name="review_quality_check_powered_by_2" moz:removedIn="136" tools:ignore="UnusedResources">Kontrola pohódnoćenjow so wot %s spěchuje</string>
    <!-- Clickable text that links to Fakespot.com. First parameter is the Fakespot product name. In the phrase "Fakespot by Mozilla", "by" can be localized. Does not need to stay by. -->
    <string name="review_quality_check_powered_by_link" moz:removedIn="136" tools:ignore="UnusedResources">%s wot Mozilla</string>
    <!-- Text for title of warning card informing the user that the current analysis is outdated. -->
    <string name="review_quality_check_outdated_analysis_warning_title" moz:removedIn="136" tools:ignore="UnusedResources">Nowe informacije, kotrež so maja přepruwować</string>
    <!-- Text for button from warning card informing the user that the current analysis is outdated. Clicking this should trigger the product's re-analysis. -->
    <string name="review_quality_check_outdated_analysis_warning_action" moz:removedIn="136" tools:ignore="UnusedResources">Nětko kontrolować</string>
    <!-- Title for warning card informing the user that the current product does not have enough reviews for a review analysis. -->
    <string name="review_quality_check_no_reviews_warning_title" moz:removedIn="136" tools:ignore="UnusedResources">Hišće dosć pohódnoćenjow njeje</string>
    <!-- Text for body of warning card informing the user that the current product does not have enough reviews for a review analysis. -->
    <string name="review_quality_check_no_reviews_warning_body" moz:removedIn="136" tools:ignore="UnusedResources">Hdyž tutón produkt ma wjace pohódnoćenjow, móžemy jich kwalitu kontrolować.</string>
    <!-- Title for warning card informing the user that the current product is currently not available. -->
    <string name="review_quality_check_product_availability_warning_title" moz:removedIn="136" tools:ignore="UnusedResources">Produkt k dispoziciji njeje</string>
    <!-- Text for the body of warning card informing the user that the current product is currently not available. -->
    <string name="review_quality_check_product_availability_warning_body" moz:removedIn="136" tools:ignore="UnusedResources">Jeli widźiće, zo tutón produkt je zaso na składźe, zdźělće to a budźemy na kontrolowanju pohódnoćenjow dźěłać.</string>
    <!-- Clickable text for warning card informing the user that the current product is currently not available. Clicking this should inform the server that the product is available. -->
    <string name="review_quality_check_product_availability_warning_action_2" moz:removedIn="136" tools:ignore="UnusedResources">Zdźělić, zo produkt je na składźe</string>
    <!-- Title for warning card informing the user that the current product's analysis is still processing. The parameter is the percentage progress (0-100%) of the analysis process (e.g. 56%). -->
    <string name="review_quality_check_analysis_in_progress_warning_title_2" moz:removedIn="136" tools:ignore="UnusedResources">Kontrola kwalitu pohódnoćenjow (%s)</string>
    <!-- Text for body of warning card informing the user that the current product's analysis is still processing. -->
    <string name="review_quality_check_analysis_in_progress_warning_body" moz:removedIn="136" tools:ignore="UnusedResources">To móhło na 60 sekundow trać.</string>
    <!-- Title for info card displayed after the user reports a product is back in stock. -->
    <string name="review_quality_check_analysis_requested_info_title" moz:removedIn="136" tools:ignore="UnusedResources">Wulki dźak za zdźělenku!</string>
    <!-- Text for body of info card displayed after the user reports a product is back in stock. -->
    <string name="review_quality_check_analysis_requested_info_body" moz:removedIn="136" tools:ignore="UnusedResources">My dyrbjeli w běhu 24 hodźin informacije wo pohódnoćenjach tutoho produkta měć. Přińdźće prošu nimo.</string>
    <!-- Title for info card displayed when the user review checker while on a product that Fakespot does not analyze (e.g. gift cards, music). -->
    <string name="review_quality_check_not_analyzable_info_title" moz:removedIn="136" tools:ignore="UnusedResources">Njemóžemy tute pohódnoćenja přepruwować</string>
    <!-- Text for body of info card displayed when the user review checker while on a product that Fakespot does not analyze (e.g. gift cards, music). -->
    <string name="review_quality_check_not_analyzable_info_body" moz:removedIn="136" tools:ignore="UnusedResources">Bohužel njemóžemy kwalitu pohódnoćenja za wěste produktowe typy kontrolować. Na přikład za darne karty a prudźace widejo, hudźbu a hry.</string>
    <!-- Title for info card displayed when another user reported the displayed product is back in stock. -->
    <string name="review_quality_check_analysis_requested_other_user_info_title" moz:removedIn="136" tools:ignore="UnusedResources">Informacije bórze přińdu</string>
    <!-- Text for body of info card displayed when another user reported the displayed product is back in stock. -->
    <string name="review_quality_check_analysis_requested_other_user_info_body" moz:removedIn="136" tools:ignore="UnusedResources">My dyrbjeli w běhu 24 hodźin informacije wo pohódnoćenjach tutoho produkta měć. Přińdźće prošu nimo.</string>
    <!-- Title for info card displayed to the user when analysis finished updating. -->
    <string name="review_quality_check_analysis_updated_confirmation_title" moz:removedIn="136" tools:ignore="UnusedResources">Analyza je aktualna</string>
    <!-- Text for the action button from info card displayed to the user when analysis finished updating. -->
    <string name="review_quality_check_analysis_updated_confirmation_action" moz:removedIn="136" tools:ignore="UnusedResources">Sym zrozumił</string>
    <!-- Title for error card displayed to the user when an error occurred. -->
    <string name="review_quality_check_generic_error_title" moz:removedIn="136" tools:ignore="UnusedResources">Tuchwilu informacije k dispoziciji njejsu</string>
    <!-- Text for body of error card displayed to the user when an error occurred. -->
    <string name="review_quality_check_generic_error_body" moz:removedIn="136" tools:ignore="UnusedResources">Dźěłamy na rozrisanju tutoho problema. Přińdźće prošu bórze zaso nimo.</string>
    <!-- Title for error card displayed to the user when the device is disconnected from the network. -->
    <string name="review_quality_check_no_connection_title" moz:removedIn="136" tools:ignore="UnusedResources">Žadyn syćowy zwisk</string>
    <!-- Text for body of error card displayed to the user when the device is disconnected from the network. -->
    <string name="review_quality_check_no_connection_body" moz:removedIn="136" tools:ignore="UnusedResources">Přepruwujće swój syćowy zwisk a spytajće potom stronu znowa začitać.</string>
    <!-- Title for card displayed to the user for products whose reviews were not analyzed yet. -->
    <string name="review_quality_check_no_analysis_title" moz:removedIn="136" tools:ignore="UnusedResources">Hišće žane informacije wo tutych pohódnoćenjach</string>
    <!-- Text for the body of card displayed to the user for products whose reviews were not analyzed yet. -->
    <string name="review_quality_check_no_analysis_body" moz:removedIn="136" tools:ignore="UnusedResources">Zo byšće zhonił, hač pohódnoćenja tutoho produkta su spušćomne, kontrolujće kwalitu pohódnoćenjow. Traje jenož na 60 sekundow.</string>
    <!-- Text for button from body of card displayed to the user for products whose reviews were not analyzed yet. Clicking this should trigger a product analysis. -->
    <string name="review_quality_check_no_analysis_link" moz:removedIn="136" tools:ignore="UnusedResources">Kwalitu pohódnoćenjow kontrolować</string>
    <!-- Headline for review quality check contextual onboarding card. -->
    <string name="review_quality_check_contextual_onboarding_title" moz:removedIn="136" tools:ignore="UnusedResources">Čitajće naš dowěry hódny přewodnik wo pohódnoćenjach produktow</string>
    <!-- Description for review quality check contextual onboarding card. The first and last two parameters are for retailer names (e.g. Amazon, Walmart). The second parameter is for the name of the application (e.g. Firefox). -->
    <string name="review_quality_check_contextual_onboarding_description" moz:removedIn="136" tools:ignore="UnusedResources">Hladajće, kak spušćomne pohódnoćenja produktow na %1$s su, prjedy hač produkty kupiće. Kontrola pohódnoćenjow, eksperimentalna funkcija z %2$s, je direktnje do wobhladowaka zatwarjena. Funguje tež na %3$s a %4$s.</string>
    <!-- Description for review quality check contextual onboarding card. The first parameters is for retailer name (e.g. Amazon). The second parameter is for the name of the application (e.g. Firefox). -->
    <string name="review_quality_check_contextual_onboarding_description_one_vendor" moz:removedIn="136" tools:ignore="UnusedResources">Hladajće, kak spušćomne pohódnoćenja produktow na %1$s su, prjedy hač produkty kupiće. Kontrola pohódnoćenjow, eksperimentalna funkcija z %2$s, je direktnje do wobhladowaka zatwarjena.</string>
    <!-- Paragraph presenting review quality check feature. First parameter is the Fakespot product name. Second parameter is for clickable text defined in review_quality_check_contextual_onboarding_learn_more_link. In the phrase "Fakespot by Mozilla", "by" can be localized. Does not need to stay by. -->
    <string name="review_quality_check_contextual_onboarding_learn_more" moz:removedIn="136" tools:ignore="UnusedResources">Z pomocu potenciala %1$s wot Mozilla, pomhamy wam, předzajate a njeawtentiske pohódnoćenja wobeńć. Naš model KI so stajnje polěpšuje, zo by was škitał, hdyž nakupujeće. %2$s</string>
    <!-- Clickable text from the contextual onboarding card that links to review quality check support article. -->
    <string name="review_quality_check_contextual_onboarding_learn_more_link" moz:removedIn="136" tools:ignore="UnusedResources">Dalše informacije</string>
    <!-- Caption text to be displayed in review quality check contextual onboarding card above the opt-in button. First parameter is Firefox app name, third parameter is the Fakespot product name. Second & fourth are for clickable texts defined in review_quality_check_contextual_onboarding_privacy_policy_3 and review_quality_check_contextual_onboarding_terms_use. -->
    <string name="review_quality_check_contextual_onboarding_caption_4" moz:removedIn="136" tools:ignore="UnusedResources">Hdyž „Haj, wupruwować“ wuběraće, zwoliće do %2$s %1$s a %4$s %3$s </string>
    <!-- Clickable text from the review quality check contextual onboarding card that links to Fakespot privacy notice. -->
    <string name="review_quality_check_contextual_onboarding_privacy_policy_3" moz:removedIn="136" tools:ignore="UnusedResources">zdźělenka priwatnosće</string>
    <!-- Clickable text from the review quality check contextual onboarding card that links to Fakespot terms of use. -->
    <string name="review_quality_check_contextual_onboarding_terms_use" moz:removedIn="136" tools:ignore="UnusedResources">wužiwanske wuměnjenja</string>
    <!-- Text for opt-in button from the review quality check contextual onboarding card. -->
    <string name="review_quality_check_contextual_onboarding_primary_button_text" moz:removedIn="136" tools:ignore="UnusedResources">Haj, wupruwować</string>
    <!-- Text for opt-out button from the review quality check contextual onboarding card. -->
<<<<<<< HEAD
    <string name="review_quality_check_contextual_onboarding_secondary_button_text">Nic nětko</string>
=======
    <string name="review_quality_check_contextual_onboarding_secondary_button_text" moz:removedIn="136" tools:ignore="UnusedResources">Nic nětko</string>
>>>>>>> 07ff4473
    <!-- Content description (not visible, for screen readers etc.) for opening browser menu button to open review quality check bottom sheet. -->
    <string name="review_quality_check_open_handle_content_description" moz:removedIn="136" tools:ignore="UnusedResources">Kontrolu pohódnoćenjow wočinić</string>
    <!-- Content description (not visible, for screen readers etc.) for closing browser menu button to open review quality check bottom sheet. -->
    <string name="review_quality_check_close_handle_content_description" moz:removedIn="136" tools:ignore="UnusedResources">Kontrolu pohódnoćenjow začinić</string>
    <!-- Content description (not visible, for screen readers etc.) for review quality check star rating. First parameter is the number of stars (1-5) representing the rating. -->
    <string name="review_quality_check_star_rating_content_description" moz:removedIn="136" tools:ignore="UnusedResources">%1$s z 5 hwěžkow</string>

    <!-- Text for minimize button from highlights card. When clicked the highlights card should reduce its size. -->
    <string name="review_quality_check_highlights_show_less" moz:removedIn="136" tools:ignore="UnusedResources">Mjenje pokazać</string>
    <!-- Text for maximize button from highlights card. When clicked the highlights card should expand to its full size. -->
    <string name="review_quality_check_highlights_show_more" moz:removedIn="136" tools:ignore="UnusedResources">Wjace pokazać</string>
    <!-- Text for highlights card quality category header. Reviews shown under this header should refer the product's quality. -->
    <string name="review_quality_check_highlights_type_quality" moz:removedIn="136" tools:ignore="UnusedResources">Kwalita</string>
    <!-- Text for highlights card price category header. Reviews shown under this header should refer the product's price. -->
    <string name="review_quality_check_highlights_type_price" moz:removedIn="136" tools:ignore="UnusedResources">Płaćizna</string>
    <!-- Text for highlights card shipping category header. Reviews shown under this header should refer the product's shipping. -->
    <string name="review_quality_check_highlights_type_shipping" moz:removedIn="136" tools:ignore="UnusedResources">Rozpósłanje</string>
    <!-- Text for highlights card packaging and appearance category header. Reviews shown under this header should refer the product's packaging and appearance. -->
    <string name="review_quality_check_highlights_type_packaging_appearance" moz:removedIn="136" tools:ignore="UnusedResources">Pakowanje a napohlad</string>
    <!-- Text for highlights card competitiveness category header. Reviews shown under this header should refer the product's competitiveness. -->
    <string name="review_quality_check_highlights_type_competitiveness" moz:removedIn="136" tools:ignore="UnusedResources">Wubědźowanjakmanosć</string>

    <!-- Text that is surrounded by quotes. The parameter is the actual text that is in quotes. An example of that text could be: Excellent craftsmanship, and that is displayed as “Excellent craftsmanship”. The text comes from a buyer's review that the feature is highlighting"   -->
    <string name="surrounded_with_quotes" moz:removedIn="136" tools:ignore="UnusedResources">„%s“</string>

    <!-- Accessibility services actions labels. These will be appended to accessibility actions like "Double tap to.." but not by or applications but by services like Talkback. -->
    <!-- Action label for elements that can be collapsed if interacting with them. Talkback will append this to say "Double tap to collapse". -->
    <string name="a11y_action_label_collapse">schować</string>
    <!-- Current state for elements that can be collapsed if interacting with them. Talkback will dictate this after a state change. -->
    <string name="a11y_state_label_collapsed">sfałdowany</string>
    <!-- Action label for elements that can be expanded if interacting with them. Talkback will append this to say "Double tap to expand". -->
    <string name="a11y_action_label_expand">pokazać</string>
    <!-- Current state for elements that can be expanded if interacting with them. Talkback will dictate this after a state change. -->
    <string name="a11y_state_label_expanded">rozfałdowany</string>
    <!-- Action label for links to a website containing documentation about a wallpaper collection. Talkback will append this to say "Double tap to open link to learn more about this collection". -->
    <string name="a11y_action_label_wallpaper_collection_learn_more">wočińće wotkaz, zo byšće wjace wo tutej zběrce zhonił</string>
    <!-- Action label for links that point to an article. Talkback will append this to say "Double tap to read the article". -->
    <string name="a11y_action_label_read_article">nastawk čitać</string>
    <!-- Action label for links to the Firefox Pocket website. Talkback will append this to say "Double tap to open link to learn more". -->
    <string name="a11y_action_label_pocket_learn_more">wotkaz wočinić, zo byšće wjace zhonił</string>
    <!-- Content description for headings announced by accessibility service. The first parameter is the text of the heading. Talkback will announce the first parameter and then speak the word "Heading" indicating to the user that this text is a heading for a section. -->
    <string name="a11y_heading">%s, nadpismo</string>

    <!-- Title for dialog displayed when trying to access links present in a text. -->
    <string name="a11y_links_title">Wotkazy</string>
    <!-- Additional content description for text bodies that contain urls. -->
    <string name="a11y_links_available">Wotkazy, kotrež su k dispoziciji</string>

    <!-- Translations feature-->

    <!-- Translation request dialog -->
    <!-- Title for the translation dialog that allows a user to translate the webpage. -->
    <string name="translations_bottom_sheet_title">Tutu stronu přełožować?</string>
    <!-- Title for the translation dialog after a translation was completed successfully.
    The first parameter is the name of the language that the page was translated from, for example, "French".
    The second parameter is the name of the language that the page was translated to, for example, "English". -->
    <string name="translations_bottom_sheet_title_translation_completed">Strona je so z rěče %1$s do rěče %2$s přełožiła</string>
    <!-- Title for the translation dialog that allows a user to translate the webpage when a user uses the translation feature the first time. The first parameter is the name of the application, for example, "Fenix". -->
    <string name="translations_bottom_sheet_title_first_time">Priwatne přełožki w %1$s testować</string>
    <!-- Additional information on the translation dialog that appears when a user uses the translation feature the first time. The first parameter is clickable text with a link, for example, "Learn more". -->
    <string name="translations_bottom_sheet_info_message">Za wašu priwatnosć přełožki waš grat ženje njewopušćeja. Nowe rěče a polěpšenja bórze přińdu! %1$s</string>
    <!-- Text that links to additional information about the Firefox translations feature. -->
    <string name="translations_bottom_sheet_info_message_learn_more">Dalše informacije</string>
    <!-- Label for the dropdown to select which language to translate from on the translations dialog. Usually the translate from language selected will be the same as the page language. -->
    <string name="translations_bottom_sheet_translate_from">Žórłowa rěč</string>
    <!-- Label for the dropdown to select which language to translate to on the translations dialog. Usually the translate to language selected will be the user's preferred language. -->
    <string name="translations_bottom_sheet_translate_to">Cilowa rěč</string>
    <!-- Label for the dropdown to select which language to translate from on the translations dialog when the page language is not supported. This selection is to allow the user to select another language, in case we automatically detected the page language incorrectly. -->
    <string name="translations_bottom_sheet_translate_from_unsupported_language">Druhu žórłowu rěč wupruwować</string>
    <!-- Button text on the translations dialog to dismiss the dialog and return to the browser. -->
    <string name="translations_bottom_sheet_negative_button">Nic nětko</string>
    <!-- Button text on the translations dialog to restore the translated website back to the original untranslated version. -->
    <string name="translations_bottom_sheet_negative_button_restore">Original pokazać</string>
    <!-- Accessibility announcement (not visible, for screen readers etc.) for the translations dialog after restore button was pressed that indicates the original untranslated page was loaded. -->
    <string name="translations_bottom_sheet_restore_accessibility_announcement">Originalna njepřełožena strona začitana</string>
    <!-- Button text on the translations dialog when a translation error appears, used to dismiss the dialog and return to the browser. -->
    <string name="translations_bottom_sheet_negative_button_error">Dokónčene</string>
    <!-- Button text on the translations dialog to begin a translation of the website. -->
    <string name="translations_bottom_sheet_positive_button">Přełožić</string>
    <!-- Button text on the translations dialog when a translation error appears. -->
    <string name="translations_bottom_sheet_positive_button_error">Hišće raz spytać</string>
    <!-- Inactive button text on the translations dialog that indicates a translation is currently in progress. This button will be accompanied by a loading icon. -->
    <string name="translations_bottom_sheet_translating_in_progress">Přełožowanje</string>
    <!-- Button content description (not visible, for screen readers etc.) for the translations dialog translate button that indicates a translation is currently in progress. -->
    <string name="translations_bottom_sheet_translating_in_progress_content_description">Přełoženje běži</string>

    <!-- Default dropdown option when initially selecting a language from the translations dialog language selection dropdown. -->
    <string name="translations_bottom_sheet_default_dropdown_selection">Rěč wubrać</string>
    <!-- The title of the warning card informs the user that a translation could not be completed. -->
    <string name="translation_error_could_not_translate_warning_text">Při přełožowanju je problem nastał. Prošu spytajće hišće raz.</string>
    <!-- The title of the warning card informs the user that the list of languages cannot be loaded. -->
    <string name="translation_error_could_not_load_languages_warning_text">Rěče njedadźa so začitać. Přepruwujće swój internetny zwisk a spytajće hišće raz.</string>
    <!-- The title of the warning card informs the user that a language is not supported. The first parameter is the name of the language that is not supported. -->
    <string name="translation_error_language_not_supported_warning_text">%1$s bohužel hišće njepodpěrujemy.</string>

    <!-- Snackbar title shown if the user closes the Translation Request dialogue and a translation is in progress. -->
    <string name="translation_in_progress_snackbar">Přełožuje so…</string>

    <!-- Title for the data saving mode warning dialog used in the translation request dialog.
    This dialog will be presented when the user attempts to perform
    a translation without the necessary language files downloaded first when Android's data saver mode is enabled and the user is not using WiFi.
    The first parameter is the size in kilobytes or megabytes of the language file. -->
    <string name="translations_download_language_file_dialog_title">Rěč w datowym lutowanskim modusu sćahnyć (%1$s)?</string>


    <!-- Translations options dialog -->
    <!-- Title of the translation options dialog that allows a user to set their translation options for the site the user is currently on. -->
    <string name="translation_option_bottom_sheet_title_heading">Přełožowanske nastajenja</string>
    <!-- Toggle switch label that allows a user to set the setting if they would like the browser to always offer or suggest translations when available. -->
    <string name="translation_option_bottom_sheet_always_translate">Přełožk přeco poskićić</string>
    <!-- Toggle switch label that allows a user to set if they would like a given language to automatically translate or not. The first parameter is the language name, for example, "Spanish". -->
    <string name="translation_option_bottom_sheet_always_translate_in_language">Přeco přełožić: %1$s</string>
    <!-- Toggle switch label that allows a user to set if they would like to never be offered a translation of the given language. The first parameter is the language name, for example, "Spanish". -->
    <string name="translation_option_bottom_sheet_never_translate_in_language">Ženje njepřełožować: %1$s</string>
    <!-- Toggle switch label that allows a user to set the setting if they would like the browser to never translate the site the user is currently visiting. -->
    <string name="translation_option_bottom_sheet_never_translate_site">Tute websydło ženje njepřełožić</string>
    <!-- Toggle switch description that will appear under the "Never translate these sites" settings toggle switch to provide more information on how this setting interacts with other settings. -->
    <string name="translation_option_bottom_sheet_switch_never_translate_site_description">Přepisuje wšě druhe nastajenja</string>
    <!-- Toggle switch description that will appear under the "Never translate" and "Always translate" toggle switch settings to provide more information on how these  settings interacts with other settings. -->
    <string name="translation_option_bottom_sheet_switch_description">Přepisuje poskitki za přełožowanje</string>
    <!-- Button text for the button that will take the user to the translation settings dialog. -->
    <string name="translation_option_bottom_sheet_translation_settings">Přełožowanske nastajenja</string>
    <!-- Button text for the button that will take the user to a website to learn more about how translations works in the given app. The first parameter is the name of the application, for example, "Fenix". -->
    <string name="translation_option_bottom_sheet_about_translations">Wo přełožkach w %1$s</string>

    <!-- Content description (not visible, for screen readers etc.) for closing the translations bottom sheet. -->
    <string name="translation_option_bottom_sheet_close_content_description">Stronu Přełožki začinić</string>

    <!-- The title of the warning card informs the user that an error has occurred at page settings. -->
    <string name="translation_option_bottom_sheet_error_warning_text">Někotre nastajenja na chwilu k dispoziciji njejsu.</string>

    <!-- Translation settings dialog -->
    <!-- Title of the translation settings dialog that allows a user to set their preferred translation settings. -->
    <string name="translation_settings_toolbar_title">Přełožki</string>
    <!-- Toggle switch label that indicates that the browser should signal or indicate when a translation is possible for any page. -->
    <string name="translation_settings_offer_to_translate">Přełožowanje poskićić, hdyž móžno</string>
    <!-- Toggle switch label that indicates that downloading files required for translating is permitted when using data saver mode in Android. -->
    <string name="translation_settings_always_download">Rěče přeco w datowym lutowanskim modusu sćahnyć</string>
    <!-- Section header text that begins the section of a list of different options the user may select to adjust their translation preferences. -->
    <string name="translation_settings_translation_preference">Přełožowanske nastajenja</string>
    <!-- Button text for the button that will take the user to the automatic translations settings dialog. On the automatic translations settings dialog, the user can set if translations should occur automatically for a given language. -->
    <string name="translation_settings_automatic_translation">Awtomatiske přełožowanje</string>
    <!-- Button text for the button that will take the user to the never translate these sites dialog. On the never translate these sites dialog, the user can set if translations should never occur on certain websites. -->
    <string name="translation_settings_automatic_never_translate_sites">Tute websydła ženje njepřełožić</string>
    <!-- Button text for the button that will take the user to the download languages dialog. On the download languages dialog, the user can manage which languages they would like to download for translations. -->
    <string name="translation_settings_download_language">Rěče sćahnyć</string>

    <!-- Automatic translation preference screen -->
    <!-- Title of the automatic translation preference screen that will appear on the toolbar.-->
    <string name="automatic_translation_toolbar_title_preference">Awtomatiske přełožowanje</string>

    <!-- Screen header presenting the automatic translation preference feature. It will appear under the toolbar. -->
    <string name="automatic_translation_header_preference">Wubjerće rěč, zo byšće nastajeni „přeco přełožić“ a „ženje njepřełožić“ rjadował.</string>

    <!-- The title of the warning card informs the user that the system could not load languages for translation settings. -->
    <string name="automatic_translation_error_warning_text">Rěče njedachu so začitać. Prošu spytajće pozdźišo hišće raz.</string>

    <!-- Automatic translation options preference screen -->
    <!-- Preference option for offering to translate. Radio button title text.-->
    <string name="automatic_translation_option_offer_to_translate_title_preference">Přełožk poskićić (standard)</string>
    <!-- Preference option for offering to translate. Radio button summary text. The first parameter is the name of the app defined in app_name (for example: Fenix)-->
    <string name="automatic_translation_option_offer_to_translate_summary_preference">%1$s poskići, sydła do tuteje rěče přełožować.</string>
    <!-- Preference option for always translate. Radio button title text. -->
    <string name="automatic_translation_option_always_translate_title_preference">Přeco přełožić</string>
    <!-- Preference option for always translate. Radio button summary text. The first parameter is the name of the app defined in app_name (for example: Fenix)-->
    <string name="automatic_translation_option_always_translate_summary_preference">%1$s budźe tutu rěč awtomatisce přełožować, hdyž so strona začita.</string>
    <!-- Preference option for never translate. Radio button title text.-->
    <string name="automatic_translation_option_never_translate_title_preference">Ženje njepřełožować</string>

    <!-- Preference option for never translate. Radio button summary text. The first parameter is the name of the app defined in app_name (for example: Fenix)-->
    <string name="automatic_translation_option_never_translate_summary_preference">%1$s ženje njeposkića, sydła do tuteje rěče přełožować.</string>

    <!-- Never translate site preference screen -->
    <!-- Title of the never translate site preference screen that will appear on the toolbar.-->
    <string name="never_translate_site_toolbar_title_preference">Tute websydła ženje njepřełožić</string>
    <!-- Screen header presenting the never translate site preference feature. It will appear under the toolbar. -->
    <string name="never_translate_site_header_preference">Zo byšće nowe sydło přidał: Wopytajće jo a wubjerće „Tute sydło ženje njepřełožić“ z přełožowanskeho menija.</string>
    <!-- Content description (not visible, for screen readers etc.): For a never-translated site list item that is selected.
             The first parameter is web site url (for example:"wikipedia.com") -->
    <string name="never_translate_site_item_list_content_description_preference">%1$s wotstronić</string>
    <!-- The title of the warning card informs the user that an error has occurred at the never translate sites list. -->
    <string name="never_translate_site_error_warning_text">Sydła njedachu so začitać. Prošu spytajće pozdźišo hišće raz.</string>
    <!-- The Delete site dialogue title will appear when the user clicks on a list item.
             The first parameter is web site url (for example:"wikipedia.com") -->
    <string name="never_translate_site_dialog_title_preference">%1$s zhašeć?</string>
    <!-- The Delete site dialogue positive button will appear when the user clicks on a list item. The site will be deleted. -->
    <string name="never_translate_site_dialog_confirm_delete_preference">Zhašeć</string>
    <!-- The Delete site dialogue negative button will appear when the user clicks on a list item. The dialog will be dismissed. -->
    <string name="never_translate_site_dialog_cancel_preference">Přetorhnyć</string>

    <!-- Download languages preference screen -->
    <!-- Title of the toolbar for the translation feature screen where users may download different languages for translation. -->
    <string name="download_languages_translations_toolbar_title_preference">Rěče sćahnyć</string>
    <!-- Screen header presenting the download language preference feature. It will appear under the toolbar.The first parameter is "Learn More," a clickable text with a link. Talkback will append this to say "Double tap to open link to learn more". -->
    <string name="download_languages_header_preference">Sćehńće dospołne rěče za spěšniše přełožki a zo byšće offline přełožował. %1$s</string>
    <!-- Clickable text from the screen header that links to a website. -->
    <string name="download_languages_header_learn_more_preference">Dalše informacije</string>
    <!-- The subhead of the download language preference screen will appear above the pivot language. -->
    <string name="download_languages_available_languages_preference">K dispoziciji stejace rěče</string>
    <!-- Text that will appear beside a core or pivot language package name to show that the language is necessary for the translation feature to function. -->
    <string name="download_languages_default_system_language_require_preference">trěbny</string>
    <!-- A text for download language preference item.
    The first parameter is the language name, for example, "Spanish".
    The second parameter is the language file size, for example, "(3.91 KB)" or, if the language package name is a pivot language, "(required)". -->
    <string name="download_languages_language_item_preference">%1$s (%2$s)</string>
    <!-- The subhead of the download language preference screen will appear above the items that were not downloaded. -->
    <string name="download_language_header_preference">Rěče sćahnyć</string>
    <!-- All languages list item. When the user presses this item, they can download all languages. -->
    <string name="download_language_all_languages_item_preference">Wšě rěče</string>
    <!-- All languages list item. When the user presses this item, they can delete all languages that were downloaded. -->
    <string name="download_language_all_languages_item_preference_to_delete">Wšě rěče zhašeć</string>
    <!-- Content description (not visible, for screen readers etc.): For a language list item that was downloaded, the user can now delete it. -->
    <string name="download_languages_item_content_description_downloaded_state">Zhašeć</string>
    <!-- Content description (not visible, for screen readers etc.): For a language list item, deleting is in progress. -->
    <string name="download_languages_item_content_description_delete_in_progress_state">Běži</string>
    <!-- Content description (not visible, for screen readers etc.): For a language list item, downloading is in progress.
    The first parameter is the language name, for example, "Spanish".
    The second parameter is the language file size, for example, "(3.91 KB)". -->
    <string name="download_languages_item_content_description_download_in_progress_state">Sćehnjenje rěče %1$s (%2$s) zastajić</string>
    <!-- Content description (not visible, for screen readers etc.): For a language list item that was not downloaded. -->
    <string name="download_languages_item_content_description_not_downloaded_state">Sćahnyć</string>

    <!-- The title of the warning card informs the user that an error has occurred when fetching the list of languages. -->
    <string name="download_languages_fetch_error_warning_text">Rěče njedachu so začitać. Prošu spytajće pozdźišo hišće raz.</string>

    <!-- The title of the warning card informs the user that an error has occurred at downloading a language.
      The first parameter is the language name, for example, "Spanish". -->
    <string name="download_languages_error_warning_text"><![CDATA[Rěč <b>%1$s</b> njeda so sćahnyć. Prošu spytajće hišće raz.]]></string>
    <!-- The title of the warning card informs the user that an error has occurred at deleting a language.
          The first parameter is the language name, for example, "Spanish". -->
    <string name="download_languages_delete_error_warning_text"><![CDATA[Rěč <b>%1$s</b> njeda so zhašeć. Prošu spytajće hišće raz.]]></string>

    <!-- Title for the dialog used by the translations feature to confirm deleting a language.
    The dialog will be presented when the user requests deletion of a language.
    The first parameter is the name of the language, for example, "Spanish" and the second parameter is the size in kilobytes or megabytes of the language file. -->
    <string name="delete_language_file_dialog_title">%1$s (%2$s) zhašeć?</string>
    <!-- Additional information for the dialog used by the translations feature to confirm deleting a language. The first parameter is the name of the application, for example, "Fenix". -->
    <string name="delete_language_file_dialog_message">Jeli tutu rěč zhašeće, %1$s dźělne rěče do wašeho cache sćehnje, hdyž přełožujeće.</string>
    <!-- Title for the dialog used by the translations feature to confirm deleting all languages file.
    The dialog will be presented when the user requests deletion of all languages file.
    The first parameter is the size in kilobytes or megabytes of the language file. -->
    <string name="delete_language_all_languages_file_dialog_title">Wšě rěče (%1$s) zhašeć?</string>
    <!-- Additional information for the dialog used by the translations feature to confirm deleting all languages file. The first parameter is the name of the application, for example, "Fenix". -->
    <string name="delete_language_all_languages_file_dialog_message">Jeli wšě rěče zhašeće, %1$s dźělne rěče do wašeho cache sćehnje, hdyž přełožujeće.</string>
    <!-- Button text on the dialog used by the translations feature to confirm deleting a language. -->
    <string name="delete_language_file_dialog_positive_button_text">Zhašeć</string>
    <!-- Button text on the dialog used by the translations feature to cancel deleting a language. -->
    <string name="delete_language_file_dialog_negative_button_text">Přetorhnyć</string>

    <!-- Title for the data saving mode warning dialog used by the translations feature.
    This dialog will be presented when the user attempts to download a language or perform
    a translation without the necessary language files downloaded first when Android's data saver mode is enabled and the user is not using WiFi.
    The first parameter is the size in kilobytes or megabytes of the language file.-->
    <string name="download_language_file_dialog_title">W datowym lutowanskim modusu sćahnyć (%1$s)?</string>
    <!-- Additional information for the data saving mode warning dialog used by the translations feature. This text explains the reason a download is required for a translation. -->
    <string name="download_language_file_dialog_message_all_languages">Sćahujemy dźělne rěče do wašeho cache, zo byšće přełožki priwatne dźerželi.</string>
    <!-- Checkbox label text on the data saving mode warning dialog used by the translations feature. This checkbox allows users to ignore the data usage warnings. -->
    <string name="download_language_file_dialog_checkbox_text">Přeco w datowym lutowanskim modusu sćahnyć</string>
    <!-- Button text on the data saving mode warning dialog used by the translations feature to allow users to confirm they wish to continue and download the language file. -->
    <string name="download_language_file_dialog_positive_button_text">Sćahnyć</string>
    <!-- Button text on the data saving mode warning dialog used by the translations feature to allow users to confirm they wish to continue and download the language file and perform a translation. -->
    <string name="download_language_file_dialog_positive_button_text_all_languages">Sćahnyć a přełožić</string>
    <!-- Button text on the data saving mode warning dialog used by the translations feature to allow users to cancel the action and not perform a download of the language file. -->
    <string name="download_language_file_dialog_negative_button_text">Přetorhnyć</string>

    <!-- Unified Trust Panel -->
    <!-- Title text for the protection panel banner when the site is not secure. -->
    <string name="protection_panel_banner_not_secure_title">Budźće kedźbliwy na tutym sydle</string>
    <!-- Description text for the protection panel banner when the site is not secure. -->
    <string name="protection_panel_banner_not_secure_description">Waš zwisk wěsty njeje.</string>
    <!-- Title text for the protection panel banner when tracking protection is disabled. -->
    <string name="protection_panel_banner_not_protected_title">Sće škity znjemóžnił</string>
    <!-- Description text for the protection panel banner when tracking protection is disabled.
        The first parameter is the name of the app defined in app_name (for example: Fenix) -->
    <string name="protection_panel_banner_not_protected_description">%s njedźěła. Namjetujemy škity zaso zmóžnić.</string>

    <!-- Title text for the protection panel banner when tracking protection is enabled.
        The first parameter is the name of the app defined in app_name (for example: Fenix) -->
    <string name="protection_panel_banner_protected_title">%s sej na kedźbu bjerje</string>
    <!-- Description text for the protection panel banner when tracking protection is enabled. -->
    <string name="protection_panel_banner_protected_description">Sće škitany. Jeli něšto namakamy, zdźělimy wam to.</string>
    <!-- Label text for the Enhanced Tracking Protection toggle. -->
    <string name="protection_panel_etp_toggle_label">Polěpšeny slědowanski škit</string>
    <!-- Description text for the Enhanced Tracking Protection toggle when tracking protection is enabled. -->
    <string name="protection_panel_etp_toggle_enabled_description">Jeli něšto na tutym sydle wobškodźene wupada, spytajće škity znjemóžnić.</string>
    <!-- Description text for the Enhanced Tracking Protection toggle when tracking protection is disabled. -->
    <string name="protection_panel_etp_toggle_disabled_description">Škity su znjemóžnjene. Namjetujemy je zaso zmóžnić.</string>

    <!-- Debug drawer -->
    <!-- The user-facing title of the Debug Drawer feature. -->
    <string name="debug_drawer_title">Nastroje za rozrisanje problemow</string>
    <!-- Content description (not visible, for screen readers etc.): Navigate back within the debug drawer. -->
    <string name="debug_drawer_back_button_content_description">Wróćo nawigěrować</string>

    <!-- Content description (not visible, for screen readers etc.): Open debug drawer. -->
    <string name="debug_drawer_fab_content_description">Debug drawer wočinić</string>

    <!-- Debug drawer tabs tools -->
    <!-- The title of the Tab Tools feature in the Debug Drawer. -->
    <string name="debug_drawer_tab_tools_title">Rajtarkowe nastroje</string>
    <!-- The title of the tab count section in Tab Tools. -->
    <string name="debug_drawer_tab_tools_tab_count_title">Ličba rajtarkow</string>
    <!-- The active tab count category in the tab count section in Tab Tools. -->
    <string name="debug_drawer_tab_tools_tab_count_active">Aktiwny</string>
    <!-- The inactive tab count category in the tab count section in Tab Tools. -->
    <string name="debug_drawer_tab_tools_tab_count_inactive">Njeaktiwny</string>
    <!-- The private tab count category in the tab count section in Tab Tools. -->
    <string name="debug_drawer_tab_tools_tab_count_private">Priwatny</string>
    <!-- The total tab count category in the tab count section in Tab Tools. -->
    <string name="debug_drawer_tab_tools_tab_count_total">Dohromady</string>
    <!-- The title of the tab creation tool section in Tab Tools. -->
    <string name="debug_drawer_tab_tools_tab_creation_tool_title">Nastroj za wutworjenje rajtarkow</string>
    <!-- The label of the text field in the tab creation tool. -->
    <string name="debug_drawer_tab_tools_tab_creation_tool_text_field_label">Ličba rajtarkow, kotrež so maja wutworić</string>
    <!-- The error message of the text field in the tab creation tool when the text field is empty -->
    <string name="debug_drawer_tab_tools_tab_quantity_empty_error">Tekstowe polo je prózdne</string>
    <!-- The error message of the text field in the tab creation tool when the text field has characters other than digits -->
    <string name="debug_drawer_tab_tools_tab_quantity_non_digits_error">Prošu zapodajće jenož pozitiwne cyłe ličby</string>
    <!-- The error message of the text field in the tab creation tool when the text field is a zero -->
    <string name="debug_drawer_tab_tools_tab_quantity_non_zero_error">Prošu zapodajće ličbu, kotraž je wjetša hač nula</string>
    <!-- The error message of the text field in the tab creation tool when the text field is a
        quantity greater than the max tabs. The first parameter is the maximum number of tabs
        that can be generated in one operation.-->
    <string name="debug_drawer_tab_tools_tab_quantity_exceed_max_error">Maksimalna ličba rajtarkow (%1$s), kotrež dadźa so w jednej operaciji generěrować, je překročena</string>
    <!-- The button text to add tabs to the active tab group in the tab creation tool. -->
    <string name="debug_drawer_tab_tools_tab_creation_tool_button_text_active">Aktiwnym rajtarkam přidać</string>
    <!-- The button text to add tabs to the inactive tab group in the tab creation tool. -->
    <string name="debug_drawer_tab_tools_tab_creation_tool_button_text_inactive">Njeaktiwnym rajtarkam přidać</string>
    <!-- The button text to add tabs to the private tab group in the tab creation tool. -->
    <string name="debug_drawer_tab_tools_tab_creation_tool_button_text_private">Priwatnym rajtarkam přidać</string>

    <!-- Micro survey -->

    <!-- Microsurvey -->
    <!-- Prompt view -->
    <!-- The microsurvey prompt title. Note: The word "Firefox" should NOT be translated -->
    <string name="micro_survey_prompt_title" tools:ignore="BrandUsage,UnusedResources">Pomhajće nam, Firefox polěpšować. Traje jenož jednu mjeńšinu.</string>
    <!-- The continue button label -->
    <string name="micro_survey_continue_button_label" tools:ignore="UnusedResources">Dale</string>
    <!-- Survey view -->
    <!-- The survey header -->
    <string name="micro_survey_survey_header_2">Prošu dokónčće naprašowanje</string>
    <!-- The privacy notice link -->
    <string name="micro_survey_privacy_notice_2">Zdźělenka priwatnosće</string>
    <!-- The submit button label text -->
    <string name="micro_survey_submit_button_label">Wotpósłać</string>
    <!-- The survey completion header -->
    <string name="micro_survey_survey_header_confirmation" tools:ignore="UnusedResources">Naprašowanje dokónčene</string>
    <!-- The survey completion confirmation text -->
    <string name="micro_survey_feedback_confirmation">Dźakujemy so za waš komentar!</string>
    <!-- Option for likert scale -->
    <string name="likert_scale_option_1" tools:ignore="UnusedResources">Jara spokojny</string>
    <!-- Option for likert scale -->
    <string name="likert_scale_option_2" tools:ignore="UnusedResources">Spokojny</string>
    <!-- Option for likert scale -->
    <string name="likert_scale_option_3" tools:ignore="UnusedResources">Neutralny</string>
    <!-- Option for likert scale -->
    <string name="likert_scale_option_4" tools:ignore="UnusedResources">Njespokojny</string>
    <!-- Option for likert scale -->
    <string name="likert_scale_option_5" tools:ignore="UnusedResources">Jara njespokojny</string>

    <!-- Option for likert scale -->
    <string name="likert_scale_option_6" tools:ignore="UnusedResources">To njewužiwam</string>
    <!-- Option for likert scale. Note: The word "Firefox" should NOT be translated. -->
    <string name="likert_scale_option_7" tools:ignore="BrandUsage,UnusedResources">Pytanje w Firefox njewužiwam</string>
    <!-- Option for likert scale -->
    <string name="likert_scale_option_8" tools:ignore="UnusedResources">Synchronizaciju njewužiwam</string>
    <!-- Text shown in prompt for printing microsurvey. "sec" It's an abbreviation for "second". Note: The word "Firefox" should NOT be translated. -->
    <string name="microsurvey_prompt_printing_title" tools:ignore="BrandUsage,UnusedResources">Pomhajće ćišćenje w Firefox polěpšić. Traje jenož sekundu</string>
    <!-- Text shown in prompt for search microsurvey. Note: The word "Firefox" should NOT be translated. -->
    <string name="microsurvey_prompt_search_title" tools:ignore="BrandUsage,UnusedResources">Pomhajće, pytanje w Firefox polěpšować. Traje jenož jednu mjeńšinu</string>
    <!-- Text shown in prompt for sync microsurvey. Note: The word "Firefox" should NOT be translated. -->
    <string name="microsurvey_prompt_sync_title" tools:ignore="BrandUsage,UnusedResources">Pomhajće, synchronizaciju w Firefox polěpšować. Traje jenož jednu mjeńšinu</string>
    <!-- Text shown in the survey title for printing microsurvey. Note: The word "Firefox" should NOT be translated. -->
    <string name="microsurvey_survey_printing_title" tools:ignore="BrandUsage,UnusedResources">Kak spokojny sće z ćišćenjom w Firefox?</string>
    <!-- Text shown in the survey title for homepage microsurvey. Note: The word "Firefox" should NOT be translated. -->
    <string name="microsurvey_homepage_title" tools:ignore="BrandUsage,UnusedResources">Kak spokojny sće ze swojej startowej stronu Firefox?</string>
    <!-- Text shown in the survey title for search experience microsurvey. Note: The word "Firefox" should NOT be translated. -->
    <string name="microsurvey_search_title" tools:ignore="BrandUsage,UnusedResources">Kak spokojny sće z pytanjom w Firefox?</string>
    <!-- Text shown in the survey title for sync experience microsurvey. Note: The word "Firefox" should NOT be translated. -->
    <string name="microsurvey_sync_title" tools:ignore="BrandUsage,UnusedResources">Kak spokojny sće ze synchronizaciju w Firefox?</string>
    <!-- Accessibility -->
    <!-- Content description for the survey application icon. Note: The word "Firefox" should NOT be translated.  -->
    <string name="microsurvey_app_icon_content_description" tools:ignore="BrandUsage">Logo Firefox</string>
    <!-- Content description for the survey feature icon. -->
    <string name="microsurvey_feature_icon_content_description">Symbol funkcije naprašowanja</string>
    <!-- Content description (not visible, for screen readers etc.) for closing microsurvey bottom sheet. -->
    <string name="microsurvey_close_handle_content_description">Naprašowanje začinić</string>
    <!-- Content description for "X" button that is closing microsurvey. -->
    <string name="microsurvey_close_button_content_description">Začinić</string>

    <!-- Debug drawer logins -->
    <!-- The title of the Logins feature in the Debug Drawer. -->
    <string name="debug_drawer_logins_title">Přizjewjenja</string>
    <!-- The title of the logins section in the Logins feature, where the parameter will be the site domain  -->
    <string name="debug_drawer_logins_current_domain_label">Aktualna domena: %s</string>
    <!-- The label for a button to add a new fake login for the current domain in the Logins feature. -->
    <string name="debug_drawer_logins_add_login_button">Přidajće sfalšowane přizjewjenje za tutu domenu</string>
    <!-- Content description for delete button where parameter will be the username of the login -->
    <string name="debug_drawer_logins_delete_login_button_content_description">Přizjewjenje z wužiwarskim mjenom %s zhašeć</string>

    <!-- Debug drawer addresses -->
    <!-- The title of the Addresses feature in the Debug Drawer. -->
    <string name="debug_drawer_addresses_title">Adresy</string>
    <!-- The title of the section header for the list of debug locales that can be enabled and disabled. -->
    <string name="debug_drawer_addresses_debug_locales_header">Přepytajće narodne šemy, kotrež so maja zmóžnić, za zmylkami</string>

<<<<<<< HEAD
=======
    <!-- The title of the section header for the list of debug locales that can be enabled and disabled. -->
    <string name="debug_drawer_addresses_management_header">Adresy rjadować</string>
    <!-- The title of the button in the debug drawer for adding a new address. -->
    <string name="debug_drawer_add_new_address">Nowu adresu za wubranu narodnu šemu přidać</string>
    <!-- The title of the button for deleting in the debug drawer all addresses. -->
    <string name="debug_drawer_delete_all_addresses">Wšě adresy zhašeć</string>

>>>>>>> 07ff4473
    <!-- Debug drawer "contextual feature recommendation" (CFR) tools -->
    <!-- The title of the CFR Tools feature in the Debug Drawer -->
    <string name="debug_drawer_cfr_tools_title">Nastroje CFR</string>
    <!-- The title of the reset CFR section in CFR Tools -->
    <string name="debug_drawer_cfr_tools_reset_cfr_title">CFR wróćo stajić</string>

    <!-- Glean debug tools -->
    <!-- The title of the glean debugging feature -->
    <string name="glean_debug_tools_title">Nastroje Glean za pytanje zmylkow</string>

    <!-- Messages explaining how to exit fullscreen mode -->
    <!-- Message shown to explain how to exit fullscreen mode when gesture navigation is enabled. -->
    <!-- Localisation note: this text should be as short as possible, max 68 chars -->
    <string name="exit_fullscreen_with_gesture_short">Ćehńće wot horjeka a wužiwajće gestu Wróćo, zo byšće skónčił</string>
    <!-- Message shown to explain how to exit fullscreen mode when using back button navigation. -->
    <!-- Localisation note: this text should be as short as possible, max 68 chars -->
    <string name="exit_fullscreen_with_back_button_short">Ćehńće wot horjeka a tłóčće Wróćo, zo byšće skónčił</string>

    <!-- Beta Label Component !-->
    <!-- Text shown as a label or tag to indicate a feature or area is still undergoing active development. Note that here "Beta" should not be translated, as it is used as an icon styled element. -->
    <string name="beta_feature">BETA</string>

    <!-- Root certificate expiration warnings -->
    <!-- These strings for homepage cards and push notifications to be pushed to users running outdated versions of Firefox. We want to encourage these users to update to the latest version so their extensions and other features don't stop working when Firefox's old root certificate expires on 2025-03-14. For more information, see this SUMO article: https://support.mozilla.org/kb/root-certificate-expiration !-->
    <!-- Homepage card button to open Google Play Store. "Update" is a verb. -->
    <string name="certificate_warning_homepage_card_update_now_button" tools:ignore="UnusedResources">Nětko aktualizować</string>
    <!-- Homepage card title about old Firefox version. "Update" is a verb. Note: The word "Firefox" should NOT be translated. -->
    <string name="certificate_warning_homepage_card_hca1_title" tools:ignore="BrandUsage,UnusedResources">Aktualizujće swój wobhladowak Firefox</string>
    <!-- Homepage card message about old Firefox version -->
    <string name="certificate_warning_homepage_card_hca1_message" tools:ignore="UnusedResources">Zdónkowy certifikat spadnje, štož k tomu wjedźe, zo někotre funkcije 14. měrca hižo njefunguja.</string>
    <!-- Homepage card title about old Firefox version. "Update" is a verb. -->
    <string name="certificate_warning_homepage_card_hcr1_title" tools:ignore="UnusedResources">Aktualizujće do 14. měrca</string>
    <!-- Homepage card message about old Firefox version. Note: The word "Firefox" should NOT be translated. -->
    <string name="certificate_warning_homepage_card_hcr1_message" tools:ignore="BrandUsage,UnusedResources">Zdónkowy certifikat spadnje, štož k tomu wjedźe, zo waša wersija Firefox hižo porjadnje njefunguje.</string>
    <!-- Homepage card title about old Firefox version -->
    <string name="certificate_warning_homepage_card_hcw2_title" tools:ignore="UnusedResources">Mjenje hač 7 dnjow hač do aktualizacije</string>
    <!-- Homepage card message about old Firefox version. Note: The word "Firefox" should NOT be translated. -->
    <string name="certificate_warning_homepage_card_hcw2_message" tools:ignore="BrandUsage,UnusedResources">14. měrca přidatki a druhe funkcije Firefox hižo njebudu fungować, dokelž zdónkowy certifikat spadnje.</string>
    <!-- Homepage card title about old Firefox version. Note: The word "Firefox" should NOT be translated. -->
    <string name="certificate_warning_homepage_card_hcw3_title" tools:ignore="BrandUsage,UnusedResources">Poslednja móžnosć waš Firefox wobchować</string>
    <!-- Homepage card message about old Firefox version. Note: The word "Firefox" should NOT be translated. -->
    <string name="certificate_warning_homepage_card_hcw3_message" tools:ignore="BrandUsage,UnusedResources">Waša wersija Firefox 14. měrca hižo porjadnje njefunguje, dokelž zdónkowy certifikat spadnje.</string>
    <!-- Push notification title about old Firefox version. "Update" is a noun. -->
    <string name="certificate_warning_push_notification_update_recommended_title" tools:ignore="UnusedResources">Aktualizacija doporučena</string>
    <!-- Push notification message about old Firefox version -->
    <string name="certificate_warning_push_notification_pnr1_message" tools:ignore="UnusedResources">Přidatki a někotre funkcije 14. měrca hižo njefunguja.</string>
    <!-- Push notification title about old Firefox version. Note: The word "Firefox" should NOT be translated. -->
    <string name="certificate_warning_push_notification_pnw2_title" tools:ignore="BrandUsage,UnusedResources">Wužiwaće staršu wersiju Firefox</string>
    <!-- Push notification message about old Firefox version. "Update" is a verb. -->
    <string name="certificate_warning_push_notification_pnw2_message" tools:ignore="UnusedResources">Aktualizujće do 14. měrca, zo byšće přidatki a druhe funkcije dale wužiwał.</string>
    <!-- Push notification message about old Firefox version -->
    <string name="certificate_warning_push_notification_pnw3_message" tools:ignore="UnusedResources">Někotre funkcije jutře hižo njebudu fungować.</string>
</resources><|MERGE_RESOLUTION|>--- conflicted
+++ resolved
@@ -366,15 +366,9 @@
     <!-- Browser menu label for turning ON reader view of the current visited page -->
     <string name="browser_menu_turn_on_reader_view">Čitanski napohlad zmóžnić</string>
     <!-- Browser menu label for turning OFF reader view of the current visited page -->
-<<<<<<< HEAD
-    <string name="browser_menu_turn_off_reader_view">Čitanski napohlad znjemóžnić</string>dsa
-    <!-- Browser menu button that reopens a private tab as a regular tab -->
-    <string name="browser_menu_open_in_normal_tab">Do njepriwatneho rajtarka přesunyć</string>dsa
-=======
     <string name="browser_menu_turn_off_reader_view">Čitanski napohlad znjemóžnić</string>
     <!-- Browser menu button that reopens a private tab as a regular tab -->
     <string name="browser_menu_open_in_normal_tab">Do njepriwatneho rajtarka přesunyć</string>
->>>>>>> 07ff4473
     <!-- Browser menu label for navigating to the translation feature, which provides language translation options the current visited page -->
     <string name="browser_menu_translate_page">Stronu přełožić…</string>
     <!-- Browser menu label for navigating to the Web Compat Reporter feature, which provides users the ability to send bug reports for broken sites. -->
@@ -572,42 +566,6 @@
     <string name="onboarding_add_on_star_rating_content_description">Pohódnoćenja: %1$s z 5</string>
 
     <!-- Title for the privacy preferences dialog shown during onboarding. Note: The word "Firefox" should NOT be translated. -->
-<<<<<<< HEAD
-    <string name="onboarding_preferences_dialog_title" tools:ignore="BrandUsage,UnusedResources">Pomhajće nam, Firefox polěpšić</string>
-    <!-- Title for the crash reporting option in the privacy preferences dialog shown during onboarding. -->
-    <string name="onboarding_preferences_dialog_crash_reporting_title" tools:ignore="UnusedResources">Spadowe rozprawy awtomatisce pósłać</string>
-    <!-- Description for the crash reporting option in the privacy preferences dialog shown during onboarding. -->
-    <string name="onboarding_preferences_dialog_crash_reporting_description" tools:ignore="UnusedResources">Spadowe rozprawy wam zmóžnjeja, problemy z wobhladowakom diagnosticěrować a rozrisać. Rozprawy móža wosobinske abo sensibelne daty wobsahować.</string>
-    <!-- Learn more link for the crash reporting option in the privacy preferences dialog shown during onboarding. -->
-    <string name="onboarding_preferences_dialog_crash_reporting_learn_more" tools:ignore="UnusedResources">Dalše informacije wo spadowych rozprawach</string>
-    <!-- Title for the usage data option in the privacy preferences dialog shown during onboarding. Note: The word "Mozilla" should NOT be translated. -->
-    <string name="onboarding_preferences_dialog_usage_data_title" tools:ignore="UnusedResources">Techniske daty a daty interakcije na Mozilla pósłać</string>
-    <!-- Description for the usage data option in the privacy preferences dialog shown during onboarding. Note: The word "Firefox" should NOT be translated. -->
-    <string name="onboarding_preferences_dialog_usage_data_description" tools:ignore="BrandUsage,UnusedResources">Daty wo wašim graće, wašej hardwarowej konfiguraciji a wo tym, kak Firefox wužiwaće, wšudźe pomhaja, funkcije, wukon a stabilnosć za wužiwarjow polěpšić.</string>
-    <!-- Learn more link for the usage data option in the privacy preferences dialog shown during onboarding. -->
-    <string name="onboarding_preferences_dialog_usage_data_learn_more" tools:ignore="UnusedResources">Zhońće wjace wo wužiwanskich datach</string>
-    <!-- Positive button label for the privacy preferences dialog shown during onboarding. -->
-    <string name="onboarding_preferences_dialog_positive_button" tools:ignore="UnusedResources">Dokónčeny</string>
-    <!-- Negative button label for the privacy preferences dialog shown during onboarding. -->
-    <string name="onboarding_preferences_dialog_negative_button" tools:ignore="UnusedResources">Přetorhnyć</string>
-
-    <!-- Terms of service onboarding title card label. 'Firefox' intentionally hardcoded here-->
-    <string name="onboarding_welcome_to_firefox" tools:ignore="UnusedResources,BrandUsage">Witajće k Firefox</string>
-    <!-- Terms of service onboarding page continue button label. -->
-    <string name="onboarding_term_of_service_agree_and_continue_button_label" tools:ignore="UnusedResources">Přizwolić a pokročować</string>
-    <!-- Line one of the terms of service onboarding page. 'Firefox' is intentionally hardcoded. %1$s is replaced by an active link, using onboarding_term_of_service_line_one_link_text as text (“Terms of Service”). -->
-    <string name="onboarding_term_of_service_line_one" tools:ignore="UnusedResources,BrandUsage">Hdyž pokročujeće, zwoliće do wužiwanskich wuměnjenjow Firefox: %1$s.</string>
-    <!-- Used as text for the link in onboarding_term_of_service_line_one. -->
-    <string name="onboarding_term_of_service_line_one_link_text" tools:ignore="UnusedResources,BrandUsage">Wužiwanske wuměnjenja</string>
-    <!-- Line two of the terms of service onboarding page. 'Firefox' is intentionally hardcoded. %1$s is replaced by an active link, using onboarding_term_of_service_line_two_link_text as text (Privacy Notice”). -->
-    <string name="onboarding_term_of_service_line_two" tools:ignore="UnusedResources,BrandUsage">Firefox so wo wašu priwatnosć stara. Dalše informacije w: %1$s.</string>
-    <!-- Used as text for the link in onboarding_term_of_service_line_two. -->
-    <string name="onboarding_term_of_service_line_two_link_text" tools:ignore="UnusedResources,BrandUsage">Zdźělenka priwatnosće</string>
-    <!-- Line three of the terms of service onboarding page. 'Firefox' and 'Mozilla' are intentionally hardcoded. %1$S is replaced by an active link, using onboarding_term_of_service_line_three_link_text as text (Manage”). -->
-    <string name="onboarding_term_of_service_line_three" tools:ignore="UnusedResources,BrandUsage">Zo by pomhał, wobhladowak polěpšić, Firefox diagnostiske a daty interakcije na Mozilla sćele. %1$s</string>
-    <!-- Used as text for the link in onboarding_term_of_service_line_three. -->
-    <string name="onboarding_term_of_service_line_three_link_text" tools:ignore="UnusedResources,BrandUsage">Rjadować</string>
-=======
     <string name="onboarding_preferences_dialog_title" tools:ignore="BrandUsage">Pomhajće nam, Firefox polěpšić</string>
     <!-- Title for the crash reporting option in the privacy preferences dialog shown during onboarding. -->
     <string name="onboarding_preferences_dialog_crash_reporting_title">Spadowe rozprawy awtomatisce pósłać</string>
@@ -651,7 +609,6 @@
     <string name="onboarding_term_of_service_line_three" tools:ignore="BrandUsage">Zo by pomhał, wobhladowak polěpšić, Firefox diagnostiske a daty interakcije na Mozilla sćele. %1$s</string>
     <!-- Used as text for the link in onboarding_term_of_service_line_three. -->
     <string name="onboarding_term_of_service_line_three_link_text">Rjadować</string>
->>>>>>> 07ff4473
     <!-- Onboarding header for the toolbar selection card, used by Nimbus experiments. -->
     <string name="onboarding_customize_toolbar_title" tools:ignore="UnusedResources">Wubjerće poziciju za symbolowu lajstu</string>
     <!-- Onboarding sub header for toolbar selection card, used by Nimbus experiments. -->
@@ -659,11 +616,7 @@
     <!-- Onboarding label for 'Save and continue' button, used by Nimbus experiments. -->
     <string name="onboarding_save_and_continue_button">Składować a pokročować</string>
     <!-- Onboarding toolbar selection card label for 'skip' button, used by Nimbus experiments. -->
-<<<<<<< HEAD
-    <string name="onboarding_customize_toolbar_skip_button">Přeskočić</string>
-=======
     <string name="onboarding_customize_toolbar_skip_button" moz:removedIn="135" tools:ignore="UnusedResources">Přeskočić</string>
->>>>>>> 07ff4473
     <!-- Onboarding toolbar selection card label for 'top' option, used by Nimbus experiments. -->
     <string name="onboarding_customize_toolbar_top_option">Horjeka</string>
     <!-- Onboarding toolbar selection card label for 'bottom' option, used by Nimbus experiments. -->
@@ -678,12 +631,9 @@
     <string name="onboarding_customize_toolbar_placement_bottom_content_description">Wobraz hornjeje symboloweje lajsty</string>
     <string name="onboarding_customize_toolbar_placement_top_content_description">Wobraz delnjeje symboloweje lajsty</string>
 
-<<<<<<< HEAD
-=======
     <!-- Onboarding toolbar selection card label for 'Not now' button, used by Nimbus experiments. -->
     <string name="onboarding_customize_toolbar_not_now_button" moz:removedIn="136" tools:ignore="UnusedResources">Nic nětko</string>
 
->>>>>>> 07ff4473
     <!-- Onboarding header for the theme selection card, used by Nimbus experiments. -->
     <string name="onboarding_customize_theme_title" tools:ignore="UnusedResources">Wubjerće drastu</string>
     <!-- Onboarding sub header for theme selection card, used by Nimbus experiments. -->
@@ -691,11 +641,7 @@
     <!-- Onboarding label for 'Save and start browsing' button, used by Nimbus experiments. -->
     <string name="onboarding_save_and_start_button">Składować a přehladowanje započeć</string>
     <!-- Onboarding theme selection card label for 'skip' button, used by Nimbus experiments. -->
-<<<<<<< HEAD
-    <string name="onboarding_customize_theme_skip_button">Přeskočić</string>
-=======
     <string name="onboarding_customize_theme_skip_button" moz:removedIn="135" tools:ignore="UnusedResources">Přeskočić</string>
->>>>>>> 07ff4473
     <!-- Onboarding theme selection card label for 'dark' option, used by Nimbus experiments. -->
     <string name="onboarding_customize_theme_dark_option">Ćmowy</string>
     <!-- Onboarding theme selection card label for 'light' option, used by Nimbus experiments. -->
@@ -708,12 +654,9 @@
     <!-- Onboarding theme selection card content description for the theme selection image. %1$s is placeholder for either 'system', 'light' or 'dark'. -->
     <string name="onboarding_customize_theme_content_description">Wobraz drasty %1$s</string>
 
-<<<<<<< HEAD
-=======
     <!-- Onboarding theme selection card label for 'Not now' button, used by Nimbus experiments. -->
     <string name="onboarding_customize_theme_not_now_button" moz:removedIn="136" tools:ignore="UnusedResources">Nic nětko</string>
 
->>>>>>> 07ff4473
     <!-- Search Widget -->
     <!-- Content description for searching with a widget. The first parameter is the name of the application.-->
     <string name="search_widget_content_description_2">Nowy rajtark %1$s wočinić</string>
@@ -1123,13 +1066,10 @@
     <!-- Learn more link for marketing data preference -->
     <string name="preferences_marketing_data_learn_more">Dalše informacije wo marketingowych datach</string>
 
-<<<<<<< HEAD
-=======
     <!-- Preference switch for daily usage ping data collection -->
     <string name="preferences_daily_usage_ping_title">Ping za wšědne wužiwanje</string>
     <string name="preferences_daily_usage_ping_description">To Mozilla pomha, sej aktiwnych wužiwarjow wažić.</string>
     <string name="preferences_daily_usage_ping_learn_more">Zhońće wjace wo pingu za wšědne wužiwanje</string>
->>>>>>> 07ff4473
     <!-- Preference switch title for automatically submitting crash reports -->
     <string name="preferences_automatically_send_crashes_title">Spadowe rozprawy awtomatisce pósłać</string>
     <string name="preferences_automatically_submit_crashes_title" moz:removedIn="136" tools:ignore="UnusedResources">Spadowe rozprawy awtomatisce wotpósłać</string>
@@ -2761,11 +2701,7 @@
     <!-- Text for opt-in button from the review quality check contextual onboarding card. -->
     <string name="review_quality_check_contextual_onboarding_primary_button_text" moz:removedIn="136" tools:ignore="UnusedResources">Haj, wupruwować</string>
     <!-- Text for opt-out button from the review quality check contextual onboarding card. -->
-<<<<<<< HEAD
-    <string name="review_quality_check_contextual_onboarding_secondary_button_text">Nic nětko</string>
-=======
     <string name="review_quality_check_contextual_onboarding_secondary_button_text" moz:removedIn="136" tools:ignore="UnusedResources">Nic nětko</string>
->>>>>>> 07ff4473
     <!-- Content description (not visible, for screen readers etc.) for opening browser menu button to open review quality check bottom sheet. -->
     <string name="review_quality_check_open_handle_content_description" moz:removedIn="136" tools:ignore="UnusedResources">Kontrolu pohódnoćenjow wočinić</string>
     <!-- Content description (not visible, for screen readers etc.) for closing browser menu button to open review quality check bottom sheet. -->
@@ -3173,8 +3109,6 @@
     <!-- The title of the section header for the list of debug locales that can be enabled and disabled. -->
     <string name="debug_drawer_addresses_debug_locales_header">Přepytajće narodne šemy, kotrež so maja zmóžnić, za zmylkami</string>
 
-<<<<<<< HEAD
-=======
     <!-- The title of the section header for the list of debug locales that can be enabled and disabled. -->
     <string name="debug_drawer_addresses_management_header">Adresy rjadować</string>
     <!-- The title of the button in the debug drawer for adding a new address. -->
@@ -3182,7 +3116,6 @@
     <!-- The title of the button for deleting in the debug drawer all addresses. -->
     <string name="debug_drawer_delete_all_addresses">Wšě adresy zhašeć</string>
 
->>>>>>> 07ff4473
     <!-- Debug drawer "contextual feature recommendation" (CFR) tools -->
     <!-- The title of the CFR Tools feature in the Debug Drawer -->
     <string name="debug_drawer_cfr_tools_title">Nastroje CFR</string>
