--- conflicted
+++ resolved
@@ -208,12 +208,9 @@
     <!-- Browser menu banner header text for extensions onboarding.
         The first parameter is the name of the app defined in app_name (for example: Fenix). -->
     <string name="browser_menu_extensions_banner_onboarding_header">Přiswojće sej %s</string>
-<<<<<<< HEAD
-=======
     <!-- Browser menu banner body text for extensions onboarding.
         The first parameter is the name of the app defined in app_name (for example: Fenix). -->
     <string name="browser_menu_extensions_banner_onboarding_body">Rozšěrjenja waše přehladowanje polěpšuja, wot měnjenja napohlada a wukona %s do polěpšenja priwatnosće a wěstoty.</string>
->>>>>>> 80823484
     <!-- Browser menu banner link text for learning more about extensions -->
     <string name="browser_menu_extensions_banner_learn_more">Dalše informacije</string>
     <!-- Browser menu button that opens the extensions manager -->
@@ -348,8 +345,6 @@
         The first parameter is the name of the app defined in app_name (for example: Fenix). -->
     <string name="browser_menu_delete_browsing_data_on_quit">%1$s skónčić</string>
 
-<<<<<<< HEAD
-=======
     <!-- Menu "contextual feature recommendation" (CFR) -->
     <!-- Text for the title in the contextual feature recommendation popup promoting the menu feature. -->
     <string name="menu_cfr_title">Nowy: zjednorjeny meni</string>
@@ -357,7 +352,6 @@
     <!-- Text for the message in the contextual feature recommendation popup promoting the menu feature. -->
     <string name="menu_cfr_body">Namakajće, štož spěšnišo trjebaće, wot priwatneho přehladowanja do składowanskich akcijow.</string>
 
->>>>>>> 80823484
     <!-- Extensions management fragment -->
     <!-- Text displayed when there are no extensions to be shown -->
     <string name="extensions_management_no_extensions">Žane rozšěrjenja tu</string>
