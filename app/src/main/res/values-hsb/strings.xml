--- conflicted
+++ resolved
@@ -331,13 +331,9 @@
     <!-- Juno first user onboarding flow experiment, strings are marked unused as they are only referenced by Nimbus experiments. -->
     <!-- Title for set firefox as default browser screen used by Nimbus experiments. Nimbus experiments do not support string placeholders.
         Note: The word "Firefox" should NOT be translated -->
-<<<<<<< HEAD
-    <string name="juno_onboarding_default_browser_title_nimbus" tools:ignore="UnusedResources">Wužiwajće Firefox po puću</string>
-=======
     <string name="juno_onboarding_default_browser_title_nimbus" moz:removedIn="120" tools:ignore="UnusedResources">Wužiwajće Firefox po puću</string>
     <!-- Title for set firefox as default browser screen used by Nimbus experiments. -->
     <string name="juno_onboarding_default_browser_title_nimbus_2">Škitamy was rady</string>
->>>>>>> eeb875b8
     <!-- Description for set firefox as default browser screen used by Nimbus experiments. Nimbus experiments do not support string placeholders.
         Note: The word "Firefox" should NOT be translated -->
     <string name="juno_onboarding_default_browser_description_nimbus" moz:removedIn="120" tools:ignore="UnusedResources">Firefox ludźi nad dobytki staja a blokuje sydła přesahowace slědowaki, zo by wašu priwatnosć škitał.\n\nDalše informacije w našej zdźělence priwatnosće.</string>
@@ -365,9 +361,6 @@
     <string name="juno_onboarding_sign_in_negative_button" tools:ignore="UnusedResources">Nic nětko</string>
     <!-- Title for enable notification permission screen used by Nimbus experiments. Nimbus experiments do not support string placeholders.
         Note: The word "Firefox" should NOT be translated -->
-<<<<<<< HEAD
-    <string name="juno_onboarding_enable_notifications_title_nimbus" tools:ignore="UnusedResources">Zdźělenki wam pomhaja, wjace z Firefox činić</string>
-=======
     <string name="juno_onboarding_enable_notifications_title_nimbus" moz:removedIn="120" tools:ignore="UnusedResources">Zdźělenki wam pomhaja, wjace z Firefox činić</string>
     <!-- Title for enable notification permission screen used by Nimbus experiments. Nimbus experiments do not support string placeholders.
         Note: The word "Firefox" should NOT be translated -->
@@ -375,7 +368,6 @@
     <!-- Description for enable notification permission screen used by Nimbus experiments. Nimbus experiments do not support string placeholders.
        Note: The word "Firefox" should NOT be translated -->
     <string name="juno_onboarding_enable_notifications_description_nimbus" moz:removedIn="120" tools:ignore="UnusedResources">Sćelće rajtarki mjez gratami, rjadujće sćehnjenja a dóstańće pokiwy, zo byšće najwjace z Firefox wućahnył.</string>
->>>>>>> eeb875b8
     <!-- Description for enable notification permission screen used by Nimbus experiments. Nimbus experiments do not support string placeholders.
        Note: The word "Firefox" should NOT be translated -->
     <string name="juno_onboarding_enable_notifications_description_nimbus_2">Rozsyłajće rajtarki mjez swojimi gratami a wotkryjće druhe funkcije priwatnosće w Firefox. </string>
