--- conflicted
+++ resolved
@@ -2699,19 +2699,11 @@
 
     <!-- Title for the dialog used by the translations feature to confirm canceling a download in progress for a language file.
     The first parameter is the name of the language, for example, "Spanish". -->
-<<<<<<< HEAD
-    <string name="cancel_download_language_file_dialog_title">Sćehnjenje za rěč %1$s přetorhnyć?</string>
-    <!-- Button text on the dialog used by the translations feature confirms canceling a download in progress for a language file. -->
-    <string name="cancel_download_language_file_dialog_positive_button_text">Haj</string>
-    <!-- Button text on the dialog used by the translations feature to dismiss the dialog. -->
-    <string name="cancel_download_language_file_negative_button_text">Ně</string>
-=======
     <string name="cancel_download_language_file_dialog_title" moz:removedIn="130" tools:ignore="UnusedResources">Sćehnjenje za rěč %1$s přetorhnyć?</string>
     <!-- Button text on the dialog used by the translations feature confirms canceling a download in progress for a language file. -->
     <string name="cancel_download_language_file_dialog_positive_button_text" moz:removedIn="130" tools:ignore="UnusedResources">Haj</string>
     <!-- Button text on the dialog used by the translations feature to dismiss the dialog. -->
     <string name="cancel_download_language_file_negative_button_text" moz:removedIn="130" tools:ignore="UnusedResources">Ně</string>
->>>>>>> c4245b98
 
     <!-- Title for the data saving mode warning dialog used by the translations feature.
     This dialog will be presented when the user attempts to download a language or perform
