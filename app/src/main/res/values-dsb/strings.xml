<?xml version="1.0" encoding="utf-8"?>
<resources xmlns:tools="http://schemas.android.com/tools" xmlns:moz="http://mozac.org/tools">
    <!-- App name for private browsing mode. The first parameter is the name of the app defined in app_name (for example: Fenix)-->
    <string name="app_name_private_5">Priwatny %s</string>
    <!-- App name for private browsing mode. The first parameter is the name of the app defined in app_name (for example: Fenix)-->
    <string name="app_name_private_4">%s (priwatny)</string>

    <!-- Home Fragment -->
    <!-- Content description (not visible, for screen readers etc.): "Three dot" menu button. -->
    <string name="content_description_menu">Dalšne nastajenja</string>
    <!-- Content description (not visible, for screen readers etc.): "Private Browsing" menu button. -->
    <string name="content_description_private_browsing_button">Priwatny modus zmóžniś</string>
    <!-- Content description (not visible, for screen readers etc.): "Private Browsing" menu button. -->
    <string name="content_description_disable_private_browsing_button">Priwatny modus znjemóžniś</string>
    <!-- Placeholder text shown in the search bar before a user enters text for the default engine -->
    <string name="search_hint">Pytaś abo adresu zapódaś</string>
    <!-- Placeholder text shown in the search bar before a user enters text for a general engine -->
    <string name="search_hint_general_engine">Web pśepytaś</string>
    <!-- Placeholder text shown in search bar when using history search -->
    <string name="history_search_hint">Historiju pśepytaś</string>
    <!-- Placeholder text shown in search bar when using bookmarks search -->
    <string name="bookmark_search_hint">Cytańske znamjenja pśepytaś</string>
    <!-- Placeholder text shown in search bar when using tabs search -->
    <string name="tab_search_hint">Rejtariki pśepytaś</string>
    <!-- Placeholder text shown in the search bar when using application search engines -->
    <string name="application_search_hint">Pytańske wuraze zapódaś</string>
    <!-- No Open Tabs Message Description -->
    <string name="no_open_tabs_description">Waše wócynjone rejtariki se how wócyniju.</string>

    <!-- No Private Tabs Message Description -->
    <string name="no_private_tabs_description">Waše priwatne rejtariki se how wócyniju.</string>

    <!-- Tab tray multi select title in app bar. The first parameter is the number of tabs selected -->
    <string name="tab_tray_multi_select_title">Wubrane: %1$d</string>
    <!-- Label of button in create collection dialog for creating a new collection  -->
    <string name="tab_tray_add_new_collection">Nowu zběrku pśidaś</string>
    <!-- Label of editable text in create collection dialog for naming a new collection  -->
    <string name="tab_tray_add_new_collection_name">Mě</string>
    <!-- Label of button in save to collection dialog for selecting a current collection  -->
    <string name="tab_tray_select_collection">Zběrku wubraś</string>
    <!-- Content description for close button while in multiselect mode in tab tray -->
    <string name="tab_tray_close_multiselect_content_description">Wěcejwuběrański modus spušćiś</string>
    <!-- Content description for save to collection button while in multiselect mode in tab tray -->
    <string name="tab_tray_collection_button_multiselect_content_description">Wubrane rejtariki do zběrki składowaś</string>
    <!-- Content description on checkmark while tab is selected in multiselect mode in tab tray -->
    <string name="tab_tray_multiselect_selected_content_description">Wubrany</string>

    <!-- Home - Bookmarks -->
    <!-- Title for the home screen section with bookmarks. -->
    <string name="home_bookmarks_title">Cytańske znamjenja</string>
    <!-- Content description for the button which navigates the user to show all of their bookmarks. -->
    <string name="home_bookmarks_show_all_content_description">Wše cytańske znamjenja pokazaś</string>
    <!-- Text for the menu button to remove a recently saved bookmark from the user's home screen -->
    <string name="home_bookmarks_menu_item_remove">Wótwónoźeś</string>

    <!-- About content. The first parameter is the name of the application. (For example: Fenix) -->
    <string name="about_content">%1$s se pśez Mozilla zgótujo.</string>

    <!-- Private Browsing -->
    <!-- Explanation for private browsing displayed to users on home view when they first enable private mode
        The first parameter is the name of the app defined in app_name (for example: Fenix) -->
    <string name="private_browsing_placeholder_description_2">%1$s wašu pytańsku a pśeglědowańsku historjiu z priwatnych rejtarikow wuproznijo, gaž je zacynjaśo abo nałoženje kóńcyśo. Pšez to se wólažcyjo, pśed drugimi, kótarež toś to licadło wužywaju, schowaś,
        což online gótujośo, lěcrownož to was za websedła abo wašogo póbitowarja internetneje słužby njeanonymizěrujo.</string>
    <string name="private_browsing_common_myths">
       Ceste myty wó priwatnem modusu
    </string>

    <!-- True Private Browsing Mode -->
    <!-- Title for info card on private homescreen in True Private Browsing Mode. -->
    <string name="felt_privacy_desc_card_title">Na toś tom rěźe žedne slědy njezawóstajiś</string>
    <!-- Explanation for private browsing displayed to users on home view when they first enable
        private mode in our new Total Private Browsing mode.
        The first parameter is the name of the app defined in app_name (for example: Firefox Nightly)
        The second parameter is the clickable link text in felt_privacy_info_card_subtitle_link_text -->
    <string name="felt_privacy_info_card_subtitle_2">%1$s waše cookieje, historiju a sedłowe daty wulašujo, gaž wšykne swóje priwatne rejtariki zacynjaśo. %2$s</string>
    <!-- Clickable portion of the explanation for private browsing that links the user to our
        about privacy page.
        This string is used in felt_privacy_info_card_subtitle as the second parameter.-->
    <string name="felt_privacy_info_card_subtitle_link_text">Chto mógał móju aktiwitu wiźeś?</string>

    <!-- Private mode shortcut "contextual feature recommendation" (CFR) -->
    <!-- Text for the Private mode shortcut CFR message for adding a private mode shortcut to open private tabs from the Home screen -->
    <string name="private_mode_cfr_message_2">Startujśo swój pśiducy priwatny rejtarik z jadnym pótłusnjenim.</string>
    <!-- Text for the positive button to accept adding a Private Browsing shortcut to the Home screen -->
    <string name="private_mode_cfr_pos_button_text">Startowej wobrazowce pśidaś</string>
    <!-- Text for the negative button to decline adding a Private Browsing shortcut to the Home screen -->
    <string name="cfr_neg_button_text">Ně, źěkujom se</string>

    <!-- Open in App "contextual feature recommendation" (CFR) -->
    <!-- Text for the info message. The first parameter is the name of the application.-->
    <string name="open_in_app_cfr_info_message_2">Móžośo %1$sx tak nastajiś, aby se wótkazy awtomatiski w nałoženjach wócynili.</string>
    <!-- Text for the positive action button -->
    <string name="open_in_app_cfr_positive_button_text">K nastajenjam</string>
    <!-- Text for the negative action button -->
    <string name="open_in_app_cfr_negative_button_text">Zachyśiś</string>

    <!-- Total cookie protection "contextual feature recommendation" (CFR) -->
    <!-- Text for the message displayed in the contextual feature recommendation popup promoting the total cookie protection feature. -->
    <string name="tcp_cfr_message">Naša nejmóčnjejša funkcija priwatnosći sedła pśesegujuce pśeslědowaki izolěrujo.</string>
    <!-- Text displayed that links to website containing documentation about the "Total cookie protection" feature. -->
    <string name="tcp_cfr_learn_more">Zgóńśo wěcej wó dopołnem šćiśe pśed cookiejami</string>


    <!-- Private browsing erase action "contextual feature recommendation" (CFR) -->
    <!-- Text for the message displayed in the contextual feature recommendation popup promoting the erase private browsing feature. -->
    <string name="erase_action_cfr_message">Pótusniśo how, aby nowe priwatne pósejźenje startował. Lašujśo swóju historiju, swóje cookieje – wšykno.</string>


    <!-- Toolbar "contextual feature recommendation" (CFR) -->
    <!-- Text for the title displayed in the contextual feature recommendation popup promoting the navigation bar. -->
    <string name="navbar_cfr_title">Pśeglědujśo malsnjej z noweju nawigaciju</string>
    <!-- Text for the message displayed in the contextual feature recommendation popup promoting the navigation bar. -->
    <string name="navbar_cfr_message" moz:removedIn="130" tools:ignore="UnusedResources">Toś ta rědka se schowajo, gaž dołoj kulaśo, aby pśidatny pśeglědowański rum dostał.</string>

    <!-- Text for the message displayed in the contextual feature recommendation popup promoting the navigation bar. -->
    <string name="navbar_cfr_message_2">Na websedle se toś ta rědka schowajo, gaž dołoj kulaśo, aby pśidatny pśeglědowański rum dostał.</string>

    <!-- Text for the message displayed for the popup promoting the long press of navigation in the navigation bar. -->
    <string name="navbar_navigation_buttons_cfr_message">Pótusniśo a źaržćo šypki, aby mjazy bokami w historiji toś togo rejtarika tam a sam skócył.</string>

    <!-- Tablet navigation bar "contextual feature recommendation" (CFR) -->
    <!-- Text for the title displayed in the contextual feature recommendation popup promoting the tablet navigation bar. -->
    <string name="tablet_nav_bar_cfr_title" moz:removedIn="132" tools:ignore="UnusedResources">Nowy: šypce slědk a doprědka z jadnym dotyknjenim</string>
    <!-- Text for the message displayed in the contextual feature recommendation popup promoting the tablet navigation bar. -->
    <string name="tablet_nav_bar_cfr_message" moz:removedIn="132" tools:ignore="UnusedResources">Wužywajśo malsnjejšu nawigaciju, kótaruž pśecej k ruce maśo.</string>

    <!-- Text for the info dialog when camera permissions have been denied but user tries to access a camera feature. -->
    <string name="camera_permissions_needed_message">Pśistup ku kamerje trjebny. Wócyńśo nastajenja Android, pótusniśo zapisk Pšawa a pótusniśo zapisk Dowóliś.</string>
    <!-- Text for the positive action button to go to Android Settings to grant permissions. -->
    <string name="camera_permissions_needed_positive_button_text">K nastajenjam</string>
    <!-- Text for the negative action button to dismiss the dialog. -->
    <string name="camera_permissions_needed_negative_button_text">Zachyśiś</string>

    <!-- Text for the banner message to tell users about our auto close feature. -->
    <string name="tab_tray_close_tabs_banner_message">Nastajśo te wócynjone rejtariki tak, aby se awtomatiski zacynili, kótarež njejsu se slědny źeń, slědny tyźeń abo slědny mjasec woglědali.</string>
    <!-- Text for the positive action button to go to Settings for auto close tabs. -->
    <string name="tab_tray_close_tabs_banner_positive_button_text">Nastajenja pokazaś</string>
    <!-- Text for the negative action button to dismiss the Close Tabs Banner. -->
    <string name="tab_tray_close_tabs_banner_negative_button_text">Zachyśiś</string>

    <!-- Text for the banner message to tell users about our inactive tabs feature. -->
    <string name="tab_tray_inactive_onboarding_message">Rejtariki, kótarež njejsćo se woglědał dwa tyźenja, se sem pśesunu.</string>
    <!-- Text for the action link to go to Settings for inactive tabs. -->
    <string name="tab_tray_inactive_onboarding_button_text">W nastajenjach znjemóžniś</string>

    <!-- Text for title for the auto-close dialog of the inactive tabs. -->
    <string name="tab_tray_inactive_auto_close_title">Pó jadnem mjasecu awtomatiski zacyniś?</string>
    <!-- Text for the body for the auto-close dialog of the inactive tabs.
        The first parameter is the name of the application.-->
    <string name="tab_tray_inactive_auto_close_body_2">%1$s móžo rejtariki zacyniś, kótarež njejsćo se woglědał zajźony mjasec.</string>
    <!-- Content description for close button in the auto-close dialog of the inactive tabs. -->
    <string name="tab_tray_inactive_auto_close_button_content_description">Zacyniś</string>

    <!-- Text for turn on auto close tabs button in the auto-close dialog of the inactive tabs. -->
    <string name="tab_tray_inactive_turn_on_auto_close_button_2">Awtomatiske zacynjanje zmóžniś</string>


    <!-- Home screen icons - Long press shortcuts -->
    <!-- Shortcut action to open new tab -->
    <string name="home_screen_shortcut_open_new_tab_2">Nowy rejtarik</string>
    <!-- Shortcut action to open new private tab -->
    <string name="home_screen_shortcut_open_new_private_tab_2">Nowy priwatny rejtarik</string>

    <!-- Shortcut action to open Passwords screen -->
    <string name="home_screen_shortcut_passwords">Gronidła</string>

    <!-- Recent Tabs -->
    <!-- Header text for jumping back into the recent tab in the home screen -->
    <string name="recent_tabs_header">Slědk skócyś</string>
    <!-- Button text for showing all the tabs in the tabs tray -->
    <string name="recent_tabs_show_all">Wšykne pokazaś</string>

    <!-- Content description for the button which navigates the user to show all recent tabs in the tabs tray. -->
    <string name="recent_tabs_show_all_content_description_2">Tłocašk „Njedawno wócynjone rejtariki“ pokazaś</string>

    <!-- Text for button in synced tab card that opens synced tabs tray -->
    <string name="recent_tabs_see_all_synced_tabs_button_text">Synchronizěrowane rejtariki pokazaś</string>
    <!-- Accessibility description for device icon used for recent synced tab -->
    <string name="recent_tabs_synced_device_icon_content_description">Synchronizěrowany rěd</string>
    <!-- Text for the dropdown menu to remove a recent synced tab from the homescreen -->
    <string name="recent_synced_tab_menu_item_remove">Wótwónoźeś</string>
    <!-- Text for the menu button to remove a grouped highlight from the user's browsing history
         in the Recently visited section -->
    <string name="recent_tab_menu_item_remove">Wótwónoźeś</string>

    <!-- History Metadata -->
    <!-- Header text for a section on the home screen that displays grouped highlights from the
         user's browsing history, such as topics they have researched or explored on the web -->
    <string name="history_metadata_header_2">Pśed krotkim woglědane</string>
    <!-- Text for the menu button to remove a grouped highlight from the user's browsing history
         in the Recently visited section -->
    <string name="recently_visited_menu_item_remove">Wótwónoźeś</string>

    <!-- Content description for the button which navigates the user to show all of their history. -->
    <string name="past_explorations_show_all_content_description_2">Wšykne zajźone wuslěźenja pokazaś</string>

    <!-- Browser Fragment -->
    <!-- Content description (not visible, for screen readers etc.): Navigate backward (browsing history) -->
    <string name="browser_menu_back">Slědk</string>
    <!-- Content description (not visible, for screen readers etc.): Navigate forward (browsing history) -->
    <string name="browser_menu_forward">Doprědka</string>
    <!-- Content description (not visible, for screen readers etc.): Refresh current website -->
    <string name="browser_menu_refresh">Aktualizěrowaś</string>
    <!-- Content description (not visible, for screen readers etc.): Stop loading current website -->
    <string name="browser_menu_stop">Zastajiś</string>
    <!-- Browser menu button that opens the extensions manager -->
    <string name="browser_menu_extensions">Rozšyrjenja</string>
    <!-- Browser menu banner header text for extensions onboarding.
        The first parameter is the name of the app defined in app_name (for example: Fenix). -->
    <string name="browser_menu_extensions_banner_onboarding_header">Pśiswójśo se %s</string>
<<<<<<< HEAD
=======
    <!-- Browser menu banner body text for extensions onboarding.
        The first parameter is the name of the app defined in app_name (for example: Fenix). -->
    <string name="browser_menu_extensions_banner_onboarding_body">Rozšyrjenja waše pśeglědowanje pólěpšuju, wó změnjanja naglěda a wugbaśa %s do pólěpšenja priwatnosći a wěstoty.</string>
>>>>>>> 80823484
    <!-- Browser menu banner link text for learning more about extensions -->
    <string name="browser_menu_extensions_banner_learn_more">Dalšne informacije</string>
    <!-- Browser menu button that opens the extensions manager -->
    <string name="browser_menu_manage_extensions">Rozšyrjenja zastojaś</string>
    <!-- Content description (not visible, for screen readers etc.): Section heading for recommended extensions.-->
    <string name="browser_menu_recommended_section_content_description">Dopórucone rozšyrjenja</string>
    <!-- Content description (not visible, for screen readers etc.): Label for plus icon used to add extensions. -->
    <string name="browser_menu_extension_plus_icon_content_description">Rozšyrjenje pśidaś</string>
    <!-- Browser menu button that opens AMO in a tab -->
    <string name="browser_menu_discover_more_extensions">Dalšne rozšyrjenja namakaś</string>
    <!-- Browser menu description that is shown when one or more extensions are disabled due to extension errors -->
    <string name="browser_menu_extensions_disabled_description">Nachylu znjemóžnjone</string>
    <!-- Browser menu button that opens account settings -->
    <string name="browser_menu_account_settings">Kontowe informacije</string>
    <!-- Browser menu button that sends a user to help articles -->
    <string name="browser_menu_help">Pomoc</string>
    <!-- Browser menu button that sends a to a the what's new article -->
    <string name="browser_menu_whats_new">Nowe funkcije a změny</string>
    <!-- Browser menu button that opens the settings menu -->
    <string name="browser_menu_settings">Nastajenja</string>
    <!-- Browser menu button that opens a user's library -->
    <string name="browser_menu_library">Biblioteka</string>
    <!-- Browser menu toggle that requests a desktop site -->
    <string name="browser_menu_desktop_site">Desktopowe sedło</string>
    <!-- Browser menu button that reopens a private tab as a regular tab -->
    <string name="browser_menu_open_in_regular_tab">W normalnem rejtariku wócyniś</string>
    <!-- Browser menu toggle that adds a shortcut to the site on the device home screen. -->
    <string name="browser_menu_add_to_homescreen">Startowej wobrazowce pśidaś</string>
    <!-- Browser menu toggle that adds a shortcut to the site on the device home screen. -->
    <string name="browser_menu_add_to_homescreen_2">Startowej wobrazowce pśidaś…</string>
    <!-- Text for notifying users that Xiaomi devices require additional permissions to add to home screen -->
    <string name="browser_menu_add_to_homescreen_xiaomi">Rědy Xiaomi snaź wósebne pšawa trjebaju, aby startowej wobrazowce zwězanja pśidali. Pšosym pśeglědujśo swóje nastajenja.</string>
    <!-- Content description (not visible, for screen readers etc.) for the Resync tabs button -->
    <string name="resync_button_content_description">Znowego synchronizěrowaś</string>
    <!-- Browser menu button that opens the find in page menu -->
    <string name="browser_menu_find_in_page">Na boku pytaś</string>
    <!-- Browser menu button that opens the find in page menu -->
    <string name="browser_menu_find_in_page_2">Na boku pytaś…</string>
    <!-- Browser menu button that opens the translations dialog, which has options to translate the current browser page. -->
    <string name="browser_menu_translations">Bok pśełožyś</string>
    <!-- Browser menu button that saves the current tab to a collection -->
    <string name="browser_menu_save_to_collection">Do zběrki składowaś…</string>
    <!-- Browser menu button that saves the current tab to a collection -->
    <string name="browser_menu_save_to_collection_2">Do zběrki składowaś</string>
    <!-- Browser menu button that open a share menu to share the current site -->
    <string name="browser_menu_share">Źěliś</string>
    <!-- Browser menu button that open a share menu to share the current site -->
    <string name="browser_menu_share_2">Źěliś…</string>
    <!-- Browser menu button shown in custom tabs that opens the current tab in Fenix
        The first parameter is the name of the app defined in app_name (for example: Fenix) -->
    <string name="browser_menu_open_in_fenix">W %1$s wócyniś</string>
    <!-- Browser menu text shown in custom tabs to indicate this is a Fenix tab
        The first parameter is the name of the app defined in app_name (for example: Fenix) -->
    <string name="browser_menu_powered_by">SPĚCHOWANY WÓT %1$s</string>
    <!-- Browser menu text shown in custom tabs to indicate this is a Fenix tab
        The first parameter is the name of the app defined in app_name (for example: Fenix) -->
    <string name="browser_menu_powered_by2">Spěchowany wót %1$s</string>
    <!-- Browser menu button to put the current page in reader mode -->
    <string name="browser_menu_read">Cytański naglěd</string>
    <!-- Browser menu button content description to close reader mode and return the user to the regular browser -->
    <string name="browser_menu_read_close">Cytański naglěd zacyniś</string>
    <!-- Browser menu button to open the current page in an external app -->
    <string name="browser_menu_open_app_link">W nałoženju wócyniś</string>

    <!-- Browser menu button to show reader view appearance controls e.g. the used font type and size -->
    <string name="browser_menu_customize_reader_view">Cytański naglěd pśiměriś</string>
    <!-- Browser menu button to show reader view appearance controls e.g. the used font type and size -->
    <string name="browser_menu_customize_reader_view_2">Cytański naglěd pśiměriś</string>
    <!-- Browser menu label for adding a bookmark -->
    <string name="browser_menu_add">Pśidaś</string>
    <!-- Browser menu label for editing a bookmark -->
    <string name="browser_menu_edit">Wobźěłaś</string>

    <!-- Button shown on the home page that opens the Customize home settings -->
    <string name="browser_menu_customize_home_1">Startowy bok pśiměriś</string>

    <!-- Browser menu label to sign in to sync on the device using Mozilla accounts -->
    <string name="browser_menu_sign_in">Pśizjawiś</string>
    <!-- Browser menu caption label for the "Sign in" browser menu item described in `browser_menu_sign_in` -->
    <string name="browser_menu_sign_in_caption">Gronidła, rejtariki a wěcej synchronizěrowaś</string>

    <!-- Browser menu label to sign back in to sync on the device when the user's account needs to be reauthenticated -->
    <string name="browser_menu_sign_back_in_to_sync">Pśizjawśo se zasej za synchronizaciju</string>
    <!-- Browser menu caption label for the "Sign back in to sync" browser menu item described in `browser_menu_sign_back_in_to_sync` when there is an error in syncing -->
    <string name="browser_menu_syncing_paused_caption">Synchronizacija jo zastajona</string>
    <!-- Browser menu label that creates a private tab -->
    <string name="browser_menu_new_private_tab">Nowy priwatny rejtarik</string>
    <!-- Browser menu label that navigates to the Password screen -->
    <string name="browser_menu_passwords">Gronidła</string>

    <!-- Browser menu label that navigates to the SUMO page for the Firefox for Android release notes.
         The first parameter is the name of the app defined in app_name (for example: Fenix)-->
    <string name="browser_menu_new_in_firefox">Nowy w %1$s</string>

    <!-- Browser menu label that toggles the request for the desktop site of the currently visited page -->
    <string name="browser_menu_switch_to_desktop_site">K websedłoju za desktop</string>
    <!-- Browser menu label that toggles the request for the mobile site of the currently visited page -->
    <string name="browser_menu_switch_to_mobile_site">K mobilnemu sedłoju</string>
    <!-- Browser menu label that navigates to the page tools sub-menu -->
    <string name="browser_menu_tools">Rědy</string>
    <!-- Content description (not visible, for screen readers etc.): Back button for all menu redesign sub-menu -->
    <string name="browser_menu_back_button_content_description">Slědk ku głownemu menijoju</string>
    <!-- Browser menu description that describes the various tools related menu items inside of the tools sub-menu -->
    <string name="browser_menu_tools_description_with_translate">Cytański naglěd, pśełožyś, śišćaś, źěliś, nałoženje wócyniś</string>
    <!-- Browser menu description that describes the various tools related menu items inside of the tools sub-menu -->
    <string name="browser_menu_tools_description">Cytański naglěd, śišćaś, źěliś, nałoženje wócyniś</string>
    <!-- Browser menu label that navigates to the save sub-menu, which contains various save related menu items such as
         bookmarking a page, saving to collection, shortcut or as a PDF, and adding to home screen -->
    <string name="browser_menu_save">Składowaś</string>

    <!-- Browser menu description that describes the various save related menu items inside of the save sub-menu -->
    <string name="browser_menu_save_description">Cytańske znamje pśidaś, zwězanje, startowy bok, zběrka, PDF</string>
    <!-- Browser menu label that bookmarks the currently visited page -->
    <string name="browser_menu_bookmark_this_page">Toś ten bok ako cytańske znamje składowaś</string>
    <!-- Browser menu label that navigates to the edit bookmark screen for the current bookmarked page -->
    <string name="browser_menu_edit_bookmark">Cytańske znamje wobźěłaś</string>
    <!-- Browser menu label that the saves the currently visited page as a PDF -->
    <string name="browser_menu_save_as_pdf">Ako PDF składowaś…</string>
    <!-- Browser menu label for turning ON reader view of the current visited page -->
    <string name="browser_menu_turn_on_reader_view">Cytański naglěd zmóžniś</string>
    <!-- Browser menu label for turning OFF reader view of the current visited page -->
    <string name="browser_menu_turn_off_reader_view">Cytański naglěd znjemóžniś</string>
    <!-- Browser menu label for navigating to the translation feature, which provides language translation options the current visited page -->
    <string name="browser_menu_translate_page">Bok pśełožyś…</string>
    <!-- Browser menu label that is displayed when the current page has been translated by the translation feature.
         The first parameter is the name of the language that page was translated to (e.g. English). -->
    <string name="browser_menu_translated_to">Pśełožony do rěcy %1$s</string>
    <!-- Browser menu label for the print feature -->
    <string name="browser_menu_print">Śišćaś…</string>

    <!-- Browser menu label for the Delete browsing data on quit feature.
        The first parameter is the name of the app defined in app_name (for example: Fenix). -->
    <string name="browser_menu_delete_browsing_data_on_quit">%1$s skóńcyś</string>

<<<<<<< HEAD
=======
    <!-- Menu "contextual feature recommendation" (CFR) -->
    <!-- Text for the title in the contextual feature recommendation popup promoting the menu feature. -->
    <string name="menu_cfr_title">Nowy: zjadnorjony meni</string>
    <!-- Text for the message in the contextual feature recommendation popup promoting the menu feature. -->
    <string name="menu_cfr_body">Namakajśo, což malsnjej trjebaśo, wót priwatnego pśeglědowanja do składowańskich akcijow.</string>

>>>>>>> 80823484
    <!-- Extensions management fragment -->
    <!-- Text displayed when there are no extensions to be shown -->
    <string name="extensions_management_no_extensions">Žedne rozšyrjenja how</string>

    <!-- Browser Toolbar -->
    <!-- Content description for the Home screen button on the browser toolbar -->
    <string name="browser_toolbar_home">Startowa wobrazowka</string>

    <!-- Content description (not visible, for screen readers etc.): Erase button: Erase the browsing
         history and go back to the home screen. -->
    <string name="browser_toolbar_erase">Pśeglědowańsku historiju lašowaś</string>
    <!-- Content description for the translate page toolbar button that opens the translations dialog when no translation has occurred. -->
    <string name="browser_toolbar_translate">Bok pśełožyś</string>

    <!-- Content description (not visible, for screen readers etc.) for the translate page toolbar button that opens the translations dialog when the page is translated successfully.
         The first parameter is the name of the language that is displayed in the original page. (For example: English)
         The second parameter is the name of the language which the page was translated to. (For example: French) -->
    <string name="browser_toolbar_translated_successfully">Bok jo se pśełožył z rěcy %1$s do rěcy %2$s.</string>

    <!-- Locale Settings Fragment -->
    <!-- Content description for tick mark on selected language -->
    <string name="a11y_selected_locale_content_description">Wubrana rěc</string>
    <!-- Text for default locale item -->
    <string name="default_locale_text">Rědowu rěc wužywaś</string>
    <!-- Placeholder text shown in the search bar before a user enters text -->
    <string name="locale_search_hint">Rěc pytaś</string>

    <!-- Search Fragment -->
    <!-- Button in the search view that lets a user search by scanning a QR code -->
    <string name="search_scan_button">Scannowaś</string>
    <!-- Button in the search view when shortcuts are displayed that takes a user to the search engine settings -->
    <string name="search_shortcuts_engine_settings">Nastajenja pytnicow</string>
    <!-- Button in the search view that lets a user navigate to the site in their clipboard -->
    <string name="awesomebar_clipboard_title">Wótkaz z mjazywótkłada zasajźiś</string>
    <!-- Button in the search suggestions onboarding that allows search suggestions in private sessions -->
    <string name="search_suggestions_onboarding_allow_button">Dowóliś</string>
    <!-- Button in the search suggestions onboarding that does not allow search suggestions in private sessions -->
    <string name="search_suggestions_onboarding_do_not_allow_button">Njedowóliś</string>
    <!-- Search suggestion onboarding hint title text -->
    <string name="search_suggestions_onboarding_title">Pytańske naraźenja w priwatnych pósejźenjach dowóliś?</string>
    <!-- Search suggestion onboarding hint description text, first parameter is the name of the app defined in app_name (for example: Fenix)-->
    <string name="search_suggestions_onboarding_text">%s wykno źěli, což w adresowem pólu ze swójeju pytnicu zapódajośo.</string>

    <!-- Search engine suggestion title text. The first parameter is the name of the suggested engine-->
    <string name="search_engine_suggestions_title">Z %s pytaś</string>
    <!-- Search engine suggestion description text -->
    <string name="search_engine_suggestions_description">Direktnje z adresowego póla pytaś</string>

    <!-- Menu option in the search selector menu to open the search settings -->
    <string name="search_settings_menu_item">Pytańske nastajenja</string>

    <!-- Header text for the search selector menu -->
    <string name="search_header_menu_item_2">Tenraz pytaś w:</string>

    <!-- Content description (not visible, for screen readers etc.): Search engine icon. The first parameter is the search engine name (for example: DuckDuckGo). -->
    <string name="search_engine_icon_content_description" tools:ignore="UnusedResources">Pytnica %s</string>

    <!-- Home onboarding -->
    <!-- Onboarding home screen popup dialog, shown on top of the Jump back in section. -->
    <string name="onboarding_home_screen_jump_back_contextual_hint_2" moz:removedIn="132">Póznajśo swój personalizěrowany bok. Nejnowše rejtariki, cytańske znamjenja a pytańske wuslědki se how zjawiju.</string>
    <!-- Home onboarding dialog welcome screen title text. -->
    <string name="onboarding_home_welcome_title_2">Witajśo k wěcej wósobinskemu internetoju</string>
    <!-- Home onboarding dialog welcome screen description text. -->
    <string name="onboarding_home_welcome_description">Wěcej barwow. Lěpša priwatnosć. Samska angažěrowanosć za luźi njeźiwajucy na wudobytki.</string>
    <!-- Home onboarding dialog sign into sync screen title text. -->
    <string name="onboarding_home_sync_title_3">Pśešaltowanje mjazy wobrazowkami jo lažke ako do togo</string>
    <!-- Home onboarding dialog sign into sync screen description text. -->
    <string name="onboarding_home_sync_description">Pókšacujśo, źož sćo pśestał – něnto z rejtarikami drugich rědow na swójom startowem boku.</string>
    <!-- Text for the button to continue the onboarding on the home onboarding dialog. -->
    <string name="onboarding_home_get_started_button">Prědne kšace</string>
    <!-- Text for the button to navigate to the sync sign in screen on the home onboarding dialog. -->
    <string name="onboarding_home_sign_in_button">Pśizjawiś</string>
    <!-- Text for the button to skip the onboarding on the home onboarding dialog. -->
    <string name="onboarding_home_skip_button">Pśeskócyś</string>
    <!-- Onboarding home screen sync popup dialog message, shown on top of Recent Synced Tabs in the Jump back in section. -->
    <string name="sync_cfr_message">Waše rejtariki se synchronizěruju! Pókšačujśo, źož sćo pśestał na drugem rěźe.</string>

    <!-- Content description (not visible, for screen readers etc.): Close button for the home onboarding dialog -->
    <string name="onboarding_home_content_description_close_button">Zacyniś</string>

    <!-- Notification pre-permission dialog -->
    <!-- Enable notification pre permission dialog title
        The first parameter is the name of the app defined in app_name (for example: Fenix) -->
    <string name="onboarding_home_enable_notifications_title" moz:removedIn="124" tools:ignore="UnusedResources">Powěźeńki wam pomagaju, wěcej z %s cyniś</string>
    <!-- Enable notification pre permission dialog description with rationale
        The first parameter is the name of the app defined in app_name (for example: Fenix) -->
    <string name="onboarding_home_enable_notifications_description" moz:removedIn="124" tools:ignore="UnusedResources">Synchronizěrujśo swóje rejtariki mjazy rědami, zastojśo ześěgnjenja, dostańśo pokaze, aby mógał ze šcita priwatnosći %s nejlěpše wuwónoźeś , a wjace.</string>
    <!-- Text for the button to request notification permission on the device -->
    <string name="onboarding_home_enable_notifications_positive_button" moz:removedIn="124" tools:ignore="UnusedResources">Dalej</string>
    <!-- Text for the button to not request notification permission on the device and dismiss the dialog -->
    <string name="onboarding_home_enable_notifications_negative_button" moz:removedIn="124" tools:ignore="UnusedResources">Nic něnto</string>

    <!-- Juno first user onboarding flow experiment, strings are marked unused as they are only referenced by Nimbus experiments. -->
    <!-- Description for learning more about our privacy notice. -->
    <string name="juno_onboarding_privacy_notice_text" tools:ignore="BrandUsage">Powěźeńka priwatnosći Firefox</string>
    <!-- Title for set firefox as default browser screen used by Nimbus experiments. -->
    <string name="juno_onboarding_default_browser_title_nimbus_2">Šćitamy was rad</string>
    <!-- Title for set firefox as default browser screen used by Nimbus experiments.
        Note: The word "Firefox" should NOT be translated -->
    <string name="juno_onboarding_default_browser_title_nimbus_3" tools:ignore="BrandUsage,UnusedResources">Wuslěźćo, cogodla miliony luźi Firefox lubuju</string>
    <!-- Title for set firefox as default browser screen used by Nimbus experiments. -->
    <string name="juno_onboarding_default_browser_title_nimbus_4" tools:ignore="UnusedResources">Wěste pśeglědowanje z wěcej wuběrkami</string>
    <!-- Description for set firefox as default browser screen used by Nimbus experiments. -->
    <string name="juno_onboarding_default_browser_description_nimbus_3">Naš za wšykne wužytny wobglědowak pśedewześam zawoborujo, wam kšajźu pó interneśe slědowaś.</string>
    <!-- Description for set firefox as default browser screen used by Nimbus experiments. -->
    <string name="juno_onboarding_default_browser_description_nimbus_4" tools:ignore="UnusedResources">Wěcej ako 100 milionow luźi šćita swóju priwatnosć, gaž wobglědowak wuběraśo, kótaryž se wót njekomercielneje organizacije pódpěra.</string>
    <!-- Description for set firefox as default browser screen used by Nimbus experiments. -->
    <string name="juno_onboarding_default_browser_description_nimbus_5" tools:ignore="UnusedResources">Znate pśeslědowaki? Blokuju se awtomatiski. Rozšyrjenja? Wopytajśo wšykne 700. PDF? Naš zatwarjony cytak wólažcujo je zastojaś.</string>
    <!-- Description for set firefox as default browser screen used by Nimbus experiments. -->
    <string name="juno_onboarding_default_browser_description_nimbus_2" moz:RemovedIn="124" tools:ignore="UnusedResources">Naš za wšykne wužytny wobglědowak tomu zajźujo, až pśedewześa wam kšajźu pó interneśe slěduju.\n\nDalšne informacije w našej powěźeńce priwatnosći.</string>
    <!-- Text for the link to the privacy notice webpage for set as firefox default browser screen.
    This is part of the string with the key "juno_onboarding_default_browser_description". -->
    <string name="juno_onboarding_default_browser_description_link_text" moz:RemovedIn="124" tools:ignore="UnusedResources">powěźeńka priwatnosći</string>
    <!-- Text for the button to set firefox as default browser on the device -->
    <string name="juno_onboarding_default_browser_positive_button" tools:ignore="UnusedResources">Ako standardny wobglědowak nastajiś</string>
    <!-- Text for the button dismiss the screen and move on with the flow -->
    <string name="juno_onboarding_default_browser_negative_button" tools:ignore="UnusedResources">Nic něnto</string>
    <!-- Title for sign in to sync screen. -->
    <string name="juno_onboarding_sign_in_title_2">Wóstańśo skoděrowany, gaž někotare rědy wužywaśo</string>
    <!-- Description for sign in to sync screen. Nimbus experiments do not support string placeholders.
     Note: The word "Firefox" should NOT be translated -->
    <string name="juno_onboarding_sign_in_description_2" moz:RemovedIn="130" tools:ignore="BrandUsage,UnusedResources">Gaž sćo se pśizjawił a sćo synchronizěrował, sćo wěsćejšy. Firefox waše gronidła, cytańske znamjenja a wěcej koděrujo.</string>
    <!-- Description for sign in to sync screen. Nimbus experiments do not support string placeholders.
     Note: The word "Firefox" should NOT be translated -->
    <string name="juno_onboarding_sign_in_description_3" tools:ignore="BrandUsage">Firefox waše gronidła, cytańske znamjenja a wěcej koděrujo, gaž sćo synchronizěrowany.</string>
    <!-- Text for the button to sign in to sync on the device -->
    <string name="juno_onboarding_sign_in_positive_button" tools:ignore="UnusedResources">Pśizjawiś</string>
    <!-- Text for the button dismiss the screen and move on with the flow -->
    <string name="juno_onboarding_sign_in_negative_button" tools:ignore="UnusedResources">Nic něnto</string>

    <!-- Title for enable notification permission screen used by Nimbus experiments. Nimbus experiments do not support string placeholders.
        Note: The word "Firefox" should NOT be translated -->
    <string name="juno_onboarding_enable_notifications_title_nimbus_2" tools:ignore="BrandUsage">Powěźeńki wam pomagaju, z Firefox wěsćejšy wóstaś</string>
    <!-- Description for enable notification permission screen used by Nimbus experiments. Nimbus experiments do not support string placeholders.
       Note: The word "Firefox" should NOT be translated -->
    <string name="juno_onboarding_enable_notifications_description_nimbus_2" tools:ignore="BrandUsage">Rozesćełajśo rejtariki mjazy swójimi rědami a namakajśo druge funkcije priwatnosći w Firefox. </string>
    <!-- Text for the button to request notification permission on the device -->
    <string name="juno_onboarding_enable_notifications_positive_button" tools:ignore="UnusedResources">Powěźeńki zmóžniś</string>
    <!-- Text for the button dismiss the screen and move on with the flow -->
    <string name="juno_onboarding_enable_notifications_negative_button" tools:ignore="UnusedResources">Nic něnto</string>

    <!-- Title for add search widget screen used by Nimbus experiments. Nimbus experiments do not support string placeholders.
        Note: The word "Firefox" should NOT be translated -->
    <string name="juno_onboarding_add_search_widget_title" tools:ignore="BrandUsage,UnusedResources">Wopytajśo pytański asistent Firefox</string>
    <!-- Description for add search widget screen used by Nimbus experiments. Nimbus experiments do not support string placeholders.
        Note: The word "Firefox" should NOT be translated -->
    <string name="juno_onboarding_add_search_widget_description" tools:ignore="BrandUsage,UnusedResources">Z Firefox na swójej startowej wobrazowce maśo lažki pśistup k wobglědowakoju, za kótaryž priwatnosć jo na prědnem městnje, kótaryž sedła pśesegajuce pśeslědowaki blokěrujo.</string>
    <!-- Text for the button to add search widget on the device used by Nimbus experiments. Nimbus experiments do not support string placeholders.
        Note: The word "Firefox" should NOT be translated -->
    <string name="juno_onboarding_add_search_widget_positive_button" tools:ignore="BrandUsage,UnusedResources">Asistent Firefox pśidaś</string>
    <!-- Text for the button to dismiss the screen and move on with the flow -->
    <string name="juno_onboarding_add_search_widget_negative_button" tools:ignore="UnusedResources">Nic něnto</string>

    <!-- Search Widget -->
    <!-- Content description for searching with a widget. The first parameter is the name of the application.-->
    <string name="search_widget_content_description_2">Nowy rejtarik %1$s wócyniś</string>
    <!-- Text preview for smaller sized widgets -->
    <string name="search_widget_text_short">Pytaś</string>
    <!-- Text preview for larger sized widgets -->
    <string name="search_widget_text_long">Web pśepytaś</string>

    <!-- Content description (not visible, for screen readers etc.): Voice search -->
    <string name="search_widget_voice">Powědane pytanje</string>

    <!-- Preferences -->
    <!-- Title for the settings page-->
    <string name="settings">Nastajenja</string>
    <!-- Preference category for general settings -->
    <string name="preferences_category_general">Powšykne</string>
    <!-- Preference category for all links about Fenix -->
    <string name="preferences_category_about">Wó</string>
    <!-- Preference category for settings related to changing the default search engine -->
    <string name="preferences_category_select_default_search_engine">Wubjeŕśo jadnu</string>
    <!-- Preference for settings related to managing search shortcuts for the quick search menu -->
    <string name="preferences_manage_search_shortcuts_2">Alternatiwne pytnice zastojaś</string>
    <!-- Summary for preference for settings related to managing search shortcuts for the quick search menu -->
    <string name="preferences_manage_search_shortcuts_summary">Pytnice wobźěłaś, kótarež su w pytańskem meniju</string>
    <!-- Preference category for settings related to managing search shortcuts for the quick search menu -->
    <string name="preferences_category_engines_in_search_menu">Pytnice, kótarež su w pytańskem meniju</string>
    <!-- Preference for settings related to changing the default search engine -->
    <string name="preferences_default_search_engine">Standardna pytnica</string>
    <!-- Preference for settings related to Search -->
    <string name="preferences_search">Pytaś</string>
    <!-- Preference for settings related to Search engines -->
    <string name="preferences_search_engines">Pytnice</string>
    <!-- Preference for settings related to Search engines suggestions-->
    <string name="preferences_search_engines_suggestions">Naraźenja wót pytnicow</string>
    <!-- Preference Category for settings related to Search address bar -->
    <string name="preferences_settings_address_bar">Nastajenja adresowego póla</string>
    <!-- Preference Category for settings to Firefox Suggest -->
    <string name="preference_search_address_bar_fx_suggest" tools:ignore="BrandUsage">Adresowe pólo – Firefox Suggest</string>
    <!-- Preference link to Learn more about Firefox Suggest -->
    <string name="preference_search_learn_about_fx_suggest" tools:ignore="BrandUsage">Zgóńśo wěcej wó Firefox Suggest</string>
    <!-- Preference link to rating Fenix on the Play Store -->
    <string name="preferences_rate">Na Google Play pógódnośiś</string>
    <!-- Preference linking to about page for Fenix
        The first parameter is the name of the app defined in app_name (for example: Fenix) -->
    <string name="preferences_about">Wó %1$s</string>
    <!-- Preference for settings related to changing the default browser -->
    <string name="preferences_set_as_default_browser">Ako standardny wobglědowak nastajiś</string>
    <!-- Preference category for advanced settings -->
    <string name="preferences_category_advanced">Rozšyrjone</string>
    <!-- Preference category for privacy and security settings -->
    <string name="preferences_category_privacy_security">Priwatnosć a wěstota</string>
    <!-- Preference for advanced site permissions -->
    <string name="preferences_site_permissions">Sedłowe pšawa</string>

    <!-- Preference for private browsing options -->
    <string name="preferences_private_browsing_options">Priwatny modus</string>
    <!-- Preference for opening links in a private tab-->
    <string name="preferences_open_links_in_a_private_tab">Wótkaze w priwatnem rejtariku wócyniś</string>
    <!-- Preference for allowing screenshots to be taken while in a private tab-->
    <string name="preferences_allow_screenshots_in_private_mode">Fota wobrazowki w priwatnem modusu dowóliś</string>
    <!-- Will inform the user of the risk of activating Allow screenshots in private browsing option -->
    <string name="preferences_screenshots_in_private_mode_disclaimer">Jolic dowólone, budu priwatne rejtariki teke widobne, gaž někotare nałoženja su wócynjone</string>
    <!-- Preference for adding private browsing shortcut -->
    <string name="preferences_add_private_browsing_shortcut">Skrotconku za priwatny modus pśidaś</string>
    <!-- Preference for enabling "HTTPS-Only" mode -->
    <string name="preferences_https_only_title">Modus Jano-HTTPS</string>

    <!-- Label for cookie banner section in quick settings panel. -->
    <string name="cookie_banner_blocker">Blokěrowak cookiejowych chórgojow</string>
    <!-- Preference for removing cookie/consent banners from sites automatically in private mode. See reduce_cookie_banner_summary for additional context. -->
    <string name="preferences_cookie_banner_reduction_private_mode">Blokěrowak cookiejowych chórgojow w priwatnem modusu</string>
    <!-- Text for indicating cookie banner handling is off this site, this is shown as part of the protections panel with the tracking protection toggle -->
    <string name="reduce_cookie_banner_off_for_site">Za toś to sedło znjemóžnjony</string>
    <!-- Text for cancel button indicating that cookie banner reduction is not supported for the current site, this is shown as part of the cookie banner details view. -->
    <string name="cookie_banner_handling_details_site_is_not_supported_cancel_button">Pśetergnuś</string>
    <!-- Text for request support button indicating that cookie banner reduction is not supported for the current site, this is shown as part of the cookie banner details view. -->
    <string name="cookie_banner_handling_details_site_is_not_supported_request_support_button_2">Napšašowanje pósłaś</string>
    <!-- Text for title indicating that cookie banner reduction is not supported for the current site, this is shown as part of the cookie banner details view. -->
    <string name="cookie_banner_handling_details_site_is_not_supported_title_2">Wó pódpěru za toś to sedło pšosyś?</string>
    <!-- Label for the snackBar, after the user reports with success a website where cookie banner reducer did not work -->
    <string name="cookie_banner_handling_report_site_snack_bar_text_2">Napšašowanje pósłane</string>
    <!-- Text for indicating cookie banner handling is on this site, this is shown as part of the protections panel with the tracking protection toggle -->
    <string name="reduce_cookie_banner_on_for_site">Za toś to sedło zmóžnjony</string>
    <!-- Text for indicating that a request for unsupported site was sent to Nimbus (it's a Mozilla library for experiments), this is shown as part of the protections panel with the tracking protection toggle -->
    <string name="reduce_cookie_banner_unsupported_site_request_submitted_2">Pšosba wó pódpěru pósłana</string>
    <!-- Text for indicating cookie banner handling is currently not supported for this site, this is shown as part of the protections panel with the tracking protection toggle -->
    <string name="reduce_cookie_banner_unsupported_site">Sedło se tuchylu njepódpěra</string>
    <!-- Title text for a detail explanation indicating cookie banner handling is on this site, this is shown as part of the cookie banner panel in the toolbar. The first parameter is a shortened URL of the current site-->
    <string name="reduce_cookie_banner_details_panel_title_on_for_site_1">Blokěrowak cookiejowych chórgojow za %1$s zmóžniś?</string>
    <!-- Title text for a detail explanation indicating cookie banner handling is off this site, this is shown as part of the cookie banner panel in the toolbar. The first parameter is a shortened URL of the current site-->
    <string name="reduce_cookie_banner_details_panel_title_off_for_site_1">Blokěrowak cookiejowych chórgojow za %1$s znjemóžniś?</string>
    <!-- Title text for a detail explanation indicating cookie banner reducer didn't work for the current site, this is shown as part of the cookie banner panel in the toolbar. The first parameter is the application name-->
    <string name="reduce_cookie_banner_details_panel_title_unsupported_site_request_2">%1$s njamóžo cookiejowe napšašowanja na toś tom sedle awtomatiski wótpokazaś. Móžośo pšosbu wó pódpěru toś togo sedła w pśichoźe pósłaś.</string>
    <!-- Long text for a detail explanation indicating what will happen if cookie banner handling is off for a site, this is shown as part of the cookie banner panel in the toolbar. The first parameter is the application name -->
    <string name="reduce_cookie_banner_details_panel_description_off_for_site_1">Pśi znjemóžnjanju %1$s cookieje lašujo a toś to sedło znowego zacytajo. To móžo was wótzjawiś abo nakupowańske kórbiki wuprozniś.</string>
    <!-- Long text for a detail explanation indicating what will happen if cookie banner handling is on for a site, this is shown as part of the cookie banner panel in the toolbar. The first parameter is the application name -->
    <string name="reduce_cookie_banner_details_panel_description_on_for_site_3">Zmóžniśo toś to nastajenje a %1$s wopytajo, wšykne cookiejowe chórgoje na toś tom sedle awtomatiski wótpokazaś.</string>

    <!--Title for the cookie banner re-engagement CFR, the placeholder is replaced with app name -->
    <string name="cookie_banner_cfr_title">%1$s jo rowno wótpokazał cookieje za was</string>
    <!--Message for the cookie banner re-engagement CFR -->
    <string name="cookie_banner_cfr_message">Mjenjej wótchylenjow, mjenjej cookiejow, kótarež was na sedle pśeslěduju.</string>

    <!-- Description of the preference to enable "HTTPS-Only" mode. -->
    <string name="preferences_https_only_summary">Wopytujo z pomocu koděrowańskego protokola HTTPS za pówušonu wěstotu awtomatiski ze sedłami zwězaś.</string>
    <!-- Summary of https only preference if https only is set to off -->
    <string name="preferences_https_only_off">Wušaltowany</string>
    <!-- Summary of https only preference if https only is set to on in all tabs -->
    <string name="preferences_https_only_on_all">We wšych rejtarikach zmóžnjone</string>
    <!-- Summary of https only preference if https only is set to on in private tabs only -->
    <string name="preferences_https_only_on_private">W priwatnych rejtarikach zmóžnjone</string>
    <!-- Text displayed that links to website containing documentation about "HTTPS-Only" mode -->
    <string name="preferences_http_only_learn_more">Dalšne informacije</string>
    <!-- Option for the https only setting -->
    <string name="preferences_https_only_in_all_tabs">We wšych rejtarikach zmóžniś</string>
    <!-- Option for the https only setting -->
    <string name="preferences_https_only_in_private_tabs">Jano w priwatnych rejtarikach zmóžniś</string>
    <!-- Title shown in the error page for when trying to access a http website while https only mode is enabled. -->
    <string name="errorpage_httpsonly_title">Wěste sedło njejo k dispoziciji</string>
    <!-- Message shown in the error page for when trying to access a http website while https only mode is enabled. The message has two paragraphs. This is the first. -->
    <string name="errorpage_httpsonly_message_title">Nejskerjej websedło jadnorje HTTPS njepódpěra.</string>
    <!-- Message shown in the error page for when trying to access a http website while https only mode is enabled. The message has two paragraphs. This is the second. -->
    <string name="errorpage_httpsonly_message_summary">Jo pak teke móžno, až se wó napad jadna. Jolic se websedłoju weto woglědujośo, wy njeměł sensibelne informacije zapódaś. Jolic pókšacujośo, se modus Jano-HTTPS nachylu za sedło znjemóžnijo.</string>
    <!-- Preference for accessibility -->
    <string name="preferences_accessibility">Bźezbariernosć</string>
    <!-- Preference to override the Mozilla account server -->
    <string name="preferences_override_account_server">Swójski kontowy serwer Mozilla</string>
    <!-- Preference to override the Sync token server -->
    <string name="preferences_override_sync_tokenserver">Swójski synchronizěrowański serwer</string>
    <!-- Toast shown after updating the Mozilla account/Sync server override preferences -->
    <string name="toast_override_account_sync_server_done">Kontowy resp. synchronizěrowański serwer Mozilla jo se změnił. Nałoženje se kóńcy, aby se změny nałožyli…</string>
    <!-- Preference category for account information -->
    <string name="preferences_category_account">Konto</string>
    <!-- Preference for changing where the AddressBar is positioned -->
    <string name="preferences_toolbar_2">Městno adresowego póla</string>
    <!-- Preference for changing default theme to dark or light mode -->
    <string name="preferences_theme">Drastwa</string>
    <!-- Preference for customizing the home screen -->
    <string name="preferences_home_2">Startowy bok</string>
    <!-- Preference for gestures based actions -->
    <string name="preferences_gestures">Gesty</string>
    <!-- Preference for settings related to visual options -->
    <string name="preferences_customize">Pśiměriś</string>
    <!-- Preference description for banner about signing in -->
    <string name="preferences_sign_in_description_2">Zregistrěrujśo se, aby rejtariki, cytańske znamjenja, gronidła a dalšne synchronizěrował.</string>
    <!-- Preference shown instead of account display name while account profile information isn't available yet. -->
    <string name="preferences_account_default_name_2">Konto Mozilla</string>
    <!-- Preference text for account title when there was an error syncing FxA -->
    <string name="preferences_account_sync_error">Zasej zwězaś, aby ze synchronizaciju pókšacowało</string>
    <!-- Preference for language -->
    <string name="preferences_language">Rěc</string>
    <!-- Preference for translations -->
    <string name="preferences_translations">Pśełožki</string>
    <!-- Preference for data choices -->
    <string name="preferences_data_choices">Datowy wuběrki</string>
    <!-- Preference for data collection -->
    <string name="preferences_data_collection">Zběranje datow</string>
    <!-- Preference for developers -->
    <string name="preferences_remote_debugging">Daloke pytanje zmólkow pśez USB</string>
    <!-- Preference title for switch preference to show search suggestions -->
    <string name="preferences_show_search_suggestions">Pytańske naraźenja pokazaś</string>
    <!-- Preference title for switch preference to show voice search button -->
    <string name="preferences_show_voice_search">Głosowe pytanje pokazaś</string>
    <!-- Preference title for switch preference to show search suggestions also in private mode -->
    <string name="preferences_show_search_suggestions_in_private">W priwatnych pósejźenjach pokazaś</string>
    <!-- Preference title for switch preference to show a clipboard suggestion when searching -->
    <string name="preferences_show_clipboard_suggestions">Naraźenja z mjazywótkłada pokazaś</string>
    <!-- Preference title for switch preference to suggest browsing history when searching -->
    <string name="preferences_search_browsing_history">Pśeglědowańsku historiju pśepytaś</string>
    <!-- Preference title for switch preference to suggest bookmarks when searching -->
    <string name="preferences_search_bookmarks">Cytańske znamjenja pśepytaś</string>
    <!-- Preference title for switch preference to suggest synced tabs when searching -->
    <string name="preferences_search_synced_tabs">Synchronizěrowane rejtariki pytaś</string>
    <!-- Preference for account settings -->
    <string name="preferences_account_settings">Kontowe nastajenja</string>
    <!-- Preference for enabling url autocomplete-->
    <string name="preferences_enable_autocomplete_urls">URL awtomatiski wudopołniś</string>
    <!-- Preference title for switch preference to show sponsored Firefox Suggest search suggestions -->
    <string name="preferences_show_sponsored_suggestions">Naraźenja wót sponsorow</string>
    <!-- Summary for preference to show sponsored Firefox Suggest search suggestions.
         The first parameter is the name of the application. -->
    <string name="preferences_show_sponsored_suggestions_summary">Pódprějśo %1$s z pśigóźbnymi sponserowanymi naraźenjami</string>
    <!-- Preference title for switch preference to show Firefox Suggest search suggestions for web content.
         The first parameter is the name of the application. -->
    <string name="preferences_show_nonsponsored_suggestions">Naraźenja wót %1$s</string>
    <!-- Summary for preference to show Firefox Suggest search suggestions for web content -->
    <string name="preferences_show_nonsponsored_suggestions_summary">Wobstarajśo se naraźenja z weba nastupajucy wašo pytanje</string>
    <!-- Preference for open links in third party apps -->
    <string name="preferences_open_links_in_apps">Wótkaze w nałoženjach wócyniś</string>

    <!-- Preference for open links in third party apps always open in apps option -->
    <string name="preferences_open_links_in_apps_always">Pśecej</string>
    <!-- Preference for open links in third party apps ask before opening option -->
    <string name="preferences_open_links_in_apps_ask">Pśed wócynjenim se pšašaś</string>
    <!-- Preference for open links in third party apps never open in apps option -->
    <string name="preferences_open_links_in_apps_never">Nigda</string>
    <!-- Preference for open download with an external download manager app -->
    <string name="preferences_external_download_manager">Eksterny zastojnik ześěgnjenjow</string>
    <!-- Preference for enabling gecko engine logs -->
    <string name="preferences_enable_gecko_logs">Protokole Gecko zmóžniś</string>
    <!-- Message to indicate users that we are quitting the application to apply the changes -->
    <string name="quit_application">Nałoženje se kóńcy, aby se změny wustatkowali …</string>

    <!-- Preference for extensions -->
    <string name="preferences_extensions">Rozšyrjenja</string>
    <!-- Preference for installing a local extension -->
    <string name="preferences_install_local_extension">Rozšyrjenje z dataje instalěrowaś</string>
    <!-- Preference for notifications -->
    <string name="preferences_notifications">Powěźeńki</string>

    <!-- Summary for notification preference indicating notifications are allowed -->
    <string name="notifications_allowed_summary">Dowólony</string>
    <!-- Summary for notification preference indicating notifications are not allowed -->
    <string name="notifications_not_allowed_summary">Njedowólony</string>

    <!-- Add-on Permissions -->
    <!-- The title of the required permissions section from addon's permissions screen -->
    <string name="addons_permissions_heading_required" tools:ignore="UnusedResources">Trjebny</string>
    <!-- The title of the optional permissions section from addon's permissions screen -->
    <string name="addons_permissions_heading_optional" tools:ignore="UnusedResources">Na žycenje</string>
    <!-- The title of the origin permission option allowing a user to enable the extension to run on all sites -->
    <string name="addons_permissions_allow_for_all_sites" tools:ignore="UnusedResources">Za wšykne sedła dowóliś</string>
    <!-- The subtitle for the allow for all sites preference toggle -->
    <string name="addons_permissions_allow_for_all_sites_subtitle" tools:ignore="UnusedResources">Jolic toś tomu rozšyrjenjeju dowěriśo, móžośo jomu na kuždem websedle pšawo daś.</string>

    <!-- The text shown when an extension does not require permissions -->
    <string name="addons_does_not_require_permissions">Toś to rozšyrjenje se pšawa njepomina.</string>

    <!-- Add-on Preferences -->
    <!-- Preference to customize the configured AMO (addons.mozilla.org) collection -->
    <string name="preferences_customize_extension_collection">Swójska zběrka rozšyrjenjow</string>
    <!-- Button caption to confirm the add-on collection configuration -->
    <string name="customize_addon_collection_ok">W pórěźe</string>
    <!-- Button caption to abort the add-on collection configuration -->
    <string name="customize_addon_collection_cancel">Pśetergnuś</string>
    <!-- Hint displayed on input field for custom collection name -->
    <string name="customize_addon_collection_hint">Mě zběrki</string>
    <!-- Hint displayed on input field for custom collection user ID-->
    <string name="customize_addon_collection_user_hint">Wobsejźaŕ zběrki (wužywaŕski ID)</string>

    <!-- Toast shown after confirming the custom extension collection configuration -->
    <string name="toast_customize_extension_collection_done">Zběrka rozšyrjenjow jo se změniła. Nałoženje se kóńcy, aby se změny nałožyli…</string>

    <!-- Customize Home -->
    <!-- Header text for jumping back into the recent tab in customize the home screen -->
    <string name="customize_toggle_jump_back_in">Slědk skócyś</string>
    <!-- Title for the customize home screen section with bookmarks. -->
    <string name="customize_toggle_bookmarks">Cytańske znamjenja</string>
    <!-- Title for the customize home screen section with recently visited. Recently visited is
    a section where users see a list of tabs that they have visited in the past few days -->
    <string name="customize_toggle_recently_visited">Pśed krotkim woglědane</string>

    <!-- Title for the customize home screen section with Pocket. -->
    <string name="customize_toggle_pocket_2">Tšojeńka, kótarež k rozmyslowanju pógnuwaju</string>
    <!-- Summary for the customize home screen section with Pocket. The first parameter is product name Pocket -->
    <string name="customize_toggle_pocket_summary">Nastawki spěchowane wót %s</string>
    <!-- Title for the customize home screen section with sponsored Pocket stories. -->
    <string name="customize_toggle_pocket_sponsored">Sponserowane tšojeńka</string>
    <!-- Title for the opening wallpaper settings screen -->
    <string name="customize_wallpapers">Slězynowe wobraze</string>
    <!-- Title for the customize home screen section with sponsored shortcuts. -->
    <string name="customize_toggle_contile">Sponserowane zwězanja</string>

    <!-- Wallpapers -->
    <!-- Content description for various wallpapers. The first parameter is the name of the wallpaper -->
    <string name="wallpapers_item_name_content_description">Element slězynowego wobraza: %1$s</string>
    <!-- Snackbar message for when wallpaper is selected -->
    <string name="wallpaper_updated_snackbar_message">Slězynowy wobraz jo se zaktualizěrował!</string>
    <!-- Snackbar label for action to view selected wallpaper -->
    <string name="wallpaper_updated_snackbar_action">Pokazaś</string>

    <!-- Snackbar message for when wallpaper couldn't be downloaded -->
    <string name="wallpaper_download_error_snackbar_message">Slězynowy wobraz njedajo se ześěgnuś</string>
    <!-- Snackbar label for action to retry downloading the wallpaper -->
    <string name="wallpaper_download_error_snackbar_action">Hyšći raz wopytaś</string>
    <!-- Snackbar message for when wallpaper couldn't be selected because of the disk error -->
    <string name="wallpaper_select_error_snackbar_message">Slězynowy wobraz njedajo se změniś</string>
    <!-- Text displayed that links to website containing documentation about the "Limited Edition" wallpapers. -->
    <string name="wallpaper_learn_more">Dalšne informacije</string>

    <!-- Text for classic wallpapers title. The first parameter is the Firefox name. -->
    <string name="wallpaper_classic_title">Klasiski %s</string>
    <!-- Text for artist series wallpapers title. "Artist series" represents a collection of artist collaborated wallpapers. -->
    <string name="wallpaper_artist_series_title">Serija wuměłcow</string>
    <!-- Description text for the artist series wallpapers with learn more link. The first parameter is the learn more string defined in wallpaper_learn_more. "Independent voices" is the name of the wallpaper collection -->
    <string name="wallpaper_artist_series_description_with_learn_more">Zběrka njewótwisnych głosow. %s</string>
    <!-- Description text for the artist series wallpapers. "Independent voices" is the name of the wallpaper collection -->
    <string name="wallpaper_artist_series_description">Zběrka njewótwisnych głosow.</string>
    <!-- Wallpaper onboarding dialog header text. -->
    <string name="wallpapers_onboarding_dialog_title_text">Wopytajśo chrapku barwy</string>
    <!-- Wallpaper onboarding dialog body text. -->
    <string name="wallpapers_onboarding_dialog_body_text">Wubjeŕśo slězynowy wobraz, kótaryž se wam spódoba.</string>
    <!-- Wallpaper onboarding dialog learn more button text. The button navigates to the wallpaper settings screen. -->
    <string name="wallpapers_onboarding_dialog_explore_more_button_text">Wuslěźćo dalšne slězynowe wobraze</string>

    <!-- Add-ons general availability nimbus message-->
    <!-- Title of the Nimbus message for extension general availability-->
    <string name="addon_ga_message_title_2" tools:ignore="UnusedResources">Nowe rozšyrjenja něnto k dispoziciji</string>
    <!-- Body of the Nimbus message for add-ons general availability. 'Firefox' intentionally hardcoded here-->
    <string name="addon_ga_message_body" tools:ignore="BrandUsage,UnusedResources">Wopytajśo wěcej ako 100 nowych rozšyrjenjow, z kótarymiž móžośo Firefox swójim žycenjam pśiměriś.</string>

    <!-- Button text of the Nimbus message for extensions general availability. -->
    <string name="addon_ga_message_button_2" tools:ignore="UnusedResources">Wuslěźćo rozšyrjenja</string>

    <!-- Extension process crash dialog to user -->
    <!-- Title of the extension crash dialog shown to the user when enough errors have occurred with extensions and they need to be temporarily disabled -->
    <string name="extension_process_crash_dialog_title">Rozšyrjenja su nachylu znjemóžnjone</string>
    <!-- This is a message shown to the user when too many errors have occurred with the extensions process and they have been disabled.
    The user can decide if they would like to continue trying to start extensions or if they'd rather continue without them.
    The first parameter is the application name. -->
    <string name="extension_process_crash_dialog_message">Jadno rozšyrjenje abo někotare rozšyrjenja su pśestali funkcioněrowaś a destabilizěruju waš system. %1$s jo njewuspěšnje wopytał, rozšyrjenja znowego startowaś.\n\nRozšyrjenja se za wašo aktualne pósejźenje znowego njestartuju.\n\nGaž rozšyrjenja wótwónoźujośo abo znjemóžnjaśo, buźo se toś ten problem snaź rozwězaś.</string>
    <!-- Button text on the extension crash dialog to prompt the user to try restarting the extensions but the dialog will reappear if it is unsuccessful again -->
    <string name="extension_process_crash_dialog_retry_button_text" tools:ignore="UnusedResources">Wopytajśo rozšyrjenja znowego startowaś</string>

    <!-- Button text on the extension crash dialog to prompt the user to continue with all extensions disabled. -->
    <string name="extension_process_crash_dialog_disable_extensions_button_text">Ze znjemóžnjonymi rozšyrjenjami pókšacowaś</string>

    <!-- Account Preferences -->
    <!-- Preference for managing your account via accounts.firefox.com -->
    <string name="preferences_manage_account">Konto zastojaś</string>
    <!-- Summary of the preference for managing your account via accounts.firefox.com. -->
    <string name="preferences_manage_account_summary">Změńśo swójo gronidło, zastojśo datowu zběrku abo lašujśo swójo konto</string>
    <!-- Preference for triggering sync -->
    <string name="preferences_sync_now">Něnto synchronizěrowaś</string>
    <!-- Preference category for sync -->
    <string name="preferences_sync_category">Wubjeŕśo, což ma se synchronizěrowaś</string>
    <!-- Preference for syncing history -->
    <string name="preferences_sync_history">Historija</string>
    <!-- Preference for syncing bookmarks -->
    <string name="preferences_sync_bookmarks">Cytańske znamjenja</string>
    <!-- Preference for syncing passwords -->
    <string name="preferences_sync_logins_2">Gronidła</string>
    <!-- Preference for syncing tabs -->
    <string name="preferences_sync_tabs_2">Wócynjone rejtariki</string>
    <!-- Preference for signing out -->
    <string name="preferences_sign_out">Wótzjawiś</string>
    <!-- Preference displays and allows changing current FxA device name -->
    <string name="preferences_sync_device_name">Rědowe mě</string>
    <!-- Text shown when user enters empty device name -->
    <string name="empty_device_name_error">Rědowe mě njamóžo prozne byś.</string>
    <!-- Label indicating that sync is in progress -->
    <string name="sync_syncing_in_progress">Synchronizěrujo se…</string>
    <!-- Label summary indicating that sync failed. The first parameter is the date stamp showing last time it succeeded -->
    <string name="sync_failed_summary">Synchronizacija njejo se raźiła. Slědny wuspěch: %s</string>
    <!-- Label summary showing never synced -->
    <string name="sync_failed_never_synced_summary">Synchronizacija njejo se raźiła. Slědna synchronizacija: žedna</string>
    <!-- Label summary the date we last synced. The first parameter is date stamp showing last time synced -->
    <string name="sync_last_synced_summary">Slědna synchronizacija: %s</string>
    <!-- Label summary showing never synced -->
    <string name="sync_never_synced_summary">Slědna synchronizacija: žedna</string>

    <!-- Text for displaying the default device name.
        The first parameter is the application name, the second is the device manufacturer name
        and the third is the device model. -->
    <string name="default_device_name_2">%1$s wót %2$s %3$s</string>

    <!-- Preference for syncing payment methods -->
    <string name="preferences_sync_credit_cards_2">Płaśeńske metody</string>
    <!-- Preference for syncing addresses -->
    <string name="preferences_sync_address">Adrese</string>

    <!-- Send Tab -->
    <!-- Name of the "receive tabs" notification channel. Displayed in the "App notifications" system settings for the app -->
    <string name="fxa_received_tab_channel_name">Dostane rejtariki</string>
    <!-- Description of the "receive tabs" notification channel. Displayed in the "App notifications" system settings for the app -->
    <string name="fxa_received_tab_channel_description" tools:ignore="BrandUsage">Powěźeńki za rejtariki su se dostali z drugich rědow Firefox.</string>
    <!--  The body for these is the URL of the tab received  -->
    <string name="fxa_tab_received_notification_name">Dostany rejtarik</string>
    <!-- %s is the device name -->
    <string name="fxa_tab_received_from_notification_name">Rajtark z %s</string>

    <!-- Close Synced Tabs -->
    <!-- The title for a notification shown when the user closes tabs that are currently
    open on this device from another device that's signed in to the same Mozilla account.
    %1$s is a placeholder for the app name; %2$d is the number of tabs closed.  -->
    <string name="fxa_tabs_closed_notification_title">Rejtariki %1$s zacynjone: %2$d</string>
    <!-- The body for a "closed synced tabs" notification. -->
    <string name="fxa_tabs_closed_text">Rowno zacynjone rejtariki pokazaś</string>

    <!-- Advanced Preferences -->
    <!-- Preference for tracking protection exceptions -->
    <string name="preferences_tracking_protection_exceptions">Wuwześa</string>
    <!-- Button in Exceptions Preference to turn on tracking protection for all sites (remove all exceptions) -->
    <string name="preferences_tracking_protection_exceptions_turn_on_for_all">Za wšykne sedła zmóžniś</string>
    <!-- Text displayed when there are no exceptions -->
    <string name="exceptions_empty_message_description">Wuwześa wam zmóžnjaju, slědowański šćit za wubrane sedła znjemóžniś.</string>
    <!-- Text displayed when there are no exceptions, with learn more link that brings users to a tracking protection SUMO page -->
    <string name="exceptions_empty_message_learn_more_link">Dalšne informacije</string>

    <!-- Preference switch for usage and technical data collection -->
    <string name="preference_usage_data">Wužyśe a techniske daty</string>
    <!-- Preference description for usage and technical data collection -->
    <string name="preferences_usage_data_description">Źěli wugbaśe, wužyśe, hardware a pśiměrjenja wašogo wobglědowaka z Mozilla, aby nam pomagała, %1$spólěpšyś</string>
    <!-- Preference switch for marketing data collection -->
    <string name="preferences_marketing_data">Marketingowe daty</string>
    <!-- Preference description for marketing data collection -->
    <string name="preferences_marketing_data_description2">Źěli zakładne wužywańske daty z Adjust, našym mobilnym marketingowym póbitowarjom</string>
    <!-- Preference switch title for automatically submitting crash reports -->
    <string name="preferences_automatically_submit_crashes_title">Rozpšawy wowalenjow awtomatiski wótpósłaś</string>
    <!-- Preference switch description for automatically submitting crash reports -->
    <string name="preferences_automatically_submit_crashes_description">Źěli pśi starśe daty wó wowalenju awtomatiski z Mozilla, gaž wowalenja wustupuju</string>
    <!-- Title for studies preferences -->
    <string name="preference_experiments_2">Studije</string>
    <!-- Summary for studies preferences -->
    <string name="preference_experiments_summary_2">Mozilla dowóliś, studije instalěrowaś a pśewjasć</string>

    <!-- Turn On Sync Preferences -->
    <!-- Header of the Sync and save your data preference view -->
    <string name="preferences_sync_2">Synchronizěrowaś a waše daty składowaś</string>
    <!-- Preference for reconnecting to FxA sync -->
    <string name="preferences_sync_sign_in_to_reconnect">Pśizjawśo se, aby zasej zwězał</string>
    <!-- Preference for removing FxA account -->
    <string name="preferences_sync_remove_account">Konto wótónoźeś</string>

    <!-- Pairing Feature strings -->
    <!-- Instructions on how to access pairing -->
    <string name="pair_instructions_2"><![CDATA[Skannujśo QR-kod, kótaryž se na <b>firefox.com/pair</b> pokazujo]]></string>

    <!-- Toolbar Preferences -->
    <!-- Preference for using top toolbar -->
    <string name="preference_top_toolbar">Górjejce</string>
    <!-- Preference for using bottom toolbar -->
    <string name="preference_bottom_toolbar">Dołojce</string>

    <!-- Theme Preferences -->
    <!-- Preference for using light theme -->
    <string name="preference_light_theme">Swětły</string>

    <!-- Preference for using dark theme -->
    <string name="preference_dark_theme">Śamny</string>
    <!-- Preference for using using dark or light theme automatically set by battery -->
    <string name="preference_auto_battery_theme">Pó zažarjeńskich nastajenjach baterije</string>
    <!-- Preference for using following device theme -->
    <string name="preference_follow_device_theme">Na rědowu drastwu źiwaś</string>

    <!-- Gestures Preferences-->
    <!-- Preferences for using pull to refresh in a webpage -->
    <string name="preference_gestures_website_pull_to_refresh">Śěgniśo, aby aktualizěrował</string>
    <!-- Preference for using the dynamic toolbar -->
    <string name="preference_gestures_dynamic_toolbar">Kulniśo, aby symbolowu rědku schował</string>
    <!-- Preference for showing the opened tabs by swiping up on the toolbar-->
    <string name="preference_gestures_swipe_toolbar_show_tabs">Trějśo symbolowu rědku górjej, aby rejtariki wócynił</string>

    <!-- Preference for using the dynamic toolbars -->
    <string name="preference_gestures_dynamic_toolbar_2">Kulnuś, aby adresowe pólo a symbolowu rědku schował</string>
    <!-- Preference for switching tabs by swiping horizontally on the addressbar -->
    <string name="preference_gestures_swipe_toolbar_switch_tabs_2">Trějśo adresowe pólo na bok, aby rejtariki pśešaltował</string>

    <!-- Library -->
    <!-- Option in Library to open Downloads page -->
    <string name="library_downloads">Ześěgnjenja</string>
    <!-- Option in library to open Bookmarks page -->
    <string name="library_bookmarks">Cytańske znamjenja</string>
    <!-- Option in library to open Desktop Bookmarks root page -->
    <string name="library_desktop_bookmarks_root">Desktopowe cytańske znamjenja</string>
    <!-- Option in library to open Desktop Bookmarks "menu" page -->
    <string name="library_desktop_bookmarks_menu">Meni cytańskich znamjenjow</string>
    <!-- Option in library to open Desktop Bookmarks "toolbar" page -->
    <string name="library_desktop_bookmarks_toolbar">Rědka cytańskich znamjenjow</string>
    <!-- Option in library to open Desktop Bookmarks "unfiled" page -->
    <string name="library_desktop_bookmarks_unfiled">Druge cytańske znamjenja</string>
    <!-- Option in Library to open History page -->
    <string name="library_history">Historija</string>
    <!-- Option in Library to open a new tab -->
    <string name="library_new_tab">Nowy rejtarik</string>
    <!-- Settings Page Title -->
    <string name="settings_title">Nastajenja</string>
    <!-- Content description (not visible, for screen readers etc.): "Close button for library settings" -->
    <string name="content_description_close_button">Zacyniś</string>

    <!-- Title to show in alert when a lot of tabs are to be opened
    %d is a placeholder for the number of tabs that will be opened -->
    <string name="open_all_warning_title">Slědujucu licbu rejtarikow wócyniś? %d</string>
    <!-- Message to warn users that a large number of tabs will be opened
    %s will be replaced by app name. -->
    <string name="open_all_warning_message">Gaž to wócynjaśo, wjele rejtarikow %s spómałšujo, mjaztym až se boki zacytaju. Cośo napšawdu pókšacowaś?</string>
    <!-- Dialog button text for confirming open all tabs -->
    <string name="open_all_warning_confirm">Wócynjone rejtariki</string>
    <!-- Dialog button text for canceling open all tabs -->
    <string name="open_all_warning_cancel">Pśetergnuś</string>

    <!-- Text to show users they have one page in the history group section of the History fragment.
    %d is a placeholder for the number of pages in the group. -->
    <string name="history_search_group_site_1">%d bok</string>

    <!-- Text to show users they have multiple pages in the history group section of the History fragment.
    %d is a placeholder for the number of pages in the group. -->
    <string name="history_search_group_sites_1">Boki: %d</string>

    <!-- Option in library for Recently Closed Tabs -->
    <string name="library_recently_closed_tabs">Rowno zacynjone rejtariki</string>
    <!-- Option in library to open Recently Closed Tabs page -->
    <string name="recently_closed_show_full_history">Wšu historiju pokazaś</string>
    <!-- Text to show users they have multiple tabs saved in the Recently Closed Tabs section of history.
    %d is a placeholder for the number of tabs selected. -->
    <string name="recently_closed_tabs">Rejtariki: %d</string>
    <!-- Text to show users they have one tab saved in the Recently Closed Tabs section of history.
    %d is a placeholder for the number of tabs selected. -->
    <string name="recently_closed_tab">Rejtariki: %d</string>
    <!-- Recently closed tabs screen message when there are no recently closed tabs -->
    <string name="recently_closed_empty_message">How njejsu rowno zacynjone rejtariki</string>

    <!-- Tab Management -->
    <!-- Title of preference for tabs management -->
    <string name="preferences_tabs">Rejtariki</string>
    <!-- Title of preference that allows a user to specify the tab view -->
    <string name="preferences_tab_view">Rejtarikowy naglěd</string>
    <!-- Option for a list tab view -->
    <string name="tab_view_list">Lisćina</string>
    <!-- Option for a grid tab view -->
    <string name="tab_view_grid">Kśidno</string>
    <!-- Title of preference that allows a user to auto close tabs after a specified amount of time -->
    <string name="preferences_close_tabs">Rejtariki zacyniś</string>
    <!-- Option for auto closing tabs that will never auto close tabs, always allows user to manually close tabs -->
    <string name="close_tabs_manually">Manuelnje</string>
    <!-- Option for auto closing tabs that will auto close tabs after one day -->
    <string name="close_tabs_after_one_day">Pó jadnom dnju</string>
    <!-- Option for auto closing tabs that will auto close tabs after one week -->
    <string name="close_tabs_after_one_week">Pó jadnom tyźenju</string>
    <!-- Option for auto closing tabs that will auto close tabs after one month -->
    <string name="close_tabs_after_one_month">Pó jadnom mjasecu</string>

    <!-- Title of preference that allows a user to specify the auto-close settings for open tabs -->
    <string name="preference_auto_close_tabs" tools:ignore="UnusedResources">Rejtariki awtomatiski zacyniś</string>

    <!-- Opening screen -->
    <!-- Title of a preference that allows a user to choose what screen to show after opening the app -->
    <string name="preferences_opening_screen">Startowa wobrazowka</string>
    <!-- Option for always opening the homepage when re-opening the app -->
    <string name="opening_screen_homepage">Startowy bok</string>
    <!-- Option for always opening the user's last-open tab when re-opening the app -->
    <string name="opening_screen_last_tab">Slědny rejtarik</string>
    <!-- Option for always opening the homepage when re-opening the app after four hours of inactivity -->
    <string name="opening_screen_after_four_hours_of_inactivity">Startowy bok pó styrich góźinach inaktiwnosći</string>
    <!-- Summary for tabs preference when auto closing tabs setting is set to manual close-->
    <string name="close_tabs_manually_summary">Manuelnje zacyniś</string>
    <!-- Summary for tabs preference when auto closing tabs setting is set to auto close tabs after one day-->
    <string name="close_tabs_after_one_day_summary">Pó jadnom dnju zacyniś</string>
    <!-- Summary for tabs preference when auto closing tabs setting is set to auto close tabs after one week-->
    <string name="close_tabs_after_one_week_summary">Pó jadnom tyźenju zacyniś</string>
    <!-- Summary for tabs preference when auto closing tabs setting is set to auto close tabs after one month-->
    <string name="close_tabs_after_one_month_summary">Pó jadnom mjasecu zacyniś</string>

    <!-- Summary for homepage preference indicating always opening the homepage when re-opening the app -->
    <string name="opening_screen_homepage_summary">Na startowem boku wócyniś</string>
    <!-- Summary for homepage preference indicating always opening the last-open tab when re-opening the app -->
    <string name="opening_screen_last_tab_summary">Na slědne rejtariku wócyniś</string>

    <!-- Summary for homepage preference indicating opening the homepage when re-opening the app after four hours of inactivity -->
    <string name="opening_screen_after_four_hours_of_inactivity_summary">Pó styrich góźinach na startowem boku wócyniś</string>

    <!-- Inactive tabs -->
    <!-- Category header of a preference that allows a user to enable or disable the inactive tabs feature -->
    <string name="preferences_inactive_tabs">Stare rejtariki do „inaktiwne“ pśesunuś</string>

    <!-- Title of inactive tabs preference -->
    <string name="preferences_inactive_tabs_title">Rejtariki, kótarež njejsćo se woglědał dwa tyźenja, se do inaktiwnego wótrězka pśesunu.</string>

    <!-- Studies -->
    <!-- Title of the remove studies button -->
    <string name="studies_remove">Wótwónoźeś</string>
    <!-- Title of the active section on the studies list -->
    <string name="studies_active">Aktiwny</string>
    <!-- Description for studies, it indicates why Firefox use studies. The first parameter is the name of the application. -->
    <string name="studies_description_2">%1$s móžo wótergi studije instalěrowaś a pśewjasć.</string>
    <!-- Learn more link for studies, links to an article for more information about studies. -->
    <string name="studies_learn_more">Dalšne informacije</string>

    <!-- Dialog message shown after removing a study -->
    <string name="studies_restart_app">Nałoženje se skóńcyjo, aby se změny wustatkowali</string>
    <!-- Dialog button to confirm the removing a study. -->
    <string name="studies_restart_dialog_ok">W pórěźe</string>
    <!-- Dialog button text for canceling removing a study. -->
    <string name="studies_restart_dialog_cancel">Pśetergnuś</string>

    <!-- Toast shown after turning on/off studies preferences -->
    <string name="studies_toast_quit_application" tools:ignore="UnusedResources">Nałoženje se kóńcy, aby se změny wustatkowali …</string>

    <!-- Sessions -->
    <!-- Title for the list of tabs -->
    <string name="tab_header_label">Wócynjone rejtariki</string>
    <!-- Title for the list of tabs in the current private session -->
    <string name="tabs_header_private_tabs_title">Priwatne rejtariki</string>
    <!-- Title for the list of tabs in the synced tabs -->
    <string name="tabs_header_synced_tabs_title">Synchronizěrowane rejtariki</string>
    <!-- Content description (not visible, for screen readers etc.): Add tab button. Adds a news tab when pressed -->
    <string name="add_tab">Rejtarik pśidaś</string>
    <!-- Content description (not visible, for screen readers etc.): Add tab button. Adds a news tab when pressed -->
    <string name="add_private_tab">Priwatny rejtarik pśidaś</string>
    <!-- Text for the new tab button to indicate adding a new private tab in the tab -->
    <string name="tab_drawer_fab_content">Priwatny</string>
    <!-- Text for the new tab button to indicate syncing command on the synced tabs page -->
    <string name="tab_drawer_fab_sync">Snychronizěrowaś</string>
    <!-- Text shown in the menu for sharing all tabs -->
    <string name="tab_tray_menu_item_share">Wšykne rejtariki źěliś</string>
    <!-- Text shown in the menu to view recently closed tabs -->
    <string name="tab_tray_menu_recently_closed">Rowno zacynjone rejtariki</string>
    <!-- Text shown in the tabs tray inactive tabs section -->
    <string name="tab_tray_inactive_recently_closed" tools:ignore="UnusedResources">Njedawno zacynjone</string>
    <!-- Text shown in the menu to view account settings -->
    <string name="tab_tray_menu_account_settings">Kontowe nastajenja</string>
    <!-- Text shown in the menu to view tab settings -->
    <string name="tab_tray_menu_tab_settings">Nastajenja rejtarikow</string>
    <!-- Text shown in the menu for closing all tabs -->
    <string name="tab_tray_menu_item_close">Wšykne rejtariki zacyniś</string>
    <!-- Text shown in the multiselect menu for bookmarking selected tabs. -->
    <string name="tab_tray_multiselect_menu_item_bookmark">Cytańske znamje</string>
    <!-- Text shown in the multiselect menu for closing selected tabs. -->
    <string name="tab_tray_multiselect_menu_item_close">Zacyniś</string>
    <!-- Content description for tabs tray multiselect share button -->
    <string name="tab_tray_multiselect_share_content_description">Wubrane rejtariki źěliś</string>
    <!-- Content description for tabs tray multiselect menu -->
    <string name="tab_tray_multiselect_menu_content_description">Meni wubranych rejtarikow</string>
    <!-- Content description (not visible, for screen readers etc.): Removes tab from collection button. Removes the selected tab from collection when pressed -->
    <string name="remove_tab_from_collection">Rejtaŕk ze zběrki wótwónoźeś</string>
    <!-- Text for button to enter multiselect mode in tabs tray -->
    <string name="tabs_tray_select_tabs">Rejtariki wubraś</string>
    <!-- Content description (not visible, for screen readers etc.): Close tab button. Closes the current session when pressed -->
    <string name="close_tab">Rejtarik zacyniś</string>
    <!-- Content description (not visible, for screen readers etc.): Close tab <title> button. First parameter is tab title  -->
    <string name="close_tab_title">Rejtarik %s zacyniś</string>
    <!-- Content description (not visible, for screen readers etc.): Opens the open tabs menu when pressed -->
    <string name="open_tabs_menu">Meni wócynjonych rejtarikow</string>
    <!-- Open tabs menu item to save tabs to collection -->
    <string name="tabs_menu_save_to_collection1">Rejtariki do zběrki składowaś</string>
    <!-- Text for the menu button to delete a collection -->
    <string name="collection_delete">Zběrku wulašowaś</string>
    <!-- Text for the menu button to rename a collection -->
    <string name="collection_rename">Zběrku pśemjenowaś</string>
    <!-- Text for the button to open tabs of the selected collection -->
    <string name="collection_open_tabs">Wócynjone rejtariki</string>

    <!-- Hint for adding name of a collection -->
    <string name="collection_name_hint">Mě zběrki</string>
    <!-- Text for the menu button to rename a top site -->
    <string name="rename_top_site" moz:removedIn="130" tools:ignore="UnusedResources">Pśemjeniś</string>
    <!-- Text for the menu button to remove a top site -->
    <string name="remove_top_site">Wótwónoźeś</string>

    <!-- Text for the menu button to delete a top site from history -->
    <string name="delete_from_history">Z historije lašowaś</string>
    <!-- Postfix for private WebApp titles, placeholder is replaced with app name -->
    <string name="pwa_site_controls_title_private">%1$s (priwatny modus)</string>

    <!-- History -->
    <!-- Text for the button to search all history -->
    <string name="history_search_1">Pytańske wuraze zapódaś</string>
    <!-- Text for the button to clear all history -->
    <string name="history_delete_all">Historiju wulašowaś</string>
    <!-- Text for the snackbar to confirm that multiple browsing history items has been deleted -->
    <string name="history_delete_multiple_items_snackbar">Historija jo se wulašowała</string>
    <!-- Text for the snackbar to confirm that a single browsing history item has been deleted. The first parameter is the shortened URL of the deleted history item. -->
    <string name="history_delete_single_item_snackbar">%1$s jo se wulašował</string>
    <!-- Context description text for the button to delete a single history item -->
    <string name="history_delete_item">Lašowaś</string>
    <!-- History multi select title in app bar
    The first parameter is the number of bookmarks selected -->
    <string name="history_multi_select_title">Wubrane: %1$d</string>
    <!-- Text for the header that groups the history for today -->
    <string name="history_today">Źinsa</string>
    <!-- Text for the header that groups the history for yesterday -->
    <string name="history_yesterday">Cora</string>
    <!-- Text for the header that groups the history the past 7 days -->
    <string name="history_7_days">Zachadne 7 dnjow</string>
    <!-- Text for the header that groups the history the past 30 days -->
    <string name="history_30_days">Zachadne 30 dnjow</string>
    <!-- Text for the header that groups the history older than the last month -->
    <string name="history_older">Starše</string>
    <!-- Text shown when no history exists -->
    <string name="history_empty_message">How žedna historija njejo</string>

    <!-- Downloads -->
    <!-- Text for the snackbar to confirm that multiple downloads items have been removed -->
    <string name="download_delete_multiple_items_snackbar_1">Ześěgnjenja wótwónoźone</string>
    <!-- Text for the snackbar to confirm that a single download item has been removed. The first parameter is the name of the download item. -->
    <string name="download_delete_single_item_snackbar">%1$s jo se wótwónoźeł</string>
    <!-- Text shown when no download exists -->
    <string name="download_empty_message_1">Žadne ześěgnjone dataje</string>
    <!-- History multi select title in app bar
    The first parameter is the number of downloads selected -->
    <string name="download_multi_select_title">Wubrane: %1$d</string>


    <!-- Text for the button to remove a single download item -->
    <string name="download_delete_item_1">Wótwónoźeś</string>


    <!-- Crashes -->
    <!-- Title text displayed on the tab crash page. This first parameter is the name of the application (For example: Fenix) -->
    <string name="tab_crash_title_2">Bóžko %1$s njamóžo toś ten bok zacytaś.</string>
    <!-- Send crash report checkbox text on the tab crash page -->
    <string name="tab_crash_send_report">Mozilla rozpšawu wowalenja pósłaś</string>

    <!-- Close tab button text on the tab crash page -->
    <string name="tab_crash_close">Rejtarik zacyniś</string>
    <!-- Restore tab button text on the tab crash page -->
    <string name="tab_crash_restore">Rejtariki wótnowiś</string>

    <!-- Unsubmitted crash dialog title, The first parameter is the name of the app (e.g. Firefox)  -->
    <string name="unsubmitted_crash_dialog_title">%s jo musał se znowego startowaś</string>
    <!-- Unsubmitted crash dialog checkbox label for automatically sending reports in the future -->
    <string name="unsubmitted_crash_dialog_checkbox_label">Rozpšawy wowalenjow awtomatiski pósłaś</string>
    <!-- Unsubmitted crash dialog negative button to dismiss the dialog -->
    <string name="unsubmitted_crash_dialog_negative_button">Zacyniś</string>
    <!-- Unsubmitted crash dialog positive button to submit crash report -->
    <string name="unsubmitted_crash_dialog_positive_button">Rozpšawu wó wowalenju pósłaś</string>

    <!-- Bookmarks -->
    <!-- Confirmation message for a dialog confirming if the user wants to delete the selected folder -->
    <string name="bookmark_delete_folder_confirmation_dialog">Cośo napšawdu toś ten zarědnik wulašowaś?</string>
    <!-- Confirmation message for a dialog confirming if the user wants to delete multiple items including folders. Parameter will be replaced by app name. -->
    <string name="bookmark_delete_multiple_folders_confirmation_dialog">%s wubrane zapiski wulašujo.</string>
    <!-- Text for the cancel button on delete bookmark dialog -->
    <string name="bookmark_delete_negative">Pśetergnuś</string>
    <!-- Screen title for adding a bookmarks folder -->
    <string name="bookmark_add_folder">Zarědnik pśidaś</string>
    <!-- Snackbar title shown after a bookmark has been created. -->
    <string name="bookmark_saved_snackbar">Cytańske znamje jo se składło!</string>
    <!-- Snackbar title that confirms a bookmark was saved into a folder. Parameter will be replaced by the name of the folder the bookmark was saved into. -->
    <string name="bookmark_saved_in_folder_snackbar">Do “%s” skłaźone</string>
    <!-- Snackbar edit button shown after a bookmark has been created. -->
    <string name="edit_bookmark_snackbar_action">WOBŹĚŁAŚ</string>
    <!-- Bookmark overflow menu edit button -->
    <string name="bookmark_menu_edit_button">Wobźěłaś</string>
    <!-- Bookmark overflow menu copy button -->
    <string name="bookmark_menu_copy_button">Kopěrowaś</string>
    <!-- Bookmark overflow menu share button -->
    <string name="bookmark_menu_share_button">Źěliś</string>
    <!-- Bookmark overflow menu open in new tab button -->
    <string name="bookmark_menu_open_in_new_tab_button">W nowem rejtariku wócyniś</string>
    <!-- Bookmark overflow menu open in private tab button -->
    <string name="bookmark_menu_open_in_private_tab_button">W nowem priwatnem rejtariku wócyniś</string>
    <!-- Bookmark overflow menu open all in tabs button -->
    <string name="bookmark_menu_open_all_in_tabs_button">Wšykne w nowych rejtarikach wócyniś</string>
    <!-- Bookmark overflow menu open all in private tabs button -->
    <string name="bookmark_menu_open_all_in_private_tabs_button">Wšykne w nowych priwatnych rejtarikach wócyniś</string>
    <!-- Bookmark overflow menu delete button -->
    <string name="bookmark_menu_delete_button">Lašowaś</string>
    <!--Bookmark overflow menu save button -->
    <string name="bookmark_menu_save_button">Składowaś</string>
    <!-- Bookmark multi select title in app bar
     The first parameter is the number of bookmarks selected -->
    <string name="bookmarks_multi_select_title">Wubrane: %1$d</string>
    <!-- Bookmark editing screen title -->
    <string name="edit_bookmark_fragment_title">Cytańske znamje wobźěłaś</string>
    <!-- Bookmark folder editing screen title -->
    <string name="edit_bookmark_folder_fragment_title">Zarědnik wobźěłaś</string>
    <!-- Bookmark sign in button message -->
    <string name="bookmark_sign_in_button">Pśizjawśo se, aby synchronizěrowane cytańske znamjenja wiźeł</string>

    <!-- Bookmark URL editing field label -->
    <string name="bookmark_url_label">URL</string>
    <!-- Bookmark FOLDER editing field label -->
    <string name="bookmark_folder_label">ZARĚDNIK</string>
    <!-- Text indicating which folder a bookmark or folder will be saved in -->
    <string name="bookmark_save_in_label">Składowaś do</string>
    <!-- Bookmark NAME editing field label -->
    <string name="bookmark_name_label">MĚ</string>
    <!-- Label for a text input field for a bookmark or folder name -->
    <string name="bookmark_name_label_normal_case">Mě</string>
    <!-- Bookmark add folder screen title -->
    <string name="bookmark_add_folder_fragment_label">Zarědnik pśidaś</string>
    <!-- Bookmark select folder screen title -->
    <string name="bookmark_select_folder_fragment_label">Zarědnik wubraś</string>
    <!-- Bookmark editing error missing title -->
    <string name="bookmark_empty_title_error">musy titel měś</string>
    <!-- Bookmark editing error missing or improper URL -->
    <string name="bookmark_invalid_url_error">Njepłaśiwy URL</string>
    <!-- Bookmark screen message for empty bookmarks folder -->
    <string name="bookmarks_empty_message">How cytańske znamjenja njejsu</string>
    <!-- Bookmark snackbar message on deletion
     The first parameter is the host part of the URL of the bookmark deleted, if any -->
    <string name="bookmark_deletion_snackbar_message">%1$s wulašowany</string>
    <!-- Bookmark snackbar message on deleting multiple bookmarks not including folders-->
    <string name="bookmark_deletion_multiple_snackbar_message_2">Cytańske znamjenja su se wulašowali</string>
    <!-- Bookmark snackbar message on deleting multiple bookmarks including folders-->
    <string name="bookmark_deletion_multiple_snackbar_message_3">Wubrane zarědniki se lašuju</string>
    <!-- Bookmark undo button for deletion snackbar action -->
    <string name="bookmark_undo_deletion">ANULĚROWAŚ</string>

    <!-- Text for the button to search all bookmarks -->
    <string name="bookmark_search">Pytańske wuraze zapódaś</string>

    <!-- Content description for the bookmark navigation bar back button -->
    <string name="bookmark_navigate_back_button_content_description">Slědk nawigěrowaś</string>
    <!-- Content description for the bookmark list new folder navigation bar button -->
    <string name="bookmark_add_new_folder_button_content_description">Nowy zarědnik pśidaś</string>
    <!-- Content description for the bookmark navigation bar close button -->
    <string name="bookmark_close_button_content_description" tools:ignore="UnusedResources" moz:removedIn="130">Cytańske znamjenja zacyniś</string>
    <!-- Content description for bookmark search floating action button -->
    <string name="bookmark_search_button_content_description">Cytańske znamjenja pśepytaś</string>
    <!-- Content description for the overflow menu for a bookmark item. Paramter will a folder name or bookmark title. -->
    <string name="bookmark_item_menu_button_content_description">Zapiskowy meni za %s</string>

    <!-- Title for the bookmark list empty state-->
    <string name="bookmark_empty_list_title">Hyšći žedne cytańske znamjenja</string>
    <!-- Description for the bookmark list empty state when you're not signed into sync. -->
    <string name="bookmark_empty_list_guest_description">Składujśo sedła, gaž pśeglědujośo. Pśizjawśo se, aby cytańske znamjenja z drugich synchronizěrowanych rědow dostał.</string>
    <!-- Text for the button to navigate to sync authentication -->
    <string name="bookmark_empty_list_guest_cta">Pśizjawśo se za synchronizaciju</string>
    <!-- Description for the bookmark list empty state when you're signed into sync. -->
    <string name="bookmark_empty_list_authenticated_description">Składujśo sedła, gaž pśeglědujośo. Wobstarajomy teke cytańske znamjenja z drugich synchronizěrowanych rědow.</string>
    <!-- Description for the bookmark list empty state when you're in an empty folder. -->
    <string name="bookmark_empty_list_folder_description">Pśidajśo cytańske znamjenja, gaž pśeglědujośo, aby swóje nejlubše sedła pózdźej namakał.</string>

    <!-- Site Permissions -->
    <!-- Button label that take the user to the Android App setting -->
    <string name="phone_feature_go_to_settings">K nastajenjam</string>
    <!-- Content description (not visible, for screen readers etc.): Quick settings sheet
        to give users access to site specific information / settings. For example:
        Secure settings status and a button to modify site permissions -->
    <string name="quick_settings_sheet">Malsne nastajenja</string>
    <!-- Label that indicates that this option it the recommended one -->
    <string name="phone_feature_recommended">Dopórucony</string>
    <!-- Button label for clearing all the information of site permissions-->
    <string name="clear_permissions">Sedłowe pšawa lašowaś</string>
    <!-- Text for the OK button on Clear permissions dialog -->
    <string name="clear_permissions_positive">W pórěźe</string>
    <!-- Text for the cancel button on Clear permissions dialog -->
    <string name="clear_permissions_negative">Pśetergnuś</string>
    <!-- Button label for clearing a site permission-->
    <string name="clear_permission">Sedłowe pšawo lašowaś</string>
    <!-- Text for the OK button on Clear permission dialog -->
    <string name="clear_permission_positive">W pórěźe</string>
    <!-- Text for the cancel button on Clear permission dialog -->
    <string name="clear_permission_negative">Pśetergnuś</string>
    <!-- Button label for clearing all the information on all sites-->
    <string name="clear_permissions_on_all_sites">Pšawa na wšych sedłach lašowaś</string>
    <!-- Preference for altering video and audio autoplay for all websites -->
    <string name="preference_browser_feature_autoplay">Awtomatiske wótgraśe</string>
    <!-- Preference for altering the camera access for all websites -->
    <string name="preference_phone_feature_camera">Kamera</string>
    <!-- Preference for altering the microphone access for all websites -->
    <string name="preference_phone_feature_microphone">Mikrofon</string>
    <!-- Preference for altering the location access for all websites -->
    <string name="preference_phone_feature_location">Stojnišćo</string>
    <!-- Preference for altering the notification access for all websites -->
    <string name="preference_phone_feature_notification">Powěźeńka</string>
    <!-- Preference for altering the persistent storage access for all websites -->
    <string name="preference_phone_feature_persistent_storage">Trajny składowak</string>
    <!-- Preference for altering the storage access setting for all websites -->
    <string name="preference_phone_feature_cross_origin_storage_access">Sedła pśesegajuce cookieje</string>
    <!-- Preference for altering the EME access for all websites -->
    <string name="preference_phone_feature_media_key_system_access">Wopśimjeśe wóźone pśez DRM</string>
    <!-- Label that indicates that a permission must be asked always -->
    <string name="preference_option_phone_feature_ask_to_allow">Wó dowólnosć se pšašaś</string>
    <!-- Label that indicates that a permission must be blocked -->
    <string name="preference_option_phone_feature_blocked">Zablokěrowany</string>
    <!-- Label that indicates that a permission must be allowed -->
    <string name="preference_option_phone_feature_allowed">Dowólony</string>
    <!--Label that indicates a permission is by the Android OS-->
    <string name="phone_feature_blocked_by_android">Pśez Android zablokěrowany</string>
    <!-- Preference for showing a list of websites that the default configurations won't apply to them -->
    <string name="preference_exceptions">Wuwześa</string>
    <!-- Summary of tracking protection preference if tracking protection is set to off -->
    <string name="tracking_protection_off">Wušaltowany</string>
    <!-- Summary of tracking protection preference if tracking protection is set to standard -->
    <string name="tracking_protection_standard">Standard</string>
    <!-- Summary of tracking protection preference if tracking protection is set to strict -->
    <string name="tracking_protection_strict">Striktny</string>
    <!-- Summary of tracking protection preference if tracking protection is set to custom -->
    <string name="tracking_protection_custom">Swójski</string>
    <!-- Label for global setting that indicates that all video and audio autoplay is allowed -->
    <string name="preference_option_autoplay_allowed2">Awdio a wideo dowóliś</string>
    <!-- Label for site specific setting that indicates that all video and audio autoplay is allowed -->
    <string name="quick_setting_option_autoplay_allowed">Awdio a wideo dowóliś</string>
    <!-- Label that indicates that video and audio autoplay is only allowed over Wi-Fi -->
    <string name="preference_option_autoplay_allowed_wifi_only2">Awdio a wideo jano za mobilny zwisk blokěrowaś</string>
    <!-- Subtext that explains 'autoplay on Wi-Fi only' option -->
    <string name="preference_option_autoplay_allowed_wifi_subtext">Awdio a wideo se pśez WLAN wótgrawatej</string>
    <!-- Label for global setting that indicates that video autoplay is allowed, but audio autoplay is blocked -->
    <string name="preference_option_autoplay_block_audio2">Jano awdio blokěrowaś</string>
    <!-- Label for site specific setting that indicates that video autoplay is allowed, but audio autoplay is blocked -->
    <string name="quick_setting_option_autoplay_block_audio">Jano awdio blokěrowaś</string>
    <!-- Label for global setting that indicates that all video and audio autoplay is blocked -->
    <string name="preference_option_autoplay_blocked3">Awdio a wideo blokěrowaś</string>
    <!-- Label for site specific setting that indicates that all video and audio autoplay is blocked -->
    <string name="quick_setting_option_autoplay_blocked">Awdio a wideo blokěrowaś</string>
    <!-- Summary of delete browsing data on quit preference if it is set to on -->
    <string name="delete_browsing_data_quit_on">Zašaltowany</string>
    <!-- Summary of delete browsing data on quit preference if it is set to off -->
    <string name="delete_browsing_data_quit_off">Wušaltowany</string>

    <!-- Summary of studies preference if it is set to on -->
    <string name="studies_on">Zmóžnjony</string>
    <!-- Summary of studies data on quit preference if it is set to off -->
    <string name="studies_off">Znjemóžnjony</string>

    <!-- Collections -->
    <!-- Collections header on home fragment -->
    <string name="collections_header">Zběrki</string>
    <!-- Content description (not visible, for screen readers etc.): Opens the collection menu when pressed -->
    <string name="collection_menu_button_content_description">Meni zběrkow</string>
    <!-- Label to describe what collections are to a new user without any collections -->
    <string name="no_collections_description2">Zběrajśo wěcy, kótarež su wam wažne.\nZrědujśo pódobne pytanja a rejtariki za malsny pśistup pózdźej.</string>
    <!-- Title for the "select tabs" step of the collection creator -->
    <string name="create_collection_select_tabs">Rejtariki wubraś</string>
    <!-- Title for the "select collection" step of the collection creator -->
    <string name="create_collection_select_collection">Zběrku wubraś</string>
    <!-- Title for the "name collection" step of the collection creator -->
    <string name="create_collection_name_collection">Zběrku pomjeniś</string>
    <!-- Button to add new collection for the "select collection" step of the collection creator -->
    <string name="create_collection_add_new_collection">Nowu zběrku pśidaś</string>
    <!-- Button to select all tabs in the "select tabs" step of the collection creator -->
    <string name="create_collection_select_all">Wšykne wubraś</string>
    <!-- Button to deselect all tabs in the "select tabs" step of the collection creator -->
    <string name="create_collection_deselect_all">Wšykne wótwóliś</string>
    <!-- Text to prompt users to select the tabs to save in the "select tabs" step of the collection creator -->
    <string name="create_collection_save_to_collection_empty">Rejtariki wubraś, kótarež maju se składowaś</string>
    <!-- Text to show users how many tabs they have selected in the "select tabs" step of the collection creator.
     %d is a placeholder for the number of tabs selected. -->
    <string name="create_collection_save_to_collection_tabs_selected">Wubrane rejtariki: %d</string>
    <!-- Text to show users they have one tab selected in the "select tabs" step of the collection creator.
    %d is a placeholder for the number of tabs selected. -->
    <string name="create_collection_save_to_collection_tab_selected">%d rejtarik wubrany</string>
    <!-- Text shown in snackbar when multiple tabs have been saved in a collection -->
    <string name="create_collection_tabs_saved">Rejtariki su skłaźone!</string>
    <!-- Text shown in snackbar when one or multiple tabs have been saved in a new collection -->
    <string name="create_collection_tabs_saved_new_collection">Zběrka skłaźona!</string>
    <!-- Text shown in snackbar when one tab has been saved in a collection -->
    <string name="create_collection_tab_saved">Rejtarik jo skłaźony!</string>
    <!-- Content description (not visible, for screen readers etc.): button to close the collection creator -->
    <string name="create_collection_close">Zacyniś</string>
    <!-- Button to save currently selected tabs in the "select tabs" step of the collection creator-->
    <string name="create_collection_save">Składowaś</string>

    <!-- Snackbar action to view the collection the user just created or updated -->
    <string name="create_collection_view">Pokazaś</string>

    <!-- Text for the OK button from collection dialogs -->
    <string name="create_collection_positive">W pórěźe</string>
    <!-- Text for the cancel button from collection dialogs -->
    <string name="create_collection_negative">Pśetergnuś</string>

    <!-- Default name for a new collection in "name new collection" step of the collection creator. %d is a placeholder for the number of collections-->
    <string name="create_collection_default_name">Zběrka %d</string>

    <!-- Share -->
    <!-- Share screen header -->
    <string name="share_header_2">Źěliś</string>
    <!-- Content description (not visible, for screen readers etc.):
        "Share" button. Opens the share menu when pressed. -->
    <string name="share_button_content_description">Źěliś</string>
    <!-- Text for the Save to PDF feature in the share menu -->
    <string name="share_save_to_pdf">Ako PDF składowaś</string>
    <!-- Text for error message when generating a PDF file Text. -->
    <string name="unable_to_save_to_pdf_error">PDF njedajo se napóraś</string>
    <!-- Text for standard error snackbar dismiss button. -->
    <string name="standard_snackbar_error_dismiss">Zachyśiś</string>
    <!-- Text for error message when printing a page and it fails. -->
    <string name="unable_to_print_page_error">Toś ten bok njedajo se śišćaś</string>
    <!-- Text for the print feature in the share and browser menu -->
    <string name="menu_print">Śišćaś</string>
    <!-- Sub-header in the dialog to share a link to another sync device -->
    <string name="share_device_subheader">Rědoju pósłaś</string>
    <!-- Sub-header in the dialog to share a link to an app from the full list -->
    <string name="share_link_all_apps_subheader">Wšykne akcije</string>
    <!-- Sub-header in the dialog to share a link to an app from the most-recent sorted list -->
    <string name="share_link_recent_apps_subheader">Njedawno wužyte</string>
    <!-- Text for the copy link action in the share screen. -->
    <string name="share_copy_link_to_clipboard">Do mjazywótkłada kopěrowaś</string>
    <!-- Toast shown after copying link to clipboard -->
    <string name="toast_copy_link_to_clipboard">Do mjazyskłada kopěrowane</string>
    <!-- An option from the share dialog to sign into sync -->
    <string name="sync_sign_in">Pla Sync pśizjawiś</string>
     <!-- An option from the three dot menu to sync and save data -->
    <string name="sync_menu_sync_and_save_data">Synchronizěrowaś a daty składowaś</string>
    <!-- An option from the share dialog to send link to all other sync devices -->
    <string name="sync_send_to_all">Na wše rědy pósłaś</string>
    <!-- An option from the share dialog to reconnect to sync -->
    <string name="sync_reconnect">Zasej ze Sync zwězaś</string>
    <!-- Text displayed when sync is offline and cannot be accessed -->
    <string name="sync_offline">Offline</string>
    <!-- An option to connect additional devices -->
    <string name="sync_connect_device">Z drugim rědom zwězaś</string>
    <!-- The dialog text shown when additional devices are not available -->
    <string name="sync_connect_device_dialog" tools:ignore="BrandUsage">Aby rejtarik pósłał, pśizjawśo se pla Firefox na nanejmjenjej jadnom dalšnem rěźe.</string>
    <!-- Confirmation dialog button -->
    <string name="sync_confirmation_button">Som zrozměł</string>
    <!-- Share error message -->
    <string name="share_error_snackbar">Njedajo se z toś tym nałoženim źěliś</string>
    <!-- Add new device screen title -->
    <string name="sync_add_new_device_title">Na rěd pósłaś</string>
    <!-- Text for the warning message on the Add new device screen -->
    <string name="sync_add_new_device_message">Žedne rědy zwězane</string>
    <!-- Text for the button to learn about sending tabs -->
    <string name="sync_add_new_device_learn_button">Wěcej wó słanju rejtarikow zgóniś…</string>
    <!-- Text for the button to connect another device -->
    <string name="sync_add_new_device_connect_button">Drugi rěd zwězaś…</string>

    <!-- Notifications -->
    <!-- Text shown in the notification that pops up to remind the user that a private browsing session is active. -->
    <string name="notification_pbm_delete_text_2">Priwatne rejtariki zacyniś</string>

    <!-- Text for option one, shown in microsurvey.-->
    <string name="microsurvey_survey_5_point_option_0" tools:ignore="UnusedResources" moz:removedIn="130">Neutralny</string>
    <!-- Text for option two, shown in microsurvey.-->
    <string name="microsurvey_survey_5_point_option_1" tools:ignore="UnusedResources" moz:removedIn="130">Wjelgin njespokojom</string>
    <!-- Text for option three, shown in microsurvey.-->
    <string name="microsurvey_survey_5_point_option_2" tools:ignore="UnusedResources" moz:removedIn="130">Njespokojom</string>
    <!-- Text for option four, shown in microsurvey.-->
    <string name="microsurvey_survey_5_point_option_3" tools:ignore="UnusedResources" moz:removedIn="130">Spokojom</string>
    <!-- Text for option five, shown in microsurvey.-->
    <string name="microsurvey_survey_5_point_option_4" tools:ignore="UnusedResources" moz:removedIn="130">Wjelgin spokojom</string>


    <!-- Text shown in the notification that pops up to remind the user that a private browsing session is active for Android 14+ -->
    <string name="notification_erase_title_android_14">Priwatne rejtariki zacyniś?</string>
    <string name="notification_erase_text_android_14">Pótusniśo toś tu powěźeńku abo zjěźćo pśez nju, aby priwatne rejtariki zacynił.</string>

    <!-- Name of the marketing notification channel. Displayed in the "App notifications" system settings for the app -->
    <string name="notification_marketing_channel_name">Marketing</string>

    <!-- Title shown in the notification that pops up to remind the user to set fenix as default browser.
    The app name is in the text, due to limitations with localizing Nimbus experiments -->
    <string name="nimbus_notification_default_browser_title" tools:ignore="BrandUsage,UnusedResources">Firefox jo malsny a priwatny</string>
    <!-- Text shown in the notification that pops up to remind the user to set fenix as default browser.
    The app name is in the text, due to limitations with localizing Nimbus experiments -->
    <string name="nimbus_notification_default_browser_text" tools:ignore="BrandUsage,UnusedResources">Firefox k wašomu standardnemu wobglědowakej cyniś</string>
    <!-- Title shown in the notification that pops up to re-engage the user -->
    <string name="notification_re_engagement_title">Wopytajśo priwatny modus</string>
    <!-- Text shown in the notification that pops up to re-engage the user.
    %1$s is a placeholder that will be replaced by the app name. -->
    <string name="notification_re_engagement_text">Pśeglědujśo z %1$s bźez skłaźonych cookiejow abo historije</string>

    <!-- Title A shown in the notification that pops up to re-engage the user -->
    <string name="notification_re_engagement_A_title">Bźez slěda pśeglědowaś</string>

    <!-- Text A shown in the notification that pops up to re-engage the user.
    %1$s is a placeholder that will be replaced by the app name. -->
    <string name="notification_re_engagement_A_text">Priwatny modus waše informacije w %1$s njeskładujo.</string>
    <!-- Title B shown in the notification that pops up to re-engage the user -->
    <string name="notification_re_engagement_B_title">Startujśo swójo prědne pytanje</string>
    <!-- Text B shown in the notification that pops up to re-engage the user -->
    <string name="notification_re_engagement_B_text">Namakajśo něco w bliskosći. Abo namakajśo něco žortnego.</string>

    <!-- Survey -->
    <!-- Text shown in the fullscreen message that pops up to ask user to take a short survey.
    The app name is in the text, due to limitations with localizing Nimbus experiments -->
    <string name="nimbus_survey_message_text" tools:ignore="BrandUsage">Pšosym wobźělśo se na krotkem napšašowanju, aby pomagał, Firefox pólěpšowaś.</string>
    <!-- Preference for taking the short survey. -->
    <string name="preferences_take_survey">Wopšašanje wupołniś</string>
    <!-- Preference for not taking the short survey. -->
    <string name="preferences_not_take_survey">Ně, źěkujom se</string>

    <!-- Snackbar -->
    <!-- Text shown in snackbar when user deletes a collection -->
    <string name="snackbar_collection_deleted">Zběrka jo se wulašowała</string>
    <!-- Text shown in snackbar when user renames a collection -->
    <string name="snackbar_collection_renamed">Zběrka jo se pśemjeniła</string>
    <!-- Text shown in snackbar when user closes a tab -->
    <string name="snackbar_tab_closed">Rejtarik jo se zacynił</string>
    <!-- Text shown in snackbar when user closes all tabs -->
    <string name="snackbar_tabs_closed">Rejtariki su se zacynili</string>
    <!-- Text shown in snackbar when user closes multiple inactive tabs. %1$s will be replaced with the number of tabs closed. -->
    <string name="snackbar_num_tabs_closed">Zacynjone rejtariki: %1$s</string>
    <!-- Text shown in snackbar when user bookmarks a list of tabs -->
    <string name="snackbar_message_bookmarks_saved">Cytańske znamjenja su se składli!</string>
    <!-- Text shown in snackbar when user adds a site to shortcuts -->
    <string name="snackbar_added_to_shortcuts">Zwězanjam pśidane!</string>
    <!-- Text shown in snackbar when user closes a private tab -->
    <string name="snackbar_private_tab_closed">Priwatny rejtarik jo se zacynił</string>
    <!-- Text shown in snackbar when user closes all private tabs -->
    <string name="snackbar_private_tabs_closed">Priwatne rejtariki su se zacynili</string>
    <!-- Text shown in snackbar when user erases their private browsing data -->
    <string name="snackbar_private_data_deleted">Priwatne pśeglědowańske daty su se wulašowali</string>
    <!-- Text shown in snackbar to undo deleting a tab, top site or collection -->
    <string name="snackbar_deleted_undo">ANULĚROWAŚ</string>
    <!-- Text shown in snackbar when user removes a top site -->
    <string name="snackbar_top_site_removed">Sedło jo se wótwónoźeło</string>
    <!-- QR code scanner prompt which appears after scanning a code, but before navigating to it
        First parameter is the name of the app, second parameter is the URL or text scanned-->
    <string name="qr_scanner_confirmation_dialog_message">%1$s dowóliś %2$s wócyniś</string>
    <!-- QR code scanner prompt dialog positive option to allow navigation to scanned link -->
    <string name="qr_scanner_dialog_positive">DOWÓLIŚ</string>
    <!-- QR code scanner prompt dialog positive option to deny navigation to scanned link -->
    <string name="qr_scanner_dialog_negative">WÓTPOKAZAŚ</string>
    <!-- QR code scanner prompt dialog error message shown when a hostname does not contain http or https. -->
    <string name="qr_scanner_dialog_invalid">Webadresa njejo płaśiwa.</string>
    <!-- QR code scanner prompt dialog positive option when there is an error -->
    <string name="qr_scanner_dialog_invalid_ok">W pórěźe</string>
    <!-- Tab collection deletion prompt dialog message. Placeholder will be replaced with the collection name -->
    <string name="tab_collection_dialog_message">Cośo napšawdu %1$s lašowaś?</string>
    <!-- Tab collection deletion prompt dialog option to delete the collection -->
    <string name="tab_collection_dialog_positive">Lašowaś</string>
    <!-- Text displayed in a notification when the user enters full screen mode -->
    <string name="full_screen_notification" moz:removedIn="130" tools:ignore="UnusedResources">Połna wobrazowka se pokazujo</string>
    <!-- Message for copying the URL via long press on the toolbar -->
    <string name="url_copied">URL jo kopěrowany</string>
    <!-- Sample text for accessibility font size -->
    <string name="accessibility_text_size_sample_text_1">To jo pśikładowy tekst. Pokazujo wam how, kak se tekst pokazujo, gaž wjelikosć z toś tym nastajenim pówušujośo abo pómjeńšujośo.</string>
    <!-- Summary for Accessibility Text Size Scaling Preference -->
    <string name="preference_accessibility_text_size_summary">Pówětšćo abo pómjeńšćo tekst na websedłach</string>
    <!-- Title for Accessibility Text Size Scaling Preference -->
    <string name="preference_accessibility_font_size_title">Pismowa wjelikosć</string>

    <!-- Title for Accessibility Text Automatic Size Scaling Preference -->
    <string name="preference_accessibility_auto_size_2">Awtomatiske pśiměrjenje pismoweje wjelikosći</string>
    <!-- Summary for Accessibility Text Automatic Size Scaling Preference -->
    <string name="preference_accessibility_auto_size_summary">Wjelikosć pisma buźo wašym nastajenjam Android wótpowědowaś. Znjemóžniśo how zastojanje wjelikosći pisma.</string>

    <!-- Title for the Delete browsing data preference -->
    <string name="preferences_delete_browsing_data">Pśeglědowańske daty wulašowaś</string>
    <!-- Title for the tabs item in Delete browsing data -->
    <string name="preferences_delete_browsing_data_tabs_title_2">Wócynjone rejtariki</string>
    <!-- Subtitle for the tabs item in Delete browsing data, parameter will be replaced with the number of open tabs -->
    <string name="preferences_delete_browsing_data_tabs_subtitle">Rejtariki: %d</string>
    <!-- Title for the data and history items in Delete browsing data -->
    <!-- Title for the history item in Delete browsing data -->
    <string name="preferences_delete_browsing_data_browsing_history_title">Pśeglědowańska historija</string>
    <!-- Subtitle for the data and history items in delete browsing data, parameter will be replaced with the
        number of history items the user has -->
    <string name="preferences_delete_browsing_data_browsing_data_subtitle">Adrese: %d</string>
    <!-- Title for the cookies and site data items in Delete browsing data -->
    <string name="preferences_delete_browsing_data_cookies_and_site_data">Cookieje a sedłowe daty</string>
    <!-- Subtitle for the cookies item in Delete browsing data -->
    <string name="preferences_delete_browsing_data_cookies_subtitle">Wótzjawijośo se wót nejwěcej sedłow</string>
    <!-- Title for the cached images and files item in Delete browsing data -->
    <string name="preferences_delete_browsing_data_cached_files">Pufrowane wobraze a dataje</string>
    <!-- Subtitle for the cached images and files item in Delete browsing data -->
    <string name="preferences_delete_browsing_data_cached_files_subtitle">Pušćijo składowański rum</string>
    <!-- Title for the site permissions item in Delete browsing data -->
    <string name="preferences_delete_browsing_data_site_permissions">Sedłowe pšawa</string>
    <!-- Title for the downloads item in Delete browsing data -->
    <string name="preferences_delete_browsing_data_downloads">Ześěgnjenja</string>
    <!-- Text for the button to delete browsing data -->
    <string name="preferences_delete_browsing_data_button">Pśeglědowańske daty wulašowaś</string>
    <!-- Title for the Delete browsing data on quit preference -->
    <string name="preferences_delete_browsing_data_on_quit">Pśeglědowańske daty pśi kóńcenju wulašowaś</string>
    <!-- Summary for the Delete browsing data on quit preference. "Quit" translation should match delete_browsing_data_on_quit_action translation. -->
    <string name="preference_summary_delete_browsing_data_on_quit_2">Wulašujo pśeglědowańske daty awtomatiski, gaž „Skóńcyś“ z głownego menija wuběraśo</string>
    <!-- Action item in menu for the Delete browsing data on quit feature -->
    <string name="delete_browsing_data_on_quit_action">Skóńcyś</string>

    <!-- Title text of a delete browsing data dialog. -->
    <string name="delete_history_prompt_title">Casowy wótrězk za lašowanje</string>
    <!-- Body text of a delete browsing data dialog. -->
    <string name="delete_history_prompt_body" moz:RemovedIn="130" tools:ignore="UnusedResources">Wótwónoźijo historiju (mjazy njeju historiju, kótaraž jo se synchronizěrowała z drugich rědow), cookieje a druge pśeglědowańske daty.</string>
    <!-- Body text of a delete browsing data dialog. -->
    <string name="delete_history_prompt_body_2">Wótwónoźijo historiju (mjazy njeju historiju, kótaraž jo se synchronizěrowała z drugimi rědami)</string>
    <!-- Radio button in the delete browsing data dialog to delete history items for the last hour. -->
    <string name="delete_history_prompt_button_last_hour">Zachadna góźina</string>
    <!-- Radio button in the delete browsing data dialog to delete history items for today and yesterday. -->
    <string name="delete_history_prompt_button_today_and_yesterday">Źinsa a cora</string>
    <!-- Radio button in the delete browsing data dialog to delete all history. -->
    <string name="delete_history_prompt_button_everything">Wšykno</string>

    <!-- Dialog message to the user asking to delete browsing data. Parameter will be replaced by app name. -->
    <string name="delete_browsing_data_prompt_message_3">%s wubrane pśeglědowańske daty wulašujo.</string>
    <!-- Text for the cancel button for the data deletion dialog -->
    <string name="delete_browsing_data_prompt_cancel">Pśetergnuś</string>
    <!-- Text for the allow button for the data deletion dialog -->
    <string name="delete_browsing_data_prompt_allow">Lašowaś</string>
    <!-- Text for the snackbar confirmation that the data was deleted -->
    <string name="preferences_delete_browsing_data_snackbar">Pśeglědowańske daty su se wulašowali</string>
    <!-- Text for the snackbar to show the user that the deletion of browsing data is in progress -->
    <string name="deleting_browsing_data_in_progress">Pśeglědowańske daty se lašuju…</string>

    <!-- Dialog message to the user asking to delete all history items inside the opened group. Parameter will be replaced by a history group name. -->
    <string name="delete_all_history_group_prompt_message">Wšykne sedła w „%s“ lašowaś</string>
    <!-- Text for the cancel button for the history group deletion dialog -->
    <string name="delete_history_group_prompt_cancel">Pśetergnuś</string>
    <!-- Text for the allow button for the history group dialog -->
    <string name="delete_history_group_prompt_allow">Lašowaś</string>
    <!-- Text for the snackbar confirmation that the history group was deleted -->
    <string name="delete_history_group_snackbar">Kupka so se wulašowała</string>

    <!-- Onboarding -->
    <!-- text to display in the snackbar once account is signed-in -->
    <string name="onboarding_firefox_account_sync_is_on">Synchronizacija jo zmóžnjona</string>

    <!-- Onboarding theme -->
    <!-- Text shown in snackbar when multiple tabs have been sent to device -->
    <string name="sync_sent_tabs_snackbar">Rejtariki su se pósłali!</string>
    <!-- Text shown in snackbar when one tab has been sent to device  -->
    <string name="sync_sent_tab_snackbar">Rejtarik jo se pósłał!</string>
    <!-- Text shown in snackbar when sharing tabs failed  -->
    <string name="sync_sent_tab_error_snackbar">Słanje njejo móžne</string>
    <!-- Text shown in snackbar for the "retry" action that the user has after sharing tabs failed -->
    <string name="sync_sent_tab_error_snackbar_action">ZNOWEGO WOPYTAŚ</string>
    <!-- Title of QR Pairing Fragment -->
    <string name="sync_scan_code">Kod skannowaś</string>
    <!-- Instructions on how to access pairing -->
    <string name="sign_in_instructions" tools:ignore="BrandUsage"><![CDATA[Wócyńśo Firefox na swójom licadle a źiśo k <b>https://firefox.com/pair</b>]]></string>
    <!-- Text shown for sign in pairing when ready -->
    <string name="sign_in_ready_for_scan">Gótowy za skannowanje</string>
    <!-- Text shown for settings option for sign with pairing -->
    <string name="sign_in_with_camera">Pśizjawśo se ze swójeju kameru</string>
    <!-- Text shown for settings option for sign with email -->
    <string name="sign_in_with_email">E-mail město togo wužywaś</string>
    <!-- Text shown for settings option for create new account text.'Firefox' intentionally hardcoded here.-->
    <string name="sign_in_create_account_text" tools:ignore="BrandUsage"><![CDATA[Žedno konto? <u>Załožćo take</u>, aby Firefox mjazy rědami synchronizěrował.]]></string>
    <!-- Text shown in confirmation dialog to sign out of account. The first parameter is the name of the app (e.g. Firefox Preview) -->
    <string name="sign_out_confirmation_message_2">%s pśestanjo z wašym kontom synchronizěrowaś, ale njewulašujo pśeglědowańske daty na toś tom rěźe.</string>
    <!-- Option to continue signing out of account shown in confirmation dialog to sign out of account -->
    <string name="sign_out_disconnect">Zwisk źěliś</string>
    <!-- Option to cancel signing out shown in confirmation dialog to sign out of account -->
    <string name="sign_out_cancel">Pśetergnuś</string>
    <!-- Error message snackbar shown after the user tried to select a default folder which cannot be altered -->
    <string name="bookmark_cannot_edit_root">Standardne zarědniki njedaju se wobźěłaś</string>

    <!-- Enhanced Tracking Protection -->
    <!-- Link displayed in enhanced tracking protection panel to access tracking protection settings -->
    <string name="etp_settings">Šćitowe nastajenja</string>
    <!-- Preference title for enhanced tracking protection settings -->
    <string name="preference_enhanced_tracking_protection">Pólěpšony slědowański šćit</string>
    <!-- Preference summary for enhanced tracking protection settings on/off switch -->
    <string name="preference_enhanced_tracking_protection_summary">Něnto z dospołnm šćitom pśeśiwo cookiejam, našeju nejmócnjejšeju barieru pśeśiwo sedła pśesegajucym slědowakam.</string>
    <!-- Description of enhanced tracking protection. The parameter is the name of the application (For example: Firefox Fenix) -->
    <string name="preference_enhanced_tracking_protection_explanation_2">%s was pśed wjele z nejcesćejych pśeslědowakow šćita, kótarež slěduju, což online gótujośo.</string>
    <!-- Text displayed that links to website about enhanced tracking protection -->
    <string name="preference_enhanced_tracking_protection_explanation_learn_more">Dalšne informacije</string>
    <!-- Preference for enhanced tracking protection for the standard protection settings -->
    <string name="preference_enhanced_tracking_protection_standard_default_1">Standard</string>
    <!-- Preference description for enhanced tracking protection for the standard protection settings -->
    <string name="preference_enhanced_tracking_protection_standard_description_5">Boki se normalnje zacytaju, ale blokěrujo se mjenjej pśeslědowakow.</string>
    <!--  Accessibility text for the Standard protection information icon  -->
    <string name="preference_enhanced_tracking_protection_standard_info_button">Co se pśez standardny slědowański šćit blokěrujo?</string>
    <!-- Preference for enhanced tracking protection for the strict protection settings -->
    <string name="preference_enhanced_tracking_protection_strict">Striktny</string>
    <!-- Preference description for enhanced tracking protection for the strict protection settings -->
    <string name="preference_enhanced_tracking_protection_strict_description_4">Mócnjejšy slědowański šćit a malsnjejše wugbaśe, ale někotare sedła snaź pórědnje njefunlcioněruju.</string>
    <!--  Accessibility text for the Strict protection information icon  -->
    <string name="preference_enhanced_tracking_protection_strict_info_button">Co se pśez striktny slědowański šćit blokěrujo?</string>
    <!-- Preference for enhanced tracking protection for the custom protection settings -->
    <string name="preference_enhanced_tracking_protection_custom">Swójski</string>
    <!-- Preference description for enhanced tracking protection for the strict protection settings -->
    <string name="preference_enhanced_tracking_protection_custom_description_2">Wubjeŕśo, kótare pśeslědowaki a skripty maju se blokěrowaś.</string>
    <!--  Accessibility text for the Strict protection information icon  -->
    <string name="preference_enhanced_tracking_protection_custom_info_button">Co se pśez swójski slědowański šćit blokěrujo?</string>
    <!-- Header for categories that are being blocked by current Enhanced Tracking Protection settings -->
    <!-- Preference for enhanced tracking protection for the custom protection settings for cookies-->
    <string name="preference_enhanced_tracking_protection_custom_cookies">Cookieje</string>
    <!-- Option for enhanced tracking protection for the custom protection settings for cookies-->
    <string name="preference_enhanced_tracking_protection_custom_cookies_1">Pśeslědowaki mjazy sedłami a socialnych medijow</string>
    <!-- Option for enhanced tracking protection for the custom protection settings for cookies-->
    <string name="preference_enhanced_tracking_protection_custom_cookies_2">Cookieje z njewoglědanych sedłow</string>
    <!-- Option for enhanced tracking protection for the custom protection settings for cookies-->
    <string name="preference_enhanced_tracking_protection_custom_cookies_3">Wšykne cookieje tśeśich (móžo zawinowaś, až websedła njefunkcioněruju)</string>
    <!-- Option for enhanced tracking protection for the custom protection settings for cookies-->
    <string name="preference_enhanced_tracking_protection_custom_cookies_4">Wšykne cookieje (buźo zawinowaś, až websedła njefunkcioněruju)</string>
    <!-- Option for enhanced tracking protection for the custom protection settings for cookies-->
    <string name="preference_enhanced_tracking_protection_custom_cookies_5">Sedła pśesegajuce cookieje izolěrowaś</string>
    <!-- Preference for Global Privacy Control for the custom privacy settings for Global Privacy Control. '&amp;' is replaced with the ampersand symbol: &-->
    <string name="preference_enhanced_tracking_protection_custom_global_privacy_control">Websydłam k wěsći daś, až njamaju daty źěliś a pśedaś</string>
    <!-- Preference for enhanced tracking protection for the custom protection settings for tracking content -->
    <string name="preference_enhanced_tracking_protection_custom_tracking_content">Slědujuce wopśimjeśe</string>
    <!-- Option for enhanced tracking protection for the custom protection settings for tracking content-->
    <string name="preference_enhanced_tracking_protection_custom_tracking_content_1">We wšyknych rejtarikach</string>
    <!-- Option for enhanced tracking protection for the custom protection settings for tracking content-->
    <string name="preference_enhanced_tracking_protection_custom_tracking_content_2">Jano w priwatnych rejtarikach</string>
    <!-- Preference for enhanced tracking protection for the custom protection settings -->
    <string name="preference_enhanced_tracking_protection_custom_cryptominers">Kryptokopaki</string>
    <!-- Preference for enhanced tracking protection for the custom protection settings -->
    <string name="preference_enhanced_tracking_protection_custom_fingerprinters" moz:RemovedIn="130" tools:ignore="UnusedResources">Palcowe wótśišće</string>
    <!-- Preference for enhanced tracking protection for the custom protection settings -->
    <string name="preference_enhanced_tracking_protection_custom_known_fingerprinters">Znate palcowe wótśišće</string>
    <!-- Button label for navigating to the Enhanced Tracking Protection details -->
    <string name="enhanced_tracking_protection_details">Drobnostki</string>
    <!-- Header for categories that are being being blocked by current Enhanced Tracking Protection settings -->
    <string name="enhanced_tracking_protection_blocked">Zablokěrowane</string>
    <!-- Header for categories that are being not being blocked by current Enhanced Tracking Protection settings -->
    <string name="enhanced_tracking_protection_allowed">Dowólone</string>
    <!-- Category of trackers (social media trackers) that can be blocked by Enhanced Tracking Protection -->
    <string name="etp_social_media_trackers_title">Pśeslědowaki socialnych medijow</string>
    <!-- Description of social media trackers that can be blocked by Enhanced Tracking Protection -->
    <string name="etp_social_media_trackers_description">Wobgranicujo móžnosći socialnych seśow, wašej pśeglědowańskej aktiwiśe pó webje slědowaś.</string>
    <!-- Category of trackers (cross-site tracking cookies) that can be blocked by Enhanced Tracking Protection -->
    <string name="etp_cookies_title">Slědujuce cookieje mjazy sedłami</string>
    <!-- Category of trackers (cross-site tracking cookies) that can be blocked by Enhanced Tracking Protection -->
    <string name="etp_cookies_title_2">Sedła pśesegajuce cookieje</string>
    <!-- Description of cross-site tracking cookies that can be blocked by Enhanced Tracking Protection -->
    <string name="etp_cookies_description">Blokěrujo cookieje, kótarež wabjeńske seśi a analyzowe pśedewześa wužywaju, aby waše pśeglědowańske daty na wjele websedłach zestajali.</string>

    <!-- Description of cross-site tracking cookies that can be blocked by Enhanced Tracking Protection -->
    <string name="etp_cookies_description_2">Dopołny šćit pśed cookiejami cookieje k sedłoju, na kótaremž sćo, izolěrujo, až njeby pśeslědowaki a wabjeńske seśi mógli je wužywaś, aby was na rozdźělnych sedłach slědowali.</string>
    <!-- Category of trackers (cryptominers) that can be blocked by Enhanced Tracking Protection -->
    <string name="etp_cryptominers_title">Kryptokopaki</string>

    <!-- Description of cryptominers that can be blocked by Enhanced Tracking Protection -->
    <string name="etp_cryptominers_description">Zawoborujo złosnym skriptam pśistup k wašomu rědoju a kopanje digitalnych pjenjez.</string>
    <!-- Category of trackers (fingerprinters) that can be blocked by Enhanced Tracking Protection -->
    <string name="etp_fingerprinters_title" moz:RemovedIn="130" tools:ignore="UnusedResources">Palcowe wótśišće</string>

    <!-- Description of fingerprinters that can be blocked by Enhanced Tracking Protection -->
    <string name="etp_fingerprinters_description" moz:RemovedIn="130" tools:ignore="UnusedResources">Zajźujo gromaźenjeju jasnje identificěrujobnych datow wó wašom rěźe, kótarež daju se za slědowańske zaměry wužywaś.</string>
    <!-- Description of fingerprinters that can be blocked by Enhanced Tracking Protection -->
    <string name="etp_known_fingerprinters_description">Zajźujo gromaźenjeju jasnje identificěrujobnych datow wó wašom rěźe, kótarež daju se za slědowańske zaměry wužywaś.</string>
    <!-- Category of trackers (tracking content) that can be blocked by Enhanced Tracking Protection -->
    <string name="etp_tracking_content_title">Slědujuce wopśimjeśe</string>
    <!-- Description of tracking content that can be blocked by Enhanced Tracking Protection -->
    <string name="etp_tracking_content_description">Zaźujo zacytanjeju wabjenja, wideo a drugego wopśimjeśa, kótarež slědowański kod wopśimuju. Móžo někotare funkcije websedłow kazyś.</string>
    <!-- Enhanced Tracking Protection message that protection is currently on for this site -->
    <string name="etp_panel_on">Šćit jo zmóžnjony za toś to sedło</string>
    <!-- Enhanced Tracking Protection message that protection is currently off for this site -->
    <string name="etp_panel_off">Šćit jo znjemóžnjony za toś to sedło</string>
    <!-- Header for exceptions list for which sites enhanced tracking protection is always off -->
    <string name="enhanced_tracking_protection_exceptions">Pólěpšony slědowański šćit jo znjemóžnjony za toś te sedła</string>
    <!-- Content description (not visible, for screen readers etc.): Navigate
    back from ETP details (Ex: Tracking content) -->
    <string name="etp_back_button_content_description">Slědk nawigěrowaś</string>
    <!-- About page link text to open what's new link -->
    <string name="about_whats_new">Nowe funkcije a změny w %s</string>
    <!-- Open source licenses page title
    The first parameter is the app name -->
    <string name="open_source_licenses_title">%s | OSS-biblioteki</string>

    <!-- Category of trackers (redirect trackers) that can be blocked by Enhanced Tracking Protection -->
    <string name="etp_redirect_trackers_title">Dalejpósrědnjańske pśeslědowaki</string>
    <!-- Description of redirect tracker cookies that can be blocked by Enhanced Tracking Protection -->
    <string name="etp_redirect_trackers_description">Wulašujo cookije, kótarež su se stajili pśez dalejpósrědnjenja k znatym slědujucym websedłam.</string>

    <!-- Preference for fingerprinting protection for the custom protection settings -->
    <string name="etp_suspected_fingerprinters_title">Suspektne palcowe wótśišće</string>
    <!-- Description of fingerprinters that can be blocked by fingerprinting protection -->
    <string name="etp_suspected_fingerprinters_description">Zmóžnja šćit pśeśiwo palcowym wótśišćam, aby suspektne kšadnjenja palcowych wótśišćow blokěrował.</string>
    <!-- Category of trackers (fingerprinters) that can be blocked by Enhanced Tracking Protection -->
    <string name="etp_known_fingerprinters_title">Znate palcowe wótśišće</string>
    <!-- Description of the SmartBlock Enhanced Tracking Protection feature. The * symbol is intentionally hardcoded here,
         as we use it on the UI to indicate which trackers have been partially unblocked.  -->
    <string name="preference_etp_smartblock_description">Blokěrowanje někotarych dołojce markěrowanych pśeslědowakow jo se pó zdźělach wótpórało na toś tom boku, dokulaž sćo interagěrował z nimi *.</string>
    <!-- Text displayed that links to website about enhanced tracking protection SmartBlock -->
    <string name="preference_etp_smartblock_learn_more">Dalšne informacije</string>

    <!-- Content description (not visible, for screen readers etc.):
    Enhanced tracking protection exception preference icon for ETP settings. -->
    <string name="preference_etp_exceptions_icon_description">Symbol wuwześowego nastajenja za pólěpšony slědowański šćit</string>

    <!-- About page link text to open support link -->
    <string name="about_support">Pomoc</string>
    <!-- About page link text to list of past crashes (like about:crashes on desktop) -->
    <string name="about_crashes">Wówalenja</string>
    <!-- About page link text to open privacy notice link -->
    <string name="about_privacy_notice">Powěźeńka priwatnosći</string>
    <!-- About page link text to open know your rights link -->
    <string name="about_know_your_rights">Waše pšawa</string>
    <!-- About page link text to open licensing information link -->
    <string name="about_licensing_information">Licencne informacije</string>
    <!-- About page link text to open a screen with libraries that are used -->
    <string name="about_other_open_source_libraries">Biblioteki, kótarež wužywamy</string>

    <!-- Toast shown to the user when they are activating the secret dev menu
        The first parameter is number of long clicks left to enable the menu -->
    <string name="about_debug_menu_toast_progress">Meni pytanja zmólkow - licba lěwych kliknjenjow za zmóžnjenje: %1$d</string>
    <string name="about_debug_menu_toast_done">Meni pytanja zmólkow jo zmóžnjony</string>

    <!-- Browser long press popup menu -->
    <!-- Copy the current url -->
    <string name="browser_toolbar_long_press_popup_copy">Kopěrowaś</string>
    <!-- Paste & go the text in the clipboard. '&amp;' is replaced with the ampersand symbol: & -->
    <string name="browser_toolbar_long_press_popup_paste_and_go">Zasajźiś a zachopiś</string>
    <!-- Paste the text in the clipboard -->
    <string name="browser_toolbar_long_press_popup_paste">Zasajźiś</string>
    <!-- Snackbar message shown after an URL has been copied to clipboard. -->
    <string name="browser_toolbar_url_copied_to_clipboard_snackbar">URL kopěrowany do mjazywótkłada</string>

    <!-- Title text for the Add To Homescreen dialog -->
    <string name="add_to_homescreen_title">Startowej wobrazowce pśidaś</string>
    <!-- Cancel button text for the Add to Homescreen dialog -->
    <string name="add_to_homescreen_cancel">Pśetergnuś</string>
    <!-- Add button text for the Add to Homescreen dialog -->
    <string name="add_to_homescreen_add">Pśidaś</string>
    <!-- Continue to website button text for the first-time Add to Homescreen dialog -->
    <string name="add_to_homescreen_continue">Dalej k websedłoju</string>
    <!-- Placeholder text for the TextView in the Add to Homescreen dialog -->
    <string name="add_to_homescreen_text_placeholder">Mě skrotconki</string>

    <!-- Describes the add to homescreen functionality -->
    <string name="add_to_homescreen_description_2">Móžośo startowej wobrazowce swójogo rěda toś to websedło lažko pśidaś, aby direktny pśistup měł a malsnjej z dožywjenim nałoženja pśeglědował.</string>

    <!-- Preference for managing the settings for logins and passwords in Fenix -->
    <string name="preferences_passwords_logins_and_passwords_2">Gronidła</string>
    <!-- Preference for managing the saving of logins and passwords in Fenix -->
    <string name="preferences_passwords_save_logins_2">Gronidła składowaś</string>
    <!-- Preference option for asking to save passwords in Fenix -->
    <string name="preferences_passwords_save_logins_ask_to_save">Pśed składowanim se pšašaś</string>
    <!-- Preference option for never saving passwords in Fenix -->
    <string name="preferences_passwords_save_logins_never_save">Nigda njeskładowaś</string>
    <!-- Preference for autofilling saved logins in Firefox (in web content), %1$s will be replaced with the app name -->
    <string name="preferences_passwords_autofill2">W %1$s awtomatiski wupołniś</string>
    <!-- Description for the preference for autofilling saved logins in Firefox (in web content), %1$s will be replaced with the app name -->
    <string name="preferences_passwords_autofill_description">Wužywaŕske mjenja a gronidła na websedłach zasajźiś a składowaś, mjaztym až %1$s wužywaśo.</string>
    <!-- Preference for autofilling logins from Fenix in other apps (e.g. autofilling the Twitter app) -->
    <string name="preferences_android_autofill">W drugich nałoženjach awtomatiski wupołniś</string>
    <!-- Description for the preference for autofilling logins from Fenix in other apps (e.g. autofilling the Twitter app) -->
    <string name="preferences_android_autofill_description">Wužywaŕske mjenja a gronidła w drugich nałoženjach na wašom rěźe zasajźiś.</string>

    <!-- Preference option for adding a password -->
    <string name="preferences_logins_add_login_2">Gronidło pśidaś</string>

    <!-- Preference for syncing saved passwords in Fenix -->
    <string name="preferences_passwords_sync_logins_2">Gronidła synchronizěrowaś</string>
    <!-- Preference for syncing saved passwords in Fenix, when not signed in-->
    <string name="preferences_passwords_sync_logins_across_devices_2">Gronidła pśez rědy synchronizěrowaś</string>
    <!-- Preference to access list of saved passwords -->
    <string name="preferences_passwords_saved_logins_2">Skłaźone gronidła</string>
    <!-- Description of empty list of saved passwords. Placeholder is replaced with app name.  -->
    <string name="preferences_passwords_saved_logins_description_empty_text_2">Gronidła, kótarež składujośo abo z %s synchronizěrujośo, se how nalicyju. Wšykne gronidła, kótarež składujośo, se koděruju.</string>
    <!-- Clickable text for opening an external link for more information about Sync. -->
    <string name="preferences_passwords_saved_logins_description_empty_learn_more_link_2">Zgóńśo wěcej wó sync</string>
    <!-- Preference to access list of login exceptions that we never save logins for -->
    <string name="preferences_passwords_exceptions">Wuwześa</string>
    <!-- Empty description of list of login exceptions that we never save passwords for. Parameter will be replaced by app name. -->
    <string name="preferences_passwords_exceptions_description_empty_2">%s gronidła za sedła njeskładujo, kótarež su how nalicone.</string>
    <!-- Description of list of login exceptions that we never save passwords for. Parameter will be replaced by app name. -->
    <string name="preferences_passwords_exceptions_description_2">%s gronidła za toś te sedła njeskładujo.</string>
    <!-- Text on button to remove all saved login exceptions -->
    <string name="preferences_passwords_exceptions_remove_all">Wšykne wuwześa wulašowaś</string>
    <!-- Hint for search box in passwords list -->
    <string name="preferences_passwords_saved_logins_search_2">Gronidła pśepytaś</string>
    <!-- The header for the site that a login is for -->
    <string name="preferences_passwords_saved_logins_site">Sedło</string>
    <!-- The header for the username for a login -->
    <string name="preferences_passwords_saved_logins_username">Wužywaŕske mě</string>
    <!-- The header for the password for a login -->
    <string name="preferences_passwords_saved_logins_password">Gronidło</string>

    <!-- Shown in snackbar to tell user that the password has been copied -->
    <string name="logins_password_copied">Gronidło jo se do mjazywótkłada kopěrowało</string>
    <!-- Shown in snackbar to tell user that the username has been copied -->
    <string name="logins_username_copied">Wužywaŕske mě jo se kopěrowało do mjazywótkłada</string>
    <!-- Content Description (for screenreaders etc) read for the button to copy a password in logins-->
    <string name="saved_logins_copy_password">Gronidło kopěrowaś</string>
    <!-- Content Description (for screenreaders etc) read for the button to clear a password while editing a login-->
    <string name="saved_logins_clear_password">Gronidło lašowaś</string>
    <!-- Content Description (for screenreaders etc) read for the button to copy a username in logins -->
    <string name="saved_login_copy_username">Wužywaŕske mě kopěrowaś</string>
    <!-- Content Description (for screenreaders etc) read for the button to clear a username while editing a login -->
    <string name="saved_login_clear_username">Wužywaŕske mě lašowaś</string>
    <!-- Content Description (for screenreaders etc) read for the button to clear the hostname field while creating a login -->
    <string name="saved_login_clear_hostname">Hostmě lašowaś</string>
    <!-- Content Description (for screenreaders etc) read for the button to open a site in logins -->
    <string name="saved_login_open_site">Sedło we wobglědowaku wócyniś</string>
    <!-- Content Description (for screenreaders etc) read for the button to reveal a password in logins -->
    <string name="saved_login_reveal_password">Gronidło pokazaś</string>
    <!-- Content Description (for screenreaders etc) read for the button to hide a password in logins -->
    <string name="saved_login_hide_password">Gronidła schowaś</string>
    <!-- Message displayed in biometric prompt displayed for authentication before allowing users to view their passwords -->
    <string name="logins_biometric_prompt_message_2">Za zwobraznjowanje wašych skłaźonych kreditowych gronidłow wótwóriś</string>
    <!-- Title of warning dialog if users have no device authentication set up -->
    <string name="logins_warning_dialog_title_2">Zawěsććo swóje skłaźone gronidła</string>
    <!-- Message of warning dialog if users have no device authentication set up -->
    <string name="logins_warning_dialog_message_2">Nastajśo rědowy zastajeński muster, PIN abo gronidło, aby pśistupoju k swójim skłaźonym gronidłam zajźował, jolic něchten drugi ma waš rěd.</string>
    <!-- Negative button to ignore warning dialog if users have no device authentication set up -->
    <string name="logins_warning_dialog_later">Pózdźej</string>
    <!-- Positive button to send users to set up a pin of warning dialog if users have no device authentication set up -->
    <string name="logins_warning_dialog_set_up_now">Něnto konfigurěrowaś</string>
    <!-- Title of PIN verification dialog to direct users to re-enter their device credentials to access their logins -->
    <string name="logins_biometric_prompt_message_pin">Wótwóŕśo swój rěd</string>
    <!-- Title for Accessibility Force Enable Zoom Preference -->
    <string name="preference_accessibility_force_enable_zoom">Skalěrowanje na wšych websedłach</string>

    <!-- Summary for Accessibility Force Enable Zoom Preference -->
    <string name="preference_accessibility_force_enable_zoom_summary">Zmóžniśo to, aby roz- a zaśěgowanje z dwěma palcoma dowólił, samo na websedłach, kótarež toś tej gesće zajźuju.</string>

    <!-- Saved logins sorting strategy menu item -by name- (if selected, it will sort saved logins alphabetically) -->
    <string name="saved_logins_sort_strategy_alphabetically">Mjenju (A-Z)</string>
    <!-- Saved logins sorting strategy menu item -by last used- (if selected, it will sort saved logins by last used) -->
    <string name="saved_logins_sort_strategy_last_used">Slědnem wužyśu</string>

    <!-- Content description (not visible, for screen readers etc.) -->
    <string name="saved_logins_menu_dropdown_chevron_icon_content_description_2">Meni „Gronidła sortěrowaś“</string>

    <!-- Autofill -->
    <!-- Preference and title for managing the autofill settings -->
    <string name="preferences_autofill">Awtomatiski wupołniś</string>
    <!-- Preference and title for managing the settings for addresses -->
    <string name="preferences_addresses">Adrese</string>
    <!-- Preference and title for managing the settings for payment methods -->
    <string name="preferences_credit_cards_2">Płaśeńske metody</string>
    <!-- Preference for saving and autofilling credit cards -->
    <string name="preferences_credit_cards_save_and_autofill_cards_2">Płaśeńske metody składowaś a wupołniś</string>
    <!-- Preference summary for saving and autofilling payment method data. Parameter will be replaced by app name. -->
    <string name="preferences_credit_cards_save_and_autofill_cards_summary_2">%s wšykne płaśeńske metody koděrujo, kótarež składujośo</string>
    <!-- Preference option for syncing credit cards across devices. This is displayed when the user is not signed into sync -->
    <string name="preferences_credit_cards_sync_cards_across_devices">Kórty pśez rědy synchronizěrowaś</string>
    <!-- Preference option for syncing credit cards across devices. This is displayed when the user is signed into sync -->
    <string name="preferences_credit_cards_sync_cards">Kórty synchronizěrowaś</string>

    <!-- Preference option for adding a card -->
    <string name="preferences_credit_cards_add_credit_card_2">Kórtu pśidaś</string>
    <!-- Preference option for managing saved cards -->
    <string name="preferences_credit_cards_manage_saved_cards_2">Kórty zastojaś</string>
    <!-- Preference option for adding an address -->
    <string name="preferences_addresses_add_address">Adresu pśidaś</string>
    <!-- Preference option for managing saved addresses -->
    <string name="preferences_addresses_manage_addresses">Adrese zastojaś</string>
    <!-- Preference for saving and filling addresses -->
    <string name="preferences_addresses_save_and_autofill_addresses_2">Adrese składowaś a wupołniś</string>

    <!-- Preference summary for saving and filling address data -->
    <string name="preferences_addresses_save_and_autofill_addresses_summary_2">Wopśimujo telefonowe numery a e-mailowe adrese</string>

    <!-- Title of the "Add card" screen -->
    <string name="credit_cards_add_card">Kórtu pśidaś</string>
    <!-- Title of the "Edit card" screen -->
    <string name="credit_cards_edit_card">Kórtu wobźěłaś</string>
    <!-- The header for the card number of a credit card -->
    <string name="credit_cards_card_number">Kórtowy numer</string>
    <!-- The header for the expiration date of a credit card -->
    <string name="credit_cards_expiration_date">Datum płaśiwosći</string>
    <!-- The label for the expiration date month of a credit card to be used by a11y services-->
    <string name="credit_cards_expiration_date_month">Datum płaśiwosći (mjasec)</string>
    <!-- The label for the expiration date year of a credit card to be used by a11y services-->
    <string name="credit_cards_expiration_date_year">Datum płaśiwosći (lěto)</string>
    <!-- The header for the name on the credit card -->
    <string name="credit_cards_name_on_card">Mě na kórśe</string>
    <!-- The text for the "Delete card" menu item for deleting a credit card -->
    <string name="credit_cards_menu_delete_card">Kórtu wulašowaś</string>
    <!-- The text for the "Delete card" button for deleting a credit card -->
    <string name="credit_cards_delete_card_button">Kórtu wulašowaś</string>
    <!-- The text for the confirmation message of "Delete card" dialog -->
    <string name="credit_cards_delete_dialog_confirmation_2">Kórtu wulašowaś?</string>
    <!-- The text for the positive button on "Delete card" dialog -->
    <string name="credit_cards_delete_dialog_button">Lašowaś</string>
    <!-- The title for the "Save" menu item for saving a credit card -->
    <string name="credit_cards_menu_save">Składowaś</string>
    <!-- The text for the "Save" button for saving a credit card -->
    <string name="credit_cards_save_button">Składowaś</string>
    <!-- The text for the "Cancel" button for cancelling adding, updating or deleting a credit card -->
    <string name="credit_cards_cancel_button">Pśetergnuś</string>

    <!-- Title of the "Saved cards" screen -->
    <string name="credit_cards_saved_cards">Skłaźone kórty</string>

    <!-- Error message for card number validation -->
    <string name="credit_cards_number_validation_error_message_2">Zapódajśo płaśiwy kórtowy numer</string>
    <!-- Error message for card name on card validation -->
    <string name="credit_cards_name_on_card_validation_error_message_2">Pśidajśo mě</string>
    <!-- Message displayed in biometric prompt displayed for authentication before allowing users to view their saved credit cards -->
    <string name="credit_cards_biometric_prompt_message">Za zwobraznjowanje wašych skłaźonych kreditowych kórtow wótwóriś</string>
    <!-- Title of warning dialog if users have no device authentication set up -->
    <string name="credit_cards_warning_dialog_title_2">Zawěsććo swóje skłaźone płaśeńske metody</string>
    <!-- Message of warning dialog if users have no device authentication set up -->
    <string name="credit_cards_warning_dialog_message_3">Nastajśo rědowy zastajeński muster, PIN abo gronidło, aby pśistupoju k swójim skłaźonym płaśeńskim metodam zajźował, jolic něchten drugi ma waš rěd.</string>
    <!-- Positive button to send users to set up a pin of warning dialog if users have no device authentication set up -->
    <string name="credit_cards_warning_dialog_set_up_now">Něnto konfigurěrowaś</string>
    <!-- Negative button to ignore warning dialog if users have no device authentication set up -->
    <string name="credit_cards_warning_dialog_later">Pózdźej</string>
    <!-- Title of PIN verification dialog to direct users to re-enter their device credentials to access their credit cards -->
    <string name="credit_cards_biometric_prompt_message_pin">Wótwóŕśo swój rěd</string>

    <!-- Message displayed in biometric prompt for authentication, before allowing users to use their stored payment method information -->
    <string name="credit_cards_biometric_prompt_unlock_message_2">Wótwóriś, aby wy skłaźone płaśeńske metody wužywał</string>
    <!-- Title of the "Add address" screen -->
    <string name="addresses_add_address">Adresu pśidaś</string>
    <!-- Title of the "Edit address" screen -->
    <string name="addresses_edit_address">Adresu wobźěłaś</string>
    <!-- Title of the "Manage addresses" screen -->
    <string name="addresses_manage_addresses">Adrese zastojaś</string>
    <!-- The header for the name of an address. Name represents a person's full name, typically made up of a first, middle and last name, e.g. John Joe Doe. -->
    <string name="addresses_name">Mě</string>
    <!-- The header for the street address of an address -->
    <string name="addresses_street_address">Adresa drogi</string>
    <!-- The header for the city of an address -->
    <string name="addresses_city">Město</string>
    <!-- The header for the subregion of an address when "state" should be used -->
    <string name="addresses_state">Zwězkowy kraj</string>
    <!-- The header for the subregion of an address when "province" should be used -->
    <string name="addresses_province">Prowinca</string>
    <!-- The header for the zip code of an address -->
    <string name="addresses_zip">Postowa licba</string>
    <!-- The header for the country or region of an address -->
    <string name="addresses_country">Kraj abo region</string>
    <!-- The header for the phone number of an address -->
    <string name="addresses_phone">Telefonowy numer</string>
    <!-- The header for the email of an address -->
    <string name="addresses_email">E-mailowa adresa</string>
    <!-- The text for the "Save" button for saving an address -->
    <string name="addresses_save_button">Składowaś</string>
    <!-- The text for the "Cancel" button for cancelling adding, updating or deleting an address -->
    <string name="addresses_cancel_button">Pśetergnuś</string>
    <!-- The text for the "Delete address" button for deleting an address -->
    <string name="addressess_delete_address_button">Adresu lašowaś</string>

    <!-- The title for the "Delete address" confirmation dialog -->
    <string name="addressess_confirm_dialog_message_2">Toś tu adresu lašowaś?</string>
    <!-- The text for the positive button on "Delete address" dialog -->
    <string name="addressess_confirm_dialog_ok_button">Lašowaś</string>
    <!-- The text for the negative button on "Delete address" dialog -->
    <string name="addressess_confirm_dialog_cancel_button">Pśetergnuś</string>
    <!-- The text for the "Save address" menu item for saving an address -->
    <string name="address_menu_save_address">Adresu składowaś</string>
    <!-- The text for the "Delete address" menu item for deleting an address -->
    <string name="address_menu_delete_address">Adresu lašowaś</string>

    <!-- Title of the Add search engine screen -->
    <string name="search_engine_add_custom_search_engine_title">Pytnicu pśidaś</string>
    <!-- Content description (not visible, for screen readers etc.): Title for the button that navigates to add new engine screen -->
    <string name="search_engine_add_custom_search_engine_button_content_description">Nowu pytnicu pśidaś</string>
    <!-- Title of the Edit search engine screen -->
    <string name="search_engine_edit_custom_search_engine_title">Pytnicu wobźěłaś</string>
    <!-- Text for the menu button to edit a search engine -->
    <string name="search_engine_edit">Wobźěłaś</string>
    <!-- Text for the menu button to delete a search engine -->
    <string name="search_engine_delete">Lašowaś</string>

    <!-- Label for the TextField in which user enters custom search engine name -->
    <string name="search_add_custom_engine_name_label">Mě</string>
    <!-- Placeholder text shown in the Search Engine Name text field before a user enters text -->
    <string name="search_add_custom_engine_name_hint_2">Mě pytnice</string>
    <!-- Label for the TextField in which user enters custom search engine URL -->
    <string name="search_add_custom_engine_url_label">URL pytańskego wuraza</string>
    <!-- Placeholder text shown in the Search String TextField before a user enters text -->
    <string name="search_add_custom_engine_search_string_hint_2">URL, kótaryž se ma za pytanje wužywaś</string>
    <!-- Description text for the Search String TextField. The %s is part of the string -->
    <string name="search_add_custom_engine_search_string_example" formatted="false">Napšašowanje z „%s“ wuměniś. Pśikład: \nhttps://www.google.com/search?q=%s</string>

    <!-- Accessibility description for the form in which details about the custom search engine are entered -->
    <string name="search_add_custom_engine_form_description">Drobnostki swójskeje pytnice</string>

    <!-- Label for the TextField in which user enters custom search engine suggestion URL -->
    <string name="search_add_custom_engine_suggest_url_label">API za pytańske naraźenja (na žycenje)</string>
    <!-- Placeholder text shown in the Search Suggestion String TextField before a user enters text -->
    <string name="search_add_custom_engine_suggest_string_hint">URL za API za pytańske naraźenja</string>
    <!-- Description text for the Search Suggestion String TextField. The %s is part of the string -->
    <string name="search_add_custom_engine_suggest_string_example_2" formatted="false">Wuměńśo wótpšašowanje z “%s”. Na pśikład:\nhttps://suggestqueries.google.com/complete/search?client=firefox&amp;q=%s</string>
    <!-- The text for the "Save" button for saving a custom search engine -->
    <string name="search_custom_engine_save_button">Składowaś</string>

    <!-- Text shown when a user leaves the name field empty -->
    <string name="search_add_custom_engine_error_empty_name">Mě pytnice zapódaś</string>
    <!-- Text shown when a user leaves the search string field empty -->
    <string name="search_add_custom_engine_error_empty_search_string">Pytański wuraz zapódaś</string>
    <!-- Text shown when a user leaves out the required template string -->
    <string name="search_add_custom_engine_error_missing_template">Pśeglědajśo, lěc pytański wuraz pśikładowemu formatoju wótpowědujo</string>
    <!-- Text shown when we aren't able to validate the custom search query. The first parameter is the url of the custom search engine -->
    <string name="search_add_custom_engine_error_cannot_reach">Zmólka pśi zwězowanju z „%s“</string>
    <!-- Text shown when a user creates a new search engine -->
    <string name="search_add_custom_engine_success_message">Pytnica %s jo napórana</string>
    <!-- Text shown when a user successfully edits a custom search engine -->
    <string name="search_edit_custom_engine_success_message">Pytnica %s jo skłaźona</string>
    <!-- Text shown when a user successfully deletes a custom search engine -->
    <string name="search_delete_search_engine_success_message">Pytnica %s jo wulašowana</string>

    <!-- Heading for the instructions to allow a permission -->
    <string name="phone_feature_blocked_intro">Aby to dowólił:</string>
    <!-- First step for the allowing a permission -->
    <string name="phone_feature_blocked_step_settings">1. Źiśo k nastajenjam Android</string>
    <!-- Second step for the allowing a permission -->
    <string name="phone_feature_blocked_step_permissions"><![CDATA[2. Pótusniśo zapisk <b>Berechtigungen</b> (Pšawa)]]></string>
    <!-- Third step for the allowing a permission (Fore example: Camera) -->
    <string name="phone_feature_blocked_step_feature"><![CDATA[3. ZAŠALTUJŚO <b>%1$s</b>]]></string>

    <!-- Label that indicates a site is using a secure connection -->
    <string name="quick_settings_sheet_secure_connection_2">Zwisk jo wěsty</string>
    <!-- Label that indicates a site is using a insecure connection -->
    <string name="quick_settings_sheet_insecure_connection_2">Zwisk njejo wěsty</string>
    <!-- Label to clear site data -->
    <string name="clear_site_data">Cookieje a sedłowe daty wulašowaś</string>
    <!-- Confirmation message for a dialog confirming if the user wants to delete all data for current site -->
    <string name="confirm_clear_site_data"><![CDATA[Cośo napšawdu wšykne cookieje a daty za sedło <b>%s</b> lašowaś?]]></string>
    <!-- Confirmation message for a dialog confirming if the user wants to delete all the permissions for all sites-->
    <string name="confirm_clear_permissions_on_all_sites">Cośo napšawdu wšykne pšawa za wšykne sedła lašowaś?</string>
    <!-- Confirmation message for a dialog confirming if the user wants to delete all the permissions for a site-->
    <string name="confirm_clear_permissions_site">Cośo napšawdu wšykne pšawa za toś to sedło lašowaś?</string>
    <!-- Confirmation message for a dialog confirming if the user wants to set default value a permission for a site-->
    <string name="confirm_clear_permission_site">Cośo napšawdu toś to pšawo za toś to sedło lašowaś?</string>
    <!-- label shown when there are not site exceptions to show in the site exception settings -->
    <string name="no_site_exceptions">Žedne sedłowe wuwześa</string>
    <!-- Bookmark deletion confirmation -->
    <string name="bookmark_deletion_confirmation">Cośo napšawdu toś to cytańske znamje lašowaś?</string>
    <!-- Browser menu button that adds a shortcut to the home fragment -->
    <string name="browser_menu_add_to_shortcuts">Zwězanjam pśidaś</string>
    <!-- Browser menu button that removes a shortcut from the home fragment -->
    <string name="browser_menu_remove_from_shortcuts">Ze zwězanjow wótwónoźeś</string>
    <!-- text shown before the issuer name to indicate who its verified by, parameter is the name of
     the certificate authority that verified the ticket-->
    <string name="certificate_info_verified_by">Pśeglědany wót: %1$s </string>
    <!-- Login overflow menu delete button -->
    <string name="login_menu_delete_button">Lašowaś</string>
    <!-- Login overflow menu edit button -->
    <string name="login_menu_edit_button">Wobźěłaś</string>
    <!-- Message in delete confirmation dialog for password -->
    <string name="login_deletion_confirmation_2">Cośo napšawdu toś to gronidło lašowaś?</string>
    <!-- Positive action of a dialog asking to delete  -->
    <string name="dialog_delete_positive">Lašowaś</string>
    <!-- Negative action of a dialog asking to delete login -->
    <string name="dialog_delete_negative">Pśetergnuś</string>
    <!--  The saved password options menu description. -->
    <string name="login_options_menu_2">Gronidłowe nastajenja</string>
    <!--  The editable text field for a website address. -->
    <string name="saved_login_hostname_description_3">Wobźěłujobne tekstowe pólo za adresu websedła.</string>
    <!--  The editable text field for a username. -->
    <string name="saved_login_username_description_3">Wobźěłujobne tekstowe pólo za wužywaŕske mě.</string>
    <!--  The editable text field for a login's password. -->
    <string name="saved_login_password_description_2">Wobźěłujobne tekstowe pólo za gronidło.</string>
    <!--  The button description to save changes to an edited password. -->
    <string name="save_changes_to_login_2">Změny składowaś.</string>
    <!--  The page title for editing a saved password. -->
    <string name="edit_2">Gronidło wobźěłaś</string>
    <!--  The page title for adding new password. -->
    <string name="add_login_2">Gronidło pśidaś</string>
    <!--  Error text displayed underneath the password field when it is in an error case. -->
    <string name="saved_login_password_required_2">Gronidło zapódaś</string>
    <!--  The error message in add login view when username field is blank. -->
    <string name="saved_login_username_required_2">Wužywaŕske mě zapódaś</string>
    <!--  The error message in add login view when hostname field is blank. -->
    <string name="saved_login_hostname_required" tools:ignore="UnusedResources">Hostmě trjebne</string>
    <!--  The error message in add login view when hostname field is blank. -->
    <string name="saved_login_hostname_required_2" tools:ignore="UnusedResources">Webadresu zapódaś</string>
    <!-- Voice search button content description  -->
    <string name="voice_search_content_description">Głosowe pytanje</string>
    <!-- Voice search prompt description displayed after the user presses the voice search button -->
    <string name="voice_search_explainer">Něnto powědaś</string>

    <!--  The error message in edit login view when a duplicate username exists. -->
    <string name="saved_login_duplicate">Pśizjawjenje z tym wužywaŕskim mjenim južo esistěrujo</string>

    <!-- This is the hint text that is shown inline on the hostname field of the create new login page. 'https://www.example.com' intentionally hardcoded here -->
    <string name="add_login_hostname_hint_text">https://www.example.com</string>
    <!-- This is an error message shown below the hostname field of the add login page when a hostname does not contain http or https. -->
    <string name="add_login_hostname_invalid_text_3">Webadresa musy „https://“ abo „http://“ wopśimowaś</string>
    <!-- This is an error message shown below the hostname field of the add login page when a hostname is invalid. -->
    <string name="add_login_hostname_invalid_text_2">Płaśiwe hostmě trjebne</string>

    <!-- Synced Tabs -->
    <!-- Text displayed to ask user to connect another device as no devices found with account -->
    <string name="synced_tabs_connect_another_device">Z drugim rědom zwězaś.</string>
    <!-- Text displayed asking user to re-authenticate -->
    <string name="synced_tabs_reauth">Pšosym awtentificěrujśo znowego.</string>
    <!-- Text displayed when user has disabled tab syncing in Firefox Sync Account -->
    <string name="synced_tabs_enable_tab_syncing">Pšosym zmóžniśo synchronizěrowanje rejtarikow.</string>

    <!-- Text displayed when user has no tabs that have been synced -->
    <string name="synced_tabs_no_tabs" tools:ignore="BrandUsage">Njamaśo žedne wócynjone rejtariki na swójich drugich rědach.</string>
    <!-- Text displayed in the synced tabs screen when a user is not signed in to Firefox Sync describing Synced Tabs -->
    <string name="synced_tabs_sign_in_message">Woglědajśo se lisćinu rejtarikow ze swójich rědow.</string>
    <!-- Text displayed on a button in the synced tabs screen to link users to sign in when a user is not signed in to Firefox Sync -->
    <string name="synced_tabs_sign_in_button">Pla Sync pśizjawiś</string>

    <!-- The text displayed when a synced device has no tabs to show in the list of Synced Tabs. -->
    <string name="synced_tabs_no_open_tabs">Žedne wócynjone rejtariki</string>

    <!-- Content description for expanding a group of synced tabs. -->
    <string name="synced_tabs_expand_group">Kupku synchronizěrowanych rejtarikow pokazaś</string>
    <!-- Content description for collapsing a group of synced tabs. -->
    <string name="synced_tabs_collapse_group">Kupku synchronizěrowanych rejtarikow schowaś</string>

    <!-- Top Sites -->
    <!-- Title text displayed in the dialog when shortcuts limit is reached. -->
    <string name="shortcut_max_limit_title">Zwězański limit dostany</string>
    <!-- Content description text displayed in the dialog when shortcut limit is reached. -->
    <string name="shortcut_max_limit_content">Aby nowe zwězanje pśidał, wótwónoźćo jadno z nich. Dotykniśo a źaržćo sedło a wubjeŕśo „Wótwónoźeś“.</string>
    <!-- Confirmation dialog button text when top sites limit is reached. -->
    <string name="top_sites_max_limit_confirmation_button">W pórěźe, som zrozměł</string>

    <!-- Label for the preference to show the shortcuts for the most visited top sites on the homepage -->
    <string name="top_sites_toggle_top_recent_sites_4">Zwězanja</string>
    <!-- Title text displayed in the rename top site dialog. -->
    <string name="top_sites_rename_dialog_title">Mě</string>
    <!-- Hint for renaming title of a shortcut -->
    <string name="shortcut_name_hint">Mě zwězanja</string>
    <!-- Hint for editing URL of a shortcut. -->
    <string name="shortcut_url_hint">URL zwězanja</string>
    <!-- Button caption to confirm the renaming of the top site. -->
    <string name="top_sites_rename_dialog_ok" moz:removedIn="130" tools:ignore="UnusedResources">W pórěźe</string>
    <!-- Dialog button text for canceling the rename top site prompt. -->
    <string name="top_sites_rename_dialog_cancel">Pśetergnuś</string>

    <!-- Text for the menu button to open the homepage settings. -->
    <string name="top_sites_menu_settings">Nastajenja</string>
    <!-- Text for the menu button to navigate to sponsors and privacy support articles. '&amp;' is replaced with the ampersand symbol: & -->
    <string name="top_sites_menu_sponsor_privacy">Naše sponsory a waša priwatnosć</string>
    <!-- Label text displayed for a sponsored top site. -->
    <string name="top_sites_sponsored_label">Sponserowany</string>

    <!-- Text for the menu item to edit a top site. -->
    <string name="top_sites_edit_top_site">Wobźěłaś</string>
    <!-- Text for the dialog title to edit a top site. -->
    <string name="top_sites_edit_dialog_title">Zwězanje wobźěłaś</string>
    <!-- Button caption to confirm the edit of the top site. -->
    <string name="top_sites_edit_dialog_save">Składowaś</string>
    <!-- Error message when the user entered an invalid URL -->
    <string name="top_sites_edit_dialog_url_error">Zapódajśo płaśiwy URL</string>
    <!-- Label for the URL edit field in the edit top site dialog. -->
    <string name="top_sites_edit_dialog_url_title">URL</string>

    <!-- Inactive tabs in the tabs tray -->
    <!-- Title text displayed in the tabs tray when a tab has been unused for 14 days. -->
    <string name="inactive_tabs_title">Inaktiwne rejtariki</string>
    <!-- Content description for closing all inactive tabs -->
    <string name="inactive_tabs_delete_all">Wšykne inaktiwne rejtariki zacyniś</string>

    <!-- Content description for expanding the inactive tabs section. -->
    <string name="inactive_tabs_expand_content_description">Inaktiwne rejtariki pokazaś</string>
    <!-- Content description for collapsing the inactive tabs section. -->
    <string name="inactive_tabs_collapse_content_description">Inaktiwne rejtariki schowaś</string>

    <!-- Inactive tabs auto-close message in the tabs tray -->
    <!-- The header text of the auto-close message when the user is asked if they want to turn on the auto-closing of inactive tabs. -->
    <string name="inactive_tabs_auto_close_message_header" tools:ignore="UnusedResources">Pó jadnem mjasecu awtomatiski zacyniś?</string>
    <!-- A description below the header to notify the user what the inactive tabs auto-close feature is. -->
    <string name="inactive_tabs_auto_close_message_description" tools:ignore="BrandUsage,UnusedResources">Firefox móžo rejtariki zacyniś, kótarež njejsćo se woglědał zajźony mjasec.</string>
    <!-- A call to action below the description to allow the user to turn on the auto closing of inactive tabs. -->
    <string name="inactive_tabs_auto_close_message_action" tools:ignore="UnusedResources">AWTOMATISKE ZACYNJANJE ZMÓŽNIŚ</string>

    <!-- Text for the snackbar to confirm auto-close is enabled for inactive tabs -->
    <string name="inactive_tabs_auto_close_message_snackbar">Awtomatiske zacynjanje zmóžnjone</string>

    <!-- Awesome bar suggestion's headers -->
    <!-- Search suggestions title for Firefox Suggest. -->
    <string name="firefox_suggest_header" tools:ignore="BrandUsage">Naraźenja Firefox</string>

    <!-- Title for search suggestions when Google is the default search suggestion engine. -->
    <string name="google_search_engine_suggestion_header">Pytanje z Google</string>
    <!-- Title for search suggestions when the default search suggestion engine is anything other than Google. The first parameter is default search engine name. -->
    <string name="other_default_search_engine_suggestion_header">Z %s pytaś</string>

    <!-- Default browser experiment -->
    <!-- Default browser card title -->
    <string name="default_browser_experiment_card_title">Standardny wobglědowak změniś</string>
    <!-- Default browser card text -->
    <string name="default_browser_experiment_card_text" tools:ignore="BrandUsage">Nastajśo wótkaze z websedłow, mejlkow a powěsćow, aby se awtomatiski we Firefox wócynili.</string>

    <!-- Content description for close button in collection placeholder. -->
    <string name="remove_home_collection_placeholder_content_description">Wótwónoźeś</string>

    <!-- Content description radio buttons with a link to more information -->
    <string name="radio_preference_info_content_description">Klikniśo za dalšne drobnostki</string>

    <!-- Content description for the action bar "up" button -->
    <string name="action_bar_up_description" moz:removedIn="124" tools:ignore="UnusedResources">Górjej</string>

    <!-- Content description for privacy content close button -->
    <string name="privacy_content_close_button_content_description">Zacyniś</string>

    <!-- Pocket recommended stories -->
    <!-- Header text for a section on the home screen. -->
    <string name="pocket_stories_header_1">Tšojeńka, kótarež k rozmyslowanju pógnuwaju</string>
    <!-- Header text for a section on the home screen. -->
    <string name="pocket_stories_categories_header">Tšojeńka pó temje</string>
    <!-- Text of a button allowing users to access an external url for more Pocket recommendations. -->
    <string name="pocket_stories_placeholder_text">Wěcej wuslěźiś</string>
    <!-- Title of an app feature. Smaller than a heading. The first parameter is product name Pocket -->
    <string name="pocket_stories_feature_title_2">Spěchowany wót %s.</string>
    <!-- Caption for describing a certain feature. The placeholder is for a clickable text (eg: Learn more) which will load an url in a new tab when clicked.  -->
    <string name="pocket_stories_feature_caption" tools:ignore="BrandUsage">Źěl swójźby Firefox. %s</string>

    <!-- Clickable text for opening an external link for more information about Pocket. -->
    <string name="pocket_stories_feature_learn_more">Dalšne informacije</string>
    <!-- Text indicating that the Pocket story that also displays this text is a sponsored story by other 3rd party entity. -->
    <string name="pocket_stories_sponsor_indication">Sponserowany</string>

    <!-- Snackbar message for enrolling in a Nimbus experiment from the secret settings when Studies preference is Off.-->
    <string name="experiments_snackbar">Zmóžniśo telemetriju, aby daty słał.</string>
    <!-- Snackbar button text to navigate to telemetry settings.-->
    <string name="experiments_snackbar_button">K nastajenjam</string>

    <!-- Review quality check feature-->
    <!-- Name for the review quality check feature used as title for the panel. -->
    <string name="review_quality_check_feature_name_2">Kontrola pógódnośenjow</string>
    <!-- Summary for grades A and B for review quality check adjusted grading. -->
    <string name="review_quality_check_grade_a_b_description">Spušćobne pógódnośenja</string>
    <!-- Summary for grade C for review quality check adjusted grading. -->
    <string name="review_quality_check_grade_c_description">Měšańca ze spušćobnych a njespušćobnych pógódnośenjow</string>
    <!-- Summary for grades D and F for review quality check adjusted grading. -->
    <string name="review_quality_check_grade_d_f_description">Njespušćobne pógódnośenja</string>
    <!-- Text for title presenting the reliability of a product's reviews. -->
    <string name="review_quality_check_grade_title">Kak spušćobne toś te pógódnośenja su?</string>
    <!-- Title for when the rating has been updated by the review checker -->
    <string name="review_quality_check_adjusted_rating_title">Pśměrjone pógódnośowanje</string>
    <!-- Description for a product's adjusted star rating. The text presents that the product's reviews which were evaluated as unreliable were removed from the adjusted rating. -->
    <string name="review_quality_check_adjusted_rating_description_2">Bazěrujo na spušćobnych pógódnośenjach</string>
    <!-- Title for list of highlights from a product's review emphasizing a product's important traits. -->
    <string name="review_quality_check_highlights_title">Wjerški z nejnowšych pógódnośenjow</string>
    <!-- Title for section explaining how we analyze the reliability of a product's reviews. -->
    <string name="review_quality_check_explanation_title">Kak kwalitu pógódnośenja póstajamy</string>
    <!-- Paragraph explaining how we analyze the reliability of a product's reviews. First parameter is the Fakespot product name. In the phrase "Fakespot by Mozilla", "by" can be localized. Does not need to stay by. -->
    <string name="review_quality_check_explanation_body_reliability">Wužywamy technologiju KI z %s wót Mozilla, aby my spušćobnosć produktowych pógódnośenjow kontrolěrowali.
To buźo jano pomagaś, kwalitu pógódnośenjow pósuźiś, nic kwalitu produktow.</string>
    <!-- Paragraph explaining the grading system we use to classify the reliability of a product's reviews. -->
    <string name="review_quality_check_info_review_grade_header"><![CDATA[Pśirědujomy pógódnośenjam kuždego produkta <b>pismikowu cenzuru</b> wót A do F.]]></string>
    <!-- Description explaining grades A and B for review quality check adjusted grading. -->
    <string name="review_quality_check_info_grade_info_AB">Spušćobne pógódnośenja. Myslimy se, až pógódnośenja su nejskerjej wót wopšawdnych kupcow, kótarež su zawóstajili spšawne, bźezpśedsudkowe pógódnośenja.</string>
    <!-- Description explaining grade C for review quality check adjusted grading. -->
    <string name="review_quality_check_info_grade_info_C">Wěrimy, až dajo měšańcu spušćobnych a njespušćobnych pógódnośenjow.</string>
    <!-- Description explaining grades D and F for review quality check adjusted grading. -->
    <string name="review_quality_check_info_grade_info_DF">Njespušćobne pógódnośenja. Myslimy se, až pógódnośenja su nejskerjej sfalšowane abo wót pógódnośujucych z pśedsudkami.</string>
    <!-- Paragraph explaining how a product's adjusted grading is calculated. -->
    <string name="review_quality_check_explanation_body_adjusted_grading"><![CDATA[<b>Pśiměrjone pógódnośowanje</b> jano na pógódnośenjach bazěrujo, kótarež mamy za spušćobne.]]></string>
    <!-- Paragraph explaining product review highlights. First parameter is the name of the retailer (e.g. Amazon). -->
    <string name="review_quality_check_explanation_body_highlights"><![CDATA[<b>Wjerški</b> su z pógódnośenjow %s w běgu slědnych 80 dnjow, kótarež mamy za spušćobne.]]></string>
    <!-- Text for learn more caption presenting a link with information about review quality. First parameter is for clickable text defined in review_quality_check_info_learn_more_link. -->
    <string name="review_quality_check_info_learn_more">Zgóńśo wěcej wó %s.</string>
    <!-- Clickable text that links to review quality check SuMo page. First parameter is the Fakespot product name. -->
    <string name="review_quality_check_info_learn_more_link_2">kak %s kwalitu pógódnośenja póstaja</string>
    <!-- Text for title of settings section. -->
    <string name="review_quality_check_settings_title">Nastajenja</string>
    <!-- Text for label for switch preference to show recommended products from review quality check settings section. -->
    <string name="review_quality_check_settings_recommended_products">Wabjenje w kontroli pógódnośenjow pokazaś</string>
    <!-- Description for switch preference to show recommended products from review quality check settings section. First parameter is for clickable text defined in review_quality_check_settings_recommended_products_learn_more.-->
    <string name="review_quality_check_settings_recommended_products_description_2" tools:ignore="UnusedResources">Buźośo pśi góźbje wabjenje za relewantne produkty wiźeś. Wabimy jano za produkty ze spušćobnymi pógódnośenjami. %s</string>
    <!-- Clickable text that links to review quality check recommended products support article. -->
    <string name="review_quality_check_settings_recommended_products_learn_more" tools:ignore="UnusedResources">Dalšne informacije</string>
    <!-- Text for turning sidebar off button from review quality check settings section. -->
    <string name="review_quality_check_settings_turn_off">Kontrolu pógódnośenjow znjemóžniś</string>
    <!-- Text for title of recommended product section. This is displayed above a product image, suggested as an alternative to the product reviewed. -->
    <string name="review_quality_check_ad_title" tools:ignore="UnusedResources">Dalšne móžnosći</string>
    <!-- Caption for recommended product section indicating this is an ad by Fakespot. First parameter is the Fakespot product name. -->
    <string name="review_quality_check_ad_caption" tools:ignore="UnusedResources">Wabjenje wót %s</string>
    <!-- Caption for review quality check panel. First parameter is for clickable text defined in review_quality_check_powered_by_link. -->
    <string name="review_quality_check_powered_by_2">Kontrola pógódnośenjow se wót %s spěchujo</string>
    <!-- Clickable text that links to Fakespot.com. First parameter is the Fakespot product name. In the phrase "Fakespot by Mozilla", "by" can be localized. Does not need to stay by. -->
    <string name="review_quality_check_powered_by_link" tools:ignore="UnusedResources">%s wót Mozilla</string>
    <!-- Text for title of warning card informing the user that the current analysis is outdated. -->
    <string name="review_quality_check_outdated_analysis_warning_title" tools:ignore="UnusedResources">Nowe informacije, kótarež se maju pśeglědowaś</string>
    <!-- Text for button from warning card informing the user that the current analysis is outdated. Clicking this should trigger the product's re-analysis. -->
    <string name="review_quality_check_outdated_analysis_warning_action" tools:ignore="UnusedResources">Něnto kontrolěrowaś</string>
    <!-- Title for warning card informing the user that the current product does not have enough reviews for a review analysis. -->
    <string name="review_quality_check_no_reviews_warning_title">Hyšći njejo dosć pógódnośenjow</string>
    <!-- Text for body of warning card informing the user that the current product does not have enough reviews for a review analysis. -->
    <string name="review_quality_check_no_reviews_warning_body">Gaž toś ten produkt ma wěcej pógódnośenjow, móžomy jich kwalitu kontrolěrowaś.</string>
    <!-- Title for warning card informing the user that the current product is currently not available. -->
    <string name="review_quality_check_product_availability_warning_title">Produkt njejo k dispoziciji</string>
    <!-- Text for the body of warning card informing the user that the current product is currently not available. -->
    <string name="review_quality_check_product_availability_warning_body">Jolic wiźiśo, až toś ten produkt jo zasej na skłaźe, dajśo to k wěsći a buźomy na kontrolěrowanju pógódnośenjow źěłaś.</string>
    <!-- Clickable text for warning card informing the user that the current product is currently not available. Clicking this should inform the server that the product is available. -->
    <string name="review_quality_check_product_availability_warning_action_2">K wěsći daś, až produkt jo na skłaźe</string>
    <!-- Title for warning card informing the user that the current product's analysis is still processing. The parameter is the percentage progress (0-100%) of the analysis process (e.g. 56%). -->
    <string name="review_quality_check_analysis_in_progress_warning_title_2">Kontrola kwalitu pógódnośenjow (%s)</string>
    <!-- Text for body of warning card informing the user that the current product's analysis is still processing. -->
    <string name="review_quality_check_analysis_in_progress_warning_body">To mógło na 60 sekundow traś.</string>
    <!-- Title for info card displayed after the user reports a product is back in stock. -->
    <string name="review_quality_check_analysis_requested_info_title">Wjeliki źěk za powěźeńku!</string>

    <!-- Text for body of info card displayed after the user reports a product is back in stock. -->
    <string name="review_quality_check_analysis_requested_info_body">My dejali w běgu 24 góźin informacije wó pógódnośenjach toś togo produkta měś. Pśiźćo pšosym mimo.</string>
    <!-- Title for info card displayed when the user review checker while on a product that Fakespot does not analyze (e.g. gift cards, music). -->
    <string name="review_quality_check_not_analyzable_info_title">Njamóžomy toś te pógódnośenja pśeglědowaś</string>
    <!-- Text for body of info card displayed when the user review checker while on a product that Fakespot does not analyze (e.g. gift cards, music). -->
    <string name="review_quality_check_not_analyzable_info_body">Bóžko  njamóžomy kwalitu pógódnośenja za wěste produktowe typy kontrolěrowaś. Na pśikład za darjeńske kórty a tšugajuce wideo, muziku a graśa.</string>
    <!-- Title for info card displayed when another user reported the displayed product is back in stock. -->
    <string name="review_quality_check_analysis_requested_other_user_info_title" tools:ignore="UnusedResources">Informacije skóro pśidu</string>
    <!-- Text for body of info card displayed when another user reported the displayed product is back in stock. -->
    <string name="review_quality_check_analysis_requested_other_user_info_body" tools:ignore="UnusedResources">My dejali w běgu 24 góźin informacije wó pógódnośenjach toś togo produkta měś. Pśiźćo pšosym mimo.</string>
    <!-- Title for info card displayed to the user when analysis finished updating. -->
    <string name="review_quality_check_analysis_updated_confirmation_title" tools:ignore="UnusedResources">Analyza jo aktualna</string>
    <!-- Text for the action button from info card displayed to the user when analysis finished updating. -->
    <string name="review_quality_check_analysis_updated_confirmation_action" tools:ignore="UnusedResources">Som zrozměł</string>
    <!-- Title for error card displayed to the user when an error occurred. -->
    <string name="review_quality_check_generic_error_title">Tuchylu informacije njejsu k dispoziciji</string>
    <!-- Text for body of error card displayed to the user when an error occurred. -->
    <string name="review_quality_check_generic_error_body">Źěłamy na rozwězanju toś togo problema. Pśiźćo pšosym skóro zasej mimo.</string>
    <!-- Title for error card displayed to the user when the device is disconnected from the network. -->
    <string name="review_quality_check_no_connection_title">Žeden seśowy zwisk</string>
    <!-- Text for body of error card displayed to the user when the device is disconnected from the network. -->
    <string name="review_quality_check_no_connection_body">Pśeglědajśo swój seśowy zwisk a wopytajśo pón bok znowego zacytaś.</string>
    <!-- Title for card displayed to the user for products whose reviews were not analyzed yet. -->
    <string name="review_quality_check_no_analysis_title">Hyšći žedne informacije wó toś tych pógódnośenjach</string>
    <!-- Text for the body of card displayed to the user for products whose reviews were not analyzed yet. -->
    <string name="review_quality_check_no_analysis_body">Aby zgónił, lěc pógódnośenja toś togo produkta su spušćobne, kontrolěrujśo kwalitu pógódnośenjow. Trajo jano na 60 sekundow.</string>
    <!-- Text for button from body of card displayed to the user for products whose reviews were not analyzed yet. Clicking this should trigger a product analysis. -->
    <string name="review_quality_check_no_analysis_link">Kwalitu pógódnośenjow kontrolěrowaś</string>
    <!-- Headline for review quality check contextual onboarding card. -->
    <string name="review_quality_check_contextual_onboarding_title">Cytajśo naš dowěry gódny pśewodnik wó pógódnośenjach produktow</string>
    <!-- Description for review quality check contextual onboarding card. The first and last two parameters are for retailer names (e.g. Amazon, Walmart). The second parameter is for the name of the application (e.g. Firefox). -->
    <string name="review_quality_check_contextual_onboarding_description">Glědajśo, kak spušćobne pógódnośenja produktow na %1$s su, nježli až produkty kupujośo. Kontrola pógódnośenjow, eksperimentalna funkcija z %2$s, jo direktnje do wobglědowaka zatwarjona. Funkcioněrujo teke na %3$s a %4$s.</string>
    <!-- Description for review quality check contextual onboarding card. The first parameters is for retailer name (e.g. Amazon). The second parameter is for the name of the application (e.g. Firefox). -->
    <string name="review_quality_check_contextual_onboarding_description_one_vendor">Glědajśo, kak spušćobne pógódnośenja produktow na %1$s su, nježli až produkty kupujośo. Kontrola pógódnośenjow, eksperimentalna funkcija z %2$s, jo direktnje do wobglědowaka zatwarjona.</string>
    <!-- Paragraph presenting review quality check feature. First parameter is the Fakespot product name. Second parameter is for clickable text defined in review_quality_check_contextual_onboarding_learn_more_link. In the phrase "Fakespot by Mozilla", "by" can be localized. Does not need to stay by. -->
    <string name="review_quality_check_contextual_onboarding_learn_more">Z pomocu potenciala %1$s wót Mozilla, pomagamy wam, se njeawtentiskich pógódnośenjow a pógódnośenjow połnych pśedsudkow wobinuś. Naš model KI se stawnje pólěpšujo, aby was šćitał, gaž nakupujośo. %2$s</string>
    <!-- Clickable text from the contextual onboarding card that links to review quality check support article. -->
    <string name="review_quality_check_contextual_onboarding_learn_more_link">Dalšne informacije</string>
    <!-- Caption text to be displayed in review quality check contextual onboarding card above the opt-in button. First parameter is Firefox app name, third parameter is the Fakespot product name. Second & fourth are for clickable texts defined in review_quality_check_contextual_onboarding_privacy_policy_3 and review_quality_check_contextual_onboarding_terms_use. -->
    <string name="review_quality_check_contextual_onboarding_caption_3" moz:RemovedIn="124" tools:ignore="UnusedResources">Gaž „Jo, wopytaś“ wuběraśo, zwólijośo do %2$s %1$s a %4$s %3$s </string>
    <!-- Caption text to be displayed in review quality check contextual onboarding card above the opt-in button. First parameter is Firefox app name, third parameter is the Fakespot product name. Second & fourth are for clickable texts defined in review_quality_check_contextual_onboarding_privacy_policy_3 and review_quality_check_contextual_onboarding_terms_use. -->
    <string name="review_quality_check_contextual_onboarding_caption_4">Gaž „Jo, wopytaś“ wuběraśo, zwólijośo do %2$s %1$s a %4$s %3$s </string>
    <!-- Clickable text from the review quality check contextual onboarding card that links to Fakespot privacy notice. -->
    <string name="review_quality_check_contextual_onboarding_privacy_policy_3">powěźeńka priwatnosći</string>
    <!-- Clickable text from the review quality check contextual onboarding card that links to Fakespot terms of use. -->
    <string name="review_quality_check_contextual_onboarding_terms_use">wužywańske wuměnjenja</string>
    <!-- Text for opt-in button from the review quality check contextual onboarding card. -->
    <string name="review_quality_check_contextual_onboarding_primary_button_text">Jo, wopytaś</string>
    <!-- Text for opt-out button from the review quality check contextual onboarding card. -->
    <string name="review_quality_check_contextual_onboarding_secondary_button_text">Nic něnto</string>
    <!-- Text for the first CFR presenting the review quality check feature. -->
    <string name="review_quality_check_first_cfr_message">Wuslěźćo, lěc móžośo pógódnośenjam toś togo produkta dowěriś – nježli až jen kupujośo.</string>
    <!-- Text displayed in the first CFR presenting the review quality check feature that opens the review checker when clicked. -->
    <string name="review_quality_check_first_cfr_action" tools:ignore="UnusedResources">Kontrolu pógódnośenjow wopytaś</string>
    <!-- Text for the second CFR presenting the review quality check feature. -->
    <string name="review_quality_check_second_cfr_message">Su toś te pógódnośenja spušćobne? Kontrolěrujśo to něnto, aby pśiměrjone pógódnośowanje wiźeł.</string>
    <!-- Text displayed in the second CFR presenting the review quality check feature that opens the review checker when clicked. -->
    <string name="review_quality_check_second_cfr_action" tools:ignore="UnusedResources">Kontrolu pógódnośenjow wócyniś</string>
    <!-- Flag showing that the review quality check feature is work in progress. -->
    <string name="review_quality_check_beta_flag" moz:removedIn="130" tools:ignore="UnusedResources">Beta</string>
    <!-- Content description (not visible, for screen readers etc.) for opening browser menu button to open review quality check bottom sheet. -->
    <string name="review_quality_check_open_handle_content_description">Kontrolu pógódnośenjow wócyniś</string>
    <!-- Content description (not visible, for screen readers etc.) for closing browser menu button to open review quality check bottom sheet. -->
    <string name="review_quality_check_close_handle_content_description">Kontrolu pógódnośenjow zacyniś</string>
    <!-- Content description (not visible, for screen readers etc.) for review quality check star rating. First parameter is the number of stars (1-5) representing the rating. -->
    <string name="review_quality_check_star_rating_content_description">%1$s z 5 gwězdkow</string>
    <!-- Text for minimize button from highlights card. When clicked the highlights card should reduce its size. -->
    <string name="review_quality_check_highlights_show_less">Mjenjej pokazaś</string>
    <!-- Text for maximize button from highlights card. When clicked the highlights card should expand to its full size. -->
    <string name="review_quality_check_highlights_show_more">Wěcej pokazaś</string>
    <!-- Text for highlights card quality category header. Reviews shown under this header should refer the product's quality. -->
    <string name="review_quality_check_highlights_type_quality">Kwalita</string>
    <!-- Text for highlights card price category header. Reviews shown under this header should refer the product's price. -->
    <string name="review_quality_check_highlights_type_price">Płaśizna</string>
    <!-- Text for highlights card shipping category header. Reviews shown under this header should refer the product's shipping. -->
    <string name="review_quality_check_highlights_type_shipping">Rozpósłanje</string>
    <!-- Text for highlights card packaging and appearance category header. Reviews shown under this header should refer the product's packaging and appearance. -->
    <string name="review_quality_check_highlights_type_packaging_appearance">Pakowanje a naglěd</string>
    <!-- Text for highlights card competitiveness category header. Reviews shown under this header should refer the product's competitiveness. -->
    <string name="review_quality_check_highlights_type_competitiveness">Zamóžnosć do wuběźowanja</string>

    <!-- Text that is surrounded by quotes. The parameter is the actual text that is in quotes. An example of that text could be: Excellent craftsmanship, and that is displayed as “Excellent craftsmanship”. The text comes from a buyer's review that the feature is highlighting"   -->
    <string name="surrounded_with_quotes">„%s“</string>

    <!-- Accessibility services actions labels. These will be appended to accessibility actions like "Double tap to.." but not by or applications but by services like Talkback. -->
    <!-- Action label for elements that can be collapsed if interacting with them. Talkback will append this to say "Double tap to collapse". -->
    <string name="a11y_action_label_collapse">schowaś</string>
    <!-- Current state for elements that can be collapsed if interacting with them. Talkback will dictate this after a state change. -->
    <string name="a11y_state_label_collapsed">złožony</string>
    <!-- Action label for elements that can be expanded if interacting with them. Talkback will append this to say "Double tap to expand". -->
    <string name="a11y_action_label_expand">pokazaś</string>
    <!-- Current state for elements that can be expanded if interacting with them. Talkback will dictate this after a state change. -->
    <string name="a11y_state_label_expanded">rozłožony</string>
    <!-- Action label for links to a website containing documentation about a wallpaper collection. Talkback will append this to say "Double tap to open link to learn more about this collection". -->
    <string name="a11y_action_label_wallpaper_collection_learn_more">wocyńśo wótkaz, aby wěcej wó toś tej zběrce zgónił</string>
    <!-- Action label for links that point to an article. Talkback will append this to say "Double tap to read the article". -->
    <string name="a11y_action_label_read_article">nastawk cytaś</string>
    <!-- Action label for links to the Firefox Pocket website. Talkback will append this to say "Double tap to open link to learn more". -->
    <string name="a11y_action_label_pocket_learn_more">wótkaz wócyniś, aby wy wěcej zgónił</string>
    <!-- Content description for headings announced by accessibility service. The first parameter is the text of the heading. Talkback will announce the first parameter and then speak the word "Heading" indicating to the user that this text is a heading for a section. -->
    <string name="a11y_heading">%s, nadpismo</string>

    <!-- Title for dialog displayed when trying to access links present in a text. -->
    <string name="a11y_links_title">Wótkaze</string>
    <!-- Additional content description for text bodies that contain urls. -->
    <string name="a11y_links_available">Wótkaze, kótarež su k dispoziciji</string>

    <!-- Translations feature-->

    <!-- Translation request dialog -->
    <!-- Title for the translation dialog that allows a user to translate the webpage. -->
    <string name="translations_bottom_sheet_title">Toś ten bok pśełožowaś?</string>
    <!-- Title for the translation dialog after a translation was completed successfully.
    The first parameter is the name of the language that the page was translated from, for example, "French".
    The second parameter is the name of the language that the page was translated to, for example, "English". -->
    <string name="translations_bottom_sheet_title_translation_completed">Bok jo se pśełožył z rěcy %1$s do rěcy %2$s</string>
    <!-- Title for the translation dialog that allows a user to translate the webpage when a user uses the translation feature the first time. The first parameter is the name of the application, for example, "Fenix". -->
    <string name="translations_bottom_sheet_title_first_time">Priwatne pśełožki w %1$s testowaś</string>
    <!-- Additional information on the translation dialog that appears when a user uses the translation feature the first time. The first parameter is clickable text with a link, for example, "Learn more". -->
    <string name="translations_bottom_sheet_info_message">Za wašu priwatnosć pśełožki waš rěd nigda njespušćaju. Nowe rěcy a pólěpšenja skóro pśidu! %1$s</string>
    <!-- Text that links to additional information about the Firefox translations feature. -->
    <string name="translations_bottom_sheet_info_message_learn_more">Dalšne informacije</string>
    <!-- Label for the dropdown to select which language to translate from on the translations dialog. Usually the translate from language selected will be the same as the page language. -->
    <string name="translations_bottom_sheet_translate_from">Žrědłowa rěc</string>
    <!-- Label for the dropdown to select which language to translate to on the translations dialog. Usually the translate to language selected will be the user's preferred language. -->
    <string name="translations_bottom_sheet_translate_to">Celowa rěc</string>
    <!-- Label for the dropdown to select which language to translate from on the translations dialog when the page language is not supported. This selection is to allow the user to select another language, in case we automatically detected the page language incorrectly. -->
    <string name="translations_bottom_sheet_translate_from_unsupported_language">Drugu žrědłowu rěc wopytaś</string>
    <!-- Button text on the translations dialog to dismiss the dialog and return to the browser. -->
    <string name="translations_bottom_sheet_negative_button">Nic něnto</string>
    <!-- Button text on the translations dialog to restore the translated website back to the original untranslated version. -->
    <string name="translations_bottom_sheet_negative_button_restore">Original pokazaś</string>
    <!-- Accessibility announcement (not visible, for screen readers etc.) for the translations dialog after restore button was pressed that indicates the original untranslated page was loaded. -->
    <string name="translations_bottom_sheet_restore_accessibility_announcement">Originalny njepśełožony bok zacytany</string>
    <!-- Button text on the translations dialog when a translation error appears, used to dismiss the dialog and return to the browser. -->
    <string name="translations_bottom_sheet_negative_button_error">Dokóńcone</string>
    <!-- Button text on the translations dialog to begin a translation of the website. -->
    <string name="translations_bottom_sheet_positive_button">Pśełožyś</string>
    <!-- Button text on the translations dialog when a translation error appears. -->
    <string name="translations_bottom_sheet_positive_button_error">Hyšći raz wopytaś</string>
    <!-- Inactive button text on the translations dialog that indicates a translation is currently in progress. This button will be accompanied by a loading icon. -->
    <string name="translations_bottom_sheet_translating_in_progress">Pśełožowanje</string>
    <!-- Button content description (not visible, for screen readers etc.) for the translations dialog translate button that indicates a translation is currently in progress. -->
    <string name="translations_bottom_sheet_translating_in_progress_content_description">Pśełoženje běžy</string>

    <!-- Default dropdown option when initially selecting a language from the translations dialog language selection dropdown. -->
    <string name="translations_bottom_sheet_default_dropdown_selection">Rěc wubraś</string>
    <!-- The title of the warning card informs the user that a translation could not be completed. -->
    <string name="translation_error_could_not_translate_warning_text">Pśi pśełožowanju jo problem nastał. Pšosym wopytajśo hyšći raz.</string>
    <!-- The title of the warning card informs the user that the list of languages cannot be loaded. -->
    <string name="translation_error_could_not_load_languages_warning_text">Rěcy njedaju se zacytaś. Pśeglědajśo swój internetny zwisk a wopytajśo hyšći raz.</string>
    <!-- The title of the warning card informs the user that a language is not supported. The first parameter is the name of the language that is not supported. -->
    <string name="translation_error_language_not_supported_warning_text">%1$s bóžko hyšći njepódpěramy.</string>

    <!-- Snackbar title shown if the user closes the Translation Request dialogue and a translation is in progress. -->
    <string name="translation_in_progress_snackbar">Pśełožujo se…</string>

    <!-- Title for the data saving mode warning dialog used in the translation request dialog.
    This dialog will be presented when the user attempts to perform
    a translation without the necessary language files downloaded first when Android's data saver mode is enabled and the user is not using WiFi.
    The first parameter is the size in kilobytes or megabytes of the language file. -->
    <string name="translations_download_language_file_dialog_title">Rěc w datowem žarjeńskem modusu ześěgnuś (%1$s)?</string>


    <!-- Translations options dialog -->
    <!-- Title of the translation options dialog that allows a user to set their translation options for the site the user is currently on. -->
    <string name="translation_option_bottom_sheet_title_heading">Pśełožowańske nastajenja</string>
    <!-- Toggle switch label that allows a user to set the setting if they would like the browser to always offer or suggest translations when available. -->
    <string name="translation_option_bottom_sheet_always_translate">Pśełožk pśecej póbitowaś</string>
    <!-- Toggle switch label that allows a user to set if they would like a given language to automatically translate or not. The first parameter is the language name, for example, "Spanish". -->
    <string name="translation_option_bottom_sheet_always_translate_in_language">%1$s pśecej pśełožyś</string>
    <!-- Toggle switch label that allows a user to set if they would like to never be offered a translation of the given language. The first parameter is the language name, for example, "Spanish". -->
    <string name="translation_option_bottom_sheet_never_translate_in_language">%1$s nigda njepśełožowaś</string>
    <!-- Toggle switch label that allows a user to set the setting if they would like the browser to never translate the site the user is currently visiting. -->
    <string name="translation_option_bottom_sheet_never_translate_site">Njepśełožujśo nigda toś to sedło</string>
    <!-- Toggle switch description that will appear under the "Never translate these sites" settings toggle switch to provide more information on how this setting interacts with other settings. -->
    <string name="translation_option_bottom_sheet_switch_never_translate_site_description">Pśepisujo wšykne druge nastajenja</string>
    <!-- Toggle switch description that will appear under the "Never translate" and "Always translate" toggle switch settings to provide more information on how these  settings interacts with other settings. -->
    <string name="translation_option_bottom_sheet_switch_description">Pśepisujo póbitowanja za pśełožowanje</string>
    <!-- Button text for the button that will take the user to the translation settings dialog. -->
    <string name="translation_option_bottom_sheet_translation_settings">Pśełožowańske nastajenja</string>
    <!-- Button text for the button that will take the user to a website to learn more about how translations works in the given app. The first parameter is the name of the application, for example, "Fenix". -->
    <string name="translation_option_bottom_sheet_about_translations">Wó pśełožkach w %1$s</string>

    <!-- Content description (not visible, for screen readers etc.) for closing the translations bottom sheet. -->
    <string name="translation_option_bottom_sheet_close_content_description">Bok Pśełožki zacyniś</string>

    <!-- The title of the warning card informs the user that an error has occurred at page settings. -->
    <string name="translation_option_bottom_sheet_error_warning_text">Někotare nastajenja njejsu nachylu k dispoziciji.</string>

    <!-- Translation settings dialog -->
    <!-- Title of the translation settings dialog that allows a user to set their preferred translation settings. -->
    <string name="translation_settings_toolbar_title">Pśełožki</string>
    <!-- Toggle switch label that indicates that the browser should signal or indicate when a translation is possible for any page. -->
    <string name="translation_settings_offer_to_translate">Pśełožowanje póbitowaś, gaž móžno</string>
    <!-- Toggle switch label that indicates that downloading files required for translating is permitted when using data saver mode in Android. -->
    <string name="translation_settings_always_download">Rěcy pśecej w datowem žarjeńskem modusu ześěgnuś</string>
    <!-- Section header text that begins the section of a list of different options the user may select to adjust their translation preferences. -->
    <string name="translation_settings_translation_preference">Pśełožowańske nastajenja</string>
    <!-- Button text for the button that will take the user to the automatic translations settings dialog. On the automatic translations settings dialog, the user can set if translations should occur automatically for a given language. -->
    <string name="translation_settings_automatic_translation">Awtomatiske pśełožowanje</string>
    <!-- Button text for the button that will take the user to the never translate these sites dialog. On the never translate these sites dialog, the user can set if translations should never occur on certain websites. -->
    <string name="translation_settings_automatic_never_translate_sites">Toś te websedła nigda njepśełožyś</string>
    <!-- Button text for the button that will take the user to the download languages dialog. On the download languages dialog, the user can manage which languages they would like to download for translations. -->
    <string name="translation_settings_download_language">Rěcy ześěgnuś</string>

    <!-- Automatic translation preference screen -->
    <!-- Title of the automatic translation preference screen that will appear on the toolbar.-->
    <string name="automatic_translation_toolbar_title_preference">Awtomatiske pśełožowanje</string>
    <!-- Screen header presenting the automatic translation preference feature. It will appear under the toolbar. -->
    <string name="automatic_translation_header_preference">Wubjeŕśo rěc, aby nastajeni „pśecej pśełožyś“ a „nigda njepśełožyś“ zastojał.</string>

    <!-- The title of the warning card informs the user that the system could not load languages for translation settings. -->
    <string name="automatic_translation_error_warning_text">Rěcy njejsu se dali zacytaś. Pšosym wopytajśo pózdźej hyšći raz.</string>

    <!-- Automatic translation options preference screen -->
    <!-- Preference option for offering to translate. Radio button title text.-->
    <string name="automatic_translation_option_offer_to_translate_title_preference">Pśełožk póbitowaś (standard)</string>
    <!-- Preference option for offering to translate. Radio button summary text. The first parameter is the name of the app defined in app_name (for example: Fenix)-->
    <string name="automatic_translation_option_offer_to_translate_summary_preference">%1$s póbitujo, sedła do toś teje rěcy pśełožowaś.</string>
    <!-- Preference option for always translate. Radio button title text. -->
    <string name="automatic_translation_option_always_translate_title_preference">Pśecej pśełožyś</string>

    <!-- Preference option for always translate. Radio button summary text. The first parameter is the name of the app defined in app_name (for example: Fenix)-->
    <string name="automatic_translation_option_always_translate_summary_preference">%1$s buźo toś tu rěc awtomatiski pśełožowaś, gaž se bok zacytajo.</string>
    <!-- Preference option for never translate. Radio button title text.-->
    <string name="automatic_translation_option_never_translate_title_preference">Nigda njepśełožowaś</string>
    <!-- Preference option for never translate. Radio button summary text. The first parameter is the name of the app defined in app_name (for example: Fenix)-->
    <string name="automatic_translation_option_never_translate_summary_preference">%1$s nigda njepóbitujo, sedła do toś teje rěcy pśełožowaś.</string>

    <!-- Never translate site preference screen -->
    <!-- Title of the never translate site preference screen that will appear on the toolbar.-->
    <string name="never_translate_site_toolbar_title_preference">Toś te websedła nigda njepśełožyś</string>
    <!-- Screen header presenting the never translate site preference feature. It will appear under the toolbar. -->
    <string name="never_translate_site_header_preference">Aby nowe sedło pśidał: Woglědajśo se k njomu a wubjeŕśo „Toś to sedło nigda njepśełožyś“ z pśełožowańskego menija.</string>
    <!-- Content description (not visible, for screen readers etc.): For a never-translated site list item that is selected.
             The first parameter is web site url (for example:"wikipedia.com") -->
    <string name="never_translate_site_item_list_content_description_preference">%1$s wótwónoźeś</string>
    <!-- The title of the warning card informs the user that an error has occurred at the never translate sites list. -->
    <string name="never_translate_site_error_warning_text">Sedła njejsu se dali zacytaś. Pšosym wopytajśo pózdźej hyšći raz.</string>
    <!-- The Delete site dialogue title will appear when the user clicks on a list item.
             The first parameter is web site url (for example:"wikipedia.com") -->
    <string name="never_translate_site_dialog_title_preference">%1$s lašowaś?</string>
    <!-- The Delete site dialogue positive button will appear when the user clicks on a list item. The site will be deleted. -->
    <string name="never_translate_site_dialog_confirm_delete_preference">Lašowaś</string>
    <!-- The Delete site dialogue negative button will appear when the user clicks on a list item. The dialog will be dismissed. -->
    <string name="never_translate_site_dialog_cancel_preference">Pśetergnuś</string>

    <!-- Download languages preference screen -->
    <!-- Title of the download languages preference screen toolbar.-->
    <string name="download_languages_toolbar_title_preference" moz:removedIn="130" tools:ignore="UnusedResources">Rěcy ześěgnuś</string>
    <!-- Title of the toolbar for the translation feature screen where users may download different languages for translation. -->
    <string name="download_languages_translations_toolbar_title_preference">Rěcy ześěgnuś</string>
    <!-- Screen header presenting the download language preference feature. It will appear under the toolbar.The first parameter is "Learn More," a clickable text with a link. Talkback will append this to say "Double tap to open link to learn more". -->
    <string name="download_languages_header_preference">Ześěgniśo dopołne rěcy za malsnjejše pśełožki a aby offline pśełožował. %1$s</string>
    <!-- Clickable text from the screen header that links to a website. -->
    <string name="download_languages_header_learn_more_preference">Dalšne informacije</string>
    <!-- The subhead of the download language preference screen will appear above the pivot language. -->
    <string name="download_languages_available_languages_preference">K dispoziciji stojece rěcy</string>
    <!-- Text that will appear beside a core or pivot language package name to show that the language is necessary for the translation feature to function. -->
    <string name="download_languages_default_system_language_require_preference">trjebny</string>
    <!-- A text for download language preference item.
    The first parameter is the language name, for example, "Spanish".
    The second parameter is the language file size, for example, "(3.91 KB)" or, if the language package name is a pivot language, "(required)". -->
    <string name="download_languages_language_item_preference">%1$s (%2$s)</string>
    <!-- The subhead of the download language preference screen will appear above the items that were not downloaded. -->
    <string name="download_language_header_preference">Rěcy ześěgnuś</string>
    <!-- All languages list item. When the user presses this item, they can download all languages. -->
    <string name="download_language_all_languages_item_preference">Wšykne rěcy</string>
    <!-- All languages list item. When the user presses this item, they can delete all languages that were downloaded. -->
    <string name="download_language_all_languages_item_preference_to_delete">Wšykne rěcy lašowaś</string>
    <!-- Content description (not visible, for screen readers etc.): For a language list item that was downloaded, the user can now delete it. -->
    <string name="download_languages_item_content_description_downloaded_state">Lašowaś</string>
    <!-- Content description (not visible, for screen readers etc.): For a language list item, deleting is in progress. -->
    <string name="download_languages_item_content_description_delete_in_progress_state">Běžy</string>
    <!-- Content description (not visible, for screen readers etc.): For a language list item, downloading is in progress.
    The first parameter is the language name, for example, "Spanish".
    The second parameter is the language file size, for example, "(3.91 KB)". -->
    <string name="download_languages_item_content_description_download_in_progress_state">Ześěgnjenje rěcy %1$s (%2$s) zastajiś</string>
    <!-- Content description (not visible, for screen readers etc.): For a language list item that was not downloaded. -->
    <string name="download_languages_item_content_description_not_downloaded_state">Ześěgnuś</string>

    <!-- The title of the warning card informs the user that an error has occurred when fetching the list of languages. -->
    <string name="download_languages_fetch_error_warning_text">Rěcy njejsu se dali zacytaś. Pšosym wopytajśo pózdźej hyšći raz.</string>

    <!-- The title of the warning card informs the user that an error has occurred at downloading a language.
      The first parameter is the language name, for example, "Spanish". -->
    <string name="download_languages_error_warning_text"><![CDATA[Rěc <b>%1$s</b> njedajo se ześěgnuś. Pšosym wopytajśo hyšći raz.]]></string>
    <!-- The title of the warning card informs the user that an error has occurred at deleting a language.
          The first parameter is the language name, for example, "Spanish". -->
    <string name="download_languages_delete_error_warning_text"><![CDATA[Rěc <b>%1$s</b> njedajo se wulašowaś. Pšosym wopytajśo hyšći raz.]]></string>

    <!-- Title for the dialog used by the translations feature to confirm deleting a language.
    The dialog will be presented when the user requests deletion of a language.
    The first parameter is the name of the language, for example, "Spanish" and the second parameter is the size in kilobytes or megabytes of the language file. -->
    <string name="delete_language_file_dialog_title">%1$s (%2$s) lašowaś?</string>
    <!-- Additional information for the dialog used by the translations feature to confirm deleting a language. The first parameter is the name of the application, for example, "Fenix". -->
    <string name="delete_language_file_dialog_message">Jolic toś tu rěc lašujośo, %1$s źělne rěcy do wašogo cache ześěgnjo, gaž pśełožujośo.</string>
    <!-- Title for the dialog used by the translations feature to confirm deleting all languages file.
    The dialog will be presented when the user requests deletion of all languages file.
    The first parameter is the size in kilobytes or megabytes of the language file. -->
    <string name="delete_language_all_languages_file_dialog_title">Wšykne rěcy (%1$s) lašowaś?</string>
    <!-- Additional information for the dialog used by the translations feature to confirm deleting all languages file. The first parameter is the name of the application, for example, "Fenix". -->
    <string name="delete_language_all_languages_file_dialog_message">Jolic wšykne rěcy lašujośo, %1$s źělne rěcy do wašogo cache ześěgnjo, gaž pśełožujośo.</string>
    <!-- Button text on the dialog used by the translations feature to confirm deleting a language. -->
    <string name="delete_language_file_dialog_positive_button_text">Lašowaś</string>
    <!-- Button text on the dialog used by the translations feature to cancel deleting a language. -->
    <string name="delete_language_file_dialog_negative_button_text">Pśetergnuś</string>

    <!-- Title for the dialog used by the translations feature to confirm canceling a download in progress for a language file.
    The first parameter is the name of the language, for example, "Spanish". -->
    <string name="cancel_download_language_file_dialog_title" moz:removedIn="130" tools:ignore="UnusedResources">Ześěgnjenje za rěc %1$s pśetergnuś?</string>
    <!-- Button text on the dialog used by the translations feature confirms canceling a download in progress for a language file. -->
    <string name="cancel_download_language_file_dialog_positive_button_text" moz:removedIn="130" tools:ignore="UnusedResources">Jo</string>
    <!-- Button text on the dialog used by the translations feature to dismiss the dialog. -->
    <string name="cancel_download_language_file_negative_button_text" moz:removedIn="130" tools:ignore="UnusedResources">Ně</string>

    <!-- Title for the data saving mode warning dialog used by the translations feature.
    This dialog will be presented when the user attempts to download a language or perform
    a translation without the necessary language files downloaded first when Android's data saver mode is enabled and the user is not using WiFi.
    The first parameter is the size in kilobytes or megabytes of the language file.-->
    <string name="download_language_file_dialog_title">W datowem žarjeńskem modusu ześěgnuś (%1$s)?</string>
    <!-- Additional information for the data saving mode warning dialog used by the translations feature. This text explains the reason a download is required for a translation. -->
    <string name="download_language_file_dialog_message_all_languages">Ześěgujomy źělne rěcy do wašogo cache, aby pśełožki priwatne źaržali.</string>
    <!-- Checkbox label text on the data saving mode warning dialog used by the translations feature. This checkbox allows users to ignore the data usage warnings. -->
    <string name="download_language_file_dialog_checkbox_text">Pśecej w datowem žarjeńskem modusu ześěgnuś</string>
    <!-- Button text on the data saving mode warning dialog used by the translations feature to allow users to confirm they wish to continue and download the language file. -->
    <string name="download_language_file_dialog_positive_button_text">Ześěgnuś</string>
    <!-- Button text on the data saving mode warning dialog used by the translations feature to allow users to confirm they wish to continue and download the language file and perform a translation. -->
    <string name="download_language_file_dialog_positive_button_text_all_languages">Ześěgnuś a pśełožyś</string>
    <!-- Button text on the data saving mode warning dialog used by the translations feature to allow users to cancel the action and not perform a download of the language file. -->
    <string name="download_language_file_dialog_negative_button_text">Pśetergnuś</string>

    <!-- Debug drawer -->
    <!-- The user-facing title of the Debug Drawer feature. -->
    <string name="debug_drawer_title">Rědy za rozwězanje problemow</string>
    <!-- Content description (not visible, for screen readers etc.): Navigate back within the debug drawer. -->
    <string name="debug_drawer_back_button_content_description">Slědk nawigěrowaś</string>

    <!-- Content description (not visible, for screen readers etc.): Open debug drawer. -->
    <string name="debug_drawer_fab_content_description">Debug drawer wócyniś</string>

    <!-- Debug drawer tabs tools -->
    <!-- The title of the Tab Tools feature in the Debug Drawer. -->
    <string name="debug_drawer_tab_tools_title">Rejtarikowe rědy</string>
    <!-- The title of the tab count section in Tab Tools. -->
    <string name="debug_drawer_tab_tools_tab_count_title">Licba rejtarikow</string>
    <!-- The active tab count category in the tab count section in Tab Tools. -->
    <string name="debug_drawer_tab_tools_tab_count_active">Aktiwny</string>
    <!-- The inactive tab count category in the tab count section in Tab Tools. -->
    <string name="debug_drawer_tab_tools_tab_count_inactive">Njeaktiwny</string>
    <!-- The private tab count category in the tab count section in Tab Tools. -->
    <string name="debug_drawer_tab_tools_tab_count_private">Priwatny</string>
    <!-- The total tab count category in the tab count section in Tab Tools. -->
    <string name="debug_drawer_tab_tools_tab_count_total">Dogromady</string>
    <!-- The title of the tab creation tool section in Tab Tools. -->
    <string name="debug_drawer_tab_tools_tab_creation_tool_title">Rěd za napóranje rejtarikow</string>
    <!-- The label of the text field in the tab creation tool. -->
    <string name="debug_drawer_tab_tools_tab_creation_tool_text_field_label">Licba rejtarikow, kótarež se maju napóraś</string>
    <!-- The error message of the text field in the tab creation tool when the text field is empty -->
    <string name="debug_drawer_tab_tools_tab_quantity_empty_error">Tekstowe pólo jo prozne</string>
    <!-- The error message of the text field in the tab creation tool when the text field has characters other than digits -->
    <string name="debug_drawer_tab_tools_tab_quantity_non_digits_error">Pšosym zapódajśo jano pozitiwne cełe licby</string>
    <!-- The error message of the text field in the tab creation tool when the text field is a zero -->
    <string name="debug_drawer_tab_tools_tab_quantity_non_zero_error">Pšosym zapódajśo licbu, kótaraž jo wětša ako nula</string>
    <!-- The error message of the text field in the tab creation tool when the text field is a
        quantity greater than the max tabs. The first parameter is the maximum number of tabs
        that can be generated in one operation.-->
    <string name="debug_drawer_tab_tools_tab_quantity_exceed_max_error">Maksimalna licba rejtarikow (%1$s), kótarež daju se w jadnej operaciji generěrowaś, jo pśekšocona</string>
    <!-- The button text to add tabs to the active tab group in the tab creation tool. -->
    <string name="debug_drawer_tab_tools_tab_creation_tool_button_text_active">Aktiwnym rejtarikam pśidaś</string>
    <!-- The button text to add tabs to the inactive tab group in the tab creation tool. -->
    <string name="debug_drawer_tab_tools_tab_creation_tool_button_text_inactive">Inaktiwnym rejtarikam pśidaś</string>
    <!-- The button text to add tabs to the private tab group in the tab creation tool. -->
    <string name="debug_drawer_tab_tools_tab_creation_tool_button_text_private">Priwatnym rejtarikam pśidaś</string>

    <!-- Micro survey -->

    <!-- Microsurvey -->
    <!-- Prompt view -->
    <!-- The microsurvey prompt title. Note: The word "Firefox" should NOT be translated -->
    <string name="micro_survey_prompt_title" tools:ignore="BrandUsage,UnusedResources">Pomagajśo nam, Firefox pólěpšowaś. Trajo jano jadnu minutu.</string>
    <!-- The continue button label -->
    <string name="micro_survey_continue_button_label" tools:ignore="UnusedResources">Dalej</string>
    <!-- Survey view -->
    <!-- The survey header -->
    <string name="micro_survey_survey_header_2">Pšosym dokóńcćo napšašowanje</string>
    <!-- The privacy notice link -->
    <string name="micro_survey_privacy_notice_2">Powěźeńka priwatnosći</string>
    <!-- The submit button label text -->
    <string name="micro_survey_submit_button_label">Wótpósłaś</string>
    <!-- The survey completion header -->
    <string name="micro_survey_survey_header_confirmation" tools:ignore="UnusedResources">Napšašowanje dokóńcone</string>
    <!-- The survey completion confirmation text -->
    <string name="micro_survey_feedback_confirmation">Źěkujomy se za waš komentar!</string>
    <!-- Option for likert scale -->
    <string name="likert_scale_option_1" tools:ignore="UnusedResources">Wjelgin spokojom</string>
    <!-- Option for likert scale -->
    <string name="likert_scale_option_2" tools:ignore="UnusedResources">Spokojom</string>
    <!-- Option for likert scale -->
    <string name="likert_scale_option_3" tools:ignore="UnusedResources">Neutralny</string>
    <!-- Option for likert scale -->
    <string name="likert_scale_option_4" tools:ignore="UnusedResources">Njespokojom</string>
    <!-- Option for likert scale -->
    <string name="likert_scale_option_5" tools:ignore="UnusedResources">Wjelgin njespokojom</string>

    <!-- Option for likert scale -->
    <string name="likert_scale_option_6" tools:ignore="UnusedResources">To njewužywam</string>
    <!-- Option for likert scale. Note: The word "Firefox" should NOT be translated. -->
    <string name="likert_scale_option_7" tools:ignore="BrandUsage,UnusedResources">Pytanje w Firefox njewužywam</string>
    <!-- Option for likert scale -->
    <string name="likert_scale_option_8" tools:ignore="UnusedResources">Synchronizaciju njewužywam</string>
    <!-- Text shown in prompt for homepage microsurvey. Note: The word "Firefox" should NOT be translated. -->
    <string name="microsurvey_prompt_homepage_title" tools:ignore="BrandUsage,UnusedResources" moz:removedIn="130">Kak spokojny sćo ze swójim startowym bokom Firefox?</string>
    <!-- Text shown in prompt for printing microsurvey. "sec" It's an abbreviation for "second". Note: The word "Firefox" should NOT be translated. -->
    <string name="microsurvey_prompt_printing_title" tools:ignore="BrandUsage,UnusedResources">Pomagajśo śišćanje w Firefox pólěpšyś. Trajo jano sekundu</string>
    <!-- Text shown in prompt for search microsurvey. Note: The word "Firefox" should NOT be translated. -->
    <string name="microsurvey_prompt_search_title" tools:ignore="BrandUsage,UnusedResources">Pomagajśo, pytanje w Firefox pólěpšowaś. Trajo jano jadnu minutu</string>
    <!-- Text shown in prompt for sync microsurvey. Note: The word "Firefox" should NOT be translated. -->
    <string name="microsurvey_prompt_sync_title" tools:ignore="BrandUsage,UnusedResources">Pomagajśo, synchronizaciju w Firefox pólěpšowaś. Trajo jano jadnu minutu</string>
    <!-- Text shown in the survey title for printing microsurvey. Note: The word "Firefox" should NOT be translated. -->
    <string name="microsurvey_survey_printing_title" tools:ignore="BrandUsage,UnusedResources">Kak spokojom sćo z śišćanim w Firefox?</string>
    <!-- Text shown in the survey title for homepage microsurvey. Note: The word "Firefox" should NOT be translated. -->
    <string name="microsurvey_homepage_title" tools:ignore="BrandUsage,UnusedResources">Kak spokojny sćo ze swójim startowym bokom Firefox?</string>
    <!-- Text shown in the survey title for search experience microsurvey. Note: The word "Firefox" should NOT be translated. -->
    <string name="microsurvey_search_title" tools:ignore="BrandUsage,UnusedResources">Kak spokojom sćo z pytanim w Firefox?</string>
    <!-- Text shown in the survey title for sync experience microsurvey. Note: The word "Firefox" should NOT be translated. -->
    <string name="microsurvey_sync_title" tools:ignore="BrandUsage,UnusedResources">Kak spokojom sćo ze synchronizaciju w Firefox?</string>
    <!-- Accessibility -->
    <!-- Content description for the survey application icon. Note: The word "Firefox" should NOT be translated.  -->
    <string name="microsurvey_app_icon_content_description" tools:ignore="BrandUsage">Logo Firefox</string>
    <!-- Content description for the survey feature icon. -->
    <string name="microsurvey_feature_icon_content_description">Symbol funkcije napšašowanja</string>
    <!-- Content description (not visible, for screen readers etc.) for opening microsurvey bottom sheet. -->
    <string name="microsurvey_open_handle_content_description" tools:ignore="UnusedResources" moz:removedIn="130">Napšašowanje wócyniś</string>
    <!-- Content description (not visible, for screen readers etc.) for closing microsurvey bottom sheet. -->
    <string name="microsurvey_close_handle_content_description">Napšašowanje zacyniś</string>
    <!-- Content description for "X" button that is closing microsurvey. -->
    <string name="microsurvey_close_button_content_description">Zacyniś</string>

    <!-- Debug drawer logins -->
    <!-- The title of the Logins feature in the Debug Drawer. -->
    <string name="debug_drawer_logins_title">Pśizjawjenja</string>
    <!-- The title of the logins section in the Logins feature, where the parameter will be the site domain  -->
    <string name="debug_drawer_logins_current_domain_label">Aktualna domena: %s</string>
    <!-- The label for a button to add a new fake login for the current domain in the Logins feature. -->
    <string name="debug_drawer_logins_add_login_button">Pśidajśo sfalšowane pśizjawjenje za toś tu domenu</string>
    <!-- Content description for delete button where parameter will be the username of the login -->
    <string name="debug_drawer_logins_delete_login_button_content_description">Pśizjawjenje z wužywaŕskim mjenim %s wulašowaś</string>

    <!-- Debug drawer "contextual feature recommendation" (CFR) tools -->
    <!-- The title of the CFR Tools feature in the Debug Drawer -->
    <string name="debug_drawer_cfr_tools_title">Rědy CFR</string>
    <!-- The title of the reset CFR section in CFR Tools -->
    <string name="debug_drawer_cfr_tools_reset_cfr_title">CFR slědk stajiś</string>

    <!-- Messages explaining how to exit fullscreen mode -->
    <!-- Message shown to explain how to exit fullscreen mode when gesture navigation is enabled -->
    <string name="exit_fullscreen_with_gesture" moz:removedIn="132" tools:ignore="UnusedResources">Aby połnu wobrazowku spušćił, śěgniśo wót górjejka dołoj a wužywajśo gestu slědk</string>
    <!-- Message shown to explain how to exit fullscreen mode when using back button navigation -->
    <string name="exit_fullscreen_with_back_button" moz:removedIn="132" tools:ignore="UnusedResources">Aby połnu wobrazowku spušćił, śěgniśo wót górjejka dołoj a tłocćo Slědk</string>

    <!-- Message shown to explain how to exit fullscreen mode when gesture navigation is enabled. -->
    <!-- Localisation note: this text should be as short as possible, max 68 chars -->
    <string name="exit_fullscreen_with_gesture_short">Śěgniśo wót górjejce a wužywajśo gestu Slědk, aby skóńcył</string>
    <!-- Message shown to explain how to exit fullscreen mode when using back button navigation. -->
    <!-- Localisation note: this text should be as short as possible, max 68 chars -->
    <string name="exit_fullscreen_with_back_button_short">Śěgniśo wót górjejce a tłocćo Slědk, aby skóńcył</string>

    <!-- Beta Label Component !-->
    <!-- Text shown as a label or tag to indicate a feature or area is still undergoing active development. Note that here "Beta" should not be translated, as it is used as an icon styled element. -->
    <string name="beta_feature">BETA</string>
</resources><|MERGE_RESOLUTION|>--- conflicted
+++ resolved
@@ -208,12 +208,9 @@
     <!-- Browser menu banner header text for extensions onboarding.
         The first parameter is the name of the app defined in app_name (for example: Fenix). -->
     <string name="browser_menu_extensions_banner_onboarding_header">Pśiswójśo se %s</string>
-<<<<<<< HEAD
-=======
     <!-- Browser menu banner body text for extensions onboarding.
         The first parameter is the name of the app defined in app_name (for example: Fenix). -->
     <string name="browser_menu_extensions_banner_onboarding_body">Rozšyrjenja waše pśeglědowanje pólěpšuju, wó změnjanja naglěda a wugbaśa %s do pólěpšenja priwatnosći a wěstoty.</string>
->>>>>>> 80823484
     <!-- Browser menu banner link text for learning more about extensions -->
     <string name="browser_menu_extensions_banner_learn_more">Dalšne informacije</string>
     <!-- Browser menu button that opens the extensions manager -->
@@ -348,15 +345,12 @@
         The first parameter is the name of the app defined in app_name (for example: Fenix). -->
     <string name="browser_menu_delete_browsing_data_on_quit">%1$s skóńcyś</string>
 
-<<<<<<< HEAD
-=======
     <!-- Menu "contextual feature recommendation" (CFR) -->
     <!-- Text for the title in the contextual feature recommendation popup promoting the menu feature. -->
     <string name="menu_cfr_title">Nowy: zjadnorjony meni</string>
     <!-- Text for the message in the contextual feature recommendation popup promoting the menu feature. -->
     <string name="menu_cfr_body">Namakajśo, což malsnjej trjebaśo, wót priwatnego pśeglědowanja do składowańskich akcijow.</string>
 
->>>>>>> 80823484
     <!-- Extensions management fragment -->
     <!-- Text displayed when there are no extensions to be shown -->
     <string name="extensions_management_no_extensions">Žedne rozšyrjenja how</string>
