<?xml version="1.0" encoding="utf-8"?>
<resources xmlns:tools="http://schemas.android.com/tools" xmlns:moz="http://mozac.org/tools">
    <!-- App name for private browsing mode. The first parameter is the name of the app defined in app_name (for example: Fenix)-->
    <string name="app_name_private_5">Priwatny %s</string>
    <!-- App name for private browsing mode. The first parameter is the name of the app defined in app_name (for example: Fenix)-->
    <string name="app_name_private_4">%s (priwatny)</string>

    <!-- Home Fragment -->
    <!-- Content description (not visible, for screen readers etc.): "Three dot" menu button. -->
    <string name="content_description_menu">Dalšne nastajenja</string>
    <!-- Content description (not visible, for screen readers etc.): "Private Browsing" menu button. -->
    <string name="content_description_private_browsing_button">Priwatny modus zmóžniś</string>
    <!-- Content description (not visible, for screen readers etc.): "Private Browsing" menu button. -->
    <string name="content_description_disable_private_browsing_button">Priwatny modus znjemóžniś</string>
    <!-- Placeholder text shown in the search bar before a user enters text for the default engine -->
    <string name="search_hint">Pytaś abo adresu zapódaś</string>
    <!-- Placeholder text shown in the search bar before a user enters text for a general engine -->
    <string name="search_hint_general_engine">Web pśepytaś</string>
    <!-- Placeholder text shown in search bar when using history search -->
    <string name="history_search_hint">Historiju pśepytaś</string>
    <!-- Placeholder text shown in search bar when using bookmarks search -->
    <string name="bookmark_search_hint">Cytańske znamjenja pśepytaś</string>
    <!-- Placeholder text shown in search bar when using tabs search -->
    <string name="tab_search_hint">Rejtariki pśepytaś</string>
    <!-- Placeholder text shown in the search bar when using application search engines -->
    <string name="application_search_hint">Pytańske wuraze zapódaś</string>
    <!-- No Open Tabs Message Description -->
    <string name="no_open_tabs_description">Waše wócynjone rejtariki se how wócyniju.</string>

    <!-- No Private Tabs Message Description -->
    <string name="no_private_tabs_description">Waše priwatne rejtariki se how wócyniju.</string>

    <!-- Tab tray multi select title in app bar. The first parameter is the number of tabs selected -->
    <string name="tab_tray_multi_select_title">Wubrane: %1$d</string>
    <!-- Label of button in create collection dialog for creating a new collection  -->
    <string name="tab_tray_add_new_collection">Nowu zběrku pśidaś</string>
    <!-- Label of editable text in create collection dialog for naming a new collection  -->
    <string name="tab_tray_add_new_collection_name">Mě</string>
    <!-- Label of button in save to collection dialog for selecting a current collection  -->
    <string name="tab_tray_select_collection">Zběrku wubraś</string>
    <!-- Content description for close button while in multiselect mode in tab tray -->
    <string name="tab_tray_close_multiselect_content_description">Wěcejwuběrański modus spušćiś</string>
    <!-- Content description for save to collection button while in multiselect mode in tab tray -->
    <string name="tab_tray_collection_button_multiselect_content_description">Wubrane rejtariki do zběrki składowaś</string>
    <!-- Content description on checkmark while tab is selected in multiselect mode in tab tray -->
    <string name="tab_tray_multiselect_selected_content_description">Wubrany</string>

    <!-- Home - Bookmarks -->
    <!-- Title for the home screen section with bookmarks. -->
    <string name="home_bookmarks_title">Cytańske znamjenja</string>
    <!-- Content description for the button which navigates the user to show all of their bookmarks. -->
    <string name="home_bookmarks_show_all_content_description">Wše cytańske znamjenja pokazaś</string>
    <!-- Text for the menu button to remove a recently saved bookmark from the user's home screen -->
    <string name="home_bookmarks_menu_item_remove">Wótwónoźeś</string>

    <!-- About content. The first parameter is the name of the application. (For example: Fenix) -->
    <string name="about_content">%1$s se pśez Mozilla zgótujo.</string>

    <!-- Private Browsing -->
    <!-- Explanation for private browsing displayed to users on home view when they first enable private mode
        The first parameter is the name of the app defined in app_name (for example: Fenix) -->
    <string name="private_browsing_placeholder_description_2">%1$s wašu pytańsku a pśeglědowańsku historjiu z priwatnych rejtarikow wuproznijo, gaž je zacynjaśo abo nałoženje kóńcyśo. Pšez to se wólažcyjo, pśed drugimi, kótarež toś to licadło wužywaju, schowaś,
        což online gótujośo, lěcrownož to was za websedła abo wašogo póbitowarja internetneje słužby njeanonymizěrujo.</string>
    <string name="private_browsing_common_myths">
       Ceste myty wó priwatnem modusu
    </string>

    <!-- True Private Browsing Mode -->
    <!-- Title for info card on private homescreen in True Private Browsing Mode. -->
    <string name="felt_privacy_desc_card_title">Na toś tom rěźe žedne slědy njezawóstajiś</string>
    <!-- Explanation for private browsing displayed to users on home view when they first enable
        private mode in our new Total Private Browsing mode.
        The first parameter is the name of the app defined in app_name (for example: Firefox Nightly)
        The second parameter is the clickable link text in felt_privacy_info_card_subtitle_link_text -->
    <string name="felt_privacy_info_card_subtitle_2">%1$s waše cookieje, historiju a sedłowe daty wulašujo, gaž wšykne swóje priwatne rejtariki zacynjaśo. %2$s</string>
    <!-- Clickable portion of the explanation for private browsing that links the user to our
        about privacy page.
        This string is used in felt_privacy_info_card_subtitle as the second parameter.-->
    <string name="felt_privacy_info_card_subtitle_link_text">Chto mógał móju aktiwitu wiźeś?</string>

    <!-- Private mode shortcut "contextual feature recommendation" (CFR) -->
    <!-- Text for the Private mode shortcut CFR message for adding a private mode shortcut to open private tabs from the Home screen -->
    <string name="private_mode_cfr_message_2">Startujśo swój pśiducy priwatny rejtarik z jadnym pótłusnjenim.</string>
    <!-- Text for the positive button to accept adding a Private Browsing shortcut to the Home screen -->
    <string name="private_mode_cfr_pos_button_text">Startowej wobrazowce pśidaś</string>
    <!-- Text for the negative button to decline adding a Private Browsing shortcut to the Home screen -->
    <string name="cfr_neg_button_text">Ně, źěkujom se</string>

    <!-- Open in App "contextual feature recommendation" (CFR) -->
    <!-- Text for the info message. The first parameter is the name of the application.-->
    <string name="open_in_app_cfr_info_message_2">Móžośo %1$sx tak nastajiś, aby se wótkazy awtomatiski w nałoženjach wócynili.</string>
    <!-- Text for the positive action button -->
    <string name="open_in_app_cfr_positive_button_text">K nastajenjam</string>
    <!-- Text for the negative action button -->
    <string name="open_in_app_cfr_negative_button_text">Zachyśiś</string>

    <!-- Total cookie protection "contextual feature recommendation" (CFR) -->
    <!-- Text for the message displayed in the contextual feature recommendation popup promoting the total cookie protection feature. -->
    <string name="tcp_cfr_message">Naša nejmóčnjejša funkcija priwatnosći sedła pśesegujuce pśeslědowaki izolěrujo.</string>
    <!-- Text displayed that links to website containing documentation about the "Total cookie protection" feature. -->
    <string name="tcp_cfr_learn_more">Zgóńśo wěcej wó dopołnem šćiśe pśed cookiejami</string>


    <!-- Private browsing erase action "contextual feature recommendation" (CFR) -->
    <!-- Text for the message displayed in the contextual feature recommendation popup promoting the erase private browsing feature. -->
    <string name="erase_action_cfr_message">Pótusniśo how, aby nowe priwatne pósejźenje startował. Lašujśo swóju historiju, swóje cookieje – wšykno.</string>


    <!-- Toolbar "contextual feature recommendation" (CFR) -->
    <!-- Text for the title displayed in the contextual feature recommendation popup promoting the navigation bar. -->
    <string name="navbar_cfr_title">Pśeglědujśo malsnjej z noweju nawigaciju</string>
    <!-- Text for the message displayed in the contextual feature recommendation popup promoting the navigation bar. -->
    <string name="navbar_cfr_message" moz:removedIn="130" tools:ignore="UnusedResources">Toś ta rědka se schowajo, gaž dołoj kulaśo, aby pśidatny pśeglědowański rum dostał.</string>

    <!-- Text for the message displayed in the contextual feature recommendation popup promoting the navigation bar. -->
    <string name="navbar_cfr_message_2">Na websedle se toś ta rědka schowajo, gaž dołoj kulaśo, aby pśidatny pśeglědowański rum dostał.</string>

    <!-- Text for the message displayed for the popup promoting the long press of navigation in the navigation bar. -->
    <string name="navbar_navigation_buttons_cfr_message">Pótusniśo a źaržćo šypki, aby mjazy bokami w historiji toś togo rejtarika tam a sam skócył.</string>

    <!-- Text for the info dialog when camera permissions have been denied but user tries to access a camera feature. -->
    <string name="camera_permissions_needed_message">Pśistup ku kamerje trjebny. Wócyńśo nastajenja Android, pótusniśo zapisk Pšawa a pótusniśo zapisk Dowóliś.</string>
    <!-- Text for the positive action button to go to Android Settings to grant permissions. -->
    <string name="camera_permissions_needed_positive_button_text">K nastajenjam</string>
    <!-- Text for the negative action button to dismiss the dialog. -->
    <string name="camera_permissions_needed_negative_button_text">Zachyśiś</string>

    <!-- Text for the banner message to tell users about our auto close feature. -->
    <string name="tab_tray_close_tabs_banner_message">Nastajśo te wócynjone rejtariki tak, aby se awtomatiski zacynili, kótarež njejsu se slědny źeń, slědny tyźeń abo slědny mjasec woglědali.</string>
    <!-- Text for the positive action button to go to Settings for auto close tabs. -->
    <string name="tab_tray_close_tabs_banner_positive_button_text">Nastajenja pokazaś</string>
    <!-- Text for the negative action button to dismiss the Close Tabs Banner. -->
    <string name="tab_tray_close_tabs_banner_negative_button_text">Zachyśiś</string>

    <!-- Text for the banner message to tell users about our inactive tabs feature. -->
    <string name="tab_tray_inactive_onboarding_message">Rejtariki, kótarež njejsćo se woglědał dwa tyźenja, se sem pśesunu.</string>
    <!-- Text for the action link to go to Settings for inactive tabs. -->
    <string name="tab_tray_inactive_onboarding_button_text">W nastajenjach znjemóžniś</string>

    <!-- Text for title for the auto-close dialog of the inactive tabs. -->
    <string name="tab_tray_inactive_auto_close_title">Pó jadnem mjasecu awtomatiski zacyniś?</string>
    <!-- Text for the body for the auto-close dialog of the inactive tabs.
        The first parameter is the name of the application.-->
    <string name="tab_tray_inactive_auto_close_body_2">%1$s móžo rejtariki zacyniś, kótarež njejsćo se woglědał zajźony mjasec.</string>
    <!-- Content description for close button in the auto-close dialog of the inactive tabs. -->
    <string name="tab_tray_inactive_auto_close_button_content_description">Zacyniś</string>

    <!-- Text for turn on auto close tabs button in the auto-close dialog of the inactive tabs. -->
    <string name="tab_tray_inactive_turn_on_auto_close_button_2">Awtomatiske zacynjanje zmóžniś</string>


    <!-- Home screen icons - Long press shortcuts -->
    <!-- Shortcut action to open new tab -->
    <string name="home_screen_shortcut_open_new_tab_2">Nowy rejtarik</string>
    <!-- Shortcut action to open new private tab -->
    <string name="home_screen_shortcut_open_new_private_tab_2">Nowy priwatny rejtarik</string>

    <!-- Shortcut action to open Passwords screen -->
    <string name="home_screen_shortcut_passwords">Gronidła</string>

    <!-- Recent Tabs -->
    <!-- Header text for jumping back into the recent tab in the home screen -->
    <string name="recent_tabs_header">Slědk skócyś</string>
    <!-- Button text for showing all the tabs in the tabs tray -->
    <string name="recent_tabs_show_all">Wšykne pokazaś</string>

    <!-- Content description for the button which navigates the user to show all recent tabs in the tabs tray. -->
    <string name="recent_tabs_show_all_content_description_2">Tłocašk „Njedawno wócynjone rejtariki“ pokazaś</string>

    <!-- Text for button in synced tab card that opens synced tabs tray -->
    <string name="recent_tabs_see_all_synced_tabs_button_text">Synchronizěrowane rejtariki pokazaś</string>
    <!-- Accessibility description for device icon used for recent synced tab -->
    <string name="recent_tabs_synced_device_icon_content_description">Synchronizěrowany rěd</string>
    <!-- Text for the dropdown menu to remove a recent synced tab from the homescreen -->
    <string name="recent_synced_tab_menu_item_remove">Wótwónoźeś</string>
    <!-- Text for the menu button to remove a grouped highlight from the user's browsing history
         in the Recently visited section -->
    <string name="recent_tab_menu_item_remove">Wótwónoźeś</string>

    <!-- History Metadata -->
    <!-- Header text for a section on the home screen that displays grouped highlights from the
         user's browsing history, such as topics they have researched or explored on the web -->
    <string name="history_metadata_header_2">Pśed krotkim woglědane</string>
    <!-- Text for the menu button to remove a grouped highlight from the user's browsing history
         in the Recently visited section -->
    <string name="recently_visited_menu_item_remove">Wótwónoźeś</string>

    <!-- Content description for the button which navigates the user to show all of their history. -->
    <string name="past_explorations_show_all_content_description_2">Wšykne zajźone wuslěźenja pokazaś</string>

    <!-- Browser Fragment -->
    <!-- Content description (not visible, for screen readers etc.): Navigate backward (browsing history) -->
    <string name="browser_menu_back">Slědk</string>
    <!-- Content description (not visible, for screen readers etc.): Navigate forward (browsing history) -->
    <string name="browser_menu_forward">Doprědka</string>
    <!-- Content description (not visible, for screen readers etc.): Refresh current website -->
    <string name="browser_menu_refresh">Aktualizěrowaś</string>
    <!-- Content description (not visible, for screen readers etc.): Stop loading current website -->
    <string name="browser_menu_stop">Zastajiś</string>
    <!-- Browser menu button that opens the extensions manager -->
    <string name="browser_menu_extensions">Rozšyrjenja</string>
    <!-- Browser menu banner header text for extensions onboarding.
        The first parameter is the name of the app defined in app_name (for example: Fenix). -->
    <string name="browser_menu_extensions_banner_onboarding_header">Pśiswójśo se %s</string>
    <!-- Browser menu banner link text for learning more about extensions -->
    <string name="browser_menu_extensions_banner_learn_more">Dalšne informacije</string>
    <!-- Browser menu button that opens the extensions manager -->
    <string name="browser_menu_manage_extensions">Rozšyrjenja zastojaś</string>
    <!-- Browser menu button that opens AMO in a tab -->
    <string name="browser_menu_discover_more_extensions">Dalšne rozšyrjenja namakaś</string>
    <!-- Browser menu button that opens account settings -->
    <string name="browser_menu_account_settings">Kontowe informacije</string>
    <!-- Browser menu button that sends a user to help articles -->
    <string name="browser_menu_help">Pomoc</string>
    <!-- Browser menu button that sends a to a the what's new article -->
    <string name="browser_menu_whats_new">Nowe funkcije a změny</string>
    <!-- Browser menu button that opens the settings menu -->
    <string name="browser_menu_settings">Nastajenja</string>
    <!-- Browser menu button that opens a user's library -->
    <string name="browser_menu_library">Biblioteka</string>
    <!-- Browser menu toggle that requests a desktop site -->
    <string name="browser_menu_desktop_site">Desktopowe sedło</string>
    <!-- Browser menu button that reopens a private tab as a regular tab -->
    <string name="browser_menu_open_in_regular_tab">W normalnem rejtariku wócyniś</string>
    <!-- Browser menu toggle that adds a shortcut to the site on the device home screen. -->
    <string name="browser_menu_add_to_homescreen">Startowej wobrazowce pśidaś</string>
    <!-- Browser menu toggle that adds a shortcut to the site on the device home screen. -->
    <string name="browser_menu_add_to_homescreen_2">Startowej wobrazowce pśidaś…</string>
    <!-- Content description (not visible, for screen readers etc.) for the Resync tabs button -->
    <string name="resync_button_content_description">Znowego synchronizěrowaś</string>
    <!-- Browser menu button that opens the find in page menu -->
    <string name="browser_menu_find_in_page">Na boku pytaś</string>
    <!-- Browser menu button that opens the find in page menu -->
    <string name="browser_menu_find_in_page_2">Na boku pytaś…</string>
    <!-- Browser menu button that opens the translations dialog, which has options to translate the current browser page. -->
    <string name="browser_menu_translations">Bok pśełožyś</string>
    <!-- Browser menu button that saves the current tab to a collection -->
    <string name="browser_menu_save_to_collection">Do zběrki składowaś…</string>
    <!-- Browser menu button that saves the current tab to a collection -->
    <string name="browser_menu_save_to_collection_2">Do zběrki składowaś</string>
    <!-- Browser menu button that open a share menu to share the current site -->
    <string name="browser_menu_share">Źěliś</string>
    <!-- Browser menu button that open a share menu to share the current site -->
    <string name="browser_menu_share_2">Źěliś…</string>
    <!-- Browser menu button shown in custom tabs that opens the current tab in Fenix
        The first parameter is the name of the app defined in app_name (for example: Fenix) -->
    <string name="browser_menu_open_in_fenix">W %1$s wócyniś</string>
    <!-- Browser menu text shown in custom tabs to indicate this is a Fenix tab
        The first parameter is the name of the app defined in app_name (for example: Fenix) -->
    <string name="browser_menu_powered_by">SPĚCHOWANY WÓT %1$s</string>
    <!-- Browser menu text shown in custom tabs to indicate this is a Fenix tab
        The first parameter is the name of the app defined in app_name (for example: Fenix) -->
    <string name="browser_menu_powered_by2">Spěchowany wót %1$s</string>
    <!-- Browser menu button to put the current page in reader mode -->
    <string name="browser_menu_read">Cytański naglěd</string>
    <!-- Browser menu button content description to close reader mode and return the user to the regular browser -->
    <string name="browser_menu_read_close">Cytański naglěd zacyniś</string>
    <!-- Browser menu button to open the current page in an external app -->
    <string name="browser_menu_open_app_link">W nałoženju wócyniś</string>

    <!-- Browser menu button to show reader view appearance controls e.g. the used font type and size -->
    <string name="browser_menu_customize_reader_view">Cytański naglěd pśiměriś</string>
    <!-- Browser menu button to show reader view appearance controls e.g. the used font type and size -->
    <string name="browser_menu_customize_reader_view_2">Cytański naglěd pśiměriś</string>
    <!-- Browser menu label for adding a bookmark -->
    <string name="browser_menu_add">Pśidaś</string>
    <!-- Browser menu label for editing a bookmark -->
    <string name="browser_menu_edit">Wobźěłaś</string>

    <!-- Button shown on the home page that opens the Customize home settings -->
    <string name="browser_menu_customize_home_1">Startowy bok pśiměriś</string>

    <!-- Browser menu label to sign in to sync on the device using Mozilla accounts -->
    <string name="browser_menu_sign_in">Pśizjawiś</string>
    <!-- Browser menu caption label for the "Sign in" browser menu item described in `browser_menu_sign_in` -->
    <string name="browser_menu_sign_in_caption">Gronidła, rejtariki a wěcej synchronizěrowaś</string>

    <!-- Browser menu label to sign back in to sync on the device when the user's account needs to be reauthenticated -->
    <string name="browser_menu_sign_back_in_to_sync">Pśizjawśo se zasej za synchronizaciju</string>
    <!-- Browser menu caption label for the "Sign back in to sync" browser menu item described in `browser_menu_sign_back_in_to_sync` when there is an error in syncing -->
    <string name="browser_menu_syncing_paused_caption">Synchronizacija jo zastajona</string>
    <!-- Browser menu label that creates a private tab -->
    <string name="browser_menu_new_private_tab">Nowy priwatny rejtarik</string>
    <!-- Browser menu label that navigates to the Password screen -->
    <string name="browser_menu_passwords">Gronidła</string>

    <!-- Browser menu label that navigates to the SUMO page for the Firefox for Android release notes.
         The first parameter is the name of the app defined in app_name (for example: Fenix)-->
    <string name="browser_menu_new_in_firefox">Nowy w %1$s</string>

    <!-- Browser menu label that toggles the request for the desktop site of the currently visited page -->
    <string name="browser_menu_switch_to_desktop_site">K websedłoju za desktop</string>
    <!-- Browser menu label that toggles the request for the mobile site of the currently visited page -->
    <string name="browser_menu_switch_to_mobile_site">K mobilnemu sedłoju</string>
    <!-- Browser menu label that navigates to the page tools sub-menu -->
    <string name="browser_menu_tools">Rědy</string>
    <!-- Browser menu description that describes the various tools related menu items inside of the tools sub-menu -->
    <string name="browser_menu_tools_description_with_translate">Cytański naglěd, pśełožyś, śišćaś, źěliś, nałoženje wócyniś</string>
    <!-- Browser menu description that describes the various tools related menu items inside of the tools sub-menu -->
    <string name="browser_menu_tools_description">Cytański naglěd, śišćaś, źěliś, nałoženje wócyniś</string>
    <!-- Browser menu label that navigates to the save sub-menu, which contains various save related menu items such as
         bookmarking a page, saving to collection, shortcut or as a PDF, and adding to home screen -->
    <string name="browser_menu_save">Składowaś</string>

    <!-- Browser menu description that describes the various save related menu items inside of the save sub-menu -->
    <string name="browser_menu_save_description">Cytańske znamje pśidaś, zwězanje, startowy bok, zběrka, PDF</string>
    <!-- Browser menu label that bookmarks the currently visited page -->
    <string name="browser_menu_bookmark_this_page">Toś ten bok ako cytańske znamje składowaś</string>
    <!-- Browser menu label that navigates to the edit bookmark screen for the current bookmarked page -->
    <string name="browser_menu_edit_bookmark">Cytańske znamje wobźěłaś</string>
    <!-- Browser menu label that the saves the currently visited page as a PDF -->
    <string name="browser_menu_save_as_pdf">Ako PDF składowaś…</string>
    <!-- Browser menu label for turning ON reader view of the current visited page -->
    <string name="browser_menu_turn_on_reader_view">Cytański naglěd zmóžniś</string>
    <!-- Browser menu label for turning OFF reader view of the current visited page -->
    <string name="browser_menu_turn_off_reader_view">Cytański naglěd znjemóžniś</string>
    <!-- Browser menu label for navigating to the translation feature, which provides language translation options the current visited page -->
    <string name="browser_menu_translate_page">Bok pśełožyś…</string>
    <!-- Browser menu label that is displayed when the current page has been translated by the translation feature.
         The first parameter is the name of the language that page was translated to (e.g. English). -->
    <string name="browser_menu_translated_to">Pśełožony do rěcy %1$s</string>
    <!-- Browser menu label for the print feature -->
    <string name="browser_menu_print">Śišćaś…</string>

    <!-- Browser menu label for the Delete browsing data on quit feature.
        The first parameter is the name of the app defined in app_name (for example: Fenix). -->
    <string name="browser_menu_delete_browsing_data_on_quit">%1$s skóńcyś</string>

    <!-- Extensions management fragment -->
    <!-- Text displayed when there are no extensions to be shown -->
    <string name="extensions_management_no_extensions">Žedne rozšyrjenja how</string>

    <!-- Browser Toolbar -->
    <!-- Content description for the Home screen button on the browser toolbar -->
    <string name="browser_toolbar_home">Startowa wobrazowka</string>

    <!-- Content description (not visible, for screen readers etc.): Erase button: Erase the browsing
         history and go back to the home screen. -->
    <string name="browser_toolbar_erase">Pśeglědowańsku historiju lašowaś</string>
    <!-- Content description for the translate page toolbar button that opens the translations dialog when no translation has occurred. -->
    <string name="browser_toolbar_translate">Bok pśełožyś</string>

    <!-- Content description (not visible, for screen readers etc.) for the translate page toolbar button that opens the translations dialog when the page is translated successfully.
         The first parameter is the name of the language that is displayed in the original page. (For example: English)
         The second parameter is the name of the language which the page was translated to. (For example: French) -->
    <string name="browser_toolbar_translated_successfully">Bok jo se pśełožył z rěcy %1$s do rěcy %2$s.</string>

    <!-- Locale Settings Fragment -->
    <!-- Content description for tick mark on selected language -->
    <string name="a11y_selected_locale_content_description">Wubrana rěc</string>
    <!-- Text for default locale item -->
    <string name="default_locale_text">Rědowu rěc wužywaś</string>
    <!-- Placeholder text shown in the search bar before a user enters text -->
    <string name="locale_search_hint">Rěc pytaś</string>

    <!-- Search Fragment -->
    <!-- Button in the search view that lets a user search by scanning a QR code -->
    <string name="search_scan_button">Scannowaś</string>
    <!-- Button in the search view when shortcuts are displayed that takes a user to the search engine settings -->
    <string name="search_shortcuts_engine_settings">Nastajenja pytnicow</string>
    <!-- Button in the search view that lets a user navigate to the site in their clipboard -->
    <string name="awesomebar_clipboard_title">Wótkaz z mjazywótkłada zasajźiś</string>
    <!-- Button in the search suggestions onboarding that allows search suggestions in private sessions -->
    <string name="search_suggestions_onboarding_allow_button">Dowóliś</string>
    <!-- Button in the search suggestions onboarding that does not allow search suggestions in private sessions -->
    <string name="search_suggestions_onboarding_do_not_allow_button">Njedowóliś</string>
    <!-- Search suggestion onboarding hint title text -->
    <string name="search_suggestions_onboarding_title">Pytańske naraźenja w priwatnych pósejźenjach dowóliś?</string>
    <!-- Search suggestion onboarding hint description text, first parameter is the name of the app defined in app_name (for example: Fenix)-->
    <string name="search_suggestions_onboarding_text">%s wykno źěli, což w adresowem pólu ze swójeju pytnicu zapódajośo.</string>

    <!-- Search engine suggestion title text. The first parameter is the name of the suggested engine-->
    <string name="search_engine_suggestions_title">Z %s pytaś</string>
    <!-- Search engine suggestion description text -->
    <string name="search_engine_suggestions_description">Direktnje z adresowego póla pytaś</string>

    <!-- Menu option in the search selector menu to open the search settings -->
    <string name="search_settings_menu_item">Pytańske nastajenja</string>

    <!-- Header text for the search selector menu -->
    <string name="search_header_menu_item_2">Tenraz pytaś w:</string>

    <!-- Content description (not visible, for screen readers etc.): Search engine icon. The first parameter is the search engine name (for example: DuckDuckGo). -->
    <string name="search_engine_icon_content_description" tools:ignore="UnusedResources">Pytnica %s</string>

    <!-- Home onboarding -->
    <!-- Onboarding home screen popup dialog, shown on top of the Jump back in section. -->
    <string name="onboarding_home_screen_jump_back_contextual_hint_2">Póznajśo swój personalizěrowany bok. Nejnowše rejtariki, cytańske znamjenja a pytańske wuslědki se how zjawiju.</string>
    <!-- Home onboarding dialog welcome screen title text. -->
    <string name="onboarding_home_welcome_title_2">Witajśo k wěcej wósobinskemu internetoju</string>
    <!-- Home onboarding dialog welcome screen description text. -->
    <string name="onboarding_home_welcome_description">Wěcej barwow. Lěpša priwatnosć. Samska angažěrowanosć za luźi njeźiwajucy na wudobytki.</string>
    <!-- Home onboarding dialog sign into sync screen title text. -->
    <string name="onboarding_home_sync_title_3">Pśešaltowanje mjazy wobrazowkami jo lažke ako do togo</string>
    <!-- Home onboarding dialog sign into sync screen description text. -->
    <string name="onboarding_home_sync_description">Pókšacujśo, źož sćo pśestał – něnto z rejtarikami drugich rědow na swójom startowem boku.</string>
    <!-- Text for the button to continue the onboarding on the home onboarding dialog. -->
    <string name="onboarding_home_get_started_button">Prědne kšace</string>
    <!-- Text for the button to navigate to the sync sign in screen on the home onboarding dialog. -->
    <string name="onboarding_home_sign_in_button">Pśizjawiś</string>
    <!-- Text for the button to skip the onboarding on the home onboarding dialog. -->
    <string name="onboarding_home_skip_button">Pśeskócyś</string>
    <!-- Onboarding home screen sync popup dialog message, shown on top of Recent Synced Tabs in the Jump back in section. -->
    <string name="sync_cfr_message">Waše rejtariki se synchronizěruju! Pókšačujśo, źož sćo pśestał na drugem rěźe.</string>

    <!-- Content description (not visible, for screen readers etc.): Close button for the home onboarding dialog -->
    <string name="onboarding_home_content_description_close_button">Zacyniś</string>

    <!-- Notification pre-permission dialog -->
    <!-- Enable notification pre permission dialog title
        The first parameter is the name of the app defined in app_name (for example: Fenix) -->
    <string name="onboarding_home_enable_notifications_title" moz:removedIn="124" tools:ignore="UnusedResources">Powěźeńki wam pomagaju, wěcej z %s cyniś</string>
    <!-- Enable notification pre permission dialog description with rationale
        The first parameter is the name of the app defined in app_name (for example: Fenix) -->
    <string name="onboarding_home_enable_notifications_description" moz:removedIn="124" tools:ignore="UnusedResources">Synchronizěrujśo swóje rejtariki mjazy rědami, zastojśo ześěgnjenja, dostańśo pokaze, aby mógał ze šcita priwatnosći %s nejlěpše wuwónoźeś , a wjace.</string>
    <!-- Text for the button to request notification permission on the device -->
    <string name="onboarding_home_enable_notifications_positive_button" moz:removedIn="124" tools:ignore="UnusedResources">Dalej</string>
    <!-- Text for the button to not request notification permission on the device and dismiss the dialog -->
    <string name="onboarding_home_enable_notifications_negative_button" moz:removedIn="124" tools:ignore="UnusedResources">Nic něnto</string>

    <!-- Juno first user onboarding flow experiment, strings are marked unused as they are only referenced by Nimbus experiments. -->
    <!-- Description for learning more about our privacy notice. -->
    <string name="juno_onboarding_privacy_notice_text">Powěźeńka priwatnosći Firefox</string>
    <!-- Title for set firefox as default browser screen used by Nimbus experiments. -->
    <string name="juno_onboarding_default_browser_title_nimbus_2">Šćitamy was rad</string>
    <!-- Title for set firefox as default browser screen used by Nimbus experiments.
        Note: The word "Firefox" should NOT be translated -->
    <string name="juno_onboarding_default_browser_title_nimbus_3" tools:ignore="UnusedResources">Wuslěźćo, cogodla miliony luźi Firefox lubuju</string>
    <!-- Title for set firefox as default browser screen used by Nimbus experiments. -->
    <string name="juno_onboarding_default_browser_title_nimbus_4" tools:ignore="UnusedResources">Wěste pśeglědowanje z wěcej wuběrkami</string>
    <!-- Description for set firefox as default browser screen used by Nimbus experiments. -->
    <string name="juno_onboarding_default_browser_description_nimbus_3">Naš za wšykne wužytny wobglědowak pśedewześam zawoborujo, wam kšajźu pó interneśe slědowaś.</string>
    <!-- Description for set firefox as default browser screen used by Nimbus experiments. -->
    <string name="juno_onboarding_default_browser_description_nimbus_4" tools:ignore="UnusedResources">Wěcej ako 100 milionow luźi šćita swóju priwatnosć, gaž wobglědowak wuběraśo, kótaryž se wót njekomercielneje organizacije pódpěra.</string>
    <!-- Description for set firefox as default browser screen used by Nimbus experiments. -->
    <string name="juno_onboarding_default_browser_description_nimbus_5" tools:ignore="UnusedResources">Znate pśeslědowaki? Blokuju se awtomatiski. Rozšyrjenja? Wopytajśo wšykne 700. PDF? Naš zatwarjony cytak wólažcujo je zastojaś.</string>
    <!-- Description for set firefox as default browser screen used by Nimbus experiments. -->
    <string name="juno_onboarding_default_browser_description_nimbus_2" moz:RemovedIn="124" tools:ignore="UnusedResources">Naš za wšykne wužytny wobglědowak tomu zajźujo, až pśedewześa wam kšajźu pó interneśe slěduju.\n\nDalšne informacije w našej powěźeńce priwatnosći.</string>
    <!-- Text for the link to the privacy notice webpage for set as firefox default browser screen.
    This is part of the string with the key "juno_onboarding_default_browser_description". -->
    <string name="juno_onboarding_default_browser_description_link_text" moz:RemovedIn="124" tools:ignore="UnusedResources">powěźeńka priwatnosći</string>
    <!-- Text for the button to set firefox as default browser on the device -->
    <string name="juno_onboarding_default_browser_positive_button" tools:ignore="UnusedResources">Ako standardny wobglědowak nastajiś</string>
    <!-- Text for the button dismiss the screen and move on with the flow -->
    <string name="juno_onboarding_default_browser_negative_button" tools:ignore="UnusedResources">Nic něnto</string>
    <!-- Title for sign in to sync screen. -->
    <string name="juno_onboarding_sign_in_title_2">Wóstańśo skoděrowany, gaž někotare rědy wužywaśo</string>
    <!-- Description for sign in to sync screen. Nimbus experiments do not support string placeholders.
     Note: The word "Firefox" should NOT be translated -->
    <string name="juno_onboarding_sign_in_description_2" moz:RemovedIn="130" tools:ignore="UnusedResources">Gaž sćo se pśizjawił a sćo synchronizěrował, sćo wěsćejšy. Firefox waše gronidła, cytańske znamjenja a wěcej koděrujo.</string>
    <!-- Description for sign in to sync screen. Nimbus experiments do not support string placeholders.
     Note: The word "Firefox" should NOT be translated -->
    <string name="juno_onboarding_sign_in_description_3">Firefox waše gronidła, cytańske znamjenja a wěcej koděrujo, gaž sćo synchronizěrowany.</string>
    <!-- Text for the button to sign in to sync on the device -->
    <string name="juno_onboarding_sign_in_positive_button" tools:ignore="UnusedResources">Pśizjawiś</string>
    <!-- Text for the button dismiss the screen and move on with the flow -->
    <string name="juno_onboarding_sign_in_negative_button" tools:ignore="UnusedResources">Nic něnto</string>

    <!-- Title for enable notification permission screen used by Nimbus experiments. Nimbus experiments do not support string placeholders.
        Note: The word "Firefox" should NOT be translated -->
    <string name="juno_onboarding_enable_notifications_title_nimbus_2">Powěźeńki wam pomagaju, z Firefox wěsćejšy wóstaś</string>
    <!-- Description for enable notification permission screen used by Nimbus experiments. Nimbus experiments do not support string placeholders.
       Note: The word "Firefox" should NOT be translated -->
    <string name="juno_onboarding_enable_notifications_description_nimbus_2">Rozesćełajśo rejtariki mjazy swójimi rědami a namakajśo druge funkcije priwatnosći w Firefox. </string>
    <!-- Text for the button to request notification permission on the device -->
    <string name="juno_onboarding_enable_notifications_positive_button" tools:ignore="UnusedResources">Powěźeńki zmóžniś</string>
    <!-- Text for the button dismiss the screen and move on with the flow -->
    <string name="juno_onboarding_enable_notifications_negative_button" tools:ignore="UnusedResources">Nic něnto</string>

    <!-- Title for add search widget screen used by Nimbus experiments. Nimbus experiments do not support string placeholders.
        Note: The word "Firefox" should NOT be translated -->
    <string name="juno_onboarding_add_search_widget_title" tools:ignore="UnusedResources">Wopytajśo pytański asistent Firefox</string>
    <!-- Description for add search widget screen used by Nimbus experiments. Nimbus experiments do not support string placeholders.
        Note: The word "Firefox" should NOT be translated -->
    <string name="juno_onboarding_add_search_widget_description" tools:ignore="UnusedResources">Z Firefox na swójej startowej wobrazowce maśo lažki pśistup k wobglědowakoju, za kótaryž priwatnosć jo na prědnem městnje, kótaryž sedła pśesegajuce pśeslědowaki blokěrujo.</string>
    <!-- Text for the button to add search widget on the device used by Nimbus experiments. Nimbus experiments do not support string placeholders.
        Note: The word "Firefox" should NOT be translated -->
    <string name="juno_onboarding_add_search_widget_positive_button" tools:ignore="UnusedResources">Asistent Firefox pśidaś</string>
    <!-- Text for the button to dismiss the screen and move on with the flow -->
    <string name="juno_onboarding_add_search_widget_negative_button" tools:ignore="UnusedResources">Nic něnto</string>

    <!-- Search Widget -->
    <!-- Content description for searching with a widget. The first parameter is the name of the application.-->
    <string name="search_widget_content_description_2">Nowy rejtarik %1$s wócyniś</string>
    <!-- Text preview for smaller sized widgets -->
    <string name="search_widget_text_short">Pytaś</string>
    <!-- Text preview for larger sized widgets -->
    <string name="search_widget_text_long">Web pśepytaś</string>

    <!-- Content description (not visible, for screen readers etc.): Voice search -->
    <string name="search_widget_voice">Powědane pytanje</string>

    <!-- Preferences -->
    <!-- Title for the settings page-->
    <string name="settings">Nastajenja</string>
    <!-- Preference category for general settings -->
    <string name="preferences_category_general">Powšykne</string>
    <!-- Preference category for all links about Fenix -->
    <string name="preferences_category_about">Wó</string>
    <!-- Preference category for settings related to changing the default search engine -->
    <string name="preferences_category_select_default_search_engine">Wubjeŕśo jadnu</string>
    <!-- Preference for settings related to managing search shortcuts for the quick search menu -->
    <string name="preferences_manage_search_shortcuts_2">Alternatiwne pytnice zastojaś</string>
    <!-- Summary for preference for settings related to managing search shortcuts for the quick search menu -->
    <string name="preferences_manage_search_shortcuts_summary">Pytnice wobźěłaś, kótarež su w pytańskem meniju</string>
    <!-- Preference category for settings related to managing search shortcuts for the quick search menu -->
    <string name="preferences_category_engines_in_search_menu">Pytnice, kótarež su w pytańskem meniju</string>
    <!-- Preference for settings related to changing the default search engine -->
    <string name="preferences_default_search_engine">Standardna pytnica</string>
    <!-- Preference for settings related to Search -->
    <string name="preferences_search">Pytaś</string>
    <!-- Preference for settings related to Search engines -->
    <string name="preferences_search_engines">Pytnice</string>
    <!-- Preference for settings related to Search engines suggestions-->
    <string name="preferences_search_engines_suggestions">Naraźenja wót pytnicow</string>
    <!-- Preference Category for settings related to Search address bar -->
    <string name="preferences_settings_address_bar">Nastajenja adresowego póla</string>
    <!-- Preference Category for settings to Firefox Suggest -->
    <string name="preference_search_address_bar_fx_suggest">Adresowe pólo – Firefox Suggest</string>
    <!-- Preference link to Learn more about Firefox Suggest -->
    <string name="preference_search_learn_about_fx_suggest">Zgóńśo wěcej wó Firefox Suggest</string>
    <!-- Preference link to rating Fenix on the Play Store -->
    <string name="preferences_rate">Na Google Play pógódnośiś</string>
    <!-- Preference linking to about page for Fenix
        The first parameter is the name of the app defined in app_name (for example: Fenix) -->
    <string name="preferences_about">Wó %1$s</string>
    <!-- Preference for settings related to changing the default browser -->
    <string name="preferences_set_as_default_browser">Ako standardny wobglědowak nastajiś</string>
    <!-- Preference category for advanced settings -->
    <string name="preferences_category_advanced">Rozšyrjone</string>
    <!-- Preference category for privacy and security settings -->
    <string name="preferences_category_privacy_security">Priwatnosć a wěstota</string>
    <!-- Preference for advanced site permissions -->
    <string name="preferences_site_permissions">Sedłowe pšawa</string>

    <!-- Preference for private browsing options -->
    <string name="preferences_private_browsing_options">Priwatny modus</string>
    <!-- Preference for opening links in a private tab-->
    <string name="preferences_open_links_in_a_private_tab">Wótkaze w priwatnem rejtariku wócyniś</string>
    <!-- Preference for allowing screenshots to be taken while in a private tab-->
    <string name="preferences_allow_screenshots_in_private_mode">Fota wobrazowki w priwatnem modusu dowóliś</string>
    <!-- Will inform the user of the risk of activating Allow screenshots in private browsing option -->
    <string name="preferences_screenshots_in_private_mode_disclaimer">Jolic dowólone, budu priwatne rejtariki teke widobne, gaž někotare nałoženja su wócynjone</string>
    <!-- Preference for adding private browsing shortcut -->
    <string name="preferences_add_private_browsing_shortcut">Skrotconku za priwatny modus pśidaś</string>
    <!-- Preference for enabling "HTTPS-Only" mode -->
    <string name="preferences_https_only_title">Modus Jano-HTTPS</string>

    <!-- Label for cookie banner section in quick settings panel. -->
    <string name="cookie_banner_blocker">Blokěrowak cookiejowych chórgojow</string>
    <!-- Preference for removing cookie/consent banners from sites automatically in private mode. See reduce_cookie_banner_summary for additional context. -->
    <string name="preferences_cookie_banner_reduction_private_mode">Blokěrowak cookiejowych chórgojow w priwatnem modusu</string>
    <!-- Text for indicating cookie banner handling is off this site, this is shown as part of the protections panel with the tracking protection toggle -->
    <string name="reduce_cookie_banner_off_for_site">Za toś to sedło znjemóžnjony</string>
    <!-- Text for cancel button indicating that cookie banner reduction is not supported for the current site, this is shown as part of the cookie banner details view. -->
    <string name="cookie_banner_handling_details_site_is_not_supported_cancel_button">Pśetergnuś</string>
    <!-- Text for request support button indicating that cookie banner reduction is not supported for the current site, this is shown as part of the cookie banner details view. -->
    <string name="cookie_banner_handling_details_site_is_not_supported_request_support_button_2">Napšašowanje pósłaś</string>
    <!-- Text for title indicating that cookie banner reduction is not supported for the current site, this is shown as part of the cookie banner details view. -->
    <string name="cookie_banner_handling_details_site_is_not_supported_title_2">Wó pódpěru za toś to sedło pšosyś?</string>
    <!-- Label for the snackBar, after the user reports with success a website where cookie banner reducer did not work -->
    <string name="cookie_banner_handling_report_site_snack_bar_text_2">Napšašowanje pósłane</string>
    <!-- Text for indicating cookie banner handling is on this site, this is shown as part of the protections panel with the tracking protection toggle -->
    <string name="reduce_cookie_banner_on_for_site">Za toś to sedło zmóžnjony</string>
    <!-- Text for indicating that a request for unsupported site was sent to Nimbus (it's a Mozilla library for experiments), this is shown as part of the protections panel with the tracking protection toggle -->
    <string name="reduce_cookie_banner_unsupported_site_request_submitted_2">Pšosba wó pódpěru pósłana</string>
    <!-- Text for indicating cookie banner handling is currently not supported for this site, this is shown as part of the protections panel with the tracking protection toggle -->
    <string name="reduce_cookie_banner_unsupported_site">Sedło se tuchylu njepódpěra</string>
    <!-- Title text for a detail explanation indicating cookie banner handling is on this site, this is shown as part of the cookie banner panel in the toolbar. The first parameter is a shortened URL of the current site-->
    <string name="reduce_cookie_banner_details_panel_title_on_for_site_1">Blokěrowak cookiejowych chórgojow za %1$s zmóžniś?</string>
    <!-- Title text for a detail explanation indicating cookie banner handling is off this site, this is shown as part of the cookie banner panel in the toolbar. The first parameter is a shortened URL of the current site-->
    <string name="reduce_cookie_banner_details_panel_title_off_for_site_1">Blokěrowak cookiejowych chórgojow za %1$s znjemóžniś?</string>
    <!-- Title text for a detail explanation indicating cookie banner reducer didn't work for the current site, this is shown as part of the cookie banner panel in the toolbar. The first parameter is the application name-->
    <string name="reduce_cookie_banner_details_panel_title_unsupported_site_request_2">%1$s njamóžo cookiejowe napšašowanja na toś tom sedle awtomatiski wótpokazaś. Móžośo pšosbu wó pódpěru toś togo sedła w pśichoźe pósłaś.</string>
    <!-- Long text for a detail explanation indicating what will happen if cookie banner handling is off for a site, this is shown as part of the cookie banner panel in the toolbar. The first parameter is the application name -->
    <string name="reduce_cookie_banner_details_panel_description_off_for_site_1">Pśi znjemóžnjanju %1$s cookieje lašujo a toś to sedło znowego zacytajo. To móžo was wótzjawiś abo nakupowańske kórbiki wuprozniś.</string>
    <!-- Long text for a detail explanation indicating what will happen if cookie banner handling is on for a site, this is shown as part of the cookie banner panel in the toolbar. The first parameter is the application name -->
    <string name="reduce_cookie_banner_details_panel_description_on_for_site_3">Zmóžniśo toś to nastajenje a %1$s wopytajo, wšykne cookiejowe chórgoje na toś tom sedle awtomatiski wótpokazaś.</string>

    <!--Title for the cookie banner re-engagement CFR, the placeholder is replaced with app name -->
    <string name="cookie_banner_cfr_title">%1$s jo rowno wótpokazał cookieje za was</string>
    <!--Message for the cookie banner re-engagement CFR -->
    <string name="cookie_banner_cfr_message">Mjenjej wótchylenjow, mjenjej cookiejow, kótarež was na sedle pśeslěduju.</string>

    <!-- Description of the preference to enable "HTTPS-Only" mode. -->
    <string name="preferences_https_only_summary">Wopytujo z pomocu koděrowańskego protokola HTTPS za pówušonu wěstotu awtomatiski ze sedłami zwězaś.</string>
    <!-- Summary of https only preference if https only is set to off -->
    <string name="preferences_https_only_off">Wušaltowany</string>
    <!-- Summary of https only preference if https only is set to on in all tabs -->
    <string name="preferences_https_only_on_all">We wšych rejtarikach zmóžnjone</string>
    <!-- Summary of https only preference if https only is set to on in private tabs only -->
    <string name="preferences_https_only_on_private">W priwatnych rejtarikach zmóžnjone</string>
    <!-- Text displayed that links to website containing documentation about "HTTPS-Only" mode -->
    <string name="preferences_http_only_learn_more">Dalšne informacije</string>
    <!-- Option for the https only setting -->
    <string name="preferences_https_only_in_all_tabs">We wšych rejtarikach zmóžniś</string>
    <!-- Option for the https only setting -->
    <string name="preferences_https_only_in_private_tabs">Jano w priwatnych rejtarikach zmóžniś</string>
    <!-- Title shown in the error page for when trying to access a http website while https only mode is enabled. -->
    <string name="errorpage_httpsonly_title">Wěste sedło njejo k dispoziciji</string>
    <!-- Message shown in the error page for when trying to access a http website while https only mode is enabled. The message has two paragraphs. This is the first. -->
    <string name="errorpage_httpsonly_message_title">Nejskerjej websedło jadnorje HTTPS njepódpěra.</string>
    <!-- Message shown in the error page for when trying to access a http website while https only mode is enabled. The message has two paragraphs. This is the second. -->
    <string name="errorpage_httpsonly_message_summary">Jo pak teke móžno, až se wó napad jadna. Jolic se websedłoju weto woglědujośo, wy njeměł sensibelne informacije zapódaś. Jolic pókšacujośo, se modus Jano-HTTPS nachylu za sedło znjemóžnijo.</string>
    <!-- Preference for accessibility -->
    <string name="preferences_accessibility">Bźezbariernosć</string>
    <!-- Preference to override the Mozilla account server -->
    <string name="preferences_override_account_server">Swójski kontowy serwer Mozilla</string>
    <!-- Preference to override the Sync token server -->
    <string name="preferences_override_sync_tokenserver">Swójski synchronizěrowański serwer</string>
    <!-- Toast shown after updating the Mozilla account/Sync server override preferences -->
    <string name="toast_override_account_sync_server_done">Kontowy resp. synchronizěrowański serwer Mozilla jo se změnił. Nałoženje se kóńcy, aby se změny nałožyli…</string>
    <!-- Preference category for account information -->
    <string name="preferences_category_account">Konto</string>
    <!-- Preference for changing where the toolbar is positioned -->
    <string name="preferences_toolbar" moz:removedIn="129" tools:ignore="UnusedResources">Symbolowa rědka</string>
    <!-- Preference for changing where the AddressBar is positioned -->
    <string name="preferences_toolbar_2">Městno adresowego póla</string>
    <!-- Preference for changing default theme to dark or light mode -->
    <string name="preferences_theme">Drastwa</string>
    <!-- Preference for customizing the home screen -->
    <string name="preferences_home_2">Startowy bok</string>
    <!-- Preference for gestures based actions -->
    <string name="preferences_gestures">Gesty</string>
    <!-- Preference for settings related to visual options -->
    <string name="preferences_customize">Pśiměriś</string>
    <!-- Preference description for banner about signing in -->
    <string name="preferences_sign_in_description_2">Zregistrěrujśo se, aby rejtariki, cytańske znamjenja, gronidła a dalšne synchronizěrował.</string>
    <!-- Preference shown instead of account display name while account profile information isn't available yet. -->
    <string name="preferences_account_default_name_2">Konto Mozilla</string>
    <!-- Preference text for account title when there was an error syncing FxA -->
    <string name="preferences_account_sync_error">Zasej zwězaś, aby ze synchronizaciju pókšacowało</string>
    <!-- Preference for language -->
    <string name="preferences_language">Rěc</string>
    <!-- Preference for translations -->
    <string name="preferences_translations">Pśełožki</string>
    <!-- Preference for data choices -->
    <string name="preferences_data_choices">Datowy wuběrki</string>
    <!-- Preference for data collection -->
    <string name="preferences_data_collection">Zběranje datow</string>
    <!-- Preference for developers -->
    <string name="preferences_remote_debugging">Daloke pytanje zmólkow pśez USB</string>
    <!-- Preference title for switch preference to show search suggestions -->
    <string name="preferences_show_search_suggestions">Pytańske naraźenja pokazaś</string>
    <!-- Preference title for switch preference to show voice search button -->
    <string name="preferences_show_voice_search">Głosowe pytanje pokazaś</string>
    <!-- Preference title for switch preference to show search suggestions also in private mode -->
    <string name="preferences_show_search_suggestions_in_private">W priwatnych pósejźenjach pokazaś</string>
    <!-- Preference title for switch preference to show a clipboard suggestion when searching -->
    <string name="preferences_show_clipboard_suggestions">Naraźenja z mjazywótkłada pokazaś</string>
    <!-- Preference title for switch preference to suggest browsing history when searching -->
    <string name="preferences_search_browsing_history">Pśeglědowańsku historiju pśepytaś</string>
    <!-- Preference title for switch preference to suggest bookmarks when searching -->
    <string name="preferences_search_bookmarks">Cytańske znamjenja pśepytaś</string>
    <!-- Preference title for switch preference to suggest synced tabs when searching -->
    <string name="preferences_search_synced_tabs">Synchronizěrowane rejtariki pytaś</string>
    <!-- Preference for account settings -->
    <string name="preferences_account_settings">Kontowe nastajenja</string>
    <!-- Preference for enabling url autocomplete-->
    <string name="preferences_enable_autocomplete_urls">URL awtomatiski wudopołniś</string>
    <!-- Preference title for switch preference to show sponsored Firefox Suggest search suggestions -->
    <string name="preferences_show_sponsored_suggestions">Naraźenja wót sponsorow</string>
    <!-- Summary for preference to show sponsored Firefox Suggest search suggestions.
         The first parameter is the name of the application. -->
    <string name="preferences_show_sponsored_suggestions_summary">Pódprějśo %1$s z pśigóźbnymi sponserowanymi naraźenjami</string>
    <!-- Preference title for switch preference to show Firefox Suggest search suggestions for web content.
         The first parameter is the name of the application. -->
    <string name="preferences_show_nonsponsored_suggestions">Naraźenja wót %1$s</string>
    <!-- Summary for preference to show Firefox Suggest search suggestions for web content -->
    <string name="preferences_show_nonsponsored_suggestions_summary">Wobstarajśo se naraźenja z weba nastupajucy wašo pytanje</string>
    <!-- Preference for open links in third party apps -->
    <string name="preferences_open_links_in_apps">Wótkaze w nałoženjach wócyniś</string>

    <!-- Preference for open links in third party apps always open in apps option -->
    <string name="preferences_open_links_in_apps_always">Pśecej</string>
    <!-- Preference for open links in third party apps ask before opening option -->
    <string name="preferences_open_links_in_apps_ask">Pśed wócynjenim se pšašaś</string>
    <!-- Preference for open links in third party apps never open in apps option -->
    <string name="preferences_open_links_in_apps_never">Nigda</string>
    <!-- Preference for open download with an external download manager app -->
    <string name="preferences_external_download_manager">Eksterny zastojnik ześěgnjenjow</string>
    <!-- Preference for enabling gecko engine logs -->
    <string name="preferences_enable_gecko_logs">Protokole Gecko zmóžniś</string>
    <!-- Message to indicate users that we are quitting the application to apply the changes -->
    <string name="quit_application">Nałoženje se kóńcy, aby se změny wustatkowali …</string>

    <!-- Preference for extensions -->
    <string name="preferences_extensions">Rozšyrjenja</string>
    <!-- Preference for installing a local extension -->
    <string name="preferences_install_local_extension">Rozšyrjenje z dataje instalěrowaś</string>
    <!-- Preference for notifications -->
    <string name="preferences_notifications">Powěźeńki</string>

    <!-- Summary for notification preference indicating notifications are allowed -->
    <string name="notifications_allowed_summary">Dowólony</string>
    <!-- Summary for notification preference indicating notifications are not allowed -->
    <string name="notifications_not_allowed_summary">Njedowólony</string>

    <!-- Add-on Permissions -->
    <!-- The title of the required permissions section from addon's permissions screen -->
    <string name="addons_permissions_heading_required" tools:ignore="UnusedResources">Trjebny</string>
    <!-- The title of the optional permissions section from addon's permissions screen -->
    <string name="addons_permissions_heading_optional" tools:ignore="UnusedResources">Na žycenje</string>
    <!-- The title of the origin permission option allowing a user to enable the extension to run on all sites -->
    <string name="addons_permissions_allow_for_all_sites" tools:ignore="UnusedResources">Za wšykne sedła dowóliś</string>
    <!-- The subtitle for the allow for all sites preference toggle -->
    <string name="addons_permissions_allow_for_all_sites_subtitle" tools:ignore="UnusedResources">Jolic toś tomu rozšyrjenjeju dowěriśo, móžośo jomu na kuždem websedle pšawo daś.</string>

    <!-- The text shown when an extension does not require permissions -->
    <string name="addons_does_not_require_permissions">Toś to rozšyrjenje se pšawa njepomina.</string>

    <!-- Add-on Preferences -->
    <!-- Preference to customize the configured AMO (addons.mozilla.org) collection -->
    <string name="preferences_customize_extension_collection">Swójska zběrka rozšyrjenjow</string>
    <!-- Button caption to confirm the add-on collection configuration -->
    <string name="customize_addon_collection_ok">W pórěźe</string>
    <!-- Button caption to abort the add-on collection configuration -->
    <string name="customize_addon_collection_cancel">Pśetergnuś</string>
    <!-- Hint displayed on input field for custom collection name -->
    <string name="customize_addon_collection_hint">Mě zběrki</string>
    <!-- Hint displayed on input field for custom collection user ID-->
    <string name="customize_addon_collection_user_hint">Wobsejźaŕ zběrki (wužywaŕski ID)</string>

    <!-- Toast shown after confirming the custom extension collection configuration -->
    <string name="toast_customize_extension_collection_done">Zběrka rozšyrjenjow jo se změniła. Nałoženje se kóńcy, aby se změny nałožyli…</string>

    <!-- Customize Home -->
    <!-- Header text for jumping back into the recent tab in customize the home screen -->
    <string name="customize_toggle_jump_back_in">Slědk skócyś</string>
    <!-- Title for the customize home screen section with bookmarks. -->
    <string name="customize_toggle_bookmarks">Cytańske znamjenja</string>
    <!-- Title for the customize home screen section with recently visited. Recently visited is
    a section where users see a list of tabs that they have visited in the past few days -->
    <string name="customize_toggle_recently_visited">Pśed krotkim woglědane</string>

    <!-- Title for the customize home screen section with Pocket. -->
    <string name="customize_toggle_pocket_2">Tšojeńka, kótarež k rozmyslowanju pógnuwaju</string>
    <!-- Summary for the customize home screen section with Pocket. The first parameter is product name Pocket -->
    <string name="customize_toggle_pocket_summary">Nastawki spěchowane wót %s</string>
    <!-- Title for the customize home screen section with sponsored Pocket stories. -->
    <string name="customize_toggle_pocket_sponsored">Sponserowane tšojeńka</string>
    <!-- Title for the opening wallpaper settings screen -->
    <string name="customize_wallpapers">Slězynowe wobraze</string>
    <!-- Title for the customize home screen section with sponsored shortcuts. -->
    <string name="customize_toggle_contile">Sponserowane zwězanja</string>

    <!-- Wallpapers -->
    <!-- Content description for various wallpapers. The first parameter is the name of the wallpaper -->
    <string name="wallpapers_item_name_content_description">Element slězynowego wobraza: %1$s</string>
    <!-- Snackbar message for when wallpaper is selected -->
    <string name="wallpaper_updated_snackbar_message">Slězynowy wobraz jo se zaktualizěrował!</string>
    <!-- Snackbar label for action to view selected wallpaper -->
    <string name="wallpaper_updated_snackbar_action">Pokazaś</string>

    <!-- Snackbar message for when wallpaper couldn't be downloaded -->
    <string name="wallpaper_download_error_snackbar_message">Slězynowy wobraz njedajo se ześěgnuś</string>
    <!-- Snackbar label for action to retry downloading the wallpaper -->
    <string name="wallpaper_download_error_snackbar_action">Hyšći raz wopytaś</string>
    <!-- Snackbar message for when wallpaper couldn't be selected because of the disk error -->
    <string name="wallpaper_select_error_snackbar_message">Slězynowy wobraz njedajo se změniś</string>
    <!-- Text displayed that links to website containing documentation about the "Limited Edition" wallpapers. -->
    <string name="wallpaper_learn_more">Dalšne informacije</string>

    <!-- Text for classic wallpapers title. The first parameter is the Firefox name. -->
    <string name="wallpaper_classic_title">Klasiski %s</string>
    <!-- Text for artist series wallpapers title. "Artist series" represents a collection of artist collaborated wallpapers. -->
    <string name="wallpaper_artist_series_title">Serija wuměłcow</string>
    <!-- Description text for the artist series wallpapers with learn more link. The first parameter is the learn more string defined in wallpaper_learn_more. "Independent voices" is the name of the wallpaper collection -->
    <string name="wallpaper_artist_series_description_with_learn_more">Zběrka njewótwisnych głosow. %s</string>
    <!-- Description text for the artist series wallpapers. "Independent voices" is the name of the wallpaper collection -->
    <string name="wallpaper_artist_series_description">Zběrka njewótwisnych głosow.</string>
    <!-- Wallpaper onboarding dialog header text. -->
    <string name="wallpapers_onboarding_dialog_title_text">Wopytajśo chrapku barwy</string>
    <!-- Wallpaper onboarding dialog body text. -->
    <string name="wallpapers_onboarding_dialog_body_text">Wubjeŕśo slězynowy wobraz, kótaryž se wam spódoba.</string>
    <!-- Wallpaper onboarding dialog learn more button text. The button navigates to the wallpaper settings screen. -->
    <string name="wallpapers_onboarding_dialog_explore_more_button_text">Wuslěźćo dalšne slězynowe wobraze</string>

    <!-- Add-ons general availability nimbus message-->
    <!-- Title of the Nimbus message for extension general availability-->
    <string name="addon_ga_message_title_2" tools:ignore="UnusedResources">Nowe rozšyrjenja něnto k dispoziciji</string>
    <!-- Body of the Nimbus message for add-ons general availability. 'Firefox' intentionally hardcoded here-->
    <string name="addon_ga_message_body" tools:ignore="UnusedResources">Wopytajśo wěcej ako 100 nowych rozšyrjenjow, z kótarymiž móžośo Firefox swójim žycenjam pśiměriś.</string>

    <!-- Button text of the Nimbus message for extensions general availability. -->
    <string name="addon_ga_message_button_2" tools:ignore="UnusedResources">Wuslěźćo rozšyrjenja</string>

    <!-- Extension process crash dialog to user -->
    <!-- Title of the extension crash dialog shown to the user when enough errors have occurred with extensions and they need to be temporarily disabled -->
    <string name="extension_process_crash_dialog_title">Rozšyrjenja su nachylu znjemóžnjone</string>
    <!-- This is a message shown to the user when too many errors have occurred with the extensions process and they have been disabled.
    The user can decide if they would like to continue trying to start extensions or if they'd rather continue without them.
    The first parameter is the application name. -->
    <string name="extension_process_crash_dialog_message">Jadno rozšyrjenje abo někotare rozšyrjenja su pśestali funkcioněrowaś a destabilizěruju waš system. %1$s jo njewuspěšnje wopytał, rozšyrjenja znowego startowaś.\n\nRozšyrjenja se za wašo aktualne pósejźenje znowego njestartuju.\n\nGaž rozšyrjenja wótwónoźujośo abo znjemóžnjaśo, buźo se toś ten problem snaź rozwězaś.</string>
    <!-- Button text on the extension crash dialog to prompt the user to try restarting the extensions but the dialog will reappear if it is unsuccessful again -->
    <string name="extension_process_crash_dialog_retry_button_text" tools:ignore="UnusedResources">Wopytajśo rozšyrjenja znowego startowaś</string>

    <!-- Button text on the extension crash dialog to prompt the user to continue with all extensions disabled. -->
    <string name="extension_process_crash_dialog_disable_extensions_button_text">Ze znjemóžnjonymi rozšyrjenjami pókšacowaś</string>

    <!-- Account Preferences -->
    <!-- Preference for managing your account via accounts.firefox.com -->
    <string name="preferences_manage_account">Konto zastojaś</string>
    <!-- Summary of the preference for managing your account via accounts.firefox.com. -->
    <string name="preferences_manage_account_summary">Změńśo swójo gronidło, zastojśo datowu zběrku abo lašujśo swójo konto</string>
    <!-- Preference for triggering sync -->
    <string name="preferences_sync_now">Něnto synchronizěrowaś</string>
    <!-- Preference category for sync -->
    <string name="preferences_sync_category">Wubjeŕśo, což ma se synchronizěrowaś</string>
    <!-- Preference for syncing history -->
    <string name="preferences_sync_history">Historija</string>
    <!-- Preference for syncing bookmarks -->
    <string name="preferences_sync_bookmarks">Cytańske znamjenja</string>
    <!-- Preference for syncing passwords -->
    <string name="preferences_sync_logins_2">Gronidła</string>
    <!-- Preference for syncing tabs -->
    <string name="preferences_sync_tabs_2">Wócynjone rejtariki</string>
    <!-- Preference for signing out -->
    <string name="preferences_sign_out">Wótzjawiś</string>
    <!-- Preference displays and allows changing current FxA device name -->
    <string name="preferences_sync_device_name">Rědowe mě</string>
    <!-- Text shown when user enters empty device name -->
    <string name="empty_device_name_error">Rědowe mě njamóžo prozne byś.</string>
    <!-- Label indicating that sync is in progress -->
    <string name="sync_syncing_in_progress">Synchronizěrujo se…</string>
    <!-- Label summary indicating that sync failed. The first parameter is the date stamp showing last time it succeeded -->
    <string name="sync_failed_summary">Synchronizacija njejo se raźiła. Slědny wuspěch: %s</string>
    <!-- Label summary showing never synced -->
    <string name="sync_failed_never_synced_summary">Synchronizacija njejo se raźiła. Slědna synchronizacija: žedna</string>
    <!-- Label summary the date we last synced. The first parameter is date stamp showing last time synced -->
    <string name="sync_last_synced_summary">Slědna synchronizacija: %s</string>
    <!-- Label summary showing never synced -->
    <string name="sync_never_synced_summary">Slědna synchronizacija: žedna</string>

    <!-- Text for displaying the default device name.
        The first parameter is the application name, the second is the device manufacturer name
        and the third is the device model. -->
    <string name="default_device_name_2">%1$s wót %2$s %3$s</string>

    <!-- Preference for syncing payment methods -->
    <string name="preferences_sync_credit_cards_2">Płaśeńske metody</string>
    <!-- Preference for syncing addresses -->
    <string name="preferences_sync_address">Adrese</string>

    <!-- Send Tab -->
    <!-- Name of the "receive tabs" notification channel. Displayed in the "App notifications" system settings for the app -->
    <string name="fxa_received_tab_channel_name">Dostane rejtariki</string>
    <!-- Description of the "receive tabs" notification channel. Displayed in the "App notifications" system settings for the app -->
    <string name="fxa_received_tab_channel_description">Powěźeńki za rejtariki su se dostali z drugich rědow Firefox.</string>
    <!--  The body for these is the URL of the tab received  -->
    <string name="fxa_tab_received_notification_name">Dostany rejtarik</string>
    <!-- %s is the device name -->
    <string name="fxa_tab_received_from_notification_name">Rajtark z %s</string>

    <!-- Close Synced Tabs -->
    <!-- The title for a notification shown when the user closes tabs that are currently
    open on this device from another device that's signed in to the same Mozilla account.
    %1$s is a placeholder for the app name; %2$d is the number of tabs closed.  -->
    <string name="fxa_tabs_closed_notification_title">Rejtariki %1$s zacynjone: %2$d</string>
    <!-- The body for a "closed synced tabs" notification. -->
    <string name="fxa_tabs_closed_text">Rowno zacynjone rejtariki pokazaś</string>

    <!-- Advanced Preferences -->
    <!-- Preference for tracking protection exceptions -->
    <string name="preferences_tracking_protection_exceptions">Wuwześa</string>
    <!-- Button in Exceptions Preference to turn on tracking protection for all sites (remove all exceptions) -->
    <string name="preferences_tracking_protection_exceptions_turn_on_for_all">Za wšykne sedła zmóžniś</string>
    <!-- Text displayed when there are no exceptions -->
    <string name="exceptions_empty_message_description">Wuwześa wam zmóžnjaju, slědowański šćit za wubrane sedła znjemóžniś.</string>
    <!-- Text displayed when there are no exceptions, with learn more link that brings users to a tracking protection SUMO page -->
    <string name="exceptions_empty_message_learn_more_link">Dalšne informacije</string>

    <!-- Preference switch for usage and technical data collection -->
    <string name="preference_usage_data">Wužyśe a techniske daty</string>
    <!-- Preference description for usage and technical data collection -->
    <string name="preferences_usage_data_description">Źěli wugbaśe, wužyśe, hardware a pśiměrjenja wašogo wobglědowaka z Mozilla, aby nam pomagała, %1$spólěpšyś</string>
    <!-- Preference switch for marketing data collection -->
    <string name="preferences_marketing_data">Marketingowe daty</string>
    <!-- Preference description for marketing data collection -->
    <string name="preferences_marketing_data_description2">Źěli zakładne wužywańske daty z Adjust, našym mobilnym marketingowym póbitowarjom</string>
    <!-- Title for studies preferences -->
    <string name="preference_experiments_2">Studije</string>
    <!-- Summary for studies preferences -->
    <string name="preference_experiments_summary_2">Mozilla dowóliś, studije instalěrowaś a pśewjasć</string>

    <!-- Turn On Sync Preferences -->
    <!-- Header of the Sync and save your data preference view -->
    <string name="preferences_sync_2">Synchronizěrowaś a waše daty składowaś</string>
    <!-- Preference for reconnecting to FxA sync -->
    <string name="preferences_sync_sign_in_to_reconnect">Pśizjawśo se, aby zasej zwězał</string>
    <!-- Preference for removing FxA account -->
    <string name="preferences_sync_remove_account">Konto wótónoźeś</string>

    <!-- Pairing Feature strings -->
    <!-- Instructions on how to access pairing -->
    <string name="pair_instructions_2"><![CDATA[Skannujśo QR-kod, kótaryž se na <b>firefox.com/pair</b> pokazujo]]></string>

    <!-- Toolbar Preferences -->
    <!-- Preference for using top toolbar -->
    <string name="preference_top_toolbar">Górjejce</string>
    <!-- Preference for using bottom toolbar -->
    <string name="preference_bottom_toolbar">Dołojce</string>

    <!-- Theme Preferences -->
    <!-- Preference for using light theme -->
    <string name="preference_light_theme">Swětły</string>

    <!-- Preference for using dark theme -->
    <string name="preference_dark_theme">Śamny</string>
    <!-- Preference for using using dark or light theme automatically set by battery -->
    <string name="preference_auto_battery_theme">Pó zažarjeńskich nastajenjach baterije</string>
    <!-- Preference for using following device theme -->
    <string name="preference_follow_device_theme">Na rědowu drastwu źiwaś</string>

    <!-- Gestures Preferences-->
    <!-- Preferences for using pull to refresh in a webpage -->
    <string name="preference_gestures_website_pull_to_refresh">Śěgniśo, aby aktualizěrował</string>
    <!-- Preference for using the dynamic toolbar -->
    <string name="preference_gestures_dynamic_toolbar">Kulniśo, aby symbolowu rědku schował</string>
    <!-- Preference for switching tabs by swiping horizontally on the toolbar -->
    <string name="preference_gestures_swipe_toolbar_switch_tabs" moz:removedIn="129" tools:ignore="UnusedResources">Trějśo symbolowu rědku na bok, aby rejtariki pśešaltował</string>
    <!-- Preference for showing the opened tabs by swiping up on the toolbar-->
    <string name="preference_gestures_swipe_toolbar_show_tabs">Trějśo symbolowu rědku górjej, aby rejtariki wócynił</string>

    <!-- Preference for using the dynamic toolbars -->
    <string name="preference_gestures_dynamic_toolbar_2">Kulnuś, aby adresowe pólo a symbolowu rědku schował</string>
    <!-- Preference for switching tabs by swiping horizontally on the addressbar -->
    <string name="preference_gestures_swipe_toolbar_switch_tabs_2">Trějśo adresowe pólo na bok, aby rejtariki pśešaltował</string>

    <!-- Library -->
    <!-- Option in Library to open Downloads page -->
    <string name="library_downloads">Ześěgnjenja</string>
    <!-- Option in library to open Bookmarks page -->
    <string name="library_bookmarks">Cytańske znamjenja</string>
    <!-- Option in library to open Desktop Bookmarks root page -->
    <string name="library_desktop_bookmarks_root">Desktopowe cytańske znamjenja</string>
    <!-- Option in library to open Desktop Bookmarks "menu" page -->
    <string name="library_desktop_bookmarks_menu">Meni cytańskich znamjenjow</string>
    <!-- Option in library to open Desktop Bookmarks "toolbar" page -->
    <string name="library_desktop_bookmarks_toolbar">Rědka cytańskich znamjenjow</string>
    <!-- Option in library to open Desktop Bookmarks "unfiled" page -->
    <string name="library_desktop_bookmarks_unfiled">Druge cytańske znamjenja</string>
    <!-- Option in Library to open History page -->
    <string name="library_history">Historija</string>
    <!-- Option in Library to open a new tab -->
    <string name="library_new_tab">Nowy rejtarik</string>
    <!-- Settings Page Title -->
    <string name="settings_title">Nastajenja</string>
    <!-- Content description (not visible, for screen readers etc.): "Close button for library settings" -->
    <string name="content_description_close_button">Zacyniś</string>

    <!-- Title to show in alert when a lot of tabs are to be opened
    %d is a placeholder for the number of tabs that will be opened -->
    <string name="open_all_warning_title">Slědujucu licbu rejtarikow wócyniś? %d</string>
    <!-- Message to warn users that a large number of tabs will be opened
    %s will be replaced by app name. -->
    <string name="open_all_warning_message">Gaž to wócynjaśo, wjele rejtarikow %s spómałšujo, mjaztym až se boki zacytaju. Cośo napšawdu pókšacowaś?</string>
    <!-- Dialog button text for confirming open all tabs -->
    <string name="open_all_warning_confirm">Wócynjone rejtariki</string>
    <!-- Dialog button text for canceling open all tabs -->
    <string name="open_all_warning_cancel">Pśetergnuś</string>

    <!-- Text to show users they have one page in the history group section of the History fragment.
    %d is a placeholder for the number of pages in the group. -->
    <string name="history_search_group_site_1">%d bok</string>

    <!-- Text to show users they have multiple pages in the history group section of the History fragment.
    %d is a placeholder for the number of pages in the group. -->
    <string name="history_search_group_sites_1">Boki: %d</string>

    <!-- Option in library for Recently Closed Tabs -->
    <string name="library_recently_closed_tabs">Rowno zacynjone rejtariki</string>
    <!-- Option in library to open Recently Closed Tabs page -->
    <string name="recently_closed_show_full_history">Wšu historiju pokazaś</string>
    <!-- Text to show users they have multiple tabs saved in the Recently Closed Tabs section of history.
    %d is a placeholder for the number of tabs selected. -->
    <string name="recently_closed_tabs">Rejtariki: %d</string>
    <!-- Text to show users they have one tab saved in the Recently Closed Tabs section of history.
    %d is a placeholder for the number of tabs selected. -->
    <string name="recently_closed_tab">Rejtariki: %d</string>
    <!-- Recently closed tabs screen message when there are no recently closed tabs -->
    <string name="recently_closed_empty_message">How njejsu rowno zacynjone rejtariki</string>

    <!-- Tab Management -->
    <!-- Title of preference for tabs management -->
    <string name="preferences_tabs">Rejtariki</string>
    <!-- Title of preference that allows a user to specify the tab view -->
    <string name="preferences_tab_view">Rejtarikowy naglěd</string>
    <!-- Option for a list tab view -->
    <string name="tab_view_list">Lisćina</string>
    <!-- Option for a grid tab view -->
    <string name="tab_view_grid">Kśidno</string>
    <!-- Title of preference that allows a user to auto close tabs after a specified amount of time -->
    <string name="preferences_close_tabs">Rejtariki zacyniś</string>
    <!-- Option for auto closing tabs that will never auto close tabs, always allows user to manually close tabs -->
    <string name="close_tabs_manually">Manuelnje</string>
    <!-- Option for auto closing tabs that will auto close tabs after one day -->
    <string name="close_tabs_after_one_day">Pó jadnom dnju</string>
    <!-- Option for auto closing tabs that will auto close tabs after one week -->
    <string name="close_tabs_after_one_week">Pó jadnom tyźenju</string>
    <!-- Option for auto closing tabs that will auto close tabs after one month -->
    <string name="close_tabs_after_one_month">Pó jadnom mjasecu</string>

    <!-- Title of preference that allows a user to specify the auto-close settings for open tabs -->
    <string name="preference_auto_close_tabs" tools:ignore="UnusedResources">Rejtariki awtomatiski zacyniś</string>

    <!-- Opening screen -->
    <!-- Title of a preference that allows a user to choose what screen to show after opening the app -->
    <string name="preferences_opening_screen">Startowa wobrazowka</string>
    <!-- Option for always opening the homepage when re-opening the app -->
    <string name="opening_screen_homepage">Startowy bok</string>
    <!-- Option for always opening the user's last-open tab when re-opening the app -->
    <string name="opening_screen_last_tab">Slědny rejtarik</string>
    <!-- Option for always opening the homepage when re-opening the app after four hours of inactivity -->
    <string name="opening_screen_after_four_hours_of_inactivity">Startowy bok pó styrich góźinach inaktiwnosći</string>
    <!-- Summary for tabs preference when auto closing tabs setting is set to manual close-->
    <string name="close_tabs_manually_summary">Manuelnje zacyniś</string>
    <!-- Summary for tabs preference when auto closing tabs setting is set to auto close tabs after one day-->
    <string name="close_tabs_after_one_day_summary">Pó jadnom dnju zacyniś</string>
    <!-- Summary for tabs preference when auto closing tabs setting is set to auto close tabs after one week-->
    <string name="close_tabs_after_one_week_summary">Pó jadnom tyźenju zacyniś</string>
    <!-- Summary for tabs preference when auto closing tabs setting is set to auto close tabs after one month-->
    <string name="close_tabs_after_one_month_summary">Pó jadnom mjasecu zacyniś</string>

    <!-- Summary for homepage preference indicating always opening the homepage when re-opening the app -->
    <string name="opening_screen_homepage_summary">Na startowem boku wócyniś</string>
    <!-- Summary for homepage preference indicating always opening the last-open tab when re-opening the app -->
    <string name="opening_screen_last_tab_summary">Na slědne rejtariku wócyniś</string>

    <!-- Summary for homepage preference indicating opening the homepage when re-opening the app after four hours of inactivity -->
    <string name="opening_screen_after_four_hours_of_inactivity_summary">Pó styrich góźinach na startowem boku wócyniś</string>

    <!-- Inactive tabs -->
    <!-- Category header of a preference that allows a user to enable or disable the inactive tabs feature -->
    <string name="preferences_inactive_tabs">Stare rejtariki do „inaktiwne“ pśesunuś</string>

    <!-- Title of inactive tabs preference -->
    <string name="preferences_inactive_tabs_title">Rejtariki, kótarež njejsćo se woglědał dwa tyźenja, se do inaktiwnego wótrězka pśesunu.</string>

    <!-- Studies -->
    <!-- Title of the remove studies button -->
    <string name="studies_remove">Wótwónoźeś</string>
    <!-- Title of the active section on the studies list -->
    <string name="studies_active">Aktiwny</string>
    <!-- Description for studies, it indicates why Firefox use studies. The first parameter is the name of the application. -->
    <string name="studies_description_2">%1$s móžo wótergi studije instalěrowaś a pśewjasć.</string>
    <!-- Learn more link for studies, links to an article for more information about studies. -->
    <string name="studies_learn_more">Dalšne informacije</string>

    <!-- Dialog message shown after removing a study -->
    <string name="studies_restart_app">Nałoženje se skóńcyjo, aby se změny wustatkowali</string>
    <!-- Dialog button to confirm the removing a study. -->
    <string name="studies_restart_dialog_ok">W pórěźe</string>
    <!-- Dialog button text for canceling removing a study. -->
    <string name="studies_restart_dialog_cancel">Pśetergnuś</string>

    <!-- Toast shown after turning on/off studies preferences -->
    <string name="studies_toast_quit_application" tools:ignore="UnusedResources">Nałoženje se kóńcy, aby se změny wustatkowali …</string>

    <!-- Sessions -->
    <!-- Title for the list of tabs -->
    <string name="tab_header_label">Wócynjone rejtariki</string>
    <!-- Title for the list of tabs in the current private session -->
    <string name="tabs_header_private_tabs_title">Priwatne rejtariki</string>
    <!-- Title for the list of tabs in the synced tabs -->
    <string name="tabs_header_synced_tabs_title">Synchronizěrowane rejtariki</string>
    <!-- Content description (not visible, for screen readers etc.): Add tab button. Adds a news tab when pressed -->
    <string name="add_tab">Rejtarik pśidaś</string>
    <!-- Content description (not visible, for screen readers etc.): Add tab button. Adds a news tab when pressed -->
    <string name="add_private_tab">Priwatny rejtarik pśidaś</string>
    <!-- Text for the new tab button to indicate adding a new private tab in the tab -->
    <string name="tab_drawer_fab_content">Priwatny</string>
    <!-- Text for the new tab button to indicate syncing command on the synced tabs page -->
    <string name="tab_drawer_fab_sync">Snychronizěrowaś</string>
    <!-- Text shown in the menu for sharing all tabs -->
    <string name="tab_tray_menu_item_share">Wšykne rejtariki źěliś</string>
    <!-- Text shown in the menu to view recently closed tabs -->
    <string name="tab_tray_menu_recently_closed">Rowno zacynjone rejtariki</string>
    <!-- Text shown in the tabs tray inactive tabs section -->
    <string name="tab_tray_inactive_recently_closed" tools:ignore="UnusedResources">Njedawno zacynjone</string>
    <!-- Text shown in the menu to view account settings -->
    <string name="tab_tray_menu_account_settings">Kontowe nastajenja</string>
    <!-- Text shown in the menu to view tab settings -->
    <string name="tab_tray_menu_tab_settings">Nastajenja rejtarikow</string>
    <!-- Text shown in the menu for closing all tabs -->
    <string name="tab_tray_menu_item_close">Wšykne rejtariki zacyniś</string>
    <!-- Text shown in the multiselect menu for bookmarking selected tabs. -->
    <string name="tab_tray_multiselect_menu_item_bookmark">Cytańske znamje</string>
    <!-- Text shown in the multiselect menu for closing selected tabs. -->
    <string name="tab_tray_multiselect_menu_item_close">Zacyniś</string>
    <!-- Content description for tabs tray multiselect share button -->
    <string name="tab_tray_multiselect_share_content_description">Wubrane rejtariki źěliś</string>
    <!-- Content description for tabs tray multiselect menu -->
    <string name="tab_tray_multiselect_menu_content_description">Meni wubranych rejtarikow</string>
    <!-- Content description (not visible, for screen readers etc.): Removes tab from collection button. Removes the selected tab from collection when pressed -->
    <string name="remove_tab_from_collection">Rejtaŕk ze zběrki wótwónoźeś</string>
    <!-- Text for button to enter multiselect mode in tabs tray -->
    <string name="tabs_tray_select_tabs">Rejtariki wubraś</string>
    <!-- Content description (not visible, for screen readers etc.): Close tab button. Closes the current session when pressed -->
    <string name="close_tab">Rejtarik zacyniś</string>
    <!-- Content description (not visible, for screen readers etc.): Close tab <title> button. First parameter is tab title  -->
    <string name="close_tab_title">Rejtarik %s zacyniś</string>
    <!-- Content description (not visible, for screen readers etc.): Opens the open tabs menu when pressed -->
    <string name="open_tabs_menu">Meni wócynjonych rejtarikow</string>
    <!-- Open tabs menu item to save tabs to collection -->
    <string name="tabs_menu_save_to_collection1">Rejtariki do zběrki składowaś</string>
    <!-- Text for the menu button to delete a collection -->
    <string name="collection_delete">Zběrku wulašowaś</string>
    <!-- Text for the menu button to rename a collection -->
    <string name="collection_rename">Zběrku pśemjenowaś</string>
    <!-- Text for the button to open tabs of the selected collection -->
    <string name="collection_open_tabs">Wócynjone rejtariki</string>

    <!-- Hint for adding name of a collection -->
    <string name="collection_name_hint">Mě zběrki</string>
    <!-- Text for the menu button to rename a top site -->
    <string name="rename_top_site" moz:removedIn="130" tools:ignore="UnusedResources">Pśemjeniś</string>
    <!-- Text for the menu button to remove a top site -->
    <string name="remove_top_site">Wótwónoźeś</string>

    <!-- Text for the menu button to delete a top site from history -->
    <string name="delete_from_history">Z historije lašowaś</string>
    <!-- Postfix for private WebApp titles, placeholder is replaced with app name -->
    <string name="pwa_site_controls_title_private">%1$s (priwatny modus)</string>

    <!-- History -->
    <!-- Text for the button to search all history -->
    <string name="history_search_1">Pytańske wuraze zapódaś</string>
    <!-- Text for the button to clear all history -->
    <string name="history_delete_all">Historiju wulašowaś</string>
    <!-- Text for the snackbar to confirm that multiple browsing history items has been deleted -->
    <string name="history_delete_multiple_items_snackbar">Historija jo se wulašowała</string>
    <!-- Text for the snackbar to confirm that a single browsing history item has been deleted. The first parameter is the shortened URL of the deleted history item. -->
    <string name="history_delete_single_item_snackbar">%1$s jo se wulašował</string>
    <!-- Context description text for the button to delete a single history item -->
    <string name="history_delete_item">Lašowaś</string>
    <!-- History multi select title in app bar
    The first parameter is the number of bookmarks selected -->
    <string name="history_multi_select_title">Wubrane: %1$d</string>
    <!-- Text for the header that groups the history for today -->
    <string name="history_today">Źinsa</string>
    <!-- Text for the header that groups the history for yesterday -->
    <string name="history_yesterday">Cora</string>
    <!-- Text for the header that groups the history the past 7 days -->
    <string name="history_7_days">Zachadne 7 dnjow</string>
    <!-- Text for the header that groups the history the past 30 days -->
    <string name="history_30_days">Zachadne 30 dnjow</string>
    <!-- Text for the header that groups the history older than the last month -->
    <string name="history_older">Starše</string>
    <!-- Text shown when no history exists -->
    <string name="history_empty_message">How žedna historija njejo</string>

    <!-- Downloads -->
    <!-- Text for the snackbar to confirm that multiple downloads items have been removed -->
    <string name="download_delete_multiple_items_snackbar_1">Ześěgnjenja wótwónoźone</string>
    <!-- Text for the snackbar to confirm that a single download item has been removed. The first parameter is the name of the download item. -->
    <string name="download_delete_single_item_snackbar">%1$s jo se wótwónoźeł</string>
    <!-- Text shown when no download exists -->
    <string name="download_empty_message_1">Žadne ześěgnjone dataje</string>
    <!-- History multi select title in app bar
    The first parameter is the number of downloads selected -->
    <string name="download_multi_select_title">Wubrane: %1$d</string>


    <!-- Text for the button to remove a single download item -->
    <string name="download_delete_item_1">Wótwónoźeś</string>


    <!-- Crashes -->
    <!-- Title text displayed on the tab crash page. This first parameter is the name of the application (For example: Fenix) -->
    <string name="tab_crash_title_2">Bóžko %1$s njamóžo toś ten bok zacytaś.</string>
    <!-- Send crash report checkbox text on the tab crash page -->
    <string name="tab_crash_send_report">Mozilla rozpšawu wowalenja pósłaś</string>

    <!-- Close tab button text on the tab crash page -->
    <string name="tab_crash_close">Rejtarik zacyniś</string>
    <!-- Restore tab button text on the tab crash page -->
    <string name="tab_crash_restore">Rejtariki wótnowiś</string>

    <!-- Bookmarks -->
    <!-- Confirmation message for a dialog confirming if the user wants to delete the selected folder -->
    <string name="bookmark_delete_folder_confirmation_dialog">Cośo napšawdu toś ten zarědnik wulašowaś?</string>
    <!-- Confirmation message for a dialog confirming if the user wants to delete multiple items including folders. Parameter will be replaced by app name. -->
    <string name="bookmark_delete_multiple_folders_confirmation_dialog">%s wubrane zapiski wulašujo.</string>
    <!-- Text for the cancel button on delete bookmark dialog -->
    <string name="bookmark_delete_negative">Pśetergnuś</string>
    <!-- Screen title for adding a bookmarks folder -->
    <string name="bookmark_add_folder">Zarědnik pśidaś</string>
    <!-- Snackbar title shown after a bookmark has been created. -->
    <string name="bookmark_saved_snackbar">Cytańske znamje jo se składło!</string>
    <!-- Snackbar edit button shown after a bookmark has been created. -->
    <string name="edit_bookmark_snackbar_action">WOBŹĚŁAŚ</string>
    <!-- Bookmark overflow menu edit button -->
    <string name="bookmark_menu_edit_button">Wobźěłaś</string>
    <!-- Bookmark overflow menu copy button -->
    <string name="bookmark_menu_copy_button">Kopěrowaś</string>
    <!-- Bookmark overflow menu share button -->
    <string name="bookmark_menu_share_button">Źěliś</string>
    <!-- Bookmark overflow menu open in new tab button -->
    <string name="bookmark_menu_open_in_new_tab_button">W nowem rejtariku wócyniś</string>
    <!-- Bookmark overflow menu open in private tab button -->
    <string name="bookmark_menu_open_in_private_tab_button">W nowem priwatnem rejtariku wócyniś</string>
    <!-- Bookmark overflow menu open all in tabs button -->
    <string name="bookmark_menu_open_all_in_tabs_button">Wšykne w nowych rejtarikach wócyniś</string>
    <!-- Bookmark overflow menu open all in private tabs button -->
    <string name="bookmark_menu_open_all_in_private_tabs_button">Wšykne w nowych priwatnych rejtarikach wócyniś</string>
    <!-- Bookmark overflow menu delete button -->
    <string name="bookmark_menu_delete_button">Lašowaś</string>
    <!--Bookmark overflow menu save button -->
    <string name="bookmark_menu_save_button">Składowaś</string>
    <!-- Bookmark multi select title in app bar
     The first parameter is the number of bookmarks selected -->
    <string name="bookmarks_multi_select_title">Wubrane: %1$d</string>
    <!-- Bookmark editing screen title -->
    <string name="edit_bookmark_fragment_title">Cytańske znamje wobźěłaś</string>
    <!-- Bookmark folder editing screen title -->
    <string name="edit_bookmark_folder_fragment_title">Zarědnik wobźěłaś</string>
    <!-- Bookmark sign in button message -->
    <string name="bookmark_sign_in_button">Pśizjawśo se, aby synchronizěrowane cytańske znamjenja wiźeł</string>

    <!-- Bookmark URL editing field label -->
    <string name="bookmark_url_label">URL</string>
    <!-- Bookmark FOLDER editing field label -->
    <string name="bookmark_folder_label">ZARĚDNIK</string>
    <!-- Bookmark NAME editing field label -->
    <string name="bookmark_name_label">MĚ</string>
    <!-- Bookmark add folder screen title -->
    <string name="bookmark_add_folder_fragment_label">Zarědnik pśidaś</string>
    <!-- Bookmark select folder screen title -->
    <string name="bookmark_select_folder_fragment_label">Zarědnik wubraś</string>
    <!-- Bookmark editing error missing title -->
    <string name="bookmark_empty_title_error">musy titel měś</string>
    <!-- Bookmark editing error missing or improper URL -->
    <string name="bookmark_invalid_url_error">Njepłaśiwy URL</string>
    <!-- Bookmark screen message for empty bookmarks folder -->
    <string name="bookmarks_empty_message">How cytańske znamjenja njejsu</string>
    <!-- Bookmark snackbar message on deletion
     The first parameter is the host part of the URL of the bookmark deleted, if any -->
    <string name="bookmark_deletion_snackbar_message">%1$s wulašowany</string>
    <!-- Bookmark snackbar message on deleting multiple bookmarks not including folders-->
    <string name="bookmark_deletion_multiple_snackbar_message_2">Cytańske znamjenja su se wulašowali</string>
    <!-- Bookmark snackbar message on deleting multiple bookmarks including folders-->
    <string name="bookmark_deletion_multiple_snackbar_message_3">Wubrane zarědniki se lašuju</string>
    <!-- Bookmark undo button for deletion snackbar action -->
    <string name="bookmark_undo_deletion">ANULĚROWAŚ</string>

    <!-- Text for the button to search all bookmarks -->
    <string name="bookmark_search">Pytańske wuraze zapódaś</string>

    <!-- Content description for the bookmark navigation bar back button -->
    <string name="bookmark_navigate_back_button_content_description">Slědk nawigěrowaś</string>
    <!-- Content description for the bookmark list new folder navigation bar button -->
    <string name="bookmark_add_new_folder_button_content_description">Nowy zarědnik pśidaś</string>
    <!-- Content description for the bookmark navigation bar close button -->
    <string name="bookmark_close_button_content_description">Cytańske znamjenja zacyniś</string>
    <!-- Content description for bookmark search floating action button -->
    <string name="bookmark_search_button_content_description">Cytańske znamjenja pśepytaś</string>
    <!-- Content description for the overflow menu for a bookmark item. Paramter will a folder name or bookmark title. -->
    <string name="bookmark_item_menu_button_content_description">Zapiskowy meni za %s</string>

    <!-- Site Permissions -->
    <!-- Button label that take the user to the Android App setting -->
    <string name="phone_feature_go_to_settings">K nastajenjam</string>
    <!-- Content description (not visible, for screen readers etc.): Quick settings sheet
        to give users access to site specific information / settings. For example:
        Secure settings status and a button to modify site permissions -->
    <string name="quick_settings_sheet">Malsne nastajenja</string>
    <!-- Label that indicates that this option it the recommended one -->
    <string name="phone_feature_recommended">Dopórucony</string>
    <!-- Button label for clearing all the information of site permissions-->
    <string name="clear_permissions">Sedłowe pšawa lašowaś</string>
    <!-- Text for the OK button on Clear permissions dialog -->
    <string name="clear_permissions_positive">W pórěźe</string>
    <!-- Text for the cancel button on Clear permissions dialog -->
    <string name="clear_permissions_negative">Pśetergnuś</string>
    <!-- Button label for clearing a site permission-->
    <string name="clear_permission">Sedłowe pšawo lašowaś</string>
    <!-- Text for the OK button on Clear permission dialog -->
    <string name="clear_permission_positive">W pórěźe</string>
    <!-- Text for the cancel button on Clear permission dialog -->
    <string name="clear_permission_negative">Pśetergnuś</string>
    <!-- Button label for clearing all the information on all sites-->
    <string name="clear_permissions_on_all_sites">Pšawa na wšych sedłach lašowaś</string>
    <!-- Preference for altering video and audio autoplay for all websites -->
    <string name="preference_browser_feature_autoplay">Awtomatiske wótgraśe</string>
    <!-- Preference for altering the camera access for all websites -->
    <string name="preference_phone_feature_camera">Kamera</string>
    <!-- Preference for altering the microphone access for all websites -->
    <string name="preference_phone_feature_microphone">Mikrofon</string>
    <!-- Preference for altering the location access for all websites -->
    <string name="preference_phone_feature_location">Stojnišćo</string>
    <!-- Preference for altering the notification access for all websites -->
    <string name="preference_phone_feature_notification">Powěźeńka</string>
    <!-- Preference for altering the persistent storage access for all websites -->
    <string name="preference_phone_feature_persistent_storage">Trajny składowak</string>
    <!-- Preference for altering the storage access setting for all websites -->
    <string name="preference_phone_feature_cross_origin_storage_access">Sedła pśesegajuce cookieje</string>
    <!-- Preference for altering the EME access for all websites -->
    <string name="preference_phone_feature_media_key_system_access">Wopśimjeśe wóźone pśez DRM</string>
    <!-- Label that indicates that a permission must be asked always -->
    <string name="preference_option_phone_feature_ask_to_allow">Wó dowólnosć se pšašaś</string>
    <!-- Label that indicates that a permission must be blocked -->
    <string name="preference_option_phone_feature_blocked">Zablokěrowany</string>
    <!-- Label that indicates that a permission must be allowed -->
    <string name="preference_option_phone_feature_allowed">Dowólony</string>
    <!--Label that indicates a permission is by the Android OS-->
    <string name="phone_feature_blocked_by_android">Pśez Android zablokěrowany</string>
    <!-- Preference for showing a list of websites that the default configurations won't apply to them -->
    <string name="preference_exceptions">Wuwześa</string>
    <!-- Summary of tracking protection preference if tracking protection is set to off -->
    <string name="tracking_protection_off">Wušaltowany</string>
    <!-- Summary of tracking protection preference if tracking protection is set to standard -->
    <string name="tracking_protection_standard">Standard</string>
    <!-- Summary of tracking protection preference if tracking protection is set to strict -->
    <string name="tracking_protection_strict">Striktny</string>
    <!-- Summary of tracking protection preference if tracking protection is set to custom -->
    <string name="tracking_protection_custom">Swójski</string>
    <!-- Label for global setting that indicates that all video and audio autoplay is allowed -->
    <string name="preference_option_autoplay_allowed2">Awdio a wideo dowóliś</string>
    <!-- Label for site specific setting that indicates that all video and audio autoplay is allowed -->
    <string name="quick_setting_option_autoplay_allowed">Awdio a wideo dowóliś</string>
    <!-- Label that indicates that video and audio autoplay is only allowed over Wi-Fi -->
    <string name="preference_option_autoplay_allowed_wifi_only2">Awdio a wideo jano za mobilny zwisk blokěrowaś</string>
    <!-- Subtext that explains 'autoplay on Wi-Fi only' option -->
    <string name="preference_option_autoplay_allowed_wifi_subtext">Awdio a wideo se pśez WLAN wótgrawatej</string>
    <!-- Label for global setting that indicates that video autoplay is allowed, but audio autoplay is blocked -->
    <string name="preference_option_autoplay_block_audio2">Jano awdio blokěrowaś</string>
    <!-- Label for site specific setting that indicates that video autoplay is allowed, but audio autoplay is blocked -->
    <string name="quick_setting_option_autoplay_block_audio">Jano awdio blokěrowaś</string>
    <!-- Label for global setting that indicates that all video and audio autoplay is blocked -->
    <string name="preference_option_autoplay_blocked3">Awdio a wideo blokěrowaś</string>
    <!-- Label for site specific setting that indicates that all video and audio autoplay is blocked -->
    <string name="quick_setting_option_autoplay_blocked">Awdio a wideo blokěrowaś</string>
    <!-- Summary of delete browsing data on quit preference if it is set to on -->
    <string name="delete_browsing_data_quit_on">Zašaltowany</string>
    <!-- Summary of delete browsing data on quit preference if it is set to off -->
    <string name="delete_browsing_data_quit_off">Wušaltowany</string>

    <!-- Summary of studies preference if it is set to on -->
    <string name="studies_on">Zmóžnjony</string>
    <!-- Summary of studies data on quit preference if it is set to off -->
    <string name="studies_off">Znjemóžnjony</string>

    <!-- Collections -->
    <!-- Collections header on home fragment -->
    <string name="collections_header">Zběrki</string>
    <!-- Content description (not visible, for screen readers etc.): Opens the collection menu when pressed -->
    <string name="collection_menu_button_content_description">Meni zběrkow</string>
    <!-- Label to describe what collections are to a new user without any collections -->
    <string name="no_collections_description2">Zběrajśo wěcy, kótarež su wam wažne.\nZrědujśo pódobne pytanja a rejtariki za malsny pśistup pózdźej.</string>
    <!-- Title for the "select tabs" step of the collection creator -->
    <string name="create_collection_select_tabs">Rejtariki wubraś</string>
    <!-- Title for the "select collection" step of the collection creator -->
    <string name="create_collection_select_collection">Zběrku wubraś</string>
    <!-- Title for the "name collection" step of the collection creator -->
    <string name="create_collection_name_collection">Zběrku pomjeniś</string>
    <!-- Button to add new collection for the "select collection" step of the collection creator -->
    <string name="create_collection_add_new_collection">Nowu zběrku pśidaś</string>
    <!-- Button to select all tabs in the "select tabs" step of the collection creator -->
    <string name="create_collection_select_all">Wšykne wubraś</string>
    <!-- Button to deselect all tabs in the "select tabs" step of the collection creator -->
    <string name="create_collection_deselect_all">Wšykne wótwóliś</string>
    <!-- Text to prompt users to select the tabs to save in the "select tabs" step of the collection creator -->
    <string name="create_collection_save_to_collection_empty">Rejtariki wubraś, kótarež maju se składowaś</string>
    <!-- Text to show users how many tabs they have selected in the "select tabs" step of the collection creator.
     %d is a placeholder for the number of tabs selected. -->
    <string name="create_collection_save_to_collection_tabs_selected">Wubrane rejtariki: %d</string>
    <!-- Text to show users they have one tab selected in the "select tabs" step of the collection creator.
    %d is a placeholder for the number of tabs selected. -->
    <string name="create_collection_save_to_collection_tab_selected">%d rejtarik wubrany</string>
    <!-- Text shown in snackbar when multiple tabs have been saved in a collection -->
    <string name="create_collection_tabs_saved">Rejtariki su skłaźone!</string>
    <!-- Text shown in snackbar when one or multiple tabs have been saved in a new collection -->
    <string name="create_collection_tabs_saved_new_collection">Zběrka skłaźona!</string>
    <!-- Text shown in snackbar when one tab has been saved in a collection -->
    <string name="create_collection_tab_saved">Rejtarik jo skłaźony!</string>
    <!-- Content description (not visible, for screen readers etc.): button to close the collection creator -->
    <string name="create_collection_close">Zacyniś</string>
    <!-- Button to save currently selected tabs in the "select tabs" step of the collection creator-->
    <string name="create_collection_save">Składowaś</string>

    <!-- Snackbar action to view the collection the user just created or updated -->
    <string name="create_collection_view">Pokazaś</string>

    <!-- Text for the OK button from collection dialogs -->
    <string name="create_collection_positive">W pórěźe</string>
    <!-- Text for the cancel button from collection dialogs -->
    <string name="create_collection_negative">Pśetergnuś</string>

    <!-- Default name for a new collection in "name new collection" step of the collection creator. %d is a placeholder for the number of collections-->
    <string name="create_collection_default_name">Zběrka %d</string>

    <!-- Share -->
    <!-- Share screen header -->
    <string name="share_header_2">Źěliś</string>
    <!-- Content description (not visible, for screen readers etc.):
        "Share" button. Opens the share menu when pressed. -->
    <string name="share_button_content_description">Źěliś</string>
    <!-- Text for the Save to PDF feature in the share menu -->
    <string name="share_save_to_pdf">Ako PDF składowaś</string>
    <!-- Text for error message when generating a PDF file Text. -->
    <string name="unable_to_save_to_pdf_error">PDF njedajo se napóraś</string>
    <!-- Text for standard error snackbar dismiss button. -->
    <string name="standard_snackbar_error_dismiss">Zachyśiś</string>
    <!-- Text for error message when printing a page and it fails. -->
    <string name="unable_to_print_page_error">Toś ten bok njedajo se śišćaś</string>
    <!-- Text for the print feature in the share and browser menu -->
    <string name="menu_print">Śišćaś</string>
    <!-- Sub-header in the dialog to share a link to another sync device -->
    <string name="share_device_subheader">Rědoju pósłaś</string>
    <!-- Sub-header in the dialog to share a link to an app from the full list -->
    <string name="share_link_all_apps_subheader">Wšykne akcije</string>
    <!-- Sub-header in the dialog to share a link to an app from the most-recent sorted list -->
    <string name="share_link_recent_apps_subheader">Njedawno wužyte</string>
    <!-- Text for the copy link action in the share screen. -->
    <string name="share_copy_link_to_clipboard">Do mjazywótkłada kopěrowaś</string>
    <!-- Toast shown after copying link to clipboard -->
    <string name="toast_copy_link_to_clipboard">Do mjazyskłada kopěrowane</string>
    <!-- An option from the share dialog to sign into sync -->
    <string name="sync_sign_in">Pla Sync pśizjawiś</string>
     <!-- An option from the three dot menu to sync and save data -->
    <string name="sync_menu_sync_and_save_data">Synchronizěrowaś a daty składowaś</string>
    <!-- An option from the share dialog to send link to all other sync devices -->
    <string name="sync_send_to_all">Na wše rědy pósłaś</string>
    <!-- An option from the share dialog to reconnect to sync -->
    <string name="sync_reconnect">Zasej ze Sync zwězaś</string>
    <!-- Text displayed when sync is offline and cannot be accessed -->
    <string name="sync_offline">Offline</string>
    <!-- An option to connect additional devices -->
    <string name="sync_connect_device">Z drugim rědom zwězaś</string>
    <!-- The dialog text shown when additional devices are not available -->
    <string name="sync_connect_device_dialog">Aby rejtarik pósłał, pśizjawśo se pla Firefox na nanejmjenjej jadnom dalšnem rěźe.</string>
    <!-- Confirmation dialog button -->
    <string name="sync_confirmation_button">Som zrozměł</string>
    <!-- Share error message -->
    <string name="share_error_snackbar">Njedajo se z toś tym nałoženim źěliś</string>
    <!-- Add new device screen title -->
    <string name="sync_add_new_device_title">Na rěd pósłaś</string>
    <!-- Text for the warning message on the Add new device screen -->
    <string name="sync_add_new_device_message">Žedne rědy zwězane</string>
    <!-- Text for the button to learn about sending tabs -->
    <string name="sync_add_new_device_learn_button">Wěcej wó słanju rejtarikow zgóniś…</string>
    <!-- Text for the button to connect another device -->
    <string name="sync_add_new_device_connect_button">Drugi rěd zwězaś…</string>

    <!-- Notifications -->
    <!-- Text shown in the notification that pops up to remind the user that a private browsing session is active. -->
    <string name="notification_pbm_delete_text_2">Priwatne rejtariki zacyniś</string>

    <!-- Text for option one, shown in microsurvey.-->
    <string name="microsurvey_survey_5_point_option_0" tools:ignore="UnusedResources" moz:removedIn="130">Neutralny</string>
    <!-- Text for option two, shown in microsurvey.-->
    <string name="microsurvey_survey_5_point_option_1" tools:ignore="UnusedResources" moz:removedIn="130">Wjelgin njespokojom</string>
    <!-- Text for option three, shown in microsurvey.-->
    <string name="microsurvey_survey_5_point_option_2" tools:ignore="UnusedResources" moz:removedIn="130">Njespokojom</string>
    <!-- Text for option four, shown in microsurvey.-->
    <string name="microsurvey_survey_5_point_option_3" tools:ignore="UnusedResources" moz:removedIn="130">Spokojom</string>
    <!-- Text for option five, shown in microsurvey.-->
    <string name="microsurvey_survey_5_point_option_4" tools:ignore="UnusedResources" moz:removedIn="130">Wjelgin spokojom</string>


    <!-- Text shown in the notification that pops up to remind the user that a private browsing session is active for Android 14+ -->
    <string name="notification_erase_title_android_14">Priwatne rejtariki zacyniś?</string>
    <string name="notification_erase_text_android_14">Pótusniśo toś tu powěźeńku abo zjěźćo pśez nju, aby priwatne rejtariki zacynił.</string>

    <!-- Name of the marketing notification channel. Displayed in the "App notifications" system settings for the app -->
    <string name="notification_marketing_channel_name">Marketing</string>

    <!-- Title shown in the notification that pops up to remind the user to set fenix as default browser.
    The app name is in the text, due to limitations with localizing Nimbus experiments -->
    <string name="nimbus_notification_default_browser_title" tools:ignore="UnusedResources">Firefox jo malsny a priwatny</string>
    <!-- Text shown in the notification that pops up to remind the user to set fenix as default browser.
    The app name is in the text, due to limitations with localizing Nimbus experiments -->
    <string name="nimbus_notification_default_browser_text" tools:ignore="UnusedResources">Firefox k wašomu standardnemu wobglědowakej cyniś</string>
    <!-- Title shown in the notification that pops up to re-engage the user -->
    <string name="notification_re_engagement_title">Wopytajśo priwatny modus</string>
    <!-- Text shown in the notification that pops up to re-engage the user.
    %1$s is a placeholder that will be replaced by the app name. -->
    <string name="notification_re_engagement_text">Pśeglědujśo z %1$s bźez skłaźonych cookiejow abo historije</string>

    <!-- Title A shown in the notification that pops up to re-engage the user -->
    <string name="notification_re_engagement_A_title">Bźez slěda pśeglědowaś</string>

    <!-- Text A shown in the notification that pops up to re-engage the user.
    %1$s is a placeholder that will be replaced by the app name. -->
    <string name="notification_re_engagement_A_text">Priwatny modus waše informacije w %1$s njeskładujo.</string>
    <!-- Title B shown in the notification that pops up to re-engage the user -->
    <string name="notification_re_engagement_B_title">Startujśo swójo prědne pytanje</string>
    <!-- Text B shown in the notification that pops up to re-engage the user -->
    <string name="notification_re_engagement_B_text">Namakajśo něco w bliskosći. Abo namakajśo něco žortnego.</string>

    <!-- Survey -->
    <!-- Text shown in the fullscreen message that pops up to ask user to take a short survey.
    The app name is in the text, due to limitations with localizing Nimbus experiments -->
    <string name="nimbus_survey_message_text">Pšosym wobźělśo se na krotkem napšašowanju, aby pomagał, Firefox pólěpšowaś.</string>
    <!-- Preference for taking the short survey. -->
    <string name="preferences_take_survey">Wopšašanje wupołniś</string>
    <!-- Preference for not taking the short survey. -->
    <string name="preferences_not_take_survey">Ně, źěkujom se</string>

    <!-- Snackbar -->
    <!-- Text shown in snackbar when user deletes a collection -->
    <string name="snackbar_collection_deleted">Zběrka jo se wulašowała</string>
    <!-- Text shown in snackbar when user renames a collection -->
    <string name="snackbar_collection_renamed">Zběrka jo se pśemjeniła</string>
    <!-- Text shown in snackbar when user closes a tab -->
    <string name="snackbar_tab_closed">Rejtarik jo se zacynił</string>
    <!-- Text shown in snackbar when user closes all tabs -->
    <string name="snackbar_tabs_closed">Rejtariki su se zacynili</string>
    <!-- Text shown in snackbar when user closes multiple inactive tabs. %1$s will be replaced with the number of tabs closed. -->
    <string name="snackbar_num_tabs_closed">Zacynjone rejtariki: %1$s</string>
    <!-- Text shown in snackbar when user bookmarks a list of tabs -->
    <string name="snackbar_message_bookmarks_saved">Cytańske znamjenja su se składli!</string>
    <!-- Text shown in snackbar when user adds a site to shortcuts -->
    <string name="snackbar_added_to_shortcuts">Zwězanjam pśidane!</string>
    <!-- Text shown in snackbar when user closes a private tab -->
    <string name="snackbar_private_tab_closed">Priwatny rejtarik jo se zacynił</string>
    <!-- Text shown in snackbar when user closes all private tabs -->
    <string name="snackbar_private_tabs_closed">Priwatne rejtariki su se zacynili</string>
    <!-- Text shown in snackbar when user erases their private browsing data -->
    <string name="snackbar_private_data_deleted">Priwatne pśeglědowańske daty su se wulašowali</string>
    <!-- Text shown in snackbar to undo deleting a tab, top site or collection -->
    <string name="snackbar_deleted_undo">ANULĚROWAŚ</string>
    <!-- Text shown in snackbar when user removes a top site -->
    <string name="snackbar_top_site_removed">Sedło jo se wótwónoźeło</string>
    <!-- QR code scanner prompt which appears after scanning a code, but before navigating to it
        First parameter is the name of the app, second parameter is the URL or text scanned-->
    <string name="qr_scanner_confirmation_dialog_message">%1$s dowóliś %2$s wócyniś</string>
    <!-- QR code scanner prompt dialog positive option to allow navigation to scanned link -->
    <string name="qr_scanner_dialog_positive">DOWÓLIŚ</string>
    <!-- QR code scanner prompt dialog positive option to deny navigation to scanned link -->
    <string name="qr_scanner_dialog_negative">WÓTPOKAZAŚ</string>
    <!-- QR code scanner prompt dialog error message shown when a hostname does not contain http or https. -->
    <string name="qr_scanner_dialog_invalid">Webadresa njejo płaśiwa.</string>
    <!-- QR code scanner prompt dialog positive option when there is an error -->
    <string name="qr_scanner_dialog_invalid_ok">W pórěźe</string>
    <!-- Tab collection deletion prompt dialog message. Placeholder will be replaced with the collection name -->
    <string name="tab_collection_dialog_message">Cośo napšawdu %1$s lašowaś?</string>
    <!-- Tab collection deletion prompt dialog option to delete the collection -->
    <string name="tab_collection_dialog_positive">Lašowaś</string>
    <!-- Text displayed in a notification when the user enters full screen mode -->
    <string name="full_screen_notification" moz:removedIn="130" tools:ignore="UnusedResources">Połna wobrazowka se pokazujo</string>
    <!-- Message for copying the URL via long press on the toolbar -->
    <string name="url_copied">URL jo kopěrowany</string>
    <!-- Sample text for accessibility font size -->
    <string name="accessibility_text_size_sample_text_1">To jo pśikładowy tekst. Pokazujo wam how, kak se tekst pokazujo, gaž wjelikosć z toś tym nastajenim pówušujośo abo pómjeńšujośo.</string>
    <!-- Summary for Accessibility Text Size Scaling Preference -->
    <string name="preference_accessibility_text_size_summary">Pówětšćo abo pómjeńšćo tekst na websedłach</string>
    <!-- Title for Accessibility Text Size Scaling Preference -->
    <string name="preference_accessibility_font_size_title">Pismowa wjelikosć</string>

    <!-- Title for Accessibility Text Automatic Size Scaling Preference -->
    <string name="preference_accessibility_auto_size_2">Awtomatiske pśiměrjenje pismoweje wjelikosći</string>
    <!-- Summary for Accessibility Text Automatic Size Scaling Preference -->
    <string name="preference_accessibility_auto_size_summary">Wjelikosć pisma buźo wašym nastajenjam Android wótpowědowaś. Znjemóžniśo how zastojanje wjelikosći pisma.</string>

    <!-- Title for the Delete browsing data preference -->
    <string name="preferences_delete_browsing_data">Pśeglědowańske daty wulašowaś</string>
    <!-- Title for the tabs item in Delete browsing data -->
    <string name="preferences_delete_browsing_data_tabs_title_2">Wócynjone rejtariki</string>
    <!-- Subtitle for the tabs item in Delete browsing data, parameter will be replaced with the number of open tabs -->
    <string name="preferences_delete_browsing_data_tabs_subtitle">Rejtariki: %d</string>
    <!-- Title for the data and history items in Delete browsing data -->
    <!-- Title for the history item in Delete browsing data -->
    <string name="preferences_delete_browsing_data_browsing_history_title">Pśeglědowańska historija</string>
    <!-- Subtitle for the data and history items in delete browsing data, parameter will be replaced with the
        number of history items the user has -->
    <string name="preferences_delete_browsing_data_browsing_data_subtitle">Adrese: %d</string>
    <!-- Title for the cookies and site data items in Delete browsing data -->
    <string name="preferences_delete_browsing_data_cookies_and_site_data">Cookieje a sedłowe daty</string>
    <!-- Subtitle for the cookies item in Delete browsing data -->
    <string name="preferences_delete_browsing_data_cookies_subtitle">Wótzjawijośo se wót nejwěcej sedłow</string>
    <!-- Title for the cached images and files item in Delete browsing data -->
    <string name="preferences_delete_browsing_data_cached_files">Pufrowane wobraze a dataje</string>
    <!-- Subtitle for the cached images and files item in Delete browsing data -->
    <string name="preferences_delete_browsing_data_cached_files_subtitle">Pušćijo składowański rum</string>
    <!-- Title for the site permissions item in Delete browsing data -->
    <string name="preferences_delete_browsing_data_site_permissions">Sedłowe pšawa</string>
    <!-- Title for the downloads item in Delete browsing data -->
    <string name="preferences_delete_browsing_data_downloads">Ześěgnjenja</string>
    <!-- Text for the button to delete browsing data -->
    <string name="preferences_delete_browsing_data_button">Pśeglědowańske daty wulašowaś</string>
    <!-- Title for the Delete browsing data on quit preference -->
    <string name="preferences_delete_browsing_data_on_quit">Pśeglědowańske daty pśi kóńcenju wulašowaś</string>
    <!-- Summary for the Delete browsing data on quit preference. "Quit" translation should match delete_browsing_data_on_quit_action translation. -->
    <string name="preference_summary_delete_browsing_data_on_quit_2">Wulašujo pśeglědowańske daty awtomatiski, gaž „Skóńcyś“ z głownego menija wuběraśo</string>
    <!-- Action item in menu for the Delete browsing data on quit feature -->
    <string name="delete_browsing_data_on_quit_action">Skóńcyś</string>

    <!-- Title text of a delete browsing data dialog. -->
    <string name="delete_history_prompt_title">Casowy wótrězk za lašowanje</string>
    <!-- Body text of a delete browsing data dialog. -->
    <string name="delete_history_prompt_body" moz:RemovedIn="130" tools:ignore="UnusedResources">Wótwónoźijo historiju (mjazy njeju historiju, kótaraž jo se synchronizěrowała z drugich rědow), cookieje a druge pśeglědowańske daty.</string>
    <!-- Body text of a delete browsing data dialog. -->
    <string name="delete_history_prompt_body_2">Wótwónoźijo historiju (mjazy njeju historiju, kótaraž jo se synchronizěrowała z drugimi rědami)</string>
    <!-- Radio button in the delete browsing data dialog to delete history items for the last hour. -->
    <string name="delete_history_prompt_button_last_hour">Zachadna góźina</string>
    <!-- Radio button in the delete browsing data dialog to delete history items for today and yesterday. -->
    <string name="delete_history_prompt_button_today_and_yesterday">Źinsa a cora</string>
    <!-- Radio button in the delete browsing data dialog to delete all history. -->
    <string name="delete_history_prompt_button_everything">Wšykno</string>

    <!-- Dialog message to the user asking to delete browsing data. Parameter will be replaced by app name. -->
    <string name="delete_browsing_data_prompt_message_3">%s wubrane pśeglědowańske daty wulašujo.</string>
    <!-- Text for the cancel button for the data deletion dialog -->
    <string name="delete_browsing_data_prompt_cancel">Pśetergnuś</string>
    <!-- Text for the allow button for the data deletion dialog -->
    <string name="delete_browsing_data_prompt_allow">Lašowaś</string>
    <!-- Text for the snackbar confirmation that the data was deleted -->
    <string name="preferences_delete_browsing_data_snackbar">Pśeglědowańske daty su se wulašowali</string>
    <!-- Text for the snackbar to show the user that the deletion of browsing data is in progress -->
    <string name="deleting_browsing_data_in_progress">Pśeglědowańske daty se lašuju…</string>

    <!-- Dialog message to the user asking to delete all history items inside the opened group. Parameter will be replaced by a history group name. -->
    <string name="delete_all_history_group_prompt_message">Wšykne sedła w „%s“ lašowaś</string>
    <!-- Text for the cancel button for the history group deletion dialog -->
    <string name="delete_history_group_prompt_cancel">Pśetergnuś</string>
    <!-- Text for the allow button for the history group dialog -->
    <string name="delete_history_group_prompt_allow">Lašowaś</string>
    <!-- Text for the snackbar confirmation that the history group was deleted -->
    <string name="delete_history_group_snackbar">Kupka so se wulašowała</string>

    <!-- Onboarding -->
    <!-- text to display in the snackbar once account is signed-in -->
    <string name="onboarding_firefox_account_sync_is_on">Synchronizacija jo zmóžnjona</string>

    <!-- Onboarding theme -->
    <!-- Text shown in snackbar when multiple tabs have been sent to device -->
    <string name="sync_sent_tabs_snackbar">Rejtariki su se pósłali!</string>
    <!-- Text shown in snackbar when one tab has been sent to device  -->
    <string name="sync_sent_tab_snackbar">Rejtarik jo se pósłał!</string>
    <!-- Text shown in snackbar when sharing tabs failed  -->
    <string name="sync_sent_tab_error_snackbar">Słanje njejo móžne</string>
    <!-- Text shown in snackbar for the "retry" action that the user has after sharing tabs failed -->
    <string name="sync_sent_tab_error_snackbar_action">ZNOWEGO WOPYTAŚ</string>
    <!-- Title of QR Pairing Fragment -->
    <string name="sync_scan_code">Kod skannowaś</string>
    <!-- Instructions on how to access pairing -->
    <string name="sign_in_instructions"><![CDATA[Wócyńśo Firefox na swójom licadle a źiśo k <b>https://firefox.com/pair</b>]]></string>
    <!-- Text shown for sign in pairing when ready -->
    <string name="sign_in_ready_for_scan">Gótowy za skannowanje</string>
    <!-- Text shown for settings option for sign with pairing -->
    <string name="sign_in_with_camera">Pśizjawśo se ze swójeju kameru</string>
    <!-- Text shown for settings option for sign with email -->
    <string name="sign_in_with_email">E-mail město togo wužywaś</string>
    <!-- Text shown for settings option for create new account text.'Firefox' intentionally hardcoded here.-->
    <string name="sign_in_create_account_text"><![CDATA[Žedno konto? <u>Załožćo take</u>, aby Firefox mjazy rědami synchronizěrował.]]></string>
    <!-- Text shown in confirmation dialog to sign out of account. The first parameter is the name of the app (e.g. Firefox Preview) -->
    <string name="sign_out_confirmation_message_2">%s pśestanjo z wašym kontom synchronizěrowaś, ale njewulašujo pśeglědowańske daty na toś tom rěźe.</string>
    <!-- Option to continue signing out of account shown in confirmation dialog to sign out of account -->
    <string name="sign_out_disconnect">Zwisk źěliś</string>
    <!-- Option to cancel signing out shown in confirmation dialog to sign out of account -->
    <string name="sign_out_cancel">Pśetergnuś</string>
    <!-- Error message snackbar shown after the user tried to select a default folder which cannot be altered -->
    <string name="bookmark_cannot_edit_root">Standardne zarědniki njedaju se wobźěłaś</string>

    <!-- Enhanced Tracking Protection -->
    <!-- Link displayed in enhanced tracking protection panel to access tracking protection settings -->
    <string name="etp_settings">Šćitowe nastajenja</string>
    <!-- Preference title for enhanced tracking protection settings -->
    <string name="preference_enhanced_tracking_protection">Pólěpšony slědowański šćit</string>
    <!-- Preference summary for enhanced tracking protection settings on/off switch -->
    <string name="preference_enhanced_tracking_protection_summary">Něnto z dospołnm šćitom pśeśiwo cookiejam, našeju nejmócnjejšeju barieru pśeśiwo sedła pśesegajucym slědowakam.</string>
    <!-- Description of enhanced tracking protection. The parameter is the name of the application (For example: Firefox Fenix) -->
    <string name="preference_enhanced_tracking_protection_explanation_2">%s was pśed wjele z nejcesćejych pśeslědowakow šćita, kótarež slěduju, což online gótujośo.</string>
    <!-- Text displayed that links to website about enhanced tracking protection -->
    <string name="preference_enhanced_tracking_protection_explanation_learn_more">Dalšne informacije</string>
    <!-- Preference for enhanced tracking protection for the standard protection settings -->
    <string name="preference_enhanced_tracking_protection_standard_default_1">Standard</string>
    <!-- Preference description for enhanced tracking protection for the standard protection settings -->
    <string name="preference_enhanced_tracking_protection_standard_description_5">Boki se normalnje zacytaju, ale blokěrujo se mjenjej pśeslědowakow.</string>
    <!--  Accessibility text for the Standard protection information icon  -->
    <string name="preference_enhanced_tracking_protection_standard_info_button">Co se pśez standardny slědowański šćit blokěrujo?</string>
    <!-- Preference for enhanced tracking protection for the strict protection settings -->
    <string name="preference_enhanced_tracking_protection_strict">Striktny</string>
    <!-- Preference description for enhanced tracking protection for the strict protection settings -->
    <string name="preference_enhanced_tracking_protection_strict_description_4">Mócnjejšy slědowański šćit a malsnjejše wugbaśe, ale někotare sedła snaź pórědnje njefunlcioněruju.</string>
    <!--  Accessibility text for the Strict protection information icon  -->
    <string name="preference_enhanced_tracking_protection_strict_info_button">Co se pśez striktny slědowański šćit blokěrujo?</string>
    <!-- Preference for enhanced tracking protection for the custom protection settings -->
    <string name="preference_enhanced_tracking_protection_custom">Swójski</string>
    <!-- Preference description for enhanced tracking protection for the strict protection settings -->
    <string name="preference_enhanced_tracking_protection_custom_description_2">Wubjeŕśo, kótare pśeslědowaki a skripty maju se blokěrowaś.</string>
    <!--  Accessibility text for the Strict protection information icon  -->
    <string name="preference_enhanced_tracking_protection_custom_info_button">Co se pśez swójski slědowański šćit blokěrujo?</string>
    <!-- Header for categories that are being blocked by current Enhanced Tracking Protection settings -->
    <!-- Preference for enhanced tracking protection for the custom protection settings for cookies-->
    <string name="preference_enhanced_tracking_protection_custom_cookies">Cookieje</string>
    <!-- Option for enhanced tracking protection for the custom protection settings for cookies-->
    <string name="preference_enhanced_tracking_protection_custom_cookies_1">Pśeslědowaki mjazy sedłami a socialnych medijow</string>
    <!-- Option for enhanced tracking protection for the custom protection settings for cookies-->
    <string name="preference_enhanced_tracking_protection_custom_cookies_2">Cookieje z njewoglědanych sedłow</string>
    <!-- Option for enhanced tracking protection for the custom protection settings for cookies-->
    <string name="preference_enhanced_tracking_protection_custom_cookies_3">Wšykne cookieje tśeśich (móžo zawinowaś, až websedła njefunkcioněruju)</string>
    <!-- Option for enhanced tracking protection for the custom protection settings for cookies-->
    <string name="preference_enhanced_tracking_protection_custom_cookies_4">Wšykne cookieje (buźo zawinowaś, až websedła njefunkcioněruju)</string>
    <!-- Option for enhanced tracking protection for the custom protection settings for cookies-->
    <string name="preference_enhanced_tracking_protection_custom_cookies_5">Sedła pśesegajuce cookieje izolěrowaś</string>
    <!-- Preference for Global Privacy Control for the custom privacy settings for Global Privacy Control. '&amp;' is replaced with the ampersand symbol: &-->
    <string name="preference_enhanced_tracking_protection_custom_global_privacy_control">Websydłam k wěsći daś, až njamaju daty źěliś a pśedaś</string>
    <!-- Preference for enhanced tracking protection for the custom protection settings for tracking content -->
    <string name="preference_enhanced_tracking_protection_custom_tracking_content">Slědujuce wopśimjeśe</string>
    <!-- Option for enhanced tracking protection for the custom protection settings for tracking content-->
    <string name="preference_enhanced_tracking_protection_custom_tracking_content_1">We wšyknych rejtarikach</string>
    <!-- Option for enhanced tracking protection for the custom protection settings for tracking content-->
    <string name="preference_enhanced_tracking_protection_custom_tracking_content_2">Jano w priwatnych rejtarikach</string>
    <!-- Preference for enhanced tracking protection for the custom protection settings -->
    <string name="preference_enhanced_tracking_protection_custom_cryptominers">Kryptokopaki</string>
    <!-- Preference for enhanced tracking protection for the custom protection settings -->
    <string name="preference_enhanced_tracking_protection_custom_fingerprinters" moz:RemovedIn="130" tools:ignore="UnusedResources">Palcowe wótśišće</string>
    <!-- Preference for enhanced tracking protection for the custom protection settings -->
    <string name="preference_enhanced_tracking_protection_custom_known_fingerprinters">Znate palcowe wótśišće</string>
    <!-- Button label for navigating to the Enhanced Tracking Protection details -->
    <string name="enhanced_tracking_protection_details">Drobnostki</string>
    <!-- Header for categories that are being being blocked by current Enhanced Tracking Protection settings -->
    <string name="enhanced_tracking_protection_blocked">Zablokěrowane</string>
    <!-- Header for categories that are being not being blocked by current Enhanced Tracking Protection settings -->
    <string name="enhanced_tracking_protection_allowed">Dowólone</string>
    <!-- Category of trackers (social media trackers) that can be blocked by Enhanced Tracking Protection -->
    <string name="etp_social_media_trackers_title">Pśeslědowaki socialnych medijow</string>
    <!-- Description of social media trackers that can be blocked by Enhanced Tracking Protection -->
    <string name="etp_social_media_trackers_description">Wobgranicujo móžnosći socialnych seśow, wašej pśeglědowańskej aktiwiśe pó webje slědowaś.</string>
    <!-- Category of trackers (cross-site tracking cookies) that can be blocked by Enhanced Tracking Protection -->
    <string name="etp_cookies_title">Slědujuce cookieje mjazy sedłami</string>
    <!-- Category of trackers (cross-site tracking cookies) that can be blocked by Enhanced Tracking Protection -->
    <string name="etp_cookies_title_2">Sedła pśesegajuce cookieje</string>
    <!-- Description of cross-site tracking cookies that can be blocked by Enhanced Tracking Protection -->
    <string name="etp_cookies_description">Blokěrujo cookieje, kótarež wabjeńske seśi a analyzowe pśedewześa wužywaju, aby waše pśeglědowańske daty na wjele websedłach zestajali.</string>

    <!-- Description of cross-site tracking cookies that can be blocked by Enhanced Tracking Protection -->
    <string name="etp_cookies_description_2">Dopołny šćit pśed cookiejami cookieje k sedłoju, na kótaremž sćo, izolěrujo, až njeby pśeslědowaki a wabjeńske seśi mógli je wužywaś, aby was na rozdźělnych sedłach slědowali.</string>
    <!-- Category of trackers (cryptominers) that can be blocked by Enhanced Tracking Protection -->
    <string name="etp_cryptominers_title">Kryptokopaki</string>

    <!-- Description of cryptominers that can be blocked by Enhanced Tracking Protection -->
    <string name="etp_cryptominers_description">Zawoborujo złosnym skriptam pśistup k wašomu rědoju a kopanje digitalnych pjenjez.</string>
    <!-- Category of trackers (fingerprinters) that can be blocked by Enhanced Tracking Protection -->
    <string name="etp_fingerprinters_title" moz:RemovedIn="130" tools:ignore="UnusedResources">Palcowe wótśišće</string>

    <!-- Description of fingerprinters that can be blocked by Enhanced Tracking Protection -->
    <string name="etp_fingerprinters_description" moz:RemovedIn="130" tools:ignore="UnusedResources">Zajźujo gromaźenjeju jasnje identificěrujobnych datow wó wašom rěźe, kótarež daju se za slědowańske zaměry wužywaś.</string>
    <!-- Description of fingerprinters that can be blocked by Enhanced Tracking Protection -->
    <string name="etp_known_fingerprinters_description">Zajźujo gromaźenjeju jasnje identificěrujobnych datow wó wašom rěźe, kótarež daju se za slědowańske zaměry wužywaś.</string>
    <!-- Category of trackers (tracking content) that can be blocked by Enhanced Tracking Protection -->
    <string name="etp_tracking_content_title">Slědujuce wopśimjeśe</string>
    <!-- Description of tracking content that can be blocked by Enhanced Tracking Protection -->
    <string name="etp_tracking_content_description">Zaźujo zacytanjeju wabjenja, wideo a drugego wopśimjeśa, kótarež slědowański kod wopśimuju. Móžo někotare funkcije websedłow kazyś.</string>
    <!-- Enhanced Tracking Protection message that protection is currently on for this site -->
    <string name="etp_panel_on">Šćit jo zmóžnjony za toś to sedło</string>
    <!-- Enhanced Tracking Protection message that protection is currently off for this site -->
    <string name="etp_panel_off">Šćit jo znjemóžnjony za toś to sedło</string>
    <!-- Header for exceptions list for which sites enhanced tracking protection is always off -->
    <string name="enhanced_tracking_protection_exceptions">Pólěpšony slědowański šćit jo znjemóžnjony za toś te sedła</string>
    <!-- Content description (not visible, for screen readers etc.): Navigate
    back from ETP details (Ex: Tracking content) -->
    <string name="etp_back_button_content_description">Slědk nawigěrowaś</string>
    <!-- About page link text to open what's new link -->
    <string name="about_whats_new">Nowe funkcije a změny w %s</string>
    <!-- Open source licenses page title
    The first parameter is the app name -->
    <string name="open_source_licenses_title">%s | OSS-biblioteki</string>

    <!-- Category of trackers (redirect trackers) that can be blocked by Enhanced Tracking Protection -->
    <string name="etp_redirect_trackers_title">Dalejpósrědnjańske pśeslědowaki</string>
    <!-- Description of redirect tracker cookies that can be blocked by Enhanced Tracking Protection -->
    <string name="etp_redirect_trackers_description">Wulašujo cookije, kótarež su se stajili pśez dalejpósrědnjenja k znatym slědujucym websedłam.</string>

    <!-- Preference for fingerprinting protection for the custom protection settings -->
    <string name="etp_suspected_fingerprinters_title">Suspektne palcowe wótśišće</string>
    <!-- Description of fingerprinters that can be blocked by fingerprinting protection -->
    <string name="etp_suspected_fingerprinters_description">Zmóžnja šćit pśeśiwo palcowym wótśišćam, aby suspektne kšadnjenja palcowych wótśišćow blokěrował.</string>
    <!-- Category of trackers (fingerprinters) that can be blocked by Enhanced Tracking Protection -->
    <string name="etp_known_fingerprinters_title">Znate palcowe wótśišće</string>
    <!-- Description of the SmartBlock Enhanced Tracking Protection feature. The * symbol is intentionally hardcoded here,
         as we use it on the UI to indicate which trackers have been partially unblocked.  -->
    <string name="preference_etp_smartblock_description">Blokěrowanje někotarych dołojce markěrowanych pśeslědowakow jo se pó zdźělach wótpórało na toś tom boku, dokulaž sćo interagěrował z nimi *.</string>
    <!-- Text displayed that links to website about enhanced tracking protection SmartBlock -->
    <string name="preference_etp_smartblock_learn_more">Dalšne informacije</string>

    <!-- Content description (not visible, for screen readers etc.):
    Enhanced tracking protection exception preference icon for ETP settings. -->
    <string name="preference_etp_exceptions_icon_description">Symbol wuwześowego nastajenja za pólěpšony slědowański šćit</string>

    <!-- About page link text to open support link -->
    <string name="about_support">Pomoc</string>
    <!-- About page link text to list of past crashes (like about:crashes on desktop) -->
    <string name="about_crashes">Wówalenja</string>
    <!-- About page link text to open privacy notice link -->
    <string name="about_privacy_notice">Powěźeńka priwatnosći</string>
    <!-- About page link text to open know your rights link -->
    <string name="about_know_your_rights">Waše pšawa</string>
    <!-- About page link text to open licensing information link -->
    <string name="about_licensing_information">Licencne informacije</string>
    <!-- About page link text to open a screen with libraries that are used -->
    <string name="about_other_open_source_libraries">Biblioteki, kótarež wužywamy</string>

    <!-- Toast shown to the user when they are activating the secret dev menu
        The first parameter is number of long clicks left to enable the menu -->
    <string name="about_debug_menu_toast_progress">Meni pytanja zmólkow - licba lěwych kliknjenjow za zmóžnjenje: %1$d</string>
    <string name="about_debug_menu_toast_done">Meni pytanja zmólkow jo zmóžnjony</string>

    <!-- Browser long press popup menu -->
    <!-- Copy the current url -->
    <string name="browser_toolbar_long_press_popup_copy">Kopěrowaś</string>
    <!-- Paste & go the text in the clipboard. '&amp;' is replaced with the ampersand symbol: & -->
    <string name="browser_toolbar_long_press_popup_paste_and_go">Zasajźiś a zachopiś</string>
    <!-- Paste the text in the clipboard -->
    <string name="browser_toolbar_long_press_popup_paste">Zasajźiś</string>
    <!-- Snackbar message shown after an URL has been copied to clipboard. -->
    <string name="browser_toolbar_url_copied_to_clipboard_snackbar">URL kopěrowany do mjazywótkłada</string>

    <!-- Title text for the Add To Homescreen dialog -->
    <string name="add_to_homescreen_title">Startowej wobrazowce pśidaś</string>
    <!-- Cancel button text for the Add to Homescreen dialog -->
    <string name="add_to_homescreen_cancel">Pśetergnuś</string>
    <!-- Add button text for the Add to Homescreen dialog -->
    <string name="add_to_homescreen_add">Pśidaś</string>
    <!-- Continue to website button text for the first-time Add to Homescreen dialog -->
    <string name="add_to_homescreen_continue">Dalej k websedłoju</string>
    <!-- Placeholder text for the TextView in the Add to Homescreen dialog -->
    <string name="add_to_homescreen_text_placeholder">Mě skrotconki</string>

    <!-- Describes the add to homescreen functionality -->
    <string name="add_to_homescreen_description_2">Móžośo startowej wobrazowce swójogo rěda toś to websedło lažko pśidaś, aby direktny pśistup měł a malsnjej z dožywjenim nałoženja pśeglědował.</string>

    <!-- Preference for managing the settings for logins and passwords in Fenix -->
    <string name="preferences_passwords_logins_and_passwords_2">Gronidła</string>
    <!-- Preference for managing the saving of logins and passwords in Fenix -->
    <string name="preferences_passwords_save_logins_2">Gronidła składowaś</string>
    <!-- Preference option for asking to save passwords in Fenix -->
    <string name="preferences_passwords_save_logins_ask_to_save">Pśed składowanim se pšašaś</string>
    <!-- Preference option for never saving passwords in Fenix -->
    <string name="preferences_passwords_save_logins_never_save">Nigda njeskładowaś</string>
    <!-- Preference for autofilling saved logins in Firefox (in web content), %1$s will be replaced with the app name -->
    <string name="preferences_passwords_autofill2">W %1$s awtomatiski wupołniś</string>
    <!-- Description for the preference for autofilling saved logins in Firefox (in web content), %1$s will be replaced with the app name -->
    <string name="preferences_passwords_autofill_description">Wužywaŕske mjenja a gronidła na websedłach zasajźiś a składowaś, mjaztym až %1$s wužywaśo.</string>
    <!-- Preference for autofilling logins from Fenix in other apps (e.g. autofilling the Twitter app) -->
    <string name="preferences_android_autofill">W drugich nałoženjach awtomatiski wupołniś</string>
    <!-- Description for the preference for autofilling logins from Fenix in other apps (e.g. autofilling the Twitter app) -->
    <string name="preferences_android_autofill_description">Wužywaŕske mjenja a gronidła w drugich nałoženjach na wašom rěźe zasajźiś.</string>

    <!-- Preference option for adding a password -->
    <string name="preferences_logins_add_login_2">Gronidło pśidaś</string>

    <!-- Preference for syncing saved passwords in Fenix -->
    <string name="preferences_passwords_sync_logins_2">Gronidła synchronizěrowaś</string>
    <!-- Preference for syncing saved passwords in Fenix, when not signed in-->
    <string name="preferences_passwords_sync_logins_across_devices_2">Gronidła pśez rědy synchronizěrowaś</string>
    <!-- Preference to access list of saved passwords -->
    <string name="preferences_passwords_saved_logins_2">Skłaźone gronidła</string>
    <!-- Description of empty list of saved passwords. Placeholder is replaced with app name.  -->
    <string name="preferences_passwords_saved_logins_description_empty_text_2">Gronidła, kótarež składujośo abo z %s synchronizěrujośo, se how nalicyju. Wšykne gronidła, kótarež składujośo, se koděruju.</string>
    <!-- Clickable text for opening an external link for more information about Sync. -->
    <string name="preferences_passwords_saved_logins_description_empty_learn_more_link_2">Zgóńśo wěcej wó sync</string>
    <!-- Preference to access list of login exceptions that we never save logins for -->
    <string name="preferences_passwords_exceptions">Wuwześa</string>
    <!-- Empty description of list of login exceptions that we never save passwords for. Parameter will be replaced by app name. -->
    <string name="preferences_passwords_exceptions_description_empty_2">%s gronidła za sedła njeskładujo, kótarež su how nalicone.</string>
    <!-- Description of list of login exceptions that we never save passwords for. Parameter will be replaced by app name. -->
    <string name="preferences_passwords_exceptions_description_2">%s gronidła za toś te sedła njeskładujo.</string>
    <!-- Text on button to remove all saved login exceptions -->
    <string name="preferences_passwords_exceptions_remove_all">Wšykne wuwześa wulašowaś</string>
    <!-- Hint for search box in passwords list -->
    <string name="preferences_passwords_saved_logins_search_2">Gronidła pśepytaś</string>
    <!-- The header for the site that a login is for -->
    <string name="preferences_passwords_saved_logins_site">Sedło</string>
    <!-- The header for the username for a login -->
    <string name="preferences_passwords_saved_logins_username">Wužywaŕske mě</string>
    <!-- The header for the password for a login -->
    <string name="preferences_passwords_saved_logins_password">Gronidło</string>

    <!-- Shown in snackbar to tell user that the password has been copied -->
    <string name="logins_password_copied">Gronidło jo se do mjazywótkłada kopěrowało</string>
    <!-- Shown in snackbar to tell user that the username has been copied -->
    <string name="logins_username_copied">Wužywaŕske mě jo se kopěrowało do mjazywótkłada</string>
    <!-- Content Description (for screenreaders etc) read for the button to copy a password in logins-->
    <string name="saved_logins_copy_password">Gronidło kopěrowaś</string>
    <!-- Content Description (for screenreaders etc) read for the button to clear a password while editing a login-->
    <string name="saved_logins_clear_password">Gronidło lašowaś</string>
    <!-- Content Description (for screenreaders etc) read for the button to copy a username in logins -->
    <string name="saved_login_copy_username">Wužywaŕske mě kopěrowaś</string>
    <!-- Content Description (for screenreaders etc) read for the button to clear a username while editing a login -->
    <string name="saved_login_clear_username">Wužywaŕske mě lašowaś</string>
    <!-- Content Description (for screenreaders etc) read for the button to clear the hostname field while creating a login -->
    <string name="saved_login_clear_hostname">Hostmě lašowaś</string>
    <!-- Content Description (for screenreaders etc) read for the button to open a site in logins -->
    <string name="saved_login_open_site">Sedło we wobglědowaku wócyniś</string>
    <!-- Content Description (for screenreaders etc) read for the button to reveal a password in logins -->
    <string name="saved_login_reveal_password">Gronidło pokazaś</string>
    <!-- Content Description (for screenreaders etc) read for the button to hide a password in logins -->
    <string name="saved_login_hide_password">Gronidła schowaś</string>
    <!-- Message displayed in biometric prompt displayed for authentication before allowing users to view their passwords -->
    <string name="logins_biometric_prompt_message_2">Za zwobraznjowanje wašych skłaźonych kreditowych gronidłow wótwóriś</string>
    <!-- Title of warning dialog if users have no device authentication set up -->
    <string name="logins_warning_dialog_title_2">Zawěsććo swóje skłaźone gronidła</string>
    <!-- Message of warning dialog if users have no device authentication set up -->
    <string name="logins_warning_dialog_message_2">Nastajśo rědowy zastajeński muster, PIN abo gronidło, aby pśistupoju k swójim skłaźonym gronidłam zajźował, jolic něchten drugi ma waš rěd.</string>
    <!-- Negative button to ignore warning dialog if users have no device authentication set up -->
    <string name="logins_warning_dialog_later">Pózdźej</string>
    <!-- Positive button to send users to set up a pin of warning dialog if users have no device authentication set up -->
    <string name="logins_warning_dialog_set_up_now">Něnto konfigurěrowaś</string>
    <!-- Title of PIN verification dialog to direct users to re-enter their device credentials to access their logins -->
    <string name="logins_biometric_prompt_message_pin">Wótwóŕśo swój rěd</string>
    <!-- Title for Accessibility Force Enable Zoom Preference -->
    <string name="preference_accessibility_force_enable_zoom">Skalěrowanje na wšych websedłach</string>

    <!-- Summary for Accessibility Force Enable Zoom Preference -->
    <string name="preference_accessibility_force_enable_zoom_summary">Zmóžniśo to, aby roz- a zaśěgowanje z dwěma palcoma dowólił, samo na websedłach, kótarež toś tej gesće zajźuju.</string>

    <!-- Saved logins sorting strategy menu item -by name- (if selected, it will sort saved logins alphabetically) -->
    <string name="saved_logins_sort_strategy_alphabetically">Mjenju (A-Z)</string>
    <!-- Saved logins sorting strategy menu item -by last used- (if selected, it will sort saved logins by last used) -->
    <string name="saved_logins_sort_strategy_last_used">Slědnem wužyśu</string>

    <!-- Content description (not visible, for screen readers etc.) -->
    <string name="saved_logins_menu_dropdown_chevron_icon_content_description_2">Meni „Gronidła sortěrowaś“</string>

    <!-- Autofill -->
    <!-- Preference and title for managing the autofill settings -->
    <string name="preferences_autofill">Awtomatiski wupołniś</string>
    <!-- Preference and title for managing the settings for addresses -->
    <string name="preferences_addresses">Adrese</string>
    <!-- Preference and title for managing the settings for payment methods -->
    <string name="preferences_credit_cards_2">Płaśeńske metody</string>
    <!-- Preference for saving and autofilling credit cards -->
    <string name="preferences_credit_cards_save_and_autofill_cards_2">Płaśeńske metody składowaś a wupołniś</string>
    <!-- Preference summary for saving and autofilling payment method data. Parameter will be replaced by app name. -->
    <string name="preferences_credit_cards_save_and_autofill_cards_summary_2">%s wšykne płaśeńske metody koděrujo, kótarež składujośo</string>
    <!-- Preference option for syncing credit cards across devices. This is displayed when the user is not signed into sync -->
    <string name="preferences_credit_cards_sync_cards_across_devices">Kórty pśez rědy synchronizěrowaś</string>
    <!-- Preference option for syncing credit cards across devices. This is displayed when the user is signed into sync -->
    <string name="preferences_credit_cards_sync_cards">Kórty synchronizěrowaś</string>

    <!-- Preference option for adding a card -->
    <string name="preferences_credit_cards_add_credit_card_2">Kórtu pśidaś</string>
    <!-- Preference option for managing saved cards -->
    <string name="preferences_credit_cards_manage_saved_cards_2">Kórty zastojaś</string>
    <!-- Preference option for adding an address -->
    <string name="preferences_addresses_add_address">Adresu pśidaś</string>
    <!-- Preference option for managing saved addresses -->
    <string name="preferences_addresses_manage_addresses">Adrese zastojaś</string>
    <!-- Preference for saving and filling addresses -->
    <string name="preferences_addresses_save_and_autofill_addresses_2">Adrese składowaś a wupołniś</string>

    <!-- Preference summary for saving and filling address data -->
    <string name="preferences_addresses_save_and_autofill_addresses_summary_2">Wopśimujo telefonowe numery a e-mailowe adrese</string>

    <!-- Title of the "Add card" screen -->
    <string name="credit_cards_add_card">Kórtu pśidaś</string>
    <!-- Title of the "Edit card" screen -->
    <string name="credit_cards_edit_card">Kórtu wobźěłaś</string>
    <!-- The header for the card number of a credit card -->
    <string name="credit_cards_card_number">Kórtowy numer</string>
    <!-- The header for the expiration date of a credit card -->
    <string name="credit_cards_expiration_date">Datum płaśiwosći</string>
    <!-- The label for the expiration date month of a credit card to be used by a11y services-->
    <string name="credit_cards_expiration_date_month">Datum płaśiwosći (mjasec)</string>
    <!-- The label for the expiration date year of a credit card to be used by a11y services-->
    <string name="credit_cards_expiration_date_year">Datum płaśiwosći (lěto)</string>
    <!-- The header for the name on the credit card -->
    <string name="credit_cards_name_on_card">Mě na kórśe</string>
    <!-- The text for the "Delete card" menu item for deleting a credit card -->
    <string name="credit_cards_menu_delete_card">Kórtu wulašowaś</string>
    <!-- The text for the "Delete card" button for deleting a credit card -->
    <string name="credit_cards_delete_card_button">Kórtu wulašowaś</string>
    <!-- The text for the confirmation message of "Delete card" dialog -->
    <string name="credit_cards_delete_dialog_confirmation_2">Kórtu wulašowaś?</string>
    <!-- The text for the positive button on "Delete card" dialog -->
    <string name="credit_cards_delete_dialog_button">Lašowaś</string>
    <!-- The title for the "Save" menu item for saving a credit card -->
    <string name="credit_cards_menu_save">Składowaś</string>
    <!-- The text for the "Save" button for saving a credit card -->
    <string name="credit_cards_save_button">Składowaś</string>
    <!-- The text for the "Cancel" button for cancelling adding, updating or deleting a credit card -->
    <string name="credit_cards_cancel_button">Pśetergnuś</string>

    <!-- Title of the "Saved cards" screen -->
    <string name="credit_cards_saved_cards">Skłaźone kórty</string>

    <!-- Error message for card number validation -->
    <string name="credit_cards_number_validation_error_message_2">Zapódajśo płaśiwy kórtowy numer</string>
    <!-- Error message for card name on card validation -->
    <string name="credit_cards_name_on_card_validation_error_message_2">Pśidajśo mě</string>
    <!-- Message displayed in biometric prompt displayed for authentication before allowing users to view their saved credit cards -->
    <string name="credit_cards_biometric_prompt_message">Za zwobraznjowanje wašych skłaźonych kreditowych kórtow wótwóriś</string>
    <!-- Title of warning dialog if users have no device authentication set up -->
    <string name="credit_cards_warning_dialog_title_2">Zawěsććo swóje skłaźone płaśeńske metody</string>
    <!-- Message of warning dialog if users have no device authentication set up -->
    <string name="credit_cards_warning_dialog_message_3">Nastajśo rědowy zastajeński muster, PIN abo gronidło, aby pśistupoju k swójim skłaźonym płaśeńskim metodam zajźował, jolic něchten drugi ma waš rěd.</string>
    <!-- Positive button to send users to set up a pin of warning dialog if users have no device authentication set up -->
    <string name="credit_cards_warning_dialog_set_up_now">Něnto konfigurěrowaś</string>
    <!-- Negative button to ignore warning dialog if users have no device authentication set up -->
    <string name="credit_cards_warning_dialog_later">Pózdźej</string>
    <!-- Title of PIN verification dialog to direct users to re-enter their device credentials to access their credit cards -->
    <string name="credit_cards_biometric_prompt_message_pin">Wótwóŕśo swój rěd</string>

    <!-- Message displayed in biometric prompt for authentication, before allowing users to use their stored payment method information -->
    <string name="credit_cards_biometric_prompt_unlock_message_2">Wótwóriś, aby wy skłaźone płaśeńske metody wužywał</string>
    <!-- Title of the "Add address" screen -->
    <string name="addresses_add_address">Adresu pśidaś</string>
    <!-- Title of the "Edit address" screen -->
    <string name="addresses_edit_address">Adresu wobźěłaś</string>
    <!-- Title of the "Manage addresses" screen -->
    <string name="addresses_manage_addresses">Adrese zastojaś</string>
    <!-- The header for the name of an address. Name represents a person's full name, typically made up of a first, middle and last name, e.g. John Joe Doe. -->
    <string name="addresses_name">Mě</string>
    <!-- The header for the street address of an address -->
    <string name="addresses_street_address">Adresa drogi</string>
    <!-- The header for the city of an address -->
    <string name="addresses_city">Město</string>
    <!-- The header for the subregion of an address when "state" should be used -->
    <string name="addresses_state">Zwězkowy kraj</string>
    <!-- The header for the subregion of an address when "province" should be used -->
    <string name="addresses_province">Prowinca</string>
    <!-- The header for the zip code of an address -->
    <string name="addresses_zip">Postowa licba</string>
    <!-- The header for the country or region of an address -->
    <string name="addresses_country">Kraj abo region</string>
    <!-- The header for the phone number of an address -->
    <string name="addresses_phone">Telefonowy numer</string>
    <!-- The header for the email of an address -->
    <string name="addresses_email">E-mailowa adresa</string>
    <!-- The text for the "Save" button for saving an address -->
    <string name="addresses_save_button">Składowaś</string>
    <!-- The text for the "Cancel" button for cancelling adding, updating or deleting an address -->
    <string name="addresses_cancel_button">Pśetergnuś</string>
    <!-- The text for the "Delete address" button for deleting an address -->
    <string name="addressess_delete_address_button">Adresu lašowaś</string>

    <!-- The title for the "Delete address" confirmation dialog -->
    <string name="addressess_confirm_dialog_message_2">Toś tu adresu lašowaś?</string>
    <!-- The text for the positive button on "Delete address" dialog -->
    <string name="addressess_confirm_dialog_ok_button">Lašowaś</string>
    <!-- The text for the negative button on "Delete address" dialog -->
    <string name="addressess_confirm_dialog_cancel_button">Pśetergnuś</string>
    <!-- The text for the "Save address" menu item for saving an address -->
    <string name="address_menu_save_address">Adresu składowaś</string>
    <!-- The text for the "Delete address" menu item for deleting an address -->
    <string name="address_menu_delete_address">Adresu lašowaś</string>

    <!-- Title of the Add search engine screen -->
    <string name="search_engine_add_custom_search_engine_title">Pytnicu pśidaś</string>
    <!-- Content description (not visible, for screen readers etc.): Title for the button that navigates to add new engine screen -->
    <string name="search_engine_add_custom_search_engine_button_content_description">Nowu pytnicu pśidaś</string>
    <!-- Title of the Edit search engine screen -->
    <string name="search_engine_edit_custom_search_engine_title">Pytnicu wobźěłaś</string>
    <!-- Text for the menu button to edit a search engine -->
    <string name="search_engine_edit">Wobźěłaś</string>
    <!-- Text for the menu button to delete a search engine -->
    <string name="search_engine_delete">Lašowaś</string>

    <!-- Label for the TextField in which user enters custom search engine name -->
    <string name="search_add_custom_engine_name_label">Mě</string>
    <!-- Placeholder text shown in the Search Engine Name text field before a user enters text -->
    <string name="search_add_custom_engine_name_hint_2">Mě pytnice</string>
    <!-- Label for the TextField in which user enters custom search engine URL -->
    <string name="search_add_custom_engine_url_label">URL pytańskego wuraza</string>
    <!-- Placeholder text shown in the Search String TextField before a user enters text -->
    <string name="search_add_custom_engine_search_string_hint_2">URL, kótaryž se ma za pytanje wužywaś</string>
    <!-- Description text for the Search String TextField. The %s is part of the string -->
    <string name="search_add_custom_engine_search_string_example" formatted="false">Napšašowanje z „%s“ wuměniś. Pśikład: \nhttps://www.google.com/search?q=%s</string>

    <!-- Accessibility description for the form in which details about the custom search engine are entered -->
    <string name="search_add_custom_engine_form_description">Drobnostki swójskeje pytnice</string>

    <!-- Label for the TextField in which user enters custom search engine suggestion URL -->
    <string name="search_add_custom_engine_suggest_url_label">API za pytańske naraźenja (na žycenje)</string>
    <!-- Placeholder text shown in the Search Suggestion String TextField before a user enters text -->
    <string name="search_add_custom_engine_suggest_string_hint">URL za API za pytańske naraźenja</string>
    <!-- Description text for the Search Suggestion String TextField. The %s is part of the string -->
    <string name="search_add_custom_engine_suggest_string_example_2" formatted="false">Wuměńśo wótpšašowanje z “%s”. Na pśikład:\nhttps://suggestqueries.google.com/complete/search?client=firefox&amp;q=%s</string>
    <!-- The text for the "Save" button for saving a custom search engine -->
    <string name="search_custom_engine_save_button">Składowaś</string>

    <!-- Text shown when a user leaves the name field empty -->
    <string name="search_add_custom_engine_error_empty_name">Mě pytnice zapódaś</string>
    <!-- Text shown when a user leaves the search string field empty -->
    <string name="search_add_custom_engine_error_empty_search_string">Pytański wuraz zapódaś</string>
    <!-- Text shown when a user leaves out the required template string -->
    <string name="search_add_custom_engine_error_missing_template">Pśeglědajśo, lěc pytański wuraz pśikładowemu formatoju wótpowědujo</string>
    <!-- Text shown when we aren't able to validate the custom search query. The first parameter is the url of the custom search engine -->
    <string name="search_add_custom_engine_error_cannot_reach">Zmólka pśi zwězowanju z „%s“</string>
    <!-- Text shown when a user creates a new search engine -->
    <string name="search_add_custom_engine_success_message">Pytnica %s jo napórana</string>
    <!-- Text shown when a user successfully edits a custom search engine -->
    <string name="search_edit_custom_engine_success_message">Pytnica %s jo skłaźona</string>
    <!-- Text shown when a user successfully deletes a custom search engine -->
    <string name="search_delete_search_engine_success_message">Pytnica %s jo wulašowana</string>

    <!-- Heading for the instructions to allow a permission -->
    <string name="phone_feature_blocked_intro">Aby to dowólił:</string>
    <!-- First step for the allowing a permission -->
    <string name="phone_feature_blocked_step_settings">1. Źiśo k nastajenjam Android</string>
    <!-- Second step for the allowing a permission -->
    <string name="phone_feature_blocked_step_permissions"><![CDATA[2. Pótusniśo zapisk <b>Berechtigungen</b> (Pšawa)]]></string>
    <!-- Third step for the allowing a permission (Fore example: Camera) -->
    <string name="phone_feature_blocked_step_feature"><![CDATA[3. ZAŠALTUJŚO <b>%1$s</b>]]></string>

    <!-- Label that indicates a site is using a secure connection -->
    <string name="quick_settings_sheet_secure_connection_2">Zwisk jo wěsty</string>
    <!-- Label that indicates a site is using a insecure connection -->
    <string name="quick_settings_sheet_insecure_connection_2">Zwisk njejo wěsty</string>
    <!-- Label to clear site data -->
    <string name="clear_site_data">Cookieje a sedłowe daty wulašowaś</string>
    <!-- Confirmation message for a dialog confirming if the user wants to delete all data for current site -->
    <string name="confirm_clear_site_data"><![CDATA[Cośo napšawdu wšykne cookieje a daty za sedło <b>%s</b> lašowaś?]]></string>
    <!-- Confirmation message for a dialog confirming if the user wants to delete all the permissions for all sites-->
    <string name="confirm_clear_permissions_on_all_sites">Cośo napšawdu wšykne pšawa za wšykne sedła lašowaś?</string>
    <!-- Confirmation message for a dialog confirming if the user wants to delete all the permissions for a site-->
    <string name="confirm_clear_permissions_site">Cośo napšawdu wšykne pšawa za toś to sedło lašowaś?</string>
    <!-- Confirmation message for a dialog confirming if the user wants to set default value a permission for a site-->
    <string name="confirm_clear_permission_site">Cośo napšawdu toś to pšawo za toś to sedło lašowaś?</string>
    <!-- label shown when there are not site exceptions to show in the site exception settings -->
    <string name="no_site_exceptions">Žedne sedłowe wuwześa</string>
    <!-- Bookmark deletion confirmation -->
    <string name="bookmark_deletion_confirmation">Cośo napšawdu toś to cytańske znamje lašowaś?</string>
    <!-- Browser menu button that adds a shortcut to the home fragment -->
    <string name="browser_menu_add_to_shortcuts">Zwězanjam pśidaś</string>
    <!-- Browser menu button that removes a shortcut from the home fragment -->
    <string name="browser_menu_remove_from_shortcuts">Ze zwězanjow wótwónoźeś</string>
    <!-- text shown before the issuer name to indicate who its verified by, parameter is the name of
     the certificate authority that verified the ticket-->
    <string name="certificate_info_verified_by">Pśeglědany wót: %1$s </string>
    <!-- Login overflow menu delete button -->
    <string name="login_menu_delete_button">Lašowaś</string>
    <!-- Login overflow menu edit button -->
    <string name="login_menu_edit_button">Wobźěłaś</string>
    <!-- Message in delete confirmation dialog for password -->
    <string name="login_deletion_confirmation_2">Cośo napšawdu toś to gronidło lašowaś?</string>
    <!-- Positive action of a dialog asking to delete  -->
    <string name="dialog_delete_positive">Lašowaś</string>
    <!-- Negative action of a dialog asking to delete login -->
    <string name="dialog_delete_negative">Pśetergnuś</string>
    <!--  The saved password options menu description. -->
    <string name="login_options_menu_2">Gronidłowe nastajenja</string>
    <!--  The editable text field for a website address. -->
    <string name="saved_login_hostname_description_3">Wobźěłujobne tekstowe pólo za adresu websedła.</string>
    <!--  The editable text field for a username. -->
    <string name="saved_login_username_description_3">Wobźěłujobne tekstowe pólo za wužywaŕske mě.</string>
    <!--  The editable text field for a login's password. -->
    <string name="saved_login_password_description_2">Wobźěłujobne tekstowe pólo za gronidło.</string>
    <!--  The button description to save changes to an edited password. -->
    <string name="save_changes_to_login_2">Změny składowaś.</string>
    <!--  The page title for editing a saved password. -->
    <string name="edit_2">Gronidło wobźěłaś</string>
    <!--  The page title for adding new password. -->
    <string name="add_login_2">Gronidło pśidaś</string>
    <!--  Error text displayed underneath the password field when it is in an error case. -->
    <string name="saved_login_password_required_2">Gronidło zapódaś</string>
    <!--  The error message in add login view when username field is blank. -->
    <string name="saved_login_username_required_2">Wužywaŕske mě zapódaś</string>
    <!--  The error message in add login view when hostname field is blank. -->
    <string name="saved_login_hostname_required" tools:ignore="UnusedResources">Hostmě trjebne</string>
    <!--  The error message in add login view when hostname field is blank. -->
    <string name="saved_login_hostname_required_2" tools:ignore="UnusedResources">Webadresu zapódaś</string>
    <!-- Voice search button content description  -->
    <string name="voice_search_content_description">Głosowe pytanje</string>
    <!-- Voice search prompt description displayed after the user presses the voice search button -->
    <string name="voice_search_explainer">Něnto powědaś</string>

    <!--  The error message in edit login view when a duplicate username exists. -->
    <string name="saved_login_duplicate">Pśizjawjenje z tym wužywaŕskim mjenim južo esistěrujo</string>

    <!-- This is the hint text that is shown inline on the hostname field of the create new login page. 'https://www.example.com' intentionally hardcoded here -->
    <string name="add_login_hostname_hint_text">https://www.example.com</string>
    <!-- This is an error message shown below the hostname field of the add login page when a hostname does not contain http or https. -->
    <string name="add_login_hostname_invalid_text_3">Webadresa musy „https://“ abo „http://“ wopśimowaś</string>
    <!-- This is an error message shown below the hostname field of the add login page when a hostname is invalid. -->
    <string name="add_login_hostname_invalid_text_2">Płaśiwe hostmě trjebne</string>

    <!-- Synced Tabs -->
    <!-- Text displayed to ask user to connect another device as no devices found with account -->
    <string name="synced_tabs_connect_another_device">Z drugim rědom zwězaś.</string>
    <!-- Text displayed asking user to re-authenticate -->
    <string name="synced_tabs_reauth">Pšosym awtentificěrujśo znowego.</string>
    <!-- Text displayed when user has disabled tab syncing in Firefox Sync Account -->
    <string name="synced_tabs_enable_tab_syncing">Pšosym zmóžniśo synchronizěrowanje rejtarikow.</string>

    <!-- Text displayed when user has no tabs that have been synced -->
    <string name="synced_tabs_no_tabs">Njamaśo žedne wócynjone rejtariki na swójich drugich rědach.</string>
    <!-- Text displayed in the synced tabs screen when a user is not signed in to Firefox Sync describing Synced Tabs -->
    <string name="synced_tabs_sign_in_message">Woglědajśo se lisćinu rejtarikow ze swójich rědow.</string>
    <!-- Text displayed on a button in the synced tabs screen to link users to sign in when a user is not signed in to Firefox Sync -->
    <string name="synced_tabs_sign_in_button">Pla Sync pśizjawiś</string>

    <!-- The text displayed when a synced device has no tabs to show in the list of Synced Tabs. -->
    <string name="synced_tabs_no_open_tabs">Žedne wócynjone rejtariki</string>

    <!-- Content description for expanding a group of synced tabs. -->
    <string name="synced_tabs_expand_group">Kupku synchronizěrowanych rejtarikow pokazaś</string>
    <!-- Content description for collapsing a group of synced tabs. -->
    <string name="synced_tabs_collapse_group">Kupku synchronizěrowanych rejtarikow schowaś</string>

    <!-- Top Sites -->
    <!-- Title text displayed in the dialog when shortcuts limit is reached. -->
    <string name="shortcut_max_limit_title">Zwězański limit dostany</string>
    <!-- Content description text displayed in the dialog when shortcut limit is reached. -->
    <string name="shortcut_max_limit_content">Aby nowe zwězanje pśidał, wótwónoźćo jadno z nich. Dotykniśo a źaržćo sedło a wubjeŕśo „Wótwónoźeś“.</string>
    <!-- Confirmation dialog button text when top sites limit is reached. -->
    <string name="top_sites_max_limit_confirmation_button">W pórěźe, som zrozměł</string>

    <!-- Label for the preference to show the shortcuts for the most visited top sites on the homepage -->
    <string name="top_sites_toggle_top_recent_sites_4">Zwězanja</string>
    <!-- Title text displayed in the rename top site dialog. -->
    <string name="top_sites_rename_dialog_title">Mě</string>
    <!-- Hint for renaming title of a shortcut -->
    <string name="shortcut_name_hint">Mě zwězanja</string>
    <!-- Hint for editing URL of a shortcut. -->
    <string name="shortcut_url_hint">URL zwězanja</string>
    <!-- Button caption to confirm the renaming of the top site. -->
    <string name="top_sites_rename_dialog_ok" moz:removedIn="130" tools:ignore="UnusedResources">W pórěźe</string>
    <!-- Dialog button text for canceling the rename top site prompt. -->
    <string name="top_sites_rename_dialog_cancel">Pśetergnuś</string>

    <!-- Text for the menu button to open the homepage settings. -->
    <string name="top_sites_menu_settings">Nastajenja</string>
    <!-- Text for the menu button to navigate to sponsors and privacy support articles. '&amp;' is replaced with the ampersand symbol: & -->
    <string name="top_sites_menu_sponsor_privacy">Naše sponsory a waša priwatnosć</string>
    <!-- Label text displayed for a sponsored top site. -->
    <string name="top_sites_sponsored_label">Sponserowany</string>

    <!-- Text for the menu item to edit a top site. -->
    <string name="top_sites_edit_top_site">Wobźěłaś</string>
    <!-- Text for the dialog title to edit a top site. -->
    <string name="top_sites_edit_dialog_title">Zwězanje wobźěłaś</string>
    <!-- Button caption to confirm the edit of the top site. -->
    <string name="top_sites_edit_dialog_save">Składowaś</string>
    <!-- Error message when the user entered an invalid URL -->
    <string name="top_sites_edit_dialog_url_error">Zapódajśo płaśiwy URL</string>
    <!-- Label for the URL edit field in the edit top site dialog. -->
    <string name="top_sites_edit_dialog_url_title">URL</string>

    <!-- Inactive tabs in the tabs tray -->
    <!-- Title text displayed in the tabs tray when a tab has been unused for 14 days. -->
    <string name="inactive_tabs_title">Inaktiwne rejtariki</string>
    <!-- Content description for closing all inactive tabs -->
    <string name="inactive_tabs_delete_all">Wšykne inaktiwne rejtariki zacyniś</string>

    <!-- Content description for expanding the inactive tabs section. -->
    <string name="inactive_tabs_expand_content_description">Inaktiwne rejtariki pokazaś</string>
    <!-- Content description for collapsing the inactive tabs section. -->
    <string name="inactive_tabs_collapse_content_description">Inaktiwne rejtariki schowaś</string>

    <!-- Inactive tabs auto-close message in the tabs tray -->
    <!-- The header text of the auto-close message when the user is asked if they want to turn on the auto-closing of inactive tabs. -->
    <string name="inactive_tabs_auto_close_message_header" tools:ignore="UnusedResources">Pó jadnem mjasecu awtomatiski zacyniś?</string>
    <!-- A description below the header to notify the user what the inactive tabs auto-close feature is. -->
    <string name="inactive_tabs_auto_close_message_description" tools:ignore="UnusedResources">Firefox móžo rejtariki zacyniś, kótarež njejsćo se woglědał zajźony mjasec.</string>
    <!-- A call to action below the description to allow the user to turn on the auto closing of inactive tabs. -->
    <string name="inactive_tabs_auto_close_message_action" tools:ignore="UnusedResources">AWTOMATISKE ZACYNJANJE ZMÓŽNIŚ</string>

    <!-- Text for the snackbar to confirm auto-close is enabled for inactive tabs -->
    <string name="inactive_tabs_auto_close_message_snackbar">Awtomatiske zacynjanje zmóžnjone</string>

    <!-- Awesome bar suggestion's headers -->
    <!-- Search suggestions title for Firefox Suggest. -->
    <string name="firefox_suggest_header">Naraźenja Firefox</string>

    <!-- Title for search suggestions when Google is the default search suggestion engine. -->
    <string name="google_search_engine_suggestion_header">Pytanje z Google</string>
    <!-- Title for search suggestions when the default search suggestion engine is anything other than Google. The first parameter is default search engine name. -->
    <string name="other_default_search_engine_suggestion_header">Z %s pytaś</string>

    <!-- Default browser experiment -->
    <!-- Default browser card title -->
    <string name="default_browser_experiment_card_title">Standardny wobglědowak změniś</string>
    <!-- Default browser card text -->
    <string name="default_browser_experiment_card_text">Nastajśo wótkaze z websedłow, mejlkow a powěsćow, aby se awtomatiski we Firefox wócynili.</string>

    <!-- Content description for close button in collection placeholder. -->
    <string name="remove_home_collection_placeholder_content_description">Wótwónoźeś</string>

    <!-- Content description radio buttons with a link to more information -->
    <string name="radio_preference_info_content_description">Klikniśo za dalšne drobnostki</string>

    <!-- Content description for the action bar "up" button -->
    <string name="action_bar_up_description" moz:removedIn="124" tools:ignore="UnusedResources">Górjej</string>

    <!-- Content description for privacy content close button -->
    <string name="privacy_content_close_button_content_description">Zacyniś</string>

    <!-- Pocket recommended stories -->
    <!-- Header text for a section on the home screen. -->
    <string name="pocket_stories_header_1">Tšojeńka, kótarež k rozmyslowanju pógnuwaju</string>
    <!-- Header text for a section on the home screen. -->
    <string name="pocket_stories_categories_header">Tšojeńka pó temje</string>
    <!-- Text of a button allowing users to access an external url for more Pocket recommendations. -->
    <string name="pocket_stories_placeholder_text">Wěcej wuslěźiś</string>
    <!-- Title of an app feature. Smaller than a heading. The first parameter is product name Pocket -->
    <string name="pocket_stories_feature_title_2">Spěchowany wót %s.</string>
    <!-- Caption for describing a certain feature. The placeholder is for a clickable text (eg: Learn more) which will load an url in a new tab when clicked.  -->
    <string name="pocket_stories_feature_caption">Źěl swójźby Firefox. %s</string>

    <!-- Clickable text for opening an external link for more information about Pocket. -->
    <string name="pocket_stories_feature_learn_more">Dalšne informacije</string>
    <!-- Text indicating that the Pocket story that also displays this text is a sponsored story by other 3rd party entity. -->
    <string name="pocket_stories_sponsor_indication">Sponserowany</string>

    <!-- Snackbar message for enrolling in a Nimbus experiment from the secret settings when Studies preference is Off.-->
    <string name="experiments_snackbar">Zmóžniśo telemetriju, aby daty słał.</string>
    <!-- Snackbar button text to navigate to telemetry settings.-->
    <string name="experiments_snackbar_button">K nastajenjam</string>

    <!-- Review quality check feature-->
    <!-- Name for the review quality check feature used as title for the panel. -->
    <string name="review_quality_check_feature_name_2">Kontrola pógódnośenjow</string>
    <!-- Summary for grades A and B for review quality check adjusted grading. -->
    <string name="review_quality_check_grade_a_b_description">Spušćobne pógódnośenja</string>
    <!-- Summary for grade C for review quality check adjusted grading. -->
    <string name="review_quality_check_grade_c_description">Měšańca ze spušćobnych a njespušćobnych pógódnośenjow</string>
    <!-- Summary for grades D and F for review quality check adjusted grading. -->
    <string name="review_quality_check_grade_d_f_description">Njespušćobne pógódnośenja</string>
    <!-- Text for title presenting the reliability of a product's reviews. -->
    <string name="review_quality_check_grade_title">Kak spušćobne toś te pógódnośenja su?</string>
    <!-- Title for when the rating has been updated by the review checker -->
    <string name="review_quality_check_adjusted_rating_title">Pśměrjone pógódnośowanje</string>
    <!-- Description for a product's adjusted star rating. The text presents that the product's reviews which were evaluated as unreliable were removed from the adjusted rating. -->
    <string name="review_quality_check_adjusted_rating_description_2">Bazěrujo na spušćobnych pógódnośenjach</string>
    <!-- Title for list of highlights from a product's review emphasizing a product's important traits. -->
    <string name="review_quality_check_highlights_title">Wjerški z nejnowšych pógódnośenjow</string>
    <!-- Title for section explaining how we analyze the reliability of a product's reviews. -->
    <string name="review_quality_check_explanation_title">Kak kwalitu pógódnośenja póstajamy</string>
    <!-- Paragraph explaining how we analyze the reliability of a product's reviews. First parameter is the Fakespot product name. In the phrase "Fakespot by Mozilla", "by" can be localized. Does not need to stay by. -->
    <string name="review_quality_check_explanation_body_reliability">Wužywamy technologiju KI z %s wót Mozilla, aby my spušćobnosć produktowych pógódnośenjow kontrolěrowali.
To buźo jano pomagaś, kwalitu pógódnośenjow pósuźiś, nic kwalitu produktow.</string>
    <!-- Paragraph explaining the grading system we use to classify the reliability of a product's reviews. -->
    <string name="review_quality_check_info_review_grade_header"><![CDATA[Pśirědujomy pógódnośenjam kuždego produkta <b>pismikowu cenzuru</b> wót A do F.]]></string>
    <!-- Description explaining grades A and B for review quality check adjusted grading. -->
    <string name="review_quality_check_info_grade_info_AB">Spušćobne pógódnośenja. Myslimy se, až pógódnośenja su nejskerjej wót wopšawdnych kupcow, kótarež su zawóstajili spšawne, bźezpśedsudkowe pógódnośenja.</string>
    <!-- Description explaining grade C for review quality check adjusted grading. -->
    <string name="review_quality_check_info_grade_info_C">Wěrimy, až dajo měšańcu spušćobnych a njespušćobnych pógódnośenjow.</string>
    <!-- Description explaining grades D and F for review quality check adjusted grading. -->
    <string name="review_quality_check_info_grade_info_DF">Njespušćobne pógódnośenja. Myslimy se, až pógódnośenja su nejskerjej sfalšowane abo wót pógódnośujucych z pśedsudkami.</string>
    <!-- Paragraph explaining how a product's adjusted grading is calculated. -->
    <string name="review_quality_check_explanation_body_adjusted_grading"><![CDATA[<b>Pśiměrjone pógódnośowanje</b> jano na pógódnośenjach bazěrujo, kótarež mamy za spušćobne.]]></string>
    <!-- Paragraph explaining product review highlights. First parameter is the name of the retailer (e.g. Amazon). -->
    <string name="review_quality_check_explanation_body_highlights"><![CDATA[<b>Wjerški</b> su z pógódnośenjow %s w běgu slědnych 80 dnjow, kótarež mamy za spušćobne.]]></string>
    <!-- Text for learn more caption presenting a link with information about review quality. First parameter is for clickable text defined in review_quality_check_info_learn_more_link. -->
    <string name="review_quality_check_info_learn_more">Zgóńśo wěcej wó %s.</string>
    <!-- Clickable text that links to review quality check SuMo page. First parameter is the Fakespot product name. -->
    <string name="review_quality_check_info_learn_more_link_2">kak %s kwalitu pógódnośenja póstaja</string>
    <!-- Text for title of settings section. -->
    <string name="review_quality_check_settings_title">Nastajenja</string>
    <!-- Text for label for switch preference to show recommended products from review quality check settings section. -->
    <string name="review_quality_check_settings_recommended_products">Wabjenje w kontroli pógódnośenjow pokazaś</string>
    <!-- Description for switch preference to show recommended products from review quality check settings section. First parameter is for clickable text defined in review_quality_check_settings_recommended_products_learn_more.-->
    <string name="review_quality_check_settings_recommended_products_description_2" tools:ignore="UnusedResources">Buźośo pśi góźbje wabjenje za relewantne produkty wiźeś. Wabimy jano za produkty ze spušćobnymi pógódnośenjami. %s</string>
    <!-- Clickable text that links to review quality check recommended products support article. -->
    <string name="review_quality_check_settings_recommended_products_learn_more" tools:ignore="UnusedResources">Dalšne informacije</string>
    <!-- Text for turning sidebar off button from review quality check settings section. -->
    <string name="review_quality_check_settings_turn_off">Kontrolu pógódnośenjow znjemóžniś</string>
    <!-- Text for title of recommended product section. This is displayed above a product image, suggested as an alternative to the product reviewed. -->
    <string name="review_quality_check_ad_title" tools:ignore="UnusedResources">Dalšne móžnosći</string>
    <!-- Caption for recommended product section indicating this is an ad by Fakespot. First parameter is the Fakespot product name. -->
    <string name="review_quality_check_ad_caption" tools:ignore="UnusedResources">Wabjenje wót %s</string>
    <!-- Caption for review quality check panel. First parameter is for clickable text defined in review_quality_check_powered_by_link. -->
    <string name="review_quality_check_powered_by_2">Kontrola pógódnośenjow se wót %s spěchujo</string>
    <!-- Clickable text that links to Fakespot.com. First parameter is the Fakespot product name. In the phrase "Fakespot by Mozilla", "by" can be localized. Does not need to stay by. -->
    <string name="review_quality_check_powered_by_link" tools:ignore="UnusedResources">%s wót Mozilla</string>
    <!-- Text for title of warning card informing the user that the current analysis is outdated. -->
    <string name="review_quality_check_outdated_analysis_warning_title" tools:ignore="UnusedResources">Nowe informacije, kótarež se maju pśeglědowaś</string>
    <!-- Text for button from warning card informing the user that the current analysis is outdated. Clicking this should trigger the product's re-analysis. -->
    <string name="review_quality_check_outdated_analysis_warning_action" tools:ignore="UnusedResources">Něnto kontrolěrowaś</string>
    <!-- Title for warning card informing the user that the current product does not have enough reviews for a review analysis. -->
    <string name="review_quality_check_no_reviews_warning_title">Hyšći njejo dosć pógódnośenjow</string>
    <!-- Text for body of warning card informing the user that the current product does not have enough reviews for a review analysis. -->
    <string name="review_quality_check_no_reviews_warning_body">Gaž toś ten produkt ma wěcej pógódnośenjow, móžomy jich kwalitu kontrolěrowaś.</string>
    <!-- Title for warning card informing the user that the current product is currently not available. -->
    <string name="review_quality_check_product_availability_warning_title">Produkt njejo k dispoziciji</string>
    <!-- Text for the body of warning card informing the user that the current product is currently not available. -->
    <string name="review_quality_check_product_availability_warning_body">Jolic wiźiśo, až toś ten produkt jo zasej na skłaźe, dajśo to k wěsći a buźomy na kontrolěrowanju pógódnośenjow źěłaś.</string>
    <!-- Clickable text for warning card informing the user that the current product is currently not available. Clicking this should inform the server that the product is available. -->
    <string name="review_quality_check_product_availability_warning_action_2">K wěsći daś, až produkt jo na skłaźe</string>
    <!-- Title for warning card informing the user that the current product's analysis is still processing. The parameter is the percentage progress (0-100%) of the analysis process (e.g. 56%). -->
    <string name="review_quality_check_analysis_in_progress_warning_title_2">Kontrola kwalitu pógódnośenjow (%s)</string>
    <!-- Text for body of warning card informing the user that the current product's analysis is still processing. -->
    <string name="review_quality_check_analysis_in_progress_warning_body">To mógło na 60 sekundow traś.</string>
    <!-- Title for info card displayed after the user reports a product is back in stock. -->
    <string name="review_quality_check_analysis_requested_info_title">Wjeliki źěk za powěźeńku!</string>

    <!-- Text for body of info card displayed after the user reports a product is back in stock. -->
    <string name="review_quality_check_analysis_requested_info_body">My dejali w běgu 24 góźin informacije wó pógódnośenjach toś togo produkta měś. Pśiźćo pšosym mimo.</string>
    <!-- Title for info card displayed when the user review checker while on a product that Fakespot does not analyze (e.g. gift cards, music). -->
    <string name="review_quality_check_not_analyzable_info_title">Njamóžomy toś te pógódnośenja pśeglědowaś</string>
    <!-- Text for body of info card displayed when the user review checker while on a product that Fakespot does not analyze (e.g. gift cards, music). -->
    <string name="review_quality_check_not_analyzable_info_body">Bóžko  njamóžomy kwalitu pógódnośenja za wěste produktowe typy kontrolěrowaś. Na pśikład za darjeńske kórty a tšugajuce wideo, muziku a graśa.</string>
    <!-- Title for info card displayed when another user reported the displayed product is back in stock. -->
    <string name="review_quality_check_analysis_requested_other_user_info_title" tools:ignore="UnusedResources">Informacije skóro pśidu</string>
    <!-- Text for body of info card displayed when another user reported the displayed product is back in stock. -->
    <string name="review_quality_check_analysis_requested_other_user_info_body" tools:ignore="UnusedResources">My dejali w běgu 24 góźin informacije wó pógódnośenjach toś togo produkta měś. Pśiźćo pšosym mimo.</string>
    <!-- Title for info card displayed to the user when analysis finished updating. -->
    <string name="review_quality_check_analysis_updated_confirmation_title" tools:ignore="UnusedResources">Analyza jo aktualna</string>
    <!-- Text for the action button from info card displayed to the user when analysis finished updating. -->
    <string name="review_quality_check_analysis_updated_confirmation_action" tools:ignore="UnusedResources">Som zrozměł</string>
    <!-- Title for error card displayed to the user when an error occurred. -->
    <string name="review_quality_check_generic_error_title">Tuchylu informacije njejsu k dispoziciji</string>
    <!-- Text for body of error card displayed to the user when an error occurred. -->
    <string name="review_quality_check_generic_error_body">Źěłamy na rozwězanju toś togo problema. Pśiźćo pšosym skóro zasej mimo.</string>
    <!-- Title for error card displayed to the user when the device is disconnected from the network. -->
    <string name="review_quality_check_no_connection_title">Žeden seśowy zwisk</string>
    <!-- Text for body of error card displayed to the user when the device is disconnected from the network. -->
    <string name="review_quality_check_no_connection_body">Pśeglědajśo swój seśowy zwisk a wopytajśo pón bok znowego zacytaś.</string>
    <!-- Title for card displayed to the user for products whose reviews were not analyzed yet. -->
    <string name="review_quality_check_no_analysis_title">Hyšći žedne informacije wó toś tych pógódnośenjach</string>
    <!-- Text for the body of card displayed to the user for products whose reviews were not analyzed yet. -->
    <string name="review_quality_check_no_analysis_body">Aby zgónił, lěc pógódnośenja toś togo produkta su spušćobne, kontrolěrujśo kwalitu pógódnośenjow. Trajo jano na 60 sekundow.</string>
    <!-- Text for button from body of card displayed to the user for products whose reviews were not analyzed yet. Clicking this should trigger a product analysis. -->
    <string name="review_quality_check_no_analysis_link">Kwalitu pógódnośenjow kontrolěrowaś</string>
    <!-- Headline for review quality check contextual onboarding card. -->
    <string name="review_quality_check_contextual_onboarding_title">Cytajśo naš dowěry gódny pśewodnik wó pógódnośenjach produktow</string>
    <!-- Description for review quality check contextual onboarding card. The first and last two parameters are for retailer names (e.g. Amazon, Walmart). The second parameter is for the name of the application (e.g. Firefox). -->
    <string name="review_quality_check_contextual_onboarding_description">Glědajśo, kak spušćobne pógódnośenja produktow na %1$s su, nježli až produkty kupujośo. Kontrola pógódnośenjow, eksperimentalna funkcija z %2$s, jo direktnje do wobglědowaka zatwarjona. Funkcioněrujo teke na %3$s a %4$s.</string>
    <!-- Description for review quality check contextual onboarding card. The first parameters is for retailer name (e.g. Amazon). The second parameter is for the name of the application (e.g. Firefox). -->
    <string name="review_quality_check_contextual_onboarding_description_one_vendor">Glědajśo, kak spušćobne pógódnośenja produktow na %1$s su, nježli až produkty kupujośo. Kontrola pógódnośenjow, eksperimentalna funkcija z %2$s, jo direktnje do wobglědowaka zatwarjona.</string>
    <!-- Paragraph presenting review quality check feature. First parameter is the Fakespot product name. Second parameter is for clickable text defined in review_quality_check_contextual_onboarding_learn_more_link. In the phrase "Fakespot by Mozilla", "by" can be localized. Does not need to stay by. -->
    <string name="review_quality_check_contextual_onboarding_learn_more">Z pomocu potenciala %1$s wót Mozilla, pomagamy wam, se njeawtentiskich pógódnośenjow a pógódnośenjow połnych pśedsudkow wobinuś. Naš model KI se stawnje pólěpšujo, aby was šćitał, gaž nakupujośo. %2$s</string>
    <!-- Clickable text from the contextual onboarding card that links to review quality check support article. -->
    <string name="review_quality_check_contextual_onboarding_learn_more_link">Dalšne informacije</string>
    <!-- Caption text to be displayed in review quality check contextual onboarding card above the opt-in button. First parameter is Firefox app name, third parameter is the Fakespot product name. Second & fourth are for clickable texts defined in review_quality_check_contextual_onboarding_privacy_policy_3 and review_quality_check_contextual_onboarding_terms_use. -->
    <string name="review_quality_check_contextual_onboarding_caption_3" moz:RemovedIn="124" tools:ignore="UnusedResources">Gaž „Jo, wopytaś“ wuběraśo, zwólijośo do %2$s %1$s a %4$s %3$s </string>
    <!-- Caption text to be displayed in review quality check contextual onboarding card above the opt-in button. First parameter is Firefox app name, third parameter is the Fakespot product name. Second & fourth are for clickable texts defined in review_quality_check_contextual_onboarding_privacy_policy_3 and review_quality_check_contextual_onboarding_terms_use. -->
    <string name="review_quality_check_contextual_onboarding_caption_4">Gaž „Jo, wopytaś“ wuběraśo, zwólijośo do %2$s %1$s a %4$s %3$s </string>
    <!-- Clickable text from the review quality check contextual onboarding card that links to Fakespot privacy notice. -->
    <string name="review_quality_check_contextual_onboarding_privacy_policy_3">powěźeńka priwatnosći</string>
    <!-- Clickable text from the review quality check contextual onboarding card that links to Fakespot terms of use. -->
    <string name="review_quality_check_contextual_onboarding_terms_use">wužywańske wuměnjenja</string>
    <!-- Text for opt-in button from the review quality check contextual onboarding card. -->
    <string name="review_quality_check_contextual_onboarding_primary_button_text">Jo, wopytaś</string>
    <!-- Text for opt-out button from the review quality check contextual onboarding card. -->
    <string name="review_quality_check_contextual_onboarding_secondary_button_text">Nic něnto</string>
    <!-- Text for the first CFR presenting the review quality check feature. -->
    <string name="review_quality_check_first_cfr_message">Wuslěźćo, lěc móžośo pógódnośenjam toś togo produkta dowěriś – nježli až jen kupujośo.</string>
    <!-- Text displayed in the first CFR presenting the review quality check feature that opens the review checker when clicked. -->
    <string name="review_quality_check_first_cfr_action" tools:ignore="UnusedResources">Kontrolu pógódnośenjow wopytaś</string>
    <!-- Text for the second CFR presenting the review quality check feature. -->
    <string name="review_quality_check_second_cfr_message">Su toś te pógódnośenja spušćobne? Kontrolěrujśo to něnto, aby pśiměrjone pógódnośowanje wiźeł.</string>
    <!-- Text displayed in the second CFR presenting the review quality check feature that opens the review checker when clicked. -->
    <string name="review_quality_check_second_cfr_action" tools:ignore="UnusedResources">Kontrolu pógódnośenjow wócyniś</string>
    <!-- Flag showing that the review quality check feature is work in progress. -->
    <string name="review_quality_check_beta_flag" moz:removedIn="130" tools:ignore="UnusedResources">Beta</string>
    <!-- Content description (not visible, for screen readers etc.) for opening browser menu button to open review quality check bottom sheet. -->
    <string name="review_quality_check_open_handle_content_description">Kontrolu pógódnośenjow wócyniś</string>
    <!-- Content description (not visible, for screen readers etc.) for closing browser menu button to open review quality check bottom sheet. -->
    <string name="review_quality_check_close_handle_content_description">Kontrolu pógódnośenjow zacyniś</string>
    <!-- Content description (not visible, for screen readers etc.) for review quality check star rating. First parameter is the number of stars (1-5) representing the rating. -->
    <string name="review_quality_check_star_rating_content_description">%1$s z 5 gwězdkow</string>
    <!-- Text for minimize button from highlights card. When clicked the highlights card should reduce its size. -->
    <string name="review_quality_check_highlights_show_less">Mjenjej pokazaś</string>
    <!-- Text for maximize button from highlights card. When clicked the highlights card should expand to its full size. -->
    <string name="review_quality_check_highlights_show_more">Wěcej pokazaś</string>
    <!-- Text for highlights card quality category header. Reviews shown under this header should refer the product's quality. -->
    <string name="review_quality_check_highlights_type_quality">Kwalita</string>
    <!-- Text for highlights card price category header. Reviews shown under this header should refer the product's price. -->
    <string name="review_quality_check_highlights_type_price">Płaśizna</string>
    <!-- Text for highlights card shipping category header. Reviews shown under this header should refer the product's shipping. -->
    <string name="review_quality_check_highlights_type_shipping">Rozpósłanje</string>
    <!-- Text for highlights card packaging and appearance category header. Reviews shown under this header should refer the product's packaging and appearance. -->
    <string name="review_quality_check_highlights_type_packaging_appearance">Pakowanje a naglěd</string>
    <!-- Text for highlights card competitiveness category header. Reviews shown under this header should refer the product's competitiveness. -->
    <string name="review_quality_check_highlights_type_competitiveness">Zamóžnosć do wuběźowanja</string>

    <!-- Text that is surrounded by quotes. The parameter is the actual text that is in quotes. An example of that text could be: Excellent craftsmanship, and that is displayed as “Excellent craftsmanship”. The text comes from a buyer's review that the feature is highlighting"   -->
    <string name="surrounded_with_quotes">„%s“</string>

    <!-- Accessibility services actions labels. These will be appended to accessibility actions like "Double tap to.." but not by or applications but by services like Talkback. -->
    <!-- Action label for elements that can be collapsed if interacting with them. Talkback will append this to say "Double tap to collapse". -->
    <string name="a11y_action_label_collapse">schowaś</string>
    <!-- Current state for elements that can be collapsed if interacting with them. Talkback will dictate this after a state change. -->
    <string name="a11y_state_label_collapsed">złožony</string>
    <!-- Action label for elements that can be expanded if interacting with them. Talkback will append this to say "Double tap to expand". -->
    <string name="a11y_action_label_expand">pokazaś</string>
    <!-- Current state for elements that can be expanded if interacting with them. Talkback will dictate this after a state change. -->
    <string name="a11y_state_label_expanded">rozłožony</string>
    <!-- Action label for links to a website containing documentation about a wallpaper collection. Talkback will append this to say "Double tap to open link to learn more about this collection". -->
    <string name="a11y_action_label_wallpaper_collection_learn_more">wocyńśo wótkaz, aby wěcej wó toś tej zběrce zgónił</string>
    <!-- Action label for links that point to an article. Talkback will append this to say "Double tap to read the article". -->
    <string name="a11y_action_label_read_article">nastawk cytaś</string>
    <!-- Action label for links to the Firefox Pocket website. Talkback will append this to say "Double tap to open link to learn more". -->
    <string name="a11y_action_label_pocket_learn_more">wótkaz wócyniś, aby wy wěcej zgónił</string>
    <!-- Content description for headings announced by accessibility service. The first parameter is the text of the heading. Talkback will announce the first parameter and then speak the word "Heading" indicating to the user that this text is a heading for a section. -->
    <string name="a11y_heading">%s, nadpismo</string>

    <!-- Title for dialog displayed when trying to access links present in a text. -->
    <string name="a11y_links_title">Wótkaze</string>
    <!-- Additional content description for text bodies that contain urls. -->
    <string name="a11y_links_available">Wótkaze, kótarež su k dispoziciji</string>

    <!-- Translations feature-->

    <!-- Translation request dialog -->
    <!-- Title for the translation dialog that allows a user to translate the webpage. -->
    <string name="translations_bottom_sheet_title">Toś ten bok pśełožowaś?</string>
    <!-- Title for the translation dialog after a translation was completed successfully.
    The first parameter is the name of the language that the page was translated from, for example, "French".
    The second parameter is the name of the language that the page was translated to, for example, "English". -->
    <string name="translations_bottom_sheet_title_translation_completed">Bok jo se pśełožył z rěcy %1$s do rěcy %2$s</string>
    <!-- Title for the translation dialog that allows a user to translate the webpage when a user uses the translation feature the first time. The first parameter is the name of the application, for example, "Fenix". -->
    <string name="translations_bottom_sheet_title_first_time">Priwatne pśełožki w %1$s testowaś</string>
    <!-- Additional information on the translation dialog that appears when a user uses the translation feature the first time. The first parameter is clickable text with a link, for example, "Learn more". -->
    <string name="translations_bottom_sheet_info_message">Za wašu priwatnosć pśełožki waš rěd nigda njespušćaju. Nowe rěcy a pólěpšenja skóro pśidu! %1$s</string>
    <!-- Text that links to additional information about the Firefox translations feature. -->
    <string name="translations_bottom_sheet_info_message_learn_more">Dalšne informacije</string>
    <!-- Label for the dropdown to select which language to translate from on the translations dialog. Usually the translate from language selected will be the same as the page language. -->
    <string name="translations_bottom_sheet_translate_from">Žrědłowa rěc</string>
    <!-- Label for the dropdown to select which language to translate to on the translations dialog. Usually the translate to language selected will be the user's preferred language. -->
    <string name="translations_bottom_sheet_translate_to">Celowa rěc</string>
    <!-- Label for the dropdown to select which language to translate from on the translations dialog when the page language is not supported. This selection is to allow the user to select another language, in case we automatically detected the page language incorrectly. -->
    <string name="translations_bottom_sheet_translate_from_unsupported_language">Drugu žrědłowu rěc wopytaś</string>
    <!-- Button text on the translations dialog to dismiss the dialog and return to the browser. -->
    <string name="translations_bottom_sheet_negative_button">Nic něnto</string>
    <!-- Button text on the translations dialog to restore the translated website back to the original untranslated version. -->
    <string name="translations_bottom_sheet_negative_button_restore">Original pokazaś</string>
    <!-- Accessibility announcement (not visible, for screen readers etc.) for the translations dialog after restore button was pressed that indicates the original untranslated page was loaded. -->
    <string name="translations_bottom_sheet_restore_accessibility_announcement">Originalny njepśełožony bok zacytany</string>
    <!-- Button text on the translations dialog when a translation error appears, used to dismiss the dialog and return to the browser. -->
    <string name="translations_bottom_sheet_negative_button_error">Dokóńcone</string>
    <!-- Button text on the translations dialog to begin a translation of the website. -->
    <string name="translations_bottom_sheet_positive_button">Pśełožyś</string>
    <!-- Button text on the translations dialog when a translation error appears. -->
    <string name="translations_bottom_sheet_positive_button_error">Hyšći raz wopytaś</string>
    <!-- Inactive button text on the translations dialog that indicates a translation is currently in progress. This button will be accompanied by a loading icon. -->
    <string name="translations_bottom_sheet_translating_in_progress">Pśełožowanje</string>
    <!-- Button content description (not visible, for screen readers etc.) for the translations dialog translate button that indicates a translation is currently in progress. -->
    <string name="translations_bottom_sheet_translating_in_progress_content_description">Pśełoženje běžy</string>

    <!-- Default dropdown option when initially selecting a language from the translations dialog language selection dropdown. -->
    <string name="translations_bottom_sheet_default_dropdown_selection">Rěc wubraś</string>
    <!-- The title of the warning card informs the user that a translation could not be completed. -->
    <string name="translation_error_could_not_translate_warning_text">Pśi pśełožowanju jo problem nastał. Pšosym wopytajśo hyšći raz.</string>
    <!-- The title of the warning card informs the user that the list of languages cannot be loaded. -->
    <string name="translation_error_could_not_load_languages_warning_text">Rěcy njedaju se zacytaś. Pśeglědajśo swój internetny zwisk a wopytajśo hyšći raz.</string>
    <!-- The title of the warning card informs the user that a language is not supported. The first parameter is the name of the language that is not supported. -->
    <string name="translation_error_language_not_supported_warning_text">%1$s bóžko hyšći njepódpěramy.</string>

    <!-- Snackbar title shown if the user closes the Translation Request dialogue and a translation is in progress. -->
    <string name="translation_in_progress_snackbar">Pśełožujo se…</string>

    <!-- Title for the data saving mode warning dialog used in the translation request dialog.
    This dialog will be presented when the user attempts to perform
    a translation without the necessary language files downloaded first when Android's data saver mode is enabled and the user is not using WiFi.
    The first parameter is the size in kilobytes or megabytes of the language file. -->
    <string name="translations_download_language_file_dialog_title">Rěc w datowem žarjeńskem modusu ześěgnuś (%1$s)?</string>


    <!-- Translations options dialog -->
    <!-- Title of the translation options dialog that allows a user to set their translation options for the site the user is currently on. -->
    <string name="translation_option_bottom_sheet_title_heading">Pśełožowańske nastajenja</string>
    <!-- Toggle switch label that allows a user to set the setting if they would like the browser to always offer or suggest translations when available. -->
    <string name="translation_option_bottom_sheet_always_translate">Pśełožk pśecej póbitowaś</string>
    <!-- Toggle switch label that allows a user to set if they would like a given language to automatically translate or not. The first parameter is the language name, for example, "Spanish". -->
    <string name="translation_option_bottom_sheet_always_translate_in_language">%1$s pśecej pśełožyś</string>
    <!-- Toggle switch label that allows a user to set if they would like to never be offered a translation of the given language. The first parameter is the language name, for example, "Spanish". -->
    <string name="translation_option_bottom_sheet_never_translate_in_language">%1$s nigda njepśełožowaś</string>
    <!-- Toggle switch label that allows a user to set the setting if they would like the browser to never translate the site the user is currently visiting. -->
    <string name="translation_option_bottom_sheet_never_translate_site">Njepśełožujśo nigda toś to sedło</string>
    <!-- Toggle switch description that will appear under the "Never translate these sites" settings toggle switch to provide more information on how this setting interacts with other settings. -->
    <string name="translation_option_bottom_sheet_switch_never_translate_site_description">Pśepisujo wšykne druge nastajenja</string>
    <!-- Toggle switch description that will appear under the "Never translate" and "Always translate" toggle switch settings to provide more information on how these  settings interacts with other settings. -->
    <string name="translation_option_bottom_sheet_switch_description">Pśepisujo póbitowanja za pśełožowanje</string>
    <!-- Button text for the button that will take the user to the translation settings dialog. -->
    <string name="translation_option_bottom_sheet_translation_settings">Pśełožowańske nastajenja</string>
    <!-- Button text for the button that will take the user to a website to learn more about how translations works in the given app. The first parameter is the name of the application, for example, "Fenix". -->
    <string name="translation_option_bottom_sheet_about_translations">Wó pśełožkach w %1$s</string>

    <!-- Content description (not visible, for screen readers etc.) for closing the translations bottom sheet. -->
    <string name="translation_option_bottom_sheet_close_content_description">Bok Pśełožki zacyniś</string>

    <!-- The title of the warning card informs the user that an error has occurred at page settings. -->
    <string name="translation_option_bottom_sheet_error_warning_text">Někotare nastajenja njejsu nachylu k dispoziciji.</string>

    <!-- Translation settings dialog -->
    <!-- Title of the translation settings dialog that allows a user to set their preferred translation settings. -->
    <string name="translation_settings_toolbar_title">Pśełožki</string>
    <!-- Toggle switch label that indicates that the browser should signal or indicate when a translation is possible for any page. -->
    <string name="translation_settings_offer_to_translate">Pśełožowanje póbitowaś, gaž móžno</string>
    <!-- Toggle switch label that indicates that downloading files required for translating is permitted when using data saver mode in Android. -->
    <string name="translation_settings_always_download">Rěcy pśecej w datowem žarjeńskem modusu ześěgnuś</string>
    <!-- Section header text that begins the section of a list of different options the user may select to adjust their translation preferences. -->
    <string name="translation_settings_translation_preference">Pśełožowańske nastajenja</string>
    <!-- Button text for the button that will take the user to the automatic translations settings dialog. On the automatic translations settings dialog, the user can set if translations should occur automatically for a given language. -->
    <string name="translation_settings_automatic_translation">Awtomatiske pśełožowanje</string>
    <!-- Button text for the button that will take the user to the never translate these sites dialog. On the never translate these sites dialog, the user can set if translations should never occur on certain websites. -->
    <string name="translation_settings_automatic_never_translate_sites">Toś te websedła nigda njepśełožyś</string>
    <!-- Button text for the button that will take the user to the download languages dialog. On the download languages dialog, the user can manage which languages they would like to download for translations. -->
    <string name="translation_settings_download_language">Rěcy ześěgnuś</string>

    <!-- Automatic translation preference screen -->
    <!-- Title of the automatic translation preference screen that will appear on the toolbar.-->
    <string name="automatic_translation_toolbar_title_preference">Awtomatiske pśełožowanje</string>
    <!-- Screen header presenting the automatic translation preference feature. It will appear under the toolbar. -->
    <string name="automatic_translation_header_preference">Wubjeŕśo rěc, aby nastajeni „pśecej pśełožyś“ a „nigda njepśełožyś“ zastojał.</string>

    <!-- The title of the warning card informs the user that the system could not load languages for translation settings. -->
    <string name="automatic_translation_error_warning_text">Rěcy njejsu se dali zacytaś. Pšosym wopytajśo pózdźej hyšći raz.</string>

    <!-- Automatic translation options preference screen -->
    <!-- Preference option for offering to translate. Radio button title text.-->
    <string name="automatic_translation_option_offer_to_translate_title_preference">Pśełožk póbitowaś (standard)</string>
    <!-- Preference option for offering to translate. Radio button summary text. The first parameter is the name of the app defined in app_name (for example: Fenix)-->
    <string name="automatic_translation_option_offer_to_translate_summary_preference">%1$s póbitujo, sedła do toś teje rěcy pśełožowaś.</string>
    <!-- Preference option for always translate. Radio button title text. -->
    <string name="automatic_translation_option_always_translate_title_preference">Pśecej pśełožyś</string>

    <!-- Preference option for always translate. Radio button summary text. The first parameter is the name of the app defined in app_name (for example: Fenix)-->
    <string name="automatic_translation_option_always_translate_summary_preference">%1$s buźo toś tu rěc awtomatiski pśełožowaś, gaž se bok zacytajo.</string>
    <!-- Preference option for never translate. Radio button title text.-->
    <string name="automatic_translation_option_never_translate_title_preference">Nigda njepśełožowaś</string>
    <!-- Preference option for never translate. Radio button summary text. The first parameter is the name of the app defined in app_name (for example: Fenix)-->
    <string name="automatic_translation_option_never_translate_summary_preference">%1$s nigda njepóbitujo, sedła do toś teje rěcy pśełožowaś.</string>

    <!-- Never translate site preference screen -->
    <!-- Title of the never translate site preference screen that will appear on the toolbar.-->
    <string name="never_translate_site_toolbar_title_preference">Toś te websedła nigda njepśełožyś</string>
    <!-- Screen header presenting the never translate site preference feature. It will appear under the toolbar. -->
    <string name="never_translate_site_header_preference">Aby nowe sedło pśidał: Woglědajśo se k njomu a wubjeŕśo „Toś to sedło nigda njepśełožyś“ z pśełožowańskego menija.</string>
    <!-- Content description (not visible, for screen readers etc.): For a never-translated site list item that is selected.
             The first parameter is web site url (for example:"wikipedia.com") -->
    <string name="never_translate_site_item_list_content_description_preference">%1$s wótwónoźeś</string>
    <!-- The title of the warning card informs the user that an error has occurred at the never translate sites list. -->
    <string name="never_translate_site_error_warning_text">Sedła njejsu se dali zacytaś. Pšosym wopytajśo pózdźej hyšći raz.</string>
    <!-- The Delete site dialogue title will appear when the user clicks on a list item.
             The first parameter is web site url (for example:"wikipedia.com") -->
    <string name="never_translate_site_dialog_title_preference">%1$s lašowaś?</string>
    <!-- The Delete site dialogue positive button will appear when the user clicks on a list item. The site will be deleted. -->
    <string name="never_translate_site_dialog_confirm_delete_preference">Lašowaś</string>
    <!-- The Delete site dialogue negative button will appear when the user clicks on a list item. The dialog will be dismissed. -->
    <string name="never_translate_site_dialog_cancel_preference">Pśetergnuś</string>

    <!-- Download languages preference screen -->
    <!-- Title of the download languages preference screen toolbar.-->
    <string name="download_languages_toolbar_title_preference" moz:removedIn="130" tools:ignore="UnusedResources">Rěcy ześěgnuś</string>
    <!-- Title of the toolbar for the translation feature screen where users may download different languages for translation. -->
    <string name="download_languages_translations_toolbar_title_preference">Rěcy ześěgnuś</string>
    <!-- Screen header presenting the download language preference feature. It will appear under the toolbar.The first parameter is "Learn More," a clickable text with a link. Talkback will append this to say "Double tap to open link to learn more". -->
    <string name="download_languages_header_preference">Ześěgniśo dopołne rěcy za malsnjejše pśełožki a aby offline pśełožował. %1$s</string>
    <!-- Clickable text from the screen header that links to a website. -->
    <string name="download_languages_header_learn_more_preference">Dalšne informacije</string>
    <!-- The subhead of the download language preference screen will appear above the pivot language. -->
    <string name="download_languages_available_languages_preference">K dispoziciji stojece rěcy</string>
    <!-- Text that will appear beside a core or pivot language package name to show that the language is necessary for the translation feature to function. -->
    <string name="download_languages_default_system_language_require_preference">trjebny</string>
    <!-- A text for download language preference item.
    The first parameter is the language name, for example, "Spanish".
    The second parameter is the language file size, for example, "(3.91 KB)" or, if the language package name is a pivot language, "(required)". -->
    <string name="download_languages_language_item_preference">%1$s (%2$s)</string>
    <!-- The subhead of the download language preference screen will appear above the items that were not downloaded. -->
    <string name="download_language_header_preference">Rěcy ześěgnuś</string>
    <!-- All languages list item. When the user presses this item, they can download all languages. -->
    <string name="download_language_all_languages_item_preference">Wšykne rěcy</string>
    <!-- All languages list item. When the user presses this item, they can delete all languages that were downloaded. -->
    <string name="download_language_all_languages_item_preference_to_delete">Wšykne rěcy lašowaś</string>
    <!-- Content description (not visible, for screen readers etc.): For a language list item that was downloaded, the user can now delete it. -->
    <string name="download_languages_item_content_description_downloaded_state">Lašowaś</string>
    <!-- Content description (not visible, for screen readers etc.): For a language list item, downloading is in progress. -->
    <string name="download_languages_item_content_description_in_progress_state" moz:removedIn="129" tools:ignore="UnusedResources">Běžy</string>
    <!-- Content description (not visible, for screen readers etc.): For a language list item, deleting is in progress. -->
    <string name="download_languages_item_content_description_delete_in_progress_state">Běžy</string>
    <!-- Content description (not visible, for screen readers etc.): For a language list item, downloading is in progress.
    The first parameter is the language name, for example, "Spanish".
    The second parameter is the language file size, for example, "(3.91 KB)". -->
    <string name="download_languages_item_content_description_download_in_progress_state">Ześěgnjenje rěcy %1$s (%2$s) zastajiś</string>
    <!-- Content description (not visible, for screen readers etc.): For a language list item that was not downloaded. -->
    <string name="download_languages_item_content_description_not_downloaded_state">Ześěgnuś</string>

    <!-- The title of the warning card informs the user that an error has occurred when fetching the list of languages. -->
    <string name="download_languages_fetch_error_warning_text">Rěcy njejsu se dali zacytaś. Pšosym wopytajśo pózdźej hyšći raz.</string>

    <!-- The title of the warning card informs the user that an error has occurred at downloading a language.
      The first parameter is the language name, for example, "Spanish". -->
    <string name="download_languages_error_warning_text"><![CDATA[Rěc <b>%1$s</b> njedajo se ześěgnuś. Pšosym wopytajśo hyšći raz.]]></string>
    <!-- The title of the warning card informs the user that an error has occurred at deleting a language.
          The first parameter is the language name, for example, "Spanish". -->
    <string name="download_languages_delete_error_warning_text"><![CDATA[Rěc <b>%1$s</b> njedajo se wulašowaś. Pšosym wopytajśo hyšći raz.]]></string>

    <!-- Title for the dialog used by the translations feature to confirm deleting a language.
    The dialog will be presented when the user requests deletion of a language.
    The first parameter is the name of the language, for example, "Spanish" and the second parameter is the size in kilobytes or megabytes of the language file. -->
    <string name="delete_language_file_dialog_title">%1$s (%2$s) lašowaś?</string>
    <!-- Additional information for the dialog used by the translations feature to confirm deleting a language. The first parameter is the name of the application, for example, "Fenix". -->
    <string name="delete_language_file_dialog_message">Jolic toś tu rěc lašujośo, %1$s źělne rěcy do wašogo cache ześěgnjo, gaž pśełožujośo.</string>
    <!-- Title for the dialog used by the translations feature to confirm deleting all languages file.
    The dialog will be presented when the user requests deletion of all languages file.
    The first parameter is the size in kilobytes or megabytes of the language file. -->
    <string name="delete_language_all_languages_file_dialog_title">Wšykne rěcy (%1$s) lašowaś?</string>
    <!-- Additional information for the dialog used by the translations feature to confirm deleting all languages file. The first parameter is the name of the application, for example, "Fenix". -->
    <string name="delete_language_all_languages_file_dialog_message">Jolic wšykne rěcy lašujośo, %1$s źělne rěcy do wašogo cache ześěgnjo, gaž pśełožujośo.</string>
    <!-- Button text on the dialog used by the translations feature to confirm deleting a language. -->
    <string name="delete_language_file_dialog_positive_button_text">Lašowaś</string>
    <!-- Button text on the dialog used by the translations feature to cancel deleting a language. -->
    <string name="delete_language_file_dialog_negative_button_text">Pśetergnuś</string>

    <!-- Title for the dialog used by the translations feature to confirm canceling a download in progress for a language file.
    The first parameter is the name of the language, for example, "Spanish". -->
<<<<<<< HEAD
    <string name="cancel_download_language_file_dialog_title">Ześěgnjenje za rěc %1$s pśetergnuś?</string>
    <!-- Button text on the dialog used by the translations feature confirms canceling a download in progress for a language file. -->
    <string name="cancel_download_language_file_dialog_positive_button_text">Jo</string>
    <!-- Button text on the dialog used by the translations feature to dismiss the dialog. -->
    <string name="cancel_download_language_file_negative_button_text">Ně</string>
=======
    <string name="cancel_download_language_file_dialog_title" moz:removedIn="130" tools:ignore="UnusedResources">Ześěgnjenje za rěc %1$s pśetergnuś?</string>
    <!-- Button text on the dialog used by the translations feature confirms canceling a download in progress for a language file. -->
    <string name="cancel_download_language_file_dialog_positive_button_text" moz:removedIn="130" tools:ignore="UnusedResources">Jo</string>
    <!-- Button text on the dialog used by the translations feature to dismiss the dialog. -->
    <string name="cancel_download_language_file_negative_button_text" moz:removedIn="130" tools:ignore="UnusedResources">Ně</string>
>>>>>>> c4245b98

    <!-- Title for the data saving mode warning dialog used by the translations feature.
    This dialog will be presented when the user attempts to download a language or perform
    a translation without the necessary language files downloaded first when Android's data saver mode is enabled and the user is not using WiFi.
    The first parameter is the size in kilobytes or megabytes of the language file.-->
    <string name="download_language_file_dialog_title">W datowem žarjeńskem modusu ześěgnuś (%1$s)?</string>
    <!-- Additional information for the data saving mode warning dialog used by the translations feature. This text explains the reason a download is required for a translation. -->
    <string name="download_language_file_dialog_message_all_languages">Ześěgujomy źělne rěcy do wašogo cache, aby pśełožki priwatne źaržali.</string>
    <!-- Additional information for the data saving mode warning dialog used by the translations feature. This text explains the reason a download is required for a translation without mentioning the cache. -->
    <string name="download_language_file_dialog_message_all_languages_no_cache" moz:removedIn="129" tools:ignore="UnusedResources">Ześěgujomy źělne rěcy, aby pśełožki priwatne źaržali.</string>
    <!-- Checkbox label text on the data saving mode warning dialog used by the translations feature. This checkbox allows users to ignore the data usage warnings. -->
    <string name="download_language_file_dialog_checkbox_text">Pśecej w datowem žarjeńskem modusu ześěgnuś</string>
    <!-- Button text on the data saving mode warning dialog used by the translations feature to allow users to confirm they wish to continue and download the language file. -->
    <string name="download_language_file_dialog_positive_button_text">Ześěgnuś</string>
    <!-- Button text on the data saving mode warning dialog used by the translations feature to allow users to confirm they wish to continue and download the language file and perform a translation. -->
    <string name="download_language_file_dialog_positive_button_text_all_languages">Ześěgnuś a pśełožyś</string>
    <!-- Button text on the data saving mode warning dialog used by the translations feature to allow users to cancel the action and not perform a download of the language file. -->
    <string name="download_language_file_dialog_negative_button_text">Pśetergnuś</string>

    <!-- Debug drawer -->
    <!-- The user-facing title of the Debug Drawer feature. -->
    <string name="debug_drawer_title">Rědy za rozwězanje problemow</string>
    <!-- Content description (not visible, for screen readers etc.): Navigate back within the debug drawer. -->
    <string name="debug_drawer_back_button_content_description">Slědk nawigěrowaś</string>

    <!-- Content description (not visible, for screen readers etc.): Open debug drawer. -->
    <string name="debug_drawer_fab_content_description">Debug drawer wócyniś</string>

    <!-- Debug drawer tabs tools -->
    <!-- The title of the Tab Tools feature in the Debug Drawer. -->
    <string name="debug_drawer_tab_tools_title">Rejtarikowe rědy</string>
    <!-- The title of the tab count section in Tab Tools. -->
    <string name="debug_drawer_tab_tools_tab_count_title">Licba rejtarikow</string>
    <!-- The active tab count category in the tab count section in Tab Tools. -->
    <string name="debug_drawer_tab_tools_tab_count_active">Aktiwny</string>
    <!-- The inactive tab count category in the tab count section in Tab Tools. -->
    <string name="debug_drawer_tab_tools_tab_count_inactive">Njeaktiwny</string>
    <!-- The private tab count category in the tab count section in Tab Tools. -->
    <string name="debug_drawer_tab_tools_tab_count_private">Priwatny</string>
    <!-- The total tab count category in the tab count section in Tab Tools. -->
    <string name="debug_drawer_tab_tools_tab_count_total">Dogromady</string>
    <!-- The title of the tab creation tool section in Tab Tools. -->
    <string name="debug_drawer_tab_tools_tab_creation_tool_title">Rěd za napóranje rejtarikow</string>
    <!-- The label of the text field in the tab creation tool. -->
    <string name="debug_drawer_tab_tools_tab_creation_tool_text_field_label">Licba rejtarikow, kótarež se maju napóraś</string>
    <!-- The error message of the text field in the tab creation tool when the text field is empty -->
    <string name="debug_drawer_tab_tools_tab_quantity_empty_error">Tekstowe pólo jo prozne</string>
    <!-- The error message of the text field in the tab creation tool when the text field has characters other than digits -->
    <string name="debug_drawer_tab_tools_tab_quantity_non_digits_error">Pšosym zapódajśo jano pozitiwne cełe licby</string>
    <!-- The error message of the text field in the tab creation tool when the text field is a zero -->
    <string name="debug_drawer_tab_tools_tab_quantity_non_zero_error">Pšosym zapódajśo licbu, kótaraž jo wětša ako nula</string>
    <!-- The error message of the text field in the tab creation tool when the text field is a
        quantity greater than the max tabs. The first parameter is the maximum number of tabs
        that can be generated in one operation.-->
    <string name="debug_drawer_tab_tools_tab_quantity_exceed_max_error">Maksimalna licba rejtarikow (%1$s), kótarež daju se w jadnej operaciji generěrowaś, jo pśekšocona</string>
    <!-- The button text to add tabs to the active tab group in the tab creation tool. -->
    <string name="debug_drawer_tab_tools_tab_creation_tool_button_text_active">Aktiwnym rejtarikam pśidaś</string>
    <!-- The button text to add tabs to the inactive tab group in the tab creation tool. -->
    <string name="debug_drawer_tab_tools_tab_creation_tool_button_text_inactive">Inaktiwnym rejtarikam pśidaś</string>
    <!-- The button text to add tabs to the private tab group in the tab creation tool. -->
    <string name="debug_drawer_tab_tools_tab_creation_tool_button_text_private">Priwatnym rejtarikam pśidaś</string>

    <!-- Micro survey -->

    <!-- Microsurvey -->
    <!-- Prompt view -->
    <!-- The microsurvey prompt title. Note: The word "Firefox" should NOT be translated -->
    <string name="micro_survey_prompt_title" tools:ignore="UnusedResources">Pomagajśo nam, Firefox pólěpšowaś. Trajo jano jadnu minutu.</string>
    <!-- The continue button label -->
    <string name="micro_survey_continue_button_label" tools:ignore="UnusedResources">Dalej</string>
    <!-- Survey view -->
    <!-- The survey header -->
    <string name="micro_survey_survey_header" moz:removedIn="129" tools:ignore="UnusedResources">Toś to napšašowanje dokóńcyś</string>
    <!-- The survey header -->
    <string name="micro_survey_survey_header_2">Pšosym dokóńcćo napšašowanje</string>
    <!-- The privacy notice link -->
    <string name="micro_survey_privacy_notice" moz:removedIn="129" tools:ignore="UnusedResources">Powěźeńka priwatnosći</string>
    <!-- The privacy notice link -->
    <string name="micro_survey_privacy_notice_2">Powěźeńka priwatnosći</string>
    <!-- The submit button label text -->
    <string name="micro_survey_submit_button_label">Wótpósłaś</string>
    <!-- The survey completion header -->
    <string name="micro_survey_survey_header_confirmation" tools:ignore="UnusedResources">Napšašowanje dokóńcone</string>
    <!-- The survey completion confirmation text -->
    <string name="micro_survey_feedback_confirmation">Źěkujomy se za waš komentar!</string>
    <!-- Option for likert scale -->
    <string name="likert_scale_option_1" tools:ignore="UnusedResources">Wjelgin spokojom</string>
    <!-- Option for likert scale -->
    <string name="likert_scale_option_2" tools:ignore="UnusedResources">Spokojom</string>
    <!-- Option for likert scale -->
    <string name="likert_scale_option_3" tools:ignore="UnusedResources">Neutralny</string>
    <!-- Option for likert scale -->
    <string name="likert_scale_option_4" tools:ignore="UnusedResources">Njespokojom</string>
    <!-- Option for likert scale -->
    <string name="likert_scale_option_5" tools:ignore="UnusedResources">Wjelgin njespokojom</string>

    <!-- Option for likert scale -->
    <string name="likert_scale_option_6" tools:ignore="UnusedResources">To njewužywam</string>
    <!-- Text shown in prompt for homepage microsurvey. Note: The word "Firefox" should NOT be translated. -->
    <string name="microsurvey_prompt_homepage_title" tools:ignore="UnusedResources" moz:removedIn="130">Kak spokojny sćo ze swójim startowym bokom Firefox?</string>
    <!-- Text shown in prompt for printing microsurvey. "sec" It's an abbreviation for "second". Note: The word "Firefox" should NOT be translated. -->
    <string name="microsurvey_prompt_printing_title" tools:ignore="UnusedResources">Pomagajśo śišćanje w Firefox pólěpšyś. Trajo jano sekundu</string>
    <!-- Text shown in prompt for printing microsurvey. Note: The word "Firefox" should NOT be translated. -->
    <string name="microsurvey_survey_printing_title" tools:ignore="UnusedResources">Kak spokojom sćo z śišćanim w Firefox?</string>
    <!-- Text shown in prompt for homepage microsurvey. Note: The word "Firefox" should NOT be translated. -->
    <string name="microsurvey_homepage_title" tools:ignore="UnusedResources">Kak spokojny sćo ze swójim startowym bokom Firefox?</string>
    <!-- Accessibility -->
    <!-- Content description for the survey application icon. Note: The word "Firefox" should NOT be translated.  -->
    <string name="microsurvey_app_icon_content_description">Logo Firefox</string>
    <!-- Content description for the survey feature icon. -->
    <string name="microsurvey_feature_icon_content_description">Symbol funkcije napšašowanja</string>
    <!-- Content description (not visible, for screen readers etc.) for opening microsurvey bottom sheet. -->
    <string name="microsurvey_open_handle_content_description" tools:ignore="UnusedResources" moz:removedIn="130">Napšašowanje wócyniś</string>
    <!-- Content description (not visible, for screen readers etc.) for closing microsurvey bottom sheet. -->
    <string name="microsurvey_close_handle_content_description">Napšašowanje zacyniś</string>
    <!-- Content description for "X" button that is closing microsurvey. -->
    <string name="microsurvey_close_button_content_description">Zacyniś</string>

    <!-- Debug drawer logins -->
    <!-- The title of the Logins feature in the Debug Drawer. -->
    <string name="debug_drawer_logins_title">Pśizjawjenja</string>
    <!-- The title of the logins section in the Logins feature, where the parameter will be the site domain  -->
    <string name="debug_drawer_logins_current_domain_label">Aktualna domena: %s</string>
    <!-- The label for a button to add a new fake login for the current domain in the Logins feature. -->
    <string name="debug_drawer_logins_add_login_button">Pśidajśo sfalšowane pśizjawjenje za toś tu domenu</string>
    <!-- Content description for delete button where parameter will be the username of the login -->
    <string name="debug_drawer_logins_delete_login_button_content_description">Pśizjawjenje z wužywaŕskim mjenim %s wulašowaś</string>

    <!-- Debug drawer "contextual feature recommendation" (CFR) tools -->
    <!-- The title of the CFR Tools feature in the Debug Drawer -->
    <string name="debug_drawer_cfr_tools_title">Rědy CFR</string>
    <!-- The title of the reset CFR section in CFR Tools -->
    <string name="debug_drawer_cfr_tools_reset_cfr_title">CFR slědk stajiś</string>

    <!-- Messages explaining how to exit fullscreen mode -->
    <!-- Message shown to explain how to exit fullscreen mode when gesture navigation is enabled -->
    <string name="exit_fullscreen_with_gesture">Aby połnu wobrazowku spušćił, śěgniśo wót górjejka dołoj a wužywajśo gestu slědk</string>
    <!-- Message shown to explain how to exit fullscreen mode when using back button navigation -->
    <string name="exit_fullscreen_with_back_button">Aby połnu wobrazowku spušćił, śěgniśo wót górjejka dołoj a tłocćo Slědk</string>

    <!-- Beta Label Component !-->
    <!-- Text shown as a label or tag to indicate a feature or area is still undergoing active development. Note that here "Beta" should not be translated, as it is used as an icon styled element. -->
    <string name="beta_feature">BETA</string>
</resources><|MERGE_RESOLUTION|>--- conflicted
+++ resolved
@@ -2692,19 +2692,11 @@
 
     <!-- Title for the dialog used by the translations feature to confirm canceling a download in progress for a language file.
     The first parameter is the name of the language, for example, "Spanish". -->
-<<<<<<< HEAD
-    <string name="cancel_download_language_file_dialog_title">Ześěgnjenje za rěc %1$s pśetergnuś?</string>
-    <!-- Button text on the dialog used by the translations feature confirms canceling a download in progress for a language file. -->
-    <string name="cancel_download_language_file_dialog_positive_button_text">Jo</string>
-    <!-- Button text on the dialog used by the translations feature to dismiss the dialog. -->
-    <string name="cancel_download_language_file_negative_button_text">Ně</string>
-=======
     <string name="cancel_download_language_file_dialog_title" moz:removedIn="130" tools:ignore="UnusedResources">Ześěgnjenje za rěc %1$s pśetergnuś?</string>
     <!-- Button text on the dialog used by the translations feature confirms canceling a download in progress for a language file. -->
     <string name="cancel_download_language_file_dialog_positive_button_text" moz:removedIn="130" tools:ignore="UnusedResources">Jo</string>
     <!-- Button text on the dialog used by the translations feature to dismiss the dialog. -->
     <string name="cancel_download_language_file_negative_button_text" moz:removedIn="130" tools:ignore="UnusedResources">Ně</string>
->>>>>>> c4245b98
 
     <!-- Title for the data saving mode warning dialog used by the translations feature.
     This dialog will be presented when the user attempts to download a language or perform
