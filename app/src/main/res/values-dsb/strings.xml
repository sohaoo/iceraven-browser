<?xml version="1.0" encoding="utf-8"?>
<resources xmlns:tools="http://schemas.android.com/tools" xmlns:moz="http://mozac.org/tools">
    <!-- App name for private browsing mode. The first parameter is the name of the app defined in app_name (for example: Fenix)-->
    <string name="app_name_private_5">Priwatny %s</string>
    <!-- App name for private browsing mode. The first parameter is the name of the app defined in app_name (for example: Fenix)-->
    <string name="app_name_private_4">%s (priwatny)</string>

    <!-- Home Fragment -->
    <!-- Content description (not visible, for screen readers etc.): "Three dot" menu button. -->
    <string name="content_description_menu">Dalšne nastajenja</string>
    <!-- Content description (not visible, for screen readers etc.): "Private Browsing" menu button. -->
    <string name="content_description_private_browsing_button">Priwatny modus zmóžniś</string>
    <!-- Content description (not visible, for screen readers etc.): "Private Browsing" menu button. -->
    <string name="content_description_disable_private_browsing_button">Priwatny modus znjemóžniś</string>
    <!-- Placeholder text shown in the search bar before a user enters text for the default engine -->
    <string name="search_hint">Pytaś abo adresu zapódaś</string>
    <!-- Placeholder text shown in the search bar before a user enters text for a general engine -->
    <string name="search_hint_general_engine">Web pśepytaś</string>
    <!-- Placeholder text shown in search bar when using history search -->
    <string name="history_search_hint">Historiju pśepytaś</string>
    <!-- Placeholder text shown in search bar when using bookmarks search -->
    <string name="bookmark_search_hint">Cytańske znamjenja pśepytaś</string>
    <!-- Placeholder text shown in search bar when using tabs search -->
    <string name="tab_search_hint">Rejtariki pśepytaś</string>
    <!-- Placeholder text shown in the search bar when using application search engines -->
    <string name="application_search_hint">Pytańske wuraze zapódaś</string>
    <!-- No Open Tabs Message Description -->
    <string name="no_open_tabs_description">Waše wócynjone rejtariki se how wócyniju.</string>

    <!-- No Private Tabs Message Description -->
    <string name="no_private_tabs_description">Waše priwatne rejtariki se how wócyniju.</string>

    <!-- Tab tray multi select title in app bar. The first parameter is the number of tabs selected -->
    <string name="tab_tray_multi_select_title">Wubrane: %1$d</string>
    <!-- Label of button in create collection dialog for creating a new collection  -->
    <string name="tab_tray_add_new_collection">Nowu zběrku pśidaś</string>
    <!-- Label of editable text in create collection dialog for naming a new collection  -->
    <string name="tab_tray_add_new_collection_name">Mě</string>
    <!-- Label of button in save to collection dialog for selecting a current collection  -->
    <string name="tab_tray_select_collection">Zběrku wubraś</string>
    <!-- Content description for close button while in multiselect mode in tab tray -->
    <string name="tab_tray_close_multiselect_content_description">Wěcejwuběrański modus spušćiś</string>
    <!-- Content description for save to collection button while in multiselect mode in tab tray -->
    <string name="tab_tray_collection_button_multiselect_content_description">Wubrane rejtariki do zběrki składowaś</string>
    <!-- Content description on checkmark while tab is selected in multiselect mode in tab tray -->
    <string name="tab_tray_multiselect_selected_content_description">Wubrany</string>

    <!-- Home - Recently saved bookmarks -->
    <!-- Title for the home screen section with recently saved bookmarks. -->
    <string name="recently_saved_title">Njedawno skłaźone</string>
    <!-- Content description for the button which navigates the user to show all of their saved bookmarks. -->
    <string name="recently_saved_show_all_content_description_2">Wšykne skłaźone cytańske znamjenja pokazaś</string>

    <!-- Text for the menu button to remove a recently saved bookmark from the user's home screen -->
    <string name="recently_saved_menu_item_remove">Wótwónoźeś</string>

    <!-- About content. The first parameter is the name of the application. (For example: Fenix) -->
    <string name="about_content">%1$s se pśez Mozilla zgótujo.</string>

    <!-- Private Browsing -->
    <!-- Explanation for private browsing displayed to users on home view when they first enable private mode
        The first parameter is the name of the app defined in app_name (for example: Fenix) -->
    <string name="private_browsing_placeholder_description_2">%1$s wašu pytańsku a pśeglědowańsku historjiu z priwatnych rejtarikow wuproznijo, gaž je zacynjaśo abo nałoženje kóńcyśo. Pšez to se wólažcyjo, pśed drugimi, kótarež toś to licadło wužywaju, schowaś,
        což online gótujośo, lěcrownož to was za websedła abo wašogo póbitowarja internetneje słužby njeanonymizěrujo.</string>
    <string name="private_browsing_common_myths">
       Ceste myty wó priwatnem modusu
    </string>

    <!-- True Private Browsing Mode -->
    <!-- Title for info card on private homescreen in True Private Browsing Mode. -->
    <string name="felt_privacy_desc_card_title">Na toś tom rěźe žedne slědy njezawóstajiś</string>
    <!-- Explanation for private browsing displayed to users on home view when they first enable
        private mode in our new Total Private Browsing mode.
        The first parameter is the name of the app defined in app_name (for example: Firefox Nightly)
        The second parameter is the clickable link text in felt_privacy_info_card_subtitle_link_text -->
    <string name="felt_privacy_info_card_subtitle_2">%1$s waše cookieje, historiju a sedłowe daty wulašujo, gaž wšykne swóje priwatne rejtariki zacynjaśo. %2$s</string>
    <!-- Clickable portion of the explanation for private browsing that links the user to our
        about privacy page.
        This string is used in felt_privacy_info_card_subtitle as the second parameter.-->
    <string name="felt_privacy_info_card_subtitle_link_text">Chto mógał móju aktiwitu wiźeś?</string>

    <!-- Private mode shortcut "contextual feature recommendation" (CFR) -->
    <!-- Text for the Private mode shortcut CFR message for adding a private mode shortcut to open private tabs from the Home screen -->
    <string name="private_mode_cfr_message_2">Startujśo swój pśiducy priwatny rejtarik z jadnym pótłusnjenim.</string>
    <!-- Text for the positive button to accept adding a Private Browsing shortcut to the Home screen -->
    <string name="private_mode_cfr_pos_button_text">Startowej wobrazowce pśidaś</string>
    <!-- Text for the negative button to decline adding a Private Browsing shortcut to the Home screen -->
    <string name="cfr_neg_button_text">Ně, źěkujom se</string>

    <!-- Open in App "contextual feature recommendation" (CFR) -->
    <!-- Text for the info message. The first parameter is the name of the application.-->
    <string name="open_in_app_cfr_info_message_2">Móžośo %1$sx tak nastajiś, aby se wótkazy awtomatiski w nałoženjach wócynili.</string>
    <!-- Text for the positive action button -->
    <string name="open_in_app_cfr_positive_button_text">K nastajenjam</string>
    <!-- Text for the negative action button -->
    <string name="open_in_app_cfr_negative_button_text">Zachyśiś</string>

    <!-- Total cookie protection "contextual feature recommendation" (CFR) -->
    <!-- Text for the message displayed in the contextual feature recommendation popup promoting the total cookie protection feature. -->
    <string name="tcp_cfr_message">Naša nejmóčnjejša funkcija priwatnosći sedła pśesegujuce pśeslědowaki izolěrujo.</string>
    <!-- Text displayed that links to website containing documentation about the "Total cookie protection" feature. -->
    <string name="tcp_cfr_learn_more">Zgóńśo wěcej wó dopołnem šćiśe pśed cookiejami</string>


    <!-- Private browsing erase action "contextual feature recommendation" (CFR) -->
    <!-- Text for the message displayed in the contextual feature recommendation popup promoting the erase private browsing feature. -->
    <string name="erase_action_cfr_message">Pótusniśo how, aby nowe priwatne pósejźenje startował. Lašujśo swóju historiju, swóje cookieje – wšykno.</string>


    <!-- Text for the info dialog when camera permissions have been denied but user tries to access a camera feature. -->
    <string name="camera_permissions_needed_message">Pśistup ku kamerje trjebny. Wócyńśo nastajenja Android, pótusniśo zapisk Pšawa a pótusniśo zapisk Dowóliś.</string>
    <!-- Text for the positive action button to go to Android Settings to grant permissions. -->
    <string name="camera_permissions_needed_positive_button_text">K nastajenjam</string>
    <!-- Text for the negative action button to dismiss the dialog. -->
    <string name="camera_permissions_needed_negative_button_text">Zachyśiś</string>

    <!-- Text for the banner message to tell users about our auto close feature. -->
    <string name="tab_tray_close_tabs_banner_message">Nastajśo te wócynjone rejtariki tak, aby se awtomatiski zacynili, kótarež njejsu se slědny źeń, slědny tyźeń abo slědny mjasec woglědali.</string>
    <!-- Text for the positive action button to go to Settings for auto close tabs. -->
    <string name="tab_tray_close_tabs_banner_positive_button_text">Nastajenja pokazaś</string>
    <!-- Text for the negative action button to dismiss the Close Tabs Banner. -->
    <string name="tab_tray_close_tabs_banner_negative_button_text">Zachyśiś</string>

    <!-- Text for the banner message to tell users about our inactive tabs feature. -->
    <string name="tab_tray_inactive_onboarding_message">Rejtariki, kótarež njejsćo se woglědał dwa tyźenja, se sem pśesunu.</string>
    <!-- Text for the action link to go to Settings for inactive tabs. -->
    <string name="tab_tray_inactive_onboarding_button_text">W nastajenjach znjemóžniś</string>

    <!-- Text for title for the auto-close dialog of the inactive tabs. -->
    <string name="tab_tray_inactive_auto_close_title">Pó jadnem mjasecu awtomatiski zacyniś?</string>
    <!-- Text for the body for the auto-close dialog of the inactive tabs.
        The first parameter is the name of the application.-->
    <string name="tab_tray_inactive_auto_close_body_2">%1$s móžo rejtariki zacyniś, kótarež njejsćo se woglědał zajźony mjasec.</string>
    <!-- Content description for close button in the auto-close dialog of the inactive tabs. -->
    <string name="tab_tray_inactive_auto_close_button_content_description">Zacyniś</string>

    <!-- Text for turn on auto close tabs button in the auto-close dialog of the inactive tabs. -->
    <string name="tab_tray_inactive_turn_on_auto_close_button_2">Awtomatiske zacynjanje zmóžniś</string>


    <!-- Home screen icons - Long press shortcuts -->
    <!-- Shortcut action to open new tab -->
    <string name="home_screen_shortcut_open_new_tab_2">Nowy rejtarik</string>
    <!-- Shortcut action to open new private tab -->
    <string name="home_screen_shortcut_open_new_private_tab_2">Nowy priwatny rejtarik</string>

    <!-- Shortcut action to open Passwords screens -->
    <string name="home_screen_shortcut_open_password_screen">Skrotconka gronidłow</string>

    <!-- Recent Tabs -->
    <!-- Header text for jumping back into the recent tab in the home screen -->
    <string name="recent_tabs_header">Slědk skócyś</string>
    <!-- Button text for showing all the tabs in the tabs tray -->
    <string name="recent_tabs_show_all">Wšykne pokazaś</string>

    <!-- Content description for the button which navigates the user to show all recent tabs in the tabs tray. -->
    <string name="recent_tabs_show_all_content_description_2">Tłocašk „Njedawno wócynjone rejtariki“ pokazaś</string>

    <!-- Text for button in synced tab card that opens synced tabs tray -->
    <string name="recent_tabs_see_all_synced_tabs_button_text">Synchronizěrowane rejtariki pokazaś</string>
    <!-- Accessibility description for device icon used for recent synced tab -->
    <string name="recent_tabs_synced_device_icon_content_description">Synchronizěrowany rěd</string>
    <!-- Text for the dropdown menu to remove a recent synced tab from the homescreen -->
    <string name="recent_synced_tab_menu_item_remove">Wótwónoźeś</string>
    <!-- Text for the menu button to remove a grouped highlight from the user's browsing history
         in the Recently visited section -->
    <string name="recent_tab_menu_item_remove">Wótwónoźeś</string>

    <!-- History Metadata -->
    <!-- Header text for a section on the home screen that displays grouped highlights from the
         user's browsing history, such as topics they have researched or explored on the web -->
    <string name="history_metadata_header_2">Pśed krotkim woglědane</string>
    <!-- Text for the menu button to remove a grouped highlight from the user's browsing history
         in the Recently visited section -->
    <string name="recently_visited_menu_item_remove">Wótwónoźeś</string>

    <!-- Content description for the button which navigates the user to show all of their history. -->
    <string name="past_explorations_show_all_content_description_2">Wšykne zajźone wuslěźenja pokazaś</string>

    <!-- Browser Fragment -->
    <!-- Content description (not visible, for screen readers etc.): Navigate backward (browsing history) -->
    <string name="browser_menu_back">Slědk</string>
    <!-- Content description (not visible, for screen readers etc.): Navigate forward (browsing history) -->
    <string name="browser_menu_forward">Doprědka</string>
    <!-- Content description (not visible, for screen readers etc.): Refresh current website -->
    <string name="browser_menu_refresh">Aktualizěrowaś</string>
    <!-- Content description (not visible, for screen readers etc.): Stop loading current website -->
    <string name="browser_menu_stop">Zastajiś</string>
    <!-- Browser menu button that opens the addon manager -->
    <string name="browser_menu_add_ons">Dodanki</string>
    <!-- Browser menu button that opens account settings -->
    <string name="browser_menu_account_settings">Kontowe informacije</string>
    <!-- Text displayed when there are no add-ons to be shown -->
    <string name="no_add_ons">Žedne dodanki how</string>
    <!-- Browser menu button that sends a user to help articles -->
    <string name="browser_menu_help">Pomoc</string>
    <!-- Browser menu button that sends a to a the what's new article -->
    <string name="browser_menu_whats_new">Nowe funkcije a změny</string>
    <!-- Browser menu button that opens the settings menu -->
    <string name="browser_menu_settings">Nastajenja</string>
    <!-- Browser menu button that opens a user's library -->
    <string name="browser_menu_library">Biblioteka</string>
    <!-- Browser menu toggle that requests a desktop site -->
    <string name="browser_menu_desktop_site">Desktopowe sedło</string>
    <!-- Browser menu button that reopens a private tab as a regular tab -->
    <string name="browser_menu_open_in_regular_tab">W normalnem rejtariku wócyniś</string>
    <!-- Browser menu toggle that adds a shortcut to the site on the device home screen. -->
    <string name="browser_menu_add_to_homescreen">Startowej wobrazowce pśidaś</string>
    <!-- Browser menu toggle that installs a Progressive Web App shortcut to the site on the device home screen. -->
    <string name="browser_menu_install_on_homescreen">Instalěrowaś</string>
    <!-- Content description (not visible, for screen readers etc.) for the Resync tabs button -->
    <string name="resync_button_content_description">Znowego synchronizěrowaś</string>
    <!-- Browser menu button that opens the find in page menu -->
    <string name="browser_menu_find_in_page">Na boku pytaś</string>
    <!-- Browser menu button that opens the translations dialog, which has options to translate the current browser page. -->
    <string name="browser_menu_translations">Bok pśełožyś</string>
    <!-- Browser menu button that saves the current tab to a collection -->
    <string name="browser_menu_save_to_collection_2">Do zběrki składowaś</string>
    <!-- Browser menu button that open a share menu to share the current site -->
    <string name="browser_menu_share">Źěliś</string>
    <!-- Browser menu button shown in custom tabs that opens the current tab in Fenix
        The first parameter is the name of the app defined in app_name (for example: Fenix) -->
    <string name="browser_menu_open_in_fenix">W %1$s wócyniś</string>
    <!-- Browser menu text shown in custom tabs to indicate this is a Fenix tab
        The first parameter is the name of the app defined in app_name (for example: Fenix) -->
    <string name="browser_menu_powered_by">SPĚCHOWANY WÓT %1$s</string>
    <!-- Browser menu text shown in custom tabs to indicate this is a Fenix tab
        The first parameter is the name of the app defined in app_name (for example: Fenix) -->
    <string name="browser_menu_powered_by2">Spěchowany wót %1$s</string>
    <!-- Browser menu button to put the current page in reader mode -->
    <string name="browser_menu_read">Cytański naglěd</string>
    <!-- Browser menu button content description to close reader mode and return the user to the regular browser -->
    <string name="browser_menu_read_close">Cytański naglěd zacyniś</string>
    <!-- Browser menu button to open the current page in an external app -->
    <string name="browser_menu_open_app_link">W nałoženju wócyniś</string>

    <!-- Browser menu button to show reader view appearance controls e.g. the used font type and size -->
    <string name="browser_menu_customize_reader_view">Cytański naglěd pśiměriś</string>
    <!-- Browser menu label for adding a bookmark -->
    <string name="browser_menu_add">Pśidaś</string>
    <!-- Browser menu label for editing a bookmark -->
    <string name="browser_menu_edit">Wobźěłaś</string>

    <!-- Button shown on the home page that opens the Customize home settings -->
    <string name="browser_menu_customize_home_1">Startowy bok pśiměriś</string>
    <!-- Browser Toolbar -->
    <!-- Content description for the Home screen button on the browser toolbar -->
    <string name="browser_toolbar_home">Startowa wobrazowka</string>

    <!-- Content description (not visible, for screen readers etc.): Erase button: Erase the browsing
         history and go back to the home screen. -->
    <string name="browser_toolbar_erase">Pśeglědowańsku historiju lašowaś</string>
    <!-- Locale Settings Fragment -->
    <!-- Content description for tick mark on selected language -->
    <string name="a11y_selected_locale_content_description">Wubrana rěc</string>
    <!-- Text for default locale item -->
    <string name="default_locale_text">Rědowu rěc wužywaś</string>
    <!-- Placeholder text shown in the search bar before a user enters text -->
    <string name="locale_search_hint">Rěc pytaś</string>

    <!-- Search Fragment -->
    <!-- Button in the search view that lets a user search by scanning a QR code -->
    <string name="search_scan_button">Scannowaś</string>
    <!-- Button in the search view that lets a user change their search engine -->
    <string name="search_engine_button" moz:RemovedIn="121" tools:ignore="UnusedResources">Pytnica</string>
    <!-- Button in the search view when shortcuts are displayed that takes a user to the search engine settings -->
    <string name="search_shortcuts_engine_settings">Nastajenja pytnicow</string>
    <!-- Button in the search view that lets a user navigate to the site in their clipboard -->
    <string name="awesomebar_clipboard_title">Wótkaz z mjazywótkłada zasajźiś</string>
    <!-- Button in the search suggestions onboarding that allows search suggestions in private sessions -->
    <string name="search_suggestions_onboarding_allow_button">Dowóliś</string>
    <!-- Button in the search suggestions onboarding that does not allow search suggestions in private sessions -->
    <string name="search_suggestions_onboarding_do_not_allow_button">Njedowóliś</string>
    <!-- Search suggestion onboarding hint title text -->
    <string name="search_suggestions_onboarding_title">Pytańske naraźenja w priwatnych pósejźenjach dowóliś?</string>
    <!-- Search suggestion onboarding hint description text, first parameter is the name of the app defined in app_name (for example: Fenix)-->
    <string name="search_suggestions_onboarding_text">%s wykno źěli, což w adresowem pólu ze swójeju pytnicu zapódajośo.</string>

    <!-- Search engine suggestion title text. The first parameter is the name of the suggested engine-->
    <string name="search_engine_suggestions_title">Z %s pytaś</string>
    <!-- Search engine suggestion description text -->
    <string name="search_engine_suggestions_description">Direktnje z adresowego póla pytaś</string>

    <!-- Menu option in the search selector menu to open the search settings -->
    <string name="search_settings_menu_item">Pytańske nastajenja</string>

    <!-- Header text for the search selector menu -->
    <string name="search_header_menu_item_2">Tenraz pytaś w:</string>

    <!-- Content description (not visible, for screen readers etc.): Search engine icon. The first parameter is the search engine name (for example: DuckDuckGo). -->
    <string name="search_engine_icon_content_description" tools:ignore="UnusedResources">Pytnica %s</string>

    <!-- Home onboarding -->
    <!-- Onboarding home screen popup dialog, shown on top of the Jump back in section. -->
    <string name="onboarding_home_screen_jump_back_contextual_hint_2">Póznajśo swój personalizěrowany bok. Nejnowše rejtariki, cytańske znamjenja a pytańske wuslědki se how zjawiju.</string>
    <!-- Home onboarding dialog welcome screen title text. -->
    <string name="onboarding_home_welcome_title_2">Witajśo k wěcej wósobinskemu internetoju</string>
    <!-- Home onboarding dialog welcome screen description text. -->
    <string name="onboarding_home_welcome_description">Wěcej barwow. Lěpša priwatnosć. Samska angažěrowanosć za luźi njeźiwajucy na wudobytki.</string>
    <!-- Home onboarding dialog sign into sync screen title text. -->
    <string name="onboarding_home_sync_title_3">Pśešaltowanje mjazy wobrazowkami jo lažke ako do togo</string>
    <!-- Home onboarding dialog sign into sync screen description text. -->
    <string name="onboarding_home_sync_description">Pókšacujśo, źož sćo pśestał – něnto z rejtarikami drugich rědow na swójom startowem boku.</string>
    <!-- Text for the button to continue the onboarding on the home onboarding dialog. -->
    <string name="onboarding_home_get_started_button">Prědne kšace</string>
    <!-- Text for the button to navigate to the sync sign in screen on the home onboarding dialog. -->
    <string name="onboarding_home_sign_in_button">Pśizjawiś</string>
    <!-- Text for the button to skip the onboarding on the home onboarding dialog. -->
    <string name="onboarding_home_skip_button">Pśeskócyś</string>
    <!-- Onboarding home screen sync popup dialog message, shown on top of Recent Synced Tabs in the Jump back in section. -->
    <string name="sync_cfr_message">Waše rejtariki se synchronizěruju! Pókšačujśo, źož sćo pśestał na drugem rěźe.</string>

    <!-- Content description (not visible, for screen readers etc.): Close button for the home onboarding dialog -->
    <string name="onboarding_home_content_description_close_button">Zacyniś</string>

    <!-- Notification pre-permission dialog -->
    <!-- Enable notification pre permission dialog title
        The first parameter is the name of the app defined in app_name (for example: Fenix) -->
    <string name="onboarding_home_enable_notifications_title">Powěźeńki wam pomagaju, wěcej z %s cyniś</string>
    <!-- Enable notification pre permission dialog description with rationale
        The first parameter is the name of the app defined in app_name (for example: Fenix) -->
    <string name="onboarding_home_enable_notifications_description">Synchronizěrujśo swóje rejtariki mjazy rědami, zastojśo ześěgnjenja, dostańśo pokaze, aby mógał ze šcita priwatnosći %s nejlěpše wuwónoźeś , a wjace.</string>
    <!-- Text for the button to request notification permission on the device -->
    <string name="onboarding_home_enable_notifications_positive_button">Dalej</string>
    <!-- Text for the button to not request notification permission on the device and dismiss the dialog -->
    <string name="onboarding_home_enable_notifications_negative_button">Nic něnto</string>

    <!-- Juno first user onboarding flow experiment, strings are marked unused as they are only referenced by Nimbus experiments. -->
    <!-- Title for set firefox as default browser screen used by Nimbus experiments. -->
    <string name="juno_onboarding_default_browser_title_nimbus_2">Šćitamy was rad</string>
    <!-- Description for set firefox as default browser screen used by Nimbus experiments. -->
    <string name="juno_onboarding_default_browser_description_nimbus_2">Naš za wšykne wužytny wobglědowak tomu zajźujo, až pśedewześa wam kšajźu pó interneśe slěduju.\n\nDalšne informacije w našej powěźeńce priwatnosći.</string>
    <!-- Text for the link to the privacy notice webpage for set as firefox default browser screen.
    This is part of the string with the key "juno_onboarding_default_browser_description". -->
    <string name="juno_onboarding_default_browser_description_link_text" tools:ignore="UnusedResources">powěźeńka priwatnosći</string>
    <!-- Text for the button to set firefox as default browser on the device -->
    <string name="juno_onboarding_default_browser_positive_button" tools:ignore="UnusedResources">Ako standardny wobglědowak nastajiś</string>
    <!-- Text for the button dismiss the screen and move on with the flow -->
    <string name="juno_onboarding_default_browser_negative_button" tools:ignore="UnusedResources">Nic něnto</string>
    <!-- Title for sign in to sync screen. -->
    <string name="juno_onboarding_sign_in_title_2">Wóstańśo skoděrowany, gaž někotare rědy wužywaśo</string>
    <!-- Description for sign in to sync screen. Nimbus experiments do not support string placeholders.
     Note: The word "Firefox" should NOT be translated -->
    <string name="juno_onboarding_sign_in_description_2">Gaž sćo se pśizjawił a sćo synchronizěrował, sćo wěsćejšy. Firefox waše gronidła, cytańske znamjenja a wěcej koděrujo.</string>
    <!-- Text for the button to sign in to sync on the device -->
    <string name="juno_onboarding_sign_in_positive_button" tools:ignore="UnusedResources">Pśizjawiś</string>
    <!-- Text for the button dismiss the screen and move on with the flow -->
    <string name="juno_onboarding_sign_in_negative_button" tools:ignore="UnusedResources">Nic něnto</string>

    <!-- Title for enable notification permission screen used by Nimbus experiments. Nimbus experiments do not support string placeholders.
        Note: The word "Firefox" should NOT be translated -->
    <string name="juno_onboarding_enable_notifications_title_nimbus_2">Powěźeńki wam pomagaju, z Firefox wěsćejšy wóstaś</string>
    <!-- Description for enable notification permission screen used by Nimbus experiments. Nimbus experiments do not support string placeholders.
       Note: The word "Firefox" should NOT be translated -->
    <string name="juno_onboarding_enable_notifications_description_nimbus_2">Rozesćełajśo rejtariki mjazy swójimi rědami a namakajśo druge funkcije priwatnosći w Firefox. </string>
    <!-- Text for the button to request notification permission on the device -->
    <string name="juno_onboarding_enable_notifications_positive_button" tools:ignore="UnusedResources">Powěźeńki zmóžniś</string>
    <!-- Text for the button dismiss the screen and move on with the flow -->
    <string name="juno_onboarding_enable_notifications_negative_button" tools:ignore="UnusedResources">Nic něnto</string>

    <!-- Title for add search widget screen used by Nimbus experiments. Nimbus experiments do not support string placeholders.
        Note: The word "Firefox" should NOT be translated -->
    <string name="juno_onboarding_add_search_widget_title" tools:ignore="UnusedResources">Wopytajśo pytański asistent Firefox</string>
    <!-- Description for add search widget screen used by Nimbus experiments. Nimbus experiments do not support string placeholders.
        Note: The word "Firefox" should NOT be translated -->
    <string name="juno_onboarding_add_search_widget_description" tools:ignore="UnusedResources">Z Firefox na swójej startowej wobrazowce maśo lažki pśistup k wobglědowakoju, za kótaryž priwatnosć jo na prědnem městnje, kótaryž sedła pśesegajuce pśeslědowaki blokěrujo.</string>
    <!-- Text for the button to add search widget on the device used by Nimbus experiments. Nimbus experiments do not support string placeholders.
        Note: The word "Firefox" should NOT be translated -->
    <string name="juno_onboarding_add_search_widget_positive_button" tools:ignore="UnusedResources">Asistent Firefox pśidaś</string>
    <!-- Text for the button to dismiss the screen and move on with the flow -->
    <string name="juno_onboarding_add_search_widget_negative_button" tools:ignore="UnusedResources">Nic něnto</string>

    <!-- Search Widget -->
    <!-- Content description for searching with a widget. The first parameter is the name of the application.-->
    <string name="search_widget_content_description_2">Nowy rejtarik %1$s wócyniś</string>
    <!-- Text preview for smaller sized widgets -->
    <string name="search_widget_text_short">Pytaś</string>
    <!-- Text preview for larger sized widgets -->
    <string name="search_widget_text_long">Web pśepytaś</string>

    <!-- Content description (not visible, for screen readers etc.): Voice search -->
    <string name="search_widget_voice">Powědane pytanje</string>

    <!-- Preferences -->
    <!-- Title for the settings page-->
    <string name="settings">Nastajenja</string>
    <!-- Preference category for general settings -->
    <string name="preferences_category_general">Powšykne</string>
    <!-- Preference category for all links about Fenix -->
    <string name="preferences_category_about">Wó</string>
    <!-- Preference category for settings related to changing the default search engine -->
    <string name="preferences_category_select_default_search_engine">Wubjeŕśo jadnu</string>
    <!-- Preference for settings related to managing search shortcuts for the quick search menu -->
    <string name="preferences_manage_search_shortcuts_2">Alternatiwne pytnice zastojaś</string>
    <!-- Summary for preference for settings related to managing search shortcuts for the quick search menu -->
    <string name="preferences_manage_search_shortcuts_summary">Pytnice wobźěłaś, kótarež su w pytańskem meniju</string>
    <!-- Preference category for settings related to managing search shortcuts for the quick search menu -->
    <string name="preferences_category_engines_in_search_menu">Pytnice, kótarež su w pytańskem meniju</string>
    <!-- Preference for settings related to changing the default search engine -->
    <string name="preferences_default_search_engine">Standardna pytnica</string>
    <!-- Preference for settings related to Search -->
    <string name="preferences_search">Pytaś</string>
    <!-- Preference for settings related to Search engines -->
    <string name="preferences_search_engines">Pytnice</string>
    <!-- Preference for settings related to Search engines suggestions-->
    <string name="preferences_search_engines_suggestions">Naraźenja wót pytnicow</string>
    <!-- Preference Category for settings related to Search address bar -->
    <string name="preferences_settings_address_bar">Nastajenja adresowego póla</string>
    <!-- Preference Category for settings to Firefox Suggest -->
    <string name="preference_search_address_bar_fx_suggest">Adresowe pólo – Firefox Suggest</string>
    <!-- Preference link to Learn more about Firefox Suggest -->
    <string name="preference_search_learn_about_fx_suggest">Zgóńśo wěcej wó Firefox Suggest</string>
    <!-- Preference link to rating Fenix on the Play Store -->
    <string name="preferences_rate">Na Google Play pógódnośiś</string>
    <!-- Preference linking to about page for Fenix
        The first parameter is the name of the app defined in app_name (for example: Fenix) -->
    <string name="preferences_about">Wó %1$s</string>
    <!-- Preference for settings related to changing the default browser -->
    <string name="preferences_set_as_default_browser">Ako standardny wobglědowak nastajiś</string>
    <!-- Preference category for advanced settings -->
    <string name="preferences_category_advanced">Rozšyrjone</string>
    <!-- Preference category for privacy and security settings -->
    <string name="preferences_category_privacy_security">Priwatnosć a wěstota</string>
    <!-- Preference for advanced site permissions -->
    <string name="preferences_site_permissions">Sedłowe pšawa</string>

    <!-- Preference for private browsing options -->
    <string name="preferences_private_browsing_options">Priwatny modus</string>
    <!-- Preference for opening links in a private tab-->
    <string name="preferences_open_links_in_a_private_tab">Wótkaze w priwatnem rejtariku wócyniś</string>
    <!-- Preference for allowing screenshots to be taken while in a private tab-->
    <string name="preferences_allow_screenshots_in_private_mode">Fota wobrazowki w priwatnem modusu dowóliś</string>
    <!-- Will inform the user of the risk of activating Allow screenshots in private browsing option -->
    <string name="preferences_screenshots_in_private_mode_disclaimer">Jolic dowólone, budu priwatne rejtariki teke widobne, gaž někotare nałoženja su wócynjone</string>
    <!-- Preference for adding private browsing shortcut -->
    <string name="preferences_add_private_browsing_shortcut">Skrotconku za priwatny modus pśidaś</string>
    <!-- Preference for enabling "HTTPS-Only" mode -->
    <string name="preferences_https_only_title">Modus Jano-HTTPS</string>

    <!-- Preference for removing cookie/consent banners from sites automatically. See reduce_cookie_banner_summary for additional context. -->
    <string name="preferences_cookie_banner_reduction" moz:RemovedIn="121" tools:ignore="UnusedResources">Reducěrowanje cookiejowych chórgojow</string>
    <!-- Label for cookie banner section in quick settings panel. -->
    <string name="cookie_banner_blocker">Blokěrowak cookiejowych chórgojow</string>
    <!-- Preference for removing cookie/consent banners from sites automatically in private mode. See reduce_cookie_banner_summary for additional context. -->
    <string name="preferences_cookie_banner_reduction_private_mode">Blokěrowak cookiejowych chórgojow w priwatnem modusu</string>
    <!-- Preference for rejecting or removing as many cookie/consent banners as possible on sites. See reduce_cookie_banner_summary for additional context. -->
    <string name="reduce_cookie_banner_option" moz:RemovedIn="121" tools:ignore="UnusedResources">Cookieje chórgoje reducěrowaś</string>
    <!-- Summary of cookie banner handling preference if the setting disabled is set to off -->
    <string name="reduce_cookie_banner_option_off" moz:RemovedIn="121" tools:ignore="UnusedResources">Wušaltowany</string>
    <!-- Summary of cookie banner handling preference if the setting enabled is set to on -->
    <string name="reduce_cookie_banner_option_on" moz:RemovedIn="121" tools:ignore="UnusedResources">Zašaltowany</string>
    <!-- Summary for the preference for rejecting all cookies whenever possible. The first parameter is the application name -->
    <string name="reduce_cookie_banner_summary_1" moz:RemovedIn="121" tools:ignore="UnusedResources">%1$s awtomatiski wopytujo, cookiejowe napšašowanja na cookiejowych chórgojach wótpokazaś.</string>
    <!-- Text for indicating cookie banner handling is off this site, this is shown as part of the protections panel with the tracking protection toggle -->
    <string name="reduce_cookie_banner_off_for_site">Za toś to sedło znjemóžnjony</string>
    <!-- Text for cancel button indicating that cookie banner reduction is not supported for the current site, this is shown as part of the cookie banner details view. -->
    <string name="cookie_banner_handling_details_site_is_not_supported_cancel_button">Pśetergnuś</string>
    <!-- Text for request support button indicating that cookie banner reduction is not supported for the current site, this is shown as part of the cookie banner details view. -->
    <string name="cookie_banner_handling_details_site_is_not_supported_request_support_button_2">Napšašowanje pósłaś</string>
    <!-- Text for title indicating that cookie banner reduction is not supported for the current site, this is shown as part of the cookie banner details view. -->
    <string name="cookie_banner_handling_details_site_is_not_supported_title_2">Wó pódpěru za toś to sedło pšosyś?</string>
    <!-- Label for the snackBar, after the user reports with success a website where cookie banner reducer did not work -->
    <string name="cookie_banner_handling_report_site_snack_bar_text_2">Napšašowanje pósłane</string>
    <!-- Text for indicating cookie banner handling is on this site, this is shown as part of the protections panel with the tracking protection toggle -->
    <string name="reduce_cookie_banner_on_for_site">Za toś to sedło zmóžnjony</string>
    <!-- Text for indicating that a request for unsupported site was sent to Nimbus (it's a Mozilla library for experiments), this is shown as part of the protections panel with the tracking protection toggle -->
    <string name="reduce_cookie_banner_unsupported_site_request_submitted_2">Pšosba wó pódpěru pósłana</string>
    <!-- Text for indicating cookie banner handling is currently not supported for this site, this is shown as part of the protections panel with the tracking protection toggle -->
    <string name="reduce_cookie_banner_unsupported_site">Sedło se tuchylu njepódpěra</string>
    <!-- Title text for a detail explanation indicating cookie banner handling is on this site, this is shown as part of the cookie banner panel in the toolbar. The first parameter is a shortened URL of the current site-->
    <string name="reduce_cookie_banner_details_panel_title_on_for_site" moz:RemovedIn="121" tools:ignore="UnusedResources">Reducěrowanje cookiejowych chórgojow za %1$s zmóžniś?</string>
    <!-- Title text for a detail explanation indicating cookie banner handling is on this site, this is shown as part of the cookie banner panel in the toolbar. The first parameter is a shortened URL of the current site-->
    <string name="reduce_cookie_banner_details_panel_title_on_for_site_1">Blokěrowak cookiejowych chórgojow za %1$s zmóžniś?</string>
    <!-- Title text for a detail explanation indicating cookie banner handling is off this site, this is shown as part of the cookie banner panel in the toolbar. The first parameter is a shortened URL of the current site-->
    <string name="reduce_cookie_banner_details_panel_title_off_for_site" moz:RemovedIn="121" tools:ignore="UnusedResources">Reducěrowanje cookiejowych chórgojow za %1$s znjemóžniś?</string>
    <!-- Title text for a detail explanation indicating cookie banner handling is off this site, this is shown as part of the cookie banner panel in the toolbar. The first parameter is a shortened URL of the current site-->
    <string name="reduce_cookie_banner_details_panel_title_off_for_site_1">Blokěrowak cookiejowych chórgojow za %1$s znjemóžniś?</string>
    <!-- Title text for a detail explanation indicating cookie banner reducer didn't work for the current site, this is shown as part of the cookie banner panel in the toolbar. The first parameter is the application name-->
    <string name="reduce_cookie_banner_details_panel_title_unsupported_site_request_2">%1$s njamóžo cookiejowe napšašowanja na toś tom sedle awtomatiski wótpokazaś. Móžośo pšosbu wó pódpěru toś togo sedła w pśichoźe pósłaś.</string>
    <!-- Long text for a detail explanation indicating what will happen if cookie banner handling is off for a site, this is shown as part of the cookie banner panel in the toolbar. The first parameter is the application name -->
    <string name="reduce_cookie_banner_details_panel_description_off_for_site" moz:RemovedIn="121" tools:ignore="UnusedResources">%1$s cookieje sedła lašujo a buźo bok aktualizěrowaś. Lašowanje wšych cookiejow móžo was pśizjawiś abo nakupowańske wózyki wuprozniś.</string>
    <!-- Long text for a detail explanation indicating what will happen if cookie banner handling is off for a site, this is shown as part of the cookie banner panel in the toolbar. The first parameter is the application name -->
    <string name="reduce_cookie_banner_details_panel_description_off_for_site_1">Pśi znjemóžnjanju %1$s cookieje lašujo a toś to sedło znowego zacytajo. To móžo was wótzjawiś abo nakupowańske kórbiki wuprozniś.</string>
    <!-- Long text for a detail explanation indicating what will happen if cookie banner handling is on for a site, this is shown as part of the cookie banner panel in the toolbar. The first parameter is the application name -->
    <string name="reduce_cookie_banner_details_panel_description_on_for_site_2" moz:RemovedIn="121" tools:ignore="UnusedResources">%1$s wopytujo wšykne cookiejowe napšašowanja na pódprětych sedłach awtomatiski wótpokazaś.</string>
    <!-- Long text for a detail explanation indicating what will happen if cookie banner handling is on for a site, this is shown as part of the cookie banner panel in the toolbar. The first parameter is the application name -->
    <string name="reduce_cookie_banner_details_panel_description_on_for_site_3">Zmóžniśo toś to nastajenje a %1$s wopytajo, wšykne cookiejowe chórgoje na toś tom sedle awtomatiski wótpokazaś.</string>
    <!-- Title text for the cookie banner re-engagement dialog. The first parameter is the application name. -->
    <string name="reduce_cookie_banner_dialog_title" moz:RemovedIn="121" tools:ignore="UnusedResources">%1$s dowóliś, cookiejowe chórgoji wótpokazaś?</string>
    <!-- Body text for the cookie banner re-engagement dialog use. The first parameter is the application name. -->
    <string name="reduce_cookie_banner_dialog_body" moz:RemovedIn="121" tools:ignore="UnusedResources">%1$s móžo wjele napšašowanjow wó cookiejowych chórgojach awtomatiski wótpokazaś.</string>
    <!-- Remind me later text button for the onboarding dialog -->
    <string name="reduce_cookie_banner_dialog_not_now_button" moz:RemovedIn="121" tools:ignore="UnusedResources">Nic něnto</string>
    <!-- Snack text for the cookie banner dialog, after user hit the dismiss banner button -->
    <string name="reduce_cookie_banner_dialog_snackbar_text" moz:RemovedIn="121" tools:ignore="UnusedResources">Buźośo mjenjej cookiejowych napšašowanjow wiźeś</string>

    <!-- Change setting text button, for the cookie banner re-engagement dialog -->
    <string name="reduce_cookie_banner_dialog_change_setting_button" moz:RemovedIn="121" tools:ignore="UnusedResources">Dowóliś</string>

    <!--Title for the cookie banner re-engagement CFR, the placeholder is replaced with app name -->
    <string name="cookie_banner_cfr_title">%1$s jo rowno wótpokazał cookieje za was</string>
    <!--Message for the cookie banner re-engagement CFR -->
    <string name="cookie_banner_cfr_message">Mjenjej wótchylenjow, mjenjej cookiejow, kótarež was na sedle pśeslěduju.</string>

    <!-- Description of the preference to enable "HTTPS-Only" mode. -->
    <string name="preferences_https_only_summary">Wopytujo z pomocu koděrowańskego protokola HTTPS za pówušonu wěstotu awtomatiski ze sedłami zwězaś.</string>
    <!-- Summary of https only preference if https only is set to off -->
    <string name="preferences_https_only_off">Wušaltowany</string>
    <!-- Summary of https only preference if https only is set to on in all tabs -->
    <string name="preferences_https_only_on_all">We wšych rejtarikach zmóžnjone</string>
    <!-- Summary of https only preference if https only is set to on in private tabs only -->
    <string name="preferences_https_only_on_private">W priwatnych rejtarikach zmóžnjone</string>
    <!-- Text displayed that links to website containing documentation about "HTTPS-Only" mode -->
    <string name="preferences_http_only_learn_more">Dalšne informacije</string>
    <!-- Option for the https only setting -->
    <string name="preferences_https_only_in_all_tabs">We wšych rejtarikach zmóžniś</string>
    <!-- Option for the https only setting -->
    <string name="preferences_https_only_in_private_tabs">Jano w priwatnych rejtarikach zmóžniś</string>
    <!-- Title shown in the error page for when trying to access a http website while https only mode is enabled. -->
    <string name="errorpage_httpsonly_title">Wěste sedło njejo k dispoziciji</string>
    <!-- Message shown in the error page for when trying to access a http website while https only mode is enabled. The message has two paragraphs. This is the first. -->
    <string name="errorpage_httpsonly_message_title">Nejskerjej websedło jadnorje HTTPS njepódpěra.</string>
    <!-- Message shown in the error page for when trying to access a http website while https only mode is enabled. The message has two paragraphs. This is the second. -->
    <string name="errorpage_httpsonly_message_summary">Jo pak teke móžno, až se wó napad jadna. Jolic se websedłoju weto woglědujośo, wy njeměł sensibelne informacije zapódaś. Jolic pókšacujośo, se modus Jano-HTTPS nachylu za sedło znjemóžnijo.</string>
    <!-- Preference for accessibility -->
    <string name="preferences_accessibility">Bźezbariernosć</string>
    <!-- Preference to override the Mozilla account server -->
    <string name="preferences_override_account_server">Swójski kontowy serwer Mozilla</string>
    <!-- Preference to override the Sync token server -->
    <string name="preferences_override_sync_tokenserver">Swójski synchronizěrowański serwer</string>
    <!-- Toast shown after updating the Mozilla account/Sync server override preferences -->
    <string name="toast_override_account_sync_server_done">Kontowy resp. synchronizěrowański serwer Mozilla jo se změnił. Nałoženje se kóńcy, aby se změny nałožyli…</string>
    <!-- Preference category for account information -->
    <string name="preferences_category_account">Konto</string>
    <!-- Preference for changing where the toolbar is positioned -->
    <string name="preferences_toolbar">Symbolowa rědka</string>
    <!-- Preference for changing default theme to dark or light mode -->
    <string name="preferences_theme">Drastwa</string>
    <!-- Preference for customizing the home screen -->
    <string name="preferences_home_2">Startowy bok</string>
    <!-- Preference for gestures based actions -->
    <string name="preferences_gestures">Gesty</string>
    <!-- Preference for settings related to visual options -->
    <string name="preferences_customize">Pśiměriś</string>
    <!-- Preference description for banner about signing in -->
    <string name="preferences_sign_in_description_2">Zregistrěrujśo se, aby rejtariki, cytańske znamjenja, gronidła a dalšne synchronizěrował.</string>
    <!-- Preference shown instead of account display name while account profile information isn't available yet. -->
    <string name="preferences_account_default_name_2">Konto Mozilla</string>
    <!-- Preference text for account title when there was an error syncing FxA -->
    <string name="preferences_account_sync_error">Zasej zwězaś, aby ze synchronizaciju pókšacowało</string>
    <!-- Preference for language -->
    <string name="preferences_language">Rěc</string>
    <!-- Preference for data choices -->
    <string name="preferences_data_choices">Datowy wuběrki</string>
    <!-- Preference for data collection -->
    <string name="preferences_data_collection">Zběranje datow</string>
    <!-- Preference for developers -->
    <string name="preferences_remote_debugging">Daloke pytanje zmólkow pśez USB</string>
    <!-- Preference title for switch preference to show search suggestions -->
    <string name="preferences_show_search_suggestions">Pytańske naraźenja pokazaś</string>
    <!-- Preference title for switch preference to show voice search button -->
    <string name="preferences_show_voice_search">Głosowe pytanje pokazaś</string>
    <!-- Preference title for switch preference to show search suggestions also in private mode -->
    <string name="preferences_show_search_suggestions_in_private">W priwatnych pósejźenjach pokazaś</string>
    <!-- Preference title for switch preference to show a clipboard suggestion when searching -->
    <string name="preferences_show_clipboard_suggestions">Naraźenja z mjazywótkłada pokazaś</string>
    <!-- Preference title for switch preference to suggest browsing history when searching -->
    <string name="preferences_search_browsing_history">Pśeglědowańsku historiju pśepytaś</string>
    <!-- Preference title for switch preference to suggest bookmarks when searching -->
    <string name="preferences_search_bookmarks">Cytańske znamjenja pśepytaś</string>
    <!-- Preference title for switch preference to suggest synced tabs when searching -->
    <string name="preferences_search_synced_tabs">Synchronizěrowane rejtarki pytaś</string>
    <!-- Preference for account settings -->
    <string name="preferences_account_settings">Kontowe nastajenja</string>
    <!-- Preference for enabling url autocomplete-->
    <string name="preferences_enable_autocomplete_urls">URL awtomatiski wudopołniś</string>
    <!-- Preference title for switch preference to show sponsored Firefox Suggest search suggestions -->
    <string name="preferences_show_sponsored_suggestions">Naraźenja wót sponsorow</string>
    <!-- Summary for preference to show sponsored Firefox Suggest search suggestions.
         The first parameter is the name of the application. -->
    <string name="preferences_show_sponsored_suggestions_summary">Pódprějśo %1$s z pśigóźbnymi sponserowanymi naraźenjami</string>
    <!-- Preference title for switch preference to show Firefox Suggest search suggestions for web content.
         The first parameter is the name of the application. -->
    <string name="preferences_show_nonsponsored_suggestions">Naraźenja wót %1$s</string>
    <!-- Summary for preference to show Firefox Suggest search suggestions for web content -->
    <string name="preferences_show_nonsponsored_suggestions_summary">Wobstarajśo se naraźenja z weba nastupajucy wašo pytanje</string>
    <!-- Preference for open links in third party apps -->
    <string name="preferences_open_links_in_apps">Wótkaze w nałoženjach wócyniś</string>

    <!-- Preference for open links in third party apps always open in apps option -->
    <string name="preferences_open_links_in_apps_always">Pśecej</string>
    <!-- Preference for open links in third party apps ask before opening option -->
    <string name="preferences_open_links_in_apps_ask">Pśed wócynjenim se pšašaś</string>
    <!-- Preference for open links in third party apps never open in apps option -->
    <string name="preferences_open_links_in_apps_never">Nigda</string>
    <!-- Preference for open download with an external download manager app -->
    <string name="preferences_external_download_manager">Eksterny zastojnik ześěgnjenjow</string>
    <!-- Preference for enabling gecko engine logs -->
    <string name="preferences_enable_gecko_logs">Protokole Gecko zmóžniś</string>
    <!-- Message to indicate users that we are quitting the application to apply the changes -->
    <string name="quit_application">Nałoženje se kóńcy, aby se změny wustatkowali …</string>

    <!-- Preference for add_ons -->
    <string name="preferences_addons">Dodanki</string>

    <!-- Preference for installing a local add-on -->
    <string name="preferences_install_local_addon">Dodank z dataje instalěrowaś</string>
    <!-- Preference for notifications -->
    <string name="preferences_notifications">Powěźeńki</string>

    <!-- Summary for notification preference indicating notifications are allowed -->
    <string name="notifications_allowed_summary">Dowólony</string>
    <!-- Summary for notification preference indicating notifications are not allowed -->
    <string name="notifications_not_allowed_summary">Njedowólony</string>

    <!-- Add-on Preferences -->
    <!-- Preference to customize the configured AMO (addons.mozilla.org) collection -->
    <string name="preferences_customize_amo_collection">Swójska dodankowa zběrka</string>
    <!-- Button caption to confirm the add-on collection configuration -->
    <string name="customize_addon_collection_ok">W pórěźe</string>
    <!-- Button caption to abort the add-on collection configuration -->
    <string name="customize_addon_collection_cancel">Pśetergnuś</string>
    <!-- Hint displayed on input field for custom collection name -->
    <string name="customize_addon_collection_hint">Mě zběrki</string>
    <!-- Hint displayed on input field for custom collection user ID-->
    <string name="customize_addon_collection_user_hint">Wobsejźaŕ zběrki (wužywaŕski ID)</string>
    <!-- Toast shown after confirming the custom add-on collection configuration -->
    <string name="toast_customize_addon_collection_done">Dodankowa zběrka jo se změniła. Nałoženje se kóńcy, aby se změny nałožyli…</string>

    <!-- Customize Home -->
    <!-- Header text for jumping back into the recent tab in customize the home screen -->
    <string name="customize_toggle_jump_back_in">Slědk skócyś</string>
    <!-- Title for the customize home screen section with recently saved bookmarks. -->
    <string name="customize_toggle_recent_bookmarks">Nejnowše cytańske znamjenja</string>
    <!-- Title for the customize home screen section with recently visited. Recently visited is
    a section where users see a list of tabs that they have visited in the past few days -->
    <string name="customize_toggle_recently_visited">Pśed krotkim woglědane</string>

    <!-- Title for the customize home screen section with Pocket. -->
    <string name="customize_toggle_pocket_2">Tšojeńka, kótarež k rozmyslowanju pógnuwaju</string>
    <!-- Summary for the customize home screen section with Pocket. The first parameter is product name Pocket -->
    <string name="customize_toggle_pocket_summary">Nastawki spěchowane wót %s</string>
    <!-- Title for the customize home screen section with sponsored Pocket stories. -->
    <string name="customize_toggle_pocket_sponsored">Sponserowane tšojeńka</string>
    <!-- Title for the opening wallpaper settings screen -->
    <string name="customize_wallpapers">Slězynowe wobraze</string>
    <!-- Title for the customize home screen section with sponsored shortcuts. -->
    <string name="customize_toggle_contile">Sponserowane zwězanja</string>

    <!-- Wallpapers -->
    <!-- Content description for various wallpapers. The first parameter is the name of the wallpaper -->
    <string name="wallpapers_item_name_content_description">Element slězynowego wobraza: %1$s</string>
    <!-- Snackbar message for when wallpaper is selected -->
    <string name="wallpaper_updated_snackbar_message">Slězynowy wobraz jo se zaktualizěrował!</string>
    <!-- Snackbar label for action to view selected wallpaper -->
    <string name="wallpaper_updated_snackbar_action">Pokazaś</string>

    <!-- Snackbar message for when wallpaper couldn't be downloaded -->
    <string name="wallpaper_download_error_snackbar_message">Slězynowy wobraz njedajo se ześěgnuś</string>
    <!-- Snackbar label for action to retry downloading the wallpaper -->
    <string name="wallpaper_download_error_snackbar_action">Hyšći raz wopytaś</string>
    <!-- Snackbar message for when wallpaper couldn't be selected because of the disk error -->
    <string name="wallpaper_select_error_snackbar_message">Slězynowy wobraz njedajo se změniś</string>
    <!-- Text displayed that links to website containing documentation about the "Limited Edition" wallpapers. -->
    <string name="wallpaper_learn_more">Dalšne informacije</string>

    <!-- Text for classic wallpapers title. The first parameter is the Firefox name. -->
    <string name="wallpaper_classic_title">Klasiski %s</string>
    <!-- Text for artist series wallpapers title. "Artist series" represents a collection of artist collaborated wallpapers. -->
    <string name="wallpaper_artist_series_title">Serija wuměłcow</string>
    <!-- Description text for the artist series wallpapers with learn more link. The first parameter is the learn more string defined in wallpaper_learn_more. "Independent voices" is the name of the wallpaper collection -->
    <string name="wallpaper_artist_series_description_with_learn_more">Zběrka njewótwisnych głosow. %s</string>
    <!-- Description text for the artist series wallpapers. "Independent voices" is the name of the wallpaper collection -->
    <string name="wallpaper_artist_series_description">Zběrka njewótwisnych głosow.</string>
    <!-- Wallpaper onboarding dialog header text. -->
    <string name="wallpapers_onboarding_dialog_title_text">Wopytajśo chrapku barwy</string>
    <!-- Wallpaper onboarding dialog body text. -->
    <string name="wallpapers_onboarding_dialog_body_text">Wubjeŕśo slězynowy wobraz, kótaryž se wam spódoba.</string>
    <!-- Wallpaper onboarding dialog learn more button text. The button navigates to the wallpaper settings screen. -->
    <string name="wallpapers_onboarding_dialog_explore_more_button_text">Wuslěźćo dalšne slězynowe wobraze</string>

    <!-- Add-ons general availability nimbus message-->
    <!-- Title of the Nimbus message for add-ons general availability-->
    <string name="addon_ga_message_title" tools:ignore="UnusedResources">Nowe dodanki něnto k dispoziciji</string>
    <!-- Body of the Nimbus message for add-ons general availability. 'Firefox' intentionally hardcoded here-->
    <string name="addon_ga_message_body" tools:ignore="UnusedResources">Wopytajśo wěcej ako 100 nowych rozšyrjenjow, z kótarymiž móžośo Firefox swójim žycenjam pśiměriś.</string>
    <!-- Button text of the Nimbus message for add-ons general availability. -->
    <string name="addon_ga_message_button" tools:ignore="UnusedResources">Dodanki wuslěźiś</string>

    <!-- Add-on process crash dialog to user -->
    <!-- Title of a dialog shown to the user when enough errors have occurred with addons and they need to be temporarily disabled -->
    <string name="addon_process_crash_dialog_title" tools:ignore="UnusedResources">Dodanki su nachylu znjemóžnjone</string>
    <!-- The first parameter is the application name. This is a message shown to the user when too many errors have occurred with the addons process and they have been disabled. The user can decide if they would like to continue trying to start add-ons or if they'd rather continue without them. -->
    <string name="addon_process_crash_dialog_message" tools:ignore="UnusedResources">Jaden dodank abo někotare dodanki su pśestali funkcioněrowaś a destabilizěruju waš system. %1$s jo njewuspěšnje wopytał, dodanki znowego startowaś.\n\nDodanki se za wašo aktualne pósejźenje znowego njestartuju.\n\nGaž dodanki wótwónoźujośo abo znjemóžnjaśo, buźo se toś ten problem snaź rozwězaś.</string>
    <!-- This will cause the add-ons to try restarting but the dialog will reappear if it is unsuccessful again -->
    <string name="addon_process_crash_dialog_retry_button_text" tools:ignore="UnusedResources">Wopytajśo dodanki znowego startowaś</string>
    <!-- The user will continue with all add-ons disabled -->
    <string name="addon_process_crash_dialog_disable_addons_button_text" tools:ignore="UnusedResources">Ze znjemóžnjonymi dodankami pókšacowaś</string>

    <!-- Account Preferences -->
    <!-- Preference for managing your account via accounts.firefox.com -->
    <string name="preferences_manage_account">Konto zastojaś</string>
    <!-- Summary of the preference for managing your account via accounts.firefox.com. -->
    <string name="preferences_manage_account_summary">Změńśo swójo gronidło, zastojśo datowu zběrku abo lašujśo swójo konto</string>
    <!-- Preference for triggering sync -->
    <string name="preferences_sync_now">Něnto synchronizěrowaś</string>
    <!-- Preference category for sync -->
    <string name="preferences_sync_category">Wubjeŕśo, což ma se synchronizěrowaś</string>
    <!-- Preference for syncing history -->
    <string name="preferences_sync_history">Historija</string>
    <!-- Preference for syncing bookmarks -->
    <string name="preferences_sync_bookmarks">Cytańske znamjenja</string>
    <!-- Preference for syncing logins -->
    <string name="preferences_sync_logins">Pśizjawjenja</string>
    <!-- Preference for syncing tabs -->
    <string name="preferences_sync_tabs_2">Wócynjone rejtarki</string>
    <!-- Preference for signing out -->
    <string name="preferences_sign_out">Wótzjawiś</string>
    <!-- Preference displays and allows changing current FxA device name -->
    <string name="preferences_sync_device_name">Rědowe mě</string>
    <!-- Text shown when user enters empty device name -->
    <string name="empty_device_name_error">Rědowe mě njamóžo prozne byś.</string>
    <!-- Label indicating that sync is in progress -->
    <string name="sync_syncing_in_progress">Synchronizěrujo se…</string>
    <!-- Label summary indicating that sync failed. The first parameter is the date stamp showing last time it succeeded -->
    <string name="sync_failed_summary">Synchronizacija njejo se raźiła. Slědny wuspěch: %s</string>
    <!-- Label summary showing never synced -->
    <string name="sync_failed_never_synced_summary">Synchronizacija njejo se raźiła. Slědna synchronizacija: žedna</string>
    <!-- Label summary the date we last synced. The first parameter is date stamp showing last time synced -->
    <string name="sync_last_synced_summary">Slědna synchronizacija: %s</string>
    <!-- Label summary showing never synced -->
    <string name="sync_never_synced_summary">Slědna synchronizacija: žedna</string>

    <!-- Text for displaying the default device name.
        The first parameter is the application name, the second is the device manufacturer name
        and the third is the device model. -->
    <string name="default_device_name_2">%1$s wót %2$s %3$s</string>

    <!-- Preference for syncing credit cards -->
    <string name="preferences_sync_credit_cards">Kreditowe kórty</string>
    <!-- Preference for syncing addresses -->
    <string name="preferences_sync_address">Adrese</string>

    <!-- Send Tab -->
    <!-- Name of the "receive tabs" notification channel. Displayed in the "App notifications" system settings for the app -->
    <string name="fxa_received_tab_channel_name">Dostane rejtariki</string>
    <!-- Description of the "receive tabs" notification channel. Displayed in the "App notifications" system settings for the app -->
    <string name="fxa_received_tab_channel_description">Powěźeńki za rejtariki su se dostali z drugich rědow Firefox.</string>
    <!--  The body for these is the URL of the tab received  -->
    <string name="fxa_tab_received_notification_name">Dostany rejtarik</string>
    <!-- %s is the device name -->
    <string name="fxa_tab_received_from_notification_name">Rajtark z %s</string>

    <!-- Advanced Preferences -->
    <!-- Preference for tracking protection exceptions -->
    <string name="preferences_tracking_protection_exceptions">Wuwześa</string>
    <!-- Button in Exceptions Preference to turn on tracking protection for all sites (remove all exceptions) -->
    <string name="preferences_tracking_protection_exceptions_turn_on_for_all">Za wšykne sedła zmóžniś</string>
    <!-- Text displayed when there are no exceptions -->
    <string name="exceptions_empty_message_description">Wuwześa wam zmóžnjaju, slědowański šćit za wubrane sedła znjemóžniś.</string>
    <!-- Text displayed when there are no exceptions, with learn more link that brings users to a tracking protection SUMO page -->
    <string name="exceptions_empty_message_learn_more_link">Dalšne informacije</string>

    <!-- Preference switch for usage and technical data collection -->
    <string name="preference_usage_data">Wužyśe a techniske daty</string>
    <!-- Preference description for usage and technical data collection -->
    <string name="preferences_usage_data_description">Źěli wugbaśe, wužyśe, hardware a pśiměrjenja wašogo wobglědowaka z Mozilla, aby nam pomagała, %1$spólěpšyś</string>
    <!-- Preference switch for marketing data collection -->
    <string name="preferences_marketing_data">Marketingowe daty</string>
    <!-- Preference description for marketing data collection -->
    <string name="preferences_marketing_data_description2">Źěli zakładne wužywańske daty z Adjust, našym mobilnym marketingowym póbitowarjom</string>
    <!-- Title for studies preferences -->
    <string name="preference_experiments_2">Studije</string>
    <!-- Summary for studies preferences -->
    <string name="preference_experiments_summary_2">Mozilla dowóliś, studije instalěrowaś a pśewjasć</string>

    <!-- Turn On Sync Preferences -->
    <!-- Header of the Sync and save your data preference view -->
    <string name="preferences_sync_2">Synchronizěrowaś a waše daty składowaś</string>
    <!-- Preference for reconnecting to FxA sync -->
    <string name="preferences_sync_sign_in_to_reconnect">Pśizjawśo se, aby zasej zwězał</string>
    <!-- Preference for removing FxA account -->
    <string name="preferences_sync_remove_account">Konto wótónoźeś</string>

    <!-- Pairing Feature strings -->
    <!-- Instructions on how to access pairing -->
    <string name="pair_instructions_2"><![CDATA[Skannujśo QR-kod, kótaryž se na <b>firefox.com/pair</b> pokazujo]]></string>

    <!-- Toolbar Preferences -->
    <!-- Preference for using top toolbar -->
    <string name="preference_top_toolbar">Górjejce</string>
    <!-- Preference for using bottom toolbar -->
    <string name="preference_bottom_toolbar">Dołojce</string>

    <!-- Theme Preferences -->
    <!-- Preference for using light theme -->
    <string name="preference_light_theme">Swětły</string>

    <!-- Preference for using dark theme -->
    <string name="preference_dark_theme">Śamny</string>
    <!-- Preference for using using dark or light theme automatically set by battery -->
    <string name="preference_auto_battery_theme">Pó zažarjeńskich nastajenjach baterije</string>
    <!-- Preference for using following device theme -->
    <string name="preference_follow_device_theme">Na rědowu drastwu źiwaś</string>

    <!-- Gestures Preferences-->
    <!-- Preferences for using pull to refresh in a webpage -->
    <string name="preference_gestures_website_pull_to_refresh">Śěgniśo, aby aktualizěrował</string>
    <!-- Preference for using the dynamic toolbar -->
    <string name="preference_gestures_dynamic_toolbar">Kulniśo, aby symbolowu rědku schował</string>
    <!-- Preference for switching tabs by swiping horizontally on the toolbar -->
    <string name="preference_gestures_swipe_toolbar_switch_tabs">Trějśo symbolowu rědku na bok, aby rejtariki pśešaltował</string>
    <!-- Preference for showing the opened tabs by swiping up on the toolbar-->
    <string name="preference_gestures_swipe_toolbar_show_tabs">Trějśo symbolowu rědku górjej, aby rejtariki wócynił</string>

    <!-- Library -->
    <!-- Option in Library to open Downloads page -->
    <string name="library_downloads">Ześěgnjenja</string>
    <!-- Option in library to open Bookmarks page -->
    <string name="library_bookmarks">Cytańske znamjenja</string>
    <!-- Option in library to open Desktop Bookmarks root page -->
    <string name="library_desktop_bookmarks_root">Desktopowe cytańske znamjenja</string>
    <!-- Option in library to open Desktop Bookmarks "menu" page -->
    <string name="library_desktop_bookmarks_menu">Meni cytańskich znamjenjow</string>
    <!-- Option in library to open Desktop Bookmarks "toolbar" page -->
    <string name="library_desktop_bookmarks_toolbar">Rědka cytańskich znamjenjow</string>
    <!-- Option in library to open Desktop Bookmarks "unfiled" page -->
    <string name="library_desktop_bookmarks_unfiled">Druge cytańske znamjenja</string>
    <!-- Option in Library to open History page -->
    <string name="library_history">Historija</string>
    <!-- Option in Library to open a new tab -->
    <string name="library_new_tab">Nowy rejtarik</string>
    <!-- Settings Page Title -->
    <string name="settings_title">Nastajenja</string>
    <!-- Content description (not visible, for screen readers etc.): "Close button for library settings" -->
    <string name="content_description_close_button">Zacyniś</string>

    <!-- Title to show in alert when a lot of tabs are to be opened
    %d is a placeholder for the number of tabs that will be opened -->
    <string name="open_all_warning_title">Slědujucu licbu rejtarikow wócyniś? %d</string>
    <!-- Message to warn users that a large number of tabs will be opened
    %s will be replaced by app name. -->
    <string name="open_all_warning_message">Gaž to wócynjaśo, wjele rejtarikow %s spómałšujo, mjaztym až se boki zacytaju. Cośo napšawdu pókšacowaś?</string>
    <!-- Dialog button text for confirming open all tabs -->
    <string name="open_all_warning_confirm">Rejtarki wócyniś</string>
    <!-- Dialog button text for canceling open all tabs -->
    <string name="open_all_warning_cancel">Pśetergnuś</string>

    <!-- Text to show users they have one page in the history group section of the History fragment.
    %d is a placeholder for the number of pages in the group. -->
    <string name="history_search_group_site_1">%d bok</string>

    <!-- Text to show users they have multiple pages in the history group section of the History fragment.
    %d is a placeholder for the number of pages in the group. -->
    <string name="history_search_group_sites_1">Boki: %d</string>

    <!-- Option in library for Recently Closed Tabs -->
    <string name="library_recently_closed_tabs">Rowno zacynjone rejtariki</string>
    <!-- Option in library to open Recently Closed Tabs page -->
    <string name="recently_closed_show_full_history">Wšu historiju pokazaś</string>
    <!-- Text to show users they have multiple tabs saved in the Recently Closed Tabs section of history.
    %d is a placeholder for the number of tabs selected. -->
    <string name="recently_closed_tabs">Rejtariki: %d</string>
    <!-- Text to show users they have one tab saved in the Recently Closed Tabs section of history.
    %d is a placeholder for the number of tabs selected. -->
    <string name="recently_closed_tab">Rejtariki: %d</string>
    <!-- Recently closed tabs screen message when there are no recently closed tabs -->
    <string name="recently_closed_empty_message">How njejsu rowno zacynjone rejtarki</string>

    <!-- Tab Management -->
    <!-- Title of preference for tabs management -->
    <string name="preferences_tabs">Rejtariki</string>
    <!-- Title of preference that allows a user to specify the tab view -->
    <string name="preferences_tab_view">Rejtarikowy naglěd</string>
    <!-- Option for a list tab view -->
    <string name="tab_view_list">Lisćina</string>
    <!-- Option for a grid tab view -->
    <string name="tab_view_grid">Kśidno</string>
    <!-- Title of preference that allows a user to auto close tabs after a specified amount of time -->
    <string name="preferences_close_tabs">Rejtariki zacyniś</string>
    <!-- Option for auto closing tabs that will never auto close tabs, always allows user to manually close tabs -->
    <string name="close_tabs_manually">Manuelnje</string>
    <!-- Option for auto closing tabs that will auto close tabs after one day -->
    <string name="close_tabs_after_one_day">Pó jadnom dnju</string>
    <!-- Option for auto closing tabs that will auto close tabs after one week -->
    <string name="close_tabs_after_one_week">Pó jadnom tyźenju</string>
    <!-- Option for auto closing tabs that will auto close tabs after one month -->
    <string name="close_tabs_after_one_month">Pó jadnom mjasecu</string>

    <!-- Title of preference that allows a user to specify the auto-close settings for open tabs -->
    <string name="preference_auto_close_tabs" tools:ignore="UnusedResources">Rejtariki awtomatiski zacyniś</string>

    <!-- Opening screen -->
    <!-- Title of a preference that allows a user to choose what screen to show after opening the app -->
    <string name="preferences_opening_screen">Startowa wobrazowka</string>
    <!-- Option for always opening the homepage when re-opening the app -->
    <string name="opening_screen_homepage">Startowy bok</string>
    <!-- Option for always opening the user's last-open tab when re-opening the app -->
    <string name="opening_screen_last_tab">Slědny rejtarik</string>
    <!-- Option for always opening the homepage when re-opening the app after four hours of inactivity -->
    <string name="opening_screen_after_four_hours_of_inactivity">Startowy bok pó styrich góźinach inaktiwnosći</string>
    <!-- Summary for tabs preference when auto closing tabs setting is set to manual close-->
    <string name="close_tabs_manually_summary">Manuelnje zacyniś</string>
    <!-- Summary for tabs preference when auto closing tabs setting is set to auto close tabs after one day-->
    <string name="close_tabs_after_one_day_summary">Pó jadnom dnju zacyniś</string>
    <!-- Summary for tabs preference when auto closing tabs setting is set to auto close tabs after one week-->
    <string name="close_tabs_after_one_week_summary">Pó jadnom tyźenju zacyniś</string>
    <!-- Summary for tabs preference when auto closing tabs setting is set to auto close tabs after one month-->
    <string name="close_tabs_after_one_month_summary">Pó jadnom mjasecu zacyniś</string>

    <!-- Summary for homepage preference indicating always opening the homepage when re-opening the app -->
    <string name="opening_screen_homepage_summary">Na startowem boku wócyniś</string>
    <!-- Summary for homepage preference indicating always opening the last-open tab when re-opening the app -->
    <string name="opening_screen_last_tab_summary">Na slědne rejtariku wócyniś</string>

    <!-- Summary for homepage preference indicating opening the homepage when re-opening the app after four hours of inactivity -->
    <string name="opening_screen_after_four_hours_of_inactivity_summary">Pó styrich góźinach na startowem boku wócyniś</string>

    <!-- Inactive tabs -->
    <!-- Category header of a preference that allows a user to enable or disable the inactive tabs feature -->
    <string name="preferences_inactive_tabs">Stare rejtariki do „inaktiwne“ pśesunuś</string>

    <!-- Title of inactive tabs preference -->
    <string name="preferences_inactive_tabs_title">Rejtariki, kótarež njejsćo se woglědał dwa tyźenja, se do inaktiwnego wótrězka pśesunu.</string>

    <!-- Studies -->
    <!-- Title of the remove studies button -->
    <string name="studies_remove">Wótwónoźeś</string>
    <!-- Title of the active section on the studies list -->
    <string name="studies_active">Aktiwny</string>
    <!-- Description for studies, it indicates why Firefox use studies. The first parameter is the name of the application. -->
    <string name="studies_description_2">%1$s móžo wótergi studije instalěrowaś a pśewjasć.</string>
    <!-- Learn more link for studies, links to an article for more information about studies. -->
    <string name="studies_learn_more">Dalšne informacije</string>

    <!-- Dialog message shown after removing a study -->
    <string name="studies_restart_app">Nałoženje se skóńcyjo, aby se změny wustatkowali</string>
    <!-- Dialog button to confirm the removing a study. -->
    <string name="studies_restart_dialog_ok">W pórěźe</string>
    <!-- Dialog button text for canceling removing a study. -->
    <string name="studies_restart_dialog_cancel">Pśetergnuś</string>

    <!-- Toast shown after turning on/off studies preferences -->
    <string name="studies_toast_quit_application" tools:ignore="UnusedResources">Nałoženje se kóńcy, aby se změny wustatkowali …</string>

    <!-- Sessions -->
    <!-- Title for the list of tabs -->
    <string name="tab_header_label">Wócynjone rejtariki</string>
    <!-- Title for the list of tabs in the current private session -->
    <string name="tabs_header_private_tabs_title">Priwatne rejtariki</string>
    <!-- Title for the list of tabs in the synced tabs -->
    <string name="tabs_header_synced_tabs_title">Synchronizěrowane rejtarki</string>
    <!-- Content description (not visible, for screen readers etc.): Add tab button. Adds a news tab when pressed -->
    <string name="add_tab">Rejtarik pśidaś</string>
    <!-- Content description (not visible, for screen readers etc.): Add tab button. Adds a news tab when pressed -->
    <string name="add_private_tab">Priwatny rejtarik pśidaś</string>
    <!-- Text for the new tab button to indicate adding a new private tab in the tab -->
    <string name="tab_drawer_fab_content">Priwatny</string>
    <!-- Text for the new tab button to indicate syncing command on the synced tabs page -->
    <string name="tab_drawer_fab_sync">Snychronizěrowaś</string>
    <!-- Text shown in the menu for sharing all tabs -->
    <string name="tab_tray_menu_item_share">Wšykne rejtariki źěliś</string>
    <!-- Text shown in the menu to view recently closed tabs -->
    <string name="tab_tray_menu_recently_closed">Rowno zacynjone rejtariki</string>
    <!-- Text shown in the tabs tray inactive tabs section -->
    <string name="tab_tray_inactive_recently_closed" tools:ignore="UnusedResources">Njedawno zacynjone</string>
    <!-- Text shown in the menu to view account settings -->
    <string name="tab_tray_menu_account_settings">Kontowe nastajenja</string>
    <!-- Text shown in the menu to view tab settings -->
    <string name="tab_tray_menu_tab_settings">Nastajenja rejtarikow</string>
    <!-- Text shown in the menu for closing all tabs -->
    <string name="tab_tray_menu_item_close">Wšykne rejtariki zacyniś</string>
    <!-- Text shown in the multiselect menu for bookmarking selected tabs. -->
    <string name="tab_tray_multiselect_menu_item_bookmark">Cytańske znamje</string>
    <!-- Text shown in the multiselect menu for closing selected tabs. -->
    <string name="tab_tray_multiselect_menu_item_close">Zacyniś</string>
    <!-- Content description for tabs tray multiselect share button -->
    <string name="tab_tray_multiselect_share_content_description">Wubrane rejtariki źěliś</string>
    <!-- Content description for tabs tray multiselect menu -->
    <string name="tab_tray_multiselect_menu_content_description">Meni wubranych rejtarikow</string>
    <!-- Content description (not visible, for screen readers etc.): Removes tab from collection button. Removes the selected tab from collection when pressed -->
    <string name="remove_tab_from_collection">Rejtaŕk ze zběrki wótwónoźeś</string>
    <!-- Text for button to enter multiselect mode in tabs tray -->
    <string name="tabs_tray_select_tabs">Rejtariki wubraś</string>
    <!-- Content description (not visible, for screen readers etc.): Close tab button. Closes the current session when pressed -->
    <string name="close_tab">Rejtarik zacyniś</string>
    <!-- Content description (not visible, for screen readers etc.): Close tab <title> button. First parameter is tab title  -->
    <string name="close_tab_title">Rejtarik %s zacyniś</string>
    <!-- Content description (not visible, for screen readers etc.): Opens the open tabs menu when pressed -->
    <string name="open_tabs_menu">Meni wócynjonych rejtarikow</string>
    <!-- Open tabs menu item to save tabs to collection -->
    <string name="tabs_menu_save_to_collection1">Rejtariki do zběrki składowaś</string>
    <!-- Text for the menu button to delete a collection -->
    <string name="collection_delete">Zběrku wulašowaś</string>
    <!-- Text for the menu button to rename a collection -->
    <string name="collection_rename">Zběrku pśemjenowaś</string>
    <!-- Text for the button to open tabs of the selected collection -->
    <string name="collection_open_tabs">Wócynjone rejtariki</string>

    <!-- Hint for adding name of a collection -->
    <string name="collection_name_hint">Mě zběrki</string>
    <!-- Text for the menu button to rename a top site -->
    <string name="rename_top_site">Pśemjeniś</string>
    <!-- Text for the menu button to remove a top site -->
    <string name="remove_top_site">Wótwónoźeś</string>

    <!-- Text for the menu button to delete a top site from history -->
    <string name="delete_from_history">Z historije lašowaś</string>
    <!-- Postfix for private WebApp titles, placeholder is replaced with app name -->
    <string name="pwa_site_controls_title_private">%1$s (priwatny modus)</string>

    <!-- History -->
    <!-- Text for the button to search all history -->
    <string name="history_search_1">Pytańske wuraze zapódaś</string>
    <!-- Text for the button to clear all history -->
    <string name="history_delete_all">Historiju wulašowaś</string>
    <!-- Text for the snackbar to confirm that multiple browsing history items has been deleted -->
    <string name="history_delete_multiple_items_snackbar">Historija jo se wulašowała</string>
    <!-- Text for the snackbar to confirm that a single browsing history item has been deleted. The first parameter is the shortened URL of the deleted history item. -->
    <string name="history_delete_single_item_snackbar">%1$s jo se wulašował</string>
    <!-- Context description text for the button to delete a single history item -->
    <string name="history_delete_item">Lašowaś</string>
    <!-- History multi select title in app bar
    The first parameter is the number of bookmarks selected -->
    <string name="history_multi_select_title">Wubrane: %1$d</string>
    <!-- Text for the header that groups the history for today -->
    <string name="history_today">Źinsa</string>
    <!-- Text for the header that groups the history for yesterday -->
    <string name="history_yesterday">Cora</string>
    <!-- Text for the header that groups the history the past 7 days -->
    <string name="history_7_days">Zachadne 7 dnjow</string>
    <!-- Text for the header that groups the history the past 30 days -->
    <string name="history_30_days">Zachadne 30 dnjow</string>
    <!-- Text for the header that groups the history older than the last month -->
    <string name="history_older">Starše</string>
    <!-- Text shown when no history exists -->
    <string name="history_empty_message">How žedna historija njejo</string>

    <!-- Downloads -->
    <!-- Text for the snackbar to confirm that multiple downloads items have been removed -->
    <string name="download_delete_multiple_items_snackbar_1">Ześěgnjenja wótwónoźone</string>
    <!-- Text for the snackbar to confirm that a single download item has been removed. The first parameter is the name of the download item. -->
    <string name="download_delete_single_item_snackbar">%1$s jo se wótwónoźeł</string>
    <!-- Text shown when no download exists -->
    <string name="download_empty_message_1">Žadne ześěgnjone dataje</string>
    <!-- History multi select title in app bar
    The first parameter is the number of downloads selected -->
    <string name="download_multi_select_title">Wubrane: %1$d</string>


    <!-- Text for the button to remove a single download item -->
    <string name="download_delete_item_1">Wótwónoźeś</string>


    <!-- Crashes -->
    <!-- Title text displayed on the tab crash page. This first parameter is the name of the application (For example: Fenix) -->
    <string name="tab_crash_title_2">Bóžko %1$s njamóžo toś ten bok zacytaś.</string>
    <!-- Send crash report checkbox text on the tab crash page -->
    <string name="tab_crash_send_report">Mozilla rozpšawu wowalenja pósłaś</string>

    <!-- Close tab button text on the tab crash page -->
    <string name="tab_crash_close">Rejtarik zacyniś</string>
    <!-- Restore tab button text on the tab crash page -->
    <string name="tab_crash_restore">Rejtariki wótnowiś</string>

    <!-- Bookmarks -->
    <!-- Confirmation message for a dialog confirming if the user wants to delete the selected folder -->
    <string name="bookmark_delete_folder_confirmation_dialog">Cośo napšawdu toś ten zarědnik wulašowaś?</string>
    <!-- Confirmation message for a dialog confirming if the user wants to delete multiple items including folders. Parameter will be replaced by app name. -->
    <string name="bookmark_delete_multiple_folders_confirmation_dialog">%s wubrane zapiski wulašujo.</string>
    <!-- Text for the cancel button on delete bookmark dialog -->
    <string name="bookmark_delete_negative">Pśetergnuś</string>
    <!-- Screen title for adding a bookmarks folder -->
    <string name="bookmark_add_folder">Zarědnik pśidaś</string>
    <!-- Snackbar title shown after a bookmark has been created. -->
    <string name="bookmark_saved_snackbar">Cytańske znamje jo se składło!</string>
    <!-- Snackbar edit button shown after a bookmark has been created. -->
    <string name="edit_bookmark_snackbar_action">WOBŹĚŁAŚ</string>
    <!-- Bookmark overflow menu edit button -->
    <string name="bookmark_menu_edit_button">Wobźěłaś</string>
    <!-- Bookmark overflow menu copy button -->
    <string name="bookmark_menu_copy_button">Kopěrowaś</string>
    <!-- Bookmark overflow menu share button -->
    <string name="bookmark_menu_share_button">Źěliś</string>
    <!-- Bookmark overflow menu open in new tab button -->
    <string name="bookmark_menu_open_in_new_tab_button">W nowem rejtariku wócyniś</string>
    <!-- Bookmark overflow menu open in private tab button -->
    <string name="bookmark_menu_open_in_private_tab_button">W nowem priwatnem rejtariku wócyniś</string>
    <!-- Bookmark overflow menu open all in tabs button -->
    <string name="bookmark_menu_open_all_in_tabs_button">Wšykne w nowych rejtarikach wócyniś</string>
    <!-- Bookmark overflow menu open all in private tabs button -->
    <string name="bookmark_menu_open_all_in_private_tabs_button">Wšykne w nowych priwatnych rejtarikach wócyniś</string>
    <!-- Bookmark overflow menu delete button -->
    <string name="bookmark_menu_delete_button">Lašowaś</string>
    <!--Bookmark overflow menu save button -->
    <string name="bookmark_menu_save_button">Składowaś</string>
    <!-- Bookmark multi select title in app bar
     The first parameter is the number of bookmarks selected -->
    <string name="bookmarks_multi_select_title">Wubrane: %1$d</string>
    <!-- Bookmark editing screen title -->
    <string name="edit_bookmark_fragment_title">Cytańske znamje wobźěłaś</string>
    <!-- Bookmark folder editing screen title -->
    <string name="edit_bookmark_folder_fragment_title">Zarědnik wobźěłaś</string>
    <!-- Bookmark sign in button message -->
    <string name="bookmark_sign_in_button">Pśizjawśo se, aby synchronizěrowane cytańske znamjenja wiźeł</string>

    <!-- Bookmark URL editing field label -->
    <string name="bookmark_url_label">URL</string>
    <!-- Bookmark FOLDER editing field label -->
    <string name="bookmark_folder_label">ZARĚDNIK</string>
    <!-- Bookmark NAME editing field label -->
    <string name="bookmark_name_label">MĚ</string>
    <!-- Bookmark add folder screen title -->
    <string name="bookmark_add_folder_fragment_label">Zarědnik pśidaś</string>
    <!-- Bookmark select folder screen title -->
    <string name="bookmark_select_folder_fragment_label">Zarědnik wubraś</string>
    <!-- Bookmark editing error missing title -->
    <string name="bookmark_empty_title_error">musy titel měś</string>
    <!-- Bookmark editing error missing or improper URL -->
    <string name="bookmark_invalid_url_error">Njepłaśiwy URL</string>
    <!-- Bookmark screen message for empty bookmarks folder -->
    <string name="bookmarks_empty_message">How cytańske znamjenja njejsu</string>
    <!-- Bookmark snackbar message on deletion
     The first parameter is the host part of the URL of the bookmark deleted, if any -->
    <string name="bookmark_deletion_snackbar_message">%1$s wulašowany</string>
    <!-- Bookmark snackbar message on deleting multiple bookmarks not including folders-->
    <string name="bookmark_deletion_multiple_snackbar_message_2">Cytańske znamjenja su se wulašowali</string>
    <!-- Bookmark snackbar message on deleting multiple bookmarks including folders-->
    <string name="bookmark_deletion_multiple_snackbar_message_3">Wubrane zarědniki se lašuju</string>
    <!-- Bookmark undo button for deletion snackbar action -->
    <string name="bookmark_undo_deletion">ANULĚROWAŚ</string>

    <!-- Text for the button to search all bookmarks -->
    <string name="bookmark_search">Pytańske wuraze zapódaś</string>

    <!-- Site Permissions -->
    <!-- Button label that take the user to the Android App setting -->
    <string name="phone_feature_go_to_settings">K nastajenjam</string>
    <!-- Content description (not visible, for screen readers etc.): Quick settings sheet
        to give users access to site specific information / settings. For example:
        Secure settings status and a button to modify site permissions -->
    <string name="quick_settings_sheet">Malsne nastajenja</string>
    <!-- Label that indicates that this option it the recommended one -->
    <string name="phone_feature_recommended">Dopórucony</string>
    <!-- Button label for clearing all the information of site permissions-->
    <string name="clear_permissions">Sedłowe pšawa lašowaś</string>
    <!-- Text for the OK button on Clear permissions dialog -->
    <string name="clear_permissions_positive">W pórěźe</string>
    <!-- Text for the cancel button on Clear permissions dialog -->
    <string name="clear_permissions_negative">Pśetergnuś</string>
    <!-- Button label for clearing a site permission-->
    <string name="clear_permission">Sedłowe pšawo lašowaś</string>
    <!-- Text for the OK button on Clear permission dialog -->
    <string name="clear_permission_positive">W pórěźe</string>
    <!-- Text for the cancel button on Clear permission dialog -->
    <string name="clear_permission_negative">Pśetergnuś</string>
    <!-- Button label for clearing all the information on all sites-->
    <string name="clear_permissions_on_all_sites">Pšawa na wšych sedłach lašowaś</string>
    <!-- Preference for altering video and audio autoplay for all websites -->
    <string name="preference_browser_feature_autoplay">Awtomatiske wótgraśe</string>
    <!-- Preference for altering the camera access for all websites -->
    <string name="preference_phone_feature_camera">Kamera</string>
    <!-- Preference for altering the microphone access for all websites -->
    <string name="preference_phone_feature_microphone">Mikrofon</string>
    <!-- Preference for altering the location access for all websites -->
    <string name="preference_phone_feature_location">Stojnišćo</string>
    <!-- Preference for altering the notification access for all websites -->
    <string name="preference_phone_feature_notification">Powěźeńka</string>
    <!-- Preference for altering the persistent storage access for all websites -->
    <string name="preference_phone_feature_persistent_storage">Trajny składowak</string>
    <!-- Preference for altering the storage access setting for all websites -->
    <string name="preference_phone_feature_cross_origin_storage_access">Sedła pśesegajuce cookieje</string>
    <!-- Preference for altering the EME access for all websites -->
    <string name="preference_phone_feature_media_key_system_access">Wopśimjeśe wóźone pśez DRM</string>
    <!-- Label that indicates that a permission must be asked always -->
    <string name="preference_option_phone_feature_ask_to_allow">Wó dowólnosć se pšašaś</string>
    <!-- Label that indicates that a permission must be blocked -->
    <string name="preference_option_phone_feature_blocked">Zablokěrowany</string>
    <!-- Label that indicates that a permission must be allowed -->
    <string name="preference_option_phone_feature_allowed">Dowólony</string>
    <!--Label that indicates a permission is by the Android OS-->
    <string name="phone_feature_blocked_by_android">Pśez Android zablokěrowany</string>
    <!-- Preference for showing a list of websites that the default configurations won't apply to them -->
    <string name="preference_exceptions">Wuwześa</string>
    <!-- Summary of tracking protection preference if tracking protection is set to off -->
    <string name="tracking_protection_off">Wušaltowany</string>
    <!-- Summary of tracking protection preference if tracking protection is set to standard -->
    <string name="tracking_protection_standard">Standard</string>
    <!-- Summary of tracking protection preference if tracking protection is set to strict -->
    <string name="tracking_protection_strict">Striktny</string>
    <!-- Summary of tracking protection preference if tracking protection is set to custom -->
    <string name="tracking_protection_custom">Swójski</string>
    <!-- Label for global setting that indicates that all video and audio autoplay is allowed -->
    <string name="preference_option_autoplay_allowed2">Awdio a wideo dowóliś</string>
    <!-- Label for site specific setting that indicates that all video and audio autoplay is allowed -->
    <string name="quick_setting_option_autoplay_allowed">Awdio a wideo dowóliś</string>
    <!-- Label that indicates that video and audio autoplay is only allowed over Wi-Fi -->
    <string name="preference_option_autoplay_allowed_wifi_only2">Awdio a wideo jano za mobilny zwisk blokěrowaś</string>
    <!-- Subtext that explains 'autoplay on Wi-Fi only' option -->
    <string name="preference_option_autoplay_allowed_wifi_subtext">Awdio a wideo se pśez WLAN wótgrawatej</string>
    <!-- Label for global setting that indicates that video autoplay is allowed, but audio autoplay is blocked -->
    <string name="preference_option_autoplay_block_audio2">Jano awdio blokěrowaś</string>
    <!-- Label for site specific setting that indicates that video autoplay is allowed, but audio autoplay is blocked -->
    <string name="quick_setting_option_autoplay_block_audio">Jano awdio blokěrowaś</string>
    <!-- Label for global setting that indicates that all video and audio autoplay is blocked -->
    <string name="preference_option_autoplay_blocked3">Awdio a wideo blokěrowaś</string>
    <!-- Label for site specific setting that indicates that all video and audio autoplay is blocked -->
    <string name="quick_setting_option_autoplay_blocked">Awdio a wideo blokěrowaś</string>
    <!-- Summary of delete browsing data on quit preference if it is set to on -->
    <string name="delete_browsing_data_quit_on">Zašaltowany</string>
    <!-- Summary of delete browsing data on quit preference if it is set to off -->
    <string name="delete_browsing_data_quit_off">Wušaltowany</string>

    <!-- Summary of studies preference if it is set to on -->
    <string name="studies_on">Zmóžnjony</string>
    <!-- Summary of studies data on quit preference if it is set to off -->
    <string name="studies_off">Znjemóžnjony</string>

    <!-- Collections -->
    <!-- Collections header on home fragment -->
    <string name="collections_header">Zběrki</string>
    <!-- Content description (not visible, for screen readers etc.): Opens the collection menu when pressed -->
    <string name="collection_menu_button_content_description">Meni zběrkow</string>
    <!-- Label to describe what collections are to a new user without any collections -->
    <string name="no_collections_description2">Zběrajśo wěcy, kótarež su wam wažne.\nZrědujśo pódobne pytanja a rejtariki za malsny pśistup pózdźej.</string>
    <!-- Title for the "select tabs" step of the collection creator -->
    <string name="create_collection_select_tabs">Rejtariki wubraś</string>
    <!-- Title for the "select collection" step of the collection creator -->
    <string name="create_collection_select_collection">Zběrku wubraś</string>
    <!-- Title for the "name collection" step of the collection creator -->
    <string name="create_collection_name_collection">Zběrku pomjeniś</string>
    <!-- Button to add new collection for the "select collection" step of the collection creator -->
    <string name="create_collection_add_new_collection">Nowu zběrku pśidaś</string>
    <!-- Button to select all tabs in the "select tabs" step of the collection creator -->
    <string name="create_collection_select_all">Wšykne wubraś</string>
    <!-- Button to deselect all tabs in the "select tabs" step of the collection creator -->
    <string name="create_collection_deselect_all">Wšykne wótwóliś</string>
    <!-- Text to prompt users to select the tabs to save in the "select tabs" step of the collection creator -->
    <string name="create_collection_save_to_collection_empty">Rejtariki wubraś, kótarež maju se składowaś</string>
    <!-- Text to show users how many tabs they have selected in the "select tabs" step of the collection creator.
     %d is a placeholder for the number of tabs selected. -->
    <string name="create_collection_save_to_collection_tabs_selected">Wubrane rejtariki: %d</string>
    <!-- Text to show users they have one tab selected in the "select tabs" step of the collection creator.
    %d is a placeholder for the number of tabs selected. -->
    <string name="create_collection_save_to_collection_tab_selected">%d rejtarik wubrany</string>
    <!-- Text shown in snackbar when multiple tabs have been saved in a collection -->
    <string name="create_collection_tabs_saved">Rejtariki su skłaźone!</string>
    <!-- Text shown in snackbar when one or multiple tabs have been saved in a new collection -->
    <string name="create_collection_tabs_saved_new_collection">Zběrka skłaźona!</string>
    <!-- Text shown in snackbar when one tab has been saved in a collection -->
    <string name="create_collection_tab_saved">Rejtarik jo skłaźony!</string>
    <!-- Content description (not visible, for screen readers etc.): button to close the collection creator -->
    <string name="create_collection_close">Zacyniś</string>
    <!-- Button to save currently selected tabs in the "select tabs" step of the collection creator-->
    <string name="create_collection_save">Składowaś</string>

    <!-- Snackbar action to view the collection the user just created or updated -->
    <string name="create_collection_view">Pokazaś</string>

    <!-- Text for the OK button from collection dialogs -->
    <string name="create_collection_positive">W pórěźe</string>
    <!-- Text for the cancel button from collection dialogs -->
    <string name="create_collection_negative">Pśetergnuś</string>

    <!-- Default name for a new collection in "name new collection" step of the collection creator. %d is a placeholder for the number of collections-->
    <string name="create_collection_default_name">Zběrka %d</string>

    <!-- Share -->
    <!-- Share screen header -->
    <string name="share_header_2">Źěliś</string>
    <!-- Content description (not visible, for screen readers etc.):
        "Share" button. Opens the share menu when pressed. -->
    <string name="share_button_content_description">Źěliś</string>
    <!-- Text for the Save to PDF feature in the share menu -->
    <string name="share_save_to_pdf">Ako PDF składowaś</string>
    <!-- Text for error message when generating a PDF file Text. -->
    <string name="unable_to_save_to_pdf_error">PDF njedajo se napóraś</string>
    <!-- Text for standard error snackbar dismiss button. -->
    <string name="standard_snackbar_error_dismiss">Zachyśiś</string>
    <!-- Text for error message when printing a page and it fails. -->
    <string name="unable_to_print_error" moz:removedIn="121" tools:ignore="UnusedResources">Njedajo se śišćaś</string>
    <!-- Text for error message when printing a page and it fails. -->
    <string name="unable_to_print_page_error">Toś ten bok njedajo se śišćaś</string>
    <!-- Text for the print feature in the share and browser menu -->
    <string name="menu_print">Śišćaś</string>
    <!-- Sub-header in the dialog to share a link to another sync device -->
    <string name="share_device_subheader">Rědoju pósłaś</string>
    <!-- Sub-header in the dialog to share a link to an app from the full list -->
    <string name="share_link_all_apps_subheader">Wšykne akcije</string>
    <!-- Sub-header in the dialog to share a link to an app from the most-recent sorted list -->
    <string name="share_link_recent_apps_subheader">Njedawno wužyte</string>
    <!-- Text for the copy link action in the share screen. -->
    <string name="share_copy_link_to_clipboard">Do mjazywótkłada kopěrowaś</string>
    <!-- Toast shown after copying link to clipboard -->
    <string name="toast_copy_link_to_clipboard">Do mjazyskłada kopěrowane</string>
    <!-- An option from the share dialog to sign into sync -->
    <string name="sync_sign_in">Pla Sync pśizjawiś</string>
     <!-- An option from the three dot menu to sync and save data -->
    <string name="sync_menu_sync_and_save_data">Synchronizěrowaś a daty składowaś</string>
    <!-- An option from the share dialog to send link to all other sync devices -->
    <string name="sync_send_to_all">Na wše rědy pósłaś</string>
    <!-- An option from the share dialog to reconnect to sync -->
    <string name="sync_reconnect">Zasej ze Sync zwězaś</string>
    <!-- Text displayed when sync is offline and cannot be accessed -->
    <string name="sync_offline">Offline</string>
    <!-- An option to connect additional devices -->
    <string name="sync_connect_device">Z drugim rědom zwězaś</string>
    <!-- The dialog text shown when additional devices are not available -->
    <string name="sync_connect_device_dialog">Aby rejtarik pósłał, pśizjawśo se pla Firefox na nanejmjenjej jadnom dalšnem rěźe.</string>
    <!-- Confirmation dialog button -->
    <string name="sync_confirmation_button">Som zrozměł</string>
    <!-- Share error message -->
    <string name="share_error_snackbar">Njedajo se z toś tym nałoženim źěliś</string>
    <!-- Add new device screen title -->
    <string name="sync_add_new_device_title">Na rěd pósłaś</string>
    <!-- Text for the warning message on the Add new device screen -->
    <string name="sync_add_new_device_message">Žedne rědy zwězane</string>
    <!-- Text for the button to learn about sending tabs -->
    <string name="sync_add_new_device_learn_button">Wěcej wó słanju rejtarikow zgóniś…</string>
    <!-- Text for the button to connect another device -->
    <string name="sync_add_new_device_connect_button">Drugi rěd zwězaś…</string>

    <!-- Notifications -->
    <!-- Text shown in the notification that pops up to remind the user that a private browsing session is active. -->
    <string name="notification_pbm_delete_text_2">Priwatne rejtariki zacyniś</string>

    <!-- Text shown in the notification that pops up to remind the user that a private browsing session is active for Android 14+ -->
    <string name="notification_erase_title_android_14">Priwatne rejtariki zacyniś?</string>
    <string name="notification_erase_text_android_14">Pótusniśo toś tu powěźeńku abo zjěźćo pśez nju, aby priwatne rejtariki zacynił.</string>

    <!-- Name of the marketing notification channel. Displayed in the "App notifications" system settings for the app -->
    <string name="notification_marketing_channel_name">Marketing</string>

    <!-- Title shown in the notification that pops up to remind the user to set fenix as default browser.
    The app name is in the text, due to limitations with localizing Nimbus experiments -->
    <string name="nimbus_notification_default_browser_title" tools:ignore="UnusedResources">Firefox jo malsny a priwatny</string>
    <!-- Text shown in the notification that pops up to remind the user to set fenix as default browser.
    The app name is in the text, due to limitations with localizing Nimbus experiments -->
    <string name="nimbus_notification_default_browser_text" tools:ignore="UnusedResources">Firefox k wašomu standardnemu wobglědowakej cyniś</string>
    <!-- Title shown in the notification that pops up to re-engage the user -->
    <string name="notification_re_engagement_title">Wopytajśo priwatny modus</string>
    <!-- Text shown in the notification that pops up to re-engage the user.
    %1$s is a placeholder that will be replaced by the app name. -->
    <string name="notification_re_engagement_text">Pśeglědujśo z %1$s bźez skłaźonych cookiejow abo historije</string>

    <!-- Title A shown in the notification that pops up to re-engage the user -->
    <string name="notification_re_engagement_A_title">Bźez slěda pśeglědowaś</string>

    <!-- Text A shown in the notification that pops up to re-engage the user.
    %1$s is a placeholder that will be replaced by the app name. -->
    <string name="notification_re_engagement_A_text">Priwatny modus waše informacije w %1$s njeskładujo.</string>
    <!-- Title B shown in the notification that pops up to re-engage the user -->
    <string name="notification_re_engagement_B_title">Startujśo swójo prědne pytanje</string>
    <!-- Text B shown in the notification that pops up to re-engage the user -->
    <string name="notification_re_engagement_B_text">Namakajśo něco w bliskosći. Abo namakajśo něco žortnego.</string>

    <!-- Survey -->
    <!-- Text shown in the fullscreen message that pops up to ask user to take a short survey.
    The app name is in the text, due to limitations with localizing Nimbus experiments -->
    <string name="nimbus_survey_message_text">Pšosym wobźělśo se na krotkem napšašowanju, aby pomagał, Firefox pólěpšowaś.</string>
    <!-- Preference for taking the short survey. -->
    <string name="preferences_take_survey">Wopšašanje wupołniś</string>
    <!-- Preference for not taking the short survey. -->
    <string name="preferences_not_take_survey">Ně, źěkujom se</string>

    <!-- Snackbar -->
    <!-- Text shown in snackbar when user deletes a collection -->
    <string name="snackbar_collection_deleted">Zběrka jo se wulašowała</string>
    <!-- Text shown in snackbar when user renames a collection -->
    <string name="snackbar_collection_renamed">Zběrka jo se pśemjeniła</string>
    <!-- Text shown in snackbar when user closes a tab -->
    <string name="snackbar_tab_closed">Rejtarik jo se zacynił</string>
    <!-- Text shown in snackbar when user closes all tabs -->
    <string name="snackbar_tabs_closed">Rejtariki su se zacynili</string>
    <!-- Text shown in snackbar when user bookmarks a list of tabs -->
    <string name="snackbar_message_bookmarks_saved">Cytańske znamjenja su se składli!</string>
    <!-- Text shown in snackbar when user adds a site to shortcuts -->
    <string name="snackbar_added_to_shortcuts">Zwězanjam pśidane!</string>
    <!-- Text shown in snackbar when user closes a private tab -->
    <string name="snackbar_private_tab_closed">Priwatny rejtarik jo se zacynił</string>
    <!-- Text shown in snackbar when user closes all private tabs -->
    <string name="snackbar_private_tabs_closed">Priwatne rejtariki su se zacynili</string>
    <!-- Text shown in snackbar when user erases their private browsing data -->
    <string name="snackbar_private_data_deleted">Priwatne pśeglědowańske daty su se wulašowali</string>
    <!-- Text shown in snackbar to undo deleting a tab, top site or collection -->
    <string name="snackbar_deleted_undo">ANULĚROWAŚ</string>
    <!-- Text shown in snackbar when user removes a top site -->
    <string name="snackbar_top_site_removed">Sedło jo se wótwónoźeło</string>
    <!-- QR code scanner prompt which appears after scanning a code, but before navigating to it
        First parameter is the name of the app, second parameter is the URL or text scanned-->
    <string name="qr_scanner_confirmation_dialog_message">%1$s dowóliś %2$s wócyniś</string>
    <!-- QR code scanner prompt dialog positive option to allow navigation to scanned link -->
    <string name="qr_scanner_dialog_positive">DOWÓLIŚ</string>
    <!-- QR code scanner prompt dialog positive option to deny navigation to scanned link -->
    <string name="qr_scanner_dialog_negative">WÓTPOKAZAŚ</string>
    <!-- QR code scanner prompt dialog error message shown when a hostname does not contain http or https. -->
    <string name="qr_scanner_dialog_invalid">Webadresa njejo płaśiwa.</string>
    <!-- QR code scanner prompt dialog positive option when there is an error -->
    <string name="qr_scanner_dialog_invalid_ok">W pórěźe</string>
    <!-- Tab collection deletion prompt dialog message. Placeholder will be replaced with the collection name -->
    <string name="tab_collection_dialog_message">Cośo napšawdu %1$s lašowaś?</string>
    <!-- Collection and tab deletion prompt dialog message. This will show when the last tab from a collection is deleted -->
    <string name="delete_tab_and_collection_dialog_message">Gaž toś ten rejtarik wulašujośo, se ceła zběrka wulašujo. Móžośo kuždy cas nowe zběrki napóraś.</string>
    <!-- Collection and tab deletion prompt dialog title. Placeholder will be replaced with the collection name. This will show when the last tab from a collection is deleted -->
    <string name="delete_tab_and_collection_dialog_title">%1$s lašowaś?</string>
    <!-- Tab collection deletion prompt dialog option to delete the collection -->
    <string name="tab_collection_dialog_positive">Lašowaś</string>
    <!-- Text displayed in a notification when the user enters full screen mode -->
    <string name="full_screen_notification">Połna wobrazowka se pokazujo</string>
    <!-- Message for copying the URL via long press on the toolbar -->
    <string name="url_copied">URL jo kopěrowany</string>
    <!-- Sample text for accessibility font size -->
    <string name="accessibility_text_size_sample_text_1">To jo pśikładowy tekst. Pokazujo wam how, kak se tekst pokazujo, gaž wjelikosć z toś tym nastajenim pówušujośo abo pómjeńšujośo.</string>
    <!-- Summary for Accessibility Text Size Scaling Preference -->
    <string name="preference_accessibility_text_size_summary">Pówětšćo abo pómjeńšćo tekst na websedłach</string>
    <!-- Title for Accessibility Text Size Scaling Preference -->
    <string name="preference_accessibility_font_size_title">Pismowa wjelikosć</string>

    <!-- Title for Accessibility Text Automatic Size Scaling Preference -->
    <string name="preference_accessibility_auto_size_2">Awtomatiske pśiměrjenje pismoweje wjelikosći</string>
    <!-- Summary for Accessibility Text Automatic Size Scaling Preference -->
    <string name="preference_accessibility_auto_size_summary">Wjelikosć pisma buźo wašym nastajenjam Android wótpowědowaś. Znjemóžniśo how zastojanje wjelikosći pisma.</string>

    <!-- Title for the Delete browsing data preference -->
    <string name="preferences_delete_browsing_data">Pśeglědowańske daty wulašowaś</string>
    <!-- Title for the tabs item in Delete browsing data -->
    <string name="preferences_delete_browsing_data_tabs_title_2">Wócynjone rejtarki</string>
    <!-- Subtitle for the tabs item in Delete browsing data, parameter will be replaced with the number of open tabs -->
    <string name="preferences_delete_browsing_data_tabs_subtitle">Rejtariki: %d</string>
    <!-- Title for the data and history items in Delete browsing data -->
    <!-- Title for the history item in Delete browsing data -->
    <string name="preferences_delete_browsing_data_browsing_history_title">Pśeglědowańska historija</string>
    <!-- Subtitle for the data and history items in delete browsing data, parameter will be replaced with the
        number of history items the user has -->
    <string name="preferences_delete_browsing_data_browsing_data_subtitle">Adrese: %d</string>
    <!-- Title for the cookies and site data items in Delete browsing data -->
    <string name="preferences_delete_browsing_data_cookies_and_site_data">Cookieje a sedłowe daty</string>
    <!-- Subtitle for the cookies item in Delete browsing data -->
    <string name="preferences_delete_browsing_data_cookies_subtitle">Wótzjawijośo se wót nejwěcej sedłow</string>
    <!-- Title for the cached images and files item in Delete browsing data -->
    <string name="preferences_delete_browsing_data_cached_files">Pufrowane wobraze a dataje</string>
    <!-- Subtitle for the cached images and files item in Delete browsing data -->
    <string name="preferences_delete_browsing_data_cached_files_subtitle">Pušćijo składowański rum</string>
    <!-- Title for the site permissions item in Delete browsing data -->
    <string name="preferences_delete_browsing_data_site_permissions">Sedłowe pšawa</string>
    <!-- Title for the downloads item in Delete browsing data -->
    <string name="preferences_delete_browsing_data_downloads">Ześěgnjenja</string>
    <!-- Text for the button to delete browsing data -->
    <string name="preferences_delete_browsing_data_button">Pśeglědowańske daty wulašowaś</string>
    <!-- Title for the Delete browsing data on quit preference -->
    <string name="preferences_delete_browsing_data_on_quit">Pśeglědowańske daty pśi kóńcenju wulašowaś</string>
    <!-- Summary for the Delete browsing data on quit preference. "Quit" translation should match delete_browsing_data_on_quit_action translation. -->
    <string name="preference_summary_delete_browsing_data_on_quit_2">Wulašujo pśeglědowańske daty awtomatiski, gaž „Skóńcyś“ z głownego menija wuběraśo</string>
    <!-- Action item in menu for the Delete browsing data on quit feature -->
    <string name="delete_browsing_data_on_quit_action">Skóńcyś</string>

    <!-- Title text of a delete browsing data dialog. -->
    <string name="delete_history_prompt_title">Casowy wótrězk za lašowanje</string>
    <!-- Body text of a delete browsing data dialog. -->
    <string name="delete_history_prompt_body" moz:RemovedIn="130" tools:ignore="UnusedResources">Wótwónoźijo historiju (mjazy njeju historiju, kótaraž jo se synchronizěrowała z drugich rědow), cookieje a druge pśeglědowańske daty.</string>
    <!-- Body text of a delete browsing data dialog. -->
    <string name="delete_history_prompt_body_2">Wótwónoźijo historiju (mjazy njeju historiju, kótaraž jo se synchronizěrowała z drugimi rědami)</string>
    <!-- Radio button in the delete browsing data dialog to delete history items for the last hour. -->
    <string name="delete_history_prompt_button_last_hour">Zachadna góźina</string>
    <!-- Radio button in the delete browsing data dialog to delete history items for today and yesterday. -->
    <string name="delete_history_prompt_button_today_and_yesterday">Źinsa a cora</string>
    <!-- Radio button in the delete browsing data dialog to delete all history. -->
    <string name="delete_history_prompt_button_everything">Wšykno</string>

    <!-- Dialog message to the user asking to delete browsing data. Parameter will be replaced by app name. -->
    <string name="delete_browsing_data_prompt_message_3">%s wubrane pśeglědowańske daty wulašujo.</string>
    <!-- Text for the cancel button for the data deletion dialog -->
    <string name="delete_browsing_data_prompt_cancel">Pśetergnuś</string>
    <!-- Text for the allow button for the data deletion dialog -->
    <string name="delete_browsing_data_prompt_allow">Lašowaś</string>
    <!-- Text for the snackbar confirmation that the data was deleted -->
    <string name="preferences_delete_browsing_data_snackbar">Pśeglědowańske daty su se wulašowali</string>
    <!-- Text for the snackbar to show the user that the deletion of browsing data is in progress -->
    <string name="deleting_browsing_data_in_progress">Pśeglědowańske daty se lašuju…</string>

    <!-- Dialog message to the user asking to delete all history items inside the opened group. Parameter will be replaced by a history group name. -->
    <string name="delete_all_history_group_prompt_message">Wšykne sedła w „%s“ lašowaś</string>
    <!-- Text for the cancel button for the history group deletion dialog -->
    <string name="delete_history_group_prompt_cancel">Pśetergnuś</string>
    <!-- Text for the allow button for the history group dialog -->
    <string name="delete_history_group_prompt_allow">Lašowaś</string>
    <!-- Text for the snackbar confirmation that the history group was deleted -->
    <string name="delete_history_group_snackbar">Kupka so se wulašowała</string>

    <!-- Onboarding -->
    <!-- text to display in the snackbar once account is signed-in -->
    <string name="onboarding_firefox_account_sync_is_on">Synchronizacija jo zmóžnjona</string>

    <!-- Onboarding theme -->
    <!-- Text shown in snackbar when multiple tabs have been sent to device -->
    <string name="sync_sent_tabs_snackbar">Rejtariki su se pósłali!</string>
    <!-- Text shown in snackbar when one tab has been sent to device  -->
    <string name="sync_sent_tab_snackbar">Rejtarik jo se pósłał!</string>
    <!-- Text shown in snackbar when sharing tabs failed  -->
    <string name="sync_sent_tab_error_snackbar">Słanje njejo móžne</string>
    <!-- Text shown in snackbar for the "retry" action that the user has after sharing tabs failed -->
    <string name="sync_sent_tab_error_snackbar_action">ZNOWEGO WOPYTAŚ</string>
    <!-- Title of QR Pairing Fragment -->
    <string name="sync_scan_code">Kod skannowaś</string>
    <!-- Instructions on how to access pairing -->
    <string name="sign_in_instructions"><![CDATA[Wócyńśo Firefox na swójom licadle a źiśo k <b>https://firefox.com/pair</b>]]></string>
    <!-- Text shown for sign in pairing when ready -->
    <string name="sign_in_ready_for_scan">Gótowy za skannowanje</string>
    <!-- Text shown for settings option for sign with pairing -->
    <string name="sign_in_with_camera">Pśizjawśo se ze swójeju kameru</string>
    <!-- Text shown for settings option for sign with email -->
    <string name="sign_in_with_email">E-mail město togo wužywaś</string>
    <!-- Text shown for settings option for create new account text.'Firefox' intentionally hardcoded here.-->
    <string name="sign_in_create_account_text"><![CDATA[Žedno konto? <u>Załožćo take</u>, aby Firefox mjazy rědami synchronizěrował.]]></string>
    <!-- Text shown in confirmation dialog to sign out of account. The first parameter is the name of the app (e.g. Firefox Preview) -->
    <string name="sign_out_confirmation_message_2">%s pśestanjo z wašym kontom synchronizěrowaś, ale njewulašujo pśeglědowańske daty na toś tom rěźe.</string>
    <!-- Option to continue signing out of account shown in confirmation dialog to sign out of account -->
    <string name="sign_out_disconnect">Zwisk źěliś</string>
    <!-- Option to cancel signing out shown in confirmation dialog to sign out of account -->
    <string name="sign_out_cancel">Pśetergnuś</string>
    <!-- Error message snackbar shown after the user tried to select a default folder which cannot be altered -->
    <string name="bookmark_cannot_edit_root">Standardne zarědniki njedaju se wobźěłaś</string>

    <!-- Enhanced Tracking Protection -->
    <!-- Link displayed in enhanced tracking protection panel to access tracking protection settings -->
    <string name="etp_settings">Šćitowe nastajenja</string>
    <!-- Preference title for enhanced tracking protection settings -->
    <string name="preference_enhanced_tracking_protection">Pólěpšony slědowański šćit</string>
    <!-- Preference summary for enhanced tracking protection settings on/off switch -->
    <string name="preference_enhanced_tracking_protection_summary">Něnto z dospołnm šćitom pśeśiwo cookiejam, našeju nejmócnjejšeju barieru pśeśiwo sedła pśesegajucym slědowakam.</string>
    <!-- Description of enhanced tracking protection. The parameter is the name of the application (For example: Firefox Fenix) -->
    <string name="preference_enhanced_tracking_protection_explanation_2">%s was pśed wjele z nejcesćejych pśeslědowakow šćita, kótarež slěduju, což online gótujośo.</string>
    <!-- Text displayed that links to website about enhanced tracking protection -->
    <string name="preference_enhanced_tracking_protection_explanation_learn_more">Dalšne informacije</string>
    <!-- Preference for enhanced tracking protection for the standard protection settings -->
    <string name="preference_enhanced_tracking_protection_standard_default_1">Standard</string>
    <!-- Preference description for enhanced tracking protection for the standard protection settings -->
    <string name="preference_enhanced_tracking_protection_standard_description_5">Boki se normalnje zacytaju, ale blokěrujo se mjenjej pśeslědowakow.</string>
    <!--  Accessibility text for the Standard protection information icon  -->
    <string name="preference_enhanced_tracking_protection_standard_info_button">Co se pśez standardny slědowański šćit blokěrujo?</string>
    <!-- Preference for enhanced tracking protection for the strict protection settings -->
    <string name="preference_enhanced_tracking_protection_strict">Striktny</string>
    <!-- Preference description for enhanced tracking protection for the strict protection settings -->
    <string name="preference_enhanced_tracking_protection_strict_description_4">Mócnjejšy slědowański šćit a malsnjejše wugbaśe, ale někotare sedła snaź pórědnje njefunlcioněruju.</string>
    <!--  Accessibility text for the Strict protection information icon  -->
    <string name="preference_enhanced_tracking_protection_strict_info_button">Co se pśez striktny slědowański šćit blokěrujo?</string>
    <!-- Preference for enhanced tracking protection for the custom protection settings -->
    <string name="preference_enhanced_tracking_protection_custom">Swójski</string>
    <!-- Preference description for enhanced tracking protection for the strict protection settings -->
    <string name="preference_enhanced_tracking_protection_custom_description_2">Wubjeŕśo, kótare pśeslědowaki a skripty maju se blokěrowaś.</string>
    <!--  Accessibility text for the Strict protection information icon  -->
    <string name="preference_enhanced_tracking_protection_custom_info_button">Co se pśez swójski slědowański šćit blokěrujo?</string>
    <!-- Header for categories that are being blocked by current Enhanced Tracking Protection settings -->
    <!-- Preference for enhanced tracking protection for the custom protection settings for cookies-->
    <string name="preference_enhanced_tracking_protection_custom_cookies">Cookieje</string>
    <!-- Option for enhanced tracking protection for the custom protection settings for cookies-->
    <string name="preference_enhanced_tracking_protection_custom_cookies_1">Pśeslědowaki mjazy sedłami a socialnych medijow</string>
    <!-- Option for enhanced tracking protection for the custom protection settings for cookies-->
    <string name="preference_enhanced_tracking_protection_custom_cookies_2">Cookieje z njewoglědanych sedłow</string>
    <!-- Option for enhanced tracking protection for the custom protection settings for cookies-->
    <string name="preference_enhanced_tracking_protection_custom_cookies_3">Wšykne cookieje tśeśich (móžo zawinowaś, až websedła njefunkcioněruju)</string>
    <!-- Option for enhanced tracking protection for the custom protection settings for cookies-->
    <string name="preference_enhanced_tracking_protection_custom_cookies_4">Wšykne cookieje (buźo zawinowaś, až websedła njefunkcioněruju)</string>
    <!-- Option for enhanced tracking protection for the custom protection settings for cookies-->
    <string name="preference_enhanced_tracking_protection_custom_cookies_5">Sedła pśesegajuce cookieje izolěrowaś</string>
    <!-- Preference for Global Privacy Control for the custom privacy settings for Global Privacy Control. '&amp;' is replaced with the ampersand symbol: &-->
    <string name="preference_enhanced_tracking_protection_custom_global_privacy_control">Websydłam k wěsći daś, až njamaju daty źěliś a pśedaś</string>
    <!-- Preference for enhanced tracking protection for the custom protection settings for tracking content -->
    <string name="preference_enhanced_tracking_protection_custom_tracking_content">Slědujuce wopśimjeśe</string>
    <!-- Option for enhanced tracking protection for the custom protection settings for tracking content-->
    <string name="preference_enhanced_tracking_protection_custom_tracking_content_1">We wšyknych rejtarikach</string>
    <!-- Option for enhanced tracking protection for the custom protection settings for tracking content-->
    <string name="preference_enhanced_tracking_protection_custom_tracking_content_2">Jano w priwatnych rejtarikach</string>
    <!-- Preference for enhanced tracking protection for the custom protection settings -->
    <string name="preference_enhanced_tracking_protection_custom_cryptominers">Kryptokopaki</string>
    <!-- Preference for enhanced tracking protection for the custom protection settings -->
    <string name="preference_enhanced_tracking_protection_custom_fingerprinters">Palcowe wótśišće</string>
    <!-- Button label for navigating to the Enhanced Tracking Protection details -->
    <string name="enhanced_tracking_protection_details">Drobnostki</string>
    <!-- Header for categories that are being being blocked by current Enhanced Tracking Protection settings -->
    <string name="enhanced_tracking_protection_blocked">Zablokěrowane</string>
    <!-- Header for categories that are being not being blocked by current Enhanced Tracking Protection settings -->
    <string name="enhanced_tracking_protection_allowed">Dowólone</string>
    <!-- Category of trackers (social media trackers) that can be blocked by Enhanced Tracking Protection -->
    <string name="etp_social_media_trackers_title">Pśeslědowaki socialnych medijow</string>
    <!-- Description of social media trackers that can be blocked by Enhanced Tracking Protection -->
    <string name="etp_social_media_trackers_description">Wobgranicujo móžnosći socialnych seśow, wašej pśeglědowańskej aktiwiśe pó webje slědowaś.</string>
    <!-- Category of trackers (cross-site tracking cookies) that can be blocked by Enhanced Tracking Protection -->
    <string name="etp_cookies_title">Slědujuce cookieje mjazy sedłami</string>
    <!-- Category of trackers (cross-site tracking cookies) that can be blocked by Enhanced Tracking Protection -->
    <string name="etp_cookies_title_2">Sedła pśesegajuce cookieje</string>
    <!-- Description of cross-site tracking cookies that can be blocked by Enhanced Tracking Protection -->
    <string name="etp_cookies_description">Blokěrujo cookieje, kótarež wabjeńske seśi a analyzowe pśedewześa wužywaju, aby waše pśeglědowańske daty na wjele websedłach zestajali.</string>

    <!-- Description of cross-site tracking cookies that can be blocked by Enhanced Tracking Protection -->
    <string name="etp_cookies_description_2">Dopołny šćit pśed cookiejami cookieje k sedłoju, na kótaremž sćo, izolěrujo, až njeby pśeslědowaki a wabjeńske seśi mógli je wužywaś, aby was na rozdźělnych sedłach slědowali.</string>
    <!-- Category of trackers (cryptominers) that can be blocked by Enhanced Tracking Protection -->
    <string name="etp_cryptominers_title">Kryptokopaki</string>

    <!-- Description of cryptominers that can be blocked by Enhanced Tracking Protection -->
    <string name="etp_cryptominers_description">Zawoborujo złosnym skriptam pśistup k wašomu rědoju a kopanje digitalnych pjenjez.</string>
    <!-- Category of trackers (fingerprinters) that can be blocked by Enhanced Tracking Protection -->
    <string name="etp_fingerprinters_title">Palcowe wótśišće</string>

    <!-- Description of fingerprinters that can be blocked by Enhanced Tracking Protection -->
    <string name="etp_fingerprinters_description">Zajźujo gromaźenjeju jasnje identificěrujobnych datow wó wašom rěźe, kótarež daju se za slědowańske zaměry wužywaś.</string>
    <!-- Category of trackers (tracking content) that can be blocked by Enhanced Tracking Protection -->
    <string name="etp_tracking_content_title">Slědujuce wopśimjeśe</string>
    <!-- Description of tracking content that can be blocked by Enhanced Tracking Protection -->
    <string name="etp_tracking_content_description">Zaźujo zacytanjeju wabjenja, wideo a drugego wopśimjeśa, kótarež slědowański kod wopśimuju. Móžo někotare funkcije websedłow kazyś.</string>
    <!-- Enhanced Tracking Protection message that protection is currently on for this site -->
    <string name="etp_panel_on">Šćit jo zmóžnjony za toś to sedło</string>
    <!-- Enhanced Tracking Protection message that protection is currently off for this site -->
    <string name="etp_panel_off">Šćit jo znjemóžnjony za toś to sedło</string>
    <!-- Header for exceptions list for which sites enhanced tracking protection is always off -->
    <string name="enhanced_tracking_protection_exceptions">Pólěpšony slědowański šćit jo znjemóžnjony za toś te sedła</string>
    <!-- Content description (not visible, for screen readers etc.): Navigate
    back from ETP details (Ex: Tracking content) -->
    <string name="etp_back_button_content_description">Slědk nawigěrowaś</string>
    <!-- About page link text to open what's new link -->
    <string name="about_whats_new">Nowe funkcije a změny w %s</string>
    <!-- Open source licenses page title
    The first parameter is the app name -->
    <string name="open_source_licenses_title">%s | OSS-biblioteki</string>

    <!-- Category of trackers (redirect trackers) that can be blocked by Enhanced Tracking Protection -->
    <string name="etp_redirect_trackers_title">Dalejpósrědnjańske pśeslědowaki</string>
    <!-- Description of redirect tracker cookies that can be blocked by Enhanced Tracking Protection -->
    <string name="etp_redirect_trackers_description">Wulašujo cookije, kótarež su se stajili pśez dalejpósrědnjenja k znatym slědujucym websedłam.</string>

    <!-- Description of the SmartBlock Enhanced Tracking Protection feature. The * symbol is intentionally hardcoded here,
         as we use it on the UI to indicate which trackers have been partially unblocked.  -->
    <string name="preference_etp_smartblock_description">Blokěrowanje někotarych dołojce markěrowanych pśeslědowakow jo se pó zdźělach wótpórało na toś tom boku, dokulaž sćo interagěrował z nimi *.</string>
    <!-- Text displayed that links to website about enhanced tracking protection SmartBlock -->
    <string name="preference_etp_smartblock_learn_more">Dalšne informacije</string>

    <!-- Content description (not visible, for screen readers etc.):
    Enhanced tracking protection exception preference icon for ETP settings. -->
    <string name="preference_etp_exceptions_icon_description">Symbol wuwześowego nastajenja za pólěpšony slědowański šćit</string>

    <!-- About page link text to open support link -->
    <string name="about_support">Pomoc</string>
    <!-- About page link text to list of past crashes (like about:crashes on desktop) -->
    <string name="about_crashes">Wówalenja</string>
    <!-- About page link text to open privacy notice link -->
    <string name="about_privacy_notice">Powěźeńka priwatnosći</string>
    <!-- About page link text to open know your rights link -->
    <string name="about_know_your_rights">Waše pšawa</string>
    <!-- About page link text to open licensing information link -->
    <string name="about_licensing_information">Licencne informacije</string>
    <!-- About page link text to open a screen with libraries that are used -->
    <string name="about_other_open_source_libraries">Biblioteki, kótarež wužywamy</string>

    <!-- Toast shown to the user when they are activating the secret dev menu
        The first parameter is number of long clicks left to enable the menu -->
    <string name="about_debug_menu_toast_progress">Meni pytanja zmólkow - licba lěwych kliknjenjow za zmóžnjenje: %1$d</string>
    <string name="about_debug_menu_toast_done">Meni pytanja zmólkow jo zmóžnjony</string>

    <!-- Browser long press popup menu -->
    <!-- Copy the current url -->
    <string name="browser_toolbar_long_press_popup_copy">Kopěrowaś</string>
    <!-- Paste & go the text in the clipboard. '&amp;' is replaced with the ampersand symbol: & -->
    <string name="browser_toolbar_long_press_popup_paste_and_go">Zasajźiś a zachopiś</string>
    <!-- Paste the text in the clipboard -->
    <string name="browser_toolbar_long_press_popup_paste">Zasajźiś</string>
    <!-- Snackbar message shown after an URL has been copied to clipboard. -->
    <string name="browser_toolbar_url_copied_to_clipboard_snackbar">URL kopěrowany do mjazywótkłada</string>

    <!-- Title text for the Add To Homescreen dialog -->
    <string name="add_to_homescreen_title">Startowej wobrazowce pśidaś</string>
    <!-- Cancel button text for the Add to Homescreen dialog -->
    <string name="add_to_homescreen_cancel">Pśetergnuś</string>
    <!-- Add button text for the Add to Homescreen dialog -->
    <string name="add_to_homescreen_add">Pśidaś</string>
    <!-- Continue to website button text for the first-time Add to Homescreen dialog -->
    <string name="add_to_homescreen_continue">Dalej k websedłoju</string>
    <!-- Placeholder text for the TextView in the Add to Homescreen dialog -->
    <string name="add_to_homescreen_text_placeholder">Mě skrotconki</string>

    <!-- Describes the add to homescreen functionality -->
    <string name="add_to_homescreen_description_2">Móžośo startowej wobrazowce swójogo rěda toś to websedło lažko pśidaś, aby direktny pśistup měł a malsnjej z dožywjenim nałoženja pśeglědował.</string>

    <!-- Preference for managing the settings for logins and passwords in Fenix -->
    <string name="preferences_passwords_logins_and_passwords">Pśizjawjenja a gronidła</string>
    <!-- Preference for managing the saving of logins and passwords in Fenix -->
    <string name="preferences_passwords_save_logins">Pśizjawjenja a gronidła składowaś</string>
    <!-- Preference option for asking to save passwords in Fenix -->
    <string name="preferences_passwords_save_logins_ask_to_save">Pśed składowanim se pšašaś</string>
    <!-- Preference option for never saving passwords in Fenix -->
    <string name="preferences_passwords_save_logins_never_save">Nigda njeskładowaś</string>
    <!-- Preference for autofilling saved logins in Firefox (in web content), %1$s will be replaced with the app name -->
    <string name="preferences_passwords_autofill2">W %1$s awtomatiski wupołniś</string>
    <!-- Description for the preference for autofilling saved logins in Firefox (in web content), %1$s will be replaced with the app name -->
    <string name="preferences_passwords_autofill_description">Wužywaŕske mjenja a gronidła na websedłach zasajźiś a składowaś, mjaztym až %1$s wužywaśo.</string>
    <!-- Preference for autofilling logins from Fenix in other apps (e.g. autofilling the Twitter app) -->
    <string name="preferences_android_autofill">W drugich nałoženjach awtomatiski wupołniś</string>
    <!-- Description for the preference for autofilling logins from Fenix in other apps (e.g. autofilling the Twitter app) -->
    <string name="preferences_android_autofill_description">Wužywaŕske mjenja a gronidła w drugich nałoženjach na wašom rěźe zasajźiś.</string>

    <!-- Preference option for adding a login -->
    <string name="preferences_logins_add_login">Pśizjawjenje pśidaś</string>

    <!-- Preference for syncing saved logins in Fenix -->
    <string name="preferences_passwords_sync_logins">Pśizjawjenja synchronizěrowaś</string>
    <!-- Preference for syncing saved logins in Fenix, when not signed in-->
    <string name="preferences_passwords_sync_logins_across_devices">Pśizjawjenja mjazy rědami synchronizěrowaś</string>
    <!-- Preference to access list of saved logins -->
    <string name="preferences_passwords_saved_logins">Skłaźone pśizjawjenja</string>
    <!-- Description of empty list of saved passwords. Placeholder is replaced with app name.  -->
    <string name="preferences_passwords_saved_logins_description_empty_text">Pśizjawjenja, kótarež składujośo abo z %s synchronizěrujośo, se how pokažu.</string>
    <!-- Preference to access list of saved logins -->
    <string name="preferences_passwords_saved_logins_description_empty_learn_more_link">Zgóńśo wěcej wó Sync.</string>
    <!-- Preference to access list of login exceptions that we never save logins for -->
    <string name="preferences_passwords_exceptions">Wuwześa</string>
    <!-- Empty description of list of login exceptions that we never save logins for -->
    <string name="preferences_passwords_exceptions_description_empty">Pśizjawjenja a gronidła, kótarež se njeskładuju, se how pokažu.</string>
    <!-- Description of list of login exceptions that we never save logins for -->
    <string name="preferences_passwords_exceptions_description">Pśizjawjenja a gronidła se za toś te sedła njeskładuju.</string>
    <!-- Text on button to remove all saved login exceptions -->
    <string name="preferences_passwords_exceptions_remove_all">Wšykne wuwześa wulašowaś</string>
    <!-- Hint for search box in logins list -->
    <string name="preferences_passwords_saved_logins_search">Pśizjawjenja pytaś</string>
    <!-- The header for the site that a login is for -->
    <string name="preferences_passwords_saved_logins_site">Sedło</string>
    <!-- The header for the username for a login -->
    <string name="preferences_passwords_saved_logins_username">Wužywarske mě</string>
    <!-- The header for the password for a login -->
    <string name="preferences_passwords_saved_logins_password">Gronidło</string>

    <!-- Shown in snackbar to tell user that the password has been copied -->
    <string name="logins_password_copied">Gronidło jo se do mjazywótkłada kopěrowało</string>
    <!-- Shown in snackbar to tell user that the username has been copied -->
    <string name="logins_username_copied">Wužywaŕske mě jo se kopěrowało do mjazywótkłada</string>
    <!-- Content Description (for screenreaders etc) read for the button to copy a password in logins-->
    <string name="saved_logins_copy_password">Gronidło kopěrowaś</string>
    <!-- Content Description (for screenreaders etc) read for the button to clear a password while editing a login-->
    <string name="saved_logins_clear_password">Gronidło lašowaś</string>
    <!-- Content Description (for screenreaders etc) read for the button to copy a username in logins -->
    <string name="saved_login_copy_username">Wužywaŕske mě kopěrowaś</string>
    <!-- Content Description (for screenreaders etc) read for the button to clear a username while editing a login -->
    <string name="saved_login_clear_username">Wužywaŕske mě lašowaś</string>
    <!-- Content Description (for screenreaders etc) read for the button to clear the hostname field while creating a login -->
    <string name="saved_login_clear_hostname">Hostmě lašowaś</string>
    <!-- Content Description (for screenreaders etc) read for the button to open a site in logins -->
    <string name="saved_login_open_site">Sedło we wobglědowaku wócyniś</string>
    <!-- Content Description (for screenreaders etc) read for the button to reveal a password in logins -->
    <string name="saved_login_reveal_password">Gronidło pokazaś</string>
    <!-- Content Description (for screenreaders etc) read for the button to hide a password in logins -->
    <string name="saved_login_hide_password">Gronidła schowaś</string>
    <!-- Message displayed in biometric prompt displayed for authentication before allowing users to view their logins -->
    <string name="logins_biometric_prompt_message">Za zwobraznjowanje wašych skłaźonych pśizjawjenjow wótwóriś</string>
    <!-- Title of warning dialog if users have no device authentication set up -->
    <string name="logins_warning_dialog_title">Zawěsććo swóje pśizjawjenja a gronidła</string>
    <!-- Message of warning dialog if users have no device authentication set up -->
    <string name="logins_warning_dialog_message">Nastajśo rědowy zastajeński muster, PIN abo gronidło, aby pśistupoju k swójim skłaźonym pśizjawjenjam a gronidłam zajźował, jolic něchten drugi ma waš rěd.</string>
    <!-- Negative button to ignore warning dialog if users have no device authentication set up -->
    <string name="logins_warning_dialog_later">Pózdźej</string>
    <!-- Positive button to send users to set up a pin of warning dialog if users have no device authentication set up -->
    <string name="logins_warning_dialog_set_up_now">Něnto konfigurěrowaś</string>
    <!-- Title of PIN verification dialog to direct users to re-enter their device credentials to access their logins -->
    <string name="logins_biometric_prompt_message_pin">Wótwóŕśo swój rěd</string>
    <!-- Title for Accessibility Force Enable Zoom Preference -->
    <string name="preference_accessibility_force_enable_zoom">Skalěrowanje na wšych websedłach</string>

    <!-- Summary for Accessibility Force Enable Zoom Preference -->
    <string name="preference_accessibility_force_enable_zoom_summary">Zmóžniśo to, aby roz- a zaśěgowanje z dwěma palcoma dowólił, samo na websedłach, kótarež toś tej gesće zajźuju.</string>

    <!-- Saved logins sorting strategy menu item -by name- (if selected, it will sort saved logins alphabetically) -->
    <string name="saved_logins_sort_strategy_alphabetically">Mjenju (A-Z)</string>
    <!-- Saved logins sorting strategy menu item -by last used- (if selected, it will sort saved logins by last used) -->
    <string name="saved_logins_sort_strategy_last_used">Slědnem wužyśu</string>
    <!-- Content description (not visible, for screen readers etc.): Sort saved logins dropdown menu chevron icon -->
    <string name="saved_logins_menu_dropdown_chevron_icon_content_description">Meni pśizjawjeńskich datow sortěrowaś</string>

    <!-- Autofill -->
    <!-- Preference and title for managing the autofill settings -->
    <string name="preferences_autofill">Awtomatiski wupołniś</string>
    <!-- Preference and title for managing the settings for addresses -->
    <string name="preferences_addresses">Adrese</string>
    <!-- Preference and title for managing the settings for credit cards -->
    <string name="preferences_credit_cards">Kreditowe kórty</string>
    <!-- Preference for saving and autofilling credit cards -->
    <string name="preferences_credit_cards_save_and_autofill_cards">Kórty składowaś a awtomatiski wupołniś</string>
    <!-- Preference summary for saving and autofilling credit card data -->
    <string name="preferences_credit_cards_save_and_autofill_cards_summary">Daty su skoděrowane</string>
    <!-- Preference option for syncing credit cards across devices. This is displayed when the user is not signed into sync -->
    <string name="preferences_credit_cards_sync_cards_across_devices">Kórty pśez rědy synchronizěrowaś</string>
    <!-- Preference option for syncing credit cards across devices. This is displayed when the user is signed into sync -->
    <string name="preferences_credit_cards_sync_cards">Kórty synchronizěrowaś</string>
    <!-- Preference option for adding a credit card -->
    <string name="preferences_credit_cards_add_credit_card">Kreditowu kórtu pśidaś</string>

    <!-- Preference option for managing saved credit cards -->
    <string name="preferences_credit_cards_manage_saved_cards">Skłaźone kórty zastojaś</string>
    <!-- Preference option for adding an address -->
    <string name="preferences_addresses_add_address">Adresu pśidaś</string>
    <!-- Preference option for managing saved addresses -->
    <string name="preferences_addresses_manage_addresses">Adrese zastojaś</string>
    <!-- Preference for saving and autofilling addresses -->
    <string name="preferences_addresses_save_and_autofill_addresses">Adrese składowaś a awtomatiski wupołniś</string>
    <!-- Preference summary for saving and autofilling address data -->
    <string name="preferences_addresses_save_and_autofill_addresses_summary">Informacije ako licby, e-mailowe a rozpósłańske adrese zapśimjeś</string>

    <!-- Title of the "Add card" screen -->
    <string name="credit_cards_add_card">Kórtu pśidaś</string>
    <!-- Title of the "Edit card" screen -->
    <string name="credit_cards_edit_card">Kórtu wobźěłaś</string>
    <!-- The header for the card number of a credit card -->
    <string name="credit_cards_card_number">Kórtowy numer</string>
    <!-- The header for the expiration date of a credit card -->
    <string name="credit_cards_expiration_date">Datum płaśiwosći</string>
    <!-- The label for the expiration date month of a credit card to be used by a11y services-->
    <string name="credit_cards_expiration_date_month">Datum płaśiwosći (mjasec)</string>
    <!-- The label for the expiration date year of a credit card to be used by a11y services-->
    <string name="credit_cards_expiration_date_year">Datum płaśiwosći (lěto)</string>
    <!-- The header for the name on the credit card -->
    <string name="credit_cards_name_on_card">Mě na kórśe</string>
    <!-- The text for the "Delete card" menu item for deleting a credit card -->
    <string name="credit_cards_menu_delete_card">Kórtu wulašowaś</string>
    <!-- The text for the "Delete card" button for deleting a credit card -->
    <string name="credit_cards_delete_card_button">Kórtu wulašowaś</string>
    <!-- The text for the confirmation message of "Delete card" dialog -->
    <string name="credit_cards_delete_dialog_confirmation">Cośo napšawdu toś tu kreditowu kórtu lašowaś?</string>
    <!-- The text for the positive button on "Delete card" dialog -->
    <string name="credit_cards_delete_dialog_button">Lašowaś</string>
    <!-- The title for the "Save" menu item for saving a credit card -->
    <string name="credit_cards_menu_save">Składowaś</string>
    <!-- The text for the "Save" button for saving a credit card -->
    <string name="credit_cards_save_button">Składowaś</string>
    <!-- The text for the "Cancel" button for cancelling adding, updating or deleting a credit card -->
    <string name="credit_cards_cancel_button">Pśetergnuś</string>

    <!-- Title of the "Saved cards" screen -->
    <string name="credit_cards_saved_cards">Skłaźone kórty</string>

    <!-- Error message for credit card number validation -->
    <string name="credit_cards_number_validation_error_message">Pšosym zapódajśo płaśiwy numer kreditoweje kórty</string>

    <!-- Error message for credit card name on card validation -->
    <string name="credit_cards_name_on_card_validation_error_message">Pšosym wupołńśo toś to pólo</string>
    <!-- Message displayed in biometric prompt displayed for authentication before allowing users to view their saved credit cards -->
    <string name="credit_cards_biometric_prompt_message">Za zwobraznjowanje wašych skłaźonych kreditowych kórtow wótwóriś</string>
    <!-- Title of warning dialog if users have no device authentication set up -->
    <string name="credit_cards_warning_dialog_title">Kreditowe kórty zawěsćiś</string>
    <!-- Message of warning dialog if users have no device authentication set up -->
    <string name="credit_cards_warning_dialog_message">Nastajśo rědowy zastajeński muster, PIN abo gronidło, aby pśistupoju k swójim skłaźonym kreditowym kórtam zajźował, jolic něchten drugi ma waš rěd.</string>
    <!-- Positive button to send users to set up a pin of warning dialog if users have no device authentication set up -->
    <string name="credit_cards_warning_dialog_set_up_now">Něnto konfigurěrowaś</string>
    <!-- Negative button to ignore warning dialog if users have no device authentication set up -->
    <string name="credit_cards_warning_dialog_later">Pózdźej</string>
    <!-- Title of PIN verification dialog to direct users to re-enter their device credentials to access their credit cards -->
    <string name="credit_cards_biometric_prompt_message_pin">Wótwóŕśo swój rěd</string>

    <!-- Message displayed in biometric prompt for authentication, before allowing users to use their stored credit card information -->
    <string name="credit_cards_biometric_prompt_unlock_message">Blokěrowanje wótpóraś, aby se skłaźone informacije kreditoweje kórty wužywali</string>

    <!-- Title of the "Add address" screen -->
    <string name="addresses_add_address">Adresu pśidaś</string>
    <!-- Title of the "Edit address" screen -->
    <string name="addresses_edit_address">Adresu wobźěłaś</string>
    <!-- Title of the "Manage addresses" screen -->
    <string name="addresses_manage_addresses">Adrese zastojaś</string>
    <!-- The header for the first name of an address -->
    <string name="addresses_first_name">Pśedmě</string>
    <!-- The header for the middle name of an address -->
    <string name="addresses_middle_name">Druge pśedmě</string>
    <!-- The header for the last name of an address -->
    <string name="addresses_last_name">Familijowe mě</string>
    <!-- The header for the street address of an address -->
    <string name="addresses_street_address">Adresa drogi</string>
    <!-- The header for the city of an address -->
    <string name="addresses_city">Město</string>
    <!-- The header for the subregion of an address when "state" should be used -->
    <string name="addresses_state">Zwězkowy kraj</string>
    <!-- The header for the subregion of an address when "province" should be used -->
    <string name="addresses_province">Prowinca</string>
    <!-- The header for the zip code of an address -->
    <string name="addresses_zip">Postowa licba</string>
    <!-- The header for the country or region of an address -->
    <string name="addresses_country">Kraj abo region</string>
    <!-- The header for the phone number of an address -->
    <string name="addresses_phone">Telefonowy numer</string>
    <!-- The header for the email of an address -->
    <string name="addresses_email">E-mailowa adresa</string>
    <!-- The text for the "Save" button for saving an address -->
    <string name="addresses_save_button">Składowaś</string>
    <!-- The text for the "Cancel" button for cancelling adding, updating or deleting an address -->
    <string name="addresses_cancel_button">Pśetergnuś</string>
    <!-- The text for the "Delete address" button for deleting an address -->
    <string name="addressess_delete_address_button">Adresu lašowaś</string>

    <!-- The title for the "Delete address" confirmation dialog -->
    <string name="addressess_confirm_dialog_message">Cośo napšawdu toś tu adresu wulašowaś?</string>
    <!-- The text for the positive button on "Delete address" dialog -->
    <string name="addressess_confirm_dialog_ok_button">Lašowaś</string>
    <!-- The text for the negative button on "Delete address" dialog -->
    <string name="addressess_confirm_dialog_cancel_button">Pśetergnuś</string>
    <!-- The text for the "Save address" menu item for saving an address -->
    <string name="address_menu_save_address">Adresu składowaś</string>
    <!-- The text for the "Delete address" menu item for deleting an address -->
    <string name="address_menu_delete_address">Adresu lašowaś</string>

    <!-- Title of the Add search engine screen -->
    <string name="search_engine_add_custom_search_engine_title">Pytnicu pśidaś</string>
    <!-- Content description (not visible, for screen readers etc.): Title for the button that navigates to add new engine screen -->
    <string name="search_engine_add_custom_search_engine_button_content_description">Nowu pytnicu pśidaś</string>
    <!-- Title of the Edit search engine screen -->
    <string name="search_engine_edit_custom_search_engine_title">Pytnicu wobźěłaś</string>
    <!-- Text for the menu button to edit a search engine -->
    <string name="search_engine_edit">Wobźěłaś</string>
    <!-- Text for the menu button to delete a search engine -->
    <string name="search_engine_delete">Lašowaś</string>

    <!-- Label for the TextField in which user enters custom search engine name -->
    <string name="search_add_custom_engine_name_label">Mě</string>
    <!-- Placeholder text shown in the Search Engine Name text field before a user enters text -->
    <string name="search_add_custom_engine_name_hint_2">Mě pytnice</string>
    <!-- Label for the TextField in which user enters custom search engine URL -->
    <string name="search_add_custom_engine_url_label">URL pytańskego wuraza</string>
    <!-- Placeholder text shown in the Search String TextField before a user enters text -->
    <string name="search_add_custom_engine_search_string_hint_2">URL, kótaryž se ma za pytanje wužywaś</string>
    <!-- Description text for the Search String TextField. The %s is part of the string -->
    <string name="search_add_custom_engine_search_string_example" formatted="false">Napšašowanje z „%s“ wuměniś. Pśikład: \nhttps://www.google.com/search?q=%s</string>

    <!-- Accessibility description for the form in which details about the custom search engine are entered -->
    <string name="search_add_custom_engine_form_description">Drobnostki swójskeje pytnice</string>

    <!-- Label for the TextField in which user enters custom search engine suggestion URL -->
    <string name="search_add_custom_engine_suggest_url_label">API za pytańske naraźenja (na žycenje)</string>
    <!-- Placeholder text shown in the Search Suggestion String TextField before a user enters text -->
    <string name="search_add_custom_engine_suggest_string_hint">URL za API za pytańske naraźenja</string>
    <!-- Description text for the Search Suggestion String TextField. The %s is part of the string -->
    <string name="search_add_custom_engine_suggest_string_example_2" formatted="false">Wuměńśo wótpšašowanje z “%s”. Na pśikład:\nhttps://suggestqueries.google.com/complete/search?client=firefox&amp;q=%s</string>
    <!-- The text for the "Save" button for saving a custom search engine -->
    <string name="search_custom_engine_save_button">Składowaś</string>

    <!-- Text shown when a user leaves the name field empty -->
    <string name="search_add_custom_engine_error_empty_name">Mě pytnice zapódaś</string>
    <!-- Text shown when a user leaves the search string field empty -->
    <string name="search_add_custom_engine_error_empty_search_string">Pytański wuraz zapódaś</string>
    <!-- Text shown when a user leaves out the required template string -->
    <string name="search_add_custom_engine_error_missing_template">Pśeglědajśo, lěc pytański wuraz pśikładowemu formatoju wótpowědujo</string>
    <!-- Text shown when we aren't able to validate the custom search query. The first parameter is the url of the custom search engine -->
    <string name="search_add_custom_engine_error_cannot_reach">Zmólka pśi zwězowanju z „%s“</string>
    <!-- Text shown when a user creates a new search engine -->
    <string name="search_add_custom_engine_success_message">Pytnica %s jo napórana</string>
    <!-- Text shown when a user successfully edits a custom search engine -->
    <string name="search_edit_custom_engine_success_message">Pytnica %s jo skłaźona</string>
    <!-- Text shown when a user successfully deletes a custom search engine -->
    <string name="search_delete_search_engine_success_message">Pytnica %s jo wulašowana</string>

    <!-- Heading for the instructions to allow a permission -->
    <string name="phone_feature_blocked_intro">Aby to dowólił:</string>
    <!-- First step for the allowing a permission -->
    <string name="phone_feature_blocked_step_settings">1. Źiśo k nastajenjam Android</string>
    <!-- Second step for the allowing a permission -->
    <string name="phone_feature_blocked_step_permissions"><![CDATA[2. Pótusniśo zapisk <b>Berechtigungen</b> (Pšawa)]]></string>
    <!-- Third step for the allowing a permission (Fore example: Camera) -->
    <string name="phone_feature_blocked_step_feature"><![CDATA[3. ZAŠALTUJŚO <b>%1$s</b>]]></string>

    <!-- Label that indicates a site is using a secure connection -->
    <string name="quick_settings_sheet_secure_connection_2">Zwisk jo wěsty</string>
    <!-- Label that indicates a site is using a insecure connection -->
    <string name="quick_settings_sheet_insecure_connection_2">Zwisk njejo wěsty</string>
    <!-- Label to clear site data -->
    <string name="clear_site_data">Cookieje a sedłowe daty wulašowaś</string>
    <!-- Confirmation message for a dialog confirming if the user wants to delete all data for current site -->
    <string name="confirm_clear_site_data"><![CDATA[Cośo napšawdu wšykne cookieje a daty za sedło <b>%s</b> lašowaś?]]></string>
    <!-- Confirmation message for a dialog confirming if the user wants to delete all the permissions for all sites-->
    <string name="confirm_clear_permissions_on_all_sites">Cośo napšawdu wšykne pšawa za wšykne sedła lašowaś?</string>
    <!-- Confirmation message for a dialog confirming if the user wants to delete all the permissions for a site-->
    <string name="confirm_clear_permissions_site">Cośo napšawdu wšykne pšawa za toś to sedło lašowaś?</string>
    <!-- Confirmation message for a dialog confirming if the user wants to set default value a permission for a site-->
    <string name="confirm_clear_permission_site">Cośo napšawdu toś to pšawo za toś to sedło lašowaś?</string>
    <!-- label shown when there are not site exceptions to show in the site exception settings -->
    <string name="no_site_exceptions">Žedne sedłowe wuwześa</string>
    <!-- Bookmark deletion confirmation -->
    <string name="bookmark_deletion_confirmation">Cośo napšawdu toś to cytańske znamje lašowaś?</string>
    <!-- Browser menu button that adds a shortcut to the home fragment -->
    <string name="browser_menu_add_to_shortcuts">Zwězanjam pśidaś</string>
    <!-- Browser menu button that removes a shortcut from the home fragment -->
    <string name="browser_menu_remove_from_shortcuts">Ze zwězanjow wótwónoźeś</string>
    <!-- text shown before the issuer name to indicate who its verified by, parameter is the name of
     the certificate authority that verified the ticket-->
    <string name="certificate_info_verified_by">Pśeglědany wót: %1$s </string>
    <!-- Login overflow menu delete button -->
    <string name="login_menu_delete_button">Lašowaś</string>
    <!-- Login overflow menu edit button -->
    <string name="login_menu_edit_button">Wobźěłaś</string>
    <!-- Message in delete confirmation dialog for logins -->
    <string name="login_deletion_confirmation">Cośo napšawdu toś to pśizjawjenje lašowaś?</string>
    <!-- Positive action of a dialog asking to delete  -->
    <string name="dialog_delete_positive">Lašowaś</string>
    <!-- Negative action of a dialog asking to delete login -->
    <string name="dialog_delete_negative">Pśetergnuś</string>
    <!--  The saved login options menu description. -->
    <string name="login_options_menu">Pśizjawjeńske nastajenja</string>
    <!--  The editable text field for a login's web address. -->
    <string name="saved_login_hostname_description">Wobźěłujobne tekstowe pólo za webadresu pśizjawjenja.</string>
    <!--  The editable text field for a login's username. -->
    <string name="saved_login_username_description">Wobźěłujobne tekstowe pólo za wužywaŕske mě pśizjawjenja.</string>
    <!--  The editable text field for a login's password. -->
    <string name="saved_login_password_description">Wobźěłujobne tekstowe pólo za gronidło pśizjawjenja.</string>
    <!--  The button description to save changes to an edited login. -->
    <string name="save_changes_to_login">Změny pśizjawjenja składowaś</string>
    <!--  The page title for editing a saved login. -->
    <string name="edit">Wobźěłaś</string>
    <!--  The page title for adding new login. -->
    <string name="add_login">Nowe pśizjawjenje pśidaś</string>
    <!--  The error message in add/edit login view when password field is blank. -->
    <string name="saved_login_password_required">Gronidło trěbne</string>
    <!--  The error message in add login view when username field is blank. -->
    <string name="saved_login_username_required">Wužywaŕske mě trěbne.</string>
    <!--  The error message in add login view when hostname field is blank. -->
    <string name="saved_login_hostname_required" tools:ignore="UnusedResources">Hostmě trěbne.</string>
    <!-- Voice search button content description  -->
    <string name="voice_search_content_description">Głosowe pytanje</string>
    <!-- Voice search prompt description displayed after the user presses the voice search button -->
    <string name="voice_search_explainer">Něnto powědaś</string>

    <!--  The error message in edit login view when a duplicate username exists. -->
    <string name="saved_login_duplicate">Pśizjawjenje z tym wužywaŕskim mjenim južo esistěrujo</string>

    <!-- This is the hint text that is shown inline on the hostname field of the create new login page. 'https://www.example.com' intentionally hardcoded here -->
    <string name="add_login_hostname_hint_text">https://www.example.com</string>
    <!-- This is an error message shown below the hostname field of the add login page when a hostname does not contain http or https. -->
    <string name="add_login_hostname_invalid_text_3">Webadresa musy „https://“ abo „http://“ wopśimowaś</string>
    <!-- This is an error message shown below the hostname field of the add login page when a hostname is invalid. -->
    <string name="add_login_hostname_invalid_text_2">Płaśiwe hostmě trěbne</string>

    <!-- Synced Tabs -->
    <!-- Text displayed to ask user to connect another device as no devices found with account -->
    <string name="synced_tabs_connect_another_device">Z drugim rědom zwězaś.</string>
    <!-- Text displayed asking user to re-authenticate -->
    <string name="synced_tabs_reauth">Pšosym awtentificěrujśo znowego.</string>
    <!-- Text displayed when user has disabled tab syncing in Firefox Sync Account -->
    <string name="synced_tabs_enable_tab_syncing">Pšosym zmóžniśo synchronizěrowanje rejtarikow.</string>

    <!-- Text displayed when user has no tabs that have been synced -->
    <string name="synced_tabs_no_tabs">Njamaśo žedne wócynjone rejtariki na swójich drugich rědach.</string>
    <!-- Text displayed in the synced tabs screen when a user is not signed in to Firefox Sync describing Synced Tabs -->
    <string name="synced_tabs_sign_in_message">Woglědajśo se lisćinu rejtarikow ze swójich rědow.</string>
    <!-- Text displayed on a button in the synced tabs screen to link users to sign in when a user is not signed in to Firefox Sync -->
    <string name="synced_tabs_sign_in_button">Pla Sync pśizjawiś</string>

    <!-- The text displayed when a synced device has no tabs to show in the list of Synced Tabs. -->
    <string name="synced_tabs_no_open_tabs">Žedne wócynjone rejtarki</string>

    <!-- Content description for expanding a group of synced tabs. -->
    <string name="synced_tabs_expand_group">Kupku synchronizěrowanych rejtarikow pokazaś</string>
    <!-- Content description for collapsing a group of synced tabs. -->
    <string name="synced_tabs_collapse_group">Kupku synchronizěrowanych rejtarikow schowaś</string>

    <!-- Top Sites -->
    <!-- Title text displayed in the dialog when shortcuts limit is reached. -->
    <string name="shortcut_max_limit_title">Zwězański limit dostany</string>
    <!-- Content description text displayed in the dialog when shortcut limit is reached. -->
    <string name="shortcut_max_limit_content">Aby nowe zwězanje pśidał, wótwónoźćo jadno z nich. Dotykniśo a źaržćo sedło a wubjeŕśo „Wótwónoźeś“.</string>
    <!-- Confirmation dialog button text when top sites limit is reached. -->
    <string name="top_sites_max_limit_confirmation_button">W pórěźe, som zrozměł</string>

    <!-- Label for the preference to show the shortcuts for the most visited top sites on the homepage -->
    <string name="top_sites_toggle_top_recent_sites_4">Zwězanja</string>
    <!-- Title text displayed in the rename top site dialog. -->
    <string name="top_sites_rename_dialog_title">Mě</string>
    <!-- Hint for renaming title of a shortcut -->
    <string name="shortcut_name_hint">Mě zwězanja</string>
    <!-- Button caption to confirm the renaming of the top site. -->
    <string name="top_sites_rename_dialog_ok">W pórěźe</string>
    <!-- Dialog button text for canceling the rename top site prompt. -->
    <string name="top_sites_rename_dialog_cancel">Pśetergnuś</string>

    <!-- Text for the menu button to open the homepage settings. -->
    <string name="top_sites_menu_settings">Nastajenja</string>
    <!-- Text for the menu button to navigate to sponsors and privacy support articles. '&amp;' is replaced with the ampersand symbol: & -->
    <string name="top_sites_menu_sponsor_privacy">Naše sponsory a waša priwatnosć</string>
    <!-- Label text displayed for a sponsored top site. -->
    <string name="top_sites_sponsored_label">Sponserowany</string>

    <!-- Inactive tabs in the tabs tray -->
    <!-- Title text displayed in the tabs tray when a tab has been unused for 14 days. -->
    <string name="inactive_tabs_title">Inaktiwne rejtariki</string>
    <!-- Content description for closing all inactive tabs -->
    <string name="inactive_tabs_delete_all">Wšykne inaktiwne rejtariki zacyniś</string>

    <!-- Content description for expanding the inactive tabs section. -->
    <string name="inactive_tabs_expand_content_description">Inaktiwne rejtariki pokazaś</string>
    <!-- Content description for collapsing the inactive tabs section. -->
    <string name="inactive_tabs_collapse_content_description">Inaktiwne rejtariki schowaś</string>

    <!-- Inactive tabs auto-close message in the tabs tray -->
    <!-- The header text of the auto-close message when the user is asked if they want to turn on the auto-closing of inactive tabs. -->
    <string name="inactive_tabs_auto_close_message_header" tools:ignore="UnusedResources">Pó jadnem mjasecu awtomatiski zacyniś?</string>
    <!-- A description below the header to notify the user what the inactive tabs auto-close feature is. -->
    <string name="inactive_tabs_auto_close_message_description" tools:ignore="UnusedResources">Firefox móžo rejtariki zacyniś, kótarež njejsćo se woglědał zajźony mjasec.</string>
    <!-- A call to action below the description to allow the user to turn on the auto closing of inactive tabs. -->
    <string name="inactive_tabs_auto_close_message_action" tools:ignore="UnusedResources">AWTOMATISKE ZACYNJANJE ZMÓŽNIŚ</string>

    <!-- Text for the snackbar to confirm auto-close is enabled for inactive tabs -->
    <string name="inactive_tabs_auto_close_message_snackbar">Awtomatiske zacynjanje zmóžnjone</string>

    <!-- Awesome bar suggestion's headers -->
    <!-- Search suggestions title for Firefox Suggest. -->
    <string name="firefox_suggest_header">Naraźenja Firefox</string>

    <!-- Title for search suggestions when Google is the default search suggestion engine. -->
    <string name="google_search_engine_suggestion_header">Pytanje z Google</string>
    <!-- Title for search suggestions when the default search suggestion engine is anything other than Google. The first parameter is default search engine name. -->
    <string name="other_default_search_engine_suggestion_header">Z %s pytaś</string>

    <!-- Default browser experiment -->
    <string name="default_browser_experiment_card_text">Nastajśo wótkaze z websedłow, mejlkow a powěsćow, aby se awtomatiski we Firefox wócynili.</string>

    <!-- Content description for close button in collection placeholder. -->
    <string name="remove_home_collection_placeholder_content_description">Wótwónoźeś</string>

    <!-- Content description radio buttons with a link to more information -->
    <string name="radio_preference_info_content_description">Klikniśo za dalšne drobnostki</string>

    <!-- Content description for the action bar "up" button -->
    <string name="action_bar_up_description">Górjej</string>

    <!-- Content description for privacy content close button -->
    <string name="privacy_content_close_button_content_description">Zacyniś</string>

    <!-- Pocket recommended stories -->
    <!-- Header text for a section on the home screen. -->
    <string name="pocket_stories_header_1">Tšojeńka, kótarež k rozmyslowanju pógnuwaju</string>
    <!-- Header text for a section on the home screen. -->
    <string name="pocket_stories_categories_header">Tšojeńka pó temje</string>
    <!-- Text of a button allowing users to access an external url for more Pocket recommendations. -->
    <string name="pocket_stories_placeholder_text">Wěcej wuslěźiś</string>
    <!-- Title of an app feature. Smaller than a heading. The first parameter is product name Pocket -->
    <string name="pocket_stories_feature_title_2">Spěchowany wót %s.</string>
    <!-- Caption for describing a certain feature. The placeholder is for a clickable text (eg: Learn more) which will load an url in a new tab when clicked.  -->
    <string name="pocket_stories_feature_caption">Źěl swójźby Firefox. %s</string>

    <!-- Clickable text for opening an external link for more information about Pocket. -->
    <string name="pocket_stories_feature_learn_more">Dalšne informacije</string>
    <!-- Text indicating that the Pocket story that also displays this text is a sponsored story by other 3rd party entity. -->
    <string name="pocket_stories_sponsor_indication">Sponserowany</string>

    <!-- Snackbar message for enrolling in a Nimbus experiment from the secret settings when Studies preference is Off.-->
    <string name="experiments_snackbar">Zmóžniśo telemetriju, aby daty słał.</string>
    <!-- Snackbar button text to navigate to telemetry settings.-->
    <string name="experiments_snackbar_button">K nastajenjam</string>

    <!-- Review quality check feature-->
    <!-- Name for the review quality check feature used as title for the panel. -->
    <string name="review_quality_check_feature_name_2">Kontrola pógódnośenjow</string>
    <!-- Summary for grades A and B for review quality check adjusted grading. -->
    <string name="review_quality_check_grade_a_b_description">Spušćobne pógódnośenja</string>
    <!-- Summary for grade C for review quality check adjusted grading. -->
    <string name="review_quality_check_grade_c_description">Měšańca ze spušćobnych a njespušćobnych pógódnośenjow</string>
    <!-- Summary for grades D and F for review quality check adjusted grading. -->
    <string name="review_quality_check_grade_d_f_description">Njespušćobne pógódnośenja</string>
    <!-- Text for title presenting the reliability of a product's reviews. -->
    <string name="review_quality_check_grade_title">Kak spušćobne toś te pógódnośenja su?</string>
    <!-- Title for when the rating has been updated by the review checker -->
    <string name="review_quality_check_adjusted_rating_title">Pśměrjone pógódnośowanje</string>
    <!-- Description for a product's adjusted star rating. The text presents that the product's reviews which were evaluated as unreliable were removed from the adjusted rating. -->
    <string name="review_quality_check_adjusted_rating_description" moz:RemovedIn="122" tools:ignore="UnusedResources">Njespušćobne pógódnośenja wótwónoźone</string>
    <!-- Description for a product's adjusted star rating. The text presents that the product's reviews which were evaluated as unreliable were removed from the adjusted rating. -->
    <string name="review_quality_check_adjusted_rating_description_2">Bazěrujo na spušćobnych pógódnośenjach</string>
    <!-- Title for list of highlights from a product's review emphasizing a product's important traits. -->
    <string name="review_quality_check_highlights_title">Wjerški z nejnowšych pógódnośenjow</string>
    <!-- Title for section explaining how we analyze the reliability of a product's reviews. -->
    <string name="review_quality_check_explanation_title">Kak kwalitu pógódnośenja póstajamy</string>
    <!-- Paragraph explaining how we analyze the reliability of a product's reviews. First parameter is the Fakespot product name. In the phrase "Fakespot by Mozilla", "by" can be localized. Does not need to stay by. -->
    <string name="review_quality_check_explanation_body_reliability">Wužywamy technologiju KI z %s wót Mozilla, aby my spušćobnosć produktowych pógódnośenjow kontrolěrowali.
To buźo jano pomagaś, kwalitu pógódnośenjow pósuźiś, nic kwalitu produktow.</string>
    <!-- Paragraph explaining the grading system we use to classify the reliability of a product's reviews. -->
    <string name="review_quality_check_info_review_grade_header"><![CDATA[Pśirědujomy pógódnośenjam kuždego produkta <b>pismikowu cenzuru</b> wót A do F.]]></string>
    <!-- Description explaining grades A and B for review quality check adjusted grading. -->
    <string name="review_quality_check_info_grade_info_AB">Spušćobne pógódnośenja. Myslimy se, až pógódnośenja su nejskerjej wót wopšawdnych kupcow, kótarež su zawóstajili spšawne, bźezpśedsudkowe pógódnośenja.</string>
    <!-- Description explaining grade C for review quality check adjusted grading. -->
    <string name="review_quality_check_info_grade_info_C">Wěrimy, až dajo měšańcu spušćobnych a njespušćobnych pógódnośenjow.</string>
    <!-- Description explaining grades D and F for review quality check adjusted grading. -->
    <string name="review_quality_check_info_grade_info_DF">Njespušćobne pógódnośenja. Myslimy se, až pógódnośenja su nejskerjej sfalšowane abo wót pógódnośujucych z pśedsudkami.</string>
    <!-- Paragraph explaining how a product's adjusted grading is calculated. -->
    <string name="review_quality_check_explanation_body_adjusted_grading"><![CDATA[<b>Pśiměrjone pógódnośowanje</b> jano na pógódnośenjach bazěrujo, kótarež mamy za spušćobne.]]></string>
    <!-- Paragraph explaining product review highlights. First parameter is the name of the retailer (e.g. Amazon). -->
    <string name="review_quality_check_explanation_body_highlights"><![CDATA[<b>Wjerški</b> su z pógódnośenjow %s w běgu slědnych 80 dnjow, kótarež mamy za spušćobne.]]></string>
    <!-- Text for learn more caption presenting a link with information about review quality. First parameter is for clickable text defined in review_quality_check_info_learn_more_link. -->
    <string name="review_quality_check_info_learn_more">Zgóńśo wěcej wó %s.</string>
    <!-- Clickable text that links to review quality check SuMo page. First parameter is the Fakespot product name. In the phrase "Fakespot by Mozilla", "by" can be localized. Does not need to stay by. -->
    <string name="review_quality_check_info_learn_more_link" moz:RemovedIn="121" tools:ignore="UnusedResources">kak %s wót Mozilla kwalitu pógódnośenja póstaja</string>
    <!-- Clickable text that links to review quality check SuMo page. First parameter is the Fakespot product name. -->
    <string name="review_quality_check_info_learn_more_link_2">kak %s kwalitu pógódnośenja póstaja</string>
    <!-- Text for title of settings section. -->
    <string name="review_quality_check_settings_title">Nastajenja</string>
    <!-- Text for label for switch preference to show recommended products from review quality check settings section. -->
    <string name="review_quality_check_settings_recommended_products">Wabjenje w kontroli pógódnośenjow pokazaś</string>
    <!-- Description for switch preference to show recommended products from review quality check settings section. First parameter is for clickable text defined in review_quality_check_settings_recommended_products_learn_more.-->
    <string name="review_quality_check_settings_recommended_products_description_2" tools:ignore="UnusedResources">Buźośo pśi góźbje wabjenje za relewantne produkty wiźeś. Wabimy jano za produkty ze spušćobnymi pógódnośenjami. %s</string>
    <!-- Clickable text that links to review quality check recommended products support article. -->
    <string name="review_quality_check_settings_recommended_products_learn_more" tools:ignore="UnusedResources">Dalšne informacije</string>
    <!-- Text for turning sidebar off button from review quality check settings section. -->
    <string name="review_quality_check_settings_turn_off">Kontrolu pógódnośenjow znjemóžniś</string>
    <!-- Text for title of recommended product section. This is displayed above a product image, suggested as an alternative to the product reviewed. -->
    <string name="review_quality_check_ad_title" tools:ignore="UnusedResources">Dalšne móžnosći</string>
    <!-- Caption for recommended product section indicating this is an ad by Fakespot. First parameter is the Fakespot product name. -->
    <string name="review_quality_check_ad_caption" tools:ignore="UnusedResources">Wabjenje wót %s</string>
    <!-- Caption for review quality check panel. First parameter is for clickable text defined in review_quality_check_powered_by_link. -->
    <string name="review_quality_check_powered_by_2">Kontrola pógódnośenjow se wót %s spěchujo</string>
    <!-- Clickable text that links to Fakespot.com. First parameter is the Fakespot product name. In the phrase "Fakespot by Mozilla", "by" can be localized. Does not need to stay by. -->
    <string name="review_quality_check_powered_by_link" tools:ignore="UnusedResources">%s wót Mozilla</string>
    <!-- Text for title of warning card informing the user that the current analysis is outdated. -->
    <string name="review_quality_check_outdated_analysis_warning_title" tools:ignore="UnusedResources">Nowe informacije, kótarež se maju pśeglědowaś</string>
    <!-- Text for button from warning card informing the user that the current analysis is outdated. Clicking this should trigger the product's re-analysis. -->
    <string name="review_quality_check_outdated_analysis_warning_action" tools:ignore="UnusedResources">Něnto kontrolěrowaś</string>
    <!-- Title for warning card informing the user that the current product does not have enough reviews for a review analysis. -->
    <string name="review_quality_check_no_reviews_warning_title">Hyšći njejo dosć pógódnośenjow</string>
    <!-- Text for body of warning card informing the user that the current product does not have enough reviews for a review analysis. -->
    <string name="review_quality_check_no_reviews_warning_body">Gaž toś ten produkt ma wěcej pógódnośenjow, móžomy jich kwalitu kontrolěrowaś.</string>
    <!-- Title for warning card informing the user that the current product is currently not available. -->
    <string name="review_quality_check_product_availability_warning_title">Produkt njejo k dispoziciji</string>
    <!-- Text for the body of warning card informing the user that the current product is currently not available. -->
    <string name="review_quality_check_product_availability_warning_body">Jolic wiźiśo, až toś ten produkt jo zasej na skłaźe, dajśo to k wěsći a buźomy na kontrolěrowanju pógódnośenjow źěłaś.</string>
    <!-- Clickable text for warning card informing the user that the current product is currently not available. Clicking this should inform the server that the product is available. -->
    <string name="review_quality_check_product_availability_warning_action_2">K wěsći daś, až produkt jo na skłaźe</string>
    <!-- Title for warning card informing the user that the current product's re-analysis is still processing. -->
    <string name="review_quality_check_reanalysis_in_progress_warning_title" moz:RemovedIn="122">Kontrola kwalitu pógódnośenjow</string>
    <!-- Title for warning card informing the user that the current product's analysis is still processing. -->
    <string name="review_quality_check_analysis_in_progress_warning_title" moz:RemovedIn="122">Kontrola kwalitu pógódnośenjow</string>
    <!-- Title for warning card informing the user that the current product's analysis is still processing. The parameter is the percentage progress (0-100%) of the analysis process (e.g. 56%). -->
    <string name="review_quality_check_analysis_in_progress_warning_title_2">Kontrola kwalitu pógódnośenjow (%s)</string>
    <!-- Text for body of warning card informing the user that the current product's analysis is still processing. -->
    <string name="review_quality_check_analysis_in_progress_warning_body">To mógło na 60 sekundow traś.</string>
    <!-- Title for info card displayed after the user reports a product is back in stock. -->
    <string name="review_quality_check_analysis_requested_info_title">Wjeliki źěk za powěźeńku!</string>

    <!-- Text for body of info card displayed after the user reports a product is back in stock. -->
    <string name="review_quality_check_analysis_requested_info_body">My dejali w běgu 24 góźin informacije wó pógódnośenjach toś togo produkta měś. Pśiźćo pšosym mimo.</string>
    <!-- Title for info card displayed when the user review checker while on a product that Fakespot does not analyze (e.g. gift cards, music). -->
    <string name="review_quality_check_not_analyzable_info_title">Njamóžomy toś te pógódnośenja pśeglědowaś</string>
    <!-- Text for body of info card displayed when the user review checker while on a product that Fakespot does not analyze (e.g. gift cards, music). -->
    <string name="review_quality_check_not_analyzable_info_body">Bóžko  njamóžomy kwalitu pógódnośenja za wěste produktowe typy kontrolěrowaś. Na pśikład za darjeńske kórty a tšugajuce wideo, muziku a graśa.</string>
    <!-- Title for info card displayed when another user reported the displayed product is back in stock. -->
    <string name="review_quality_check_analysis_requested_other_user_info_title" tools:ignore="UnusedResources">Informacije skóro pśidu</string>
    <!-- Text for body of info card displayed when another user reported the displayed product is back in stock. -->
    <string name="review_quality_check_analysis_requested_other_user_info_body" tools:ignore="UnusedResources">My dejali w běgu 24 góźin informacije wó pógódnośenjach toś togo produkta měś. Pśiźćo pšosym mimo.</string>
    <!-- Title for info card displayed to the user when analysis finished updating. -->
    <string name="review_quality_check_analysis_updated_confirmation_title" tools:ignore="UnusedResources">Analyza jo aktualna</string>
    <!-- Text for the action button from info card displayed to the user when analysis finished updating. -->
    <string name="review_quality_check_analysis_updated_confirmation_action" tools:ignore="UnusedResources">Som zrozměł</string>
    <!-- Title for error card displayed to the user when an error occurred. -->
    <string name="review_quality_check_generic_error_title">Tuchylu informacije njejsu k dispoziciji</string>
    <!-- Text for body of error card displayed to the user when an error occurred. -->
    <string name="review_quality_check_generic_error_body">Źěłamy na rozwězanju toś togo problema. Pśiźćo pšosym skóro zasej mimo.</string>
    <!-- Title for error card displayed to the user when the device is disconnected from the network. -->
    <string name="review_quality_check_no_connection_title">Žeden seśowy zwisk</string>
    <!-- Text for body of error card displayed to the user when the device is disconnected from the network. -->
    <string name="review_quality_check_no_connection_body">Pśeglědajśo swój seśowy zwisk a wopytajśo pón bok znowego zacytaś.</string>
    <!-- Title for card displayed to the user for products whose reviews were not analyzed yet. -->
    <string name="review_quality_check_no_analysis_title">Hyšći žedne informacije wó toś tych pógódnośenjach</string>
    <!-- Text for the body of card displayed to the user for products whose reviews were not analyzed yet. -->
    <string name="review_quality_check_no_analysis_body">Aby zgónił, lěc pógódnośenja toś togo produkta su spušćobne, kontrolěrujśo kwalitu pógódnośenjow. Trajo jano na 60 sekundow.</string>
    <!-- Text for button from body of card displayed to the user for products whose reviews were not analyzed yet. Clicking this should trigger a product analysis. -->
    <string name="review_quality_check_no_analysis_link">Kwalitu pógódnośenjow kontrolěrowaś</string>
    <!-- Headline for review quality check contextual onboarding card. -->
    <string name="review_quality_check_contextual_onboarding_title">Cytajśo naš dowěry gódny pśewodnik wó pógódnośenjach produktow</string>
    <!-- Description for review quality check contextual onboarding card. The first and last two parameters are for retailer names (e.g. Amazon, Walmart). The second parameter is for the name of the application (e.g. Firefox). -->
    <string name="review_quality_check_contextual_onboarding_description">Glědajśo, kak spušćobne pógódnośenja produktow na %1$s su, nježli až produkty kupujośo. Kontrola pógódnośenjow, eksperimentalna funkcija z %2$s, jo direktnje do wobglědowaka zatwarjona. Funkcioněrujo teke na %3$s a %4$s.</string>
    <!-- Description for review quality check contextual onboarding card. The first parameters is for retailer name (e.g. Amazon). The second parameter is for the name of the application (e.g. Firefox). -->
    <string name="review_quality_check_contextual_onboarding_description_one_vendor">Glědajśo, kak spušćobne pógódnośenja produktow na %1$s su, nježli až produkty kupujośo. Kontrola pógódnośenjow, eksperimentalna funkcija z %2$s, jo direktnje do wobglědowaka zatwarjona.</string>
    <!-- Paragraph presenting review quality check feature. First parameter is the Fakespot product name. Second parameter is for clickable text defined in review_quality_check_contextual_onboarding_learn_more_link. In the phrase "Fakespot by Mozilla", "by" can be localized. Does not need to stay by. -->
    <string name="review_quality_check_contextual_onboarding_learn_more">Z pomocu potenciala %1$s wót Mozilla, pomagamy wam, se njeawtentiskich pógódnośenjow a pógódnośenjow połnych pśedsudkow wobinuś. Naš model KI se stawnje pólěpšujo, aby was šćitał, gaž nakupujośo. %2$s</string>
    <!-- Clickable text from the contextual onboarding card that links to review quality check support article. -->
    <string name="review_quality_check_contextual_onboarding_learn_more_link">Dalšne informacije</string>
    <!-- Caption text to be displayed in review quality check contextual onboarding card above the opt-in button. First parameter is the Fakespot product name. Following parameters are for clickable texts defined in review_quality_check_contextual_onboarding_privacy_policy and review_quality_check_contextual_onboarding_terms_use. In the phrase "Fakespot by Mozilla", "by" can be localized. Does not need to stay by. -->
    <string name="review_quality_check_contextual_onboarding_caption">Gaž „Jo, wopytaś“ wuběraśo, zwólijośo do %2$s a %3$s Mozilla za %1$s. </string>
    <!-- Caption text to be displayed in review quality check contextual onboarding card above the opt-in button. Parameter is the Fakespot product name. After the colon, what appears are two links, each on their own line. The first link is to a Privacy policy (review_quality_check_contextual_onboarding_privacy_policy_2). The second link is to Terms of use (review_quality_check_contextual_onboarding_terms_use_2). -->
    <string name="review_quality_check_contextual_onboarding_caption_2" moz:RemovedIn="123" tools:ignore="UnusedResources">Gaž „Jo, wopytaś“ wuběraśo, zwólijośo do slědujucego wót %1$s:</string>
    <!-- Clickable text from the review quality check contextual onboarding card that links to Fakespot privacy policy. -->
    <string name="review_quality_check_contextual_onboarding_privacy_policy">pšawidła priwatnosći</string>
    <!-- Clickable text from the review quality check contextual onboarding card that links to Fakespot privacy policy. -->
    <string name="review_quality_check_contextual_onboarding_privacy_policy_2" moz:RemovedIn="123" tools:ignore="UnusedResources">Pšawidła priwatnosći</string>
    <!-- Clickable text from the review quality check contextual onboarding card that links to Fakespot terms of use. -->
    <string name="review_quality_check_contextual_onboarding_terms_use">wužywańske wuměnjenja</string>
    <!-- Clickable text from the review quality check contextual onboarding card that links to Fakespot terms of use. -->
    <string name="review_quality_check_contextual_onboarding_terms_use_2" moz:RemovedIn="123" tools:ignore="UnusedResources">Wužywańske wuměnjenja</string>
    <!-- Text for opt-in button from the review quality check contextual onboarding card. -->
    <string name="review_quality_check_contextual_onboarding_primary_button_text">Jo, wopytaś</string>
    <!-- Text for opt-out button from the review quality check contextual onboarding card. -->
    <string name="review_quality_check_contextual_onboarding_secondary_button_text">Nic něnto</string>
    <!-- Text for the first CFR presenting the review quality check feature. -->
    <string name="review_quality_check_first_cfr_message">Wuslěźćo, lěc móžośo pógódnośenjam toś togo produkta dowěriś – nježli až jen kupujośo.</string>
    <!-- Text displayed in the first CFR presenting the review quality check feature that opens the review checker when clicked. -->
    <string name="review_quality_check_first_cfr_action" tools:ignore="UnusedResources">Kontrolu pógódnośenjow wopytaś</string>
    <!-- Text for the second CFR presenting the review quality check feature. -->
    <string name="review_quality_check_second_cfr_message">Su toś te pógódnośenja spušćobne? Kontrolěrujśo to něnto, aby pśiměrjone pógódnośowanje wiźeł.</string>
    <!-- Text displayed in the second CFR presenting the review quality check feature that opens the review checker when clicked. -->
    <string name="review_quality_check_second_cfr_action" tools:ignore="UnusedResources">Kontrolu pógódnośenjow wócyniś</string>
    <!-- Flag showing that the review quality check feature is work in progress. -->
    <string name="review_quality_check_beta_flag">Beta</string>
    <!-- Content description (not visible, for screen readers etc.) for opening browser menu button to open review quality check bottom sheet. -->
    <string name="review_quality_check_open_handle_content_description">Kontrolu pógódnośenjow wócyniś</string>
    <!-- Content description (not visible, for screen readers etc.) for closing browser menu button to open review quality check bottom sheet. -->
    <string name="review_quality_check_close_handle_content_description">Kontrolu pógódnośenjow zacyniś</string>
    <!-- Content description (not visible, for screen readers etc.) for review quality check star rating. First parameter is the number of stars (1-5) representing the rating. -->
    <string name="review_quality_check_star_rating_content_description">%1$s z 5 gwězdkow</string>
    <!-- Text for minimize button from highlights card. When clicked the highlights card should reduce its size. -->
    <string name="review_quality_check_highlights_show_less">Mjenjej pokazaś</string>
    <!-- Text for maximize button from highlights card. When clicked the highlights card should expand to its full size. -->
    <string name="review_quality_check_highlights_show_more">Wěcej pokazaś</string>
    <!-- Text for highlights card quality category header. Reviews shown under this header should refer the product's quality. -->
    <string name="review_quality_check_highlights_type_quality">Kwalita</string>
    <!-- Text for highlights card price category header. Reviews shown under this header should refer the product's price. -->
    <string name="review_quality_check_highlights_type_price">Płaśizna</string>
    <!-- Text for highlights card shipping category header. Reviews shown under this header should refer the product's shipping. -->
    <string name="review_quality_check_highlights_type_shipping">Rozpósłanje</string>
    <!-- Text for highlights card packaging and appearance category header. Reviews shown under this header should refer the product's packaging and appearance. -->
    <string name="review_quality_check_highlights_type_packaging_appearance">Pakowanje a naglěd</string>
    <!-- Text for highlights card competitiveness category header. Reviews shown under this header should refer the product's competitiveness. -->
    <string name="review_quality_check_highlights_type_competitiveness">Zamóžnosć do wuběźowanja</string>

    <!-- Text that is surrounded by quotes. The parameter is the actual text that is in quotes. An example of that text could be: Excellent craftsmanship, and that is displayed as “Excellent craftsmanship”. The text comes from a buyer's review that the feature is highlighting"   -->
    <string name="surrounded_with_quotes">„%s“</string>

    <!-- Accessibility services actions labels. These will be appended to accessibility actions like "Double tap to.." but not by or applications but by services like Talkback. -->
    <!-- Action label for elements that can be collapsed if interacting with them. Talkback will append this to say "Double tap to collapse". -->
    <string name="a11y_action_label_collapse">schowaś</string>
    <!-- Current state for elements that can be collapsed if interacting with them. Talkback will dictate this after a state change. -->
    <string name="a11y_state_label_collapsed">złožony</string>
    <!-- Action label for elements that can be expanded if interacting with them. Talkback will append this to say "Double tap to expand". -->
    <string name="a11y_action_label_expand">pokazaś</string>
    <!-- Current state for elements that can be expanded if interacting with them. Talkback will dictate this after a state change. -->
    <string name="a11y_state_label_expanded">rozłožony</string>
    <!-- Action label for links to a website containing documentation about a wallpaper collection. Talkback will append this to say "Double tap to open link to learn more about this collection". -->
    <string name="a11y_action_label_wallpaper_collection_learn_more">wocyńśo wótkaz, aby wěcej wó toś tej zběrce zgónił</string>
    <!-- Action label for links that point to an article. Talkback will append this to say "Double tap to read the article". -->
    <string name="a11y_action_label_read_article">nastawk cytaś</string>
    <!-- Action label for links to the Firefox Pocket website. Talkback will append this to say "Double tap to open link to learn more". -->
    <string name="a11y_action_label_pocket_learn_more">wótkaz wócyniś, aby wy wěcej zgónił</string>
    <!-- Content description for headings announced by accessibility service. The first parameter is the text of the heading. Talkback will announce the first parameter and then speak the word "Heading" indicating to the user that this text is a heading for a section. -->
    <string name="a11y_heading">%s, nadpismo</string>
<<<<<<< HEAD
=======

    <!-- Title for dialog displayed when trying to access links present in a text. -->
    <string name="a11y_links_title">Wótkaze</string>
    <!-- Additional content description for text bodies that contain urls. -->
    <string name="a11y_links_available">Wótkaze, kótarež su k dispoziciji</string>

    <!-- Translations feature-->

    <!-- Translation request dialog -->
    <!-- Title for the translation dialog that allows a user to translate the webpage. -->
    <string name="translations_bottom_sheet_title">Toś ten bok pśełožowaś?</string>
    <!-- Title for the translation dialog that allows a user to translate the webpage when a user uses the translation feature the first time. The first parameter is the name of the application, for example, "Fenix". -->
    <string name="translations_bottom_sheet_title_first_time">Priwatne pśełožki w %1$s testowaś</string>
    <!-- Additional information on the translation dialog that appears when a user uses the translation feature the first time. The first parameter is clickable text with a link, for example, "Learn more". -->
    <string name="translations_bottom_sheet_info_message">Za wašu priwatnosć pśełožki waš rěd nigda njespušćaju. Nowe rěcy a pólěpšenja skóro pśidu! %1$s</string>
    <!-- Text that links to additional information about the Firefox translations feature. -->
    <string name="translations_bottom_sheet_info_message_learn_more">Dalšne informacije</string>
    <!-- Label for the dropdown to select which language to translate from on the translations dialog. Usually the translate from language selected will be the same as the page language. -->
    <string name="translations_bottom_sheet_translate_from">Žrědłowa rěc</string>
    <!-- Label for the dropdown to select which language to translate to on the translations dialog. Usually the translate to language selected will be the user's preferred language. -->
    <string name="translations_bottom_sheet_translate_to">Celowa rěc</string>
    <!-- Button text on the translations dialog to dismiss the dialog and return to the browser. -->
    <string name="translations_bottom_sheet_negative_button">Nic něnto</string>
    <!-- Button text on the translations dialog when a translation error appears, used to dismiss the dialog and return to the browser. -->
    <string name="translations_bottom_sheet_negative_button_error">Dokóńcone</string>
    <!-- Button text on the translations dialog to begin a translation of the website. -->
    <string name="translations_bottom_sheet_positive_button">Pśełožyś</string>
    <!-- Button text on the translations dialog when a translation error appears. -->
    <string name="translations_bottom_sheet_positive_button_error">Hyšći raz wopytaś</string>
    <!-- Inactive button text on the translations dialog that indicates a translation is currently in progress. This button will be accompanied by a loading icon. -->
    <string name="translations_bottom_sheet_translating_in_progress">Pśełožowanje</string>
    <!-- Button content description (not visible, for screen readers etc.) for the translations dialog translate button that indicates a translation is currently in progress. -->
    <string name="translations_bottom_sheet_translating_in_progress_content_description">Pśełoženje běžy</string>

    <!-- The title of the warning card informs the user that a translation could not be completed. -->
    <string name="translation_error_could_not_translate_warning_text">Pśi pśełožowanju jo problem nastał. Pšosym wopytajśo hyšći raz.</string>
    <!-- The title of the warning card informs the user that the list of languages cannot be loaded. -->
    <string name="translation_error_could_not_load_languages_warning_text">Rěcy njedaju se zacytaś. Pśeglědajśo swój internetny zwisk a wopytajśo hyšći raz.</string>
    <!-- The title of the warning card informs the user that a language is not supported. The first parameter is the name of the language that is not supported. -->
    <string name="translation_error_language_not_supported_warning_text">%1$s bóžko hyšći njepódpěramy.</string>
    <!-- Button text on the warning card when a language is not supported. The link will take the user to a page to a support page about translations. -->
    <string name="translation_error_language_not_supported_learn_more">Dalšne informacije</string>

    <!-- Translations options dialog -->
    <!-- Title of the translation options dialog that allows a user to set their translation options for the site the user is currently on. -->
    <string name="translation_option_bottom_sheet_title">Pśełožowańske nastajenja</string>
    <!-- Toggle switch label that allows a user to set the setting if they would like the browser to always offer or suggest translations when available. -->
    <string name="translation_option_bottom_sheet_always_translate">Pśełožk pśecej póbitowaś</string>
    <!-- Toggle switch label that allows a user to set if they would like a given language to automatically translate or not. The first parameter is the language name, for example, "Spanish". -->
    <string name="translation_option_bottom_sheet_always_translate_in_language">%1$s pśecej pśełožyś</string>
    <!-- Toggle switch label that allows a user to set if they would like to never be offered a translation of the given language. The first parameter is the language name, for example, "Spanish". -->
    <string name="translation_option_bottom_sheet_never_translate_in_language">%1$s nigda njepśełožowaś</string>
    <!-- Toggle switch label that allows a user to set the setting if they would like the browser to never translate the site the user is currently visiting. -->
    <string name="translation_option_bottom_sheet_never_translate_site">Njepśełožujśo nigda toś to sedło</string>
    <!-- Button text for the button that will take the user to the translation settings dialog. -->
    <string name="translation_option_bottom_sheet_translation_settings">Pśełožowańske nastajenja</string>
    <!-- Button text for the button that will take the user to a website to learn more about how translations works in the given app. The first parameter is the name of the application, for example, "Fenix". -->
    <string name="translation_option_bottom_sheet_about_translations">Wó pśełožkach w %1$s</string>

    <!-- Translation settings dialog -->
    <!-- Title of the translation settings dialog that allows a user to set their preferred translation settings. -->
    <string name="translation_settings_toolbar_title">Pśełožki</string>
    <!-- Toggle switch label that indicates that the browser should signal or indicate when a translation is possible for any page. -->
    <string name="translation_settings_offer_to_translate">Pśełožowanje póbitowaś, gaž móžno</string>
    <!-- Toggle switch label that indicates that downloading files required for translating is permitted when using data saver mode in Android. -->
    <string name="translation_settings_always_download">Rěcy pśecej w datowem žarjeńskem modusu ześěgnuś</string>
    <!-- Section header text that begins the section of a list of different options the user may select to adjust their translation preferences. -->
    <string name="translation_settings_translation_preference">Pśełožowańske nastajenja</string>
    <!-- Button text for the button that will take the user to the automatic translations settings dialog. On the automatic translations settings dialog, the user can set if translations should occur automatically for a given language. -->
    <string name="translation_settings_automatic_translation">Awtomatiske pśełožowanje</string>
    <!-- Button text for the button that will take the user to the never translate these sites dialog. On the never translate these sites dialog, the user can set if translations should never occur on certain websites. -->
    <string name="translation_settings_automatic_never_translate_sites">Toś te websedła nigda njepśełožyś</string>
    <!-- Button text for the button that will take the user to the download languages dialog. On the download languages dialog, the user can manage which languages they would like to download for translations. -->
    <string name="translation_settings_download_language">Rěcy ześěgnuś</string>

    <!-- Automatic translation preference screen -->
    <!-- Title of the automatic translation preference screen that will appear on the toolbar.-->
    <string name="automatic_translation_toolbar_title_preference">Awtomatiske pśełožowanje</string>
    <!-- Screen header presenting the automatic translation preference feature. It will appear under the toolbar. -->
    <string name="automatic_translation_header_preference">Wubjeŕśo rěc, aby nastajeni „pśecej pśełožyś“ a „nigda njepśełožyś“ zastojał.</string>

    <!-- Automatic translation options preference screen -->
    <!-- Preference option for offering to translate. Radio button title text.-->
    <string name="automatic_translation_option_offer_to_translate_title_preference">Pśełožk póbitowaś (standard)</string>
    <!-- Preference option for offering to translate. Radio button summary text. The first parameter is the name of the app defined in app_name (for example: Fenix)-->
    <string name="automatic_translation_option_offer_to_translate_summary_preference">%1$s póbitujo, sedła do toś teje rěcy pśełožowaś.</string>
    <!-- Preference option for always translate. Radio button title text. -->
    <string name="automatic_translation_option_always_translate_title_preference">Pśecej pśełožyś</string>

    <!-- Preference option for always translate. Radio button summary text. The first parameter is the name of the app defined in app_name (for example: Fenix)-->
    <string name="automatic_translation_option_always_translate_summary_preference">%1$s buźo toś tu rěc awtomatiski pśełožowaś, gaž se bok zacytajo.</string>
    <!-- Preference option for never translate. Radio button title text.-->
    <string name="automatic_translation_option_never_translate_title_preference">Nigda njepśełožowaś</string>
    <!-- Preference option for never translate. Radio button summary text. The first parameter is the name of the app defined in app_name (for example: Fenix)-->
    <string name="automatic_translation_option_never_translate_summary_preference">%1$s nigda njepóbitujo, sedła do toś teje rěcy pśełožowaś.</string>

    <!-- Never translate site preference screen -->
    <!-- Title of the never translate site preference screen that will appear on the toolbar.-->
    <string name="never_translate_site_toolbar_title_preference">Toś te websedła nigda njepśełožyś</string>
    <!-- Screen header presenting the never translate site preference feature. It will appear under the toolbar. -->
    <string name="never_translate_site_header_preference">Aby nowe sedło pśidał: Woglědajśo se k njomu a wubjeŕśo „Toś to sedło nigda njepśełožyś“ z pśełožowańskego menija.</string>
    <!-- Content description (not visible, for screen readers etc.): For a never-translated site list item that is selected.
             The first parameter is web site url (for example:"wikipedia.com") -->
    <string name="never_translate_site_item_list_content_description_preference">%1$s wótwónoźeś</string>
    <!-- The Delete site dialogue title will appear when the user clicks on a list item.
             The first parameter is web site url (for example:"wikipedia.com") -->
    <string name="never_translate_site_dialog_title_preference">%1$s lašowaś?</string>
    <!-- The Delete site dialogue positive button will appear when the user clicks on a list item. The site will be deleted. -->
    <string name="never_translate_site_dialog_confirm_delete_preference">Lašowaś</string>
    <!-- The Delete site dialogue negative button will appear when the user clicks on a list item. The dialog will be dismissed. -->
    <string name="never_translate_site_dialog_cancel_preference">Pśetergnuś</string>

    <!-- Download languages preference screen -->
    <!-- Title of the download languages preference screen toolbar.-->
    <string name="download_languages_toolbar_title_preference">Rěcy ześěgnuś</string>
    <!-- Screen header presenting the download language preference feature. It will appear under the toolbar.The first parameter is "Learn More," a clickable text with a link. Talkback will append this to say "Double tap to open link to learn more". -->
    <string name="download_languages_header_preference">Ześěgniśo dopołne rěcy za malsnjejše pśełožki a aby offline pśełožował. %1$s</string>
    <!-- Clickable text from the screen header that links to a website. -->
    <string name="download_languages_header_learn_more_preference">Dalšne informacije</string>
    <!-- The subhead of the download language preference screen will appear above the pivot language. -->
    <string name="download_languages_available_languages_preference">K dispoziciji stojece rěcy</string>
    <!-- Text that will appear beside a core or pivot language package name to show that the language is necessary for the translation feature to function. -->
    <string name="download_languages_default_system_language_require_preference">trjebny</string>
    <!-- A text for download language preference item.
    The first parameter is the language name, for example, "Spanish".
    The second parameter is the language file size, for example, "(3.91 KB)" or, if the language package name is a pivot language, "(required)". -->
    <string name="download_languages_language_item_preference">%1$s (%2$s)</string>
    <!-- The subhead of the download language preference screen will appear above the items that were not downloaded. -->
    <string name="download_language_header_preference">Rěcy ześěgnuś</string>
    <!-- All languages list item. When the user presses this item, they can download or delete all languages. -->
    <string name="download_language_all_languages_item_preference">Wšykne rěcy</string>
    <!-- Content description (not visible, for screen readers etc.): For a language list item that was downloaded, the user can now delete it. -->
    <string name="download_languages_item_content_description_downloaded_state">Lašowaś</string>
    <!-- Content description (not visible, for screen readers etc.): For a language list item, downloading is in progress. -->
    <string name="download_languages_item_content_description_in_progress_state">Běžy</string>
    <!-- Content description (not visible, for screen readers etc.): For a language list item that was not downloaded. -->
    <string name="download_languages_item_content_description_not_downloaded_state">Ześěgnuś</string>
    <!-- Content description (not visible, for screen readers etc.): For a language list item that is selected. -->
    <string name="download_languages_item_content_description_selected_state">Wubrany</string>

    <!-- Title for the dialog used by the translations feature to confirm deleting a language.
    The dialog will be presented when the user requests deletion of a language.
    The first parameter is the name of the language, for example, "Spanish" and the second parameter is the size in kilobytes or megabytes of the language file. -->
    <string name="delete_language_file_dialog_title">%1$s (%2$s) lašowaś?</string>
    <!-- Additional information for the dialog used by the translations feature to confirm deleting a language. The first parameter is the name of the application, for example, "Fenix". -->
    <string name="delete_language_file_dialog_message">Jolic toś tu rěc lašujośo, %1$s źělne rěcy do wašogo cache ześěgnjo, gaž pśełožujośo.</string>
    <!-- Title for the dialog used by the translations feature to confirm deleting all languages file.
    The dialog will be presented when the user requests deletion of all languages file.
    The first parameter is the size in kilobytes or megabytes of the language file. -->
    <string name="delete_language_all_languages_file_dialog_title">Wšykne rěcy (%1$s) lašowaś?</string>
    <!-- Additional information for the dialog used by the translations feature to confirm deleting all languages file. The first parameter is the name of the application, for example, "Fenix". -->
    <string name="delete_language_all_languages_file_dialog_message">Jolic wšykne rěcy lašujośo, %1$s źělne rěcy do wašogo cache ześěgnjo, gaž pśełožujośo.</string>
    <!-- Button text on the dialog used by the translations feature to confirm deleting a language. -->
    <string name="delete_language_file_dialog_positive_button_text">Lašowaś</string>
    <!-- Button text on the dialog used by the translations feature to cancel deleting a language. -->
    <string name="delete_language_file_dialog_negative_button_text">Pśetergnuś</string>

    <!-- Title for the data saving mode warning dialog used by the translations feature.
    This dialog will be presented when the user attempts to download a language or perform
    a translation without the necessary language files downloaded first when Android's data saver mode is enabled and the user is not using WiFi.
    The first parameter is the size in kilobytes or megabytes of the language file.-->
    <string name="download_language_file_dialog_title">W datowem žarjeńskem modusu ześěgnuś (%1$s)?</string>
    <!-- Additional information for the data saving mode warning dialog used by the translations feature. This text explains the reason a download is required for a translation. -->
    <string name="download_language_file_dialog_message_all_languages">Ześěgujomy źělne rěcy do wašogo cache, aby pśełožki priwatne źaržali.</string>
    <!-- Checkbox label text on the data saving mode warning dialog used by the translations feature. This checkbox allows users to ignore the data usage warnings. -->
    <string name="download_language_file_dialog_checkbox_text">Pśecej w datowem žarjeńskem modusu ześěgnuś</string>
    <!-- Button text on the data saving mode warning dialog used by the translations feature to allow users to confirm they wish to continue and download the language file. -->
    <string name="download_language_file_dialog_positive_button_text">Ześěgnuś</string>
    <!-- Button text on the data saving mode warning dialog used by the translations feature to allow users to confirm they wish to continue and download the language file and perform a translation. -->
    <string name="download_language_file_dialog_positive_button_text_all_languages">Ześěgnuś a pśełožyś</string>
    <!-- Button text on the data saving mode warning dialog used by the translations feature to allow users to cancel the action and not perform a download of the language file. -->
    <string name="download_language_file_dialog_negative_button_text">Pśetergnuś</string>

    <!-- Debug drawer -->
    <!-- The user-facing title of the Debug Drawer feature. -->
    <string name="debug_drawer_title">Rědy za rozwězanje problemow</string>
    <!-- Content description (not visible, for screen readers etc.): Navigate back within the debug drawer. -->
    <string name="debug_drawer_back_button_content_description">Slědk nawigěrowaś</string>
    <!-- The title of the Tab Tools feature in the Debug Drawer. -->
    <string name="debug_drawer_tab_tools_title">Rejtarikowe rědy</string>
    <!-- The title of the tab count section in Tab Tools. -->
    <string name="debug_drawer_tab_tools_tab_count_title">Licba rejtarikow</string>
    <!-- The active tab count category in the tab count section in Tab Tools. -->
    <string name="debug_drawer_tab_tools_tab_count_normal">Aktiwny</string>
    <!-- The inactive tab count category in the tab count section in Tab Tools. -->
    <string name="debug_drawer_tab_tools_tab_count_inactive">Njeaktiwny</string>
    <!-- The private tab count category in the tab count section in Tab Tools. -->
    <string name="debug_drawer_tab_tools_tab_count_private">Priwatny</string>
    <!-- The total tab count category in the tab count section in Tab Tools. -->
    <string name="debug_drawer_tab_tools_tab_count_total">Dogromady</string>
    <!-- The title of the tab creation tool section in Tab Tools. -->
    <string name="debug_drawer_tab_tools_tab_creation_tool_title">Rěd za napóranje rejtarikow</string>
    <!-- The label of the text field in the tab creation tool. -->
    <string name="debug_drawer_tab_tools_tab_creation_tool_text_field_label">Licba rejtarikow, kótarež se maju napóraś</string>
    <!-- The button text to add tabs to the active tab group in the tab creation tool. -->
    <string name="debug_drawer_tab_tools_tab_creation_tool_button_text_active">Aktiwnym rejtarikam pśidaś</string>
    <!-- The button text to add tabs to the inactive tab group in the tab creation tool. -->
    <string name="debug_drawer_tab_tools_tab_creation_tool_button_text_inactive">Inaktiwnym rejtarikam pśidaś</string>
    <!-- The button text to add tabs to the private tab group in the tab creation tool. -->
    <string name="debug_drawer_tab_tools_tab_creation_tool_button_text_private">Priwatnym rejtarikam pśidaś</string>
>>>>>>> 4a244ea9
</resources><|MERGE_RESOLUTION|>--- conflicted
+++ resolved
@@ -2335,8 +2335,6 @@
     <string name="a11y_action_label_pocket_learn_more">wótkaz wócyniś, aby wy wěcej zgónił</string>
     <!-- Content description for headings announced by accessibility service. The first parameter is the text of the heading. Talkback will announce the first parameter and then speak the word "Heading" indicating to the user that this text is a heading for a section. -->
     <string name="a11y_heading">%s, nadpismo</string>
-<<<<<<< HEAD
-=======
 
     <!-- Title for dialog displayed when trying to access links present in a text. -->
     <string name="a11y_links_title">Wótkaze</string>
@@ -2537,5 +2535,4 @@
     <string name="debug_drawer_tab_tools_tab_creation_tool_button_text_inactive">Inaktiwnym rejtarikam pśidaś</string>
     <!-- The button text to add tabs to the private tab group in the tab creation tool. -->
     <string name="debug_drawer_tab_tools_tab_creation_tool_button_text_private">Priwatnym rejtarikam pśidaś</string>
->>>>>>> 4a244ea9
 </resources>