--- conflicted
+++ resolved
@@ -253,10 +253,6 @@
 
     <!-- Browser menu label to sign in to sync on the device using Mozilla accounts -->
     <string name="browser_menu_sign_in">පිවිසෙන්න</string>
-<<<<<<< HEAD
-    <!-- Browser menu label that navigates to the Password screen -->
-    <string name="browser_menu_passwords">මුරපද</string>
-=======
     <!-- Browser menu caption label for the "Sign in" browser menu item described in `browser_menu_sign_in` -->
     <string name="browser_menu_sign_in_caption">මුරපද, පටිති සහ තවත් දෑ සමමුහූර්ත කරන්න</string>
     <!-- Browser menu label to sign back in to sync on the device when the user's account needs to be reauthenticated -->
@@ -269,20 +265,16 @@
     <string name="browser_menu_passwords">මුරපද</string>
     <!-- Browser menu label that toggles the request for the desktop site of the currently visited page -->
     <string name="browser_menu_switch_to_desktop_site">වැඩතල අඩවිය</string>
->>>>>>> 7fda8002
     <!-- Browser menu label that navigates to the page tools sub-menu -->
     <string name="browser_menu_tools">මෙවලම්</string>
     <!-- Browser menu label that navigates to the save sub-menu, which contains various save related menu items such as
          bookmarking a page, saving to collection, shortcut or as a PDF, and adding to home screen -->
     <string name="browser_menu_save">සුරකින්න</string>
 
-<<<<<<< HEAD
-=======
     <!-- Extensions management fragment -->
     <!-- Text displayed when there are no extensions to be shown -->
     <string name="extensions_management_no_extensions">මෙතැන දිගු නැත</string>
 
->>>>>>> 7fda8002
     <!-- Browser Toolbar -->
     <!-- Content description for the Home screen button on the browser toolbar -->
     <string name="browser_toolbar_home">මුල් තිරය</string>
@@ -377,11 +369,8 @@
     <!-- Juno first user onboarding flow experiment, strings are marked unused as they are only referenced by Nimbus experiments. -->
     <!-- Description for learning more about our privacy notice. -->
     <string name="juno_onboarding_privacy_notice_text">ෆයර්ෆොක්ස් රහස්‍යතා දැන්වීම</string>
-<<<<<<< HEAD
-=======
     <!-- Description for learning more about our privacy notice. -->
     <string name="juno_onboarding_privacy_notice_text_2" moz:removedIn="125" tools:ignore="UnusedResources">රහස්‍යතා දැන්වීම ගැන තව දැනගන්න</string>
->>>>>>> 7fda8002
     <!-- Title for set firefox as default browser screen used by Nimbus experiments. -->
     <string name="juno_onboarding_default_browser_title_nimbus_2">ඔබට ආරක්‍ෂාව සලසන්නෙමු</string>
     <!-- Description for set firefox as default browser screen used by Nimbus experiments. -->
@@ -626,17 +615,12 @@
 
     <!-- Preference for add_ons -->
     <string name="preferences_addons" moz:removedIn="126" tools:ignore="UnusedResources">එක්කහු</string>
-<<<<<<< HEAD
-    <!-- Preference for installing a local add-on -->
-    <string name="preferences_install_local_addon" moz:removedIn="126" tools:ignore="UnusedResources">ගොනුවකින් එක්කහුවක් ස්ථාපනය…</string>
-=======
     <!-- Preference for extensions -->
     <string name="preferences_extensions">දිගු</string>
     <!-- Preference for installing a local add-on -->
     <string name="preferences_install_local_addon" moz:removedIn="126" tools:ignore="UnusedResources">ගොනුවකින් එක්කහුවක් ස්ථාපනය…</string>
     <!-- Preference for installing a local extension -->
     <string name="preferences_install_local_extension">ගොනුවකින් දිගුවක් ස්ථාපනය</string>
->>>>>>> 7fda8002
     <!-- Preference for notifications -->
     <string name="preferences_notifications">දැනුම්දීම්</string>
 
@@ -659,11 +643,8 @@
     <!-- Add-on Preferences -->
     <!-- Preference to customize the configured AMO (addons.mozilla.org) collection -->
     <string name="preferences_customize_amo_collection" moz:removedIn="126" tools:ignore="UnusedResources">අභිරුචි එක්කහු එකතුව</string>
-<<<<<<< HEAD
-=======
     <!-- Preference to customize the configured AMO (addons.mozilla.org) collection -->
     <string name="preferences_customize_extension_collection">අභිරුචි දිගු එකතුව</string>
->>>>>>> 7fda8002
     <!-- Button caption to confirm the add-on collection configuration -->
     <string name="customize_addon_collection_ok">හරි</string>
     <!-- Button caption to abort the add-on collection configuration -->
@@ -733,11 +714,8 @@
     <!-- Add-ons general availability nimbus message-->
     <!-- Title of the Nimbus message for add-ons general availability-->
     <string name="addon_ga_message_title" moz:removedIn="126" tools:ignore="UnusedResources">දැන් නව එක්කහු තිබේ</string>
-<<<<<<< HEAD
-=======
     <!-- Title of the Nimbus message for extension general availability-->
     <string name="addon_ga_message_title_2" tools:ignore="UnusedResources">දැන් නව දිගු තිබේ</string>
->>>>>>> 7fda8002
     <!-- Body of the Nimbus message for add-ons general availability. 'Firefox' intentionally hardcoded here-->
     <string name="addon_ga_message_body" tools:ignore="UnusedResources">ෆයර්ෆොක්ස් අභිරුචිකරණයට උපකාරී වන නව දිගු 100 කට වඩා බලන්න.</string>
     <!-- Button text of the Nimbus message for add-ons general availability. -->
