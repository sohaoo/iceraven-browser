<?xml version="1.0" encoding="utf-8"?>
<resources xmlns:tools="http://schemas.android.com/tools" xmlns:moz="http://mozac.org/tools">

    <!-- App name for private browsing mode. The first parameter is the name of the app defined in app_name (for example: Fenix)-->
    <string name="app_name_private_5">පෞද්. %s</string>
    <!-- App name for private browsing mode. The first parameter is the name of the app defined in app_name (for example: Fenix)-->
    <string name="app_name_private_4">%s (පෞද්ගලික)</string>

    <!-- Home Fragment -->
    <!-- Content description (not visible, for screen readers etc.): "Three dot" menu button. -->
    <string name="content_description_menu">තවත් විකල්ප</string>
    <!-- Content description (not visible, for screen readers etc.): "Private Browsing" menu button. -->
    <string name="content_description_private_browsing_button">පෞද්. පිරික්සීම සබල කරන්න</string>
    <!-- Content description (not visible, for screen readers etc.): "Private Browsing" menu button. -->
    <string name="content_description_disable_private_browsing_button">පෞද්. පිරික්සීම අබල කරන්න</string>
    <!-- Placeholder text shown in the search bar before a user enters text for the default engine -->
    <string name="search_hint">සොයන්න හෝ ලිපිනය ලියන්න</string>
    <!-- Placeholder text shown in the search bar before a user enters text for a general engine -->
    <string name="search_hint_general_engine">වියමනහි සොයන්න</string>
    <!-- Placeholder text shown in search bar when using history search -->
    <string name="history_search_hint">ඉතිහාසය සොයන්න</string>
    <!-- Placeholder text shown in search bar when using bookmarks search -->
    <string name="bookmark_search_hint">පොත්යොමු සොයන්න</string>
    <!-- Placeholder text shown in search bar when using tabs search -->
    <string name="tab_search_hint">පටිති සොයන්න</string>
    <!-- Placeholder text shown in the search bar when using application search engines -->
    <string name="application_search_hint">සෙවුම් පද යොදන්න</string>
    <!-- No Open Tabs Message Description -->
    <string name="no_open_tabs_description">ඔබගේ විවෘත පටිති මෙහි පෙන්වනු ඇත.</string>
    <!-- No Private Tabs Message Description -->
    <string name="no_private_tabs_description">ඔබගේ පෞද්. පටිති මෙහි පෙන්වනු ඇත.</string>
    <!-- Tab tray multi select title in app bar. The first parameter is the number of tabs selected -->
    <string name="tab_tray_multi_select_title">%1$d ක් තෝරා ඇත</string>
    <!-- Label of button in create collection dialog for creating a new collection  -->
    <string name="tab_tray_add_new_collection">නව එකතුවක් යොදන්න</string>
    <!-- Label of editable text in create collection dialog for naming a new collection  -->
    <string name="tab_tray_add_new_collection_name">නම</string>
    <!-- Label of button in save to collection dialog for selecting a current collection  -->
    <string name="tab_tray_select_collection">එකතුව තෝරන්න</string>
    <!-- Content description for close button while in multiselect mode in tab tray -->
    <string name="tab_tray_close_multiselect_content_description">බහු තේරීම් ප්‍රකාරයෙන් පිටවන්න</string>
    <!-- Content description for save to collection button while in multiselect mode in tab tray -->
    <string name="tab_tray_collection_button_multiselect_content_description">තේරූ පටිති එකතුවට සුරකින්න</string>
    <!-- Content description on checkmark while tab is selected in multiselect mode in tab tray -->
    <string name="tab_tray_multiselect_selected_content_description">තෝරාගත්</string>

    <!-- Home - Recently saved bookmarks -->
    <!-- Title for the home screen section with recently saved bookmarks. -->
    <string name="recently_saved_title">මෑතදී සුරැකි</string>
    <!-- Content description for the button which navigates the user to show all of their saved bookmarks. -->
    <string name="recently_saved_show_all_content_description_2">සුරැකි සියළු පොත්යොමු පෙන්වන්න</string>
    <!-- Text for the menu button to remove a recently saved bookmark from the user's home screen -->
    <string name="recently_saved_menu_item_remove">ඉවත් කරන්න</string>

    <!-- About content. The first parameter is the name of the application. (For example: Fenix) -->
    <string name="about_content">මොසිල්ලා හරහා %1$s නිෂ්පාදනය කෙරේ.</string>


    <!-- Private Browsing -->
    <!-- Explanation for private browsing displayed to users on home view when they first enable private mode
        The first parameter is the name of the app defined in app_name (for example: Fenix) -->
    <string name="private_browsing_placeholder_description_2">
  ඔබ පෞද්. පටිති වසා දැමූ විට හෝ යෙදුමෙන් ඉවත් වූ විට %1$s ඔබගේ සෙවුම් සහ පිරික්සුම් ඉතිහාසය හිස් කරයි, නමුත් ඔබව අඩවි වලින් හෝ අන්තර්ජාල සැපයුම්කරුගෙන් නිර්නාමික නොකරයි. මෙය ඔබ මාර්ගගතව කරන දෑ මෙම උපාංගය භාවිතා කරන වෙනත් අයගෙන් පෞද්ගලිකව තබා ගැනීම පහසු කරයි.</string>
    <string name="private_browsing_common_myths">
  පෞද්ගලික පිරික්සීම පිළිබඳව සුලබ මිථ්‍යා
  </string>

    <!-- True Private Browsing Mode -->
    <!-- Title for info card on private homescreen in True Private Browsing Mode. -->
    <string name="felt_privacy_desc_card_title">මෙම උපාංගයේ කිසිදු හෝඩුවාවක් නොතබයි</string>
    <!-- Explanation for private browsing displayed to users on home view when they first enable
        private mode in our new Total Private Browsing mode.
        The first parameter is the name of the app defined in app_name (for example: Firefox Nightly)
        The second parameter is the clickable link text in felt_privacy_info_card_subtitle_link_text -->
    <string name="felt_privacy_info_card_subtitle" moz:removedIn="120" tools:ignore="UnusedResources">ඔබ සියළුම පෞද්ගලික කවුළු වැසූ විට, %1$s ඔබගේ දත්තකඩ, ඉතිහාසය සහ අඩවිවල දත්ත මකා දමයි. %2$s</string>
    <!-- Explanation for private browsing displayed to users on home view when they first enable
        private mode in our new Total Private Browsing mode.
        The first parameter is the name of the app defined in app_name (for example: Firefox Nightly)
        The second parameter is the clickable link text in felt_privacy_info_card_subtitle_link_text -->
    <string name="felt_privacy_info_card_subtitle_2">ඔබ සියළුම පෞද්ගලික පටිති වැසූ විට, %1$s ඔබගේ දත්තකඩ, ඉතිහාසය සහ අඩවිවල දත්ත මකා දමයි. %2$s</string>
    <!-- Clickable portion of the explanation for private browsing that links the user to our
        about privacy page.
        This string is used in felt_privacy_info_card_subtitle as the second parameter.-->
    <string name="felt_privacy_info_card_subtitle_link_text">මාගේ ක්‍රියාකාරකම් දකින අය කවුරුන්ද?</string>

    <!-- Private mode shortcut "contextual feature recommendation" (CFR) -->
    <!-- Text for the Private mode shortcut CFR message for adding a private mode shortcut to open private tabs from the Home screen -->
    <string name="private_mode_cfr_message_2">එක් තට්ටුවකින් ඊළඟ පෞද්. පටිත්ත අරින්න.</string>
    <!-- Text for the positive button to accept adding a Private Browsing shortcut to the Home screen -->
    <string name="private_mode_cfr_pos_button_text">මුල් තිරයට යොදන්න</string>
    <!-- Text for the negative button to decline adding a Private Browsing shortcut to the Home screen -->
    <string name="cfr_neg_button_text">එපා, ස්තුතියි</string>

    <!-- Open in App "contextual feature recommendation" (CFR) -->
    <!-- Text for the info message. The first parameter is the name of the application.-->
    <string name="open_in_app_cfr_info_message_2">යෙදුම්වල සබැඳි ස්වයංක්‍රීයව විවෘත වීමට %1$s සැකසීමට හැකිය.</string>
    <!-- Text for the positive action button -->
    <string name="open_in_app_cfr_positive_button_text">සැකසුම් වෙත යන්න</string>
    <!-- Text for the negative action button -->
    <string name="open_in_app_cfr_negative_button_text">ඉවතලන්න</string>

    <!-- Total cookie protection "contextual feature recommendation" (CFR) -->
    <!-- Text for the message displayed in the contextual feature recommendation popup promoting the total cookie protection feature. -->
    <string name="tcp_cfr_message">අපගේ ප්‍රබලම රහස්‍යතා විශේෂාංගය හරස්-අඩවි ලුහුබැඳීම් හුදකලා කරයි.</string>
    <!-- Text displayed that links to website containing documentation about the "Total cookie protection" feature. -->
    <string name="tcp_cfr_learn_more">පූර්ණ දත්තකඩ රැකවරණය ගැන දැනගන්න</string>


    <!-- Private browsing erase action "contextual feature recommendation" (CFR) -->
    <!-- Text for the message displayed in the contextual feature recommendation popup promoting the erase private browsing feature. -->
    <string name="erase_action_cfr_message">නැවුම් පෞද්ගලික වාරයක් ඇරඹීමට මෙතැන තට්ටු කරන්න. ඔබගේ ඉතිහාසය, දත්තකඩ — සියල්ල මකන්න.</string>


    <!-- Text for the info dialog when camera permissions have been denied but user tries to access a camera feature. -->
    <string name="camera_permissions_needed_message">රූගතයට ප්‍රවේශය අවශ්‍යයි. ඇන්ඩ්‍රොයිඩ් සැකසුම් වෙත ගොස්, අවසර මත තට්ටු කර ඉඩ දෙන්න තට්ටු කරන්න.</string>
    <!-- Text for the positive action button to go to Android Settings to grant permissions. -->
    <string name="camera_permissions_needed_positive_button_text">සැකසුම් වෙත යන්න</string>
    <!-- Text for the negative action button to dismiss the dialog. -->
    <string name="camera_permissions_needed_negative_button_text">ඉවතලන්න</string>

    <!-- Text for the banner message to tell users about our auto close feature. -->
    <string name="tab_tray_close_tabs_banner_message">පසුගිය දවස, සතිය, හෝ මාසය තුළ නොබැලූ විවෘත පටිති ස්වයංක්‍රීයව වැසීමට සකසන්න.</string>
    <!-- Text for the positive action button to go to Settings for auto close tabs. -->
    <string name="tab_tray_close_tabs_banner_positive_button_text">විකල්ප බලන්න</string>
    <!-- Text for the negative action button to dismiss the Close Tabs Banner. -->
    <string name="tab_tray_close_tabs_banner_negative_button_text">ඉවතලන්න</string>
    <!-- Text for the banner message to tell users about our inactive tabs feature. -->
    <string name="tab_tray_inactive_onboarding_message">ඔබ සති දෙකක් තිස්සේ නොබැලූ පටිති මෙහි ගෙන එනු ලැබේ.</string>
    <!-- Text for the action link to go to Settings for inactive tabs. -->
    <string name="tab_tray_inactive_onboarding_button_text">සැකසුම් තුළ අක්‍රිය කරන්න</string>
    <!-- Text for title for the auto-close dialog of the inactive tabs. -->
    <string name="tab_tray_inactive_auto_close_title">මාසයකට පසු ස්වයංක්‍රීයව වසන්නද?</string>
    <!-- Text for the body for the auto-close dialog of the inactive tabs.
        The first parameter is the name of the application.-->
    <string name="tab_tray_inactive_auto_close_body_2">%1$s විසින් පසුගිය මාසය තුළ ඔබ නොබැලූ පටිති වසා දමනු ඇත.</string>
    <!-- Content description for close button in the auto-close dialog of the inactive tabs. -->
    <string name="tab_tray_inactive_auto_close_button_content_description">වසන්න</string>

    <!-- Text for turn on auto close tabs button in the auto-close dialog of the inactive tabs. -->
    <string name="tab_tray_inactive_turn_on_auto_close_button_2">ස්වයං වැසීම සක්‍රිය කරන්න</string>


    <!-- Home screen icons - Long press shortcuts -->
    <!-- Shortcut action to open new tab -->
    <string name="home_screen_shortcut_open_new_tab_2">නව පටිත්ත</string>
    <!-- Shortcut action to open new private tab -->
    <string name="home_screen_shortcut_open_new_private_tab_2">නව පෞද්. පටිත්ත</string>

    <!-- Shortcut action to open Passwords screens -->
    <string name="home_screen_shortcut_open_password_screen">මුරපද වෙත කෙටිමඟ</string>

    <!-- Recent Tabs -->
    <!-- Header text for jumping back into the recent tab in the home screen -->
    <string name="recent_tabs_header">ආපසු පනින්න</string>
    <!-- Button text for showing all the tabs in the tabs tray -->
    <string name="recent_tabs_show_all">සියල්ල පෙන්වන්න</string>
    <!-- Content description for the button which navigates the user to show all recent tabs in the tabs tray. -->
    <string name="recent_tabs_show_all_content_description_2">සියළු මෑත පටිති බොත්තම පෙන්වන්න</string>
    <!-- Text for button in synced tab card that opens synced tabs tray -->
    <string name="recent_tabs_see_all_synced_tabs_button_text">සියළු සමමුහූර්ත පටිති බලන්න</string>
    <!-- Accessibility description for device icon used for recent synced tab -->
    <string name="recent_tabs_synced_device_icon_content_description">සමමුහූර්ත උපාංගය</string>
    <!-- Text for the dropdown menu to remove a recent synced tab from the homescreen -->
    <string name="recent_synced_tab_menu_item_remove">ඉවත් කරන්න</string>
    <!-- Text for the menu button to remove a grouped highlight from the user's browsing history
         in the Recently visited section -->
    <string name="recent_tab_menu_item_remove">ඉවත් කරන්න</string>

    <!-- History Metadata -->
    <!-- Header text for a section on the home screen that displays grouped highlights from the
         user's browsing history, such as topics they have researched or explored on the web -->
    <string name="history_metadata_header_2">මෑතදී ගොඩවැදුණු</string>
    <!-- Text for the menu button to remove a grouped highlight from the user's browsing history
         in the Recently visited section -->
    <string name="recently_visited_menu_item_remove">ඉවත් කරන්න</string>

    <!-- Content description for the button which navigates the user to show all of their history. -->
    <string name="past_explorations_show_all_content_description_2">සියළු පසුගිය ගවේශණ පෙන්වන්න</string>

    <!-- Browser Fragment -->
    <!-- Content description (not visible, for screen readers etc.): Navigate backward (browsing history) -->
    <string name="browser_menu_back">ආපසු</string>
    <!-- Content description (not visible, for screen readers etc.): Navigate forward (browsing history) -->
    <string name="browser_menu_forward">ඉදිරියට</string>
    <!-- Content description (not visible, for screen readers etc.): Refresh current website -->
    <string name="browser_menu_refresh">නැවුම් කරන්න</string>
    <!-- Content description (not visible, for screen readers etc.): Stop loading current website -->
    <string name="browser_menu_stop">නවතන්න</string>
    <!-- Browser menu button that opens the addon manager -->
    <string name="browser_menu_add_ons">එක්කහු</string>
    <!-- Browser menu button that opens account settings -->
    <string name="browser_menu_account_settings">ගිණුමේ තොරතුරු</string>
    <!-- Text displayed when there are no add-ons to be shown -->
    <string name="no_add_ons">මෙහි එක්කහු නැත</string>
    <!-- Browser menu button that sends a user to help articles -->
    <string name="browser_menu_help">උදව්</string>
    <!-- Browser menu button that sends a to a the what's new article -->
    <string name="browser_menu_whats_new">අළුත් දෑ</string>
    <!-- Browser menu button that opens the settings menu -->
    <string name="browser_menu_settings">සැකසුම්</string>
    <!-- Browser menu button that opens a user's library -->
    <string name="browser_menu_library">පුස්තකාලය</string>
    <!-- Browser menu toggle that requests a desktop site -->
    <string name="browser_menu_desktop_site">වැඩතල අඩවිය</string>
    <!-- Browser menu toggle that adds a shortcut to the site on the device home screen. -->
    <string name="browser_menu_add_to_homescreen">මුල් තිරයට යොදන්න</string>
    <!-- Browser menu toggle that installs a Progressive Web App shortcut to the site on the device home screen. -->
    <string name="browser_menu_install_on_homescreen">ස්ථාපනය</string>
    <!-- Content description (not visible, for screen readers etc.) for the Resync tabs button -->
    <string name="resync_button_content_description">යළි සමමුහූර්තය</string>
    <!-- Browser menu button that opens the find in page menu -->
    <string name="browser_menu_find_in_page">පිටුවේ සොයන්න</string>
    <!-- Browser menu button that saves the current tab to a collection -->
    <string name="browser_menu_save_to_collection_2">එකතුවට සුරකින්න</string>
    <!-- Browser menu button that open a share menu to share the current site -->
    <string name="browser_menu_share">බෙදාගන්න</string>
    <!-- Browser menu button shown in custom tabs that opens the current tab in Fenix
        The first parameter is the name of the app defined in app_name (for example: Fenix) -->
    <string name="browser_menu_open_in_fenix">%1$s හි අරින්න</string>
    <!-- Browser menu text shown in custom tabs to indicate this is a Fenix tab
        The first parameter is the name of the app defined in app_name (for example: Fenix) -->
    <string name="browser_menu_powered_by">%1$s මගින් බල ගැන්වේ</string>
    <!-- Browser menu text shown in custom tabs to indicate this is a Fenix tab
        The first parameter is the name of the app defined in app_name (for example: Fenix) -->
    <string name="browser_menu_powered_by2">%s මගින් බලගැන්වේ</string>
    <!-- Browser menu button to put the current page in reader mode -->
    <string name="browser_menu_read">කියවීමේ දැක්ම</string>
    <!-- Browser menu button content description to close reader mode and return the user to the regular browser -->
    <string name="browser_menu_read_close">කියවීමේ දැක්ම වසන්න</string>
    <!-- Browser menu button to open the current page in an external app -->
    <string name="browser_menu_open_app_link">යෙදුමෙහි අරින්න</string>
    <!-- Browser menu button to show reader view appearance controls e.g. the used font type and size -->
    <string name="browser_menu_customize_reader_view">කියවීමේ දැක්ම රිසිකරණය</string>
    <!-- Browser menu label for adding a bookmark -->
    <string name="browser_menu_add">එකතු</string>
    <!-- Browser menu label for editing a bookmark -->
    <string name="browser_menu_edit">සංස්කරණය</string>
    <!-- Button shown on the home page that opens the Customize home settings -->
    <string name="browser_menu_customize_home_1">මුල්පිටුව අභිරුචිකරණය</string>
    <!-- Browser Toolbar -->
    <!-- Content description for the Home screen button on the browser toolbar -->
    <string name="browser_toolbar_home">මුල් තිරය</string>

    <!-- Content description (not visible, for screen readers etc.): Erase button: Erase the browsing
         history and go back to the home screen. -->
    <string name="browser_toolbar_erase">පිරික්සුම් ඉතිහාසය මකන්න</string>
    <!-- Locale Settings Fragment -->
    <!-- Content description for tick mark on selected language -->
    <string name="a11y_selected_locale_content_description">තෝරාගත් භාෂාව</string>
    <!-- Text for default locale item -->
    <string name="default_locale_text">උපාංගයේ භාෂාව අනුගමනය</string>

    <!-- Placeholder text shown in the search bar before a user enters text -->
    <string name="locale_search_hint">සෙවුම් භාෂාව</string>

    <!-- Search Fragment -->
    <!-- Button in the search view that lets a user search by scanning a QR code -->
    <string name="search_scan_button">පරිලෝකනය</string>
    <!-- Button in the search view that lets a user change their search engine -->
    <string name="search_engine_button" moz:RemovedIn="121" tools:ignore="UnusedResources">සෙවුම් යන්ත්‍රය</string>
    <!-- Button in the search view when shortcuts are displayed that takes a user to the search engine settings -->
    <string name="search_shortcuts_engine_settings">සෙවුම් යන්ත්‍රයේ සැකසුම්</string>
    <!-- Button in the search view that lets a user navigate to the site in their clipboard -->
    <string name="awesomebar_clipboard_title">පසුරු පුවරුවෙන් සබැඳිය පුරවන්න</string>
    <!-- Button in the search suggestions onboarding that allows search suggestions in private sessions -->
    <string name="search_suggestions_onboarding_allow_button">ඉඩ දෙන්න</string>
    <!-- Button in the search suggestions onboarding that does not allow search suggestions in private sessions -->
    <string name="search_suggestions_onboarding_do_not_allow_button">ඉඩ නොදෙන්න</string>
    <!-- Search suggestion onboarding hint title text -->
    <string name="search_suggestions_onboarding_title">පෞද්. වාරවල සෙවුම් යෝජනා සඳහා ඉඩ දෙන්නද?</string>
    <!-- Search suggestion onboarding hint description text, first parameter is the name of the app defined in app_name (for example: Fenix)-->
    <string name="search_suggestions_onboarding_text">ඔබ ලිපින තීරුවේ ලියන සෑම දෙයක්ම ඔබගේ සෙවුම් යන්ත්‍රයට %s හරහා යවයි.</string>
    <!-- Search engine suggestion title text. The first parameter is the name of the suggested engine-->
    <string name="search_engine_suggestions_title">%s සොයන්න</string>
    <!-- Search engine suggestion description text -->
    <string name="search_engine_suggestions_description">ලිපින තීරුවෙන් කෙලින්ම සොයන්න</string>
    <!-- Menu option in the search selector menu to open the search settings -->
    <string name="search_settings_menu_item">සෙවුම් සැකසුම්</string>

    <!-- Header text for the search selector menu -->
    <string name="search_header_menu_item_2">මෙවර සෙවීම:</string>

    <!-- Content description (not visible, for screen readers etc.): Search engine icon. The first parameter is the search engine name (for example: DuckDuckGo). -->
    <string name="search_engine_icon_content_description" tools:ignore="UnusedResources">%s සෙවුම් යන්ත්‍රය</string>

    <!-- Home onboarding -->
    <!-- Onboarding home screen popup dialog, shown on top of the Jump back in section. -->
    <string name="onboarding_home_screen_jump_back_contextual_hint_2">ඔබගේ පුද්ගලීකකරණය කළ මුල් පිටුව බලන්න. මෑත පටිති, පොත්යොමු හා සෙවුම් ප්‍රතිඵල මෙහි දිස් වනු ඇත.</string>
    <!-- Home onboarding dialog welcome screen title text. -->
    <string name="onboarding_home_welcome_title_2">වඩාත් පෞද්ගලික අන්තර්ජාලයකට පිළිගනිමු</string>
    <!-- Home onboarding dialog welcome screen description text. -->
    <string name="onboarding_home_welcome_description">බොහෝ වර්ණ. ඉහළ පෞද්ගලිකත්‍වය. එලෙසම ලාභයට වඩා මිනිසුන්ට කැපවීම.</string>
    <!-- Home onboarding dialog sign into sync screen title text. -->
    <string name="onboarding_home_sync_title_3">තිර අතර මාරු වීම වෙනදාට වඩා පහසුය</string>
    <!-- Home onboarding dialog sign into sync screen description text. -->
    <string name="onboarding_home_sync_description">දැන් මුල් පිටුවේ තිබෙන අන් උපාංගවල පටිති සමඟ ඔබ නතර කළ තැනින් අතට ගන්න.</string>
    <!-- Text for the button to continue the onboarding on the home onboarding dialog. -->
    <string name="onboarding_home_get_started_button">පටන් ගන්න</string>
    <!-- Text for the button to navigate to the sync sign in screen on the home onboarding dialog. -->
    <string name="onboarding_home_sign_in_button">පිවිසෙන්න</string>


    <!-- Text for the button to skip the onboarding on the home onboarding dialog. -->
    <string name="onboarding_home_skip_button">මඟහරින්න</string>

    <!-- Onboarding home screen sync popup dialog message, shown on top of Recent Synced Tabs in the Jump back in section. -->
    <string name="sync_cfr_message">පටිති සමමුහූර්ත වෙමින්! අනෙක් උපාංගයේ ඔබ නතර කළ තැනින් අතට ගන්න.</string>

    <!-- Content description (not visible, for screen readers etc.): Close button for the home onboarding dialog -->
    <string name="onboarding_home_content_description_close_button">වසන්න</string>

    <!-- Notification pre-permission dialog -->
    <!-- Enable notification pre permission dialog title
        The first parameter is the name of the app defined in app_name (for example: Fenix) -->
    <string name="onboarding_home_enable_notifications_title">%s සමඟ බොහෝ දෑ කිරීමට දැනුම්දීම් උපකාරී වේ</string>
    <!-- Enable notification pre permission dialog description with rationale
        The first parameter is the name of the app defined in app_name (for example: Fenix) -->
    <string name="onboarding_home_enable_notifications_description">උපාංග අතර පටිති සමමුහූර්තය, බාගැනීම් කළමනාකරණය, %s පෞද්ගලිකත්‍ව රැකවරණයෙන් උපරිම ප්‍රයෝජන ගැනීමට ඉඟි, සහ තවත් බොහෝ දෑ.</string>
    <!-- Text for the button to request notification permission on the device -->
    <string name="onboarding_home_enable_notifications_positive_button">ඉදිරියට</string>
    <!-- Text for the button to not request notification permission on the device and dismiss the dialog -->
    <string name="onboarding_home_enable_notifications_negative_button">දැන් නොවේ</string>

    <!-- Juno first user onboarding flow experiment, strings are marked unused as they are only referenced by Nimbus experiments. -->
    <!-- Title for set firefox as default browser screen used by Nimbus experiments. Nimbus experiments do not support string placeholders.
        Note: The word "Firefox" should NOT be translated -->
    <string name="juno_onboarding_default_browser_title_nimbus" moz:removedIn="120" tools:ignore="UnusedResources">ෆයර්ෆොක්ස් ප්‍රධාන අතිරික්සුව කරන්න</string>
    <!-- Title for set firefox as default browser screen used by Nimbus experiments. -->
    <string name="juno_onboarding_default_browser_title_nimbus_2">ඔබට ආරක්‍ෂාව සලසන්නෙමු</string>
    <!-- Description for set firefox as default browser screen used by Nimbus experiments. Nimbus experiments do not support string placeholders.
        Note: The word "Firefox" should NOT be translated -->
    <string name="juno_onboarding_default_browser_description_nimbus" moz:removedIn="120" tools:ignore="UnusedResources">ෆයර්ෆොක්ස් සැමවිට ලාභයට ඉහළින් මිනිසුන්ව තබයි. හරස්-අඩවි ලුහුබැඳීම් අවහිර කර ඔබගේ පෞද්ගලිකත්‍වය රැක දෙයි.\n\nඅපගේ පෞද්ගලිකත්‍ව දැන්වීම හරහා තව දැනගන්න.</string>
    <!-- Description for set firefox as default browser screen used by Nimbus experiments. -->
    <string name="juno_onboarding_default_browser_description_nimbus_2">සමාගම් රහසින් අන්තර්ජාලය පුරා ඔබව ලුහුබැඳීම නැවැත්වීමට අපගේ ලාභ නොලබන පිටුබලයක් සහිත අතිරික්සුව සැමවිට උදව් කරයි.\n\nඅපගේ රහස්‍යතා දැන්වීමෙන් තව දැන ගන්න.</string>
    <!-- Text for the link to the privacy notice webpage for set as firefox default browser screen.
    This is part of the string with the key "juno_onboarding_default_browser_description". -->
    <string name="juno_onboarding_default_browser_description_link_text" tools:ignore="UnusedResources">පෞද්ගලිකත්‍ව දැන්වීම</string>
    <!-- Text for the button to set firefox as default browser on the device -->
    <string name="juno_onboarding_default_browser_positive_button" tools:ignore="UnusedResources">පෙරනිමි අතිරික්සුව කරන්න</string>
    <!-- Text for the button dismiss the screen and move on with the flow -->
    <string name="juno_onboarding_default_browser_negative_button" tools:ignore="UnusedResources">දැන් නොවේ</string>
    <!-- Title for sign in to sync screen. -->
    <string name="juno_onboarding_sign_in_title" moz:removedIn="120" tools:ignore="UnusedResources">දුරකථනයෙන් පරිගණකයට සහ ආපසු</string>
    <!-- Title for sign in to sync screen. -->
    <string name="juno_onboarding_sign_in_title_2">ඔබ උපාංග අතර පනින විට සංකේතිතව සිටින්න</string>
    <!-- Description for sign in to sync screen. -->
    <string name="juno_onboarding_sign_in_description" moz:removedIn="120" tools:ignore="UnusedResources">ඔබ නතර කළ තැනින් අතට ගැනීමට ඔබගේ අනෙකුත් උපාංගවල පටිති සහ මුරපද අරගන්න.</string>
    <!-- Description for sign in to sync screen. Nimbus experiments do not support string placeholders.
     Note: The word "Firefox" should NOT be translated -->
    <string name="juno_onboarding_sign_in_description_2">ඔබ ඇතුළු වී සමමුහූර්ත කළ විට, ඔබ ආරක්‍ෂිතයි. ෆයර්ෆොක්ස් ඔබගේ මුරපද, පොත්යොමු සහ වෙනත් දෑ සංකේතනය කරයි.</string>
    <!-- Text for the button to sign in to sync on the device -->
    <string name="juno_onboarding_sign_in_positive_button" tools:ignore="UnusedResources">පිවිසෙන්න</string>
    <!-- Text for the button dismiss the screen and move on with the flow -->
    <string name="juno_onboarding_sign_in_negative_button" tools:ignore="UnusedResources">දැන් නොවේ</string>
    <!-- Title for enable notification permission screen used by Nimbus experiments. Nimbus experiments do not support string placeholders.
        Note: The word "Firefox" should NOT be translated -->
    <string name="juno_onboarding_enable_notifications_title_nimbus" moz:removedIn="120" tools:ignore="UnusedResources">ෆයර්ෆොක්ස් සමඟ බොහෝ දෑ කිරීමට දැනුම්දීම් උපකාරී වේ</string>
    <!-- Title for enable notification permission screen used by Nimbus experiments. Nimbus experiments do not support string placeholders.
        Note: The word "Firefox" should NOT be translated -->
    <string name="juno_onboarding_enable_notifications_title_nimbus_2">ෆයර්ෆොක්ස් සමඟ ආරක්‍ෂිතව සිටීමට දැනුම්දීම් උපකාරී වේ</string>
    <!-- Description for enable notification permission screen used by Nimbus experiments. Nimbus experiments do not support string placeholders.
       Note: The word "Firefox" should NOT be translated -->
    <string name="juno_onboarding_enable_notifications_description_nimbus" moz:removedIn="120" tools:ignore="UnusedResources">උපාංග අතර පටිති යැවීමට, බාගැනීම් කළමනාකරණයට මෙන්ම ෆයර්ෆොක්ස් වෙතින් බොහෝ ප්‍රතිලාභ අත්විඳීම සඳහා ඉඟි ලබා ගන්න.</string>
    <!-- Description for enable notification permission screen used by Nimbus experiments. Nimbus experiments do not support string placeholders.
       Note: The word "Firefox" should NOT be translated -->
    <string name="juno_onboarding_enable_notifications_description_nimbus_2">ඔබගේ උපාංග අතර ආරක්‍ෂිතව පටිති යවන්න සහ වෙනත් ෆයර්ෆොක්ස් රහස්‍යතා විශේෂාංග සොයා ගන්න.</string>
    <!-- Text for the button to request notification permission on the device -->
    <string name="juno_onboarding_enable_notifications_positive_button" tools:ignore="UnusedResources">දැනුම්දීම් සක්‍රිය කරන්න</string>
    <!-- Text for the button dismiss the screen and move on with the flow -->
    <string name="juno_onboarding_enable_notifications_negative_button" tools:ignore="UnusedResources">දැන් නොවේ</string>

    <!-- Description for add search widget screen used by Nimbus experiments. Nimbus experiments do not support string placeholders.
        Note: The word "Firefox" should NOT be translated -->
    <string name="juno_onboarding_add_search_widget_description" tools:ignore="UnusedResources">ඔබගේ මුල් තිරයේ ෆයර්ෆොක්ස් ඇත්නම්, හරස්-අඩවි ලුහුබැඳීම් අවහිර කරන පෞද්ගලිකත්‍වයට මුල්තැන දෙන අතිරික්සුවට පහසුවෙන් ප්‍රවේශ වීමට හැකිය.</string>
    <!-- Text for the button to dismiss the screen and move on with the flow -->
    <string name="juno_onboarding_add_search_widget_negative_button" tools:ignore="UnusedResources">දැන් නොවේ</string>

    <!-- Search Widget -->
    <!-- Content description for searching with a widget. The first parameter is the name of the application.-->
    <string name="search_widget_content_description_2">නව %1$s පටිත්තක් අරින්න</string>
    <!-- Text preview for smaller sized widgets -->
    <string name="search_widget_text_short">සොයන්න</string>
    <!-- Text preview for larger sized widgets -->
    <string name="search_widget_text_long">වියමනහි සොයන්න</string>
    <!-- Content description (not visible, for screen readers etc.): Voice search -->
    <string name="search_widget_voice">හඬ සෙවුම</string>

    <!-- Preferences -->
    <!-- Title for the settings page-->
    <string name="settings">සැකසුම්</string>
    <!-- Preference category for general settings -->
    <string name="preferences_category_general">සාමාන්‍ය</string>
    <!-- Preference category for all links about Fenix -->
    <string name="preferences_category_about">පිළිබඳව</string>
    <!-- Preference category for settings related to changing the default search engine -->
    <string name="preferences_category_select_default_search_engine">එකක් තෝරගන්න</string>
    <!-- Preference for settings related to managing search shortcuts for the quick search menu -->
    <string name="preferences_manage_search_shortcuts" moz:removedIn="120" tools:ignore="UnusedResources">සෙවුම් කෙටිමං කළමනාකරණය</string>
    <!-- Preference for settings related to managing search shortcuts for the quick search menu -->
    <string name="preferences_manage_search_shortcuts_2">විකල්ප සෙවුම් යන්ත්‍ර කළමනාකරණය</string>
    <!-- Summary for preference for settings related to managing search shortcuts for the quick search menu -->
    <string name="preferences_manage_search_shortcuts_summary">සෙවුමෙහි පෙනෙන යන්ත්‍ර සංශෝධනය</string>
    <!-- Preference category for settings related to managing search shortcuts for the quick search menu -->
    <string name="preferences_category_engines_in_search_menu">සෙවුම් වට්ටෝරුවෙහි පෙනෙන යන්ත්‍ර</string>
    <!-- Preference for settings related to changing the default search engine -->
    <string name="preferences_default_search_engine">පෙරනිමි සෙවුම් යන්ත්‍රය</string>
    <!-- Preference for settings related to Search -->
    <string name="preferences_search">සොයන්න</string>
    <!-- Preference for settings related to Search engines -->
    <string name="preferences_search_engines">සෙවුම් යන්ත්‍ර</string>
    <!-- Preference for settings related to Search engines suggestions-->
    <string name="preferences_search_engines_suggestions">සෙවුම් යන්ත්‍ර වලින් යෝජනා</string>
    <!-- Preference for settings related to Search address bar -->
    <string name="preferences_search_address_bar" moz:removedIn="120" tools:ignore="UnusedResources">ලිපින තීරුව</string>
    <!-- Preference Category for settings related to Search address bar -->
    <string name="preferences_settings_address_bar">ලිපින තීරුවේ අභිප්‍රේත</string>
    <!-- Preference Category for settings to Firefox Suggest -->
    <string name="preference_search_address_bar_fx_suggest">ලිපින තීරුව - ෆයර්ෆොක්ස් යෝජනා</string>
    <!-- Preference link to Learn more about Firefox Suggest -->
    <string name="preference_search_learn_about_fx_suggest">ෆයර්ෆොක්ස් යෝජනා ගැන තව දැනගන්න</string>
    <!-- Preference link to rating Fenix on the Play Store -->
    <string name="preferences_rate">ගූගල් ප්ලේ හි අගයන්න</string>
    <!-- Preference linking to about page for Fenix
        The first parameter is the name of the app defined in app_name (for example: Fenix) -->
    <string name="preferences_about">%1$s ගැන</string>
    <!-- Preference for settings related to changing the default browser -->
    <string name="preferences_set_as_default_browser">පෙරනිමි අතිරික්සුව කරන්න</string>
    <!-- Preference category for advanced settings -->
    <string name="preferences_category_advanced">වැඩිදුර</string>
    <!-- Preference category for privacy and security settings -->
    <string name="preferences_category_privacy_security">පෞද්ගලිකත්‍වය හා ආරක්‍ෂාව</string>
    <!-- Preference for advanced site permissions -->
    <string name="preferences_site_permissions">අඩවි අවසර</string>
    <!-- Preference for private browsing options -->
    <string name="preferences_private_browsing_options">පෞද්. පිරික්සුම</string>


    <!-- Preference for opening links in a private tab-->
    <string name="preferences_open_links_in_a_private_tab">පෞද්. පටිත්තක සබැඳිය අරින්න</string>
    <!-- Preference for allowing screenshots to be taken while in a private tab-->
    <string name="preferences_allow_screenshots_in_private_mode">පෞද්. පිරික්සුමේ දී තිරසේයා සඳහා ඉඩදෙන්න</string>
    <!-- Will inform the user of the risk of activating Allow screenshots in private browsing option -->
    <string name="preferences_screenshots_in_private_mode_disclaimer">ඉඩ දී ඇත්නම්, යෙදුම් කිහිපයක් විවෘතව තිබෙන විට ද පෞද්. පටිති දිස්වේ</string>
    <!-- Preference for adding private browsing shortcut -->
    <string name="preferences_add_private_browsing_shortcut">පෞද්. පිරික්සුම් කෙටිමඟක් යොදන්න</string>
    <!-- Preference for enabling "HTTPS-Only" mode -->
    <string name="preferences_https_only_title">HTTPS-පමණි ප්‍රකාරය</string>

    <!-- Preference for removing cookie/consent banners from sites automatically. See reduce_cookie_banner_summary for additional context. -->
    <string name="preferences_cookie_banner_reduction" moz:RemovedIn="121" tools:ignore="UnusedResources">දත්තකඩ පතාක අවකරණය</string>
    <!-- Label for cookie banner section in quick settings panel. -->
    <string name="cookie_banner_blocker">දත්තකඩ පතාක අවහිරය</string>
    <!-- Preference for rejecting or removing as many cookie/consent banners as possible on sites. See reduce_cookie_banner_summary for additional context. -->
    <string name="reduce_cookie_banner_option" moz:RemovedIn="121" tools:ignore="UnusedResources">දත්තකඩ පතාක අවම කරන්න</string>
    <!-- Summary of cookie banner handling preference if the setting disabled is set to off -->
    <string name="reduce_cookie_banner_option_off" moz:RemovedIn="121" tools:ignore="UnusedResources">අක්‍රිය</string>
    <!-- Summary of cookie banner handling preference if the setting enabled is set to on -->
    <string name="reduce_cookie_banner_option_on" moz:RemovedIn="121" tools:ignore="UnusedResources">සක්‍රිය</string>
    <!-- Summary for the preference for rejecting all cookies whenever possible. The first parameter is the application name -->
    <string name="reduce_cookie_banner_summary_1" moz:RemovedIn="121" tools:ignore="UnusedResources">%1$s ස්වයංක්‍රීයව දත්තකඩ පතාකවල දත්තකඩ ඉල්ලීම් ප්‍රතික්‍ෂේප කිරීමට උත්සාහ කරයි.</string>
    <!-- Text for indicating cookie banner handling is off this site, this is shown as part of the protections panel with the tracking protection toggle -->
    <string name="reduce_cookie_banner_off_for_site">මෙම අඩවියට අක්‍රියයි</string>
    <!-- Text for cancel button indicating that cookie banner reduction is not supported for the current site, this is shown as part of the cookie banner details view. -->
    <string name="cookie_banner_handling_details_site_is_not_supported_cancel_button">අවලංගු</string>
    <!-- Text for request support button indicating that cookie banner reduction is not supported for the current site, this is shown as part of the cookie banner details view. -->
    <string name="cookie_banner_handling_details_site_is_not_supported_request_support_button_2">ඉල්ලීම යවන්න</string>
    <!-- Text for title indicating that cookie banner reduction is not supported for the current site, this is shown as part of the cookie banner details view. -->
    <string name="cookie_banner_handling_details_site_is_not_supported_title_2">මෙම අඩවිය සඳහා සහාය ඉල්ලනවා ද?</string>
    <!-- Label for the snackBar, after the user reports with success a website where cookie banner reducer did not work -->
    <string name="cookie_banner_handling_report_site_snack_bar_text_2">ඉල්ලීම යැවිණි</string>
    <!-- Text for indicating cookie banner handling is on this site, this is shown as part of the protections panel with the tracking protection toggle -->
    <string name="reduce_cookie_banner_on_for_site">මෙම අඩවියට සක්‍රියයි</string>
    <!-- Text for indicating that a request for unsupported site was sent to Nimbus (it's a Mozilla library for experiments), this is shown as part of the protections panel with the tracking protection toggle -->
    <string name="reduce_cookie_banner_unsupported_site_request_submitted_2">සහාය ඉල්ලීම යැවිණි</string>
    <!-- Text for indicating cookie banner handling is currently not supported for this site, this is shown as part of the protections panel with the tracking protection toggle -->
    <string name="reduce_cookie_banner_unsupported_site">අඩවියට සහාය නොදක්වයි</string>
    <!-- Title text for a detail explanation indicating cookie banner handling is on this site, this is shown as part of the cookie banner panel in the toolbar. The first parameter is a shortened URL of the current site-->
    <string name="reduce_cookie_banner_details_panel_title_on_for_site" moz:RemovedIn="121" tools:ignore="UnusedResources">%1$s සඳහා දත්තකඩ පතාක අවකරණය සක්‍රිය කරන්නද?</string>
    <!-- Title text for a detail explanation indicating cookie banner handling is off this site, this is shown as part of the cookie banner panel in the toolbar. The first parameter is a shortened URL of the current site-->
    <string name="reduce_cookie_banner_details_panel_title_off_for_site" moz:RemovedIn="121" tools:ignore="UnusedResources">%1$s සඳහා දත්තකඩ පතාක අවකරණය අක්‍රිය කරන්නද?</string>
    <!-- Title text for a detail explanation indicating cookie banner reducer didn't work for the current site, this is shown as part of the cookie banner panel in the toolbar. The first parameter is the application name-->
    <string name="reduce_cookie_banner_details_panel_title_unsupported_site_request_2">%1$s මඟින්  මෙම අඩවියේ දත්තකඩ ඉල්ලීම් ස්වයංක්‍රීයව ඉවතලීමට නොහැක. ඉදිරියේ දී මෙම අඩවිය සඳහා සහාය දැක්වීමට ඉල්ලීමක් යැවීමට හැකිය.</string>
    <!-- Long text for a detail explanation indicating what will happen if cookie banner handling is off for a site, this is shown as part of the cookie banner panel in the toolbar. The first parameter is the application name -->
    <string name="reduce_cookie_banner_details_panel_description_off_for_site" moz:RemovedIn="121" tools:ignore="UnusedResources">%1$s මෙම අඩවියේ දත්තකඩ ඉවත් කර පිටුව නැවුම් කරයි. සියළුම දත්තකඩ මැකීමෙන් බඩු කරත්ත හිස් වීමට හෝ ඔබව නික්මවීමට ඉඩ ඇත.</string>

    <!-- Long text for a detail explanation indicating what will happen if cookie banner handling is on for a site, this is shown as part of the cookie banner panel in the toolbar. The first parameter is the application name -->
    <string name="reduce_cookie_banner_details_panel_description_on_for_site_2" moz:RemovedIn="121" tools:ignore="UnusedResources">%1$s සහාය දක්වන අඩවිවල තිබෙන සියළුම දත්තකඩ ඉල්ලීම් ස්වයංක්‍රීයව ප්‍රතික්‍ෂේප කිරීමට උත්සාහ කරයි.</string>
    <!-- Title text for the cookie banner re-engagement dialog. The first parameter is the application name. -->
<<<<<<< HEAD
    <string name="reduce_cookie_banner_dialog_title" moz:RemovedIn="120" tools:ignore="UnusedResources">දත්තකඩ පතාක ප්‍රතික්‍ෂේපයට %1$s වෙත ඉඩ දෙන්නද?</string>
    <!-- Body text for the cookie banner re-engagement dialog use. The first parameter is the application name. -->
    <string name="reduce_cookie_banner_dialog_body" moz:RemovedIn="120" tools:ignore="UnusedResources">%1$s මඟින් බොහෝ දත්තකඩ පතාක ඉල්ලීම් ස්වයංක්‍රීයව ඉවතලිය හැකිය.</string>
    <!-- Remind me later text button for the onboarding dialog -->
    <string name="reduce_cookie_banner_dialog_not_now_button" moz:RemovedIn="120" tools:ignore="UnusedResources">දැන් නොවේ</string>
    <!-- Snack text for the cookie banner dialog, after user hit the dismiss banner button -->
    <string name="reduce_cookie_banner_dialog_snackbar_text" moz:RemovedIn="120" tools:ignore="UnusedResources">ඔබ දත්තකඩ ඉල්ලීම් අඩුවෙන් දකිනු ඇත</string>

    <!-- Change setting text button, for the cookie banner re-engagement dialog -->
    <string name="reduce_cookie_banner_dialog_change_setting_button" moz:RemovedIn="120" tools:ignore="UnusedResources">ඉඩ දෙන්න</string>
=======
    <string name="reduce_cookie_banner_dialog_title" moz:RemovedIn="121" tools:ignore="UnusedResources">දත්තකඩ පතාක ප්‍රතික්‍ෂේපයට %1$s වෙත ඉඩ දෙන්නද?</string>
    <!-- Body text for the cookie banner re-engagement dialog use. The first parameter is the application name. -->
    <string name="reduce_cookie_banner_dialog_body" moz:RemovedIn="121" tools:ignore="UnusedResources">%1$s මඟින් බොහෝ දත්තකඩ පතාක ඉල්ලීම් ස්වයංක්‍රීයව ඉවතලිය හැකිය.</string>
    <!-- Remind me later text button for the onboarding dialog -->
    <string name="reduce_cookie_banner_dialog_not_now_button" moz:RemovedIn="121" tools:ignore="UnusedResources">දැන් නොවේ</string>
    <!-- Snack text for the cookie banner dialog, after user hit the dismiss banner button -->
    <string name="reduce_cookie_banner_dialog_snackbar_text" moz:RemovedIn="121" tools:ignore="UnusedResources">ඔබ දත්තකඩ ඉල්ලීම් අඩුවෙන් දකිනු ඇත</string>

    <!-- Change setting text button, for the cookie banner re-engagement dialog -->
    <string name="reduce_cookie_banner_dialog_change_setting_button" moz:RemovedIn="121" tools:ignore="UnusedResources">ඉඩ දෙන්න</string>
>>>>>>> d602c86b

    <!-- Description of the preference to enable "HTTPS-Only" mode. -->
    <string name="preferences_https_only_summary">ඉහළ ආරක්‍ෂාවක් සඳහා HTTPS සංකේතන කෙටුම්පත භාවිතයෙන් අඩවි වෙත ස්වයංක්‍රීයව සම්බන්ධ වීමට තැත් කරයි.</string>
    <!-- Summary of https only preference if https only is set to off -->
    <string name="preferences_https_only_off">අක්‍රිය</string>
    <!-- Summary of https only preference if https only is set to on in all tabs -->
    <string name="preferences_https_only_on_all">සියළු පටිතිවලට සක්‍රියයි</string>
    <!-- Summary of https only preference if https only is set to on in private tabs only -->
    <string name="preferences_https_only_on_private">පෞද්. පටිතිවලට සක්‍රියයි</string>
    <!-- Text displayed that links to website containing documentation about "HTTPS-Only" mode -->
    <string name="preferences_http_only_learn_more">තව දැනගන්න</string>
    <!-- Option for the https only setting -->
    <string name="preferences_https_only_in_all_tabs">සියළු පටිති සඳහා යොදන්න</string>
    <!-- Option for the https only setting -->
    <string name="preferences_https_only_in_private_tabs">පෞද්. පටිති සඳහා පමණි</string>
    <!-- Title shown in the error page for when trying to access a http website while https only mode is enabled. -->
    <string name="errorpage_httpsonly_title">ආරක්‍ෂිත අඩවිය නැත</string>
    <!-- Message shown in the error page for when trying to access a http website while https only mode is enabled. The message has two paragraphs. This is the first. -->
    <string name="errorpage_httpsonly_message_title">බොහෝ දුරට, අඩවිය HTTPS සඳහා සහාය නොදක්වයි.</string>
    <!-- Message shown in the error page for when trying to access a http website while https only mode is enabled. The message has two paragraphs. This is the second. -->
    <string name="errorpage_httpsonly_message_summary">කෙසේ වුවද, ප්‍රහාරකයෙක් සම්බන්ධ වී සිටීමට ද ඉඩ ඇත. මෙම අඩවියට ඔබ ගොඩවදින්නේ නම්, කිසිදු සංවේදී තොරතුරක් ඇතුල් නොකළ යුතුය. ඉදිරියට ගියහොත්, HTTPS-පමණි ප්‍රකාරය තාවකාලිකව මෙම අඩවිය සඳහා අක්‍රිය කෙරේ.</string>
    <!-- Preference for accessibility -->
    <string name="preferences_accessibility">ප්‍රවේශ්‍යතාව</string>
    <!-- Preference to override the Firefox Account server -->
    <string name="preferences_override_fxa_server" moz:RemovedIn="120" tools:ignore="UnusedResources">අභිරුචි ෆයර්ෆොක්ස් ගිණුම් සේවාදායකය</string>
    <!-- Preference to override the Mozilla account server -->
    <string name="preferences_override_account_server">අභිරුචි මොසිල්ලා ගිණුම් සේවාදායකය</string>
    <!-- Preference to override the Sync token server -->
    <string name="preferences_override_sync_tokenserver">අභිරුචි සමමුහුර්ත සේවාදායකය</string>
    <!-- Toast shown after updating the FxA/Sync server override preferences -->
    <string name="toast_override_fxa_sync_server_done" moz:RemovedIn="120" tools:ignore="UnusedResources">ෆයර්ෆොක්ස් ගිණුම/සමමුහුර්ත සේවාදායකය වෙනස් කර ඇත. වෙනස්කම් යෙදීමට යෙදුමෙන් ඉවත් වෙමින්…</string>
    <!-- Toast shown after updating the Mozilla account/Sync server override preferences -->
    <string name="toast_override_account_sync_server_done">මොසිල්ලා ගිණුම / සමමුහූර්ත සේවාදායකය වෙනස් කර ඇත. වෙනස්කම් යෙදීමට යෙදුමෙන් ඉවත් වෙමින්…</string>
    <!-- Preference category for account information -->
    <string name="preferences_category_account">ගිණුම</string>
    <!-- Preference for changing where the toolbar is positioned -->
    <string name="preferences_toolbar">මෙවලම් තීරුව</string>
    <!-- Preference for changing default theme to dark or light mode -->
    <string name="preferences_theme">තේමාව</string>
    <!-- Preference for customizing the home screen -->
    <string name="preferences_home_2">මුල් පිටුව</string>
    <!-- Preference for gestures based actions -->
    <string name="preferences_gestures">අභින</string>
    <!-- Preference for settings related to visual options -->
    <string name="preferences_customize">රිසිකරණය</string>
    <!-- Preference description for banner about signing in -->
    <string name="preferences_sign_in_description_2">පටිති, පොත්යොමු, මුරපද හා තවත් දෑ සමමුහූර්තයට පිවිසෙන්න.</string>
    <!-- Preference shown instead of account display name while account profile information isn't available yet. -->
    <string name="preferences_account_default_name" moz:RemovedIn="120" tools:ignore="UnusedResources">ෆයර්ෆොක්ස් ගිණුම</string>
    <!-- Preference shown instead of account display name while account profile information isn't available yet. -->
    <string name="preferences_account_default_name_2">මොසිල්ලා ගිණුම</string>
    <!-- Preference text for account title when there was an error syncing FxA -->
    <string name="preferences_account_sync_error">සමමුහූර්තය යළි ඇරඹීමට නැවත සබඳින්න</string>
    <!-- Preference for language -->
    <string name="preferences_language">භාෂාව</string>
    <!-- Preference for data choices -->
    <string name="preferences_data_choices">දත්ත තේරීම්</string>
    <!-- Preference for data collection -->
    <string name="preferences_data_collection">දත්ත රැස් කිරීම</string>
    <!-- Preference for developers -->
    <string name="preferences_remote_debugging">USB හරහා දුරස්ථ නිදොස්කරණය</string>
    <!-- Preference title for switch preference to show search engines -->
    <string name="preferences_show_search_engines" moz:RemovedIn="120" tools:ignore="UnusedResources">සෙවුම් යන්ත්‍ර පෙන්වන්න</string>
    <!-- Preference title for switch preference to show search suggestions -->
    <string name="preferences_show_search_suggestions">සෙවුම් යෝජනා පෙන්වන්න</string>
    <!-- Preference title for switch preference to show voice search button -->
    <string name="preferences_show_voice_search">හඬ සෙවුම පෙන්වන්න</string>
    <!-- Preference title for switch preference to show search suggestions also in private mode -->
    <string name="preferences_show_search_suggestions_in_private">පෞද්. වාරයන්හි පෙන්වන්න</string>
    <!-- Preference title for switch preference to show a clipboard suggestion when searching -->
    <string name="preferences_show_clipboard_suggestions">පසුරු පුවරුවේ යෝජනා පෙන්වන්න</string>
    <!-- Preference title for switch preference to suggest browsing history when searching -->
    <string name="preferences_search_browsing_history">පිරික්සුම් ඉතිහාසය සොයන්න</string>
    <!-- Preference title for switch preference to suggest bookmarks when searching -->
    <string name="preferences_search_bookmarks">පොත්යොමු සොයන්න</string>
    <!-- Preference title for switch preference to suggest synced tabs when searching -->
    <string name="preferences_search_synced_tabs">සමමුහූර්ත පටිති සොයන්න</string>
    <!-- Preference for account settings -->
    <string name="preferences_account_settings">ගිණුමේ සැකසුම්</string>
    <!-- Preference for enabling url autocomplete-->
    <string name="preferences_enable_autocomplete_urls">ඒ.ස.නි. ස්වයං පිරවීම</string>
    <!-- Preference title for switch preference to show sponsored Firefox Suggest search suggestions -->
    <string name="preferences_show_sponsored_suggestions">අනුග්‍රහකයින්ගෙන් යෝජනා</string>
    <!-- Summary for preference to show sponsored Firefox Suggest search suggestions.
         The first parameter is the name of the application. -->
    <string name="preferences_show_sponsored_suggestions_summary">ඉඳහිට අනුග්‍රහක යෝජනා හරහා %1$s සඳහා සහාය වන්න</string>
    <!-- Preference title for switch preference to show Firefox Suggest search suggestions for web content.
         The first parameter is the name of the application. -->
    <string name="preferences_show_nonsponsored_suggestions">%1$s වෙතින් යෝජනා</string>
    <!-- Summary for preference to show Firefox Suggest search suggestions for web content -->
    <string name="preferences_show_nonsponsored_suggestions_summary">ඔබගේ සෙවීමට අදාළ යෝජනා අන්තර්ජාලයෙන් ලබා ගන්න</string>
    <!-- Preference for open links in third party apps -->
    <string name="preferences_open_links_in_apps">යෙදුම්වල සබැඳි අරින්න</string>
    <!-- Preference for open links in third party apps always open in apps option -->
    <string name="preferences_open_links_in_apps_always">සැමවිටම</string>
    <!-- Preference for open links in third party apps ask before opening option -->
    <string name="preferences_open_links_in_apps_ask">ඇරීමට පෙර අසන්න</string>
    <!-- Preference for open links in third party apps never open in apps option -->
    <string name="preferences_open_links_in_apps_never">කවදාවත්</string>
    <!-- Preference for open download with an external download manager app -->
    <string name="preferences_external_download_manager">බාහිර බාගැනීම් කළමනාකරු</string>
    <!-- Preference for enabling gecko engine logs -->
    <string name="preferences_enable_gecko_logs">ගෙක්කෝ සටහන් සබල කරන්න</string>
    <!-- Message to indicate users that we are quitting the application to apply the changes -->
    <string name="quit_application">වෙනස්කම් යෙදීමට යෙදුමෙන් ඉවත් වෙමින්…</string>

    <!-- Preference for add_ons -->
    <string name="preferences_addons">එක්කහු</string>
    <!-- Preference for notifications -->
    <string name="preferences_notifications">දැනුම්දීම්</string>

    <!-- Summary for notification preference indicating notifications are allowed -->
    <string name="notifications_allowed_summary">ඉඩ දී ඇත</string>
    <!-- Summary for notification preference indicating notifications are not allowed -->
    <string name="notifications_not_allowed_summary">ඉඩ නොදේ</string>

    <!-- Add-on Preferences -->
    <!-- Preference to customize the configured AMO (addons.mozilla.org) collection -->
    <string name="preferences_customize_amo_collection">අභිරුචි එක්කහු එකතුව</string>
    <!-- Button caption to confirm the add-on collection configuration -->
    <string name="customize_addon_collection_ok">හරි</string>
    <!-- Button caption to abort the add-on collection configuration -->
    <string name="customize_addon_collection_cancel">අවලංගු</string>
    <!-- Hint displayed on input field for custom collection name -->
    <string name="customize_addon_collection_hint">එකතුවෙහි නම</string>
    <!-- Hint displayed on input field for custom collection user ID-->
    <string name="customize_addon_collection_user_hint">එකතුවේ හිමිකරු (පරිශීලක හැඳු.)</string>

    <!-- Toast shown after confirming the custom add-on collection configuration -->
    <string name="toast_customize_addon_collection_done">එක්කහු එකතුව වෙනස් වී ඇත. වෙනස්කම් යෙදීමට යෙදුමෙන් ඉවත් වෙමින්…</string>

    <!-- Customize Home -->
    <!-- Header text for jumping back into the recent tab in customize the home screen -->
    <string name="customize_toggle_jump_back_in">ආපසු පනින්න</string>
    <!-- Title for the customize home screen section with recently saved bookmarks. -->
    <string name="customize_toggle_recent_bookmarks">මෑත පොත්යොමු</string>
    <!-- Title for the customize home screen section with recently visited. Recently visited is
    a section where users see a list of tabs that they have visited in the past few days -->
    <string name="customize_toggle_recently_visited">මෑතදී ගොඩවැදුණු</string>
    <!-- Title for the customize home screen section with Pocket. -->
    <string name="customize_toggle_pocket_2">සිතුවිලි අවුස්සන කතා</string>
    <!-- Summary for the customize home screen section with Pocket. The first parameter is product name Pocket -->
    <string name="customize_toggle_pocket_summary">%s මගින් ලිපි බලගැන්වේ</string>
    <!-- Title for the customize home screen section with sponsored Pocket stories. -->
    <string name="customize_toggle_pocket_sponsored">අනුග්‍රහය ලද කතා</string>
    <!-- Title for the opening wallpaper settings screen -->
    <string name="customize_wallpapers">බිතුපත්</string>
    <!-- Title for the customize home screen section with sponsored shortcuts. -->
    <string name="customize_toggle_contile">අනුග්‍රහය ලද කෙටිමං</string>

    <!-- Wallpapers -->
    <!-- Content description for various wallpapers. The first parameter is the name of the wallpaper -->
    <string name="wallpapers_item_name_content_description">බිතුපත් අථකය: %1$s</string>
    <!-- Snackbar message for when wallpaper is selected -->
    <string name="wallpaper_updated_snackbar_message">බිතුපත යාවත්කාල විය!</string>

    <!-- Snackbar label for action to view selected wallpaper -->
    <string name="wallpaper_updated_snackbar_action">බලන්න</string>

    <!-- Snackbar message for when wallpaper couldn't be downloaded -->
    <string name="wallpaper_download_error_snackbar_message">බිතුපත බාගැනීමට නොහැකි විය</string>
    <!-- Snackbar label for action to retry downloading the wallpaper -->
    <string name="wallpaper_download_error_snackbar_action">නැවත</string>
    <!-- Snackbar message for when wallpaper couldn't be selected because of the disk error -->
    <string name="wallpaper_select_error_snackbar_message">බිතුපත වෙනස් කළ නොහැකි විය</string>
    <!-- Text displayed that links to website containing documentation about the "Limited Edition" wallpapers. -->
    <string name="wallpaper_learn_more">තව දැනගන්න</string>

    <!-- Text for classic wallpapers title. The first parameter is the Firefox name. -->
    <string name="wallpaper_classic_title">පරණ %s</string>
    <!-- Text for artist series wallpapers title. "Artist series" represents a collection of artist collaborated wallpapers. -->
    <string name="wallpaper_artist_series_title">කලාකරුවන්ගේ සරණිය</string>
    <!-- Description text for the artist series wallpapers with learn more link. The first parameter is the learn more string defined in wallpaper_learn_more. "Independent voices" is the name of the wallpaper collection -->
    <string name="wallpaper_artist_series_description_with_learn_more">ස්වාධීන හඬ එකතුව. %s</string>
    <!-- Description text for the artist series wallpapers. "Independent voices" is the name of the wallpaper collection -->
    <string name="wallpaper_artist_series_description">ස්වාධීන හඬ එකතුව.</string>
    <!-- Wallpaper onboarding dialog header text. -->
    <string name="wallpapers_onboarding_dialog_title_text">වර්ණ කැලතීමක් බලන්න</string>
    <!-- Wallpaper onboarding dialog body text. -->
    <string name="wallpapers_onboarding_dialog_body_text">ඔබට කතා කරන බිතුපතක් තෝරන්න.</string>
    <!-- Wallpaper onboarding dialog learn more button text. The button navigates to the wallpaper settings screen. -->
    <string name="wallpapers_onboarding_dialog_explore_more_button_text">තවත් බිතුපත් ගවේශනය</string>

    <!-- Add-ons general availability nimbus message-->
    <!-- Title of the Nimbus message for add-ons general availability-->
    <string name="addon_ga_message_title" tools:ignore="UnusedResources">දැන් නව එක්කහු තිබේ</string>
    <!-- Body of the Nimbus message for add-ons general availability. 'Firefox' intentionally hardcoded here-->
    <string name="addon_ga_message_body" tools:ignore="UnusedResources">ෆයර්ෆොක්ස් අභිරුචිකරණයට උපකාරී වන නව දිගු 100 කට වඩා බලන්න.</string>
    <!-- Button text of the Nimbus message for add-ons general availability. -->
    <string name="addon_ga_message_button" tools:ignore="UnusedResources">එක්කහු ගවේශනය</string>

    <!-- Add-on Installation from AMO-->
    <!-- Error displayed when user attempts to install an add-on from AMO (addons.mozilla.org) that is not supported -->
    <string name="addon_not_supported_error" moz:removedIn="120" tools:ignore="UnusedResources">එක්කහුව සහාය නොදක්වයි</string>
    <!-- Error displayed when user attempts to install an add-on from AMO (addons.mozilla.org) that is already installed -->
    <string name="addon_already_installed" moz:removedIn="120" tools:ignore="UnusedResources">එක්කහුව දැනටමත් ස්ථාපිතයි</string>

    <!-- Add-on process crash dialog to user -->
    <!-- Title of a dialog shown to the user when enough errors have occurred with addons and they need to be temporarily disabled -->
    <string name="addon_process_crash_dialog_title" tools:ignore="UnusedResources">එක්කහු තාවකාලිකව අබල කර ඇත</string>

    <!-- The first parameter is the application name. This is a message shown to the user when too many errors have occurred with the addons process and they have been disabled. The user can decide if they would like to continue trying to start add-ons or if they'd rather continue without them. -->
    <string name="addon_process_crash_dialog_message" tools:ignore="UnusedResources">ඔබගේ පද්ධතිය අස්ථායී කරමින් එක්කහුවක් හෝ කිහිපයක් නතර විය. එක්කහු(ව) නැවත ආරම්භයට %1$s දැරූ උත්සාහය අසාර්ථක විය.\n\nඔබගේ වත්මන් වාරය අතරතුර එක්කහු නැවත ආරම්භ නොවනු ඇත.\n\nඑක්කහු(ව) ඉවත් හෝ අබල කිරීමෙන් මෙම ගැටලුව විසඳීමට හැකිය.</string>
    <!-- This will cause the add-ons to try restarting but the dialog will reappear if it is unsuccessful again -->
    <string name="addon_process_crash_dialog_retry_button_text" tools:ignore="UnusedResources">එක්කහු යළි ආරම්භ කර බලන්න</string>
    <!-- The user will continue with all add-ons disabled -->
    <string name="addon_process_crash_dialog_disable_addons_button_text" tools:ignore="UnusedResources">එක්කහු අබල කර ඉදිරියට යන්න</string>

    <!-- Account Preferences -->
    <!-- Preference for managing your account via accounts.firefox.com -->
    <string name="preferences_manage_account">ගිණුම කළමනාකරණය</string>
    <!-- Summary of the preference for managing your account via accounts.firefox.com. -->
    <string name="preferences_manage_account_summary">ඔබගේ මුරපදය වෙනස් කරන්න, දත්ත රැස් කිරීම කළමනාකරණය කරන්න හෝ ගිණුම මකා දමන්න</string>
    <!-- Preference for triggering sync -->
    <string name="preferences_sync_now">සමමුහූර්ත කරන්න</string>
    <!-- Preference category for sync -->
    <string name="preferences_sync_category">සමමුහූර්ත කළ යුතු දෑ තෝරන්න</string>
    <!-- Preference for syncing history -->
    <string name="preferences_sync_history">ඉතිහාසය</string>
    <!-- Preference for syncing bookmarks -->
    <string name="preferences_sync_bookmarks">පොත්යොමු</string>
    <!-- Preference for syncing logins -->
    <string name="preferences_sync_logins">පිවිසුම්</string>
    <!-- Preference for syncing tabs -->
    <string name="preferences_sync_tabs_2">පටිති අරින්න</string>
    <!-- Preference for signing out -->
    <string name="preferences_sign_out">නික්මෙන්න</string>
    <!-- Preference displays and allows changing current FxA device name -->
    <string name="preferences_sync_device_name">උපාංගයේ නම</string>
    <!-- Text shown when user enters empty device name -->
    <string name="empty_device_name_error">උපාංගයේ නම හිස් විය නොහැකිය.</string>
    <!-- Label indicating that sync is in progress -->
    <string name="sync_syncing_in_progress">සමමුහූර්ත වෙමින්…</string>
    <!-- Label summary indicating that sync failed. The first parameter is the date stamp showing last time it succeeded -->
    <string name="sync_failed_summary">සමමුහූර්තයට අසමත්! අවසන සඵලත්‍වය: %s</string>
    <!-- Label summary showing never synced -->
    <string name="sync_failed_never_synced_summary">සමමුහූර්තයට අසමත්! අවසන සඵලත්‍වය: කවදාවත්</string>
    <!-- Label summary the date we last synced. The first parameter is date stamp showing last time synced -->
    <string name="sync_last_synced_summary">අවසාන සමමුහූර්තය: %s</string>
    <!-- Label summary showing never synced -->
    <string name="sync_never_synced_summary">අවසාන සමමුහූර්තය: කවදාවත්</string>
    <!-- Text for displaying the default device name.
        The first parameter is the application name, the second is the device manufacturer name
        and the third is the device model. -->
    <string name="default_device_name_2">%2$s %3$s හි %1$s</string>
    <!-- Preference for syncing credit cards -->
    <string name="preferences_sync_credit_cards">ණය පත්</string>
    <!-- Preference for syncing addresses -->
    <string name="preferences_sync_address">ලිපින</string>

    <!-- Send Tab -->
    <!-- Name of the "receive tabs" notification channel. Displayed in the "App notifications" system settings for the app -->
    <string name="fxa_received_tab_channel_name">ලැබුණු පටිති</string>
    <!-- Description of the "receive tabs" notification channel. Displayed in the "App notifications" system settings for the app -->
    <string name="fxa_received_tab_channel_description">වෙනත් ෆයර්ෆොක්ස් උපාංග වලින් ලැබුණු පටිති සඳහා දැනුම්දීම්.</string>
    <!--  The body for these is the URL of the tab received  -->
    <string name="fxa_tab_received_notification_name">පටිත්ත ලැබුණි</string>
    <!-- %s is the device name -->
    <string name="fxa_tab_received_from_notification_name">%s වෙතින් පටිත්ත</string>

    <!-- Advanced Preferences -->
    <!-- Preference for tracking protection exceptions -->
    <string name="preferences_tracking_protection_exceptions">හැරදැමීම්</string>
    <!-- Button in Exceptions Preference to turn on tracking protection for all sites (remove all exceptions) -->
    <string name="preferences_tracking_protection_exceptions_turn_on_for_all">සියළු අඩවි සඳහා සක්‍රි කරන්න</string>
    <!-- Text displayed when there are no exceptions -->
    <string name="exceptions_empty_message_description">හැරදැමීම් මඟින් තෝරාගත් අඩවි සඳහා ලුහුබැඳීමේ රැකවරණය අබල කිරීමට ඉඩ සලසයි.</string>
    <!-- Text displayed when there are no exceptions, with learn more link that brings users to a tracking protection SUMO page -->
    <string name="exceptions_empty_message_learn_more_link">තව දැනගන්න</string>

    <!-- Preference switch for usage and technical data collection -->
    <string name="preference_usage_data">භාවිතය සහ තාක්‍ෂණික දත්ත</string>
    <!-- Preference description for usage and technical data collection -->
    <string name="preferences_usage_data_description">%1$s දියුණු කිරීම සඳහා ඔබගේ අතිරික්සුවෙහි කාර්ය සාධනය, භාවිතය, දෘඩාංග හා රුචිකරණය පිළිබඳ දත්ත මොසිල්ලා සමඟ බෙදා ගැනෙයි</string>
    <!-- Preference switch for marketing data collection -->
    <string name="preferences_marketing_data">අලෙවිකරණ දත්ත</string>
    <!-- Preference description for marketing data collection -->
    <string name="preferences_marketing_data_description2">අපගේ ජංගම අලෙවිකරණ විකුණුම්කරු වන ඇජස්ට් සමඟ මූලික භාවිත දත්ත බෙදා ගැනෙයි</string>
    <!-- Title for studies preferences -->
    <string name="preference_experiments_2">අධ්‍යන</string>

    <!-- Summary for studies preferences -->
    <string name="preference_experiments_summary_2">මොස්ල්ලා සඳහා අධ්‍යන ස්ථාපනයට හා ධාවනයට ඉඩ දෙන්න</string>

    <!-- Turn On Sync Preferences -->
    <!-- Header of the Sync and save your data preference view -->
    <string name="preferences_sync_2">සමමුහූර්ත කර සුරකින්න</string>
    <!-- Preference for reconnecting to FxA sync -->
    <string name="preferences_sync_sign_in_to_reconnect">යළි සබැඳීමට පිවිසෙන්න</string>
    <!-- Preference for removing FxA account -->
    <string name="preferences_sync_remove_account">ගිණුම ඉවත් කරන්න</string>

    <!-- Pairing Feature strings -->
    <!-- Instructions on how to access pairing -->
    <string name="pair_instructions_2"><![CDATA[<b>firefox.com/pair</b> හි පෙන්වන QR කේතය සුපිරික්සන්න]]></string>

    <!-- Toolbar Preferences -->
    <!-- Preference for using top toolbar -->
    <string name="preference_top_toolbar">මුදුන</string>
    <!-- Preference for using bottom toolbar -->
    <string name="preference_bottom_toolbar">පතුළ</string>

    <!-- Theme Preferences -->
    <!-- Preference for using light theme -->
    <string name="preference_light_theme">දීප්ත</string>
    <!-- Preference for using dark theme -->
    <string name="preference_dark_theme">අඳුරු</string>
    <!-- Preference for using using dark or light theme automatically set by battery -->
    <string name="preference_auto_battery_theme">විදුලිකෝෂ සුරැකුමෙන් සැකසූ</string>
    <!-- Preference for using following device theme -->
    <string name="preference_follow_device_theme">උපාංගයේ තේමාව</string>

    <!-- Gestures Preferences-->
    <!-- Preferences for using pull to refresh in a webpage -->
    <string name="preference_gestures_website_pull_to_refresh">නැවුම් කිරීමට අදින්න</string>

    <!-- Preference for using the dynamic toolbar -->
    <string name="preference_gestures_dynamic_toolbar">මෙවලම් තීරුව සැඟවීමට අනුචලනය</string>

    <!-- Preference for switching tabs by swiping horizontally on the toolbar -->
    <string name="preference_gestures_swipe_toolbar_switch_tabs">පටිති අතර මාරුවට මෙවලම් තීරුව පැත්තට තල්ලු කිරීම</string>
    <!-- Preference for showing the opened tabs by swiping up on the toolbar-->
    <string name="preference_gestures_swipe_toolbar_show_tabs">පටිති ඇරීමට තීරුව ඉහළට තල්ලු කරන්න</string>

    <!-- Library -->
    <!-- Option in Library to open Downloads page -->
    <string name="library_downloads">බාගැනීම්</string>
    <!-- Option in library to open Bookmarks page -->
    <string name="library_bookmarks">පොත්යොමු</string>
    <!-- Option in library to open Desktop Bookmarks root page -->
    <string name="library_desktop_bookmarks_root">වැඩතල පොත්යොමු</string>
    <!-- Option in library to open Desktop Bookmarks "menu" page -->
    <string name="library_desktop_bookmarks_menu">පොත්යොමු වට්ටෝරුව</string>
    <!-- Option in library to open Desktop Bookmarks "toolbar" page -->
    <string name="library_desktop_bookmarks_toolbar">පොත්යොමු මෙවලම් තීරුව</string>
    <!-- Option in library to open Desktop Bookmarks "unfiled" page -->
    <string name="library_desktop_bookmarks_unfiled">වෙනත් පොත්යොමු</string>
    <!-- Option in Library to open History page -->
    <string name="library_history">ඉතිහාසය</string>
    <!-- Option in Library to open a new tab -->
    <string name="library_new_tab">නව පටිත්ත</string>
    <!-- Settings Page Title -->
    <string name="settings_title">සැකසුම්</string>
    <!-- Content description (not visible, for screen readers etc.): "Close button for library settings" -->
    <string name="content_description_close_button">වසන්න</string>

    <!-- Title to show in alert when a lot of tabs are to be opened
    %d is a placeholder for the number of tabs that will be opened -->
    <string name="open_all_warning_title">පටිති %d ක් අරින්නද?</string>
    <!-- Message to warn users that a large number of tabs will be opened
    %s will be replaced by app name. -->
    <string name="open_all_warning_message">පටිති බොහොමයක් විවෘත කිරීමෙන් පිටු පූරණය අතරතුර %s මන්දගාමී වීමට හැකිය. ඉදිරියට යාමට වුවමනා ද?</string>
    <!-- Dialog button text for confirming open all tabs -->
    <string name="open_all_warning_confirm">පටිති අරින්න</string>
    <!-- Dialog button text for canceling open all tabs -->
    <string name="open_all_warning_cancel">අවලංගු</string>


    <!-- Text to show users they have one page in the history group section of the History fragment.
    %d is a placeholder for the number of pages in the group. -->
    <string name="history_search_group_site_1">පිටු %d</string>

    <!-- Text to show users they have multiple pages in the history group section of the History fragment.
    %d is a placeholder for the number of pages in the group. -->
    <string name="history_search_group_sites_1">පිටු %d</string>

    <!-- Option in library for Recently Closed Tabs -->
    <string name="library_recently_closed_tabs">මෑත දී වසා දැමූ පටිති</string>
    <!-- Option in library to open Recently Closed Tabs page -->
    <string name="recently_closed_show_full_history">පූර්ණ ඉතිහාසය පෙන්වන්න</string>
    <!-- Text to show users they have multiple tabs saved in the Recently Closed Tabs section of history.
    %d is a placeholder for the number of tabs selected. -->
    <string name="recently_closed_tabs">පටිති %d</string>
    <!-- Text to show users they have one tab saved in the Recently Closed Tabs section of history.
    %d is a placeholder for the number of tabs selected. -->
    <string name="recently_closed_tab">පටිති %d</string>

    <!-- Recently closed tabs screen message when there are no recently closed tabs -->
    <string name="recently_closed_empty_message">මෑත දී වසා දැමූ පටිති නැත</string>

    <!-- Tab Management -->
    <!-- Title of preference for tabs management -->
    <string name="preferences_tabs">පටිති</string>


    <!-- Title of preference that allows a user to specify the tab view -->
    <string name="preferences_tab_view">පටිති දැක්ම</string>
    <!-- Option for a list tab view -->
    <string name="tab_view_list">ලේඛනය</string>
    <!-- Option for a grid tab view -->
    <string name="tab_view_grid">ජාලකය</string>
    <!-- Title of preference that allows a user to auto close tabs after a specified amount of time -->
    <string name="preferences_close_tabs">පටිති වසන්න</string>
    <!-- Option for auto closing tabs that will never auto close tabs, always allows user to manually close tabs -->
    <string name="close_tabs_manually">කවදාවත්</string>

    <!-- Option for auto closing tabs that will auto close tabs after one day -->
    <string name="close_tabs_after_one_day">දවසකට පසු</string>
    <!-- Option for auto closing tabs that will auto close tabs after one week -->
    <string name="close_tabs_after_one_week">සතියකට පසු</string>
    <!-- Option for auto closing tabs that will auto close tabs after one month -->
    <string name="close_tabs_after_one_month">මාසයකට පසු</string>
    <!-- Title of preference that allows a user to specify the auto-close settings for open tabs -->
    <string name="preference_auto_close_tabs" tools:ignore="UnusedResources">විවෘත පටිති ස්වයං වැසීම</string>

    <!-- Opening screen -->
    <!-- Title of a preference that allows a user to choose what screen to show after opening the app -->
    <string name="preferences_opening_screen">විවෘත වන තිරය</string>
    <!-- Option for always opening the homepage when re-opening the app -->
    <string name="opening_screen_homepage">මුල් පිටුව</string>
    <!-- Option for always opening the user's last-open tab when re-opening the app -->
    <string name="opening_screen_last_tab">අවසාන පටිත්ත</string>

    <!-- Option for always opening the homepage when re-opening the app after four hours of inactivity -->
    <string name="opening_screen_after_four_hours_of_inactivity">පැය හතරක නිෂ්ක්‍රියාවෙන් පසු මුල් පිටුව</string>
    <!-- Summary for tabs preference when auto closing tabs setting is set to manual close-->
    <string name="close_tabs_manually_summary">අතින් වසන්න</string>
    <!-- Summary for tabs preference when auto closing tabs setting is set to auto close tabs after one day-->
    <string name="close_tabs_after_one_day_summary">දවසකට පසු වසන්න</string>
    <!-- Summary for tabs preference when auto closing tabs setting is set to auto close tabs after one week-->
    <string name="close_tabs_after_one_week_summary">සතියකට පසු වසන්න</string>
    <!-- Summary for tabs preference when auto closing tabs setting is set to auto close tabs after one month-->
    <string name="close_tabs_after_one_month_summary">මාසයකට පසු වසන්න</string>

    <!-- Summary for homepage preference indicating always opening the homepage when re-opening the app -->
    <string name="opening_screen_homepage_summary">මුල් පිටුව පෙන්වන්න</string>
    <!-- Summary for homepage preference indicating always opening the last-open tab when re-opening the app -->
    <string name="opening_screen_last_tab_summary">අවසාන පටිත්ත අරින්න</string>
    <!-- Summary for homepage preference indicating opening the homepage when re-opening the app after four hours of inactivity -->
    <string name="opening_screen_after_four_hours_of_inactivity_summary">පැය හතරකට පසු මුල් පිටුව පෙන්වන්න</string>

    <!-- Inactive tabs -->
    <!-- Category header of a preference that allows a user to enable or disable the inactive tabs feature -->
    <string name="preferences_inactive_tabs">පරණ පටිති අක්‍රිය වෙත දමන්න</string>
    <!-- Title of inactive tabs preference -->
    <string name="preferences_inactive_tabs_title">ඔබ සති දෙකක් තුළ නොබැලූ පටිති අක්‍රිය කොටස වෙත ගෙන යනු ලැබේ.</string>

    <!-- Studies -->
    <!-- Title of the remove studies button -->
    <string name="studies_remove">ඉවත් කරන්න</string>
    <!-- Title of the active section on the studies list -->
    <string name="studies_active">සක්‍රිය</string>
    <!-- Description for studies, it indicates why Firefox use studies. The first parameter is the name of the application. -->
    <string name="studies_description_2">%1$s කලින් කලට අධ්‍යන ස්ථාපනය කර ධාවනය කරයි.</string>
    <!-- Learn more link for studies, links to an article for more information about studies. -->
    <string name="studies_learn_more">තව දැනගන්න</string>
    <!-- Dialog message shown after removing a study -->
    <string name="studies_restart_app">වෙනස්කම් යෙදීම සඳහා යෙදුම ඉවත් වනු ඇත</string>
    <!-- Dialog button to confirm the removing a study. -->
    <string name="studies_restart_dialog_ok">හරි</string>
    <!-- Dialog button text for canceling removing a study. -->
    <string name="studies_restart_dialog_cancel">අවලංගු</string>

    <!-- Toast shown after turning on/off studies preferences -->
    <string name="studies_toast_quit_application" tools:ignore="UnusedResources">වෙනස්කම් යෙදීමට යෙදුමෙන් ඉවත් වෙමින්…</string>

    <!-- Sessions -->
    <!-- Title for the list of tabs -->
    <string name="tab_header_label">පටිති අරින්න</string>
    <!-- Title for the list of tabs in the current private session -->
    <string name="tabs_header_private_tabs_title">පෞද්. පටිති</string>
    <!-- Title for the list of tabs in the synced tabs -->
    <string name="tabs_header_synced_tabs_title">සමමුහූර්ත පටිති</string>
    <!-- Content description (not visible, for screen readers etc.): Add tab button. Adds a news tab when pressed -->
    <string name="add_tab">පටිත්තක් යොදන්න</string>
    <!-- Content description (not visible, for screen readers etc.): Add tab button. Adds a news tab when pressed -->
    <string name="add_private_tab">පෞද්. පටිත්තක් යොදන්න</string>
    <!-- Text for the new tab button to indicate adding a new private tab in the tab -->
    <string name="tab_drawer_fab_content">පෞද්ගලික</string>
    <!-- Text for the new tab button to indicate syncing command on the synced tabs page -->
    <string name="tab_drawer_fab_sync">සමමුහූර්ත</string>
    <!-- Text shown in the menu for sharing all tabs -->
    <string name="tab_tray_menu_item_share">සියළු පටිති බෙදාගන්න</string>
    <!-- Text shown in the menu to view recently closed tabs -->
    <string name="tab_tray_menu_recently_closed">මෑත දී වසා දැමූ පටිති</string>
    <!-- Text shown in the tabs tray inactive tabs section -->
    <string name="tab_tray_inactive_recently_closed" tools:ignore="UnusedResources">මෑතදී වසා දැමූ</string>
    <!-- Text shown in the menu to view account settings -->
    <string name="tab_tray_menu_account_settings">ගිණුමේ සැකසුම්</string>
    <!-- Text shown in the menu to view tab settings -->
    <string name="tab_tray_menu_tab_settings">පටිති සැකසුම්</string>
    <!-- Text shown in the menu for closing all tabs -->
    <string name="tab_tray_menu_item_close">සියළු පටිති වසන්න</string>
    <!-- Text shown in the multiselect menu for bookmarking selected tabs. -->
    <string name="tab_tray_multiselect_menu_item_bookmark">පොත්යොමුව</string>
    <!-- Text shown in the multiselect menu for closing selected tabs. -->
    <string name="tab_tray_multiselect_menu_item_close">වසන්න</string>
    <!-- Content description for tabs tray multiselect share button -->
    <string name="tab_tray_multiselect_share_content_description">තේරූ පටිති බෙදාගන්න</string>
    <!-- Content description for tabs tray multiselect menu -->
    <string name="tab_tray_multiselect_menu_content_description">තේරූ පටිති වට්ටෝරුව</string>
    <!-- Content description (not visible, for screen readers etc.): Removes tab from collection button. Removes the selected tab from collection when pressed -->
    <string name="remove_tab_from_collection">එකතුවෙන් පටිත්ත ඉවත් කරන්න</string>
    <!-- Text for button to enter multiselect mode in tabs tray -->
    <string name="tabs_tray_select_tabs">පටිති තෝරන්න</string>
    <!-- Content description (not visible, for screen readers etc.): Close tab button. Closes the current session when pressed -->
    <string name="close_tab">පටිත්ත වසන්න</string>
    <!-- Content description (not visible, for screen readers etc.): Close tab <title> button. First parameter is tab title  -->
    <string name="close_tab_title">%s පටිත්ත වසන්න</string>
    <!-- Content description (not visible, for screen readers etc.): Opens the open tabs menu when pressed -->
    <string name="open_tabs_menu">පටිති වට්ටෝරුව අරින්න</string>
    <!-- Open tabs menu item to save tabs to collection -->
    <string name="tabs_menu_save_to_collection1">එකතුව වෙත පටිති සුරකින්න</string>
    <!-- Text for the menu button to delete a collection -->
    <string name="collection_delete">එකතුව මකන්න</string>
    <!-- Text for the menu button to rename a collection -->
    <string name="collection_rename">එකතුව නම් කරන්න</string>
    <!-- Text for the button to open tabs of the selected collection -->
    <string name="collection_open_tabs">පටිති අරින්න</string>
    <!-- Hint for adding name of a collection -->
    <string name="collection_name_hint">එකතුවෙහි නම</string>
    <!-- Text for the menu button to rename a top site -->
    <string name="rename_top_site">නම් කරන්න</string>
    <!-- Text for the menu button to remove a top site -->
    <string name="remove_top_site">ඉවත් කරන්න</string>
    <!-- Text for the menu button to delete a top site from history -->
    <string name="delete_from_history">ඉතිහාසයෙන් මකන්න</string>
    <!-- Postfix for private WebApp titles, placeholder is replaced with app name -->
    <string name="pwa_site_controls_title_private">%1$s (පෞද්ගලික ප්‍රකාරය)</string>

    <!-- History -->
    <!-- Text for the button to search all history -->
    <string name="history_search_1">සෙවුම් පද යොදන්න</string>
    <!-- Text for the button to clear all history -->
    <string name="history_delete_all">ඉතිහාසය මකන්න</string>
    <!-- Text for the snackbar to confirm that multiple browsing history items has been deleted -->
    <string name="history_delete_multiple_items_snackbar">ඉතිහාසය මකා ඇත</string>
    <!-- Text for the snackbar to confirm that a single browsing history item has been deleted. The first parameter is the shortened URL of the deleted history item. -->
    <string name="history_delete_single_item_snackbar">%1$s මැකිණි</string>
    <!-- Context description text for the button to delete a single history item -->
    <string name="history_delete_item">මකන්න</string>
    <!-- History multi select title in app bar
    The first parameter is the number of bookmarks selected -->
    <string name="history_multi_select_title">%1$d ක් තෝරා ඇත</string>
    <!-- Text for the header that groups the history for today -->
    <string name="history_today">අද</string>
    <!-- Text for the header that groups the history for yesterday -->
    <string name="history_yesterday">ඊයේ</string>
    <!-- Text for the header that groups the history the past 7 days -->
    <string name="history_7_days">පසුගිය දවස් 7</string>
    <!-- Text for the header that groups the history the past 30 days -->
    <string name="history_30_days">පසුගිය දවස් 30</string>
    <!-- Text for the header that groups the history older than the last month -->
    <string name="history_older">පරණ</string>
    <!-- Text shown when no history exists -->
    <string name="history_empty_message">මෙහි ඉතිහාසයක් නැත</string>

    <!-- Downloads -->
    <!-- Text for the snackbar to confirm that multiple downloads items have been removed -->
    <string name="download_delete_multiple_items_snackbar_1">බාගැනීම් ඉවත් කෙරිණි</string>
    <!-- Text for the snackbar to confirm that a single download item has been removed. The first parameter is the name of the download item. -->
    <string name="download_delete_single_item_snackbar">%1$s ඉවත් කෙරිණි</string>
    <!-- Text shown when no download exists -->
    <string name="download_empty_message_1">බාගත වූ ගොනු නැත</string>
    <!-- History multi select title in app bar
    The first parameter is the number of downloads selected -->
    <string name="download_multi_select_title">%1$d ක් තෝරා ඇත</string>
    <!-- Text for the button to remove a single download item -->
    <string name="download_delete_item_1">ඉවත් කරන්න</string>


    <!-- Crashes -->
    <!-- Title text displayed on the tab crash page. This first parameter is the name of the application (For example: Fenix) -->
    <string name="tab_crash_title_2">සමාවන්න. %1$s සඳහා පිටුව පූරණය කිරීමට නොහැකිය.</string>
    <!-- Send crash report checkbox text on the tab crash page -->
    <string name="tab_crash_send_report">බිඳ වැටීමේ වාර්තාව මොසිල්ලා වෙත යවන්න</string>
    <!-- Close tab button text on the tab crash page -->
    <string name="tab_crash_close">පටිත්ත වසන්න</string>
    <!-- Restore tab button text on the tab crash page -->
    <string name="tab_crash_restore">පටිත්ත ප්‍රත්‍යර්පණය</string>

    <!-- Bookmarks -->
    <!-- Confirmation message for a dialog confirming if the user wants to delete the selected folder -->
    <string name="bookmark_delete_folder_confirmation_dialog">ඔබට මෙම බහාලුම ඉවත් කිරීමට වුවමනා ද?</string>
    <!-- Confirmation message for a dialog confirming if the user wants to delete multiple items including folders. Parameter will be replaced by app name. -->
    <string name="bookmark_delete_multiple_folders_confirmation_dialog">%s තෝරාගත් අථක මකා දමනු ඇත.</string>
    <!-- Text for the cancel button on delete bookmark dialog -->
    <string name="bookmark_delete_negative">අවලංගු</string>
    <!-- Screen title for adding a bookmarks folder -->
    <string name="bookmark_add_folder">බහාලුමක් යොදන්න</string>
    <!-- Snackbar title shown after a bookmark has been created. -->
    <string name="bookmark_saved_snackbar">පොත්යොමුව සුරැකිණි!</string>
    <!-- Snackbar edit button shown after a bookmark has been created. -->
    <string name="edit_bookmark_snackbar_action">සංස්කරණය</string>
    <!-- Bookmark overflow menu edit button -->
    <string name="bookmark_menu_edit_button">සංස්කරණය</string>
    <!-- Bookmark overflow menu copy button -->
    <string name="bookmark_menu_copy_button">පිටපතක්</string>
    <!-- Bookmark overflow menu share button -->
    <string name="bookmark_menu_share_button">බෙදාගන්න</string>
    <!-- Bookmark overflow menu open in new tab button -->
    <string name="bookmark_menu_open_in_new_tab_button">නව පටිත්තක අරින්න</string>
    <!-- Bookmark overflow menu open in private tab button -->
    <string name="bookmark_menu_open_in_private_tab_button">පෞද්. පටිත්තක අරින්න</string>
    <!-- Bookmark overflow menu open all in tabs button -->
    <string name="bookmark_menu_open_all_in_tabs_button">සියල්ල නව පටිතිවල අරින්න</string>
    <!-- Bookmark overflow menu open all in private tabs button -->
    <string name="bookmark_menu_open_all_in_private_tabs_button">සියල්ල පෞද්. පටිතිවල අරින්න</string>
    <!-- Bookmark overflow menu delete button -->
    <string name="bookmark_menu_delete_button">මකන්න</string>
    <!--Bookmark overflow menu save button -->
    <string name="bookmark_menu_save_button">සුරකින්න</string>
    <!-- Bookmark multi select title in app bar
     The first parameter is the number of bookmarks selected -->
    <string name="bookmarks_multi_select_title">%1$d ක් තෝරා ඇත</string>
    <!-- Bookmark editing screen title -->
    <string name="edit_bookmark_fragment_title">පොත්යොමුව සංස්කරණය</string>
    <!-- Bookmark folder editing screen title -->
    <string name="edit_bookmark_folder_fragment_title">බහාලුම සංස්කරණය</string>
    <!-- Bookmark sign in button message -->
    <string name="bookmark_sign_in_button">සමමුහූර්ත පොත්යොමු දැකීමට පිවිසෙන්න</string>
    <!-- Bookmark URL editing field label -->
    <string name="bookmark_url_label">ඒ.ස.නි.</string>
    <!-- Bookmark FOLDER editing field label -->
    <string name="bookmark_folder_label">බහාලුම</string>
    <!-- Bookmark NAME editing field label -->
    <string name="bookmark_name_label">නම</string>
    <!-- Bookmark add folder screen title -->
    <string name="bookmark_add_folder_fragment_label">බහාලුමක් යොදන්න</string>
    <!-- Bookmark select folder screen title -->
    <string name="bookmark_select_folder_fragment_label">බහාලුම තෝරන්න</string>
    <!-- Bookmark editing error missing title -->
    <string name="bookmark_empty_title_error">සිරැසියක් අවශ්‍යයි</string>
    <!-- Bookmark editing error missing or improper URL -->
    <string name="bookmark_invalid_url_error">වැරදි ඒ.ස.නි.</string>
    <!-- Bookmark screen message for empty bookmarks folder -->
    <string name="bookmarks_empty_message">මෙහි පොත්යොමු නැත</string>
    <!-- Bookmark snackbar message on deletion
     The first parameter is the host part of the URL of the bookmark deleted, if any -->
    <string name="bookmark_deletion_snackbar_message">%1$s මැකිණි</string>
    <!-- Bookmark snackbar message on deleting multiple bookmarks not including folders-->
    <string name="bookmark_deletion_multiple_snackbar_message_2">පොත්යොමුව මැකිණි</string>
    <!-- Bookmark snackbar message on deleting multiple bookmarks including folders-->
    <string name="bookmark_deletion_multiple_snackbar_message_3">තේරූ බහාලුම් මැකෙමින්</string>
    <!-- Bookmark undo button for deletion snackbar action -->
    <string name="bookmark_undo_deletion">පෙරසේ</string>
    <!-- Text for the button to search all bookmarks -->
    <string name="bookmark_search">සෙවුම් පද යොදන්න</string>

    <!-- Site Permissions -->
    <!-- Button label that take the user to the Android App setting -->
    <string name="phone_feature_go_to_settings">සැකසුම් වෙත යන්න</string>
    <!-- Content description (not visible, for screen readers etc.): Quick settings sheet
        to give users access to site specific information / settings. For example:
        Secure settings status and a button to modify site permissions -->
    <string name="quick_settings_sheet">ඉක්මන් සැකසුම් පත්‍රය</string>
    <!-- Label that indicates that this option it the recommended one -->
    <string name="phone_feature_recommended">නිර්දේශිත</string>
    <!-- Button label for clearing all the information of site permissions-->
    <string name="clear_permissions">අවසර මකන්න</string>
    <!-- Text for the OK button on Clear permissions dialog -->
    <string name="clear_permissions_positive">හරි</string>
    <!-- Text for the cancel button on Clear permissions dialog -->
    <string name="clear_permissions_negative">අවලංගු</string>
    <!-- Button label for clearing a site permission-->
    <string name="clear_permission">අවසරය මකන්න</string>
    <!-- Text for the OK button on Clear permission dialog -->
    <string name="clear_permission_positive">හරි</string>
    <!-- Text for the cancel button on Clear permission dialog -->
    <string name="clear_permission_negative">අවලංගු</string>
    <!-- Button label for clearing all the information on all sites-->
    <string name="clear_permissions_on_all_sites">සියළු අඩවිවල අවසර මකන්න</string>
    <!-- Preference for altering video and audio autoplay for all websites -->
    <string name="preference_browser_feature_autoplay">ස්වයං වාදනය</string>
    <!-- Preference for altering the camera access for all websites -->
    <string name="preference_phone_feature_camera">රූගතය</string>
    <!-- Preference for altering the microphone access for all websites -->
    <string name="preference_phone_feature_microphone">ශබ්දවාහිනිය</string>
    <!-- Preference for altering the location access for all websites -->
    <string name="preference_phone_feature_location">ස්ථානය</string>
    <!-- Preference for altering the notification access for all websites -->
    <string name="preference_phone_feature_notification">දැනුම්දීම</string>
    <!-- Preference for altering the persistent storage access for all websites -->
    <string name="preference_phone_feature_persistent_storage">අනවරත ආචයනය</string>
    <!-- Preference for altering the storage access setting for all websites -->
    <string name="preference_phone_feature_cross_origin_storage_access">හරස් අඩවි දත්තකඩ</string>
    <!-- Preference for altering the EME access for all websites -->
    <string name="preference_phone_feature_media_key_system_access">DRM-පාලිත අන්තර්ගතය</string>
    <!-- Label that indicates that a permission must be asked always -->
    <string name="preference_option_phone_feature_ask_to_allow">ඉඩදීමට අසන්න</string>
    <!-- Label that indicates that a permission must be blocked -->
    <string name="preference_option_phone_feature_blocked">අවහිරයි</string>
    <!-- Label that indicates that a permission must be allowed -->
    <string name="preference_option_phone_feature_allowed">ඉඩ දී ඇත</string>
    <!--Label that indicates a permission is by the Android OS-->
    <string name="phone_feature_blocked_by_android">ඇන්ඩ්‍රොයිඩ් මගින් අවහිරයි</string>
    <!-- Preference for showing a list of websites that the default configurations won't apply to them -->
    <string name="preference_exceptions">හැරදැමීම්</string>
    <!-- Summary of tracking protection preference if tracking protection is set to off -->
    <string name="tracking_protection_off">අක්‍රිය</string>
    <!-- Summary of tracking protection preference if tracking protection is set to standard -->
    <string name="tracking_protection_standard">සම්මත</string>
    <!-- Summary of tracking protection preference if tracking protection is set to strict -->
    <string name="tracking_protection_strict">දැඩි</string>
    <!-- Summary of tracking protection preference if tracking protection is set to custom -->
    <string name="tracking_protection_custom">අභිරුචි</string>
    <!-- Label for global setting that indicates that all video and audio autoplay is allowed -->
    <string name="preference_option_autoplay_allowed2">ශ්‍රව්‍ය හා දෘශ්‍ය සඳහා ඉඩදෙන්න</string>
    <!-- Label for site specific setting that indicates that all video and audio autoplay is allowed -->
    <string name="quick_setting_option_autoplay_allowed">ශ්‍රව්‍ය හා දෘශ්‍ය සඳහා ඉඩදෙන්න</string>
    <!-- Label that indicates that video and audio autoplay is only allowed over Wi-Fi -->
    <string name="preference_option_autoplay_allowed_wifi_only2">ජංගම දත්ත සඳහා ශ්‍රව්‍ය හා දෘශ්‍ය අවහිරය</string>
    <!-- Subtext that explains 'autoplay on Wi-Fi only' option -->
    <string name="preference_option_autoplay_allowed_wifi_subtext">වයි-ෆයි හරහා ශ්‍රව්‍ය හා දෘශ්‍ය වාදනය වේ</string>
    <!-- Label for global setting that indicates that video autoplay is allowed, but audio autoplay is blocked -->
    <string name="preference_option_autoplay_block_audio2">හඬ පමණක් අවහිරය</string>
    <!-- Label for site specific setting that indicates that video autoplay is allowed, but audio autoplay is blocked -->
    <string name="quick_setting_option_autoplay_block_audio">හඬ පමණක් අවහිරය</string>
    <!-- Label for global setting that indicates that all video and audio autoplay is blocked -->
    <string name="preference_option_autoplay_blocked3">ශ්‍රව්‍ය සහ දෘශ්‍ය අවහිරය</string>
    <!-- Label for site specific setting that indicates that all video and audio autoplay is blocked -->
    <string name="quick_setting_option_autoplay_blocked">ශ්‍රව්‍ය සහ දෘශ්‍ය අවහිරය</string>
    <!-- Summary of delete browsing data on quit preference if it is set to on -->
    <string name="delete_browsing_data_quit_on">සක්‍රිය</string>
    <!-- Summary of delete browsing data on quit preference if it is set to off -->
    <string name="delete_browsing_data_quit_off">අක්‍රිය</string>
    <!-- Summary of studies preference if it is set to on -->
    <string name="studies_on">සක්‍රිය</string>
    <!-- Summary of studies data on quit preference if it is set to off -->
    <string name="studies_off">අක්‍රිය</string>

    <!-- Collections -->
    <!-- Collections header on home fragment -->
    <string name="collections_header">එකතුව</string>
    <!-- Content description (not visible, for screen readers etc.): Opens the collection menu when pressed -->
    <string name="collection_menu_button_content_description">එකතු වට්ටෝරුව</string>
    <!-- Label to describe what collections are to a new user without any collections -->
    <string name="no_collections_description2">ඔබට වැදගත් දෑ රැස් කරන්න.\nපසුව ඉක්මනින් ප්‍රවේශ වීමට සමාන සෙවුම්, අඩවි සහ පටිති එකට සමූහගත කරන්න.</string>
    <!-- Title for the "select tabs" step of the collection creator -->
    <string name="create_collection_select_tabs">පටිති තෝරන්න</string>
    <!-- Title for the "select collection" step of the collection creator -->
    <string name="create_collection_select_collection">එකතුව තෝරන්න</string>
    <!-- Title for the "name collection" step of the collection creator -->
    <string name="create_collection_name_collection">එකතුව නම් කරන්න</string>
    <!-- Button to add new collection for the "select collection" step of the collection creator -->
    <string name="create_collection_add_new_collection">නව එකතුවක් යොදන්න</string>
    <!-- Button to select all tabs in the "select tabs" step of the collection creator -->
    <string name="create_collection_select_all">සියල්ල තෝරන්න</string>
    <!-- Button to deselect all tabs in the "select tabs" step of the collection creator -->
    <string name="create_collection_deselect_all">සියල්ල නොතෝරන්න</string>
    <!-- Text to prompt users to select the tabs to save in the "select tabs" step of the collection creator -->
    <string name="create_collection_save_to_collection_empty">සුරැකීමට පටිති තෝරන්න</string>
    <!-- Text to show users how many tabs they have selected in the "select tabs" step of the collection creator.
     %d is a placeholder for the number of tabs selected. -->
    <string name="create_collection_save_to_collection_tabs_selected">පටිති %d ක් තෝරා ඇත</string>
    <!-- Text to show users they have one tab selected in the "select tabs" step of the collection creator.
    %d is a placeholder for the number of tabs selected. -->
    <string name="create_collection_save_to_collection_tab_selected">පටිති %d ක් තෝරා ඇත</string>
    <!-- Text shown in snackbar when multiple tabs have been saved in a collection -->
    <string name="create_collection_tabs_saved">පටිත්ත සුරැකිණි!</string>
    <!-- Text shown in snackbar when one or multiple tabs have been saved in a new collection -->
    <string name="create_collection_tabs_saved_new_collection">එකතුව සුරැකිණි!</string>
    <!-- Text shown in snackbar when one tab has been saved in a collection -->
    <string name="create_collection_tab_saved">පටිත්ත සුරැකිණි!</string>
    <!-- Content description (not visible, for screen readers etc.): button to close the collection creator -->
    <string name="create_collection_close">වසන්න</string>
    <!-- Button to save currently selected tabs in the "select tabs" step of the collection creator-->
    <string name="create_collection_save">සුරකින්න</string>
    <!-- Snackbar action to view the collection the user just created or updated -->
    <string name="create_collection_view">බලන්න</string>
    <!-- Text for the OK button from collection dialogs -->
    <string name="create_collection_positive">හරි</string>
    <!-- Text for the cancel button from collection dialogs -->
    <string name="create_collection_negative">අවලංගු</string>

    <!-- Default name for a new collection in "name new collection" step of the collection creator. %d is a placeholder for the number of collections-->
    <string name="create_collection_default_name">එකතු %d</string>

    <!-- Share -->
    <!-- Share screen header -->
    <string name="share_header_2">බෙදාගන්න</string>
    <!-- Content description (not visible, for screen readers etc.):
        "Share" button. Opens the share menu when pressed. -->
    <string name="share_button_content_description">බෙදාගන්න</string>
    <!-- Text for the Save to PDF feature in the share menu -->
    <string name="share_save_to_pdf">පීඩීඑෆ් ලෙස සුරකින්න</string>
    <!-- Text for error message when generating a PDF file Text. -->
    <string name="unable_to_save_to_pdf_error">පීඩීඑෆ් උත්පාදනය කිරීමට නොහැකිය</string>
    <!-- Text for standard error snackbar dismiss button. -->
    <string name="standard_snackbar_error_dismiss">ඉවතලන්න</string>
    <!-- Text for error message when printing a page and it fails. -->
    <string name="unable_to_print_error" moz:removedIn="121" tools:ignore="UnusedResources">මුද්‍රණයට නොහැකිය</string>
    <!-- Text for error message when printing a page and it fails. -->
    <string name="unable_to_print_page_error">මෙම පිටුව මුද්‍රණයට නොහැකිය</string>
    <!-- Text for the print feature in the share and browser menu -->
    <string name="menu_print">මුද්‍රණය</string>
    <!-- Sub-header in the dialog to share a link to another sync device -->
    <string name="share_device_subheader">උපාංගයට යවන්න</string>
    <!-- Sub-header in the dialog to share a link to an app from the full list -->
    <string name="share_link_all_apps_subheader">සියළු ක්‍රියාමාර්ග</string>
    <!-- Sub-header in the dialog to share a link to an app from the most-recent sorted list -->
    <string name="share_link_recent_apps_subheader">මෑතදී භාවිත</string>
    <!-- Text for the copy link action in the share screen. -->
    <string name="share_copy_link_to_clipboard">පසුරු පුවරුවට පිටපතක්</string>
    <!-- Toast shown after copying link to clipboard -->
    <string name="toast_copy_link_to_clipboard">පසුරු පුවරුවට පිටපත් විය</string>
    <!-- An option from the share dialog to sign into sync -->
    <string name="sync_sign_in">සමමුහූර්තයට පිවිසෙන්න</string>
     <!-- An option from the three dot menu to sync and save data -->
    <string name="sync_menu_sync_and_save_data">සමමුහූර්ත කර සුරකින්න</string>
    <!-- An option from the share dialog to send link to all other sync devices -->
    <string name="sync_send_to_all">සියළු උපාංග වෙත යවන්න</string>
    <!-- An option from the share dialog to reconnect to sync -->
    <string name="sync_reconnect">සමමුහූර්තයට යළි සබඳින්න</string>
    <!-- Text displayed when sync is offline and cannot be accessed -->
    <string name="sync_offline">මාර්ගඅපගතයි</string>
    <!-- An option to connect additional devices -->
    <string name="sync_connect_device">අන් උපාංගයක් සබඳින්න</string>
    <!-- The dialog text shown when additional devices are not available -->
    <string name="sync_connect_device_dialog">පටිත්තක් යැවීමට, අවම වශයෙන් තවත් එක් උපාංගයකින් ෆයර්ෆොක්ස් වෙත පිවිසෙන්න.</string>
    <!-- Confirmation dialog button -->
    <string name="sync_confirmation_button">තේරුණා</string>
    <!-- Share error message -->
    <string name="share_error_snackbar">මෙම යෙදුම වෙත බෙදා ගැනීමට නොහැකිය</string>
    <!-- Add new device screen title -->
    <string name="sync_add_new_device_title">උපාංගයට යවන්න</string>
    <!-- Text for the warning message on the Add new device screen -->
    <string name="sync_add_new_device_message">සම්බන්ධිත උපාංග නැත</string>
    <!-- Text for the button to learn about sending tabs -->
    <string name="sync_add_new_device_learn_button">පටිති යැවීම ගැන දැනගන්න…</string>
    <!-- Text for the button to connect another device -->
    <string name="sync_add_new_device_connect_button">අන් උපාංගයක් සබඳින්න…</string>

    <!-- Notifications -->
    <!-- Text shown in the notification that pops up to remind the user that a private browsing session is active. -->
    <string name="notification_pbm_delete_text_2">පෞද්. පටිති වසන්න</string>
    <!-- Name of the marketing notification channel. Displayed in the "App notifications" system settings for the app -->
    <string name="notification_marketing_channel_name">අළෙවිකරණය</string>

    <!-- Title shown in the notification that pops up to remind the user to set fenix as default browser.
    The app name is in the text, due to limitations with localizing Nimbus experiments -->
    <string name="nimbus_notification_default_browser_title" tools:ignore="UnusedResources">ෆයර්ෆොක්ස් වේගවත් හා පෞද්ගලිකයි</string>
    <!-- Text shown in the notification that pops up to remind the user to set fenix as default browser.
    The app name is in the text, due to limitations with localizing Nimbus experiments -->
    <string name="nimbus_notification_default_browser_text" tools:ignore="UnusedResources">ෆයර්ෆොක්ස් පෙරනිමි අතිරික්සුව කරන්න</string>
    <!-- Title shown in the notification that pops up to re-engage the user -->
    <string name="notification_re_engagement_title">පෞද්. පිරික්සුම බලන්න</string>

    <!-- Text shown in the notification that pops up to re-engage the user.
    %1$s is a placeholder that will be replaced by the app name. -->
    <string name="notification_re_engagement_text">%1$s හි සුරැකෙන දත්තකඩ හෝ ඉතිහාසයකින් තොරව පිරික්සන්න</string>

    <!-- Title A shown in the notification that pops up to re-engage the user -->
    <string name="notification_re_engagement_A_title">හෝඩුවාවකින් තොරව පිරික්සන්න</string>
    <!-- Text A shown in the notification that pops up to re-engage the user.
    %1$s is a placeholder that will be replaced by the app name. -->
    <string name="notification_re_engagement_A_text">%1$s පෞද්. පිරික්සුමේ ඔබගේ තොරතුරු සුරැකෙන්නේ නැත.</string>
    <!-- Title B shown in the notification that pops up to re-engage the user -->
    <string name="notification_re_engagement_B_title">ප්‍රථම සෙවීම අරඹන්න</string>

    <!-- Text B shown in the notification that pops up to re-engage the user -->
    <string name="notification_re_engagement_B_text">අවට යමක් හෝ විනෝදාත්මක දෙයක් සොයා ගන්න.</string>

    <!-- Survey -->
    <!-- Text shown in the fullscreen message that pops up to ask user to take a short survey.
    The app name is in the text, due to limitations with localizing Nimbus experiments -->
    <string name="nimbus_survey_message_text">කෙටි සමීක්‍ෂණයෙන් ෆයර්ෆොක්ස් දියුණු කිරීමට උදවු කරන්න.</string>
    <!-- Preference for taking the short survey. -->
    <string name="preferences_take_survey">සමීක්‍ෂණය ගන්න</string>
    <!-- Preference for not taking the short survey. -->
    <string name="preferences_not_take_survey">එපා, ස්තුතියි</string>

    <!-- Snackbar -->
    <!-- Text shown in snackbar when user deletes a collection -->
    <string name="snackbar_collection_deleted">එකතුව මැකිණි</string>
    <!-- Text shown in snackbar when user renames a collection -->
    <string name="snackbar_collection_renamed">එකතුව නම් කෙරිණි</string>
    <!-- Text shown in snackbar when user closes a tab -->
    <string name="snackbar_tab_closed">පටිත්ත වැසිණි</string>
    <!-- Text shown in snackbar when user closes all tabs -->
    <string name="snackbar_tabs_closed">පටිති වැසිණි</string>
    <!-- Text shown in snackbar when user bookmarks a list of tabs -->
    <string name="snackbar_message_bookmarks_saved">පොත්යොමුව සුරැකිණි!</string>
    <!-- Text shown in snackbar when user adds a site to shortcuts -->
    <string name="snackbar_added_to_shortcuts">කෙටිමං වෙත එක් කෙරිණි!</string>
    <!-- Text shown in snackbar when user closes a private tab -->
    <string name="snackbar_private_tab_closed">පෞද්. පටිත්ත වැසිණි</string>
    <!-- Text shown in snackbar when user closes all private tabs -->
    <string name="snackbar_private_tabs_closed">පෞද්. පටිති වැසිණි</string>
    <!-- Text shown in snackbar when user erases their private browsing data -->
    <string name="snackbar_private_data_deleted">පෞද්. පිරික්සුම් දත්ත මැකිණි</string>
    <!-- Text shown in snackbar to undo deleting a tab, top site or collection -->
    <string name="snackbar_deleted_undo">පෙරසේ</string>
    <!-- Text shown in snackbar when user removes a top site -->
    <string name="snackbar_top_site_removed">අඩවිය ඉවත් කෙරිණි</string>
    <!-- QR code scanner prompt which appears after scanning a code, but before navigating to it
        First parameter is the name of the app, second parameter is the URL or text scanned-->
    <string name="qr_scanner_confirmation_dialog_message">%1$s වෙත %2$s ඇරීමට ඉඩ දෙන්න</string>
    <!-- QR code scanner prompt dialog positive option to allow navigation to scanned link -->
    <string name="qr_scanner_dialog_positive">ඉඩ දෙන්න</string>
    <!-- QR code scanner prompt dialog positive option to deny navigation to scanned link -->
    <string name="qr_scanner_dialog_negative">ප්‍රතික්‍ෂේප</string>
    <!-- QR code scanner prompt dialog error message shown when a hostname does not contain http or https. -->
    <string name="qr_scanner_dialog_invalid">ලිපිනය වලංගු නොවේ.</string>
    <!-- QR code scanner prompt dialog positive option when there is an error -->
    <string name="qr_scanner_dialog_invalid_ok">හරි</string>

    <!-- Tab collection deletion prompt dialog message. Placeholder will be replaced with the collection name -->
    <string name="tab_collection_dialog_message">%1$s මකා දැමීමට වුවමනා ද?</string>
    <!-- Collection and tab deletion prompt dialog message. This will show when the last tab from a collection is deleted -->
    <string name="delete_tab_and_collection_dialog_message">මෙම පටිත්ත මැකීමෙන් සමස්ත එකතුව මකා දමනු ඇත. ඔබට ඕනෑම වේලාවක නව එකතුවක් සෑදීමට හැකිය.</string>
    <!-- Collection and tab deletion prompt dialog title. Placeholder will be replaced with the collection name. This will show when the last tab from a collection is deleted -->
    <string name="delete_tab_and_collection_dialog_title">%1$s මකන්නද?</string>
    <!-- Tab collection deletion prompt dialog option to delete the collection -->
    <string name="tab_collection_dialog_positive">මකන්න</string>
    <!-- Text displayed in a notification when the user enters full screen mode -->
    <string name="full_screen_notification">පූර්ණ තිර ප්‍රකාරයට ඇතුල් වෙමින්</string>
    <!-- Message for copying the URL via long press on the toolbar -->
    <string name="url_copied">ඒ.ස.නි. පිටපත් විය</string>
    <!-- Sample text for accessibility font size -->
    <string name="accessibility_text_size_sample_text_1">මෙය පෙළ නිදසුනකි. මෙම සැකසුම සමඟ ඔබ ප්‍රමාණය වැඩි හෝ අඩු කරන විට පෙළ දිස්වන ආකාරය පෙන්වීමට මෙහි තිබේ.</string>
    <!-- Summary for Accessibility Text Size Scaling Preference -->
    <string name="preference_accessibility_text_size_summary">අඩවිවල පෙළ විශාල හෝ කුඩා කරන්න</string>
    <!-- Title for Accessibility Text Size Scaling Preference -->
    <string name="preference_accessibility_font_size_title">අකුරේ තරම</string>

    <!-- Title for Accessibility Text Automatic Size Scaling Preference -->
    <string name="preference_accessibility_auto_size_2">ස්වයංක්‍රීය අකුරු ප්‍රමාණනය</string>

    <!-- Summary for Accessibility Text Automatic Size Scaling Preference -->
    <string name="preference_accessibility_auto_size_summary">අකුරු ප්‍රමාණය ඔබගේ ඇන්ඩ්‍රොයිඩ් සැකසුම් වලට ගළපනු ඇත. මෙහි අකුරු ප්‍රමාණය කළමනාකරණයට අබල කරන්න.</string>

    <!-- Title for the Delete browsing data preference -->
    <string name="preferences_delete_browsing_data">පිරික්සුම් දත්ත මකන්න</string>
    <!-- Title for the tabs item in Delete browsing data -->
    <string name="preferences_delete_browsing_data_tabs_title_2">විවෘත පටිති</string>
    <!-- Subtitle for the tabs item in Delete browsing data, parameter will be replaced with the number of open tabs -->
    <string name="preferences_delete_browsing_data_tabs_subtitle">පටිති %d</string>
    <!-- Title for the data and history items in Delete browsing data -->
    <!-- Title for the history item in Delete browsing data -->
    <string name="preferences_delete_browsing_data_browsing_history_title">පිරික්සුම් ඉතිහාසය</string>
    <!-- Subtitle for the data and history items in delete browsing data, parameter will be replaced with the
        number of history items the user has -->
    <string name="preferences_delete_browsing_data_browsing_data_subtitle">ලිපින %d</string>
    <!-- Title for the cookies and site data items in Delete browsing data -->
    <string name="preferences_delete_browsing_data_cookies_and_site_data">දත්තකඩ හා අඩවි දත්ත</string>
    <!-- Subtitle for the cookies item in Delete browsing data -->
    <string name="preferences_delete_browsing_data_cookies_subtitle">ඔබව බොහෝ අඩවි වලින් නික්මවෙනු ඇත</string>
    <!-- Title for the cached images and files item in Delete browsing data -->
    <string name="preferences_delete_browsing_data_cached_files">නිහිතගත රූප සහ ගොනු</string>
    <!-- Subtitle for the cached images and files item in Delete browsing data -->
    <string name="preferences_delete_browsing_data_cached_files_subtitle">ආචයන ඉඩ නිදහස් කරයි</string>
    <!-- Title for the site permissions item in Delete browsing data -->
    <string name="preferences_delete_browsing_data_site_permissions">අඩවි අවසර</string>
    <!-- Title for the downloads item in Delete browsing data -->
    <string name="preferences_delete_browsing_data_downloads">බාගැනීම්</string>
    <!-- Text for the button to delete browsing data -->
    <string name="preferences_delete_browsing_data_button">පිරික්සුම් දත්ත මකන්න</string>
    <!-- Title for the Delete browsing data on quit preference -->
    <string name="preferences_delete_browsing_data_on_quit">ඉවත් වීමේදී පිරික්සුම් දත්ත මකන්න</string>
    <!-- Summary for the Delete browsing data on quit preference. "Quit" translation should match delete_browsing_data_on_quit_action translation. -->
    <string name="preference_summary_delete_browsing_data_on_quit_2">ඔබ ප්‍රධාන වට්ටෝරුවෙන් \&quot;ඉවත් වන්න\&quot; තේරූ විට පිරික්සුම් දත්ත ස්වයංක්‍රීයව මකා දමයි</string>
    <!-- Action item in menu for the Delete browsing data on quit feature -->
    <string name="delete_browsing_data_on_quit_action">ඉවත් වන්න</string>

    <!-- Title text of a delete browsing data dialog. -->
    <string name="delete_history_prompt_title">මකා දමන කාල පරාසය</string>
    <!-- Body text of a delete browsing data dialog. -->
    <string name="delete_history_prompt_body" moz:RemovedIn="130" tools:ignore="UnusedResources">ඉතිහාසය (අනෙකුත් උපාංග වලින් සමමුහූර්ත ඉතිහාසය ද), දත්තකඩ හා වෙනත් පිරික්සුම් දත්ත ඉවත් කරයි.</string>
    <!-- Body text of a delete browsing data dialog. -->
    <string name="delete_history_prompt_body_2">ඉතිහාසය ඉවත් කරයි (අන් උපාංග වෙතින් සමමුහූර්ත දෑ ඇතුළුව)</string>
    <!-- Radio button in the delete browsing data dialog to delete history items for the last hour. -->
    <string name="delete_history_prompt_button_last_hour">පසුගිය පැය</string>
    <!-- Radio button in the delete browsing data dialog to delete history items for today and yesterday. -->
    <string name="delete_history_prompt_button_today_and_yesterday">අද සහ ඊයේ</string>
    <!-- Radio button in the delete browsing data dialog to delete all history. -->
    <string name="delete_history_prompt_button_everything">සෑමදෙයම</string>

    <!-- Dialog message to the user asking to delete browsing data. Parameter will be replaced by app name. -->
    <string name="delete_browsing_data_prompt_message_3">%s තෝරාගත් පිරික්සුම් දත්ත මකනු ඇත.</string>
    <!-- Text for the cancel button for the data deletion dialog -->
    <string name="delete_browsing_data_prompt_cancel">අවලංගු</string>
    <!-- Text for the allow button for the data deletion dialog -->
    <string name="delete_browsing_data_prompt_allow">මකන්න</string>

    <!-- Text for the snackbar confirmation that the data was deleted -->
    <string name="preferences_delete_browsing_data_snackbar">පිරික්සුම් දත්ත මැකිණි</string>
    <!-- Text for the snackbar to show the user that the deletion of browsing data is in progress -->
    <string name="deleting_browsing_data_in_progress">පිරික්සීමේ දත්ත මැකෙමින්…</string>

    <!-- Dialog message to the user asking to delete all history items inside the opened group. Parameter will be replaced by a history group name. -->
    <string name="delete_all_history_group_prompt_message">“%s” හි සියළුම අඩවි මකන්න</string>
    <!-- Text for the cancel button for the history group deletion dialog -->
    <string name="delete_history_group_prompt_cancel">අවලංගු</string>
    <!-- Text for the allow button for the history group dialog -->
    <string name="delete_history_group_prompt_allow">මකන්න</string>

    <!-- Text for the snackbar confirmation that the history group was deleted -->
    <string name="delete_history_group_snackbar">සමූහය මැකිණි</string>

    <!-- Onboarding -->
    <!-- text to display in the snackbar once account is signed-in -->
    <string name="onboarding_firefox_account_sync_is_on">සමමුහූර්තය සක්‍රියයි</string>

    <!-- Onboarding theme -->
    <!-- Text shown in snackbar when multiple tabs have been sent to device -->
    <string name="sync_sent_tabs_snackbar">පටිත්ත යැවිණි!</string>
    <!-- Text shown in snackbar when one tab has been sent to device  -->
    <string name="sync_sent_tab_snackbar">පටිත්ත යැවිණි!</string>
    <!-- Text shown in snackbar when sharing tabs failed  -->
    <string name="sync_sent_tab_error_snackbar">යැවීමට නොහැකිය</string>
    <!-- Text shown in snackbar for the "retry" action that the user has after sharing tabs failed -->
    <string name="sync_sent_tab_error_snackbar_action">නැවත</string>
    <!-- Title of QR Pairing Fragment -->
    <string name="sync_scan_code">කේතය සුපිරික්සන්න</string>
    <!-- Instructions on how to access pairing -->
    <string name="sign_in_instructions"><![CDATA[පරිගණකයෙහි ෆයර්ෆොක්ස් විවෘත කර <b>https://firefox.com/pair</b> වෙත යන්න]]></string>
    <!-- Text shown for sign in pairing when ready -->
    <string name="sign_in_ready_for_scan">පරිලෝකනයට ඔබන්න</string>
    <!-- Text shown for settings option for sign with pairing -->
    <string name="sign_in_with_camera">රූගතය සමඟ පිවිසෙන්න</string>
    <!-- Text shown for settings option for sign with email -->
    <string name="sign_in_with_email">වි-තැපෑල යොදාගන්න</string>
    <!-- Text shown for settings option for create new account text.'Firefox' intentionally hardcoded here.-->
    <string name="sign_in_create_account_text"><![CDATA[ගිණුමක් නැද්ද? උපාංග අතර ෆයර්ෆොක්ස් සමමුහූර්තයට <u>එකක් සාදන්න</u>]]></string>
    <!-- Text shown in confirmation dialog to sign out of account. The first parameter is the name of the app (e.g. Firefox Preview) -->
    <string name="sign_out_confirmation_message_2">%s ඔබගේ ගිණුම සමග සමමුහූර්ත වීම නවත්වනු ඇත, නමුත් මෙම උපාංගයෙහි ඔබගේ පිරික්සුම් දත්ත කිසිවක් මකා නොදමනු ඇත.</string>
    <!-- Option to continue signing out of account shown in confirmation dialog to sign out of account -->
    <string name="sign_out_disconnect">විසන්ධි</string>
    <!-- Option to cancel signing out shown in confirmation dialog to sign out of account -->
    <string name="sign_out_cancel">අවලංගු</string>

    <!-- Error message snackbar shown after the user tried to select a default folder which cannot be altered -->
    <string name="bookmark_cannot_edit_root">පෙරනිමි බහාලුම් වෙනස් කළ නොහැකිය</string>

    <!-- Enhanced Tracking Protection -->
    <!-- Link displayed in enhanced tracking protection panel to access tracking protection settings -->
    <string name="etp_settings">රැකවරණ සැකසුම්</string>
    <!-- Preference title for enhanced tracking protection settings -->
    <string name="preference_enhanced_tracking_protection">දියුණු කළ ලුහුබැඳීමේ රැකවරණය</string>
    <!-- Preference summary for enhanced tracking protection settings on/off switch -->
    <string name="preference_enhanced_tracking_protection_summary">පූර්ණ දත්තකඩ රැකවරණ විශේෂාංගය, හරස්-අඩවි ලුහුබැඳීම් වලට එරෙහි වන අපගේ බලවත්ම බාධකය.</string>
    <!-- Description of enhanced tracking protection. The parameter is the name of the application (For example: Firefox Fenix) -->
    <string name="preference_enhanced_tracking_protection_explanation_2">ඔබ මාර්ගගතව කරන දෑ සොයන බොහෝ පොදු ලුහුබැඳීම් වලින් %s ඔබව ආරක්‍ෂා කරයි.</string>
    <!-- Text displayed that links to website about enhanced tracking protection -->
    <string name="preference_enhanced_tracking_protection_explanation_learn_more">තව දැනගන්න</string>
    <!-- Preference for enhanced tracking protection for the standard protection settings -->
    <string name="preference_enhanced_tracking_protection_standard_default_1">සම්මත (පෙරනිමි)</string>
    <!-- Preference description for enhanced tracking protection for the standard protection settings -->
    <string name="preference_enhanced_tracking_protection_standard_description_5">පිටු සුපුරුදු පරිදි පූරණය වුවත් ලුහුබැඳීම් අඩුවෙන් අවහිර කරයි.</string>
    <!--  Accessibility text for the Standard protection information icon  -->
    <string name="preference_enhanced_tracking_protection_standard_info_button">සම්මත ලුහුබැඳීමේ රැකවරණය මගින් අවහිර කළ දෑ</string>
    <!-- Preference for enhanced tracking protection for the strict protection settings -->
    <string name="preference_enhanced_tracking_protection_strict">දැඩි</string>
    <!-- Preference description for enhanced tracking protection for the strict protection settings -->
    <string name="preference_enhanced_tracking_protection_strict_description_4">ප්‍රබල ලුහුබැඳීමේ රැකවරණයක් හා වේගවත් ක්‍රියාකාරිත්‍වයක්, නමුත් ඇතැම් අඩවි හරිහැටි වැඩ නොකරනු ඇත.</string>
    <!--  Accessibility text for the Strict protection information icon  -->
    <string name="preference_enhanced_tracking_protection_strict_info_button">දැඩි ලුහුබැඳීමේ රැකවරණය මගින් අවහිර කළ දෑ</string>
    <!-- Preference for enhanced tracking protection for the custom protection settings -->
    <string name="preference_enhanced_tracking_protection_custom">අභිරුචි</string>
    <!-- Preference description for enhanced tracking protection for the strict protection settings -->
    <string name="preference_enhanced_tracking_protection_custom_description_2">අවහිර කළ යුතු ලුහුබැඳීම් හා අත්පත් තෝරන්න.</string>
    <!--  Accessibility text for the Strict protection information icon  -->
    <string name="preference_enhanced_tracking_protection_custom_info_button">අභිරුචි ලුහුබැඳීමේ රැකවරණය මගින් අවහිර කළ දෑ</string>
    <!-- Header for categories that are being blocked by current Enhanced Tracking Protection settings -->
    <!-- Preference for enhanced tracking protection for the custom protection settings for cookies-->
    <string name="preference_enhanced_tracking_protection_custom_cookies">දත්තකඩ</string>
    <!-- Option for enhanced tracking protection for the custom protection settings for cookies-->
    <string name="preference_enhanced_tracking_protection_custom_cookies_1">හරස් අඩවි සහ සමාජ මාධ්‍ය ලුහුබැඳීම්</string>
    <!-- Option for enhanced tracking protection for the custom protection settings for cookies-->
    <string name="preference_enhanced_tracking_protection_custom_cookies_2">නොගිය අඩවිවල දත්තකඩ</string>
    <!-- Option for enhanced tracking protection for the custom protection settings for cookies-->
    <string name="preference_enhanced_tracking_protection_custom_cookies_3">සමස්ත තෙවන පාර්ශ්ව දත්තකඩ (අඩවි කැඩීමට හේතු වේ)</string>
    <!-- Option for enhanced tracking protection for the custom protection settings for cookies-->
    <string name="preference_enhanced_tracking_protection_custom_cookies_4">සමස්ත දත්තකඩ (අඩවි කැඩීමට හේතු වේ)</string>
    <!-- Option for enhanced tracking protection for the custom protection settings for cookies-->
    <string name="preference_enhanced_tracking_protection_custom_cookies_5">හරස්-අඩවි දත්තකඩ හුදකලාව</string>
    <!-- Preference for enhanced tracking protection for the custom protection settings for tracking content -->
    <string name="preference_enhanced_tracking_protection_custom_tracking_content">ලුහුබැඳීමේ අන්තර්ගතය</string>
    <!-- Option for enhanced tracking protection for the custom protection settings for tracking content-->
    <string name="preference_enhanced_tracking_protection_custom_tracking_content_1">සියළු පටිතිවල</string>
    <!-- Option for enhanced tracking protection for the custom protection settings for tracking content-->
    <string name="preference_enhanced_tracking_protection_custom_tracking_content_2">පෞද්. පටිතිවලදී පමණි</string>
    <!-- Preference for enhanced tracking protection for the custom protection settings -->
    <string name="preference_enhanced_tracking_protection_custom_fingerprinters">ඇඟිලි සටහන්</string>
    <!-- Button label for navigating to the Enhanced Tracking Protection details -->
    <string name="enhanced_tracking_protection_details">විස්තර</string>
    <!-- Header for categories that are being being blocked by current Enhanced Tracking Protection settings -->
    <string name="enhanced_tracking_protection_blocked">අවහිර කළ</string>
    <!-- Header for categories that are being not being blocked by current Enhanced Tracking Protection settings -->
    <string name="enhanced_tracking_protection_allowed">ඉඩ දී ඇත</string>
    <!-- Category of trackers (social media trackers) that can be blocked by Enhanced Tracking Protection -->
    <string name="etp_social_media_trackers_title">සමාජ මාධ්‍ය ලුහුබැඳීම්</string>
    <!-- Description of social media trackers that can be blocked by Enhanced Tracking Protection -->
    <string name="etp_social_media_trackers_description">සමාජ ජාල වලට වියමන පුරා ඔබගේ පිරික්සුම් ක්‍රියාකාරකම් ලුහුබැඳීමට හැකි අවස්ථා සීමා කරයි.</string>
    <!-- Category of trackers (cross-site tracking cookies) that can be blocked by Enhanced Tracking Protection -->
    <string name="etp_cookies_title">හරස්-අඩවි ලුහුබඳින දත්තකඩ</string>
    <!-- Category of trackers (cross-site tracking cookies) that can be blocked by Enhanced Tracking Protection -->
    <string name="etp_cookies_title_2">හරස් අඩවි දත්තකඩ</string>
    <!-- Description of cross-site tracking cookies that can be blocked by Enhanced Tracking Protection -->
    <string name="etp_cookies_description">බොහෝ අඩවි පුරාවට ඔබගේ පිරික්සුම් දත්ත සම්පාදනය කිරීමට දැන්වීම් ජාල සහ විශ්ලේෂණ සමාගම් භාවිතා කරන දත්තකඩ අවහිර කරයි.</string>
    <!-- Description of cross-site tracking cookies that can be blocked by Enhanced Tracking Protection -->
    <string name="etp_cookies_description_2">පූර්ණ දත්තකඩ රැකවරණය ඔබ සිටින අඩවියට දත්තකඩ හුදකලා කරයි, එබැවින් දැන්වීම් ජාල වැනි ලුහුබැඳීම් සඳහා සියළු අඩවි පුරා ඔබට හඹායාමට ඒවා භාවිතා කිරීමට නොහැකිය.</string>
    <!-- Description of cryptominers that can be blocked by Enhanced Tracking Protection -->
    <string name="etp_cryptominers_description">අනිෂ්ට අත්පත් සංඛ්‍යාංක මුදල් කැණීම සඳහා ඔබගේ උපාංගයට ප්‍රවේශ වීම වළක්වයි.</string>
    <!-- Category of trackers (fingerprinters) that can be blocked by Enhanced Tracking Protection -->
    <string name="etp_fingerprinters_title">ඇඟිලි සටහන්</string>
    <!-- Description of fingerprinters that can be blocked by Enhanced Tracking Protection -->
    <string name="etp_fingerprinters_description">ලුහුබැඳීමේ අරමුණු සඳහා භාවිතයට ඔබගේ උපාංගය අනන්‍යව හඳුනාගත හැකි දත්ත රැස් කිරීම් නවත්වයි.</string>
    <!-- Category of trackers (tracking content) that can be blocked by Enhanced Tracking Protection -->
    <string name="etp_tracking_content_title">ලුහුබැඳීමේ අන්තර්ගතය</string>
    <!-- Description of tracking content that can be blocked by Enhanced Tracking Protection -->
    <string name="etp_tracking_content_description">ලුහුබැඳීමේ කේත අඩංගු බාහිර දැන්වීම්, දෘශ්‍යක සහ අනෙකුත් අන්තර්ගත පූරණය වීම නවත්වයි. ඇතැම් අඩවිවල ක්‍රියාකාරිත්වයට බලපෑ හැකිය.</string>
    <!-- Enhanced Tracking Protection message that protection is currently on for this site -->
    <string name="etp_panel_on">අඩවියට දියුණු කළ ලුහුබැඳීමේ රැකවරණය සක්‍රියයි</string>
    <!-- Enhanced Tracking Protection message that protection is currently off for this site -->
    <string name="etp_panel_off">අඩවියට දියුණු කළ ලුහුබැඳීමේ රැකවරණය අක්‍රියයි</string>
    <!-- Header for exceptions list for which sites enhanced tracking protection is always off -->
    <string name="enhanced_tracking_protection_exceptions">මෙම අඩවි සඳහා දියුණු කළ ලුහුබැඳීමේ රැකවරණය අක්‍රියයි</string>
    <!-- Content description (not visible, for screen readers etc.): Navigate
    back from ETP details (Ex: Tracking content) -->
    <string name="etp_back_button_content_description">ආපසු යාත්‍රණය</string>

    <!-- About page link text to open what's new link -->
    <string name="about_whats_new">%s හි අළුත් දෑ</string>
    <!-- Open source licenses page title
    The first parameter is the app name -->
    <string name="open_source_licenses_title">%s | OSS එකතු</string>
    <!-- Category of trackers (redirect trackers) that can be blocked by Enhanced Tracking Protection -->
    <string name="etp_redirect_trackers_title">හරවා යැවෙන ලුහුබැඳීම්</string>
    <!-- Description of redirect tracker cookies that can be blocked by Enhanced Tracking Protection -->
    <string name="etp_redirect_trackers_description">දන්නා ලුහුබඳින අඩවි වෙත හරවා යැවීමෙන් සැකසූ දත්තකඩ හිස් කරයි.</string>
    <!-- Description of the SmartBlock Enhanced Tracking Protection feature. The * symbol is intentionally hardcoded here,
         as we use it on the UI to indicate which trackers have been partially unblocked.  -->
    <string name="preference_etp_smartblock_description">ඔබ පහත ලුහුබැඳීම් සමඟ අන්යෝන්‍යව කටයුතු කළ නිසා සලකුණු කර තිබෙන දෑ මෙම පිටුවෙහි අර්ධ වශයෙන් අවහිර කර ඇත *.</string>
    <!-- Text displayed that links to website about enhanced tracking protection SmartBlock -->
    <string name="preference_etp_smartblock_learn_more">තව දැනගන්න</string>

    <!-- Content description (not visible, for screen readers etc.):
    Enhanced tracking protection exception preference icon for ETP settings. -->
    <string name="preference_etp_exceptions_icon_description">දියුණු කළ ලුහුබැඳීමේ රැකවරණය හැරදැමීම් අභිප්‍රේත නිරූපකය</string>

    <!-- About page link text to open support link -->
    <string name="about_support">සහාය</string>
    <!-- About page link text to list of past crashes (like about:crashes on desktop) -->
    <string name="about_crashes">බිඳ වැටීම්</string>
    <!-- About page link text to open privacy notice link -->
    <string name="about_privacy_notice">පෞද්ගලිකත්‍ව දැන්වීම</string>
    <!-- About page link text to open know your rights link -->
    <string name="about_know_your_rights">ඔබගේ අයිතීන්</string>
    <!-- About page link text to open licensing information link -->
    <string name="about_licensing_information">බලපත්‍ර තොරතුරු</string>

    <!-- About page link text to open a screen with libraries that are used -->
    <string name="about_other_open_source_libraries">අපි භාවිතා කරන එකතු</string>
    <!-- Toast shown to the user when they are activating the secret dev menu
        The first parameter is number of long clicks left to enable the menu -->
    <string name="about_debug_menu_toast_progress">නිදොස්කරණ වට්ටෝරුව: සබල වීමට එබීම් %1$d ක් ඉතිරිය</string>
    <string name="about_debug_menu_toast_done">නිදොස්කරණ වට්ටෝරුව සබලයි</string>

    <!-- Browser long press popup menu -->
    <!-- Copy the current url -->
    <string name="browser_toolbar_long_press_popup_copy">පිටපතක්</string>
    <!-- Paste & go the text in the clipboard. '&amp;' is replaced with the ampersand symbol: & -->
    <string name="browser_toolbar_long_press_popup_paste_and_go">අලවන්න හා යන්න</string>
    <!-- Paste the text in the clipboard -->
    <string name="browser_toolbar_long_press_popup_paste">අලවන්න</string>
    <!-- Snackbar message shown after an URL has been copied to clipboard. -->
    <string name="browser_toolbar_url_copied_to_clipboard_snackbar">ඒ.ස.නි. පසුරුපුවරුවට පිටපත් විය</string>

    <!-- Title text for the Add To Homescreen dialog -->
    <string name="add_to_homescreen_title">මුල් තිරයට යොදන්න</string>
    <!-- Cancel button text for the Add to Homescreen dialog -->
    <string name="add_to_homescreen_cancel">අවලංගු</string>
    <!-- Add button text for the Add to Homescreen dialog -->
    <string name="add_to_homescreen_add">එකතු</string>
    <!-- Continue to website button text for the first-time Add to Homescreen dialog -->
    <string name="add_to_homescreen_continue">අඩවියට යන්න</string>
    <!-- Placeholder text for the TextView in the Add to Homescreen dialog -->
    <string name="add_to_homescreen_text_placeholder">කෙටිමඟ නාමය</string>

    <!-- Describes the add to homescreen functionality -->
    <string name="add_to_homescreen_description_2">ඔබට ක්‍ෂණික ප්‍රවේශයක් ලබා ගැනීමට සහ යෙදුමක වැනි අත්දැකීමක් සමඟින් වේගයෙන් පිරික්සීමට මෙම අඩවිය ඔබගේ උපාංගයේ මුල් තිරයට පහසුවෙන් එක් කළ හැකිය.</string>

    <!-- Preference for managing the settings for logins and passwords in Fenix -->
    <string name="preferences_passwords_logins_and_passwords">පිවිසුම් සහ මුරපද</string>

    <!-- Preference for managing the saving of logins and passwords in Fenix -->
    <string name="preferences_passwords_save_logins">පිවිසුම් සහ මුරපද සුරකින්න</string>
    <!-- Preference option for asking to save passwords in Fenix -->
    <string name="preferences_passwords_save_logins_ask_to_save">සුරැකීමට අසන්න</string>
    <!-- Preference option for never saving passwords in Fenix -->
    <string name="preferences_passwords_save_logins_never_save">කිසිවිට නොසුරකින්න</string>
    <!-- Preference for autofilling saved logins in Firefox (in web content), %1$s will be replaced with the app name -->
    <string name="preferences_passwords_autofill2">%1$s හි ඉබේ පිරවීම</string>
    <!-- Description for the preference for autofilling saved logins in Firefox (in web content), %1$s will be replaced with the app name -->
    <string name="preferences_passwords_autofill_description">%1$s භාවිත කරන අතරතුර අඩවිවල පරිශීලක නාම සහ මුරපද පුරවා සුරකින්න.</string>
    <!-- Preference for autofilling logins from Fenix in other apps (e.g. autofilling the Twitter app) -->
    <string name="preferences_android_autofill">වෙනත් යෙදුම්වල ස්වයං පිරවීම</string>
    <!-- Description for the preference for autofilling logins from Fenix in other apps (e.g. autofilling the Twitter app) -->
    <string name="preferences_android_autofill_description">ඔබගේ උපාංගයේ වෙනත් යෙදුම්වල පරිශීලක නාම සහ මුරපද පුරවන්න.</string>
    <!-- Preference option for adding a login -->
    <string name="preferences_logins_add_login">පිවිසුම යොදන්න</string>

    <!-- Preference for syncing saved logins in Fenix -->
    <string name="preferences_passwords_sync_logins">පිවිසුම් සමමුහූර්තය</string>
    <!-- Preference for syncing saved logins in Fenix, when not signed in-->
    <string name="preferences_passwords_sync_logins_across_devices">උපාංගවල පිවිසුම් සමමුහූර්තය</string>
    <!-- Preference to access list of saved logins -->
    <string name="preferences_passwords_saved_logins">සුරැකි පිවිසුම්</string>
    <!-- Description of empty list of saved passwords. Placeholder is replaced with app name.  -->
    <string name="preferences_passwords_saved_logins_description_empty_text">ඔබ සුරකින හෝ %s වෙත සමමුහූර්ත කරන පිවිසුම් මෙහි පෙන්වයි.</string>
    <!-- Preference to access list of saved logins -->
    <string name="preferences_passwords_saved_logins_description_empty_learn_more_link">සමමුහූර්තය ගැන තව දැනගන්න.</string>
    <!-- Preference to access list of login exceptions that we never save logins for -->
    <string name="preferences_passwords_exceptions">හැරදැමීම්</string>
    <!-- Empty description of list of login exceptions that we never save logins for -->
    <string name="preferences_passwords_exceptions_description_empty">නොසුරැකි පිවිසුම් සහ මුරපද මෙහි පෙන්වනු ඇත.</string>
    <!-- Description of list of login exceptions that we never save logins for -->
    <string name="preferences_passwords_exceptions_description">මෙම අඩවි සඳහා පිවිසුම් සහ මුරපද සුරැකෙන්නේ නැත.</string>
    <!-- Text on button to remove all saved login exceptions -->
    <string name="preferences_passwords_exceptions_remove_all">සියළු හැරදැමීම් මකන්න</string>
    <!-- Hint for search box in logins list -->
    <string name="preferences_passwords_saved_logins_search">පිවිසුම් සොයන්න</string>
    <!-- The header for the site that a login is for -->
    <string name="preferences_passwords_saved_logins_site">අඩවිය</string>
    <!-- The header for the username for a login -->
    <string name="preferences_passwords_saved_logins_username">පරිශීලක නාමය</string>
    <!-- The header for the password for a login -->
    <string name="preferences_passwords_saved_logins_password">මුරපදය</string>
    <!-- Shown in snackbar to tell user that the password has been copied -->
    <string name="logins_password_copied">මුරපදය පසුරු පුවරුවට පිටපත් විය</string>
    <!-- Shown in snackbar to tell user that the username has been copied -->
    <string name="logins_username_copied">ඒ.ස.නි. පසුරුපුවරුවට පිටපත් විය</string>
    <!-- Content Description (for screenreaders etc) read for the button to copy a password in logins-->
    <string name="saved_logins_copy_password">මුරපදයේ පිටපතක්</string>
    <!-- Content Description (for screenreaders etc) read for the button to clear a password while editing a login-->
    <string name="saved_logins_clear_password">මුරපදය මකන්න</string>
    <!-- Content Description (for screenreaders etc) read for the button to copy a username in logins -->
    <string name="saved_login_copy_username">පරි. නාමය පිටපතක්</string>
    <!-- Content Description (for screenreaders etc) read for the button to clear a username while editing a login -->
    <string name="saved_login_clear_username">පරි. නාමය මකන්න</string>
    <!-- Content Description (for screenreaders etc) read for the button to clear the hostname field while creating a login -->
    <string name="saved_login_clear_hostname">සත්කාරක නාමය මකන්න</string>
    <!-- Content Description (for screenreaders etc) read for the button to open a site in logins -->
    <string name="saved_login_open_site">අඩවිය අතිරික්සුවෙහි අරින්න</string>
    <!-- Content Description (for screenreaders etc) read for the button to reveal a password in logins -->
    <string name="saved_login_reveal_password">මුරපදය පෙන්වන්න</string>
    <!-- Content Description (for screenreaders etc) read for the button to hide a password in logins -->
    <string name="saved_login_hide_password">මුරපදය සඟවන්න</string>
    <!-- Message displayed in biometric prompt displayed for authentication before allowing users to view their logins -->
    <string name="logins_biometric_prompt_message">සුරැකි පිවිසුම් දැකීමට අගුළු හරින්න</string>
    <!-- Title of warning dialog if users have no device authentication set up -->
    <string name="logins_warning_dialog_title">පිවිසුම් සහ මුරපද ආරක්‍ෂා කරන්න</string>
    <!-- Message of warning dialog if users have no device authentication set up -->
    <string name="logins_warning_dialog_message">වෙනත් අයෙක් අතට ඔබගේ උපාංගය පත්වේ නම්, ඔබගේ සුරැකි පිවිසුම් හා මුරපද වෙත ප්‍රවේශය ආරක්‍ෂා කර ගැනීමට උපාංග අගුළු රටාවක්, අංකයක්, හෝ මුරපදයක් සකසන්න.</string>
    <!-- Negative button to ignore warning dialog if users have no device authentication set up -->
    <string name="logins_warning_dialog_later">පසුව</string>
    <!-- Positive button to send users to set up a pin of warning dialog if users have no device authentication set up -->
    <string name="logins_warning_dialog_set_up_now">දැන් පිහිටුවන්න</string>
    <!-- Title of PIN verification dialog to direct users to re-enter their device credentials to access their logins -->
    <string name="logins_biometric_prompt_message_pin">උපාංගය අගුළු හරින්න</string>
    <!-- Title for Accessibility Force Enable Zoom Preference -->
    <string name="preference_accessibility_force_enable_zoom">සියළු අඩවි විශාලනය</string>
    <!-- Summary for Accessibility Force Enable Zoom Preference -->
    <string name="preference_accessibility_force_enable_zoom_summary">මෙම අභිනය වළක්වන අඩවිවල පවා, කුඩාලනය හා විශාලනය සඳහා ඉඩ දීමට සබල කරන්න.</string>
    <!-- Saved logins sorting strategy menu item -by name- (if selected, it will sort saved logins alphabetically) -->
    <string name="saved_logins_sort_strategy_alphabetically">නම (අ-ෆ)</string>
    <!-- Saved logins sorting strategy menu item -by last used- (if selected, it will sort saved logins by last used) -->
    <string name="saved_logins_sort_strategy_last_used">අවසන් භාවිතය</string>

    <!-- Content description (not visible, for screen readers etc.): Sort saved logins dropdown menu chevron icon -->
    <string name="saved_logins_menu_dropdown_chevron_icon_content_description">පිවිසුම් වට්ටෝරුව වර්ගනය</string>

    <!-- Autofill -->
    <!-- Preference and title for managing the autofill settings -->
    <string name="preferences_autofill">ස්වයං පිරවීම</string>
    <!-- Preference and title for managing the settings for addresses -->
    <string name="preferences_addresses">ලිපින</string>
    <!-- Preference and title for managing the settings for credit cards -->
    <string name="preferences_credit_cards">ණය පත්</string>
    <!-- Preference for saving and autofilling credit cards -->
    <string name="preferences_credit_cards_save_and_autofill_cards">පත් සුරැකීම හා ස්වයං පිරවීම</string>
    <!-- Preference summary for saving and autofilling credit card data -->
    <string name="preferences_credit_cards_save_and_autofill_cards_summary">දත්ත සංකේතිතයි</string>

    <!-- Preference option for syncing credit cards across devices. This is displayed when the user is not signed into sync -->
    <string name="preferences_credit_cards_sync_cards_across_devices">උපාංග අතර පත් සමමුහූර්තය</string>
    <!-- Preference option for syncing credit cards across devices. This is displayed when the user is signed into sync -->
    <string name="preferences_credit_cards_sync_cards">පත් සමමුහූර්තය</string>
    <!-- Preference option for adding a credit card -->
    <string name="preferences_credit_cards_add_credit_card">ණය පත යොදන්න</string>
    <!-- Preference option for managing saved credit cards -->
    <string name="preferences_credit_cards_manage_saved_cards">සුරැකි පත් කළමනාකරණය</string>
    <!-- Preference option for adding an address -->
    <string name="preferences_addresses_add_address">ලිපිනය යොදන්න</string>
    <!-- Preference option for managing saved addresses -->
    <string name="preferences_addresses_manage_addresses">ලිපින කළමනාකරණය</string>
    <!-- Preference for saving and autofilling addresses -->
    <string name="preferences_addresses_save_and_autofill_addresses">ලිපින සුරැකීම හා ස්වයං පිරවීම</string>
    <!-- Preference summary for saving and autofilling address data -->
    <string name="preferences_addresses_save_and_autofill_addresses_summary">අංක, වි-තැපැල් සහ බාර දීමේ ලිපින වැනි තොරතුරු ඇතුළත් කරන්න</string>

    <!-- Title of the "Add card" screen -->
    <string name="credit_cards_add_card">පත එක් කරන්න</string>
    <!-- Title of the "Edit card" screen -->
    <string name="credit_cards_edit_card">පත සංස්කරණය</string>
    <!-- The header for the card number of a credit card -->
    <string name="credit_cards_card_number">පතෙහි අංකය</string>
    <!-- The header for the expiration date of a credit card -->
    <string name="credit_cards_expiration_date">ඉකුත් වන දිනය</string>
    <!-- The label for the expiration date month of a credit card to be used by a11y services-->
    <string name="credit_cards_expiration_date_month">ඉකුත් වන මාසය</string>
    <!-- The label for the expiration date year of a credit card to be used by a11y services-->
    <string name="credit_cards_expiration_date_year">ඉකුත් වන වසර</string>
    <!-- The header for the name on the credit card -->
    <string name="credit_cards_name_on_card">ණයපත මත නම</string>
    <!-- The text for the "Delete card" menu item for deleting a credit card -->
    <string name="credit_cards_menu_delete_card">පත මකන්න</string>
    <!-- The text for the "Delete card" button for deleting a credit card -->
    <string name="credit_cards_delete_card_button">පත මකන්න</string>
    <!-- The text for the confirmation message of "Delete card" dialog -->
    <string name="credit_cards_delete_dialog_confirmation">ඔබට මෙම ණය පත මකා දැමීමට වුවමනා ද?</string>
    <!-- The text for the positive button on "Delete card" dialog -->
    <string name="credit_cards_delete_dialog_button">මකන්න</string>
    <!-- The title for the "Save" menu item for saving a credit card -->
    <string name="credit_cards_menu_save">සුරකින්න</string>
    <!-- The text for the "Save" button for saving a credit card -->
    <string name="credit_cards_save_button">සුරකින්න</string>
    <!-- The text for the "Cancel" button for cancelling adding, updating or deleting a credit card -->
    <string name="credit_cards_cancel_button">අවලංගු</string>
    <!-- Title of the "Saved cards" screen -->
    <string name="credit_cards_saved_cards">සුරැකි පත්</string>
    <!-- Error message for credit card number validation -->
    <string name="credit_cards_number_validation_error_message">වලංගු ණයපත් අංකයක් යොදන්න</string>
    <!-- Error message for credit card name on card validation -->
    <string name="credit_cards_name_on_card_validation_error_message">මෙම ක්‍ෂේත්‍රය පුරවන්න</string>
    <!-- Message displayed in biometric prompt displayed for authentication before allowing users to view their saved credit cards -->
    <string name="credit_cards_biometric_prompt_message">සුරැකි පත් බැලීමට අගුළු හරින්න</string>
    <!-- Title of warning dialog if users have no device authentication set up -->
    <string name="credit_cards_warning_dialog_title">ණයපත් ආරක්‍ෂා කර ගන්න</string>
    <!-- Message of warning dialog if users have no device authentication set up -->
    <string name="credit_cards_warning_dialog_message">වෙනත් අයෙක් අතට ඔබගේ උපාංගය පත්වේ නම්, ඔබගේ සුරැකි ණයපත් වෙත ප්‍රවේශය ආරක්‍ෂා කර ගැනීමට උපාංග අගුළු රටාවක්, අංකයක්, හෝ මුරපදයක් සකසන්න.</string>
    <!-- Positive button to send users to set up a pin of warning dialog if users have no device authentication set up -->
    <string name="credit_cards_warning_dialog_set_up_now">දැන් පිහිටුවන්න</string>
    <!-- Negative button to ignore warning dialog if users have no device authentication set up -->
    <string name="credit_cards_warning_dialog_later">පසුව</string>
    <!-- Title of PIN verification dialog to direct users to re-enter their device credentials to access their credit cards -->
    <string name="credit_cards_biometric_prompt_message_pin">උපාංගය අගුළු හරින්න</string>
    <!-- Message displayed in biometric prompt for authentication, before allowing users to use their stored credit card information -->
    <string name="credit_cards_biometric_prompt_unlock_message">ගබඩා කළ ණයපත් තොරතුරු භාවිතයට අගුළු හරින්න</string>
    <!-- Title of the "Add address" screen -->
    <string name="addresses_add_address">ලිපිනය යොදන්න</string>
    <!-- Title of the "Edit address" screen -->
    <string name="addresses_edit_address">ලිපිනය සංස්කරණය</string>
    <!-- Title of the "Manage addresses" screen -->
    <string name="addresses_manage_addresses">ලිපින කළමනාකරණය</string>
    <!-- The header for the first name of an address -->
    <string name="addresses_first_name">මුල් නම</string>
    <!-- The header for the middle name of an address -->
    <string name="addresses_middle_name">මැද නම</string>
    <!-- The header for the last name of an address -->
    <string name="addresses_last_name">අග නම</string>
    <!-- The header for the street address of an address -->
    <string name="addresses_street_address">වීදියේ ලිපිනය</string>
    <!-- The header for the city of an address -->
    <string name="addresses_city">නගරය</string>
    <!-- The header for the subregion of an address when "state" should be used -->
    <string name="addresses_state">ප්‍රාන්තය</string>
    <!-- The header for the subregion of an address when "province" should be used -->
    <string name="addresses_province">පළාත</string>

    <!-- The header for the zip code of an address -->
    <string name="addresses_zip">තැපැල් කේතය</string>
    <!-- The header for the country or region of an address -->
    <string name="addresses_country">රට හෝ කලාපය</string>
    <!-- The header for the phone number of an address -->
    <string name="addresses_phone">දුරකථනය</string>
    <!-- The header for the email of an address -->
    <string name="addresses_email">වි-තැපෑල</string>
    <!-- The text for the "Save" button for saving an address -->
    <string name="addresses_save_button">සුරකින්න</string>
    <!-- The text for the "Cancel" button for cancelling adding, updating or deleting an address -->
    <string name="addresses_cancel_button">අවලංගු</string>
    <!-- The text for the "Delete address" button for deleting an address -->
    <string name="addressess_delete_address_button">ලිපිනය මකන්න</string>
    <!-- The title for the "Delete address" confirmation dialog -->
    <string name="addressess_confirm_dialog_message">ඔබට මෙම ලිපිනය මකා දැමීමට වුවමනා ද?</string>
    <!-- The text for the positive button on "Delete address" dialog -->
    <string name="addressess_confirm_dialog_ok_button">මකන්න</string>
    <!-- The text for the negative button on "Delete address" dialog -->
    <string name="addressess_confirm_dialog_cancel_button">අවලංගු</string>
    <!-- The text for the "Save address" menu item for saving an address -->
    <string name="address_menu_save_address">ලිපිනය සුරකින්න</string>
    <!-- The text for the "Delete address" menu item for deleting an address -->
    <string name="address_menu_delete_address">ලිපිනය මකන්න</string>

    <!-- Title of the Add search engine screen -->
    <string name="search_engine_add_custom_search_engine_title">සෙවුම් යන්ත්‍රයක් යොදන්න</string>
    <!-- Content description (not visible, for screen readers etc.): Title for the button that navigates to add new engine screen -->
    <string name="search_engine_add_custom_search_engine_button_content_description">නව සෙවුම් යන්ත්‍රයක් යොදන්න</string>
    <!-- Title of the Edit search engine screen -->
    <string name="search_engine_edit_custom_search_engine_title">සෙවුම් යන්ත්‍රය සංස්කරණය</string>
    <!-- Content description (not visible, for screen readers etc.): Title for the button to add a search engine in the action bar -->
    <string name="search_engine_add_button_content_description" moz:RemovedIn="120" tools:ignore="UnusedResources">එකතු</string>
    <!-- Content description (not visible, for screen readers etc.): Title for the button to save a search engine in the action bar -->
    <string name="search_engine_add_custom_search_engine_edit_button_content_description" moz:RemovedIn="120" tools:ignore="UnusedResources">සුරකින්න</string>
    <!-- Text for the menu button to edit a search engine -->
    <string name="search_engine_edit">සංස්කරණය</string>
    <!-- Text for the menu button to delete a search engine -->
    <string name="search_engine_delete">මකන්න</string>

    <!-- Text for the button to create a custom search engine on the Add search engine screen -->
    <string name="search_add_custom_engine_label_other" moz:RemovedIn="120" tools:ignore="UnusedResources">වෙනත්</string>
    <!-- Label for the TextField in which user enters custom search engine name -->
    <string name="search_add_custom_engine_name_label">නම</string>
    <!-- Placeholder text shown in the Search Engine Name TextField before a user enters text -->
    <string name="search_add_custom_engine_name_hint" moz:RemovedIn="120" tools:ignore="UnusedResources">නම</string>
    <!-- Placeholder text shown in the Search Engine Name text field before a user enters text -->
    <string name="search_add_custom_engine_name_hint_2">සෙවුම් යන්ත්‍රයේ නම</string>
    <!-- Label for the TextField in which user enters custom search engine URL -->
    <string name="search_add_custom_engine_url_label">සෙවුම් තන්තුවේ ඒ.ස.නි.</string>
    <!-- Placeholder text shown in the Search String TextField before a user enters text -->
    <string name="search_add_custom_engine_search_string_hint" moz:RemovedIn="120" tools:ignore="UnusedResources">භාවිතයට සෙවුම් තන්තුව</string>
    <!-- Placeholder text shown in the Search String TextField before a user enters text -->
    <string name="search_add_custom_engine_search_string_hint_2">සෙවීමට භාවිතා කරන ඒ.ස.නි.</string>
    <!-- Description text for the Search String TextField. The %s is part of the string -->
    <string name="search_add_custom_engine_search_string_example" formatted="false">“%s” සමඟ විමසුම ප්‍රතිස්ථාපනය කරන්න. නිදසුන:\nhttps://search.naver.com/search.naver?where=nexearch&amp;sm=top_hty&amp;fbm=0&amp;ie=utf8&amp;query=%s</string>
    <!-- Accessibility description for the form in which details about the custom search engine are entered -->
    <string name="search_add_custom_engine_form_description">අභිරුචි සෙවුම් යන්ත්‍රයේ විස්තර</string>

    <!-- Label for the TextField in which user enters custom search engine suggestion URL -->
    <string name="search_add_custom_engine_suggest_url_label">සෙවුම් යෝජනා යෙ.ක්‍ර.මු. (විකල්පයකි)</string>
    <!-- Placeholder text shown in the Search Suggestion String TextField before a user enters text -->
    <string name="search_add_custom_engine_suggest_string_hint">සෙවුම් යෝජනා යෙ.ක්‍ර.මු. ඒ.ස.නි.</string>
    <!-- Description text for the Search Suggestion String TextField. The %s is part of the string -->
    <string name="search_add_custom_engine_suggest_string_example_2" formatted="false">“%s” සමඟ විමසුම ප්‍රතිස්ථාපනය කරන්න. නිදසුන:\nhttps://suggestqueries.google.com/complete/search?client=firefox&amp;q=%s</string>
    <!-- The text for the "Save" button for saving a custom search engine -->
    <string name="search_custom_engine_save_button">සුරකින්න</string>

    <!-- Text shown when a user leaves the name field empty -->
    <string name="search_add_custom_engine_error_empty_name">සෙවුම් යන්ත්‍රයේ නම යොදන්න</string>
    <!-- Text shown when a user leaves the search string field empty -->
    <string name="search_add_custom_engine_error_empty_search_string">සෙවුම් පදය යොදන්න</string>
    <!-- Text shown when a user leaves out the required template string -->
    <string name="search_add_custom_engine_error_missing_template">සෙවුම් තන්තු උදාහරණ ආකෘතියට ගැළපෙන බව පරීක්‍ෂා කරන්න</string>
    <!-- Text shown when we aren't able to validate the custom search query. The first parameter is the url of the custom search engine -->
    <string name="search_add_custom_engine_error_cannot_reach">“%s” වෙත සම්බන්ධ වීමේ දෝෂයකි</string>
    <!-- Text shown when a user creates a new search engine -->
    <string name="search_add_custom_engine_success_message">%s සෑදිණි</string>
    <!-- Text shown when a user successfully edits a custom search engine -->
    <string name="search_edit_custom_engine_success_message">%s සුරැකිණි</string>
    <!-- Text shown when a user successfully deletes a custom search engine -->
    <string name="search_delete_search_engine_success_message">%s මැකිණි</string>

    <!-- Heading for the instructions to allow a permission -->
    <string name="phone_feature_blocked_intro">එයට ඉඩ දීමට:</string>
    <!-- First step for the allowing a permission -->
    <string name="phone_feature_blocked_step_settings">1. ඇන්ඩ්‍රොයිඩ් සැකසුම් වෙත යන්න</string>
    <!-- Second step for the allowing a permission -->
    <string name="phone_feature_blocked_step_permissions"><![CDATA[2. <b>අවසර</b> තට්ටු කරන්න]]></string>
    <!-- Third step for the allowing a permission (Fore example: Camera) -->
    <string name="phone_feature_blocked_step_feature"><![CDATA[3. <b>%1$s</b> සබල කරන්න]]></string>

    <!-- Label that indicates a site is using a secure connection -->
    <string name="quick_settings_sheet_secure_connection_2">සම්බන්ධතාවය ආරක්‍ෂිතයි</string>
    <!-- Label that indicates a site is using a insecure connection -->
    <string name="quick_settings_sheet_insecure_connection_2">සම්බන්ධතාවය අනාරක්‍ෂිතයි</string>
    <!-- Label to clear site data -->
    <string name="clear_site_data">දත්තකඩ හා අඩවි දත්ත මකන්න</string>
    <!-- Confirmation message for a dialog confirming if the user wants to delete all data for current site -->
    <string name="confirm_clear_site_data"><![CDATA[<b>%s</b> අඩවිය සඳහා සමස්ත දත්තකඩ හා වෙනත් දත්ත හිස් කිරීමට වුවමනා ද?]]></string>
    <!-- Confirmation message for a dialog confirming if the user wants to delete all the permissions for all sites-->
    <string name="confirm_clear_permissions_on_all_sites">ඔබට සියළුම අඩවි සඳහා සියළු අවසර හිස් කිරීමට වුවමනා ද?</string>
    <!-- Confirmation message for a dialog confirming if the user wants to delete all the permissions for a site-->
    <string name="confirm_clear_permissions_site">ඔබට මෙම අඩවිය සඳහා සියළු අවසර හිස් කිරීමට වුවමනා ද?</string>
    <!-- Confirmation message for a dialog confirming if the user wants to set default value a permission for a site-->
    <string name="confirm_clear_permission_site">ඔබට මෙම අඩවිය සඳහා මෙම අවසරය හිස් කිරීමට වුවමනා ද?</string>
    <!-- label shown when there are not site exceptions to show in the site exception settings -->
    <string name="no_site_exceptions">අඩවි හැරදැමීම් නැත</string>
    <!-- Bookmark deletion confirmation -->
    <string name="bookmark_deletion_confirmation">මෙම පොත්යොමුව මකා දැමීමට වුවමනා ද?</string>
    <!-- Browser menu button that adds a shortcut to the home fragment -->
    <string name="browser_menu_add_to_shortcuts">කෙටිමං වෙත දමන්න</string>
    <!-- Browser menu button that removes a shortcut from the home fragment -->
    <string name="browser_menu_remove_from_shortcuts">කෙටිමං වෙතින් ඉවත් කරන්න</string>
    <!-- text shown before the issuer name to indicate who its verified by, parameter is the name of
     the certificate authority that verified the ticket-->
    <string name="certificate_info_verified_by">සත්‍යාපනය: %1$s</string>
    <!-- Login overflow menu delete button -->
    <string name="login_menu_delete_button">මකන්න</string>
    <!-- Login overflow menu edit button -->
    <string name="login_menu_edit_button">සංස්කරණය</string>
    <!-- Message in delete confirmation dialog for logins -->
    <string name="login_deletion_confirmation">ඔබට මෙම පිවිසුම මකා දැමීමට වුවමනා ද?</string>
    <!-- Positive action of a dialog asking to delete  -->
    <string name="dialog_delete_positive">මකන්න</string>
    <!-- Negative action of a dialog asking to delete login -->
    <string name="dialog_delete_negative">අවලංගු</string>
    <!--  The saved login options menu description. -->
    <string name="login_options_menu">පිවිසුම් විකල්ප</string>
    <!--  The editable text field for a login's web address. -->
    <string name="saved_login_hostname_description">පිවිසීමේ ලිපිනය සඳහා සංස්කරණය කළ හැකි පෙළ ක්‍ෂේත්‍රය.</string>
    <!--  The editable text field for a login's username. -->
    <string name="saved_login_username_description">පිවිසීමේ පරිශීලක නාමය සඳහා සංස්කරණය කළ හැකි පෙළ ක්‍ෂේත්‍රය.</string>
    <!--  The editable text field for a login's password. -->
    <string name="saved_login_password_description">පිවිසීමේ මුරපදය සඳහා සංස්කරණය කළ හැකි පෙළ ක්‍ෂේත්‍රය.</string>
    <!--  The button description to save changes to an edited login. -->
    <string name="save_changes_to_login">පිවිසීමට වෙනස්කම් සුරකින්න.</string>
    <!--  The page title for editing a saved login. -->
    <string name="edit">සංස්කරණය</string>
    <!--  The page title for adding new login. -->
    <string name="add_login">නව පිවිසුමක් යොදන්න</string>
    <!--  The error message in add/edit login view when password field is blank. -->
    <string name="saved_login_password_required">මුරපදයක් අවශ්‍යයි</string>
    <!--  The error message in add login view when username field is blank. -->
    <string name="saved_login_username_required">පරිශීලක නාමය අවශ්‍යයි</string>
    <!--  The error message in add login view when hostname field is blank. -->
    <string name="saved_login_hostname_required" tools:ignore="UnusedResources">සත්කාරක නාමය අවශ්‍යයි</string>
    <!-- Voice search button content description  -->
    <string name="voice_search_content_description">හඬ සෙවුම</string>
    <!-- Voice search prompt description displayed after the user presses the voice search button -->
    <string name="voice_search_explainer">දැන් කතා කරන්න</string>
    <!--  The error message in edit login view when a duplicate username exists. -->
    <string name="saved_login_duplicate">පරිශීලක නාමය සහිත පිවිසීමක් දැනටමත් පවතී</string>
    <!-- This is the hint text that is shown inline on the hostname field of the create new login page. 'https://www.example.com' intentionally hardcoded here -->
    <string name="add_login_hostname_hint_text">https://www.example.com</string>

    <!-- This is an error message shown below the hostname field of the add login page when a hostname does not contain http or https. -->
    <string name="add_login_hostname_invalid_text_3">ලිපිනයෙහි &quot;https://&quot; හෝ &quot;http://&quot; අඩංගු විය යුතුය</string>
    <!-- This is an error message shown below the hostname field of the add login page when a hostname is invalid. -->
    <string name="add_login_hostname_invalid_text_2">වලංගු සත්කාරක නාමයක් අවශ්‍යයි</string>

    <!-- Synced Tabs -->
    <!-- Text displayed to ask user to connect another device as no devices found with account -->
    <string name="synced_tabs_connect_another_device">අන් උපාංගයක් සබඳින්න.</string>
    <!-- Text displayed asking user to re-authenticate -->
    <string name="synced_tabs_reauth">නැවත සත්‍යාපනය කරන්න.</string>
    <!-- Text displayed when user has disabled tab syncing in Firefox Sync Account -->
    <string name="synced_tabs_enable_tab_syncing">පටිති සමමුහූර්තය සබල කරන්න.</string>
    <!-- Text displayed when user has no tabs that have been synced -->
    <string name="synced_tabs_no_tabs">ඔබගේ අනෙකුත් උපාංගවල ෆයර්ෆොක්ස් පටිති කිසිවක් විවෘත කර නැත.</string>
    <!-- Text displayed in the synced tabs screen when a user is not signed in to Firefox Sync describing Synced Tabs -->
    <string name="synced_tabs_sign_in_message">ඔබගේ අනෙකුත් උපාංගවල පටිති ලේඛනය බලන්න.</string>
    <!-- Text displayed on a button in the synced tabs screen to link users to sign in when a user is not signed in to Firefox Sync -->
    <string name="synced_tabs_sign_in_button">සමමුහූර්තයට පිවිසෙන්න</string>
    <!-- The text displayed when a synced device has no tabs to show in the list of Synced Tabs. -->
    <string name="synced_tabs_no_open_tabs">විවෘත පටිති නැත</string>
    <!-- Content description for expanding a group of synced tabs. -->
    <string name="synced_tabs_expand_group">සමමුහූර්ත පටිති සමූහය විහිදන්න</string>
    <!-- Content description for collapsing a group of synced tabs. -->
    <string name="synced_tabs_collapse_group">සමමුහූර්ත පටිති සමූහය හකුළන්න</string>

    <!-- Top Sites -->
    <!-- Title text displayed in the dialog when shortcuts limit is reached. -->
    <string name="shortcut_max_limit_title">කෙටිමං සීමාවට ළඟා විය</string>
    <!-- Content description text displayed in the dialog when shortcut limit is reached. -->
    <string name="shortcut_max_limit_content">නව කෙටිමඟක් යෙදීමට, එකක් ඉවත් කරන්න. අඩවිය ඔබාගෙන ඉවත් කරන්න තෝරන්න.</string>
    <!-- Confirmation dialog button text when top sites limit is reached. -->
    <string name="top_sites_max_limit_confirmation_button">හරි, තේරුණා</string>
    <!-- Label for the preference to show the shortcuts for the most visited top sites on the homepage -->
    <string name="top_sites_toggle_top_recent_sites_4">කෙටිමං</string>
    <!-- Title text displayed in the rename top site dialog. -->
    <string name="top_sites_rename_dialog_title">නම</string>
    <!-- Hint for renaming title of a shortcut -->
    <string name="shortcut_name_hint">කෙටිමඟ නාමය</string>
    <!-- Button caption to confirm the renaming of the top site. -->
    <string name="top_sites_rename_dialog_ok">හරි</string>
    <!-- Dialog button text for canceling the rename top site prompt. -->
    <string name="top_sites_rename_dialog_cancel">අවලංගු</string>
    <!-- Text for the menu button to open the homepage settings. -->
    <string name="top_sites_menu_settings">සැකසුම්</string>
    <!-- Text for the menu button to navigate to sponsors and privacy support articles. '&amp;' is replaced with the ampersand symbol: & -->
    <string name="top_sites_menu_sponsor_privacy">අපගේ අනුග්‍රහකයින් හා ඔබගේ පෞද්ගලිකත්‍වය</string>
    <!-- Label text displayed for a sponsored top site. -->
    <string name="top_sites_sponsored_label">අනුග්‍රහය ලද</string>

    <!-- Inactive tabs in the tabs tray -->
    <!-- Title text displayed in the tabs tray when a tab has been unused for 14 days. -->
    <string name="inactive_tabs_title">අක්‍රිය පටිති</string>
    <!-- Content description for closing all inactive tabs -->
    <string name="inactive_tabs_delete_all">සියළු අක්‍රිය පටිති වසන්න</string>
    <!-- Content description for expanding the inactive tabs section. -->
    <string name="inactive_tabs_expand_content_description">අක්‍රිය පටිති විහිදන්න</string>
    <!-- Content description for collapsing the inactive tabs section. -->
    <string name="inactive_tabs_collapse_content_description">අක්‍රිය පටිති හකුළන්න</string>

    <!-- Inactive tabs auto-close message in the tabs tray -->
    <!-- The header text of the auto-close message when the user is asked if they want to turn on the auto-closing of inactive tabs. -->
    <string name="inactive_tabs_auto_close_message_header" tools:ignore="UnusedResources">මාසයකට පසු ස්වයංක්‍රීයව වසන්නද?</string>
    <!-- A description below the header to notify the user what the inactive tabs auto-close feature is. -->
    <string name="inactive_tabs_auto_close_message_description" tools:ignore="UnusedResources">ෆයර්ෆොක්ස් සඳහා පසුගිය මාසය තුළ ඔබ නොබැලූ පටිති වසා දැමීමට හැකිය.</string>
    <!-- A call to action below the description to allow the user to turn on the auto closing of inactive tabs. -->
    <string name="inactive_tabs_auto_close_message_action" tools:ignore="UnusedResources">ස්වයං වැසීම සක්‍රිය කරන්න</string>
    <!-- Text for the snackbar to confirm auto-close is enabled for inactive tabs -->
    <string name="inactive_tabs_auto_close_message_snackbar">ස්වයං වැසීම සබලයි</string>

    <!-- Awesome bar suggestion's headers -->
    <!-- Search suggestions title for Firefox Suggest. -->
    <string name="firefox_suggest_header">ෆයර්ෆොක්ස් යෝජනා</string>
    <!-- Title for search suggestions when Google is the default search suggestion engine. -->
    <string name="google_search_engine_suggestion_header">ගූගල් සෙවුම</string>
    <!-- Title for search suggestions when the default search suggestion engine is anything other than Google. The first parameter is default search engine name. -->
    <string name="other_default_search_engine_suggestion_header">%s සෙවුම</string>

    <!-- Default browser experiment -->
    <string name="default_browser_experiment_card_text">ෆයර්ෆොක්ස් අතිරික්සුවේ ස්වයංක්‍රීයව විවෘත වීමට පණිවිඩ, වි-තැපැල් සහ අඩවිවල සබැඳි සකසන්න.</string>

    <!-- Content description for close button in collection placeholder. -->
    <string name="remove_home_collection_placeholder_content_description">ඉවත් කරන්න</string>

    <!-- Content description radio buttons with a link to more information -->
    <string name="radio_preference_info_content_description">වැඩි විස්තර සඳහා ඔබන්න</string>

    <!-- Content description for the action bar "up" button -->
    <string name="action_bar_up_description">ඉහළට යාත්‍රණය</string>

    <!-- Content description for privacy content close button -->
    <string name="privacy_content_close_button_content_description">වසන්න</string>

    <!-- Pocket recommended stories -->
    <!-- Header text for a section on the home screen. -->
    <string name="pocket_stories_header_1">සිතුවිලි අවුස්සන කතා</string>
    <!-- Header text for a section on the home screen. -->
    <string name="pocket_stories_categories_header">මාතෘකාව අනුව කතා</string>
    <!-- Text of a button allowing users to access an external url for more Pocket recommendations. -->
    <string name="pocket_stories_placeholder_text">තව සොයා ගන්න</string>
    <!-- Title of an app feature. Smaller than a heading. The first parameter is product name Pocket -->
    <string name="pocket_stories_feature_title_2">%s මගින් බලගැන්වේ.</string>
    <!-- Caption for describing a certain feature. The placeholder is for a clickable text (eg: Learn more) which will load an url in a new tab when clicked.  -->
    <string name="pocket_stories_feature_caption">ෆයර්ෆොක්ස් පවුලේ කොටසකි. %s</string>
    <!-- Clickable text for opening an external link for more information about Pocket. -->
    <string name="pocket_stories_feature_learn_more">තව දැනගන්න</string>
    <!-- Text indicating that the Pocket story that also displays this text is a sponsored story by other 3rd party entity. -->
    <string name="pocket_stories_sponsor_indication">අනුග්‍රහය ලද</string>

    <!-- Snackbar button text to navigate to telemetry settings.-->
    <string name="experiments_snackbar_button">සැකසුම් වෙත යන්න</string>

    <!-- Review quality check feature-->
    <!-- Name for the review quality check feature used as title for the panel. -->
    <string name="review_quality_check_feature_name" moz:RemovedIn="120" tools:ignore="UnusedResources">සමාලෝචන සෝදිසිකරු</string>
    <!-- Name for the review quality check feature used as title for the panel. -->
    <string name="review_quality_check_feature_name_2">සමාලෝචන සෝදිසිකරු</string>
    <!-- Summary for grades A and B for review quality check adjusted grading. -->
    <string name="review_quality_check_grade_a_b_description">විශ්වසනීය සමාලෝචන</string>
    <!-- Summary for grade C for review quality check adjusted grading. -->
    <string name="review_quality_check_grade_c_description">විශ්වසනීය සහ නොවන සමාලෝචන</string>
    <!-- Summary for grades D and F for review quality check adjusted grading. -->
    <string name="review_quality_check_grade_d_f_description">අවිශ්වසනීය සමාලෝචන</string>
    <!-- Text for title presenting the reliability of a product's reviews. -->
    <string name="review_quality_check_grade_title">මෙම සමාලෝචන කෙතරම් විශ්වසනීය ද?</string>
    <!-- Description for a product's adjusted star rating. The text presents that the product's reviews which were evaluated as unreliable were removed from the adjusted rating. -->
    <string name="review_quality_check_adjusted_rating_description">අවිශ්වසනීය සමාලෝචන ඉවත් කර ඇත</string>
    <!-- Title for section explaining how we analyze the reliability of a product's reviews. -->
    <string name="review_quality_check_explanation_title">සමාලෝචනයක ගුණත්‍වය තීරණය කරන්නේ කෙසේද?</string>
    <!-- Text for learn more caption presenting a link with information about review quality. First parameter is for clickable text defined in review_quality_check_info_learn_more_link. -->
    <string name="review_quality_check_info_learn_more">%s ගැන තව දැනගන්න.</string>
    <!-- Text for title of settings section. -->
    <string name="review_quality_check_settings_title">සැකසුම්</string>
    <!-- Text for label for switch preference to show recommended products from review quality check settings section. -->
    <string name="review_quality_check_settings_recommended_products">සමාලෝචන සෝදිසිකරු මත දැන්වම් පෙන්වන්න </string>
    <!-- Clickable text that links to review quality check recommended products support article. -->
    <string name="review_quality_check_settings_recommended_products_learn_more" tools:ignore="UnusedResources">තව දැනගන්න</string>
    <!-- Text for turning sidebar off button from review quality check settings section. -->
    <string name="review_quality_check_settings_turn_off">සමාලෝචන සෝදිසිකරු අක්‍රිය කරන්න</string>
    <!-- Text for button from warning card informing the user that the current analysis is outdated. Clicking this should trigger the product's re-analysis. -->
    <string name="review_quality_check_outdated_analysis_warning_action" tools:ignore="UnusedResources">පරීක්‍ෂා කරන්න</string>
    <!-- Title for warning card informing the user that the current product does not have enough reviews for a review analysis. -->
    <string name="review_quality_check_no_reviews_warning_title">ප්‍රමාණවත් සමාලෝචන නැත</string>
    <!-- Title for warning card informing the user that the current product is currently not available. -->
    <string name="review_quality_check_product_availability_warning_title" tools:ignore="UnusedResources">නිෂ්පාදනය නොතිබේ</string>
    <!-- Title for warning card informing the user that the current product's re-analysis is still processing. -->
    <string name="review_quality_check_reanalysis_in_progress_warning_title">සමාලෝචනයේ ගුණත්‍වය පරීක්‍ෂා වෙමින්</string>
    <!-- Title for warning card informing the user that the current product's analysis is still processing. -->
    <string name="review_quality_check_analysis_in_progress_warning_title">සමාලෝචනයේ ගුණත්‍වය පරීක්‍ෂා වෙමින්</string>
    <!-- Text for body of warning card informing the user that the current product's analysis is still processing. -->
    <string name="review_quality_check_analysis_in_progress_warning_body">මෙයට තත්. 60 ක් පමණ ගත වනු ඇත.</string>
    <!-- Title for info card displayed after the user reports a product is back in stock. -->
    <string name="review_quality_check_analysis_requested_info_title" tools:ignore="UnusedResources">වාර්තා කිරීමට ස්තූතියි!</string>
    <!-- Title for info card displayed when the user review checker while on a product that Fakespot does not analyze (e.g. gift cards, music). -->
    <string name="review_quality_check_not_analyzable_info_title">අපට මෙම සමාලෝචන පරීක්‍ෂාවට නොහැකිය</string>
    <!-- Text for body of info card displayed when the user review checker while on a product that Fakespot does not analyze (e.g. gift cards, music). -->
    <string name="review_quality_check_not_analyzable_info_body">කණගාටුයි. ත්‍යාග පත්, දෘශ්‍ය ප්‍රචාර, ගීත සහ ක්‍රීඩා ආදී ඇතැම් නිෂ්පාදන වර්ගවල සමාලෝචන ගුණත්‍වය අපට පරීක්‍ෂා කිරීමට නොහැකිය.</string>
    <!-- Title for info card displayed when another user reported the displayed product is back in stock. -->
    <string name="review_quality_check_analysis_requested_other_user_info_title" tools:ignore="UnusedResources">තොරතුරු ළඟදීම</string>
    <!-- Title for info card displayed to the user when analysis finished updating. -->
    <string name="review_quality_check_analysis_updated_confirmation_title" tools:ignore="UnusedResources">විශ්ලේෂණය යාවත්කාලීනයි</string>
    <!-- Text for the action button from info card displayed to the user when analysis finished updating. -->
    <string name="review_quality_check_analysis_updated_confirmation_action" tools:ignore="UnusedResources">තේරුණා</string>
    <!-- Title for error card displayed to the user when an error occurred. -->
    <string name="review_quality_check_generic_error_title">දැනට තොරතුරු නැත</string>
    <!-- Text for body of error card displayed to the user when an error occurred. -->
    <string name="review_quality_check_generic_error_body">අපි ගැටලුව විසඳමින් සිටින්නෙමු. පසුව පරීක්‍ෂා කරන්න.</string>
    <!-- Title for error card displayed to the user when the device is disconnected from the network. -->
    <string name="review_quality_check_no_connection_title">අන්තර්ජාල සම්බන්ධතාවයක් නැත</string>
    <!-- Text for body of error card displayed to the user when the device is disconnected from the network. -->
    <string name="review_quality_check_no_connection_body">ඔබගේ ජාල සම්බන්ධතාවය පරීක්‍ෂා කර පිටුව නැවත පූරණය කරන්න.</string>
    <!-- Title for card displayed to the user for products whose reviews were not analyzed yet. -->
    <string name="review_quality_check_no_analysis_title">මෙම සමාලෝචන ගැන තවමත් තොරතුරු නැත</string>
    <!-- Clickable text from the contextual onboarding card that links to review quality check support article. -->
    <string name="review_quality_check_contextual_onboarding_learn_more_link">තව දැනගන්න</string>
    <!-- Clickable text from the review quality check contextual onboarding card that links to Fakespot privacy policy. -->
    <string name="review_quality_check_contextual_onboarding_privacy_policy" moz:RemovedIn="121" tools:ignore="UnusedResources">පෞද්ගලිකත්‍ව ප්‍රතිපත්තිය</string>
    <!-- Clickable text from the review quality check contextual onboarding card that links to Fakespot terms of use. -->
    <string name="review_quality_check_contextual_onboarding_terms_use" moz:RemovedIn="121" tools:ignore="UnusedResources">භාවිත නියම</string>
    <!-- Text for opt-in button from the review quality check contextual onboarding card. -->
    <string name="review_quality_check_contextual_onboarding_primary_button_text">ඔව්, උත්සාහ කරමු</string>
    <!-- Text for opt-out button from the review quality check contextual onboarding card. -->
    <string name="review_quality_check_contextual_onboarding_secondary_button_text">දැන් නොවේ</string>
    <!-- Text for the first CFR presenting the review quality check feature. -->
    <string name="review_quality_check_first_cfr_message">මිලදී ගැනීමට පෙර — ඔබට මෙම නිෂ්පාදනයේ සමාලෝචන විශ්වාස කළ හැකිදැයි බලන්න.</string>
    <!-- Text displayed in the second CFR presenting the review quality check feature that opens the review checker when clicked. -->
    <string name="review_quality_check_second_cfr_action" tools:ignore="UnusedResources">සමාලෝචන සෝදිසිකරු අරින්න</string>
    <!-- Flag showing that the review quality check feature is work in progress. -->
    <string name="review_quality_check_beta_flag">බීටා</string>
    <!-- Content description (not visible, for screen readers etc.) for opening browser menu button to open review quality check bottom sheet. -->
    <string name="review_quality_check_open_handle_content_description">සමාලෝචන සෝදිසිකරු අරින්න</string>
    <!-- Content description (not visible, for screen readers etc.) for closing browser menu button to open review quality check bottom sheet. -->
    <string name="review_quality_check_close_handle_content_description">සමාලෝචන සෝදිසිකරු වසන්න</string>
    <!-- Content description (not visible, for screen readers etc.) for review quality check star rating. First parameter is the number of stars (1-5) representing the rating. -->
    <string name="review_quality_check_star_rating_content_description">තරු 5 න් %1$s</string>
    <!-- Text for minimize button from highlights card. When clicked the highlights card should reduce its size. -->
    <string name="review_quality_check_highlights_show_less">අඩුවෙන් පෙන්වන්න</string>
    <!-- Text for maximize button from highlights card. When clicked the highlights card should expand to its full size. -->
    <string name="review_quality_check_highlights_show_more">තව පෙන්වන්න</string>
    <!-- Text for highlights card quality category header. Reviews shown under this header should refer the product's quality. -->
    <string name="review_quality_check_highlights_type_quality">ගුණත්‍වය</string>
    <!-- Text for highlights card price category header. Reviews shown under this header should refer the product's price. -->
    <string name="review_quality_check_highlights_type_price">මිල</string>

    <!-- Text for highlights card packaging and appearance category header. Reviews shown under this header should refer the product's packaging and appearance. -->
    <string name="review_quality_check_highlights_type_packaging_appearance">ඇසුරුම්කරණය සහ පෙනුම</string>

    <!-- Accessibility services actions labels. These will be appended to accessibility actions like "Double tap to.." but not by or applications but by services like Talkback. -->
    <!-- Action label for elements that can be collapsed if interacting with them. Talkback will append this to say "Double tap to collapse". -->
    <string name="a11y_action_label_collapse">හැකිළීම</string>
    <!-- Action label for elements that can be expanded if interacting with them. Talkback will append this to say "Double tap to expand". -->
    <string name="a11y_action_label_expand">විහිදුවීම</string>
    <!-- Action label for links to a website containing documentation about a wallpaper collection. Talkback will append this to say "Double tap to open link to learn more about this collection". -->
    <string name="a11y_action_label_wallpaper_collection_learn_more">මෙම එකතුව ගැන තව දැන ගැනීමට සබැඳිය අරින්න</string>
    <!-- Action label for links that point to an article. Talkback will append this to say "Double tap to read the article". -->
    <string name="a11y_action_label_read_article">ලිපිය කියවන්න</string>
    <!-- Action label for links to the Firefox Pocket website. Talkback will append this to say "Double tap to open link to learn more". -->
    <string name="a11y_action_label_pocket_learn_more">තව දැන ගැනීමට සබැඳිය අරින්න</string>
</resources><|MERGE_RESOLUTION|>--- conflicted
+++ resolved
@@ -486,18 +486,6 @@
     <!-- Long text for a detail explanation indicating what will happen if cookie banner handling is on for a site, this is shown as part of the cookie banner panel in the toolbar. The first parameter is the application name -->
     <string name="reduce_cookie_banner_details_panel_description_on_for_site_2" moz:RemovedIn="121" tools:ignore="UnusedResources">%1$s සහාය දක්වන අඩවිවල තිබෙන සියළුම දත්තකඩ ඉල්ලීම් ස්වයංක්‍රීයව ප්‍රතික්‍ෂේප කිරීමට උත්සාහ කරයි.</string>
     <!-- Title text for the cookie banner re-engagement dialog. The first parameter is the application name. -->
-<<<<<<< HEAD
-    <string name="reduce_cookie_banner_dialog_title" moz:RemovedIn="120" tools:ignore="UnusedResources">දත්තකඩ පතාක ප්‍රතික්‍ෂේපයට %1$s වෙත ඉඩ දෙන්නද?</string>
-    <!-- Body text for the cookie banner re-engagement dialog use. The first parameter is the application name. -->
-    <string name="reduce_cookie_banner_dialog_body" moz:RemovedIn="120" tools:ignore="UnusedResources">%1$s මඟින් බොහෝ දත්තකඩ පතාක ඉල්ලීම් ස්වයංක්‍රීයව ඉවතලිය හැකිය.</string>
-    <!-- Remind me later text button for the onboarding dialog -->
-    <string name="reduce_cookie_banner_dialog_not_now_button" moz:RemovedIn="120" tools:ignore="UnusedResources">දැන් නොවේ</string>
-    <!-- Snack text for the cookie banner dialog, after user hit the dismiss banner button -->
-    <string name="reduce_cookie_banner_dialog_snackbar_text" moz:RemovedIn="120" tools:ignore="UnusedResources">ඔබ දත්තකඩ ඉල්ලීම් අඩුවෙන් දකිනු ඇත</string>
-
-    <!-- Change setting text button, for the cookie banner re-engagement dialog -->
-    <string name="reduce_cookie_banner_dialog_change_setting_button" moz:RemovedIn="120" tools:ignore="UnusedResources">ඉඩ දෙන්න</string>
-=======
     <string name="reduce_cookie_banner_dialog_title" moz:RemovedIn="121" tools:ignore="UnusedResources">දත්තකඩ පතාක ප්‍රතික්‍ෂේපයට %1$s වෙත ඉඩ දෙන්නද?</string>
     <!-- Body text for the cookie banner re-engagement dialog use. The first parameter is the application name. -->
     <string name="reduce_cookie_banner_dialog_body" moz:RemovedIn="121" tools:ignore="UnusedResources">%1$s මඟින් බොහෝ දත්තකඩ පතාක ඉල්ලීම් ස්වයංක්‍රීයව ඉවතලිය හැකිය.</string>
@@ -508,7 +496,6 @@
 
     <!-- Change setting text button, for the cookie banner re-engagement dialog -->
     <string name="reduce_cookie_banner_dialog_change_setting_button" moz:RemovedIn="121" tools:ignore="UnusedResources">ඉඩ දෙන්න</string>
->>>>>>> d602c86b
 
     <!-- Description of the preference to enable "HTTPS-Only" mode. -->
     <string name="preferences_https_only_summary">ඉහළ ආරක්‍ෂාවක් සඳහා HTTPS සංකේතන කෙටුම්පත භාවිතයෙන් අඩවි වෙත ස්වයංක්‍රීයව සම්බන්ධ වීමට තැත් කරයි.</string>
