<?xml version="1.0" encoding="utf-8"?>
<resources xmlns:tools="http://schemas.android.com/tools" xmlns:moz="http://mozac.org/tools">

    <!-- App name for private browsing mode. The first parameter is the name of the app defined in app_name (for example: Fenix)-->
    <string name="app_name_private_5">පෞද්. %s</string>
    <!-- App name for private browsing mode. The first parameter is the name of the app defined in app_name (for example: Fenix)-->
    <string name="app_name_private_4">%s (පෞද්ගලික)</string>

    <!-- Home Fragment -->
    <!-- Content description (not visible, for screen readers etc.): "Three dot" menu button. -->
    <string name="content_description_menu">තවත් විකල්ප</string>
    <!-- Content description (not visible, for screen readers etc.): "Private Browsing" menu button. -->
    <string name="content_description_private_browsing_button">පෞද්. පිරික්සීම සබල කරන්න</string>
    <!-- Content description (not visible, for screen readers etc.): "Private Browsing" menu button. -->
    <string name="content_description_disable_private_browsing_button">පෞද්. පිරික්සීම අබල කරන්න</string>
    <!-- Placeholder text shown in the search bar before a user enters text for the default engine -->
    <string name="search_hint">සොයන්න හෝ ලිපිනය ලියන්න</string>
    <!-- Placeholder text shown in the search bar before a user enters text for a general engine -->
    <string name="search_hint_general_engine">වියමනහි සොයන්න</string>
    <!-- Placeholder text shown in search bar when using history search -->
    <string name="history_search_hint">ඉතිහාසය සොයන්න</string>
    <!-- Placeholder text shown in search bar when using bookmarks search -->
    <string name="bookmark_search_hint">පොත්යොමු සොයන්න</string>
    <!-- Placeholder text shown in search bar when using tabs search -->
    <string name="tab_search_hint">පටිති සොයන්න</string>
    <!-- Placeholder text shown in the search bar when using application search engines -->
    <string name="application_search_hint">සෙවුම් පද යොදන්න</string>
    <!-- No Open Tabs Message Description -->
    <string name="no_open_tabs_description">ඔබගේ විවෘත පටිති මෙහි පෙන්වනු ඇත.</string>
    <!-- No Private Tabs Message Description -->
    <string name="no_private_tabs_description">ඔබගේ පෞද්. පටිති මෙහි පෙන්වනු ඇත.</string>
    <!-- Tab tray multi select title in app bar. The first parameter is the number of tabs selected -->
    <string name="tab_tray_multi_select_title">%1$d ක් තෝරා ඇත</string>
    <!-- Label of button in create collection dialog for creating a new collection  -->
    <string name="tab_tray_add_new_collection">නව එකතුවක් යොදන්න</string>
    <!-- Label of editable text in create collection dialog for naming a new collection  -->
    <string name="tab_tray_add_new_collection_name">නම</string>
    <!-- Label of button in save to collection dialog for selecting a current collection  -->
    <string name="tab_tray_select_collection">එකතුව තෝරන්න</string>
    <!-- Content description for close button while in multiselect mode in tab tray -->
    <string name="tab_tray_close_multiselect_content_description">බහු තේරීම් ප්‍රකාරයෙන් පිටවන්න</string>
    <!-- Content description for save to collection button while in multiselect mode in tab tray -->
    <string name="tab_tray_collection_button_multiselect_content_description">තේරූ පටිති එකතුවට සුරකින්න</string>
    <!-- Content description on checkmark while tab is selected in multiselect mode in tab tray -->
    <string name="tab_tray_multiselect_selected_content_description">තෝරාගත්</string>

    <!-- Home - Recently saved bookmarks -->
    <!-- Title for the home screen section with recently saved bookmarks. -->
    <string name="recently_saved_title">මෑතදී සුරැකි</string>
    <!-- Content description for the button which navigates the user to show all of their saved bookmarks. -->
    <string name="recently_saved_show_all_content_description_2">සුරැකි සියළු පොත්යොමු පෙන්වන්න</string>
    <!-- Text for the menu button to remove a recently saved bookmark from the user's home screen -->
    <string name="recently_saved_menu_item_remove">ඉවත් කරන්න</string>

    <!-- About content. The first parameter is the name of the application. (For example: Fenix) -->
    <string name="about_content">මොසිල්ලා හරහා %1$s නිෂ්පාදනය කෙරේ.</string>


    <!-- Private Browsing -->
    <!-- Explanation for private browsing displayed to users on home view when they first enable private mode
        The first parameter is the name of the app defined in app_name (for example: Fenix) -->
    <string name="private_browsing_placeholder_description_2">
  ඔබ පෞද්. පටිති වසා දැමූ විට හෝ යෙදුමෙන් ඉවත් වූ විට %1$s ඔබගේ සෙවුම් සහ පිරික්සුම් ඉතිහාසය හිස් කරයි, නමුත් ඔබව අඩවි වලින් හෝ අන්තර්ජාල සැපයුම්කරුගෙන් නිර්නාමික නොකරයි. මෙය ඔබ මාර්ගගතව කරන දෑ මෙම උපාංගය භාවිතා කරන වෙනත් අයගෙන් පෞද්ගලිකව තබා ගැනීම පහසු කරයි.</string>
    <string name="private_browsing_common_myths">
  පෞද්ගලික පිරික්සීම පිළිබඳව සුලබ මිථ්‍යා
  </string>

    <!-- True Private Browsing Mode -->
    <!-- Title for info card on private homescreen in True Private Browsing Mode. -->
    <string name="felt_privacy_desc_card_title">මෙම උපාංගයේ කිසිදු හෝඩුවාවක් නොතබයි</string>
    <!-- Explanation for private browsing displayed to users on home view when they first enable
        private mode in our new Total Private Browsing mode.
        The first parameter is the name of the app defined in app_name (for example: Firefox Nightly)
        The second parameter is the clickable link text in felt_privacy_info_card_subtitle_link_text -->
    <string name="felt_privacy_info_card_subtitle_2">ඔබ සියළුම පෞද්ගලික පටිති වැසූ විට, %1$s ඔබගේ දත්තකඩ, ඉතිහාසය සහ අඩවිවල දත්ත මකා දමයි. %2$s</string>
    <!-- Clickable portion of the explanation for private browsing that links the user to our
        about privacy page.
        This string is used in felt_privacy_info_card_subtitle as the second parameter.-->
    <string name="felt_privacy_info_card_subtitle_link_text">මාගේ ක්‍රියාකාරකම් දකින අය කවුරුන්ද?</string>

    <!-- Private mode shortcut "contextual feature recommendation" (CFR) -->
    <!-- Text for the Private mode shortcut CFR message for adding a private mode shortcut to open private tabs from the Home screen -->
    <string name="private_mode_cfr_message_2">එක් තට්ටුවකින් ඊළඟ පෞද්. පටිත්ත අරින්න.</string>
    <!-- Text for the positive button to accept adding a Private Browsing shortcut to the Home screen -->
    <string name="private_mode_cfr_pos_button_text">මුල් තිරයට යොදන්න</string>
    <!-- Text for the negative button to decline adding a Private Browsing shortcut to the Home screen -->
    <string name="cfr_neg_button_text">එපා, ස්තුතියි</string>

    <!-- Open in App "contextual feature recommendation" (CFR) -->
    <!-- Text for the info message. The first parameter is the name of the application.-->
    <string name="open_in_app_cfr_info_message_2">යෙදුම්වල සබැඳි ස්වයංක්‍රීයව විවෘත වීමට %1$s සැකසීමට හැකිය.</string>
    <!-- Text for the positive action button -->
    <string name="open_in_app_cfr_positive_button_text">සැකසුම් වෙත යන්න</string>
    <!-- Text for the negative action button -->
    <string name="open_in_app_cfr_negative_button_text">ඉවතලන්න</string>

    <!-- Total cookie protection "contextual feature recommendation" (CFR) -->
    <!-- Text for the message displayed in the contextual feature recommendation popup promoting the total cookie protection feature. -->
    <string name="tcp_cfr_message">අපගේ ප්‍රබලම රහස්‍යතා විශේෂාංගය හරස්-අඩවි ලුහුබැඳීම් හුදකලා කරයි.</string>
    <!-- Text displayed that links to website containing documentation about the "Total cookie protection" feature. -->
    <string name="tcp_cfr_learn_more">පූර්ණ දත්තකඩ රැකවරණය ගැන දැනගන්න</string>


    <!-- Private browsing erase action "contextual feature recommendation" (CFR) -->
    <!-- Text for the message displayed in the contextual feature recommendation popup promoting the erase private browsing feature. -->
    <string name="erase_action_cfr_message">නැවුම් පෞද්ගලික වාරයක් ඇරඹීමට මෙතැන තට්ටු කරන්න. ඔබගේ ඉතිහාසය, දත්තකඩ — සියල්ල මකන්න.</string>


    <!-- Text for the info dialog when camera permissions have been denied but user tries to access a camera feature. -->
    <string name="camera_permissions_needed_message">රූගතයට ප්‍රවේශය අවශ්‍යයි. ඇන්ඩ්‍රොයිඩ් සැකසුම් වෙත ගොස්, අවසර මත තට්ටු කර ඉඩ දෙන්න තට්ටු කරන්න.</string>
    <!-- Text for the positive action button to go to Android Settings to grant permissions. -->
    <string name="camera_permissions_needed_positive_button_text">සැකසුම් වෙත යන්න</string>
    <!-- Text for the negative action button to dismiss the dialog. -->
    <string name="camera_permissions_needed_negative_button_text">ඉවතලන්න</string>

    <!-- Text for the banner message to tell users about our auto close feature. -->
    <string name="tab_tray_close_tabs_banner_message">පසුගිය දවස, සතිය, හෝ මාසය තුළ නොබැලූ විවෘත පටිති ස්වයංක්‍රීයව වැසීමට සකසන්න.</string>
    <!-- Text for the positive action button to go to Settings for auto close tabs. -->
    <string name="tab_tray_close_tabs_banner_positive_button_text">විකල්ප බලන්න</string>
    <!-- Text for the negative action button to dismiss the Close Tabs Banner. -->
    <string name="tab_tray_close_tabs_banner_negative_button_text">ඉවතලන්න</string>
    <!-- Text for the banner message to tell users about our inactive tabs feature. -->
    <string name="tab_tray_inactive_onboarding_message">ඔබ සති දෙකක් තිස්සේ නොබැලූ පටිති මෙහි ගෙන එනු ලැබේ.</string>
    <!-- Text for the action link to go to Settings for inactive tabs. -->
    <string name="tab_tray_inactive_onboarding_button_text">සැකසුම් තුළ අක්‍රිය කරන්න</string>
    <!-- Text for title for the auto-close dialog of the inactive tabs. -->
    <string name="tab_tray_inactive_auto_close_title">මාසයකට පසු ස්වයංක්‍රීයව වසන්නද?</string>
    <!-- Text for the body for the auto-close dialog of the inactive tabs.
        The first parameter is the name of the application.-->
    <string name="tab_tray_inactive_auto_close_body_2">%1$s විසින් පසුගිය මාසය තුළ ඔබ නොබැලූ පටිති වසා දමනු ඇත.</string>
    <!-- Content description for close button in the auto-close dialog of the inactive tabs. -->
    <string name="tab_tray_inactive_auto_close_button_content_description">වසන්න</string>

    <!-- Text for turn on auto close tabs button in the auto-close dialog of the inactive tabs. -->
    <string name="tab_tray_inactive_turn_on_auto_close_button_2">ස්වයං වැසීම සක්‍රිය කරන්න</string>


    <!-- Home screen icons - Long press shortcuts -->
    <!-- Shortcut action to open new tab -->
    <string name="home_screen_shortcut_open_new_tab_2">නව පටිත්ත</string>
    <!-- Shortcut action to open new private tab -->
    <string name="home_screen_shortcut_open_new_private_tab_2">නව පෞද්. පටිත්ත</string>

    <!-- Shortcut action to open Passwords screens -->
    <string name="home_screen_shortcut_open_password_screen">මුරපද වෙත කෙටිමඟ</string>

    <!-- Recent Tabs -->
    <!-- Header text for jumping back into the recent tab in the home screen -->
    <string name="recent_tabs_header">ආපසු පනින්න</string>
    <!-- Button text for showing all the tabs in the tabs tray -->
    <string name="recent_tabs_show_all">සියල්ල පෙන්වන්න</string>
    <!-- Content description for the button which navigates the user to show all recent tabs in the tabs tray. -->
    <string name="recent_tabs_show_all_content_description_2">සියළු මෑත පටිති බොත්තම පෙන්වන්න</string>
    <!-- Text for button in synced tab card that opens synced tabs tray -->
    <string name="recent_tabs_see_all_synced_tabs_button_text">සියළු සමමුහූර්ත පටිති බලන්න</string>
    <!-- Accessibility description for device icon used for recent synced tab -->
    <string name="recent_tabs_synced_device_icon_content_description">සමමුහූර්ත උපාංගය</string>
    <!-- Text for the dropdown menu to remove a recent synced tab from the homescreen -->
    <string name="recent_synced_tab_menu_item_remove">ඉවත් කරන්න</string>
    <!-- Text for the menu button to remove a grouped highlight from the user's browsing history
         in the Recently visited section -->
    <string name="recent_tab_menu_item_remove">ඉවත් කරන්න</string>

    <!-- History Metadata -->
    <!-- Header text for a section on the home screen that displays grouped highlights from the
         user's browsing history, such as topics they have researched or explored on the web -->
    <string name="history_metadata_header_2">මෑතදී ගොඩවැදුණු</string>
    <!-- Text for the menu button to remove a grouped highlight from the user's browsing history
         in the Recently visited section -->
    <string name="recently_visited_menu_item_remove">ඉවත් කරන්න</string>

    <!-- Content description for the button which navigates the user to show all of their history. -->
    <string name="past_explorations_show_all_content_description_2">සියළු පසුගිය ගවේශණ පෙන්වන්න</string>

    <!-- Browser Fragment -->
    <!-- Content description (not visible, for screen readers etc.): Navigate backward (browsing history) -->
    <string name="browser_menu_back">ආපසු</string>
    <!-- Content description (not visible, for screen readers etc.): Navigate forward (browsing history) -->
    <string name="browser_menu_forward">ඉදිරියට</string>
    <!-- Content description (not visible, for screen readers etc.): Refresh current website -->
    <string name="browser_menu_refresh">නැවුම් කරන්න</string>
    <!-- Content description (not visible, for screen readers etc.): Stop loading current website -->
    <string name="browser_menu_stop">නවතන්න</string>
    <!-- Browser menu button that opens the addon manager -->
    <string name="browser_menu_add_ons">එක්කහු</string>
    <!-- Browser menu button that opens account settings -->
    <string name="browser_menu_account_settings">ගිණුමේ තොරතුරු</string>
    <!-- Text displayed when there are no add-ons to be shown -->
    <string name="no_add_ons">මෙහි එක්කහු නැත</string>
    <!-- Browser menu button that sends a user to help articles -->
    <string name="browser_menu_help">උදව්</string>
    <!-- Browser menu button that sends a to a the what's new article -->
    <string name="browser_menu_whats_new">අළුත් දෑ</string>
    <!-- Browser menu button that opens the settings menu -->
    <string name="browser_menu_settings">සැකසුම්</string>
    <!-- Browser menu button that opens a user's library -->
    <string name="browser_menu_library">පුස්තකාලය</string>
    <!-- Browser menu toggle that requests a desktop site -->
    <string name="browser_menu_desktop_site">වැඩතල අඩවිය</string>
    <!-- Browser menu button that reopens a private tab as a regular tab -->
    <string name="browser_menu_open_in_regular_tab">සාමාන්‍ය පටිත්තක අරින්න</string>
    <!-- Browser menu toggle that adds a shortcut to the site on the device home screen. -->
    <string name="browser_menu_add_to_homescreen">මුල් තිරයට යොදන්න</string>
    <!-- Browser menu toggle that installs a Progressive Web App shortcut to the site on the device home screen. -->
    <string name="browser_menu_install_on_homescreen">ස්ථාපනය</string>
    <!-- Content description (not visible, for screen readers etc.) for the Resync tabs button -->
    <string name="resync_button_content_description">යළි සමමුහූර්තය</string>
    <!-- Browser menu button that opens the find in page menu -->
    <string name="browser_menu_find_in_page">පිටුවේ සොයන්න</string>
    <!-- Browser menu button that opens the translations dialog, which has options to translate the current browser page. -->
    <string name="browser_menu_translations">පිටුව පරිවර්තනය</string>
    <!-- Browser menu button that saves the current tab to a collection -->
    <string name="browser_menu_save_to_collection_2">එකතුවට සුරකින්න</string>
    <!-- Browser menu button that open a share menu to share the current site -->
    <string name="browser_menu_share">බෙදාගන්න</string>
    <!-- Browser menu button shown in custom tabs that opens the current tab in Fenix
        The first parameter is the name of the app defined in app_name (for example: Fenix) -->
    <string name="browser_menu_open_in_fenix">%1$s හි අරින්න</string>
    <!-- Browser menu text shown in custom tabs to indicate this is a Fenix tab
        The first parameter is the name of the app defined in app_name (for example: Fenix) -->
    <string name="browser_menu_powered_by">%1$s මගින් බල ගැන්වේ</string>
    <!-- Browser menu text shown in custom tabs to indicate this is a Fenix tab
        The first parameter is the name of the app defined in app_name (for example: Fenix) -->
    <string name="browser_menu_powered_by2">%s මගින් බලගැන්වේ</string>
    <!-- Browser menu button to put the current page in reader mode -->
    <string name="browser_menu_read">කියවීමේ දැක්ම</string>
    <!-- Browser menu button content description to close reader mode and return the user to the regular browser -->
    <string name="browser_menu_read_close">කියවීමේ දැක්ම වසන්න</string>
    <!-- Browser menu button to open the current page in an external app -->
    <string name="browser_menu_open_app_link">යෙදුමෙහි අරින්න</string>
    <!-- Browser menu button to show reader view appearance controls e.g. the used font type and size -->
    <string name="browser_menu_customize_reader_view">කියවීමේ දැක්ම රිසිකරණය</string>
    <!-- Browser menu label for adding a bookmark -->
    <string name="browser_menu_add">එකතු</string>
    <!-- Browser menu label for editing a bookmark -->
    <string name="browser_menu_edit">සංස්කරණය</string>
    <!-- Button shown on the home page that opens the Customize home settings -->
    <string name="browser_menu_customize_home_1">මුල්පිටුව අභිරුචිකරණය</string>

    <!-- Browser Toolbar -->
    <!-- Content description for the Home screen button on the browser toolbar -->
    <string name="browser_toolbar_home">මුල් තිරය</string>

    <!-- Content description (not visible, for screen readers etc.): Erase button: Erase the browsing
         history and go back to the home screen. -->
    <string name="browser_toolbar_erase">පිරික්සුම් ඉතිහාසය මකන්න</string>

    <!-- Content description for the translate page toolbar button that opens the translations dialog when no translation has occurred. -->
    <string name="browser_toolbar_translate">පිටුව පරිවර්තනය</string>

    <!-- Locale Settings Fragment -->
    <!-- Content description for tick mark on selected language -->
    <string name="a11y_selected_locale_content_description">තෝරාගත් භාෂාව</string>
    <!-- Text for default locale item -->
    <string name="default_locale_text">උපාංගයේ භාෂාව අනුගමනය</string>

    <!-- Placeholder text shown in the search bar before a user enters text -->
    <string name="locale_search_hint">සෙවුම් භාෂාව</string>

    <!-- Search Fragment -->
    <!-- Button in the search view that lets a user search by scanning a QR code -->
    <string name="search_scan_button">පරිලෝකනය</string>
    <!-- Button in the search view when shortcuts are displayed that takes a user to the search engine settings -->
    <string name="search_shortcuts_engine_settings">සෙවුම් යන්ත්‍රයේ සැකසුම්</string>
    <!-- Button in the search view that lets a user navigate to the site in their clipboard -->
    <string name="awesomebar_clipboard_title">පසුරු පුවරුවෙන් සබැඳිය පුරවන්න</string>
    <!-- Button in the search suggestions onboarding that allows search suggestions in private sessions -->
    <string name="search_suggestions_onboarding_allow_button">ඉඩ දෙන්න</string>
    <!-- Button in the search suggestions onboarding that does not allow search suggestions in private sessions -->
    <string name="search_suggestions_onboarding_do_not_allow_button">ඉඩ නොදෙන්න</string>
    <!-- Search suggestion onboarding hint title text -->
    <string name="search_suggestions_onboarding_title">පෞද්. වාරවල සෙවුම් යෝජනා සඳහා ඉඩ දෙන්නද?</string>
    <!-- Search suggestion onboarding hint description text, first parameter is the name of the app defined in app_name (for example: Fenix)-->
    <string name="search_suggestions_onboarding_text">ඔබ ලිපින තීරුවේ ලියන සෑම දෙයක්ම ඔබගේ සෙවුම් යන්ත්‍රයට %s හරහා යවයි.</string>
    <!-- Search engine suggestion title text. The first parameter is the name of the suggested engine-->
    <string name="search_engine_suggestions_title">%s සොයන්න</string>
    <!-- Search engine suggestion description text -->
    <string name="search_engine_suggestions_description">ලිපින තීරුවෙන් කෙලින්ම සොයන්න</string>
    <!-- Menu option in the search selector menu to open the search settings -->
    <string name="search_settings_menu_item">සෙවුම් සැකසුම්</string>

    <!-- Header text for the search selector menu -->
    <string name="search_header_menu_item_2">මෙවර සෙවීම:</string>

    <!-- Content description (not visible, for screen readers etc.): Search engine icon. The first parameter is the search engine name (for example: DuckDuckGo). -->
    <string name="search_engine_icon_content_description" tools:ignore="UnusedResources">%s සෙවුම් යන්ත්‍රය</string>

    <!-- Home onboarding -->
    <!-- Onboarding home screen popup dialog, shown on top of the Jump back in section. -->
    <string name="onboarding_home_screen_jump_back_contextual_hint_2">ඔබගේ පුද්ගලීකකරණය කළ මුල් පිටුව බලන්න. මෑත පටිති, පොත්යොමු හා සෙවුම් ප්‍රතිඵල මෙහි දිස් වනු ඇත.</string>
    <!-- Home onboarding dialog welcome screen title text. -->
    <string name="onboarding_home_welcome_title_2">වඩාත් පෞද්ගලික අන්තර්ජාලයකට පිළිගනිමු</string>
    <!-- Home onboarding dialog welcome screen description text. -->
    <string name="onboarding_home_welcome_description">බොහෝ වර්ණ. ඉහළ පෞද්ගලිකත්‍වය. එලෙසම ලාභයට වඩා මිනිසුන්ට කැපවීම.</string>
    <!-- Home onboarding dialog sign into sync screen title text. -->
    <string name="onboarding_home_sync_title_3">තිර අතර මාරු වීම වෙනදාට වඩා පහසුය</string>
    <!-- Home onboarding dialog sign into sync screen description text. -->
    <string name="onboarding_home_sync_description">දැන් මුල් පිටුවේ තිබෙන අන් උපාංගවල පටිති සමඟ ඔබ නතර කළ තැනින් අතට ගන්න.</string>
    <!-- Text for the button to continue the onboarding on the home onboarding dialog. -->
    <string name="onboarding_home_get_started_button">පටන් ගන්න</string>
    <!-- Text for the button to navigate to the sync sign in screen on the home onboarding dialog. -->
    <string name="onboarding_home_sign_in_button">පිවිසෙන්න</string>


    <!-- Text for the button to skip the onboarding on the home onboarding dialog. -->
    <string name="onboarding_home_skip_button">මඟහරින්න</string>

    <!-- Onboarding home screen sync popup dialog message, shown on top of Recent Synced Tabs in the Jump back in section. -->
    <string name="sync_cfr_message">පටිති සමමුහූර්ත වෙමින්! අනෙක් උපාංගයේ ඔබ නතර කළ තැනින් අතට ගන්න.</string>

    <!-- Content description (not visible, for screen readers etc.): Close button for the home onboarding dialog -->
    <string name="onboarding_home_content_description_close_button">වසන්න</string>

    <!-- Notification pre-permission dialog -->
    <!-- Enable notification pre permission dialog title
        The first parameter is the name of the app defined in app_name (for example: Fenix) -->
    <string name="onboarding_home_enable_notifications_title" moz:removedIn="124" tools:ignore="UnusedResources">%s සමඟ බොහෝ දෑ කිරීමට දැනුම්දීම් උපකාරී වේ</string>
    <!-- Enable notification pre permission dialog description with rationale
        The first parameter is the name of the app defined in app_name (for example: Fenix) -->
    <string name="onboarding_home_enable_notifications_description" moz:removedIn="124" tools:ignore="UnusedResources">උපාංග අතර පටිති සමමුහූර්තය, බාගැනීම් කළමනාකරණය, %s පෞද්ගලිකත්‍ව රැකවරණයෙන් උපරිම ප්‍රයෝජන ගැනීමට ඉඟි, සහ තවත් බොහෝ දෑ.</string>
    <!-- Text for the button to request notification permission on the device -->
    <string name="onboarding_home_enable_notifications_positive_button" moz:removedIn="124" tools:ignore="UnusedResources">ඉදිරියට</string>
    <!-- Text for the button to not request notification permission on the device and dismiss the dialog -->
    <string name="onboarding_home_enable_notifications_negative_button" moz:removedIn="124" tools:ignore="UnusedResources">දැන් නොවේ</string>

    <!-- Juno first user onboarding flow experiment, strings are marked unused as they are only referenced by Nimbus experiments. -->
<<<<<<< HEAD
=======
    <!-- Description for learning more about our privacy notice. -->
    <string name="juno_onboarding_privacy_notice_text">ෆයර්ෆොක්ස් රහස්‍යතා දැන්වීම</string>
    <!-- Text for the button to set firefox as default browser on the device -->
>>>>>>> 02782e4f
    <!-- Title for set firefox as default browser screen used by Nimbus experiments. -->
    <string name="juno_onboarding_default_browser_title_nimbus_2">ඔබට ආරක්‍ෂාව සලසන්නෙමු</string>
    <!-- Description for set firefox as default browser screen used by Nimbus experiments. -->
    <string name="juno_onboarding_default_browser_description_nimbus_3">අපගේ ලාභ නොලබන පිටුබලයක් සහිත අතිරික්සුව අන්තර්ජාලය පුරා ඔබව රහසින් ලුහුබඳින සමාගම් ස්වයංක්‍රීයව නවත්වයි.</string>
    <!-- Description for set firefox as default browser screen used by Nimbus experiments. -->
    <string name="juno_onboarding_default_browser_description_nimbus_2" moz:RemovedIn="124" tools:ignore="UnusedResources">සමාගම් රහසින් අන්තර්ජාලය පුරා ඔබව ලුහුබැඳීම නැවැත්වීමට අපගේ ලාභ නොලබන පිටුබලයක් සහිත අතිරික්සුව සැමවිට උදව් කරයි.\n\nඅපගේ රහස්‍යතා දැන්වීමෙන් තව දැන ගන්න.</string>
    <!-- Text for the link to the privacy notice webpage for set as firefox default browser screen.
    This is part of the string with the key "juno_onboarding_default_browser_description". -->
    <string name="juno_onboarding_default_browser_description_link_text" moz:RemovedIn="124" tools:ignore="UnusedResources">පෞද්ගලිකත්‍ව දැන්වීම</string>
    <!-- Text for the button to set firefox as default browser on the device -->
    <string name="juno_onboarding_default_browser_positive_button" tools:ignore="UnusedResources">පෙරනිමි අතිරික්සුව කරන්න</string>
    <!-- Text for the button dismiss the screen and move on with the flow -->
    <string name="juno_onboarding_default_browser_negative_button" tools:ignore="UnusedResources">දැන් නොවේ</string>
    <!-- Title for sign in to sync screen. -->
    <string name="juno_onboarding_sign_in_title_2">ඔබ උපාංග අතර පනින විට සංකේතිතව සිටින්න</string>
    <!-- Description for sign in to sync screen. Nimbus experiments do not support string placeholders.
     Note: The word "Firefox" should NOT be translated -->
    <string name="juno_onboarding_sign_in_description_2">ඔබ ඇතුළු වී සමමුහූර්ත කළ විට, ඔබ ආරක්‍ෂිතයි. ෆයර්ෆොක්ස් ඔබගේ මුරපද, පොත්යොමු සහ වෙනත් දෑ සංකේතනය කරයි.</string>
    <!-- Text for the button to sign in to sync on the device -->
    <string name="juno_onboarding_sign_in_positive_button" tools:ignore="UnusedResources">පිවිසෙන්න</string>
    <!-- Text for the button dismiss the screen and move on with the flow -->
    <string name="juno_onboarding_sign_in_negative_button" tools:ignore="UnusedResources">දැන් නොවේ</string>
    <!-- Title for enable notification permission screen used by Nimbus experiments. Nimbus experiments do not support string placeholders.
        Note: The word "Firefox" should NOT be translated -->
    <string name="juno_onboarding_enable_notifications_title_nimbus_2">ෆයර්ෆොක්ස් සමඟ ආරක්‍ෂිතව සිටීමට දැනුම්දීම් උපකාරී වේ</string>
    <!-- Description for enable notification permission screen used by Nimbus experiments. Nimbus experiments do not support string placeholders.
       Note: The word "Firefox" should NOT be translated -->
    <string name="juno_onboarding_enable_notifications_description_nimbus_2">ඔබගේ උපාංග අතර ආරක්‍ෂිතව පටිති යවන්න සහ වෙනත් ෆයර්ෆොක්ස් රහස්‍යතා විශේෂාංග සොයා ගන්න.</string>
    <!-- Text for the button to request notification permission on the device -->
    <string name="juno_onboarding_enable_notifications_positive_button" tools:ignore="UnusedResources">දැනුම්දීම් සක්‍රිය කරන්න</string>
    <!-- Text for the button dismiss the screen and move on with the flow -->
    <string name="juno_onboarding_enable_notifications_negative_button" tools:ignore="UnusedResources">දැන් නොවේ</string>

    <!-- Description for add search widget screen used by Nimbus experiments. Nimbus experiments do not support string placeholders.
        Note: The word "Firefox" should NOT be translated -->
    <string name="juno_onboarding_add_search_widget_description" tools:ignore="UnusedResources">ඔබගේ මුල් තිරයේ ෆයර්ෆොක්ස් ඇත්නම්, හරස්-අඩවි ලුහුබැඳීම් අවහිර කරන පෞද්ගලිකත්‍වයට මුල්තැන දෙන අතිරික්සුවට පහසුවෙන් ප්‍රවේශ වීමට හැකිය.</string>
    <!-- Text for the button to dismiss the screen and move on with the flow -->
    <string name="juno_onboarding_add_search_widget_negative_button" tools:ignore="UnusedResources">දැන් නොවේ</string>

    <!-- Search Widget -->
    <!-- Content description for searching with a widget. The first parameter is the name of the application.-->
    <string name="search_widget_content_description_2">නව %1$s පටිත්තක් අරින්න</string>
    <!-- Text preview for smaller sized widgets -->
    <string name="search_widget_text_short">සොයන්න</string>
    <!-- Text preview for larger sized widgets -->
    <string name="search_widget_text_long">වියමනහි සොයන්න</string>
    <!-- Content description (not visible, for screen readers etc.): Voice search -->
    <string name="search_widget_voice">හඬ සෙවුම</string>

    <!-- Preferences -->
    <!-- Title for the settings page-->
    <string name="settings">සැකසුම්</string>
    <!-- Preference category for general settings -->
    <string name="preferences_category_general">සාමාන්‍ය</string>
    <!-- Preference category for all links about Fenix -->
    <string name="preferences_category_about">පිළිබඳව</string>
    <!-- Preference category for settings related to changing the default search engine -->
    <string name="preferences_category_select_default_search_engine">එකක් තෝරගන්න</string>
    <!-- Preference for settings related to managing search shortcuts for the quick search menu -->
    <string name="preferences_manage_search_shortcuts_2">විකල්ප සෙවුම් යන්ත්‍ර කළමනාකරණය</string>
    <!-- Summary for preference for settings related to managing search shortcuts for the quick search menu -->
    <string name="preferences_manage_search_shortcuts_summary">සෙවුමෙහි පෙනෙන යන්ත්‍ර සංශෝධනය</string>
    <!-- Preference category for settings related to managing search shortcuts for the quick search menu -->
    <string name="preferences_category_engines_in_search_menu">සෙවුම් වට්ටෝරුවෙහි පෙනෙන යන්ත්‍ර</string>
    <!-- Preference for settings related to changing the default search engine -->
    <string name="preferences_default_search_engine">පෙරනිමි සෙවුම් යන්ත්‍රය</string>
    <!-- Preference for settings related to Search -->
    <string name="preferences_search">සොයන්න</string>
    <!-- Preference for settings related to Search engines -->
    <string name="preferences_search_engines">සෙවුම් යන්ත්‍ර</string>
    <!-- Preference for settings related to Search engines suggestions-->
    <string name="preferences_search_engines_suggestions">සෙවුම් යන්ත්‍ර වලින් යෝජනා</string>
    <!-- Preference Category for settings related to Search address bar -->
    <string name="preferences_settings_address_bar">ලිපින තීරුවේ අභිප්‍රේත</string>
    <!-- Preference Category for settings to Firefox Suggest -->
    <string name="preference_search_address_bar_fx_suggest">ලිපින තීරුව - ෆයර්ෆොක්ස් යෝජනා</string>
    <!-- Preference link to Learn more about Firefox Suggest -->
    <string name="preference_search_learn_about_fx_suggest">ෆයර්ෆොක්ස් යෝජනා ගැන තව දැනගන්න</string>
    <!-- Preference link to rating Fenix on the Play Store -->
    <string name="preferences_rate">ගූගල් ප්ලේ හි අගයන්න</string>
    <!-- Preference linking to about page for Fenix
        The first parameter is the name of the app defined in app_name (for example: Fenix) -->
    <string name="preferences_about">%1$s ගැන</string>
    <!-- Preference for settings related to changing the default browser -->
    <string name="preferences_set_as_default_browser">පෙරනිමි අතිරික්සුව කරන්න</string>
    <!-- Preference category for advanced settings -->
    <string name="preferences_category_advanced">වැඩිදුර</string>
    <!-- Preference category for privacy and security settings -->
    <string name="preferences_category_privacy_security">පෞද්ගලිකත්‍වය හා ආරක්‍ෂාව</string>
    <!-- Preference for advanced site permissions -->
    <string name="preferences_site_permissions">අඩවි අවසර</string>
    <!-- Preference for private browsing options -->
    <string name="preferences_private_browsing_options">පෞද්. පිරික්සුම</string>


    <!-- Preference for opening links in a private tab-->
    <string name="preferences_open_links_in_a_private_tab">පෞද්. පටිත්තක සබැඳිය අරින්න</string>
    <!-- Preference for allowing screenshots to be taken while in a private tab-->
    <string name="preferences_allow_screenshots_in_private_mode">පෞද්. පිරික්සුමේ දී තිරසේයා සඳහා ඉඩදෙන්න</string>
    <!-- Will inform the user of the risk of activating Allow screenshots in private browsing option -->
    <string name="preferences_screenshots_in_private_mode_disclaimer">ඉඩ දී ඇත්නම්, යෙදුම් කිහිපයක් විවෘතව තිබෙන විට ද පෞද්. පටිති දිස්වේ</string>
    <!-- Preference for adding private browsing shortcut -->
    <string name="preferences_add_private_browsing_shortcut">පෞද්. පිරික්සුම් කෙටිමඟක් යොදන්න</string>
    <!-- Preference for enabling "HTTPS-Only" mode -->
    <string name="preferences_https_only_title">HTTPS-පමණි ප්‍රකාරය</string>

    <!-- Label for cookie banner section in quick settings panel. -->
    <string name="cookie_banner_blocker">දත්තකඩ පතාක අවහිරය</string>
    <!-- Preference for removing cookie/consent banners from sites automatically in private mode. See reduce_cookie_banner_summary for additional context. -->
    <string name="preferences_cookie_banner_reduction_private_mode">පෞද්. පිරික්සීමෙහි දත්තකඩ පතාක අවහිරය</string>
    <!-- Text for indicating cookie banner handling is off this site, this is shown as part of the protections panel with the tracking protection toggle -->
    <string name="reduce_cookie_banner_off_for_site">මෙම අඩවියට අක්‍රියයි</string>
    <!-- Text for cancel button indicating that cookie banner reduction is not supported for the current site, this is shown as part of the cookie banner details view. -->
    <string name="cookie_banner_handling_details_site_is_not_supported_cancel_button">අවලංගු</string>
    <!-- Text for request support button indicating that cookie banner reduction is not supported for the current site, this is shown as part of the cookie banner details view. -->
    <string name="cookie_banner_handling_details_site_is_not_supported_request_support_button_2">ඉල්ලීම යවන්න</string>
    <!-- Text for title indicating that cookie banner reduction is not supported for the current site, this is shown as part of the cookie banner details view. -->
    <string name="cookie_banner_handling_details_site_is_not_supported_title_2">මෙම අඩවිය සඳහා සහාය ඉල්ලනවා ද?</string>
    <!-- Label for the snackBar, after the user reports with success a website where cookie banner reducer did not work -->
    <string name="cookie_banner_handling_report_site_snack_bar_text_2">ඉල්ලීම යැවිණි</string>
    <!-- Text for indicating cookie banner handling is on this site, this is shown as part of the protections panel with the tracking protection toggle -->
    <string name="reduce_cookie_banner_on_for_site">මෙම අඩවියට සක්‍රියයි</string>
    <!-- Text for indicating that a request for unsupported site was sent to Nimbus (it's a Mozilla library for experiments), this is shown as part of the protections panel with the tracking protection toggle -->
    <string name="reduce_cookie_banner_unsupported_site_request_submitted_2">සහාය ඉල්ලීම යැවිණි</string>
    <!-- Text for indicating cookie banner handling is currently not supported for this site, this is shown as part of the protections panel with the tracking protection toggle -->
    <string name="reduce_cookie_banner_unsupported_site">අඩවියට සහාය නොදක්වයි</string>
    <!-- Title text for a detail explanation indicating cookie banner handling is on this site, this is shown as part of the cookie banner panel in the toolbar. The first parameter is a shortened URL of the current site-->
    <string name="reduce_cookie_banner_details_panel_title_on_for_site_1">%1$s සඳහා දත්තකඩ පතාක අවහිරය සක්‍රිය කරන්නද?</string>
    <!-- Title text for a detail explanation indicating cookie banner handling is off this site, this is shown as part of the cookie banner panel in the toolbar. The first parameter is a shortened URL of the current site-->
    <string name="reduce_cookie_banner_details_panel_title_off_for_site_1">%1$s සඳහා දත්තකඩ පතාක අවහිරය අක්‍රිය කරන්නද?</string>
    <!-- Title text for a detail explanation indicating cookie banner reducer didn't work for the current site, this is shown as part of the cookie banner panel in the toolbar. The first parameter is the application name-->
    <string name="reduce_cookie_banner_details_panel_title_unsupported_site_request_2">%1$s මඟින්  මෙම අඩවියේ දත්තකඩ ඉල්ලීම් ස්වයංක්‍රීයව ඉවතලීමට නොහැක. ඉදිරියේ දී මෙම අඩවිය සඳහා සහාය දැක්වීමට ඉල්ලීමක් යැවීමට හැකිය.</string>

    <!-- Long text for a detail explanation indicating what will happen if cookie banner handling is off for a site, this is shown as part of the cookie banner panel in the toolbar. The first parameter is the application name -->
    <string name="reduce_cookie_banner_details_panel_description_off_for_site_1">අක්‍රිය කරන්න සහ %1$s දත්තකඩ මකා මෙම අඩවිය නැවත පූරණය කරනු ඇත. මෙය ඔබව නික්මවීමට හෝ බඩු කරත්ත හිස් කිරීමට ඉඩ ඇත.</string>
    <!-- Long text for a detail explanation indicating what will happen if cookie banner handling is on for a site, this is shown as part of the cookie banner panel in the toolbar. The first parameter is the application name -->
    <string name="reduce_cookie_banner_details_panel_description_on_for_site_3">සක්‍රිය කළහොත් %1$s මෙම අඩවියේ දත්තකඩ පතාක ස්වයංක්‍රීයව ඉවතලීමට උත්සාහ කරයි.</string>
    <!--Title for the cookie banner re-engagement CFR, the placeholder is replaced with app name -->
    <string name="cookie_banner_cfr_title">%1$s ඔබ වෙනුවෙන් දත්තකඩ ඉවතලිණි</string>

    <!--Message for the cookie banner re-engagement CFR -->
    <string name="cookie_banner_cfr_message">බාධා අවමයි, මෙම අඩවියේ ඔබව ලුහුබඳින දත්තකඩ අවමයි.</string>

    <!-- Description of the preference to enable "HTTPS-Only" mode. -->
    <string name="preferences_https_only_summary">ඉහළ ආරක්‍ෂාවක් සඳහා HTTPS සංකේතන කෙටුම්පත භාවිතයෙන් අඩවි වෙත ස්වයංක්‍රීයව සම්බන්ධ වීමට තැත් කරයි.</string>
    <!-- Summary of https only preference if https only is set to off -->
    <string name="preferences_https_only_off">අක්‍රිය</string>
    <!-- Summary of https only preference if https only is set to on in all tabs -->
    <string name="preferences_https_only_on_all">සියළු පටිතිවලට සක්‍රියයි</string>
    <!-- Summary of https only preference if https only is set to on in private tabs only -->
    <string name="preferences_https_only_on_private">පෞද්. පටිතිවලට සක්‍රියයි</string>
    <!-- Text displayed that links to website containing documentation about "HTTPS-Only" mode -->
    <string name="preferences_http_only_learn_more">තව දැනගන්න</string>
    <!-- Option for the https only setting -->
    <string name="preferences_https_only_in_all_tabs">සියළු පටිති සඳහා යොදන්න</string>
    <!-- Option for the https only setting -->
    <string name="preferences_https_only_in_private_tabs">පෞද්. පටිති සඳහා පමණි</string>
    <!-- Title shown in the error page for when trying to access a http website while https only mode is enabled. -->
    <string name="errorpage_httpsonly_title">ආරක්‍ෂිත අඩවිය නැත</string>
    <!-- Message shown in the error page for when trying to access a http website while https only mode is enabled. The message has two paragraphs. This is the first. -->
    <string name="errorpage_httpsonly_message_title">බොහෝ දුරට, අඩවිය HTTPS සඳහා සහාය නොදක්වයි.</string>
    <!-- Message shown in the error page for when trying to access a http website while https only mode is enabled. The message has two paragraphs. This is the second. -->
    <string name="errorpage_httpsonly_message_summary">කෙසේ වුවද, ප්‍රහාරකයෙක් සම්බන්ධ වී සිටීමට ද ඉඩ ඇත. මෙම අඩවියට ඔබ ගොඩවදින්නේ නම්, කිසිදු සංවේදී තොරතුරක් ඇතුල් නොකළ යුතුය. ඉදිරියට ගියහොත්, HTTPS-පමණි ප්‍රකාරය තාවකාලිකව මෙම අඩවිය සඳහා අක්‍රිය කෙරේ.</string>
    <!-- Preference for accessibility -->
    <string name="preferences_accessibility">ප්‍රවේශ්‍යතාව</string>
    <!-- Preference to override the Mozilla account server -->
    <string name="preferences_override_account_server">අභිරුචි මොසිල්ලා ගිණුම් සේවාදායකය</string>
    <!-- Preference to override the Sync token server -->
    <string name="preferences_override_sync_tokenserver">අභිරුචි සමමුහුර්ත සේවාදායකය</string>
    <!-- Toast shown after updating the Mozilla account/Sync server override preferences -->
    <string name="toast_override_account_sync_server_done">මොසිල්ලා ගිණුම / සමමුහූර්ත සේවාදායකය වෙනස් කර ඇත. වෙනස්කම් යෙදීමට යෙදුමෙන් ඉවත් වෙමින්…</string>
    <!-- Preference category for account information -->
    <string name="preferences_category_account">ගිණුම</string>
    <!-- Preference for changing where the toolbar is positioned -->
    <string name="preferences_toolbar">මෙවලම් තීරුව</string>
    <!-- Preference for changing default theme to dark or light mode -->
    <string name="preferences_theme">තේමාව</string>
    <!-- Preference for customizing the home screen -->
    <string name="preferences_home_2">මුල් පිටුව</string>
    <!-- Preference for gestures based actions -->
    <string name="preferences_gestures">අභින</string>
    <!-- Preference for settings related to visual options -->
    <string name="preferences_customize">රිසිකරණය</string>
    <!-- Preference description for banner about signing in -->
    <string name="preferences_sign_in_description_2">පටිති, පොත්යොමු, මුරපද හා තවත් දෑ සමමුහූර්තයට පිවිසෙන්න.</string>
    <!-- Preference shown instead of account display name while account profile information isn't available yet. -->
    <string name="preferences_account_default_name_2">මොසිල්ලා ගිණුම</string>
    <!-- Preference text for account title when there was an error syncing FxA -->
    <string name="preferences_account_sync_error">සමමුහූර්තය යළි ඇරඹීමට නැවත සබඳින්න</string>
    <!-- Preference for language -->
    <string name="preferences_language">භාෂාව</string>
    <!-- Preference for data choices -->
    <string name="preferences_data_choices">දත්ත තේරීම්</string>
    <!-- Preference for data collection -->
    <string name="preferences_data_collection">දත්ත රැස් කිරීම</string>
    <!-- Preference for developers -->
    <string name="preferences_remote_debugging">USB හරහා දුරස්ථ නිදොස්කරණය</string>
    <!-- Preference title for switch preference to show search suggestions -->
    <string name="preferences_show_search_suggestions">සෙවුම් යෝජනා පෙන්වන්න</string>
    <!-- Preference title for switch preference to show voice search button -->
    <string name="preferences_show_voice_search">හඬ සෙවුම පෙන්වන්න</string>
    <!-- Preference title for switch preference to show search suggestions also in private mode -->
    <string name="preferences_show_search_suggestions_in_private">පෞද්. වාරයන්හි පෙන්වන්න</string>
    <!-- Preference title for switch preference to show a clipboard suggestion when searching -->
    <string name="preferences_show_clipboard_suggestions">පසුරු පුවරුවේ යෝජනා පෙන්වන්න</string>
    <!-- Preference title for switch preference to suggest browsing history when searching -->
    <string name="preferences_search_browsing_history">පිරික්සුම් ඉතිහාසය සොයන්න</string>
    <!-- Preference title for switch preference to suggest bookmarks when searching -->
    <string name="preferences_search_bookmarks">පොත්යොමු සොයන්න</string>
    <!-- Preference title for switch preference to suggest synced tabs when searching -->
    <string name="preferences_search_synced_tabs">සමමුහූර්ත පටිති සොයන්න</string>
    <!-- Preference for account settings -->
    <string name="preferences_account_settings">ගිණුමේ සැකසුම්</string>
    <!-- Preference for enabling url autocomplete-->
    <string name="preferences_enable_autocomplete_urls">ඒ.ස.නි. ස්වයං පිරවීම</string>
    <!-- Preference title for switch preference to show sponsored Firefox Suggest search suggestions -->
    <string name="preferences_show_sponsored_suggestions">අනුග්‍රහකයින්ගෙන් යෝජනා</string>
    <!-- Summary for preference to show sponsored Firefox Suggest search suggestions.
         The first parameter is the name of the application. -->
    <string name="preferences_show_sponsored_suggestions_summary">ඉඳහිට අනුග්‍රහක යෝජනා හරහා %1$s සඳහා සහාය වන්න</string>
    <!-- Preference title for switch preference to show Firefox Suggest search suggestions for web content.
         The first parameter is the name of the application. -->
    <string name="preferences_show_nonsponsored_suggestions">%1$s වෙතින් යෝජනා</string>
    <!-- Summary for preference to show Firefox Suggest search suggestions for web content -->
    <string name="preferences_show_nonsponsored_suggestions_summary">ඔබගේ සෙවීමට අදාළ යෝජනා අන්තර්ජාලයෙන් ලබා ගන්න</string>
    <!-- Preference for open links in third party apps -->
    <string name="preferences_open_links_in_apps">යෙදුම්වල සබැඳි අරින්න</string>
    <!-- Preference for open links in third party apps always open in apps option -->
    <string name="preferences_open_links_in_apps_always">සැමවිටම</string>
    <!-- Preference for open links in third party apps ask before opening option -->
    <string name="preferences_open_links_in_apps_ask">ඇරීමට පෙර අසන්න</string>
    <!-- Preference for open links in third party apps never open in apps option -->
    <string name="preferences_open_links_in_apps_never">කවදාවත්</string>
    <!-- Preference for open download with an external download manager app -->
    <string name="preferences_external_download_manager">බාහිර බාගැනීම් කළමනාකරු</string>
    <!-- Preference for enabling gecko engine logs -->
    <string name="preferences_enable_gecko_logs">ගෙක්කෝ සටහන් සබල කරන්න</string>
    <!-- Message to indicate users that we are quitting the application to apply the changes -->
    <string name="quit_application">වෙනස්කම් යෙදීමට යෙදුමෙන් ඉවත් වෙමින්…</string>

    <!-- Preference for add_ons -->
    <string name="preferences_addons">එක්කහු</string>
    <!-- Preference for installing a local add-on -->
    <string name="preferences_install_local_addon">ගොනුවකින් එක්කහුවක් ස්ථාපනය…</string>
    <!-- Preference for notifications -->
    <string name="preferences_notifications">දැනුම්දීම්</string>

    <!-- Summary for notification preference indicating notifications are allowed -->
    <string name="notifications_allowed_summary">ඉඩ දී ඇත</string>
    <!-- Summary for notification preference indicating notifications are not allowed -->
    <string name="notifications_not_allowed_summary">ඉඩ නොදේ</string>

    <!-- Add-on Preferences -->
    <!-- Preference to customize the configured AMO (addons.mozilla.org) collection -->
    <string name="preferences_customize_amo_collection">අභිරුචි එක්කහු එකතුව</string>
    <!-- Button caption to confirm the add-on collection configuration -->
    <string name="customize_addon_collection_ok">හරි</string>
    <!-- Button caption to abort the add-on collection configuration -->
    <string name="customize_addon_collection_cancel">අවලංගු</string>
    <!-- Hint displayed on input field for custom collection name -->
    <string name="customize_addon_collection_hint">එකතුවෙහි නම</string>
    <!-- Hint displayed on input field for custom collection user ID-->
    <string name="customize_addon_collection_user_hint">එකතුවේ හිමිකරු (පරිශීලක හැඳු.)</string>

    <!-- Toast shown after confirming the custom add-on collection configuration -->
    <string name="toast_customize_addon_collection_done">එක්කහු එකතුව වෙනස් වී ඇත. වෙනස්කම් යෙදීමට යෙදුමෙන් ඉවත් වෙමින්…</string>

    <!-- Customize Home -->
    <!-- Header text for jumping back into the recent tab in customize the home screen -->
    <string name="customize_toggle_jump_back_in">ආපසු පනින්න</string>
    <!-- Title for the customize home screen section with recently saved bookmarks. -->
    <string name="customize_toggle_recent_bookmarks">මෑත පොත්යොමු</string>
    <!-- Title for the customize home screen section with recently visited. Recently visited is
    a section where users see a list of tabs that they have visited in the past few days -->
    <string name="customize_toggle_recently_visited">මෑතදී ගොඩවැදුණු</string>
    <!-- Title for the customize home screen section with Pocket. -->
    <string name="customize_toggle_pocket_2">සිතුවිලි අවුස්සන කතා</string>
    <!-- Summary for the customize home screen section with Pocket. The first parameter is product name Pocket -->
    <string name="customize_toggle_pocket_summary">%s මගින් ලිපි බලගැන්වේ</string>
    <!-- Title for the customize home screen section with sponsored Pocket stories. -->
    <string name="customize_toggle_pocket_sponsored">අනුග්‍රහය ලද කතා</string>
    <!-- Title for the opening wallpaper settings screen -->
    <string name="customize_wallpapers">බිතුපත්</string>
    <!-- Title for the customize home screen section with sponsored shortcuts. -->
    <string name="customize_toggle_contile">අනුග්‍රහය ලද කෙටිමං</string>

    <!-- Wallpapers -->
    <!-- Content description for various wallpapers. The first parameter is the name of the wallpaper -->
    <string name="wallpapers_item_name_content_description">බිතුපත් අථකය: %1$s</string>
    <!-- Snackbar message for when wallpaper is selected -->
    <string name="wallpaper_updated_snackbar_message">බිතුපත යාවත්කාල විය!</string>

    <!-- Snackbar label for action to view selected wallpaper -->
    <string name="wallpaper_updated_snackbar_action">බලන්න</string>

    <!-- Snackbar message for when wallpaper couldn't be downloaded -->
    <string name="wallpaper_download_error_snackbar_message">බිතුපත බාගැනීමට නොහැකි විය</string>
    <!-- Snackbar label for action to retry downloading the wallpaper -->
    <string name="wallpaper_download_error_snackbar_action">නැවත</string>
    <!-- Snackbar message for when wallpaper couldn't be selected because of the disk error -->
    <string name="wallpaper_select_error_snackbar_message">බිතුපත වෙනස් කළ නොහැකි විය</string>
    <!-- Text displayed that links to website containing documentation about the "Limited Edition" wallpapers. -->
    <string name="wallpaper_learn_more">තව දැනගන්න</string>

    <!-- Text for classic wallpapers title. The first parameter is the Firefox name. -->
    <string name="wallpaper_classic_title">පරණ %s</string>
    <!-- Text for artist series wallpapers title. "Artist series" represents a collection of artist collaborated wallpapers. -->
    <string name="wallpaper_artist_series_title">කලාකරුවන්ගේ සරණිය</string>
    <!-- Description text for the artist series wallpapers with learn more link. The first parameter is the learn more string defined in wallpaper_learn_more. "Independent voices" is the name of the wallpaper collection -->
    <string name="wallpaper_artist_series_description_with_learn_more">ස්වාධීන හඬ එකතුව. %s</string>
    <!-- Description text for the artist series wallpapers. "Independent voices" is the name of the wallpaper collection -->
    <string name="wallpaper_artist_series_description">ස්වාධීන හඬ එකතුව.</string>
    <!-- Wallpaper onboarding dialog header text. -->
    <string name="wallpapers_onboarding_dialog_title_text">වර්ණ කැලතීමක් බලන්න</string>
    <!-- Wallpaper onboarding dialog body text. -->
    <string name="wallpapers_onboarding_dialog_body_text">ඔබට කතා කරන බිතුපතක් තෝරන්න.</string>
    <!-- Wallpaper onboarding dialog learn more button text. The button navigates to the wallpaper settings screen. -->
    <string name="wallpapers_onboarding_dialog_explore_more_button_text">තවත් බිතුපත් ගවේශනය</string>

    <!-- Add-ons general availability nimbus message-->
    <!-- Title of the Nimbus message for add-ons general availability-->
    <string name="addon_ga_message_title" tools:ignore="UnusedResources">දැන් නව එක්කහු තිබේ</string>
    <!-- Body of the Nimbus message for add-ons general availability. 'Firefox' intentionally hardcoded here-->
    <string name="addon_ga_message_body" tools:ignore="UnusedResources">ෆයර්ෆොක්ස් අභිරුචිකරණයට උපකාරී වන නව දිගු 100 කට වඩා බලන්න.</string>
    <!-- Button text of the Nimbus message for add-ons general availability. -->
    <string name="addon_ga_message_button" tools:ignore="UnusedResources">එක්කහු ගවේශනය</string>

    <!-- Add-on process crash dialog to user -->
    <!-- Title of a dialog shown to the user when enough errors have occurred with addons and they need to be temporarily disabled -->
    <string name="addon_process_crash_dialog_title" tools:ignore="UnusedResources">එක්කහු තාවකාලිකව අබල කර ඇත</string>

    <!-- The first parameter is the application name. This is a message shown to the user when too many errors have occurred with the addons process and they have been disabled. The user can decide if they would like to continue trying to start add-ons or if they'd rather continue without them. -->
    <string name="addon_process_crash_dialog_message" tools:ignore="UnusedResources">ඔබගේ පද්ධතිය අස්ථායී කරමින් එක්කහුවක් හෝ කිහිපයක් නතර විය. එක්කහු(ව) නැවත ආරම්භයට %1$s දැරූ උත්සාහය අසාර්ථක විය.\n\nඔබගේ වත්මන් වාරය අතරතුර එක්කහු නැවත ආරම්භ නොවනු ඇත.\n\nඑක්කහු(ව) ඉවත් හෝ අබල කිරීමෙන් මෙම ගැටලුව විසඳීමට හැකිය.</string>
    <!-- This will cause the add-ons to try restarting but the dialog will reappear if it is unsuccessful again -->
    <string name="addon_process_crash_dialog_retry_button_text" tools:ignore="UnusedResources">එක්කහු යළි ආරම්භ කර බලන්න</string>
    <!-- The user will continue with all add-ons disabled -->
    <string name="addon_process_crash_dialog_disable_addons_button_text" tools:ignore="UnusedResources">එක්කහු අබල කර ඉදිරියට යන්න</string>

    <!-- Account Preferences -->
    <!-- Preference for managing your account via accounts.firefox.com -->
    <string name="preferences_manage_account">ගිණුම කළමනාකරණය</string>
    <!-- Summary of the preference for managing your account via accounts.firefox.com. -->
    <string name="preferences_manage_account_summary">ඔබගේ මුරපදය වෙනස් කරන්න, දත්ත රැස් කිරීම කළමනාකරණය කරන්න හෝ ගිණුම මකා දමන්න</string>
    <!-- Preference for triggering sync -->
    <string name="preferences_sync_now">සමමුහූර්ත කරන්න</string>
    <!-- Preference category for sync -->
    <string name="preferences_sync_category">සමමුහූර්ත කළ යුතු දෑ තෝරන්න</string>
    <!-- Preference for syncing history -->
    <string name="preferences_sync_history">ඉතිහාසය</string>
    <!-- Preference for syncing bookmarks -->
    <string name="preferences_sync_bookmarks">පොත්යොමු</string>
    <!-- Preference for syncing logins -->
    <string name="preferences_sync_logins">පිවිසුම්</string>
    <!-- Preference for syncing passwords -->
    <string name="preferences_sync_logins_2" tools:ignore="UnusedResources">මුරපද</string>
    <!-- Preference for syncing tabs -->
    <string name="preferences_sync_tabs_2">පටිති අරින්න</string>
    <!-- Preference for signing out -->
    <string name="preferences_sign_out">නික්මෙන්න</string>
    <!-- Preference displays and allows changing current FxA device name -->
    <string name="preferences_sync_device_name">උපාංගයේ නම</string>
    <!-- Text shown when user enters empty device name -->
    <string name="empty_device_name_error">උපාංගයේ නම හිස් විය නොහැකිය.</string>
    <!-- Label indicating that sync is in progress -->
    <string name="sync_syncing_in_progress">සමමුහූර්ත වෙමින්…</string>
    <!-- Label summary indicating that sync failed. The first parameter is the date stamp showing last time it succeeded -->
    <string name="sync_failed_summary">සමමුහූර්තයට අසමත්! අවසන සඵලත්‍වය: %s</string>
    <!-- Label summary showing never synced -->
    <string name="sync_failed_never_synced_summary">සමමුහූර්තයට අසමත්! අවසන සඵලත්‍වය: කවදාවත්</string>
    <!-- Label summary the date we last synced. The first parameter is date stamp showing last time synced -->
    <string name="sync_last_synced_summary">අවසාන සමමුහූර්තය: %s</string>
    <!-- Label summary showing never synced -->
    <string name="sync_never_synced_summary">අවසාන සමමුහූර්තය: කවදාවත්</string>
    <!-- Text for displaying the default device name.
        The first parameter is the application name, the second is the device manufacturer name
        and the third is the device model. -->
    <string name="default_device_name_2">%2$s %3$s හි %1$s</string>
    <!-- Preference for syncing credit cards -->
    <string name="preferences_sync_credit_cards">ණය පත්</string>
    <!-- Preference for syncing payment methods -->
    <string name="preferences_sync_credit_cards_2" tools:ignore="UnusedResources">ගෙවීමේ ක්‍රම</string>
    <!-- Preference for syncing addresses -->
    <string name="preferences_sync_address">ලිපින</string>

    <!-- Send Tab -->
    <!-- Name of the "receive tabs" notification channel. Displayed in the "App notifications" system settings for the app -->
    <string name="fxa_received_tab_channel_name">ලැබුණු පටිති</string>
    <!-- Description of the "receive tabs" notification channel. Displayed in the "App notifications" system settings for the app -->
    <string name="fxa_received_tab_channel_description">වෙනත් ෆයර්ෆොක්ස් උපාංග වලින් ලැබුණු පටිති සඳහා දැනුම්දීම්.</string>
    <!--  The body for these is the URL of the tab received  -->
    <string name="fxa_tab_received_notification_name">පටිත්ත ලැබුණි</string>
    <!-- %s is the device name -->
    <string name="fxa_tab_received_from_notification_name">%s වෙතින් පටිත්ත</string>

    <!-- Advanced Preferences -->
    <!-- Preference for tracking protection exceptions -->
    <string name="preferences_tracking_protection_exceptions">හැරදැමීම්</string>
    <!-- Button in Exceptions Preference to turn on tracking protection for all sites (remove all exceptions) -->
    <string name="preferences_tracking_protection_exceptions_turn_on_for_all">සියළු අඩවි සඳහා සක්‍රි කරන්න</string>
    <!-- Text displayed when there are no exceptions -->
    <string name="exceptions_empty_message_description">හැරදැමීම් මඟින් තෝරාගත් අඩවි සඳහා ලුහුබැඳීමේ රැකවරණය අබල කිරීමට ඉඩ සලසයි.</string>
    <!-- Text displayed when there are no exceptions, with learn more link that brings users to a tracking protection SUMO page -->
    <string name="exceptions_empty_message_learn_more_link">තව දැනගන්න</string>

    <!-- Preference switch for usage and technical data collection -->
    <string name="preference_usage_data">භාවිතය සහ තාක්‍ෂණික දත්ත</string>
    <!-- Preference description for usage and technical data collection -->
    <string name="preferences_usage_data_description">%1$s දියුණු කිරීම සඳහා ඔබගේ අතිරික්සුවෙහි කාර්ය සාධනය, භාවිතය, දෘඩාංග හා රුචිකරණය පිළිබඳ දත්ත මොසිල්ලා සමඟ බෙදා ගැනෙයි</string>
    <!-- Preference switch for marketing data collection -->
    <string name="preferences_marketing_data">අලෙවිකරණ දත්ත</string>
    <!-- Preference description for marketing data collection -->
    <string name="preferences_marketing_data_description2">අපගේ ජංගම අලෙවිකරණ විකුණුම්කරු වන ඇජස්ට් සමඟ මූලික භාවිත දත්ත බෙදා ගැනෙයි</string>
    <!-- Title for studies preferences -->
    <string name="preference_experiments_2">අධ්‍යන</string>

    <!-- Summary for studies preferences -->
    <string name="preference_experiments_summary_2">මොස්ල්ලා සඳහා අධ්‍යන ස්ථාපනයට හා ධාවනයට ඉඩ දෙන්න</string>

    <!-- Turn On Sync Preferences -->
    <!-- Header of the Sync and save your data preference view -->
    <string name="preferences_sync_2">සමමුහූර්ත කර සුරකින්න</string>
    <!-- Preference for reconnecting to FxA sync -->
    <string name="preferences_sync_sign_in_to_reconnect">යළි සබැඳීමට පිවිසෙන්න</string>
    <!-- Preference for removing FxA account -->
    <string name="preferences_sync_remove_account">ගිණුම ඉවත් කරන්න</string>

    <!-- Pairing Feature strings -->
    <!-- Instructions on how to access pairing -->
    <string name="pair_instructions_2"><![CDATA[<b>firefox.com/pair</b> හි පෙන්වන QR කේතය සුපිරික්සන්න]]></string>

    <!-- Toolbar Preferences -->
    <!-- Preference for using top toolbar -->
    <string name="preference_top_toolbar">මුදුන</string>
    <!-- Preference for using bottom toolbar -->
    <string name="preference_bottom_toolbar">පතුළ</string>

    <!-- Theme Preferences -->
    <!-- Preference for using light theme -->
    <string name="preference_light_theme">දීප්ත</string>
    <!-- Preference for using dark theme -->
    <string name="preference_dark_theme">අඳුරු</string>
    <!-- Preference for using using dark or light theme automatically set by battery -->
    <string name="preference_auto_battery_theme">විදුලිකෝෂ සුරැකුමෙන් සැකසූ</string>
    <!-- Preference for using following device theme -->
    <string name="preference_follow_device_theme">උපාංගයේ තේමාව</string>

    <!-- Gestures Preferences-->
    <!-- Preferences for using pull to refresh in a webpage -->
    <string name="preference_gestures_website_pull_to_refresh">නැවුම් කිරීමට අදින්න</string>

    <!-- Preference for using the dynamic toolbar -->
    <string name="preference_gestures_dynamic_toolbar">මෙවලම් තීරුව සැඟවීමට අනුචලනය</string>

    <!-- Preference for switching tabs by swiping horizontally on the toolbar -->
    <string name="preference_gestures_swipe_toolbar_switch_tabs">පටිති අතර මාරුවට මෙවලම් තීරුව පැත්තට තල්ලු කිරීම</string>
    <!-- Preference for showing the opened tabs by swiping up on the toolbar-->
    <string name="preference_gestures_swipe_toolbar_show_tabs">පටිති ඇරීමට තීරුව ඉහළට තල්ලු කරන්න</string>

    <!-- Library -->
    <!-- Option in Library to open Downloads page -->
    <string name="library_downloads">බාගැනීම්</string>
    <!-- Option in library to open Bookmarks page -->
    <string name="library_bookmarks">පොත්යොමු</string>
    <!-- Option in library to open Desktop Bookmarks root page -->
    <string name="library_desktop_bookmarks_root">වැඩතල පොත්යොමු</string>
    <!-- Option in library to open Desktop Bookmarks "menu" page -->
    <string name="library_desktop_bookmarks_menu">පොත්යොමු වට්ටෝරුව</string>
    <!-- Option in library to open Desktop Bookmarks "toolbar" page -->
    <string name="library_desktop_bookmarks_toolbar">පොත්යොමු මෙවලම් තීරුව</string>
    <!-- Option in library to open Desktop Bookmarks "unfiled" page -->
    <string name="library_desktop_bookmarks_unfiled">වෙනත් පොත්යොමු</string>
    <!-- Option in Library to open History page -->
    <string name="library_history">ඉතිහාසය</string>
    <!-- Option in Library to open a new tab -->
    <string name="library_new_tab">නව පටිත්ත</string>
    <!-- Settings Page Title -->
    <string name="settings_title">සැකසුම්</string>
    <!-- Content description (not visible, for screen readers etc.): "Close button for library settings" -->
    <string name="content_description_close_button">වසන්න</string>

    <!-- Title to show in alert when a lot of tabs are to be opened
    %d is a placeholder for the number of tabs that will be opened -->
    <string name="open_all_warning_title">පටිති %d ක් අරින්නද?</string>
    <!-- Message to warn users that a large number of tabs will be opened
    %s will be replaced by app name. -->
    <string name="open_all_warning_message">පටිති බොහොමයක් විවෘත කිරීමෙන් පිටු පූරණය අතරතුර %s මන්දගාමී වීමට හැකිය. ඉදිරියට යාමට වුවමනා ද?</string>
    <!-- Dialog button text for confirming open all tabs -->
    <string name="open_all_warning_confirm">පටිති අරින්න</string>
    <!-- Dialog button text for canceling open all tabs -->
    <string name="open_all_warning_cancel">අවලංගු</string>


    <!-- Text to show users they have one page in the history group section of the History fragment.
    %d is a placeholder for the number of pages in the group. -->
    <string name="history_search_group_site_1">පිටු %d</string>

    <!-- Text to show users they have multiple pages in the history group section of the History fragment.
    %d is a placeholder for the number of pages in the group. -->
    <string name="history_search_group_sites_1">පිටු %d</string>

    <!-- Option in library for Recently Closed Tabs -->
    <string name="library_recently_closed_tabs">මෑත දී වසා දැමූ පටිති</string>
    <!-- Option in library to open Recently Closed Tabs page -->
    <string name="recently_closed_show_full_history">පූර්ණ ඉතිහාසය පෙන්වන්න</string>
    <!-- Text to show users they have multiple tabs saved in the Recently Closed Tabs section of history.
    %d is a placeholder for the number of tabs selected. -->
    <string name="recently_closed_tabs">පටිති %d</string>
    <!-- Text to show users they have one tab saved in the Recently Closed Tabs section of history.
    %d is a placeholder for the number of tabs selected. -->
    <string name="recently_closed_tab">පටිති %d</string>

    <!-- Recently closed tabs screen message when there are no recently closed tabs -->
    <string name="recently_closed_empty_message">මෑත දී වසා දැමූ පටිති නැත</string>

    <!-- Tab Management -->
    <!-- Title of preference for tabs management -->
    <string name="preferences_tabs">පටිති</string>


    <!-- Title of preference that allows a user to specify the tab view -->
    <string name="preferences_tab_view">පටිති දැක්ම</string>
    <!-- Option for a list tab view -->
    <string name="tab_view_list">ලේඛනය</string>
    <!-- Option for a grid tab view -->
    <string name="tab_view_grid">ජාලකය</string>
    <!-- Title of preference that allows a user to auto close tabs after a specified amount of time -->
    <string name="preferences_close_tabs">පටිති වසන්න</string>
    <!-- Option for auto closing tabs that will never auto close tabs, always allows user to manually close tabs -->
    <string name="close_tabs_manually">කවදාවත්</string>

    <!-- Option for auto closing tabs that will auto close tabs after one day -->
    <string name="close_tabs_after_one_day">දවසකට පසු</string>
    <!-- Option for auto closing tabs that will auto close tabs after one week -->
    <string name="close_tabs_after_one_week">සතියකට පසු</string>
    <!-- Option for auto closing tabs that will auto close tabs after one month -->
    <string name="close_tabs_after_one_month">මාසයකට පසු</string>
    <!-- Title of preference that allows a user to specify the auto-close settings for open tabs -->
    <string name="preference_auto_close_tabs" tools:ignore="UnusedResources">විවෘත පටිති ස්වයං වැසීම</string>

    <!-- Opening screen -->
    <!-- Title of a preference that allows a user to choose what screen to show after opening the app -->
    <string name="preferences_opening_screen">විවෘත වන තිරය</string>
    <!-- Option for always opening the homepage when re-opening the app -->
    <string name="opening_screen_homepage">මුල් පිටුව</string>
    <!-- Option for always opening the user's last-open tab when re-opening the app -->
    <string name="opening_screen_last_tab">අවසාන පටිත්ත</string>

    <!-- Option for always opening the homepage when re-opening the app after four hours of inactivity -->
    <string name="opening_screen_after_four_hours_of_inactivity">පැය හතරක නිෂ්ක්‍රියාවෙන් පසු මුල් පිටුව</string>
    <!-- Summary for tabs preference when auto closing tabs setting is set to manual close-->
    <string name="close_tabs_manually_summary">අතින් වසන්න</string>
    <!-- Summary for tabs preference when auto closing tabs setting is set to auto close tabs after one day-->
    <string name="close_tabs_after_one_day_summary">දවසකට පසු වසන්න</string>
    <!-- Summary for tabs preference when auto closing tabs setting is set to auto close tabs after one week-->
    <string name="close_tabs_after_one_week_summary">සතියකට පසු වසන්න</string>
    <!-- Summary for tabs preference when auto closing tabs setting is set to auto close tabs after one month-->
    <string name="close_tabs_after_one_month_summary">මාසයකට පසු වසන්න</string>

    <!-- Summary for homepage preference indicating always opening the homepage when re-opening the app -->
    <string name="opening_screen_homepage_summary">මුල් පිටුව පෙන්වන්න</string>
    <!-- Summary for homepage preference indicating always opening the last-open tab when re-opening the app -->
    <string name="opening_screen_last_tab_summary">අවසාන පටිත්ත අරින්න</string>
    <!-- Summary for homepage preference indicating opening the homepage when re-opening the app after four hours of inactivity -->
    <string name="opening_screen_after_four_hours_of_inactivity_summary">පැය හතරකට පසු මුල් පිටුව පෙන්වන්න</string>

    <!-- Inactive tabs -->
    <!-- Category header of a preference that allows a user to enable or disable the inactive tabs feature -->
    <string name="preferences_inactive_tabs">පරණ පටිති අක්‍රිය වෙත දමන්න</string>
    <!-- Title of inactive tabs preference -->
    <string name="preferences_inactive_tabs_title">ඔබ සති දෙකක් තුළ නොබැලූ පටිති අක්‍රිය කොටස වෙත ගෙන යනු ලැබේ.</string>

    <!-- Studies -->
    <!-- Title of the remove studies button -->
    <string name="studies_remove">ඉවත් කරන්න</string>
    <!-- Title of the active section on the studies list -->
    <string name="studies_active">සක්‍රිය</string>
    <!-- Description for studies, it indicates why Firefox use studies. The first parameter is the name of the application. -->
    <string name="studies_description_2">%1$s කලින් කලට අධ්‍යන ස්ථාපනය කර ධාවනය කරයි.</string>
    <!-- Learn more link for studies, links to an article for more information about studies. -->
    <string name="studies_learn_more">තව දැනගන්න</string>
    <!-- Dialog message shown after removing a study -->
    <string name="studies_restart_app">වෙනස්කම් යෙදීම සඳහා යෙදුම ඉවත් වනු ඇත</string>
    <!-- Dialog button to confirm the removing a study. -->
    <string name="studies_restart_dialog_ok">හරි</string>
    <!-- Dialog button text for canceling removing a study. -->
    <string name="studies_restart_dialog_cancel">අවලංගු</string>

    <!-- Toast shown after turning on/off studies preferences -->
    <string name="studies_toast_quit_application" tools:ignore="UnusedResources">වෙනස්කම් යෙදීමට යෙදුමෙන් ඉවත් වෙමින්…</string>

    <!-- Sessions -->
    <!-- Title for the list of tabs -->
    <string name="tab_header_label">පටිති අරින්න</string>
    <!-- Title for the list of tabs in the current private session -->
    <string name="tabs_header_private_tabs_title">පෞද්. පටිති</string>
    <!-- Title for the list of tabs in the synced tabs -->
    <string name="tabs_header_synced_tabs_title">සමමුහූර්ත පටිති</string>
    <!-- Content description (not visible, for screen readers etc.): Add tab button. Adds a news tab when pressed -->
    <string name="add_tab">පටිත්තක් යොදන්න</string>
    <!-- Content description (not visible, for screen readers etc.): Add tab button. Adds a news tab when pressed -->
    <string name="add_private_tab">පෞද්. පටිත්තක් යොදන්න</string>
    <!-- Text for the new tab button to indicate adding a new private tab in the tab -->
    <string name="tab_drawer_fab_content">පෞද්ගලික</string>
    <!-- Text for the new tab button to indicate syncing command on the synced tabs page -->
    <string name="tab_drawer_fab_sync">සමමුහූර්ත</string>
    <!-- Text shown in the menu for sharing all tabs -->
    <string name="tab_tray_menu_item_share">සියළු පටිති බෙදාගන්න</string>
    <!-- Text shown in the menu to view recently closed tabs -->
    <string name="tab_tray_menu_recently_closed">මෑත දී වසා දැමූ පටිති</string>
    <!-- Text shown in the tabs tray inactive tabs section -->
    <string name="tab_tray_inactive_recently_closed" tools:ignore="UnusedResources">මෑතදී වසා දැමූ</string>
    <!-- Text shown in the menu to view account settings -->
    <string name="tab_tray_menu_account_settings">ගිණුමේ සැකසුම්</string>
    <!-- Text shown in the menu to view tab settings -->
    <string name="tab_tray_menu_tab_settings">පටිති සැකසුම්</string>
    <!-- Text shown in the menu for closing all tabs -->
    <string name="tab_tray_menu_item_close">සියළු පටිති වසන්න</string>
    <!-- Text shown in the multiselect menu for bookmarking selected tabs. -->
    <string name="tab_tray_multiselect_menu_item_bookmark">පොත්යොමුව</string>
    <!-- Text shown in the multiselect menu for closing selected tabs. -->
    <string name="tab_tray_multiselect_menu_item_close">වසන්න</string>
    <!-- Content description for tabs tray multiselect share button -->
    <string name="tab_tray_multiselect_share_content_description">තේරූ පටිති බෙදාගන්න</string>
    <!-- Content description for tabs tray multiselect menu -->
    <string name="tab_tray_multiselect_menu_content_description">තේරූ පටිති වට්ටෝරුව</string>
    <!-- Content description (not visible, for screen readers etc.): Removes tab from collection button. Removes the selected tab from collection when pressed -->
    <string name="remove_tab_from_collection">එකතුවෙන් පටිත්ත ඉවත් කරන්න</string>
    <!-- Text for button to enter multiselect mode in tabs tray -->
    <string name="tabs_tray_select_tabs">පටිති තෝරන්න</string>
    <!-- Content description (not visible, for screen readers etc.): Close tab button. Closes the current session when pressed -->
    <string name="close_tab">පටිත්ත වසන්න</string>
    <!-- Content description (not visible, for screen readers etc.): Close tab <title> button. First parameter is tab title  -->
    <string name="close_tab_title">%s පටිත්ත වසන්න</string>
    <!-- Content description (not visible, for screen readers etc.): Opens the open tabs menu when pressed -->
    <string name="open_tabs_menu">පටිති වට්ටෝරුව අරින්න</string>
    <!-- Open tabs menu item to save tabs to collection -->
    <string name="tabs_menu_save_to_collection1">එකතුව වෙත පටිති සුරකින්න</string>
    <!-- Text for the menu button to delete a collection -->
    <string name="collection_delete">එකතුව මකන්න</string>
    <!-- Text for the menu button to rename a collection -->
    <string name="collection_rename">එකතුව නම් කරන්න</string>
    <!-- Text for the button to open tabs of the selected collection -->
    <string name="collection_open_tabs">පටිති අරින්න</string>
    <!-- Hint for adding name of a collection -->
    <string name="collection_name_hint">එකතුවෙහි නම</string>
    <!-- Text for the menu button to rename a top site -->
    <string name="rename_top_site">නම් කරන්න</string>
    <!-- Text for the menu button to remove a top site -->
    <string name="remove_top_site">ඉවත් කරන්න</string>
    <!-- Text for the menu button to delete a top site from history -->
    <string name="delete_from_history">ඉතිහාසයෙන් මකන්න</string>
    <!-- Postfix for private WebApp titles, placeholder is replaced with app name -->
    <string name="pwa_site_controls_title_private">%1$s (පෞද්ගලික ප්‍රකාරය)</string>

    <!-- History -->
    <!-- Text for the button to search all history -->
    <string name="history_search_1">සෙවුම් පද යොදන්න</string>
    <!-- Text for the button to clear all history -->
    <string name="history_delete_all">ඉතිහාසය මකන්න</string>
    <!-- Text for the snackbar to confirm that multiple browsing history items has been deleted -->
    <string name="history_delete_multiple_items_snackbar">ඉතිහාසය මකා ඇත</string>
    <!-- Text for the snackbar to confirm that a single browsing history item has been deleted. The first parameter is the shortened URL of the deleted history item. -->
    <string name="history_delete_single_item_snackbar">%1$s මැකිණි</string>
    <!-- Context description text for the button to delete a single history item -->
    <string name="history_delete_item">මකන්න</string>
    <!-- History multi select title in app bar
    The first parameter is the number of bookmarks selected -->
    <string name="history_multi_select_title">%1$d ක් තෝරා ඇත</string>
    <!-- Text for the header that groups the history for today -->
    <string name="history_today">අද</string>
    <!-- Text for the header that groups the history for yesterday -->
    <string name="history_yesterday">ඊයේ</string>
    <!-- Text for the header that groups the history the past 7 days -->
    <string name="history_7_days">පසුගිය දවස් 7</string>
    <!-- Text for the header that groups the history the past 30 days -->
    <string name="history_30_days">පසුගිය දවස් 30</string>
    <!-- Text for the header that groups the history older than the last month -->
    <string name="history_older">පරණ</string>
    <!-- Text shown when no history exists -->
    <string name="history_empty_message">මෙහි ඉතිහාසයක් නැත</string>

    <!-- Downloads -->
    <!-- Text for the snackbar to confirm that multiple downloads items have been removed -->
    <string name="download_delete_multiple_items_snackbar_1">බාගැනීම් ඉවත් කෙරිණි</string>
    <!-- Text for the snackbar to confirm that a single download item has been removed. The first parameter is the name of the download item. -->
    <string name="download_delete_single_item_snackbar">%1$s ඉවත් කෙරිණි</string>
    <!-- Text shown when no download exists -->
    <string name="download_empty_message_1">බාගත වූ ගොනු නැත</string>
    <!-- History multi select title in app bar
    The first parameter is the number of downloads selected -->
    <string name="download_multi_select_title">%1$d ක් තෝරා ඇත</string>
    <!-- Text for the button to remove a single download item -->
    <string name="download_delete_item_1">ඉවත් කරන්න</string>


    <!-- Crashes -->
    <!-- Title text displayed on the tab crash page. This first parameter is the name of the application (For example: Fenix) -->
    <string name="tab_crash_title_2">සමාවන්න. %1$s සඳහා පිටුව පූරණය කිරීමට නොහැකිය.</string>
    <!-- Send crash report checkbox text on the tab crash page -->
    <string name="tab_crash_send_report">බිඳ වැටීමේ වාර්තාව මොසිල්ලා වෙත යවන්න</string>
    <!-- Close tab button text on the tab crash page -->
    <string name="tab_crash_close">පටිත්ත වසන්න</string>
    <!-- Restore tab button text on the tab crash page -->
    <string name="tab_crash_restore">පටිත්ත ප්‍රත්‍යර්පණය</string>

    <!-- Bookmarks -->
    <!-- Confirmation message for a dialog confirming if the user wants to delete the selected folder -->
    <string name="bookmark_delete_folder_confirmation_dialog">ඔබට මෙම බහාලුම ඉවත් කිරීමට වුවමනා ද?</string>
    <!-- Confirmation message for a dialog confirming if the user wants to delete multiple items including folders. Parameter will be replaced by app name. -->
    <string name="bookmark_delete_multiple_folders_confirmation_dialog">%s තෝරාගත් අථක මකා දමනු ඇත.</string>
    <!-- Text for the cancel button on delete bookmark dialog -->
    <string name="bookmark_delete_negative">අවලංගු</string>
    <!-- Screen title for adding a bookmarks folder -->
    <string name="bookmark_add_folder">බහාලුමක් යොදන්න</string>
    <!-- Snackbar title shown after a bookmark has been created. -->
    <string name="bookmark_saved_snackbar">පොත්යොමුව සුරැකිණි!</string>
    <!-- Snackbar edit button shown after a bookmark has been created. -->
    <string name="edit_bookmark_snackbar_action">සංස්කරණය</string>
    <!-- Bookmark overflow menu edit button -->
    <string name="bookmark_menu_edit_button">සංස්කරණය</string>
    <!-- Bookmark overflow menu copy button -->
    <string name="bookmark_menu_copy_button">පිටපතක්</string>
    <!-- Bookmark overflow menu share button -->
    <string name="bookmark_menu_share_button">බෙදාගන්න</string>
    <!-- Bookmark overflow menu open in new tab button -->
    <string name="bookmark_menu_open_in_new_tab_button">නව පටිත්තක අරින්න</string>
    <!-- Bookmark overflow menu open in private tab button -->
    <string name="bookmark_menu_open_in_private_tab_button">පෞද්. පටිත්තක අරින්න</string>
    <!-- Bookmark overflow menu open all in tabs button -->
    <string name="bookmark_menu_open_all_in_tabs_button">සියල්ල නව පටිතිවල අරින්න</string>
    <!-- Bookmark overflow menu open all in private tabs button -->
    <string name="bookmark_menu_open_all_in_private_tabs_button">සියල්ල පෞද්. පටිතිවල අරින්න</string>
    <!-- Bookmark overflow menu delete button -->
    <string name="bookmark_menu_delete_button">මකන්න</string>
    <!--Bookmark overflow menu save button -->
    <string name="bookmark_menu_save_button">සුරකින්න</string>
    <!-- Bookmark multi select title in app bar
     The first parameter is the number of bookmarks selected -->
    <string name="bookmarks_multi_select_title">%1$d ක් තෝරා ඇත</string>
    <!-- Bookmark editing screen title -->
    <string name="edit_bookmark_fragment_title">පොත්යොමුව සංස්කරණය</string>
    <!-- Bookmark folder editing screen title -->
    <string name="edit_bookmark_folder_fragment_title">බහාලුම සංස්කරණය</string>
    <!-- Bookmark sign in button message -->
    <string name="bookmark_sign_in_button">සමමුහූර්ත පොත්යොමු දැකීමට පිවිසෙන්න</string>
    <!-- Bookmark URL editing field label -->
    <string name="bookmark_url_label">ඒ.ස.නි.</string>
    <!-- Bookmark FOLDER editing field label -->
    <string name="bookmark_folder_label">බහාලුම</string>
    <!-- Bookmark NAME editing field label -->
    <string name="bookmark_name_label">නම</string>
    <!-- Bookmark add folder screen title -->
    <string name="bookmark_add_folder_fragment_label">බහාලුමක් යොදන්න</string>
    <!-- Bookmark select folder screen title -->
    <string name="bookmark_select_folder_fragment_label">බහාලුම තෝරන්න</string>
    <!-- Bookmark editing error missing title -->
    <string name="bookmark_empty_title_error">සිරැසියක් අවශ්‍යයි</string>
    <!-- Bookmark editing error missing or improper URL -->
    <string name="bookmark_invalid_url_error">වැරදි ඒ.ස.නි.</string>
    <!-- Bookmark screen message for empty bookmarks folder -->
    <string name="bookmarks_empty_message">මෙහි පොත්යොමු නැත</string>
    <!-- Bookmark snackbar message on deletion
     The first parameter is the host part of the URL of the bookmark deleted, if any -->
    <string name="bookmark_deletion_snackbar_message">%1$s මැකිණි</string>
    <!-- Bookmark snackbar message on deleting multiple bookmarks not including folders-->
    <string name="bookmark_deletion_multiple_snackbar_message_2">පොත්යොමුව මැකිණි</string>
    <!-- Bookmark snackbar message on deleting multiple bookmarks including folders-->
    <string name="bookmark_deletion_multiple_snackbar_message_3">තේරූ බහාලුම් මැකෙමින්</string>
    <!-- Bookmark undo button for deletion snackbar action -->
    <string name="bookmark_undo_deletion">පෙරසේ</string>
    <!-- Text for the button to search all bookmarks -->
    <string name="bookmark_search">සෙවුම් පද යොදන්න</string>

    <!-- Site Permissions -->
    <!-- Button label that take the user to the Android App setting -->
    <string name="phone_feature_go_to_settings">සැකසුම් වෙත යන්න</string>
    <!-- Content description (not visible, for screen readers etc.): Quick settings sheet
        to give users access to site specific information / settings. For example:
        Secure settings status and a button to modify site permissions -->
    <string name="quick_settings_sheet">ඉක්මන් සැකසුම් පත්‍රය</string>
    <!-- Label that indicates that this option it the recommended one -->
    <string name="phone_feature_recommended">නිර්දේශිත</string>
    <!-- Button label for clearing all the information of site permissions-->
    <string name="clear_permissions">අවසර මකන්න</string>
    <!-- Text for the OK button on Clear permissions dialog -->
    <string name="clear_permissions_positive">හරි</string>
    <!-- Text for the cancel button on Clear permissions dialog -->
    <string name="clear_permissions_negative">අවලංගු</string>
    <!-- Button label for clearing a site permission-->
    <string name="clear_permission">අවසරය මකන්න</string>
    <!-- Text for the OK button on Clear permission dialog -->
    <string name="clear_permission_positive">හරි</string>
    <!-- Text for the cancel button on Clear permission dialog -->
    <string name="clear_permission_negative">අවලංගු</string>
    <!-- Button label for clearing all the information on all sites-->
    <string name="clear_permissions_on_all_sites">සියළු අඩවිවල අවසර මකන්න</string>
    <!-- Preference for altering video and audio autoplay for all websites -->
    <string name="preference_browser_feature_autoplay">ස්වයං වාදනය</string>
    <!-- Preference for altering the camera access for all websites -->
    <string name="preference_phone_feature_camera">රූගතය</string>
    <!-- Preference for altering the microphone access for all websites -->
    <string name="preference_phone_feature_microphone">ශබ්දවාහිනිය</string>
    <!-- Preference for altering the location access for all websites -->
    <string name="preference_phone_feature_location">ස්ථානය</string>
    <!-- Preference for altering the notification access for all websites -->
    <string name="preference_phone_feature_notification">දැනුම්දීම</string>
    <!-- Preference for altering the persistent storage access for all websites -->
    <string name="preference_phone_feature_persistent_storage">අනවරත ආචයනය</string>
    <!-- Preference for altering the storage access setting for all websites -->
    <string name="preference_phone_feature_cross_origin_storage_access">හරස් අඩවි දත්තකඩ</string>
    <!-- Preference for altering the EME access for all websites -->
    <string name="preference_phone_feature_media_key_system_access">DRM-පාලිත අන්තර්ගතය</string>
    <!-- Label that indicates that a permission must be asked always -->
    <string name="preference_option_phone_feature_ask_to_allow">ඉඩදීමට අසන්න</string>
    <!-- Label that indicates that a permission must be blocked -->
    <string name="preference_option_phone_feature_blocked">අවහිරයි</string>
    <!-- Label that indicates that a permission must be allowed -->
    <string name="preference_option_phone_feature_allowed">ඉඩ දී ඇත</string>
    <!--Label that indicates a permission is by the Android OS-->
    <string name="phone_feature_blocked_by_android">ඇන්ඩ්‍රොයිඩ් මගින් අවහිරයි</string>
    <!-- Preference for showing a list of websites that the default configurations won't apply to them -->
    <string name="preference_exceptions">හැරදැමීම්</string>
    <!-- Summary of tracking protection preference if tracking protection is set to off -->
    <string name="tracking_protection_off">අක්‍රිය</string>
    <!-- Summary of tracking protection preference if tracking protection is set to standard -->
    <string name="tracking_protection_standard">සම්මත</string>
    <!-- Summary of tracking protection preference if tracking protection is set to strict -->
    <string name="tracking_protection_strict">දැඩි</string>
    <!-- Summary of tracking protection preference if tracking protection is set to custom -->
    <string name="tracking_protection_custom">අභිරුචි</string>
    <!-- Label for global setting that indicates that all video and audio autoplay is allowed -->
    <string name="preference_option_autoplay_allowed2">ශ්‍රව්‍ය හා දෘශ්‍ය සඳහා ඉඩදෙන්න</string>
    <!-- Label for site specific setting that indicates that all video and audio autoplay is allowed -->
    <string name="quick_setting_option_autoplay_allowed">ශ්‍රව්‍ය හා දෘශ්‍ය සඳහා ඉඩදෙන්න</string>
    <!-- Label that indicates that video and audio autoplay is only allowed over Wi-Fi -->
    <string name="preference_option_autoplay_allowed_wifi_only2">ජංගම දත්ත සඳහා ශ්‍රව්‍ය හා දෘශ්‍ය අවහිරය</string>
    <!-- Subtext that explains 'autoplay on Wi-Fi only' option -->
    <string name="preference_option_autoplay_allowed_wifi_subtext">වයි-ෆයි හරහා ශ්‍රව්‍ය හා දෘශ්‍ය වාදනය වේ</string>
    <!-- Label for global setting that indicates that video autoplay is allowed, but audio autoplay is blocked -->
    <string name="preference_option_autoplay_block_audio2">හඬ පමණක් අවහිරය</string>
    <!-- Label for site specific setting that indicates that video autoplay is allowed, but audio autoplay is blocked -->
    <string name="quick_setting_option_autoplay_block_audio">හඬ පමණක් අවහිරය</string>
    <!-- Label for global setting that indicates that all video and audio autoplay is blocked -->
    <string name="preference_option_autoplay_blocked3">ශ්‍රව්‍ය සහ දෘශ්‍ය අවහිරය</string>
    <!-- Label for site specific setting that indicates that all video and audio autoplay is blocked -->
    <string name="quick_setting_option_autoplay_blocked">ශ්‍රව්‍ය සහ දෘශ්‍ය අවහිරය</string>
    <!-- Summary of delete browsing data on quit preference if it is set to on -->
    <string name="delete_browsing_data_quit_on">සක්‍රිය</string>
    <!-- Summary of delete browsing data on quit preference if it is set to off -->
    <string name="delete_browsing_data_quit_off">අක්‍රිය</string>
    <!-- Summary of studies preference if it is set to on -->
    <string name="studies_on">සක්‍රිය</string>
    <!-- Summary of studies data on quit preference if it is set to off -->
    <string name="studies_off">අක්‍රිය</string>

    <!-- Collections -->
    <!-- Collections header on home fragment -->
    <string name="collections_header">එකතුව</string>
    <!-- Content description (not visible, for screen readers etc.): Opens the collection menu when pressed -->
    <string name="collection_menu_button_content_description">එකතු වට්ටෝරුව</string>
    <!-- Label to describe what collections are to a new user without any collections -->
    <string name="no_collections_description2">ඔබට වැදගත් දෑ රැස් කරන්න.\nපසුව ඉක්මනින් ප්‍රවේශ වීමට සමාන සෙවුම්, අඩවි සහ පටිති එකට සමූහගත කරන්න.</string>
    <!-- Title for the "select tabs" step of the collection creator -->
    <string name="create_collection_select_tabs">පටිති තෝරන්න</string>
    <!-- Title for the "select collection" step of the collection creator -->
    <string name="create_collection_select_collection">එකතුව තෝරන්න</string>
    <!-- Title for the "name collection" step of the collection creator -->
    <string name="create_collection_name_collection">එකතුව නම් කරන්න</string>
    <!-- Button to add new collection for the "select collection" step of the collection creator -->
    <string name="create_collection_add_new_collection">නව එකතුවක් යොදන්න</string>
    <!-- Button to select all tabs in the "select tabs" step of the collection creator -->
    <string name="create_collection_select_all">සියල්ල තෝරන්න</string>
    <!-- Button to deselect all tabs in the "select tabs" step of the collection creator -->
    <string name="create_collection_deselect_all">සියල්ල නොතෝරන්න</string>
    <!-- Text to prompt users to select the tabs to save in the "select tabs" step of the collection creator -->
    <string name="create_collection_save_to_collection_empty">සුරැකීමට පටිති තෝරන්න</string>
    <!-- Text to show users how many tabs they have selected in the "select tabs" step of the collection creator.
     %d is a placeholder for the number of tabs selected. -->
    <string name="create_collection_save_to_collection_tabs_selected">පටිති %d ක් තෝරා ඇත</string>
    <!-- Text to show users they have one tab selected in the "select tabs" step of the collection creator.
    %d is a placeholder for the number of tabs selected. -->
    <string name="create_collection_save_to_collection_tab_selected">පටිති %d ක් තෝරා ඇත</string>
    <!-- Text shown in snackbar when multiple tabs have been saved in a collection -->
    <string name="create_collection_tabs_saved">පටිත්ත සුරැකිණි!</string>
    <!-- Text shown in snackbar when one or multiple tabs have been saved in a new collection -->
    <string name="create_collection_tabs_saved_new_collection">එකතුව සුරැකිණි!</string>
    <!-- Text shown in snackbar when one tab has been saved in a collection -->
    <string name="create_collection_tab_saved">පටිත්ත සුරැකිණි!</string>
    <!-- Content description (not visible, for screen readers etc.): button to close the collection creator -->
    <string name="create_collection_close">වසන්න</string>
    <!-- Button to save currently selected tabs in the "select tabs" step of the collection creator-->
    <string name="create_collection_save">සුරකින්න</string>
    <!-- Snackbar action to view the collection the user just created or updated -->
    <string name="create_collection_view">බලන්න</string>
    <!-- Text for the OK button from collection dialogs -->
    <string name="create_collection_positive">හරි</string>
    <!-- Text for the cancel button from collection dialogs -->
    <string name="create_collection_negative">අවලංගු</string>

    <!-- Default name for a new collection in "name new collection" step of the collection creator. %d is a placeholder for the number of collections-->
    <string name="create_collection_default_name">එකතු %d</string>

    <!-- Share -->
    <!-- Share screen header -->
    <string name="share_header_2">බෙදාගන්න</string>
    <!-- Content description (not visible, for screen readers etc.):
        "Share" button. Opens the share menu when pressed. -->
    <string name="share_button_content_description">බෙදාගන්න</string>
    <!-- Text for the Save to PDF feature in the share menu -->
    <string name="share_save_to_pdf">පීඩීඑෆ් ලෙස සුරකින්න</string>
    <!-- Text for error message when generating a PDF file Text. -->
    <string name="unable_to_save_to_pdf_error">පීඩීඑෆ් උත්පාදනය කිරීමට නොහැකිය</string>
    <!-- Text for standard error snackbar dismiss button. -->
    <string name="standard_snackbar_error_dismiss">ඉවතලන්න</string>
    <!-- Text for error message when printing a page and it fails. -->
    <string name="unable_to_print_page_error">මෙම පිටුව මුද්‍රණයට නොහැකිය</string>
    <!-- Text for the print feature in the share and browser menu -->
    <string name="menu_print">මුද්‍රණය</string>
    <!-- Sub-header in the dialog to share a link to another sync device -->
    <string name="share_device_subheader">උපාංගයට යවන්න</string>
    <!-- Sub-header in the dialog to share a link to an app from the full list -->
    <string name="share_link_all_apps_subheader">සියළු ක්‍රියාමාර්ග</string>
    <!-- Sub-header in the dialog to share a link to an app from the most-recent sorted list -->
    <string name="share_link_recent_apps_subheader">මෑතදී භාවිත</string>
    <!-- Text for the copy link action in the share screen. -->
    <string name="share_copy_link_to_clipboard">පසුරු පුවරුවට පිටපතක්</string>
    <!-- Toast shown after copying link to clipboard -->
    <string name="toast_copy_link_to_clipboard">පසුරු පුවරුවට පිටපත් විය</string>
    <!-- An option from the share dialog to sign into sync -->
    <string name="sync_sign_in">සමමුහූර්තයට පිවිසෙන්න</string>
     <!-- An option from the three dot menu to sync and save data -->
    <string name="sync_menu_sync_and_save_data">සමමුහූර්ත කර සුරකින්න</string>
    <!-- An option from the share dialog to send link to all other sync devices -->
    <string name="sync_send_to_all">සියළු උපාංග වෙත යවන්න</string>
    <!-- An option from the share dialog to reconnect to sync -->
    <string name="sync_reconnect">සමමුහූර්තයට යළි සබඳින්න</string>
    <!-- Text displayed when sync is offline and cannot be accessed -->
    <string name="sync_offline">මාර්ගඅපගතයි</string>
    <!-- An option to connect additional devices -->
    <string name="sync_connect_device">අන් උපාංගයක් සබඳින්න</string>
    <!-- The dialog text shown when additional devices are not available -->
    <string name="sync_connect_device_dialog">පටිත්තක් යැවීමට, අවම වශයෙන් තවත් එක් උපාංගයකින් ෆයර්ෆොක්ස් වෙත පිවිසෙන්න.</string>
    <!-- Confirmation dialog button -->
    <string name="sync_confirmation_button">තේරුණා</string>
    <!-- Share error message -->
    <string name="share_error_snackbar">මෙම යෙදුම වෙත බෙදා ගැනීමට නොහැකිය</string>
    <!-- Add new device screen title -->
    <string name="sync_add_new_device_title">උපාංගයට යවන්න</string>
    <!-- Text for the warning message on the Add new device screen -->
    <string name="sync_add_new_device_message">සම්බන්ධිත උපාංග නැත</string>
    <!-- Text for the button to learn about sending tabs -->
    <string name="sync_add_new_device_learn_button">පටිති යැවීම ගැන දැනගන්න…</string>
    <!-- Text for the button to connect another device -->
    <string name="sync_add_new_device_connect_button">අන් උපාංගයක් සබඳින්න…</string>

    <!-- Notifications -->
    <!-- Text shown in the notification that pops up to remind the user that a private browsing session is active. -->
    <string name="notification_pbm_delete_text_2">පෞද්. පටිති වසන්න</string>

<<<<<<< HEAD
=======
    <!-- Text shown in the notification that pops up to remind the user that a private browsing session is active for Android 14+ -->
    <string name="notification_erase_title_android_14">පෞද්. පටිති වසන්නද?</string>

    <string name="notification_erase_text_android_14">පෞද්. පටිති වැසීමට දැනුම්දීම මත තට්ටු හෝ තල්ලු කරන්න.</string>

>>>>>>> 02782e4f
    <!-- Name of the marketing notification channel. Displayed in the "App notifications" system settings for the app -->
    <string name="notification_marketing_channel_name">අළෙවිකරණය</string>

    <!-- Title shown in the notification that pops up to remind the user to set fenix as default browser.
    The app name is in the text, due to limitations with localizing Nimbus experiments -->
    <string name="nimbus_notification_default_browser_title" tools:ignore="UnusedResources">ෆයර්ෆොක්ස් වේගවත් හා පෞද්ගලිකයි</string>
    <!-- Text shown in the notification that pops up to remind the user to set fenix as default browser.
    The app name is in the text, due to limitations with localizing Nimbus experiments -->
    <string name="nimbus_notification_default_browser_text" tools:ignore="UnusedResources">ෆයර්ෆොක්ස් පෙරනිමි අතිරික්සුව කරන්න</string>
    <!-- Title shown in the notification that pops up to re-engage the user -->
    <string name="notification_re_engagement_title">පෞද්. පිරික්සුම බලන්න</string>

    <!-- Text shown in the notification that pops up to re-engage the user.
    %1$s is a placeholder that will be replaced by the app name. -->
    <string name="notification_re_engagement_text">%1$s හි සුරැකෙන දත්තකඩ හෝ ඉතිහාසයකින් තොරව පිරික්සන්න</string>

    <!-- Title A shown in the notification that pops up to re-engage the user -->
    <string name="notification_re_engagement_A_title">හෝඩුවාවකින් තොරව පිරික්සන්න</string>
    <!-- Text A shown in the notification that pops up to re-engage the user.
    %1$s is a placeholder that will be replaced by the app name. -->
    <string name="notification_re_engagement_A_text">%1$s පෞද්. පිරික්සුමේ ඔබගේ තොරතුරු සුරැකෙන්නේ නැත.</string>
    <!-- Title B shown in the notification that pops up to re-engage the user -->
    <string name="notification_re_engagement_B_title">ප්‍රථම සෙවීම අරඹන්න</string>

    <!-- Text B shown in the notification that pops up to re-engage the user -->
    <string name="notification_re_engagement_B_text">අවට යමක් හෝ විනෝදාත්මක දෙයක් සොයා ගන්න.</string>

    <!-- Survey -->
    <!-- Text shown in the fullscreen message that pops up to ask user to take a short survey.
    The app name is in the text, due to limitations with localizing Nimbus experiments -->
    <string name="nimbus_survey_message_text">කෙටි සමීක්‍ෂණයෙන් ෆයර්ෆොක්ස් දියුණු කිරීමට උදවු කරන්න.</string>
    <!-- Preference for taking the short survey. -->
    <string name="preferences_take_survey">සමීක්‍ෂණය ගන්න</string>
    <!-- Preference for not taking the short survey. -->
    <string name="preferences_not_take_survey">එපා, ස්තුතියි</string>

    <!-- Snackbar -->
    <!-- Text shown in snackbar when user deletes a collection -->
    <string name="snackbar_collection_deleted">එකතුව මැකිණි</string>
    <!-- Text shown in snackbar when user renames a collection -->
    <string name="snackbar_collection_renamed">එකතුව නම් කෙරිණි</string>
    <!-- Text shown in snackbar when user closes a tab -->
    <string name="snackbar_tab_closed">පටිත්ත වැසිණි</string>
    <!-- Text shown in snackbar when user closes all tabs -->
    <string name="snackbar_tabs_closed">පටිති වැසිණි</string>
    <!-- Text shown in snackbar when user bookmarks a list of tabs -->
    <string name="snackbar_message_bookmarks_saved">පොත්යොමුව සුරැකිණි!</string>
    <!-- Text shown in snackbar when user adds a site to shortcuts -->
    <string name="snackbar_added_to_shortcuts">කෙටිමං වෙත එක් කෙරිණි!</string>
    <!-- Text shown in snackbar when user closes a private tab -->
    <string name="snackbar_private_tab_closed">පෞද්. පටිත්ත වැසිණි</string>
    <!-- Text shown in snackbar when user closes all private tabs -->
    <string name="snackbar_private_tabs_closed">පෞද්. පටිති වැසිණි</string>
    <!-- Text shown in snackbar when user erases their private browsing data -->
    <string name="snackbar_private_data_deleted">පෞද්. පිරික්සුම් දත්ත මැකිණි</string>
    <!-- Text shown in snackbar to undo deleting a tab, top site or collection -->
    <string name="snackbar_deleted_undo">පෙරසේ</string>
    <!-- Text shown in snackbar when user removes a top site -->
    <string name="snackbar_top_site_removed">අඩවිය ඉවත් කෙරිණි</string>
    <!-- QR code scanner prompt which appears after scanning a code, but before navigating to it
        First parameter is the name of the app, second parameter is the URL or text scanned-->
    <string name="qr_scanner_confirmation_dialog_message">%1$s වෙත %2$s ඇරීමට ඉඩ දෙන්න</string>
    <!-- QR code scanner prompt dialog positive option to allow navigation to scanned link -->
    <string name="qr_scanner_dialog_positive">ඉඩ දෙන්න</string>
    <!-- QR code scanner prompt dialog positive option to deny navigation to scanned link -->
    <string name="qr_scanner_dialog_negative">ප්‍රතික්‍ෂේප</string>
    <!-- QR code scanner prompt dialog error message shown when a hostname does not contain http or https. -->
    <string name="qr_scanner_dialog_invalid">ලිපිනය වලංගු නොවේ.</string>
    <!-- QR code scanner prompt dialog positive option when there is an error -->
    <string name="qr_scanner_dialog_invalid_ok">හරි</string>

    <!-- Tab collection deletion prompt dialog message. Placeholder will be replaced with the collection name -->
    <string name="tab_collection_dialog_message">%1$s මකා දැමීමට වුවමනා ද?</string>
    <!-- Collection and tab deletion prompt dialog message. This will show when the last tab from a collection is deleted -->
    <string name="delete_tab_and_collection_dialog_message">මෙම පටිත්ත මැකීමෙන් සමස්ත එකතුව මකා දමනු ඇත. ඔබට ඕනෑම වේලාවක නව එකතුවක් සෑදීමට හැකිය.</string>
    <!-- Collection and tab deletion prompt dialog title. Placeholder will be replaced with the collection name. This will show when the last tab from a collection is deleted -->
    <string name="delete_tab_and_collection_dialog_title">%1$s මකන්නද?</string>
    <!-- Tab collection deletion prompt dialog option to delete the collection -->
    <string name="tab_collection_dialog_positive">මකන්න</string>
    <!-- Text displayed in a notification when the user enters full screen mode -->
    <string name="full_screen_notification">පූර්ණ තිර ප්‍රකාරයට ඇතුල් වෙමින්</string>
    <!-- Message for copying the URL via long press on the toolbar -->
    <string name="url_copied">ඒ.ස.නි. පිටපත් විය</string>
    <!-- Sample text for accessibility font size -->
    <string name="accessibility_text_size_sample_text_1">මෙය පෙළ නිදසුනකි. මෙම සැකසුම සමඟ ඔබ ප්‍රමාණය වැඩි හෝ අඩු කරන විට පෙළ දිස්වන ආකාරය පෙන්වීමට මෙහි තිබේ.</string>
    <!-- Summary for Accessibility Text Size Scaling Preference -->
    <string name="preference_accessibility_text_size_summary">අඩවිවල පෙළ විශාල හෝ කුඩා කරන්න</string>
    <!-- Title for Accessibility Text Size Scaling Preference -->
    <string name="preference_accessibility_font_size_title">අකුරේ තරම</string>

    <!-- Title for Accessibility Text Automatic Size Scaling Preference -->
    <string name="preference_accessibility_auto_size_2">ස්වයංක්‍රීය අකුරු ප්‍රමාණනය</string>

    <!-- Summary for Accessibility Text Automatic Size Scaling Preference -->
    <string name="preference_accessibility_auto_size_summary">අකුරු ප්‍රමාණය ඔබගේ ඇන්ඩ්‍රොයිඩ් සැකසුම් වලට ගළපනු ඇත. මෙහි අකුරු ප්‍රමාණය කළමනාකරණයට අබල කරන්න.</string>

    <!-- Title for the Delete browsing data preference -->
    <string name="preferences_delete_browsing_data">පිරික්සුම් දත්ත මකන්න</string>
    <!-- Title for the tabs item in Delete browsing data -->
    <string name="preferences_delete_browsing_data_tabs_title_2">විවෘත පටිති</string>
    <!-- Subtitle for the tabs item in Delete browsing data, parameter will be replaced with the number of open tabs -->
    <string name="preferences_delete_browsing_data_tabs_subtitle">පටිති %d</string>
    <!-- Title for the data and history items in Delete browsing data -->
    <!-- Title for the history item in Delete browsing data -->
    <string name="preferences_delete_browsing_data_browsing_history_title">පිරික්සුම් ඉතිහාසය</string>
    <!-- Subtitle for the data and history items in delete browsing data, parameter will be replaced with the
        number of history items the user has -->
    <string name="preferences_delete_browsing_data_browsing_data_subtitle">ලිපින %d</string>
    <!-- Title for the cookies and site data items in Delete browsing data -->
    <string name="preferences_delete_browsing_data_cookies_and_site_data">දත්තකඩ හා අඩවි දත්ත</string>
    <!-- Subtitle for the cookies item in Delete browsing data -->
    <string name="preferences_delete_browsing_data_cookies_subtitle">ඔබව බොහෝ අඩවි වලින් නික්මවෙනු ඇත</string>
    <!-- Title for the cached images and files item in Delete browsing data -->
    <string name="preferences_delete_browsing_data_cached_files">නිහිතගත රූප සහ ගොනු</string>
    <!-- Subtitle for the cached images and files item in Delete browsing data -->
    <string name="preferences_delete_browsing_data_cached_files_subtitle">ආචයන ඉඩ නිදහස් කරයි</string>
    <!-- Title for the site permissions item in Delete browsing data -->
    <string name="preferences_delete_browsing_data_site_permissions">අඩවි අවසර</string>
    <!-- Title for the downloads item in Delete browsing data -->
    <string name="preferences_delete_browsing_data_downloads">බාගැනීම්</string>
    <!-- Text for the button to delete browsing data -->
    <string name="preferences_delete_browsing_data_button">පිරික්සුම් දත්ත මකන්න</string>
    <!-- Title for the Delete browsing data on quit preference -->
    <string name="preferences_delete_browsing_data_on_quit">ඉවත් වීමේදී පිරික්සුම් දත්ත මකන්න</string>
    <!-- Summary for the Delete browsing data on quit preference. "Quit" translation should match delete_browsing_data_on_quit_action translation. -->
    <string name="preference_summary_delete_browsing_data_on_quit_2">ඔබ ප්‍රධාන වට්ටෝරුවෙන් \&quot;ඉවත් වන්න\&quot; තේරූ විට පිරික්සුම් දත්ත ස්වයංක්‍රීයව මකා දමයි</string>
    <!-- Action item in menu for the Delete browsing data on quit feature -->
    <string name="delete_browsing_data_on_quit_action">ඉවත් වන්න</string>

    <!-- Title text of a delete browsing data dialog. -->
    <string name="delete_history_prompt_title">මකා දමන කාල පරාසය</string>
    <!-- Body text of a delete browsing data dialog. -->
    <string name="delete_history_prompt_body" moz:RemovedIn="130" tools:ignore="UnusedResources">ඉතිහාසය (අනෙකුත් උපාංග වලින් සමමුහූර්ත ඉතිහාසය ද), දත්තකඩ හා වෙනත් පිරික්සුම් දත්ත ඉවත් කරයි.</string>
    <!-- Body text of a delete browsing data dialog. -->
    <string name="delete_history_prompt_body_2">ඉතිහාසය ඉවත් කරයි (අන් උපාංග වෙතින් සමමුහූර්ත දෑ ඇතුළුව)</string>
    <!-- Radio button in the delete browsing data dialog to delete history items for the last hour. -->
    <string name="delete_history_prompt_button_last_hour">පසුගිය පැය</string>
    <!-- Radio button in the delete browsing data dialog to delete history items for today and yesterday. -->
    <string name="delete_history_prompt_button_today_and_yesterday">අද සහ ඊයේ</string>
    <!-- Radio button in the delete browsing data dialog to delete all history. -->
    <string name="delete_history_prompt_button_everything">සෑමදෙයම</string>

    <!-- Dialog message to the user asking to delete browsing data. Parameter will be replaced by app name. -->
    <string name="delete_browsing_data_prompt_message_3">%s තෝරාගත් පිරික්සුම් දත්ත මකනු ඇත.</string>
    <!-- Text for the cancel button for the data deletion dialog -->
    <string name="delete_browsing_data_prompt_cancel">අවලංගු</string>
    <!-- Text for the allow button for the data deletion dialog -->
    <string name="delete_browsing_data_prompt_allow">මකන්න</string>

    <!-- Text for the snackbar confirmation that the data was deleted -->
    <string name="preferences_delete_browsing_data_snackbar">පිරික්සුම් දත්ත මැකිණි</string>
    <!-- Text for the snackbar to show the user that the deletion of browsing data is in progress -->
    <string name="deleting_browsing_data_in_progress">පිරික්සීමේ දත්ත මැකෙමින්…</string>

    <!-- Dialog message to the user asking to delete all history items inside the opened group. Parameter will be replaced by a history group name. -->
    <string name="delete_all_history_group_prompt_message">“%s” හි සියළුම අඩවි මකන්න</string>
    <!-- Text for the cancel button for the history group deletion dialog -->
    <string name="delete_history_group_prompt_cancel">අවලංගු</string>
    <!-- Text for the allow button for the history group dialog -->
    <string name="delete_history_group_prompt_allow">මකන්න</string>

    <!-- Text for the snackbar confirmation that the history group was deleted -->
    <string name="delete_history_group_snackbar">සමූහය මැකිණි</string>

    <!-- Onboarding -->
    <!-- text to display in the snackbar once account is signed-in -->
    <string name="onboarding_firefox_account_sync_is_on">සමමුහූර්තය සක්‍රියයි</string>

    <!-- Onboarding theme -->
    <!-- Text shown in snackbar when multiple tabs have been sent to device -->
    <string name="sync_sent_tabs_snackbar">පටිත්ත යැවිණි!</string>
    <!-- Text shown in snackbar when one tab has been sent to device  -->
    <string name="sync_sent_tab_snackbar">පටිත්ත යැවිණි!</string>
    <!-- Text shown in snackbar when sharing tabs failed  -->
    <string name="sync_sent_tab_error_snackbar">යැවීමට නොහැකිය</string>
    <!-- Text shown in snackbar for the "retry" action that the user has after sharing tabs failed -->
    <string name="sync_sent_tab_error_snackbar_action">නැවත</string>
    <!-- Title of QR Pairing Fragment -->
    <string name="sync_scan_code">කේතය සුපිරික්සන්න</string>
    <!-- Instructions on how to access pairing -->
    <string name="sign_in_instructions"><![CDATA[පරිගණකයෙහි ෆයර්ෆොක්ස් විවෘත කර <b>https://firefox.com/pair</b> වෙත යන්න]]></string>
    <!-- Text shown for sign in pairing when ready -->
    <string name="sign_in_ready_for_scan">පරිලෝකනයට ඔබන්න</string>
    <!-- Text shown for settings option for sign with pairing -->
    <string name="sign_in_with_camera">රූගතය සමඟ පිවිසෙන්න</string>
    <!-- Text shown for settings option for sign with email -->
    <string name="sign_in_with_email">වි-තැපෑල යොදාගන්න</string>
    <!-- Text shown for settings option for create new account text.'Firefox' intentionally hardcoded here.-->
    <string name="sign_in_create_account_text"><![CDATA[ගිණුමක් නැද්ද? උපාංග අතර ෆයර්ෆොක්ස් සමමුහූර්තයට <u>එකක් සාදන්න</u>]]></string>
    <!-- Text shown in confirmation dialog to sign out of account. The first parameter is the name of the app (e.g. Firefox Preview) -->
    <string name="sign_out_confirmation_message_2">%s ඔබගේ ගිණුම සමග සමමුහූර්ත වීම නවත්වනු ඇත, නමුත් මෙම උපාංගයෙහි ඔබගේ පිරික්සුම් දත්ත කිසිවක් මකා නොදමනු ඇත.</string>
    <!-- Option to continue signing out of account shown in confirmation dialog to sign out of account -->
    <string name="sign_out_disconnect">විසන්ධි</string>
    <!-- Option to cancel signing out shown in confirmation dialog to sign out of account -->
    <string name="sign_out_cancel">අවලංගු</string>

    <!-- Error message snackbar shown after the user tried to select a default folder which cannot be altered -->
    <string name="bookmark_cannot_edit_root">පෙරනිමි බහාලුම් වෙනස් කළ නොහැකිය</string>

    <!-- Enhanced Tracking Protection -->
    <!-- Link displayed in enhanced tracking protection panel to access tracking protection settings -->
    <string name="etp_settings">රැකවරණ සැකසුම්</string>
    <!-- Preference title for enhanced tracking protection settings -->
    <string name="preference_enhanced_tracking_protection">දියුණු කළ ලුහුබැඳීමේ රැකවරණය</string>
    <!-- Preference summary for enhanced tracking protection settings on/off switch -->
    <string name="preference_enhanced_tracking_protection_summary">පූර්ණ දත්තකඩ රැකවරණ විශේෂාංගය, හරස්-අඩවි ලුහුබැඳීම් වලට එරෙහි වන අපගේ බලවත්ම බාධකය.</string>
    <!-- Description of enhanced tracking protection. The parameter is the name of the application (For example: Firefox Fenix) -->
    <string name="preference_enhanced_tracking_protection_explanation_2">ඔබ මාර්ගගතව කරන දෑ සොයන බොහෝ පොදු ලුහුබැඳීම් වලින් %s ඔබව ආරක්‍ෂා කරයි.</string>
    <!-- Text displayed that links to website about enhanced tracking protection -->
    <string name="preference_enhanced_tracking_protection_explanation_learn_more">තව දැනගන්න</string>
    <!-- Preference for enhanced tracking protection for the standard protection settings -->
    <string name="preference_enhanced_tracking_protection_standard_default_1">සම්මත (පෙරනිමි)</string>
    <!-- Preference description for enhanced tracking protection for the standard protection settings -->
    <string name="preference_enhanced_tracking_protection_standard_description_5">පිටු සුපුරුදු පරිදි පූරණය වුවත් ලුහුබැඳීම් අඩුවෙන් අවහිර කරයි.</string>
    <!--  Accessibility text for the Standard protection information icon  -->
    <string name="preference_enhanced_tracking_protection_standard_info_button">සම්මත ලුහුබැඳීමේ රැකවරණය මගින් අවහිර කළ දෑ</string>
    <!-- Preference for enhanced tracking protection for the strict protection settings -->
    <string name="preference_enhanced_tracking_protection_strict">දැඩි</string>
    <!-- Preference description for enhanced tracking protection for the strict protection settings -->
    <string name="preference_enhanced_tracking_protection_strict_description_4">ප්‍රබල ලුහුබැඳීමේ රැකවරණයක් හා වේගවත් ක්‍රියාකාරිත්‍වයක්, නමුත් ඇතැම් අඩවි හරිහැටි වැඩ නොකරනු ඇත.</string>
    <!--  Accessibility text for the Strict protection information icon  -->
    <string name="preference_enhanced_tracking_protection_strict_info_button">දැඩි ලුහුබැඳීමේ රැකවරණය මගින් අවහිර කළ දෑ</string>
    <!-- Preference for enhanced tracking protection for the custom protection settings -->
    <string name="preference_enhanced_tracking_protection_custom">අභිරුචි</string>
    <!-- Preference description for enhanced tracking protection for the strict protection settings -->
    <string name="preference_enhanced_tracking_protection_custom_description_2">අවහිර කළ යුතු ලුහුබැඳීම් හා අත්පත් තෝරන්න.</string>
    <!--  Accessibility text for the Strict protection information icon  -->
    <string name="preference_enhanced_tracking_protection_custom_info_button">අභිරුචි ලුහුබැඳීමේ රැකවරණය මගින් අවහිර කළ දෑ</string>
    <!-- Header for categories that are being blocked by current Enhanced Tracking Protection settings -->
    <!-- Preference for enhanced tracking protection for the custom protection settings for cookies-->
    <string name="preference_enhanced_tracking_protection_custom_cookies">දත්තකඩ</string>
    <!-- Option for enhanced tracking protection for the custom protection settings for cookies-->
    <string name="preference_enhanced_tracking_protection_custom_cookies_1">හරස් අඩවි සහ සමාජ මාධ්‍ය ලුහුබැඳීම්</string>
    <!-- Option for enhanced tracking protection for the custom protection settings for cookies-->
    <string name="preference_enhanced_tracking_protection_custom_cookies_2">නොගිය අඩවිවල දත්තකඩ</string>
    <!-- Option for enhanced tracking protection for the custom protection settings for cookies-->
    <string name="preference_enhanced_tracking_protection_custom_cookies_3">සමස්ත තෙවන පාර්ශ්ව දත්තකඩ (අඩවි කැඩීමට හේතු වේ)</string>
    <!-- Option for enhanced tracking protection for the custom protection settings for cookies-->
    <string name="preference_enhanced_tracking_protection_custom_cookies_4">සමස්ත දත්තකඩ (අඩවි කැඩීමට හේතු වේ)</string>
    <!-- Option for enhanced tracking protection for the custom protection settings for cookies-->
    <string name="preference_enhanced_tracking_protection_custom_cookies_5">හරස්-අඩවි දත්තකඩ හුදකලාව</string>
    <!-- Preference for Global Privacy Control for the custom privacy settings for Global Privacy Control. '&amp;' is replaced with the ampersand symbol: &-->
    <string name="preference_enhanced_tracking_protection_custom_global_privacy_control">දත්ත බෙදා විකිණීමෙන් වළකින ලෙස අඩවි වලට දන්වන්න</string>
    <!-- Preference for enhanced tracking protection for the custom protection settings for tracking content -->
    <string name="preference_enhanced_tracking_protection_custom_tracking_content">ලුහුබැඳීමේ අන්තර්ගතය</string>
    <!-- Option for enhanced tracking protection for the custom protection settings for tracking content-->
    <string name="preference_enhanced_tracking_protection_custom_tracking_content_1">සියළු පටිතිවල</string>
    <!-- Option for enhanced tracking protection for the custom protection settings for tracking content-->
    <string name="preference_enhanced_tracking_protection_custom_tracking_content_2">පෞද්. පටිතිවලදී පමණි</string>
    <!-- Preference for enhanced tracking protection for the custom protection settings -->
    <string name="preference_enhanced_tracking_protection_custom_fingerprinters">ඇඟිලි සටහන්</string>
    <!-- Button label for navigating to the Enhanced Tracking Protection details -->
    <string name="enhanced_tracking_protection_details">විස්තර</string>
    <!-- Header for categories that are being being blocked by current Enhanced Tracking Protection settings -->
    <string name="enhanced_tracking_protection_blocked">අවහිර කළ</string>
    <!-- Header for categories that are being not being blocked by current Enhanced Tracking Protection settings -->
    <string name="enhanced_tracking_protection_allowed">ඉඩ දී ඇත</string>
    <!-- Category of trackers (social media trackers) that can be blocked by Enhanced Tracking Protection -->
    <string name="etp_social_media_trackers_title">සමාජ මාධ්‍ය ලුහුබැඳීම්</string>
    <!-- Description of social media trackers that can be blocked by Enhanced Tracking Protection -->
    <string name="etp_social_media_trackers_description">සමාජ ජාල වලට වියමන පුරා ඔබගේ පිරික්සුම් ක්‍රියාකාරකම් ලුහුබැඳීමට හැකි අවස්ථා සීමා කරයි.</string>
    <!-- Category of trackers (cross-site tracking cookies) that can be blocked by Enhanced Tracking Protection -->
    <string name="etp_cookies_title">හරස්-අඩවි ලුහුබඳින දත්තකඩ</string>
    <!-- Category of trackers (cross-site tracking cookies) that can be blocked by Enhanced Tracking Protection -->
    <string name="etp_cookies_title_2">හරස් අඩවි දත්තකඩ</string>
    <!-- Description of cross-site tracking cookies that can be blocked by Enhanced Tracking Protection -->
    <string name="etp_cookies_description">බොහෝ අඩවි පුරාවට ඔබගේ පිරික්සුම් දත්ත සම්පාදනය කිරීමට දැන්වීම් ජාල සහ විශ්ලේෂණ සමාගම් භාවිතා කරන දත්තකඩ අවහිර කරයි.</string>
    <!-- Description of cross-site tracking cookies that can be blocked by Enhanced Tracking Protection -->
    <string name="etp_cookies_description_2">පූර්ණ දත්තකඩ රැකවරණය ඔබ සිටින අඩවියට දත්තකඩ හුදකලා කරයි, එබැවින් දැන්වීම් ජාල වැනි ලුහුබැඳීම් සඳහා සියළු අඩවි පුරා ඔබට හඹායාමට ඒවා භාවිතා කිරීමට නොහැකිය.</string>
    <!-- Description of cryptominers that can be blocked by Enhanced Tracking Protection -->
    <string name="etp_cryptominers_description">අනිෂ්ට අත්පත් සංඛ්‍යාංක මුදල් කැණීම සඳහා ඔබගේ උපාංගයට ප්‍රවේශ වීම වළක්වයි.</string>
    <!-- Category of trackers (fingerprinters) that can be blocked by Enhanced Tracking Protection -->
    <string name="etp_fingerprinters_title">ඇඟිලි සටහන්</string>
    <!-- Description of fingerprinters that can be blocked by Enhanced Tracking Protection -->
    <string name="etp_fingerprinters_description">ලුහුබැඳීමේ අරමුණු සඳහා භාවිතයට ඔබගේ උපාංගය අනන්‍යව හඳුනාගත හැකි දත්ත රැස් කිරීම් නවත්වයි.</string>
    <!-- Category of trackers (tracking content) that can be blocked by Enhanced Tracking Protection -->
    <string name="etp_tracking_content_title">ලුහුබැඳීමේ අන්තර්ගතය</string>
    <!-- Description of tracking content that can be blocked by Enhanced Tracking Protection -->
    <string name="etp_tracking_content_description">ලුහුබැඳීමේ කේත අඩංගු බාහිර දැන්වීම්, දෘශ්‍යක සහ අනෙකුත් අන්තර්ගත පූරණය වීම නවත්වයි. ඇතැම් අඩවිවල ක්‍රියාකාරිත්වයට බලපෑ හැකිය.</string>
    <!-- Enhanced Tracking Protection message that protection is currently on for this site -->
    <string name="etp_panel_on">අඩවියට දියුණු කළ ලුහුබැඳීමේ රැකවරණය සක්‍රියයි</string>
    <!-- Enhanced Tracking Protection message that protection is currently off for this site -->
    <string name="etp_panel_off">අඩවියට දියුණු කළ ලුහුබැඳීමේ රැකවරණය අක්‍රියයි</string>
    <!-- Header for exceptions list for which sites enhanced tracking protection is always off -->
    <string name="enhanced_tracking_protection_exceptions">මෙම අඩවි සඳහා දියුණු කළ ලුහුබැඳීමේ රැකවරණය අක්‍රියයි</string>
    <!-- Content description (not visible, for screen readers etc.): Navigate
    back from ETP details (Ex: Tracking content) -->
    <string name="etp_back_button_content_description">ආපසු යාත්‍රණය</string>

    <!-- About page link text to open what's new link -->
    <string name="about_whats_new">%s හි අළුත් දෑ</string>
    <!-- Open source licenses page title
    The first parameter is the app name -->
    <string name="open_source_licenses_title">%s | OSS එකතු</string>
    <!-- Category of trackers (redirect trackers) that can be blocked by Enhanced Tracking Protection -->
    <string name="etp_redirect_trackers_title">හරවා යැවෙන ලුහුබැඳීම්</string>
    <!-- Description of redirect tracker cookies that can be blocked by Enhanced Tracking Protection -->
    <string name="etp_redirect_trackers_description">දන්නා ලුහුබඳින අඩවි වෙත හරවා යැවීමෙන් සැකසූ දත්තකඩ හිස් කරයි.</string>
    <!-- Description of the SmartBlock Enhanced Tracking Protection feature. The * symbol is intentionally hardcoded here,
         as we use it on the UI to indicate which trackers have been partially unblocked.  -->
    <string name="preference_etp_smartblock_description">ඔබ පහත ලුහුබැඳීම් සමඟ අන්යෝන්‍යව කටයුතු කළ නිසා සලකුණු කර තිබෙන දෑ මෙම පිටුවෙහි අර්ධ වශයෙන් අවහිර කර ඇත *.</string>
    <!-- Text displayed that links to website about enhanced tracking protection SmartBlock -->
    <string name="preference_etp_smartblock_learn_more">තව දැනගන්න</string>

    <!-- Content description (not visible, for screen readers etc.):
    Enhanced tracking protection exception preference icon for ETP settings. -->
    <string name="preference_etp_exceptions_icon_description">දියුණු කළ ලුහුබැඳීමේ රැකවරණය හැරදැමීම් අභිප්‍රේත නිරූපකය</string>

    <!-- About page link text to open support link -->
    <string name="about_support">සහාය</string>
    <!-- About page link text to list of past crashes (like about:crashes on desktop) -->
    <string name="about_crashes">බිඳ වැටීම්</string>
    <!-- About page link text to open privacy notice link -->
    <string name="about_privacy_notice">පෞද්ගලිකත්‍ව දැන්වීම</string>
    <!-- About page link text to open know your rights link -->
    <string name="about_know_your_rights">ඔබගේ අයිතීන්</string>
    <!-- About page link text to open licensing information link -->
    <string name="about_licensing_information">බලපත්‍ර තොරතුරු</string>

    <!-- About page link text to open a screen with libraries that are used -->
    <string name="about_other_open_source_libraries">අපි භාවිතා කරන එකතු</string>
    <!-- Toast shown to the user when they are activating the secret dev menu
        The first parameter is number of long clicks left to enable the menu -->
    <string name="about_debug_menu_toast_progress">නිදොස්කරණ වට්ටෝරුව: සබල වීමට එබීම් %1$d ක් ඉතිරිය</string>
    <string name="about_debug_menu_toast_done">නිදොස්කරණ වට්ටෝරුව සබලයි</string>

    <!-- Browser long press popup menu -->
    <!-- Copy the current url -->
    <string name="browser_toolbar_long_press_popup_copy">පිටපතක්</string>
    <!-- Paste & go the text in the clipboard. '&amp;' is replaced with the ampersand symbol: & -->
    <string name="browser_toolbar_long_press_popup_paste_and_go">අලවන්න හා යන්න</string>
    <!-- Paste the text in the clipboard -->
    <string name="browser_toolbar_long_press_popup_paste">අලවන්න</string>
    <!-- Snackbar message shown after an URL has been copied to clipboard. -->
    <string name="browser_toolbar_url_copied_to_clipboard_snackbar">ඒ.ස.නි. පසුරුපුවරුවට පිටපත් විය</string>

    <!-- Title text for the Add To Homescreen dialog -->
    <string name="add_to_homescreen_title">මුල් තිරයට යොදන්න</string>
    <!-- Cancel button text for the Add to Homescreen dialog -->
    <string name="add_to_homescreen_cancel">අවලංගු</string>
    <!-- Add button text for the Add to Homescreen dialog -->
    <string name="add_to_homescreen_add">එකතු</string>
    <!-- Continue to website button text for the first-time Add to Homescreen dialog -->
    <string name="add_to_homescreen_continue">අඩවියට යන්න</string>
    <!-- Placeholder text for the TextView in the Add to Homescreen dialog -->
    <string name="add_to_homescreen_text_placeholder">කෙටිමඟ නාමය</string>

    <!-- Describes the add to homescreen functionality -->
    <string name="add_to_homescreen_description_2">ඔබට ක්‍ෂණික ප්‍රවේශයක් ලබා ගැනීමට සහ යෙදුමක වැනි අත්දැකීමක් සමඟින් වේගයෙන් පිරික්සීමට මෙම අඩවිය ඔබගේ උපාංගයේ මුල් තිරයට පහසුවෙන් එක් කළ හැකිය.</string>

    <!-- Preference for managing the settings for logins and passwords in Fenix -->
    <string name="preferences_passwords_logins_and_passwords">පිවිසුම් සහ මුරපද</string>

    <!-- Preference for managing the settings for logins and passwords in Fenix -->
    <string name="preferences_passwords_logins_and_passwords_2" tools:ignore="UnusedResources">මුරපද</string>
    <!-- Preference for managing the saving of logins and passwords in Fenix -->
    <string name="preferences_passwords_save_logins">පිවිසුම් සහ මුරපද සුරකින්න</string>
    <!-- Preference for managing the saving of logins and passwords in Fenix -->
    <string name="preferences_passwords_save_logins_2" tools:ignore="UnusedResources">මුරපද සුරකින්න</string>
    <!-- Preference option for asking to save passwords in Fenix -->
    <string name="preferences_passwords_save_logins_ask_to_save">සුරැකීමට අසන්න</string>
    <!-- Preference option for never saving passwords in Fenix -->
    <string name="preferences_passwords_save_logins_never_save">කිසිවිට නොසුරකින්න</string>
    <!-- Preference for autofilling saved logins in Firefox (in web content), %1$s will be replaced with the app name -->
    <string name="preferences_passwords_autofill2">%1$s හි ඉබේ පිරවීම</string>
    <!-- Description for the preference for autofilling saved logins in Firefox (in web content), %1$s will be replaced with the app name -->
    <string name="preferences_passwords_autofill_description">%1$s භාවිත කරන අතරතුර අඩවිවල පරිශීලක නාම සහ මුරපද පුරවා සුරකින්න.</string>
    <!-- Preference for autofilling logins from Fenix in other apps (e.g. autofilling the Twitter app) -->
    <string name="preferences_android_autofill">වෙනත් යෙදුම්වල ස්වයං පිරවීම</string>
    <!-- Description for the preference for autofilling logins from Fenix in other apps (e.g. autofilling the Twitter app) -->
    <string name="preferences_android_autofill_description">ඔබගේ උපාංගයේ වෙනත් යෙදුම්වල පරිශීලක නාම සහ මුරපද පුරවන්න.</string>
    <!-- Preference option for adding a login -->
    <string name="preferences_logins_add_login">පිවිසුම යොදන්න</string>

    <!-- Preference option for adding a password -->
    <string name="preferences_logins_add_login_2" tools:ignore="UnusedResources">මුරපදය එක් කරන්න</string>

    <!-- Preference for syncing saved logins in Fenix -->
    <string name="preferences_passwords_sync_logins">පිවිසුම් සමමුහූර්තය</string>
    <!-- Preference for syncing saved passwords in Fenix -->
    <string name="preferences_passwords_sync_logins_2" tools:ignore="UnusedResources">මුරපද සමමුහූර්තය</string>
    <!-- Preference for syncing saved logins in Fenix, when not signed in-->
    <string name="preferences_passwords_sync_logins_across_devices">උපාංගවල පිවිසුම් සමමුහූර්තය</string>
    <!-- Preference for syncing saved passwords in Fenix, when not signed in-->
    <string name="preferences_passwords_sync_logins_across_devices_2" tools:ignore="UnusedResources">උපාංග අතර මුරපද සමමුහූර්තය</string>
    <!-- Preference to access list of saved logins -->
    <string name="preferences_passwords_saved_logins">සුරැකි පිවිසුම්</string>
    <!-- Preference to access list of saved passwords -->
    <string name="preferences_passwords_saved_logins_2" tools:ignore="UnusedResources">සුරැකි මුරපද</string>
    <!-- Description of empty list of saved passwords. Placeholder is replaced with app name.  -->
    <string name="preferences_passwords_saved_logins_description_empty_text">ඔබ සුරකින හෝ %s වෙත සමමුහූර්ත කරන පිවිසුම් මෙහි පෙන්වයි.</string>
    <!-- Preference to access list of saved logins -->
    <string name="preferences_passwords_saved_logins_description_empty_learn_more_link">සමමුහූර්තය ගැන තව දැනගන්න.</string>
    <!-- Preference to access list of login exceptions that we never save logins for -->
    <string name="preferences_passwords_exceptions">හැරදැමීම්</string>
    <!-- Empty description of list of login exceptions that we never save logins for -->
    <string name="preferences_passwords_exceptions_description_empty">නොසුරැකි පිවිසුම් සහ මුරපද මෙහි පෙන්වනු ඇත.</string>
    <!-- Description of list of login exceptions that we never save logins for -->
    <string name="preferences_passwords_exceptions_description">මෙම අඩවි සඳහා පිවිසුම් සහ මුරපද සුරැකෙන්නේ නැත.</string>
    <!-- Text on button to remove all saved login exceptions -->
    <string name="preferences_passwords_exceptions_remove_all">සියළු හැරදැමීම් මකන්න</string>
    <!-- Hint for search box in logins list -->
    <string name="preferences_passwords_saved_logins_search">පිවිසුම් සොයන්න</string>
    <!-- Hint for search box in passwords list -->
    <string name="preferences_passwords_saved_logins_search_2" tools:ignore="UnusedResources">මුරපද සොයන්න</string>
    <!-- The header for the site that a login is for -->
    <string name="preferences_passwords_saved_logins_site">අඩවිය</string>
    <!-- The header for the username for a login -->
    <string name="preferences_passwords_saved_logins_username">පරිශීලක නාමය</string>
    <!-- The header for the password for a login -->
    <string name="preferences_passwords_saved_logins_password">මුරපදය</string>
    <!-- Shown in snackbar to tell user that the password has been copied -->
    <string name="logins_password_copied">මුරපදය පසුරු පුවරුවට පිටපත් විය</string>
    <!-- Shown in snackbar to tell user that the username has been copied -->
    <string name="logins_username_copied">ඒ.ස.නි. පසුරුපුවරුවට පිටපත් විය</string>
    <!-- Content Description (for screenreaders etc) read for the button to copy a password in logins-->
    <string name="saved_logins_copy_password">මුරපදයේ පිටපතක්</string>
    <!-- Content Description (for screenreaders etc) read for the button to clear a password while editing a login-->
    <string name="saved_logins_clear_password">මුරපදය මකන්න</string>
    <!-- Content Description (for screenreaders etc) read for the button to copy a username in logins -->
    <string name="saved_login_copy_username">පරි. නාමය පිටපතක්</string>
    <!-- Content Description (for screenreaders etc) read for the button to clear a username while editing a login -->
    <string name="saved_login_clear_username">පරි. නාමය මකන්න</string>
    <!-- Content Description (for screenreaders etc) read for the button to clear the hostname field while creating a login -->
    <string name="saved_login_clear_hostname">සත්කාරක නාමය මකන්න</string>
    <!-- Content Description (for screenreaders etc) read for the button to open a site in logins -->
    <string name="saved_login_open_site">අඩවිය අතිරික්සුවෙහි අරින්න</string>
    <!-- Content Description (for screenreaders etc) read for the button to reveal a password in logins -->
    <string name="saved_login_reveal_password">මුරපදය පෙන්වන්න</string>
    <!-- Content Description (for screenreaders etc) read for the button to hide a password in logins -->
    <string name="saved_login_hide_password">මුරපදය සඟවන්න</string>
    <!-- Message displayed in biometric prompt displayed for authentication before allowing users to view their logins -->
    <string name="logins_biometric_prompt_message">සුරැකි පිවිසුම් දැකීමට අගුළු හරින්න</string>
    <!-- Title of warning dialog if users have no device authentication set up -->
    <string name="logins_warning_dialog_title">පිවිසුම් සහ මුරපද ආරක්‍ෂා කරන්න</string>
    <!-- Message of warning dialog if users have no device authentication set up -->
    <string name="logins_warning_dialog_message">වෙනත් අයෙක් අතට ඔබගේ උපාංගය පත්වේ නම්, ඔබගේ සුරැකි පිවිසුම් හා මුරපද වෙත ප්‍රවේශය ආරක්‍ෂා කර ගැනීමට උපාංග අගුළු රටාවක්, අංකයක්, හෝ මුරපදයක් සකසන්න.</string>
    <!-- Negative button to ignore warning dialog if users have no device authentication set up -->
    <string name="logins_warning_dialog_later">පසුව</string>
    <!-- Positive button to send users to set up a pin of warning dialog if users have no device authentication set up -->
    <string name="logins_warning_dialog_set_up_now">දැන් පිහිටුවන්න</string>
    <!-- Title of PIN verification dialog to direct users to re-enter their device credentials to access their logins -->
    <string name="logins_biometric_prompt_message_pin">උපාංගය අගුළු හරින්න</string>
    <!-- Title for Accessibility Force Enable Zoom Preference -->
    <string name="preference_accessibility_force_enable_zoom">සියළු අඩවි විශාලනය</string>
    <!-- Summary for Accessibility Force Enable Zoom Preference -->
    <string name="preference_accessibility_force_enable_zoom_summary">මෙම අභිනය වළක්වන අඩවිවල පවා, කුඩාලනය හා විශාලනය සඳහා ඉඩ දීමට සබල කරන්න.</string>
    <!-- Saved logins sorting strategy menu item -by name- (if selected, it will sort saved logins alphabetically) -->
    <string name="saved_logins_sort_strategy_alphabetically">නම (අ-ෆ)</string>
    <!-- Saved logins sorting strategy menu item -by last used- (if selected, it will sort saved logins by last used) -->
    <string name="saved_logins_sort_strategy_last_used">අවසන් භාවිතය</string>

    <!-- Content description (not visible, for screen readers etc.): Sort saved logins dropdown menu chevron icon -->
    <string name="saved_logins_menu_dropdown_chevron_icon_content_description">පිවිසුම් වට්ටෝරුව වර්ගනය</string>

    <!-- Autofill -->
    <!-- Preference and title for managing the autofill settings -->
    <string name="preferences_autofill">ස්වයං පිරවීම</string>
    <!-- Preference and title for managing the settings for addresses -->
    <string name="preferences_addresses">ලිපින</string>
    <!-- Preference and title for managing the settings for credit cards -->
    <string name="preferences_credit_cards">ණය පත්</string>
    <!-- Preference and title for managing the settings for payment methods -->
    <string name="preferences_credit_cards_2" tools:ignore="UnusedResources">ගෙවීමේ ක්‍රම</string>
    <!-- Preference for saving and autofilling credit cards -->
    <string name="preferences_credit_cards_save_and_autofill_cards">පත් සුරැකීම හා ස්වයං පිරවීම</string>
    <!-- Preference summary for saving and autofilling credit card data -->
    <string name="preferences_credit_cards_save_and_autofill_cards_summary">දත්ත සංකේතිතයි</string>

    <!-- Preference option for syncing credit cards across devices. This is displayed when the user is not signed into sync -->
    <string name="preferences_credit_cards_sync_cards_across_devices">උපාංග අතර පත් සමමුහූර්තය</string>
    <!-- Preference option for syncing credit cards across devices. This is displayed when the user is signed into sync -->
    <string name="preferences_credit_cards_sync_cards">පත් සමමුහූර්තය</string>
    <!-- Preference option for adding a credit card -->
    <string name="preferences_credit_cards_add_credit_card">ණය පත යොදන්න</string>
    <!-- Preference option for managing saved credit cards -->
    <string name="preferences_credit_cards_manage_saved_cards">සුරැකි පත් කළමනාකරණය</string>
    <!-- Preference option for adding an address -->
    <string name="preferences_addresses_add_address">ලිපිනය යොදන්න</string>
    <!-- Preference option for managing saved addresses -->
    <string name="preferences_addresses_manage_addresses">ලිපින කළමනාකරණය</string>
    <!-- Preference for saving and autofilling addresses -->
    <string name="preferences_addresses_save_and_autofill_addresses">ලිපින සුරැකීම හා ස්වයං පිරවීම</string>
    <!-- Preference for saving and filling addresses -->
    <string name="preferences_addresses_save_and_autofill_addresses_2" tools:ignore="UnusedResources">ලිපින සුරැකීම හා පිරවීම</string>
    <!-- Preference summary for saving and autofilling address data -->
    <string name="preferences_addresses_save_and_autofill_addresses_summary">අංක, වි-තැපැල් සහ බාර දීමේ ලිපින වැනි තොරතුරු ඇතුළත් කරන්න</string>

    <!-- Preference summary for saving and filling address data -->
    <string name="preferences_addresses_save_and_autofill_addresses_summary_2" tools:ignore="UnusedResources">දුරකථන අංක සහ වි-තැපැල් ලිපින ඇතුළත් වේ</string>

    <!-- Title of the "Add card" screen -->
    <string name="credit_cards_add_card">පත එක් කරන්න</string>
    <!-- Title of the "Edit card" screen -->
    <string name="credit_cards_edit_card">පත සංස්කරණය</string>
    <!-- The header for the card number of a credit card -->
    <string name="credit_cards_card_number">පතෙහි අංකය</string>
    <!-- The header for the expiration date of a credit card -->
    <string name="credit_cards_expiration_date">ඉකුත් වන දිනය</string>
    <!-- The label for the expiration date month of a credit card to be used by a11y services-->
    <string name="credit_cards_expiration_date_month">ඉකුත් වන මාසය</string>
    <!-- The label for the expiration date year of a credit card to be used by a11y services-->
    <string name="credit_cards_expiration_date_year">ඉකුත් වන වසර</string>
    <!-- The header for the name on the credit card -->
    <string name="credit_cards_name_on_card">ණයපත මත නම</string>
    <!-- The text for the "Delete card" menu item for deleting a credit card -->
    <string name="credit_cards_menu_delete_card">පත මකන්න</string>
    <!-- The text for the "Delete card" button for deleting a credit card -->
    <string name="credit_cards_delete_card_button">පත මකන්න</string>
    <!-- The text for the confirmation message of "Delete card" dialog -->
    <string name="credit_cards_delete_dialog_confirmation">ඔබට මෙම ණය පත මකා දැමීමට වුවමනා ද?</string>
    <!-- The text for the positive button on "Delete card" dialog -->
    <string name="credit_cards_delete_dialog_button">මකන්න</string>
    <!-- The title for the "Save" menu item for saving a credit card -->
    <string name="credit_cards_menu_save">සුරකින්න</string>
    <!-- The text for the "Save" button for saving a credit card -->
    <string name="credit_cards_save_button">සුරකින්න</string>
    <!-- The text for the "Cancel" button for cancelling adding, updating or deleting a credit card -->
    <string name="credit_cards_cancel_button">අවලංගු</string>
    <!-- Title of the "Saved cards" screen -->
    <string name="credit_cards_saved_cards">සුරැකි පත්</string>
    <!-- Error message for credit card number validation -->
    <string name="credit_cards_number_validation_error_message">වලංගු ණයපත් අංකයක් යොදන්න</string>
    <!-- Error message for credit card name on card validation -->
    <string name="credit_cards_name_on_card_validation_error_message">මෙම ක්‍ෂේත්‍රය පුරවන්න</string>
    <!-- Message displayed in biometric prompt displayed for authentication before allowing users to view their saved credit cards -->
    <string name="credit_cards_biometric_prompt_message">සුරැකි පත් බැලීමට අගුළු හරින්න</string>
    <!-- Title of warning dialog if users have no device authentication set up -->
    <string name="credit_cards_warning_dialog_title">ණයපත් ආරක්‍ෂා කර ගන්න</string>
    <!-- Message of warning dialog if users have no device authentication set up -->
    <string name="credit_cards_warning_dialog_message">වෙනත් අයෙක් අතට ඔබගේ උපාංගය පත්වේ නම්, ඔබගේ සුරැකි ණයපත් වෙත ප්‍රවේශය ආරක්‍ෂා කර ගැනීමට උපාංග අගුළු රටාවක්, අංකයක්, හෝ මුරපදයක් සකසන්න.</string>
    <!-- Positive button to send users to set up a pin of warning dialog if users have no device authentication set up -->
    <string name="credit_cards_warning_dialog_set_up_now">දැන් පිහිටුවන්න</string>
    <!-- Negative button to ignore warning dialog if users have no device authentication set up -->
    <string name="credit_cards_warning_dialog_later">පසුව</string>
    <!-- Title of PIN verification dialog to direct users to re-enter their device credentials to access their credit cards -->
    <string name="credit_cards_biometric_prompt_message_pin">උපාංගය අගුළු හරින්න</string>
    <!-- Message displayed in biometric prompt for authentication, before allowing users to use their stored credit card information -->
    <string name="credit_cards_biometric_prompt_unlock_message">ගබඩා කළ ණයපත් තොරතුරු භාවිතයට අගුළු හරින්න</string>
    <!-- Title of the "Add address" screen -->
    <string name="addresses_add_address">ලිපිනය යොදන්න</string>
    <!-- Title of the "Edit address" screen -->
    <string name="addresses_edit_address">ලිපිනය සංස්කරණය</string>
    <!-- Title of the "Manage addresses" screen -->
    <string name="addresses_manage_addresses">ලිපින කළමනාකරණය</string>
    <!-- The header for the first name of an address -->
    <string name="addresses_first_name">මුල් නම</string>
    <!-- The header for the middle name of an address -->
    <string name="addresses_middle_name">මැද නම</string>
    <!-- The header for the last name of an address -->
    <string name="addresses_last_name">අග නම</string>
    <!-- The header for the street address of an address -->
    <string name="addresses_street_address">වීදියේ ලිපිනය</string>
    <!-- The header for the city of an address -->
    <string name="addresses_city">නගරය</string>
    <!-- The header for the subregion of an address when "state" should be used -->
    <string name="addresses_state">ප්‍රාන්තය</string>
    <!-- The header for the subregion of an address when "province" should be used -->
    <string name="addresses_province">පළාත</string>

    <!-- The header for the zip code of an address -->
    <string name="addresses_zip">තැපැල් කේතය</string>
    <!-- The header for the country or region of an address -->
    <string name="addresses_country">රට හෝ කලාපය</string>
    <!-- The header for the phone number of an address -->
    <string name="addresses_phone">දුරකථනය</string>
    <!-- The header for the email of an address -->
    <string name="addresses_email">වි-තැපෑල</string>
    <!-- The text for the "Save" button for saving an address -->
    <string name="addresses_save_button">සුරකින්න</string>
    <!-- The text for the "Cancel" button for cancelling adding, updating or deleting an address -->
    <string name="addresses_cancel_button">අවලංගු</string>
    <!-- The text for the "Delete address" button for deleting an address -->
    <string name="addressess_delete_address_button">ලිපිනය මකන්න</string>
    <!-- The title for the "Delete address" confirmation dialog -->
    <string name="addressess_confirm_dialog_message">ඔබට මෙම ලිපිනය මකා දැමීමට වුවමනා ද?</string>
    <!-- The text for the positive button on "Delete address" dialog -->
    <string name="addressess_confirm_dialog_ok_button">මකන්න</string>
    <!-- The text for the negative button on "Delete address" dialog -->
    <string name="addressess_confirm_dialog_cancel_button">අවලංගු</string>
    <!-- The text for the "Save address" menu item for saving an address -->
    <string name="address_menu_save_address">ලිපිනය සුරකින්න</string>
    <!-- The text for the "Delete address" menu item for deleting an address -->
    <string name="address_menu_delete_address">ලිපිනය මකන්න</string>

    <!-- Title of the Add search engine screen -->
    <string name="search_engine_add_custom_search_engine_title">සෙවුම් යන්ත්‍රයක් යොදන්න</string>
    <!-- Content description (not visible, for screen readers etc.): Title for the button that navigates to add new engine screen -->
    <string name="search_engine_add_custom_search_engine_button_content_description">නව සෙවුම් යන්ත්‍රයක් යොදන්න</string>
    <!-- Title of the Edit search engine screen -->
    <string name="search_engine_edit_custom_search_engine_title">සෙවුම් යන්ත්‍රය සංස්කරණය</string>
    <!-- Text for the menu button to edit a search engine -->
    <string name="search_engine_edit">සංස්කරණය</string>
    <!-- Text for the menu button to delete a search engine -->
    <string name="search_engine_delete">මකන්න</string>

    <!-- Label for the TextField in which user enters custom search engine name -->
    <string name="search_add_custom_engine_name_label">නම</string>
    <!-- Placeholder text shown in the Search Engine Name text field before a user enters text -->
    <string name="search_add_custom_engine_name_hint_2">සෙවුම් යන්ත්‍රයේ නම</string>
    <!-- Label for the TextField in which user enters custom search engine URL -->
    <string name="search_add_custom_engine_url_label">සෙවුම් තන්තුවේ ඒ.ස.නි.</string>
    <!-- Placeholder text shown in the Search String TextField before a user enters text -->
    <string name="search_add_custom_engine_search_string_hint_2">සෙවීමට භාවිතා කරන ඒ.ස.නි.</string>
    <!-- Description text for the Search String TextField. The %s is part of the string -->
    <string name="search_add_custom_engine_search_string_example" formatted="false">“%s” සමඟ විමසුම ප්‍රතිස්ථාපනය කරන්න. නිදසුන:\nhttps://search.naver.com/search.naver?where=nexearch&amp;sm=top_hty&amp;fbm=0&amp;ie=utf8&amp;query=%s</string>
    <!-- Accessibility description for the form in which details about the custom search engine are entered -->
    <string name="search_add_custom_engine_form_description">අභිරුචි සෙවුම් යන්ත්‍රයේ විස්තර</string>

    <!-- Label for the TextField in which user enters custom search engine suggestion URL -->
    <string name="search_add_custom_engine_suggest_url_label">සෙවුම් යෝජනා යෙ.ක්‍ර.මු. (විකල්පයකි)</string>
    <!-- Placeholder text shown in the Search Suggestion String TextField before a user enters text -->
    <string name="search_add_custom_engine_suggest_string_hint">සෙවුම් යෝජනා යෙ.ක්‍ර.මු. ඒ.ස.නි.</string>
    <!-- Description text for the Search Suggestion String TextField. The %s is part of the string -->
    <string name="search_add_custom_engine_suggest_string_example_2" formatted="false">“%s” සමඟ විමසුම ප්‍රතිස්ථාපනය කරන්න. නිදසුන:\nhttps://suggestqueries.google.com/complete/search?client=firefox&amp;q=%s</string>
    <!-- The text for the "Save" button for saving a custom search engine -->
    <string name="search_custom_engine_save_button">සුරකින්න</string>

    <!-- Text shown when a user leaves the name field empty -->
    <string name="search_add_custom_engine_error_empty_name">සෙවුම් යන්ත්‍රයේ නම යොදන්න</string>
    <!-- Text shown when a user leaves the search string field empty -->
    <string name="search_add_custom_engine_error_empty_search_string">සෙවුම් පදය යොදන්න</string>
    <!-- Text shown when a user leaves out the required template string -->
    <string name="search_add_custom_engine_error_missing_template">සෙවුම් තන්තු උදාහරණ ආකෘතියට ගැළපෙන බව පරීක්‍ෂා කරන්න</string>
    <!-- Text shown when we aren't able to validate the custom search query. The first parameter is the url of the custom search engine -->
    <string name="search_add_custom_engine_error_cannot_reach">“%s” වෙත සම්බන්ධ වීමේ දෝෂයකි</string>
    <!-- Text shown when a user creates a new search engine -->
    <string name="search_add_custom_engine_success_message">%s සෑදිණි</string>
    <!-- Text shown when a user successfully edits a custom search engine -->
    <string name="search_edit_custom_engine_success_message">%s සුරැකිණි</string>
    <!-- Text shown when a user successfully deletes a custom search engine -->
    <string name="search_delete_search_engine_success_message">%s මැකිණි</string>

    <!-- Heading for the instructions to allow a permission -->
    <string name="phone_feature_blocked_intro">එයට ඉඩ දීමට:</string>
    <!-- First step for the allowing a permission -->
    <string name="phone_feature_blocked_step_settings">1. ඇන්ඩ්‍රොයිඩ් සැකසුම් වෙත යන්න</string>
    <!-- Second step for the allowing a permission -->
    <string name="phone_feature_blocked_step_permissions"><![CDATA[2. <b>අවසර</b> තට්ටු කරන්න]]></string>
    <!-- Third step for the allowing a permission (Fore example: Camera) -->
    <string name="phone_feature_blocked_step_feature"><![CDATA[3. <b>%1$s</b> සබල කරන්න]]></string>

    <!-- Label that indicates a site is using a secure connection -->
    <string name="quick_settings_sheet_secure_connection_2">සම්බන්ධතාවය ආරක්‍ෂිතයි</string>
    <!-- Label that indicates a site is using a insecure connection -->
    <string name="quick_settings_sheet_insecure_connection_2">සම්බන්ධතාවය අනාරක්‍ෂිතයි</string>
    <!-- Label to clear site data -->
    <string name="clear_site_data">දත්තකඩ හා අඩවි දත්ත මකන්න</string>
    <!-- Confirmation message for a dialog confirming if the user wants to delete all data for current site -->
    <string name="confirm_clear_site_data"><![CDATA[<b>%s</b> අඩවිය සඳහා සමස්ත දත්තකඩ හා වෙනත් දත්ත හිස් කිරීමට වුවමනා ද?]]></string>
    <!-- Confirmation message for a dialog confirming if the user wants to delete all the permissions for all sites-->
    <string name="confirm_clear_permissions_on_all_sites">ඔබට සියළුම අඩවි සඳහා සියළු අවසර හිස් කිරීමට වුවමනා ද?</string>
    <!-- Confirmation message for a dialog confirming if the user wants to delete all the permissions for a site-->
    <string name="confirm_clear_permissions_site">ඔබට මෙම අඩවිය සඳහා සියළු අවසර හිස් කිරීමට වුවමනා ද?</string>
    <!-- Confirmation message for a dialog confirming if the user wants to set default value a permission for a site-->
    <string name="confirm_clear_permission_site">ඔබට මෙම අඩවිය සඳහා මෙම අවසරය හිස් කිරීමට වුවමනා ද?</string>
    <!-- label shown when there are not site exceptions to show in the site exception settings -->
    <string name="no_site_exceptions">අඩවි හැරදැමීම් නැත</string>
    <!-- Bookmark deletion confirmation -->
    <string name="bookmark_deletion_confirmation">මෙම පොත්යොමුව මකා දැමීමට වුවමනා ද?</string>
    <!-- Browser menu button that adds a shortcut to the home fragment -->
    <string name="browser_menu_add_to_shortcuts">කෙටිමං වෙත දමන්න</string>
    <!-- Browser menu button that removes a shortcut from the home fragment -->
    <string name="browser_menu_remove_from_shortcuts">කෙටිමං වෙතින් ඉවත් කරන්න</string>
    <!-- text shown before the issuer name to indicate who its verified by, parameter is the name of
     the certificate authority that verified the ticket-->
    <string name="certificate_info_verified_by">සත්‍යාපනය: %1$s</string>
    <!-- Login overflow menu delete button -->
    <string name="login_menu_delete_button">මකන්න</string>
    <!-- Login overflow menu edit button -->
    <string name="login_menu_edit_button">සංස්කරණය</string>
    <!-- Message in delete confirmation dialog for logins -->
    <string name="login_deletion_confirmation">ඔබට මෙම පිවිසුම මකා දැමීමට වුවමනා ද?</string>
    <!-- Positive action of a dialog asking to delete  -->
    <string name="dialog_delete_positive">මකන්න</string>
    <!-- Negative action of a dialog asking to delete login -->
    <string name="dialog_delete_negative">අවලංගු</string>
    <!--  The saved login options menu description. -->
    <string name="login_options_menu">පිවිසුම් විකල්ප</string>
    <!--  The editable text field for a login's web address. -->
    <string name="saved_login_hostname_description">පිවිසීමේ ලිපිනය සඳහා සංස්කරණය කළ හැකි පෙළ ක්‍ෂේත්‍රය.</string>
    <!--  The editable text field for a login's username. -->
    <string name="saved_login_username_description">පිවිසීමේ පරිශීලක නාමය සඳහා සංස්කරණය කළ හැකි පෙළ ක්‍ෂේත්‍රය.</string>
    <!--  The editable text field for a login's password. -->
    <string name="saved_login_password_description">පිවිසීමේ මුරපදය සඳහා සංස්කරණය කළ හැකි පෙළ ක්‍ෂේත්‍රය.</string>
    <!--  The button description to save changes to an edited login. -->
    <string name="save_changes_to_login">පිවිසීමට වෙනස්කම් සුරකින්න.</string>
    <!--  The button description to save changes to an edited password. -->
    <string name="save_changes_to_login_2" tools:ignore="UnusedResources">වෙනස්කම් සුරකින්න</string>
    <!--  The page title for editing a saved login. -->
    <string name="edit">සංස්කරණය</string>
    <!--  The page title for editing a saved password. -->
    <string name="edit_2" tools:ignore="UnusedResources">මුරපදය සංස්කරණය</string>
    <!--  The page title for adding new login. -->
    <string name="add_login">නව පිවිසුමක් යොදන්න</string>
    <!--  The page title for adding new password. -->
    <string name="add_login_2" tools:ignore="UnusedResources">මුරපදය එක් කරන්න</string>
    <!--  The error message in add/edit login view when password field is blank. -->
    <string name="saved_login_password_required">මුරපදයක් අවශ්‍යයි</string>
    <!--  Error text displayed underneath the password field when it is in an error case. -->
    <string name="saved_login_password_required_2" tools:ignore="UnusedResources">මුරපදයක් යොදන්න</string>
    <!--  The error message in add login view when username field is blank. -->
    <string name="saved_login_username_required">පරිශීලක නාමය අවශ්‍යයි</string>
    <!--  The error message in add login view when username field is blank. -->
    <string name="saved_login_username_required_2" tools:ignore="UnusedResources">පරිශ්‍රීලක නාමයක් යොදන්න</string>
    <!--  The error message in add login view when hostname field is blank. -->
    <string name="saved_login_hostname_required" tools:ignore="UnusedResources">සත්කාරක නාමය අවශ්‍යයි</string>
    <!--  The error message in add login view when hostname field is blank. -->
    <string name="saved_login_hostname_required_2" tools:ignore="UnusedResources">වියමන ලිපිනයක් යොදන්න</string>
    <!-- Voice search button content description  -->
    <string name="voice_search_content_description">හඬ සෙවුම</string>
    <!-- Voice search prompt description displayed after the user presses the voice search button -->
    <string name="voice_search_explainer">දැන් කතා කරන්න</string>
    <!--  The error message in edit login view when a duplicate username exists. -->
    <string name="saved_login_duplicate">පරිශීලක නාමය සහිත පිවිසීමක් දැනටමත් පවතී</string>
    <!-- This is the hint text that is shown inline on the hostname field of the create new login page. 'https://www.example.com' intentionally hardcoded here -->
    <string name="add_login_hostname_hint_text">https://www.example.com</string>

    <!-- This is an error message shown below the hostname field of the add login page when a hostname does not contain http or https. -->
    <string name="add_login_hostname_invalid_text_3">ලිපිනයෙහි &quot;https://&quot; හෝ &quot;http://&quot; අඩංගු විය යුතුය</string>
    <!-- This is an error message shown below the hostname field of the add login page when a hostname is invalid. -->
    <string name="add_login_hostname_invalid_text_2">වලංගු සත්කාරක නාමයක් අවශ්‍යයි</string>

    <!-- Synced Tabs -->
    <!-- Text displayed to ask user to connect another device as no devices found with account -->
    <string name="synced_tabs_connect_another_device">අන් උපාංගයක් සබඳින්න.</string>
    <!-- Text displayed asking user to re-authenticate -->
    <string name="synced_tabs_reauth">නැවත සත්‍යාපනය කරන්න.</string>
    <!-- Text displayed when user has disabled tab syncing in Firefox Sync Account -->
    <string name="synced_tabs_enable_tab_syncing">පටිති සමමුහූර්තය සබල කරන්න.</string>
    <!-- Text displayed when user has no tabs that have been synced -->
    <string name="synced_tabs_no_tabs">ඔබගේ අනෙකුත් උපාංගවල ෆයර්ෆොක්ස් පටිති කිසිවක් විවෘත කර නැත.</string>
    <!-- Text displayed in the synced tabs screen when a user is not signed in to Firefox Sync describing Synced Tabs -->
    <string name="synced_tabs_sign_in_message">ඔබගේ අනෙකුත් උපාංගවල පටිති ලේඛනය බලන්න.</string>
    <!-- Text displayed on a button in the synced tabs screen to link users to sign in when a user is not signed in to Firefox Sync -->
    <string name="synced_tabs_sign_in_button">සමමුහූර්තයට පිවිසෙන්න</string>
    <!-- The text displayed when a synced device has no tabs to show in the list of Synced Tabs. -->
    <string name="synced_tabs_no_open_tabs">විවෘත පටිති නැත</string>
    <!-- Content description for expanding a group of synced tabs. -->
    <string name="synced_tabs_expand_group">සමමුහූර්ත පටිති සමූහය විහිදන්න</string>
    <!-- Content description for collapsing a group of synced tabs. -->
    <string name="synced_tabs_collapse_group">සමමුහූර්ත පටිති සමූහය හකුළන්න</string>

    <!-- Top Sites -->
    <!-- Title text displayed in the dialog when shortcuts limit is reached. -->
    <string name="shortcut_max_limit_title">කෙටිමං සීමාවට ළඟා විය</string>
    <!-- Content description text displayed in the dialog when shortcut limit is reached. -->
    <string name="shortcut_max_limit_content">නව කෙටිමඟක් යෙදීමට, එකක් ඉවත් කරන්න. අඩවිය ඔබාගෙන ඉවත් කරන්න තෝරන්න.</string>
    <!-- Confirmation dialog button text when top sites limit is reached. -->
    <string name="top_sites_max_limit_confirmation_button">හරි, තේරුණා</string>
    <!-- Label for the preference to show the shortcuts for the most visited top sites on the homepage -->
    <string name="top_sites_toggle_top_recent_sites_4">කෙටිමං</string>
    <!-- Title text displayed in the rename top site dialog. -->
    <string name="top_sites_rename_dialog_title">නම</string>
    <!-- Hint for renaming title of a shortcut -->
    <string name="shortcut_name_hint">කෙටිමඟ නාමය</string>
    <!-- Button caption to confirm the renaming of the top site. -->
    <string name="top_sites_rename_dialog_ok">හරි</string>
    <!-- Dialog button text for canceling the rename top site prompt. -->
    <string name="top_sites_rename_dialog_cancel">අවලංගු</string>
    <!-- Text for the menu button to open the homepage settings. -->
    <string name="top_sites_menu_settings">සැකසුම්</string>
    <!-- Text for the menu button to navigate to sponsors and privacy support articles. '&amp;' is replaced with the ampersand symbol: & -->
    <string name="top_sites_menu_sponsor_privacy">අපගේ අනුග්‍රහකයින් හා ඔබගේ පෞද්ගලිකත්‍වය</string>
    <!-- Label text displayed for a sponsored top site. -->
    <string name="top_sites_sponsored_label">අනුග්‍රහය ලද</string>

    <!-- Inactive tabs in the tabs tray -->
    <!-- Title text displayed in the tabs tray when a tab has been unused for 14 days. -->
    <string name="inactive_tabs_title">අක්‍රිය පටිති</string>
    <!-- Content description for closing all inactive tabs -->
    <string name="inactive_tabs_delete_all">සියළු අක්‍රිය පටිති වසන්න</string>
    <!-- Content description for expanding the inactive tabs section. -->
    <string name="inactive_tabs_expand_content_description">අක්‍රිය පටිති විහිදන්න</string>
    <!-- Content description for collapsing the inactive tabs section. -->
    <string name="inactive_tabs_collapse_content_description">අක්‍රිය පටිති හකුළන්න</string>

    <!-- Inactive tabs auto-close message in the tabs tray -->
    <!-- The header text of the auto-close message when the user is asked if they want to turn on the auto-closing of inactive tabs. -->
    <string name="inactive_tabs_auto_close_message_header" tools:ignore="UnusedResources">මාසයකට පසු ස්වයංක්‍රීයව වසන්නද?</string>
    <!-- A description below the header to notify the user what the inactive tabs auto-close feature is. -->
    <string name="inactive_tabs_auto_close_message_description" tools:ignore="UnusedResources">ෆයර්ෆොක්ස් සඳහා පසුගිය මාසය තුළ ඔබ නොබැලූ පටිති වසා දැමීමට හැකිය.</string>
    <!-- A call to action below the description to allow the user to turn on the auto closing of inactive tabs. -->
    <string name="inactive_tabs_auto_close_message_action" tools:ignore="UnusedResources">ස්වයං වැසීම සක්‍රිය කරන්න</string>
    <!-- Text for the snackbar to confirm auto-close is enabled for inactive tabs -->
    <string name="inactive_tabs_auto_close_message_snackbar">ස්වයං වැසීම සබලයි</string>

    <!-- Awesome bar suggestion's headers -->
    <!-- Search suggestions title for Firefox Suggest. -->
    <string name="firefox_suggest_header">ෆයර්ෆොක්ස් යෝජනා</string>
    <!-- Title for search suggestions when Google is the default search suggestion engine. -->
    <string name="google_search_engine_suggestion_header">ගූගල් සෙවුම</string>
    <!-- Title for search suggestions when the default search suggestion engine is anything other than Google. The first parameter is default search engine name. -->
    <string name="other_default_search_engine_suggestion_header">%s සෙවුම</string>

    <!-- Default browser experiment -->
    <string name="default_browser_experiment_card_text">ෆයර්ෆොක්ස් අතිරික්සුවේ ස්වයංක්‍රීයව විවෘත වීමට පණිවිඩ, වි-තැපැල් සහ අඩවිවල සබැඳි සකසන්න.</string>

    <!-- Content description for close button in collection placeholder. -->
    <string name="remove_home_collection_placeholder_content_description">ඉවත් කරන්න</string>

    <!-- Content description radio buttons with a link to more information -->
    <string name="radio_preference_info_content_description">වැඩි විස්තර සඳහා ඔබන්න</string>

    <!-- Content description for the action bar "up" button -->
    <string name="action_bar_up_description">ඉහළට යාත්‍රණය</string>

    <!-- Content description for privacy content close button -->
    <string name="privacy_content_close_button_content_description">වසන්න</string>

    <!-- Pocket recommended stories -->
    <!-- Header text for a section on the home screen. -->
    <string name="pocket_stories_header_1">සිතුවිලි අවුස්සන කතා</string>
    <!-- Header text for a section on the home screen. -->
    <string name="pocket_stories_categories_header">මාතෘකාව අනුව කතා</string>
    <!-- Text of a button allowing users to access an external url for more Pocket recommendations. -->
    <string name="pocket_stories_placeholder_text">තව සොයා ගන්න</string>
    <!-- Title of an app feature. Smaller than a heading. The first parameter is product name Pocket -->
    <string name="pocket_stories_feature_title_2">%s මගින් බලගැන්වේ.</string>
    <!-- Caption for describing a certain feature. The placeholder is for a clickable text (eg: Learn more) which will load an url in a new tab when clicked.  -->
    <string name="pocket_stories_feature_caption">ෆයර්ෆොක්ස් පවුලේ කොටසකි. %s</string>
    <!-- Clickable text for opening an external link for more information about Pocket. -->
    <string name="pocket_stories_feature_learn_more">තව දැනගන්න</string>
    <!-- Text indicating that the Pocket story that also displays this text is a sponsored story by other 3rd party entity. -->
    <string name="pocket_stories_sponsor_indication">අනුග්‍රහය ලද</string>

    <!-- Snackbar button text to navigate to telemetry settings.-->
    <string name="experiments_snackbar_button">සැකසුම් වෙත යන්න</string>

    <!-- Review quality check feature-->
    <!-- Name for the review quality check feature used as title for the panel. -->
    <string name="review_quality_check_feature_name_2">සමාලෝචන සෝදිසිකරු</string>
    <!-- Summary for grades A and B for review quality check adjusted grading. -->
    <string name="review_quality_check_grade_a_b_description">විශ්වසනීය සමාලෝචන</string>
    <!-- Summary for grade C for review quality check adjusted grading. -->
    <string name="review_quality_check_grade_c_description">විශ්වසනීය සහ නොවන සමාලෝචන</string>
    <!-- Summary for grades D and F for review quality check adjusted grading. -->
    <string name="review_quality_check_grade_d_f_description">අවිශ්වසනීය සමාලෝචන</string>
    <!-- Text for title presenting the reliability of a product's reviews. -->
    <string name="review_quality_check_grade_title">මෙම සමාලෝචන කෙතරම් විශ්වසනීය ද?</string>
    <!-- Description for a product's adjusted star rating. The text presents that the product's reviews which were evaluated as unreliable were removed from the adjusted rating. -->
    <string name="review_quality_check_adjusted_rating_description" moz:RemovedIn="122" tools:ignore="UnusedResources">අවිශ්වසනීය සමාලෝචන ඉවත් කර ඇත</string>
    <!-- Title for section explaining how we analyze the reliability of a product's reviews. -->
    <string name="review_quality_check_explanation_title">සමාලෝචනයක ගුණත්‍වය තීරණය කරන්නේ කෙසේද?</string>
    <!-- Text for learn more caption presenting a link with information about review quality. First parameter is for clickable text defined in review_quality_check_info_learn_more_link. -->
    <string name="review_quality_check_info_learn_more">%s ගැන තව දැනගන්න.</string>
    <!-- Clickable text that links to review quality check SuMo page. First parameter is the Fakespot product name. -->
    <string name="review_quality_check_info_learn_more_link_2">%s සමාලෝචනයක ගුණත්‍වය තීරණය කරන්නේ කෙසේද?</string>
    <!-- Text for title of settings section. -->
    <string name="review_quality_check_settings_title">සැකසුම්</string>
    <!-- Text for label for switch preference to show recommended products from review quality check settings section. -->
    <string name="review_quality_check_settings_recommended_products">සමාලෝචන සෝදිසිකරු මත දැන්වම් පෙන්වන්න </string>
    <!-- Clickable text that links to review quality check recommended products support article. -->
    <string name="review_quality_check_settings_recommended_products_learn_more" tools:ignore="UnusedResources">තව දැනගන්න</string>
    <!-- Text for turning sidebar off button from review quality check settings section. -->
    <string name="review_quality_check_settings_turn_off">සමාලෝචන සෝදිසිකරු අක්‍රිය කරන්න</string>
    <!-- Text for title of recommended product section. This is displayed above a product image, suggested as an alternative to the product reviewed. -->
    <string name="review_quality_check_ad_title" tools:ignore="UnusedResources">සලකා බැලීමට තවත් දෑ</string>
    <!-- Text for title of warning card informing the user that the current analysis is outdated. -->
    <string name="review_quality_check_outdated_analysis_warning_title" tools:ignore="UnusedResources">පරීක්‍ෂා කිරීමට නව තොරතුරු</string>
    <!-- Text for button from warning card informing the user that the current analysis is outdated. Clicking this should trigger the product's re-analysis. -->
    <string name="review_quality_check_outdated_analysis_warning_action" tools:ignore="UnusedResources">පරීක්‍ෂා කරන්න</string>
    <!-- Title for warning card informing the user that the current product does not have enough reviews for a review analysis. -->
    <string name="review_quality_check_no_reviews_warning_title">ප්‍රමාණවත් සමාලෝචන නැත</string>
    <!-- Title for warning card informing the user that the current product is currently not available. -->
    <string name="review_quality_check_product_availability_warning_title">නිෂ්පාදනය නොතිබේ</string>
    <!-- Title for warning card informing the user that the current product's re-analysis is still processing. -->
    <string name="review_quality_check_reanalysis_in_progress_warning_title" moz:RemovedIn="122">සමාලෝචනයේ ගුණත්‍වය පරීක්‍ෂා වෙමින්</string>
    <!-- Title for warning card informing the user that the current product's analysis is still processing. -->
    <string name="review_quality_check_analysis_in_progress_warning_title" moz:RemovedIn="122">සමාලෝචනයේ ගුණත්‍වය පරීක්‍ෂා වෙමින්</string>
    <!-- Text for body of warning card informing the user that the current product's analysis is still processing. -->
    <string name="review_quality_check_analysis_in_progress_warning_body">මෙයට තත්. 60 ක් පමණ ගත වනු ඇත.</string>
    <!-- Title for info card displayed after the user reports a product is back in stock. -->
    <string name="review_quality_check_analysis_requested_info_title">වාර්තා කිරීමට ස්තූතියි!</string>
    <!-- Title for info card displayed when the user review checker while on a product that Fakespot does not analyze (e.g. gift cards, music). -->
    <string name="review_quality_check_not_analyzable_info_title">අපට මෙම සමාලෝචන පරීක්‍ෂාවට නොහැකිය</string>
    <!-- Text for body of info card displayed when the user review checker while on a product that Fakespot does not analyze (e.g. gift cards, music). -->
    <string name="review_quality_check_not_analyzable_info_body">කණගාටුයි. ත්‍යාග පත්, දෘශ්‍ය ප්‍රචාර, ගීත සහ ක්‍රීඩා ආදී ඇතැම් නිෂ්පාදන වර්ගවල සමාලෝචන ගුණත්‍වය අපට පරීක්‍ෂා කිරීමට නොහැකිය.</string>
    <!-- Title for info card displayed when another user reported the displayed product is back in stock. -->
    <string name="review_quality_check_analysis_requested_other_user_info_title" tools:ignore="UnusedResources">තොරතුරු ළඟදීම</string>
    <!-- Title for info card displayed to the user when analysis finished updating. -->
    <string name="review_quality_check_analysis_updated_confirmation_title" tools:ignore="UnusedResources">විශ්ලේෂණය යාවත්කාලීනයි</string>
    <!-- Text for the action button from info card displayed to the user when analysis finished updating. -->
    <string name="review_quality_check_analysis_updated_confirmation_action" tools:ignore="UnusedResources">තේරුණා</string>
    <!-- Title for error card displayed to the user when an error occurred. -->
    <string name="review_quality_check_generic_error_title">දැනට තොරතුරු නැත</string>
    <!-- Text for body of error card displayed to the user when an error occurred. -->
    <string name="review_quality_check_generic_error_body">අපි ගැටලුව විසඳමින් සිටින්නෙමු. පසුව පරීක්‍ෂා කරන්න.</string>
    <!-- Title for error card displayed to the user when the device is disconnected from the network. -->
    <string name="review_quality_check_no_connection_title">අන්තර්ජාල සම්බන්ධතාවයක් නැත</string>
    <!-- Text for body of error card displayed to the user when the device is disconnected from the network. -->
    <string name="review_quality_check_no_connection_body">ඔබගේ ජාල සම්බන්ධතාවය පරීක්‍ෂා කර පිටුව නැවත පූරණය කරන්න.</string>
    <!-- Title for card displayed to the user for products whose reviews were not analyzed yet. -->
    <string name="review_quality_check_no_analysis_title">මෙම සමාලෝචන ගැන තවමත් තොරතුරු නැත</string>
    <!-- Text for button from body of card displayed to the user for products whose reviews were not analyzed yet. Clicking this should trigger a product analysis. -->
    <string name="review_quality_check_no_analysis_link">සමාලෝචනයේ ගුණත්‍වය බලන්න</string>
    <!-- Clickable text from the contextual onboarding card that links to review quality check support article. -->
    <string name="review_quality_check_contextual_onboarding_learn_more_link">තව දැනගන්න</string>
    <!-- Clickable text from the review quality check contextual onboarding card that links to Fakespot privacy policy. -->
    <string name="review_quality_check_contextual_onboarding_privacy_policy">පෞද්ගලිකත්‍ව ප්‍රතිපත්තිය</string>
    <!-- Clickable text from the review quality check contextual onboarding card that links to Fakespot privacy policy. -->
    <string name="review_quality_check_contextual_onboarding_privacy_policy_2" moz:RemovedIn="123" tools:ignore="UnusedResources">රහස්‍යතා ප්‍රතිපත්තිය</string>
    <!-- Clickable text from the review quality check contextual onboarding card that links to Fakespot terms of use. -->
    <string name="review_quality_check_contextual_onboarding_terms_use">භාවිත නියම</string>
    <!-- Clickable text from the review quality check contextual onboarding card that links to Fakespot terms of use. -->
    <string name="review_quality_check_contextual_onboarding_terms_use_2" moz:RemovedIn="123" tools:ignore="UnusedResources">භාවිත නියම</string>
    <!-- Text for opt-in button from the review quality check contextual onboarding card. -->
    <string name="review_quality_check_contextual_onboarding_primary_button_text">ඔව්, උත්සාහ කරමු</string>
    <!-- Text for opt-out button from the review quality check contextual onboarding card. -->
    <string name="review_quality_check_contextual_onboarding_secondary_button_text">දැන් නොවේ</string>
    <!-- Text for the first CFR presenting the review quality check feature. -->
    <string name="review_quality_check_first_cfr_message">මිලදී ගැනීමට පෙර — ඔබට මෙම නිෂ්පාදනයේ සමාලෝචන විශ්වාස කළ හැකිදැයි බලන්න.</string>
    <!-- Text displayed in the first CFR presenting the review quality check feature that opens the review checker when clicked. -->
    <string name="review_quality_check_first_cfr_action" tools:ignore="UnusedResources">සමාලෝචන සෝදිසිකරු බලන්න</string>
    <!-- Text displayed in the second CFR presenting the review quality check feature that opens the review checker when clicked. -->
    <string name="review_quality_check_second_cfr_action" tools:ignore="UnusedResources">සමාලෝචන සෝදිසිකරු අරින්න</string>
    <!-- Flag showing that the review quality check feature is work in progress. -->
    <string name="review_quality_check_beta_flag">බීටා</string>
    <!-- Content description (not visible, for screen readers etc.) for opening browser menu button to open review quality check bottom sheet. -->
    <string name="review_quality_check_open_handle_content_description">සමාලෝචන සෝදිසිකරු අරින්න</string>
    <!-- Content description (not visible, for screen readers etc.) for closing browser menu button to open review quality check bottom sheet. -->
    <string name="review_quality_check_close_handle_content_description">සමාලෝචන සෝදිසිකරු වසන්න</string>
    <!-- Content description (not visible, for screen readers etc.) for review quality check star rating. First parameter is the number of stars (1-5) representing the rating. -->
    <string name="review_quality_check_star_rating_content_description">තරු 5 න් %1$s</string>
    <!-- Text for minimize button from highlights card. When clicked the highlights card should reduce its size. -->
    <string name="review_quality_check_highlights_show_less">අඩුවෙන් පෙන්වන්න</string>
    <!-- Text for maximize button from highlights card. When clicked the highlights card should expand to its full size. -->
    <string name="review_quality_check_highlights_show_more">තව පෙන්වන්න</string>
    <!-- Text for highlights card quality category header. Reviews shown under this header should refer the product's quality. -->
    <string name="review_quality_check_highlights_type_quality">ගුණත්‍වය</string>
    <!-- Text for highlights card price category header. Reviews shown under this header should refer the product's price. -->
    <string name="review_quality_check_highlights_type_price">මිල</string>

    <!-- Text for highlights card packaging and appearance category header. Reviews shown under this header should refer the product's packaging and appearance. -->
    <string name="review_quality_check_highlights_type_packaging_appearance">ඇසුරුම්කරණය සහ පෙනුම</string>

    <!-- Text that is surrounded by quotes. The parameter is the actual text that is in quotes. An example of that text could be: Excellent craftsmanship, and that is displayed as “Excellent craftsmanship”. The text comes from a buyer's review that the feature is highlighting"   -->
    <string name="surrounded_with_quotes">“%s”</string>

    <!-- Accessibility services actions labels. These will be appended to accessibility actions like "Double tap to.." but not by or applications but by services like Talkback. -->
    <!-- Action label for elements that can be collapsed if interacting with them. Talkback will append this to say "Double tap to collapse". -->
    <string name="a11y_action_label_collapse">හැකිළීම</string>
    <!-- Action label for elements that can be expanded if interacting with them. Talkback will append this to say "Double tap to expand". -->
    <string name="a11y_action_label_expand">විහිදුවීම</string>
    <!-- Action label for links to a website containing documentation about a wallpaper collection. Talkback will append this to say "Double tap to open link to learn more about this collection". -->
    <string name="a11y_action_label_wallpaper_collection_learn_more">මෙම එකතුව ගැන තව දැන ගැනීමට සබැඳිය අරින්න</string>
    <!-- Action label for links that point to an article. Talkback will append this to say "Double tap to read the article". -->
    <string name="a11y_action_label_read_article">ලිපිය කියවන්න</string>
    <!-- Action label for links to the Firefox Pocket website. Talkback will append this to say "Double tap to open link to learn more". -->
    <string name="a11y_action_label_pocket_learn_more">තව දැන ගැනීමට සබැඳිය අරින්න</string>

<<<<<<< HEAD
=======
    <!-- Title for dialog displayed when trying to access links present in a text. -->
    <string name="a11y_links_title">සබැඳි</string>

>>>>>>> 02782e4f
    <!-- Translations feature-->

    <!-- Text that links to additional information about the Firefox translations feature. -->
    <string name="translations_bottom_sheet_info_message_learn_more">තව දැනගන්න</string>

    <!-- Label for the dropdown to select which language to translate from on the translations dialog. Usually the translate from language selected will be the same as the page language. -->
    <string name="translations_bottom_sheet_translate_from">මෙයින්</string>
    <!-- Label for the dropdown to select which language to translate to on the translations dialog. Usually the translate to language selected will be the user's preferred language. -->
    <string name="translations_bottom_sheet_translate_to">මෙයට</string>
    <!-- Button text on the translations dialog to dismiss the dialog and return to the browser. -->
    <string name="translations_bottom_sheet_negative_button">දැන් නොවේ</string>
    <!-- Button text on the translations dialog when a translation error appears, used to dismiss the dialog and return to the browser. -->
    <string name="translations_bottom_sheet_negative_button_error">අහවරයි</string>
    <!-- Button text on the translations dialog to begin a translation of the website. -->
    <string name="translations_bottom_sheet_positive_button">පරිවර්තනය</string>
    <!-- Button text on the translations dialog when a translation error appears. -->
    <string name="translations_bottom_sheet_positive_button_error">නැවත</string>
    <!-- Inactive button text on the translations dialog that indicates a translation is currently in progress. This button will be accompanied by a loading icon. -->
    <string name="translations_bottom_sheet_translating_in_progress">පරිවර්තනය වෙමින්</string>
    <!-- Button content description (not visible, for screen readers etc.) for the translations dialog translate button that indicates a translation is currently in progress. -->
    <string name="translations_bottom_sheet_translating_in_progress_content_description">පරිවර්තනය වෙමින් පවතී</string>
    <!-- The title of the warning card informs the user that a translation could not be completed. -->
    <string name="translation_error_could_not_translate_warning_text">පරිවර්තන ගැටලුවක් මතු විය. නැවත උත්සාහ කරන්න.</string>
    <!-- Button text on the warning card when a language is not supported. The link will take the user to a page to a support page about translations. -->
    <string name="translation_error_language_not_supported_learn_more">තව දැනගන්න</string>

    <!-- Translations options dialog -->
    <!-- Title of the translation options dialog that allows a user to set their translation options for the site the user is currently on. -->
    <string name="translation_option_bottom_sheet_title">පරිවර්තන විකල්ප</string>
    <!-- Button text for the button that will take the user to the translation settings dialog. -->
    <string name="translation_option_bottom_sheet_translation_settings">පරිවර්තන සැකසුම්</string>

    <!-- Translation settings dialog -->
    <!-- Title of the translation settings dialog that allows a user to set their preferred translation settings. -->
    <string name="translation_settings_toolbar_title">පරිවර්තන</string>

    <!-- Automatic translation preference screen -->
    <!-- Title of the automatic translation preference screen that will appear on the toolbar.-->
    <string name="automatic_translation_toolbar_title_preference">ස්වයංක්‍රීය පරිවර්තනය</string>

    <!-- Preference option for always translate. Radio button title text. -->
    <string name="automatic_translation_option_always_translate_title_preference">සැමවිට පරිවර්තනය කරන්න</string>
    <!-- Preference option for never translate. Radio button title text.-->
    <string name="automatic_translation_option_never_translate_title_preference">පරිවර්තනය නොකරන්න</string>
    <!-- Preference option for never translate. Radio button summary text. The first parameter is the name of the app defined in app_name (for example: Fenix)-->
    <string name="automatic_translation_option_never_translate_summary_preference">%1$s මෙම භාෂාව සහිත අඩවි පරිවර්තනය නොකරනු ඇත.</string>

    <!-- Never translate site preference screen -->
    <!-- Title of the never translate site preference screen that will appear on the toolbar.-->
    <string name="never_translate_site_toolbar_title_preference">මෙම අඩවි පරිවර්තනය නොකරන්න</string>
    <!-- Content description (not visible, for screen readers etc.): For a never-translated site list item that is selected.
             The first parameter is web site url (for example:"wikipedia.com") -->
    <string name="never_translate_site_item_list_content_description_preference">%1$s ඉවත් කරන්න</string>
    <!-- The Delete site dialogue title will appear when the user clicks on a list item.
             The first parameter is web site url (for example:"wikipedia.com") -->
    <string name="never_translate_site_dialog_title_preference">%1$s මකන්නද?</string>
    <!-- The Delete site dialogue positive button will appear when the user clicks on a list item. The site will be deleted. -->
    <string name="never_translate_site_dialog_confirm_delete_preference">මකන්න</string>
    <!-- The Delete site dialogue negative button will appear when the user clicks on a list item. The dialog will be dismissed. -->
    <string name="never_translate_site_dialog_cancel_preference">අවලංගු</string>

    <!-- Download languages preference screen -->
    <!-- Title of the download languages preference screen toolbar.-->
    <string name="download_languages_toolbar_title_preference">භාෂා බාගන්න</string>
    <!-- Clickable text from the screen header that links to a website. -->
    <string name="download_languages_header_learn_more_preference">තව දැනගන්න</string>
    <!-- The subhead of the download language preference screen will appear above the pivot language. -->
    <string name="download_languages_available_languages_preference">තිබෙන භාෂා</string>
    <!-- Text that will appear beside a core or pivot language package name to show that the language is necessary for the translation feature to function. -->
    <string name="download_languages_default_system_language_require_preference">වුවමනාය</string>
<<<<<<< HEAD
=======
    <!-- A text for download language preference item.
    The first parameter is the language name, for example, "Spanish".
    The second parameter is the language file size, for example, "(3.91 KB)" or, if the language package name is a pivot language, "(required)". -->
    <string name="download_languages_language_item_preference">%1$s (%2$s)</string>
>>>>>>> 02782e4f
    <!-- The subhead of the download language preference screen will appear above the items that were not downloaded. -->
    <string name="download_language_header_preference">භාෂා බාගන්න</string>
    <!-- All languages list item. When the user presses this item, they can download or delete all languages. -->
    <string name="download_language_all_languages_item_preference">සියළුම භාෂා</string>
    <!-- Content description (not visible, for screen readers etc.): For a language list item that was downloaded, the user can now delete it. -->
    <string name="download_languages_item_content_description_downloaded_state">මකන්න</string>
    <!-- Content description (not visible, for screen readers etc.): For a language list item that was not downloaded. -->
    <string name="download_languages_item_content_description_not_downloaded_state">බාගන්න</string>
    <!-- Content description (not visible, for screen readers etc.): For a language list item that is selected. -->
    <string name="download_languages_item_content_description_selected_state">තෝරාගත්</string>

<<<<<<< HEAD
=======
    <!-- Title for the dialog used by the translations feature to confirm deleting a language.
    The dialog will be presented when the user requests deletion of a language.
    The first parameter is the name of the language, for example, "Spanish" and the second parameter is the size in kilobytes or megabytes of the language file. -->
    <string name="delete_language_file_dialog_title">%1$s (%2$s) මකන්නද?</string>
    <!-- Title for the dialog used by the translations feature to confirm deleting all languages file.
    The dialog will be presented when the user requests deletion of all languages file.
    The first parameter is the size in kilobytes or megabytes of the language file. -->
    <string name="delete_language_all_languages_file_dialog_title">සියලුම භාෂා (%1$s) මකන්නද?</string>
>>>>>>> 02782e4f
    <!-- Button text on the dialog used by the translations feature to confirm deleting a language. -->
    <string name="delete_language_file_dialog_positive_button_text">මකන්න</string>
    <!-- Button text on the dialog used by the translations feature to cancel deleting a language. -->
    <string name="delete_language_file_dialog_negative_button_text">අවලංගු</string>

<<<<<<< HEAD
    <!-- Button text on the data saving mode warning dialog used by the translations feature to allow users to confirm they wish to continue and download the language file. -->
    <string name="download_language_file_dialog_positive_button_text">බාගන්න</string>
    <!-- Button text on the data saving mode warning dialog used by the translations feature to allow users to cancel the action and not perform a download of the language file. -->
    <string name="download_language_file_dialog_negative_button_text">අවලංගු</string>

=======
    <!-- Title for the data saving mode warning dialog used by the translations feature.
    This dialog will be presented when the user attempts to download a language or perform
    a translation without the necessary language files downloaded first when Android's data saver mode is enabled and the user is not using WiFi.
    The first parameter is the size in kilobytes or megabytes of the language file.-->
    <string name="download_language_file_dialog_title">දත්ත ඉතිරි කරන ප්‍රකාරයේ දී බාගන්න ද (%1$s)?</string>
    <!-- Additional information for the data saving mode warning dialog used by the translations feature. This text explains the reason a download is required for a translation. -->
    <string name="download_language_file_dialog_message_all_languages">පරිවර්තන පෞද්ගලිකව රැඳවීමට ඔබගේ නිහිතයට අර්ධව භාෂා බාගැනෙයි.</string>
    <!-- Checkbox label text on the data saving mode warning dialog used by the translations feature. This checkbox allows users to ignore the data usage warnings. -->
    <string name="download_language_file_dialog_checkbox_text">සෑමවිට දත්ත ඉතිරි කරන ප්‍රකාරයේ දී බාගන්න</string>
    <!-- Button text on the data saving mode warning dialog used by the translations feature to allow users to confirm they wish to continue and download the language file. -->
    <string name="download_language_file_dialog_positive_button_text">බාගන්න</string>
    <!-- Button text on the data saving mode warning dialog used by the translations feature to allow users to confirm they wish to continue and download the language file and perform a translation. -->
    <string name="download_language_file_dialog_positive_button_text_all_languages">බාගෙන පරිවර්තනය කරන්න</string>
    <!-- Button text on the data saving mode warning dialog used by the translations feature to allow users to cancel the action and not perform a download of the language file. -->
    <string name="download_language_file_dialog_negative_button_text">අවලංගු</string>

    <!-- Debug drawer -->
    <!-- The user-facing title of the Debug Drawer feature. -->
    <string name="debug_drawer_title">නිදොස්කරණ මෙවලම්</string>
    <!-- Content description (not visible, for screen readers etc.): Navigate back within the debug drawer. -->
    <string name="debug_drawer_back_button_content_description">ආපසු යාත්‍රණය</string>
    <!-- The title of the Tab Tools feature in the Debug Drawer. -->
    <string name="debug_drawer_tab_tools_title">පටිති මෙවලම්</string>
    <!-- The title of the tab count section in Tab Tools. -->
    <string name="debug_drawer_tab_tools_tab_count_title">පටිති ගණන</string>
>>>>>>> 02782e4f
    <!-- The active tab count category in the tab count section in Tab Tools. -->
    <string name="debug_drawer_tab_tools_tab_count_normal">සක්‍රිය</string>
    <!-- The inactive tab count category in the tab count section in Tab Tools. -->
    <string name="debug_drawer_tab_tools_tab_count_inactive">අක්‍රිය</string>
    <!-- The private tab count category in the tab count section in Tab Tools. -->
    <string name="debug_drawer_tab_tools_tab_count_private">පෞද්ගලික</string>
    <!-- The total tab count category in the tab count section in Tab Tools. -->
    <string name="debug_drawer_tab_tools_tab_count_total">මුළු</string>
    <!-- The title of the tab creation tool section in Tab Tools. -->
    <string name="debug_drawer_tab_tools_tab_creation_tool_title">පටිති සාදන මෙවලම</string>
    <!-- The label of the text field in the tab creation tool. -->
    <string name="debug_drawer_tab_tools_tab_creation_tool_text_field_label">සාදන පටිති ගණන</string>
    <!-- The button text to add tabs to the active tab group in the tab creation tool. -->
    <string name="debug_drawer_tab_tools_tab_creation_tool_button_text_active">සක්‍රිය පටිති වෙත දමන්න</string>
    <!-- The button text to add tabs to the inactive tab group in the tab creation tool. -->
    <string name="debug_drawer_tab_tools_tab_creation_tool_button_text_inactive">අක්‍රිය පටිති වෙත දමන්න</string>
    <!-- The button text to add tabs to the private tab group in the tab creation tool. -->
    <string name="debug_drawer_tab_tools_tab_creation_tool_button_text_private">පෞද්. පටිති වෙත දමන්න</string>
</resources><|MERGE_RESOLUTION|>--- conflicted
+++ resolved
@@ -324,12 +324,9 @@
     <string name="onboarding_home_enable_notifications_negative_button" moz:removedIn="124" tools:ignore="UnusedResources">දැන් නොවේ</string>
 
     <!-- Juno first user onboarding flow experiment, strings are marked unused as they are only referenced by Nimbus experiments. -->
-<<<<<<< HEAD
-=======
     <!-- Description for learning more about our privacy notice. -->
     <string name="juno_onboarding_privacy_notice_text">ෆයර්ෆොක්ස් රහස්‍යතා දැන්වීම</string>
     <!-- Text for the button to set firefox as default browser on the device -->
->>>>>>> 02782e4f
     <!-- Title for set firefox as default browser screen used by Nimbus experiments. -->
     <string name="juno_onboarding_default_browser_title_nimbus_2">ඔබට ආරක්‍ෂාව සලසන්නෙමු</string>
     <!-- Description for set firefox as default browser screen used by Nimbus experiments. -->
@@ -1289,14 +1286,11 @@
     <!-- Text shown in the notification that pops up to remind the user that a private browsing session is active. -->
     <string name="notification_pbm_delete_text_2">පෞද්. පටිති වසන්න</string>
 
-<<<<<<< HEAD
-=======
     <!-- Text shown in the notification that pops up to remind the user that a private browsing session is active for Android 14+ -->
     <string name="notification_erase_title_android_14">පෞද්. පටිති වසන්නද?</string>
 
     <string name="notification_erase_text_android_14">පෞද්. පටිති වැසීමට දැනුම්දීම මත තට්ටු හෝ තල්ලු කරන්න.</string>
 
->>>>>>> 02782e4f
     <!-- Name of the marketing notification channel. Displayed in the "App notifications" system settings for the app -->
     <string name="notification_marketing_channel_name">අළෙවිකරණය</string>
 
@@ -2248,12 +2242,9 @@
     <!-- Action label for links to the Firefox Pocket website. Talkback will append this to say "Double tap to open link to learn more". -->
     <string name="a11y_action_label_pocket_learn_more">තව දැන ගැනීමට සබැඳිය අරින්න</string>
 
-<<<<<<< HEAD
-=======
     <!-- Title for dialog displayed when trying to access links present in a text. -->
     <string name="a11y_links_title">සබැඳි</string>
 
->>>>>>> 02782e4f
     <!-- Translations feature-->
 
     <!-- Text that links to additional information about the Firefox translations feature. -->
@@ -2324,13 +2315,10 @@
     <string name="download_languages_available_languages_preference">තිබෙන භාෂා</string>
     <!-- Text that will appear beside a core or pivot language package name to show that the language is necessary for the translation feature to function. -->
     <string name="download_languages_default_system_language_require_preference">වුවමනාය</string>
-<<<<<<< HEAD
-=======
     <!-- A text for download language preference item.
     The first parameter is the language name, for example, "Spanish".
     The second parameter is the language file size, for example, "(3.91 KB)" or, if the language package name is a pivot language, "(required)". -->
     <string name="download_languages_language_item_preference">%1$s (%2$s)</string>
->>>>>>> 02782e4f
     <!-- The subhead of the download language preference screen will appear above the items that were not downloaded. -->
     <string name="download_language_header_preference">භාෂා බාගන්න</string>
     <!-- All languages list item. When the user presses this item, they can download or delete all languages. -->
@@ -2342,8 +2330,6 @@
     <!-- Content description (not visible, for screen readers etc.): For a language list item that is selected. -->
     <string name="download_languages_item_content_description_selected_state">තෝරාගත්</string>
 
-<<<<<<< HEAD
-=======
     <!-- Title for the dialog used by the translations feature to confirm deleting a language.
     The dialog will be presented when the user requests deletion of a language.
     The first parameter is the name of the language, for example, "Spanish" and the second parameter is the size in kilobytes or megabytes of the language file. -->
@@ -2352,19 +2338,11 @@
     The dialog will be presented when the user requests deletion of all languages file.
     The first parameter is the size in kilobytes or megabytes of the language file. -->
     <string name="delete_language_all_languages_file_dialog_title">සියලුම භාෂා (%1$s) මකන්නද?</string>
->>>>>>> 02782e4f
     <!-- Button text on the dialog used by the translations feature to confirm deleting a language. -->
     <string name="delete_language_file_dialog_positive_button_text">මකන්න</string>
     <!-- Button text on the dialog used by the translations feature to cancel deleting a language. -->
     <string name="delete_language_file_dialog_negative_button_text">අවලංගු</string>
 
-<<<<<<< HEAD
-    <!-- Button text on the data saving mode warning dialog used by the translations feature to allow users to confirm they wish to continue and download the language file. -->
-    <string name="download_language_file_dialog_positive_button_text">බාගන්න</string>
-    <!-- Button text on the data saving mode warning dialog used by the translations feature to allow users to cancel the action and not perform a download of the language file. -->
-    <string name="download_language_file_dialog_negative_button_text">අවලංගු</string>
-
-=======
     <!-- Title for the data saving mode warning dialog used by the translations feature.
     This dialog will be presented when the user attempts to download a language or perform
     a translation without the necessary language files downloaded first when Android's data saver mode is enabled and the user is not using WiFi.
@@ -2390,7 +2368,6 @@
     <string name="debug_drawer_tab_tools_title">පටිති මෙවලම්</string>
     <!-- The title of the tab count section in Tab Tools. -->
     <string name="debug_drawer_tab_tools_tab_count_title">පටිති ගණන</string>
->>>>>>> 02782e4f
     <!-- The active tab count category in the tab count section in Tab Tools. -->
     <string name="debug_drawer_tab_tools_tab_count_normal">සක්‍රිය</string>
     <!-- The inactive tab count category in the tab count section in Tab Tools. -->
