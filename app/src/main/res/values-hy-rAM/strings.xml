--- conflicted
+++ resolved
@@ -253,14 +253,11 @@
     <!-- Content description for the translate page toolbar button that opens the translations dialog when no translation has occurred. -->
     <string name="browser_toolbar_translate">Թարգմանել էջը</string>
 
-<<<<<<< HEAD
-=======
     <!-- Content description (not visible, for screen readers etc.) for the translate page toolbar button that opens the translations dialog when the page is translated successfully.
          The first parameter is the name of the language that is displayed in the original page. (For example: English)
          The second parameter is the name of the language which the page was translated to. (For example: French) -->
     <string name="browser_toolbar_translated_successfully">Էջը թարգմանվել է %1$s-ից %2$s:</string>
 
->>>>>>> 382ca721
     <!-- Locale Settings Fragment -->
     <!-- Content description for tick mark on selected language -->
     <string name="a11y_selected_locale_content_description">Ընտրված լեզուն</string>
@@ -706,15 +703,9 @@
     <!-- Preference for syncing bookmarks -->
     <string name="preferences_sync_bookmarks">Էջանիշեր</string>
     <!-- Preference for syncing logins -->
-<<<<<<< HEAD
-    <string name="preferences_sync_logins">Մուտքանուններ</string>
-    <!-- Preference for syncing passwords -->
-    <string name="preferences_sync_logins_2" tools:ignore="UnusedResources">Գաղտնաբառեր</string>
-=======
     <string name="preferences_sync_logins" moz:RemovedIn="125" tools:ignore="UnusedResources">Մուտքանուններ</string>
     <!-- Preference for syncing passwords -->
     <string name="preferences_sync_logins_2">Գաղտնաբառեր</string>
->>>>>>> 382ca721
     <!-- Preference for syncing tabs -->
     <string name="preferences_sync_tabs_2">Բացել ներդիրներ</string>
     <!-- Preference for signing out -->
@@ -740,15 +731,9 @@
     <string name="default_device_name_2">%1$s-ը %2$s %3$s-ում</string>
 
     <!-- Preference for syncing credit cards -->
-<<<<<<< HEAD
-    <string name="preferences_sync_credit_cards">Բանկային քարտեր</string>
-    <!-- Preference for syncing payment methods -->
-    <string name="preferences_sync_credit_cards_2" tools:ignore="UnusedResources">Վճարամիջոցներ</string>
-=======
     <string name="preferences_sync_credit_cards" moz:RemovedIn="125" tools:ignore="UnusedResources">Բանկային քարտեր</string>
     <!-- Preference for syncing payment methods -->
     <string name="preferences_sync_credit_cards_2">Վճարամիջոցներ</string>
->>>>>>> 382ca721
     <!-- Preference for syncing addresses -->
     <string name="preferences_sync_address">Հասցեներ</string>
 
@@ -1688,15 +1673,6 @@
     <string name="add_to_homescreen_description_2">Հեշտությամբ կարող եք ավելացնել այս կայքը ձեր հեռախոսի Տնային էկրանին՝ ակնթարթորեն մատչելու և արագ դիտարկելու համար:</string>
 
     <!-- Preference for managing the settings for logins and passwords in Fenix -->
-<<<<<<< HEAD
-    <string name="preferences_passwords_logins_and_passwords">Մուտքանուններ և գաղտնաբառեր</string>
-    <!-- Preference for managing the settings for logins and passwords in Fenix -->
-    <string name="preferences_passwords_logins_and_passwords_2" tools:ignore="UnusedResources">Գաղտնաբառեր</string>
-    <!-- Preference for managing the saving of logins and passwords in Fenix -->
-    <string name="preferences_passwords_save_logins">Պահպանել մուտքանունները և գաղտնաբառերը</string>
-    <!-- Preference for managing the saving of logins and passwords in Fenix -->
-    <string name="preferences_passwords_save_logins_2" tools:ignore="UnusedResources">Պահել գաղտնաբառերը</string>
-=======
     <string name="preferences_passwords_logins_and_passwords" moz:RemovedIn="125" tools:ignore="UnusedResources">Մուտքանուններ և գաղտնաբառեր</string>
     <!-- Preference for managing the settings for logins and passwords in Fenix -->
     <string name="preferences_passwords_logins_and_passwords_2">Գաղտնաբառեր</string>
@@ -1704,7 +1680,6 @@
     <string name="preferences_passwords_save_logins" moz:RemovedIn="125" tools:ignore="UnusedResources">Պահպանել մուտքանունները և գաղտնաբառերը</string>
     <!-- Preference for managing the saving of logins and passwords in Fenix -->
     <string name="preferences_passwords_save_logins_2">Պահել գաղտնաբառերը</string>
->>>>>>> 382ca721
     <!-- Preference option for asking to save passwords in Fenix -->
     <string name="preferences_passwords_save_logins_ask_to_save">Հարցնել պահպանելիս</string>
     <!-- Preference option for never saving passwords in Fenix -->
@@ -1724,47 +1699,6 @@
     <!-- Preference option for adding a password -->
     <string name="preferences_logins_add_login_2">Հավելել գաղտնաբառ</string>
 
-<<<<<<< HEAD
-    <!-- Preference option for adding a password -->
-    <string name="preferences_logins_add_login_2" tools:ignore="UnusedResources">Հավելել գաղտնաբառ</string>
-
-    <!-- Preference for syncing saved logins in Fenix -->
-    <string name="preferences_passwords_sync_logins">Համաժամեցնել մուտքանունները</string>
-    <!-- Preference for syncing saved passwords in Fenix -->
-    <string name="preferences_passwords_sync_logins_2" tools:ignore="UnusedResources">Համաժամեցնել գաղտնաբառերը</string>
-    <!-- Preference for syncing saved logins in Fenix, when not signed in-->
-    <string name="preferences_passwords_sync_logins_across_devices">Համաժամեցնել մուտքագրումները սարքերի միջև</string>
-    <!-- Preference for syncing saved passwords in Fenix, when not signed in-->
-    <string name="preferences_passwords_sync_logins_across_devices_2" tools:ignore="UnusedResources">Համաժամեցնել գաղտնաբառերը սարքերի միջև</string>
-    <!-- Preference to access list of saved logins -->
-    <string name="preferences_passwords_saved_logins">Պահպանված մուտքանուններ</string>
-    <!-- Preference to access list of saved passwords -->
-    <string name="preferences_passwords_saved_logins_2" tools:ignore="UnusedResources">Պահված գաղտնաբառեր</string>
-    <!-- Description of empty list of saved passwords. Placeholder is replaced with app name.  -->
-    <string name="preferences_passwords_saved_logins_description_empty_text">%s-ի հետ ձեր պահպանած կամ համաժամեցրած մուտքագրումները կցուցադրվեն այստեղ:</string>
-    <!-- Description of empty list of saved passwords. Placeholder is replaced with app name.  -->
-    <string name="preferences_passwords_saved_logins_description_empty_text_2" tools:ignore="UnusedResources">Այն գաղտնաբառերը, որոնք դուք պահում կամ համաժամացնում եք %s-ի հետ, կցուցադրվեն այստեղ: Ձեր պահած բոլոր գաղտնաբառերը գաղտնագրված են:</string>
-    <!-- Preference to access list of saved logins -->
-    <string name="preferences_passwords_saved_logins_description_empty_learn_more_link">Իմանալ ավելին համաժամեցման մասին:</string>
-    <!-- Clickable text for opening an external link for more information about Sync. -->
-    <string name="preferences_passwords_saved_logins_description_empty_learn_more_link_2" tools:ignore="UnusedResources">Իմանալ ավելին Սինքի մասին</string>
-    <!-- Preference to access list of login exceptions that we never save logins for -->
-    <string name="preferences_passwords_exceptions">Բացառություններ</string>
-    <!-- Empty description of list of login exceptions that we never save logins for -->
-    <string name="preferences_passwords_exceptions_description_empty">Մուտքանունները և գաղտնաբառերը, որոնք չեն պահպանվել, կցուցադրվեն այստեղ:</string>
-    <!-- Empty description of list of login exceptions that we never save passwords for. Parameter will be replaced by app name. -->
-    <string name="preferences_passwords_exceptions_description_empty_2" tools:ignore="UnusedResources">%s-ը չի պահի այստեղ թվարկված կայքերի գաղտնաբառերը:</string>
-    <!-- Description of list of login exceptions that we never save logins for -->
-    <string name="preferences_passwords_exceptions_description">Մուտքանունները և գաղտնաբառերը չեն պահպանվի այս կայքերի համար:</string>
-    <!-- Description of list of login exceptions that we never save passwords for. Parameter will be replaced by app name. -->
-    <string name="preferences_passwords_exceptions_description_2" tools:ignore="UnusedResources">%s-ը չի պահի այս կայքերի գաղտնաբառերը:</string>
-    <!-- Text on button to remove all saved login exceptions -->
-    <string name="preferences_passwords_exceptions_remove_all">Ջնջել բոլոր բացառությունները</string>
-    <!-- Hint for search box in logins list -->
-    <string name="preferences_passwords_saved_logins_search">Որոնել մուտքանուններ</string>
-    <!-- Hint for search box in passwords list -->
-    <string name="preferences_passwords_saved_logins_search_2" tools:ignore="UnusedResources">Որոնել գաղտնաբառեր</string>
-=======
     <!-- Preference for syncing saved passwords in Fenix -->
     <string name="preferences_passwords_sync_logins" moz:RemovedIn="125" tools:ignore="UnusedResources">Համաժամեցնել մուտքանունները</string>
     <!-- Preference for syncing saved passwords in Fenix -->
@@ -1801,7 +1735,6 @@
     <string name="preferences_passwords_saved_logins_search" moz:RemovedIn="125" tools:ignore="UnusedResources">Որոնել մուտքանուններ</string>
     <!-- Hint for search box in passwords list -->
     <string name="preferences_passwords_saved_logins_search_2">Որոնել գաղտնաբառեր</string>
->>>>>>> 382ca721
     <!-- The header for the site that a login is for -->
     <string name="preferences_passwords_saved_logins_site">Կայք</string>
 
@@ -1830,19 +1763,6 @@
     <!-- Content Description (for screenreaders etc) read for the button to hide a password in logins -->
     <string name="saved_login_hide_password">Թաքցնել գաղտնաբառը</string>
     <!-- Message displayed in biometric prompt displayed for authentication before allowing users to view their logins -->
-<<<<<<< HEAD
-    <string name="logins_biometric_prompt_message">Ապակողպեք՝ դիտելու համար պահպանված մուտքանունները</string>
-    <!-- Message displayed in biometric prompt displayed for authentication before allowing users to view their passwords -->
-    <string name="logins_biometric_prompt_message_2" tools:ignore="UnusedResources">Ապակողպեք՝ դիտելու համար պահված գաղտնաբառերը</string>
-    <!-- Title of warning dialog if users have no device authentication set up -->
-    <string name="logins_warning_dialog_title">Անվտանգ դարձրեք ձեր մուտքանունները և գաղտնաբառերը</string>
-    <!-- Title of warning dialog if users have no device authentication set up -->
-    <string name="logins_warning_dialog_title_2" tools:ignore="UnusedResources">Անվտանգ դարձրեք ձեր պահված գաղտնաբառերը</string>
-    <!-- Message of warning dialog if users have no device authentication set up -->
-    <string name="logins_warning_dialog_message">Ստեղծեք սարքի կողպեքի նմուշ, PIN կամ գաղտնաբառ՝ ձեր պահպանված մուտքանունները և գաղտնաբառերը մուտք գործելուց պաշտպանելու համար, եթե ձեր սարքը ուրիշի ձեռքն ընկնի:</string>
-    <!-- Message of warning dialog if users have no device authentication set up -->
-    <string name="logins_warning_dialog_message_2" tools:ignore="UnusedResources">Տեղակայեք սարքի կողպման նախշ, PIN կամ գաղտնաբառ՝ պաշտպանելու պահված գաղտնաբառերն այն դեպքում, եթե որևէ մեկը ևս մուտք ունենա Ձեր սարքին:</string>
-=======
     <string name="logins_biometric_prompt_message" moz:RemovedIn="125" tools:ignore="UnusedResources">Ապակողպեք՝ դիտելու համար պահպանված մուտքանունները</string>
     <!-- Message displayed in biometric prompt displayed for authentication before allowing users to view their passwords -->
     <string name="logins_biometric_prompt_message_2">Ապակողպեք՝ դիտելու համար պահված գաղտնաբառերը</string>
@@ -1854,7 +1774,6 @@
     <string name="logins_warning_dialog_message" moz:RemovedIn="125" tools:ignore="UnusedResources">Ստեղծեք սարքի կողպեքի նմուշ, PIN կամ գաղտնաբառ՝ ձեր պահպանված մուտքանունները և գաղտնաբառերը մուտք գործելուց պաշտպանելու համար, եթե ձեր սարքը ուրիշի ձեռքն ընկնի:</string>
     <!-- Message of warning dialog if users have no device authentication set up -->
     <string name="logins_warning_dialog_message_2">Տեղակայեք սարքի կողպման նախշ, PIN կամ գաղտնաբառ՝ պաշտպանելու պահված գաղտնաբառերն այն դեպքում, եթե որևէ մեկը ևս մուտք ունենա Ձեր սարքին:</string>
->>>>>>> 382ca721
     <!-- Negative button to ignore warning dialog if users have no device authentication set up -->
     <string name="logins_warning_dialog_later">Հետո</string>
     <!-- Positive button to send users to set up a pin of warning dialog if users have no device authentication set up -->
@@ -1886,19 +1805,6 @@
     <!-- Preference and title for managing the settings for addresses -->
     <string name="preferences_addresses">Հասցեներ</string>
     <!-- Preference and title for managing the settings for credit cards -->
-<<<<<<< HEAD
-    <string name="preferences_credit_cards">Բանկային քարտեր</string>
-    <!-- Preference and title for managing the settings for payment methods -->
-    <string name="preferences_credit_cards_2" tools:ignore="UnusedResources">Վճարամիջոցներ</string>
-    <!-- Preference for saving and autofilling credit cards -->
-    <string name="preferences_credit_cards_save_and_autofill_cards">Պահել և ինքնալրացնել քարտերը</string>
-    <!-- Preference for saving and autofilling credit cards -->
-    <string name="preferences_credit_cards_save_and_autofill_cards_2" tools:ignore="UnusedResources">Պահել և լրացնել վճարամիջոցները</string>
-    <!-- Preference summary for saving and autofilling credit card data -->
-    <string name="preferences_credit_cards_save_and_autofill_cards_summary">Տվյալները գաղտնագրված են</string>
-    <!-- Preference summary for saving and autofilling payment method data. Parameter will be replaced by app name. -->
-    <string name="preferences_credit_cards_save_and_autofill_cards_summary_2" tools:ignore="UnusedResources">%s-ը գաղտնագրում է ձեր պահած  բոլոր վճարամիջոցները</string>
-=======
     <string name="preferences_credit_cards" moz:RemovedIn="125" tools:ignore="UnusedResources">Բանկային քարտեր</string>
     <!-- Preference and title for managing the settings for payment methods -->
     <string name="preferences_credit_cards_2">Վճարամիջոցներ</string>
@@ -1910,21 +1816,11 @@
     <string name="preferences_credit_cards_save_and_autofill_cards_summary" moz:RemovedIn="125" tools:ignore="UnusedResources">Տվյալները գաղտնագրված են</string>
     <!-- Preference summary for saving and autofilling payment method data. Parameter will be replaced by app name. -->
     <string name="preferences_credit_cards_save_and_autofill_cards_summary_2">%s-ը գաղտնագրում է ձեր պահած  բոլոր վճարամիջոցները</string>
->>>>>>> 382ca721
     <!-- Preference option for syncing credit cards across devices. This is displayed when the user is not signed into sync -->
     <string name="preferences_credit_cards_sync_cards_across_devices">Համաժամեցնել քարտերը սարքերի միջև</string>
     <!-- Preference option for syncing credit cards across devices. This is displayed when the user is signed into sync -->
     <string name="preferences_credit_cards_sync_cards">Համաժամեցնել քարտերը</string>
     <!-- Preference option for adding a credit card -->
-<<<<<<< HEAD
-    <string name="preferences_credit_cards_add_credit_card">Ավելացնել բանկային քարտ</string>
-    <!-- Preference option for adding a card -->
-    <string name="preferences_credit_cards_add_credit_card_2" tools:ignore="UnusedResources">Հավելել քարտ</string>
-    <!-- Preference option for managing saved credit cards -->
-    <string name="preferences_credit_cards_manage_saved_cards">Կառավարել պահված քարտերը</string>
-    <!-- Preference option for managing saved cards -->
-    <string name="preferences_credit_cards_manage_saved_cards_2" tools:ignore="UnusedResources">Կառավարել քարտերը</string>
-=======
     <string name="preferences_credit_cards_add_credit_card" moz:RemovedIn="125" tools:ignore="UnusedResources">Ավելացնել բանկային քարտ</string>
     <!-- Preference option for adding a card -->
     <string name="preferences_credit_cards_add_credit_card_2">Հավելել քարտ</string>
@@ -1932,21 +1828,14 @@
     <string name="preferences_credit_cards_manage_saved_cards" moz:RemovedIn="125" tools:ignore="UnusedResources">Կառավարել պահված քարտերը</string>
     <!-- Preference option for managing saved cards -->
     <string name="preferences_credit_cards_manage_saved_cards_2">Կառավարել քարտերը</string>
->>>>>>> 382ca721
     <!-- Preference option for adding an address -->
     <string name="preferences_addresses_add_address">Ավելացնել հասցե</string>
     <!-- Preference option for managing saved addresses -->
     <string name="preferences_addresses_manage_addresses">Կառավարեք հասցեները</string>
     <!-- Preference for saving and autofilling addresses -->
-<<<<<<< HEAD
-    <string name="preferences_addresses_save_and_autofill_addresses">Պահել և ինքնալրացնել քարտերը</string>
-    <!-- Preference for saving and filling addresses -->
-    <string name="preferences_addresses_save_and_autofill_addresses_2" tools:ignore="UnusedResources">Պահել և լրացնել հասցեները</string>
-=======
     <string name="preferences_addresses_save_and_autofill_addresses" moz:RemovedIn="125" tools:ignore="UnusedResources">Պահել և ինքնալրացնել քարտերը</string>
     <!-- Preference for saving and filling addresses -->
     <string name="preferences_addresses_save_and_autofill_addresses_2">Պահել և լրացնել հասցեները</string>
->>>>>>> 382ca721
     <!-- Preference summary for saving and autofilling address data -->
     <string name="preferences_addresses_save_and_autofill_addresses_summary" moz:RemovedIn="125" tools:ignore="UnusedResources">Ներառել տեղեկություններ, ինչպիսիք են համարները, էլ.փոստը և առաքման հասցեները</string>
 
@@ -1975,15 +1864,9 @@
     <!-- The text for the "Delete card" button for deleting a credit card -->
     <string name="credit_cards_delete_card_button">Ջնջել քարտը</string>
     <!-- The text for the confirmation message of "Delete card" dialog -->
-<<<<<<< HEAD
-    <string name="credit_cards_delete_dialog_confirmation">Համոզվա՞ծ եք, որ ցանկանում եք ջնջել այս բանկային քարտը:</string>
-    <!-- The text for the confirmation message of "Delete card" dialog -->
-    <string name="credit_cards_delete_dialog_confirmation_2" tools:ignore="UnusedResources">Ջնջե՞լ քարտը</string>
-=======
     <string name="credit_cards_delete_dialog_confirmation" moz:RemovedIn="125" tools:ignore="UnusedResources">Համոզվա՞ծ եք, որ ցանկանում եք ջնջել այս բանկային քարտը:</string>
     <!-- The text for the confirmation message of "Delete card" dialog -->
     <string name="credit_cards_delete_dialog_confirmation_2">Ջնջե՞լ քարտը</string>
->>>>>>> 382ca721
     <!-- The text for the positive button on "Delete card" dialog -->
     <string name="credit_cards_delete_dialog_button">Ջնջել</string>
     <!-- The title for the "Save" menu item for saving a credit card -->
@@ -2000,23 +1883,6 @@
     <string name="credit_cards_number_validation_error_message" moz:RemovedIn="125" tools:ignore="UnusedResources">Մուտքագրեք բանկային վավեր քարտի համար</string>
 
     <!-- Error message for card number validation -->
-<<<<<<< HEAD
-    <string name="credit_cards_number_validation_error_message_2" tools:ignore="UnusedResources">Մուտքագրեք ճիշտ քարտի համար</string>
-    <!-- Error message for credit card name on card validation -->
-    <string name="credit_cards_name_on_card_validation_error_message">Լրացրեք այս դաշտը</string>
-    <!-- Error message for card name on card validation -->
-    <string name="credit_cards_name_on_card_validation_error_message_2" tools:ignore="UnusedResources">Հավելել անուն</string>
-    <!-- Message displayed in biometric prompt displayed for authentication before allowing users to view their saved credit cards -->
-    <string name="credit_cards_biometric_prompt_message">Ապակողպեք՝ դիտելու համար պահպանված քարտերը</string>
-    <!-- Title of warning dialog if users have no device authentication set up -->
-    <string name="credit_cards_warning_dialog_title">Անվտանգ դարձրեք ձեր բանկային քարտերը</string>
-    <!-- Title of warning dialog if users have no device authentication set up -->
-    <string name="credit_cards_warning_dialog_title_2" tools:ignore="UnusedResources">Անվտանգ դարձրեք ձեր պահած վճարամիջոցները</string>
-    <!-- Message of warning dialog if users have no device authentication set up -->
-    <string name="credit_cards_warning_dialog_message">Տեղակայեք սարքի կողպման նախշ, PIN կամ գաղտնաբառ՝ պաշտպանելու պահված բանկային քարտերը այն դեպքում, եթե որևէ մեկը ևս մուտք ունի Ձեր սարքին:</string>
-    <!-- Message of warning dialog if users have no device authentication set up -->
-    <string name="credit_cards_warning_dialog_message_3" tools:ignore="UnusedResources">Տեղակայեք սարքի կողպման նախշ, PIN կամ գաղտնաբառ՝ պաշտպանելու ձեր քարտերն այն դեպքում, եթե որևէ մեկը ևս մուտք ունենա Ձեր սարքին:</string>
-=======
     <string name="credit_cards_number_validation_error_message_2">Մուտքագրեք ճիշտ քարտի համար</string>
     <!-- Error message for credit card name on card validation -->
     <string name="credit_cards_name_on_card_validation_error_message" moz:RemovedIn="125" tools:ignore="UnusedResources">Լրացրեք այս դաշտը</string>
@@ -2032,7 +1898,6 @@
     <string name="credit_cards_warning_dialog_message" moz:RemovedIn="125" tools:ignore="UnusedResources">Տեղակայեք սարքի կողպման նախշ, PIN կամ գաղտնաբառ՝ պաշտպանելու պահված բանկային քարտերը այն դեպքում, եթե որևէ մեկը ևս մուտք ունի Ձեր սարքին:</string>
     <!-- Message of warning dialog if users have no device authentication set up -->
     <string name="credit_cards_warning_dialog_message_3">Տեղակայեք սարքի կողպման նախշ, PIN կամ գաղտնաբառ՝ պաշտպանելու ձեր քարտերն այն դեպքում, եթե որևէ մեկը ևս մուտք ունենա Ձեր սարքին:</string>
->>>>>>> 382ca721
     <!-- Positive button to send users to set up a pin of warning dialog if users have no device authentication set up -->
     <string name="credit_cards_warning_dialog_set_up_now">Տեղակայել հիմա</string>
     <!-- Negative button to ignore warning dialog if users have no device authentication set up -->
@@ -2043,11 +1908,7 @@
     <string name="credit_cards_biometric_prompt_unlock_message" moz:RemovedIn="125" tools:ignore="UnusedResources">Ապակողպեք՝ օգտագործելու համար բանկային քարտերի պահված տեղեկությունները</string>
 
     <!-- Message displayed in biometric prompt for authentication, before allowing users to use their stored payment method information -->
-<<<<<<< HEAD
-    <string name="credit_cards_biometric_prompt_unlock_message_2" tools:ignore="UnusedResources">Ապակողպեք՝ պահված վճարամիջոցն օգտագործելու համար</string>
-=======
     <string name="credit_cards_biometric_prompt_unlock_message_2">Ապակողպեք՝ պահված վճարամիջոցն օգտագործելու համար</string>
->>>>>>> 382ca721
     <!-- Title of the "Add address" screen -->
     <string name="addresses_add_address">Ավելացնել հասցե</string>
     <!-- Title of the "Edit address" screen -->
@@ -2085,15 +1946,9 @@
     <!-- The text for the "Delete address" button for deleting an address -->
     <string name="addressess_delete_address_button">Ջնջել հասցեն</string>
     <!-- The title for the "Delete address" confirmation dialog -->
-<<<<<<< HEAD
-    <string name="addressess_confirm_dialog_message">Ջնջե՞լ այս հասցեն:</string>
-    <!-- The title for the "Delete address" confirmation dialog -->
-    <string name="addressess_confirm_dialog_message_2" tools:ignore="UnusedResources">Ջնջե՞լ այս հասցեն:</string>
-=======
     <string name="addressess_confirm_dialog_message" moz:RemovedIn="125" tools:ignore="UnusedResources">Ջնջե՞լ այս հասցեն:</string>
     <!-- The title for the "Delete address" confirmation dialog -->
     <string name="addressess_confirm_dialog_message_2">Ջնջե՞լ այս հասցեն:</string>
->>>>>>> 382ca721
     <!-- The text for the positive button on "Delete address" dialog -->
     <string name="addressess_confirm_dialog_ok_button">Ջնջել</string>
     <!-- The text for the negative button on "Delete address" dialog -->
@@ -2190,57 +2045,14 @@
     <!-- Login overflow menu edit button -->
     <string name="login_menu_edit_button">Խմբագրել</string>
     <!-- Message in delete confirmation dialog for logins -->
-<<<<<<< HEAD
-    <string name="login_deletion_confirmation">Համոզվա՞ծ եք, որ ցանկանում եք ջնջել այս մուտքանունը:</string>
-    <!-- Message in delete confirmation dialog for password -->
-    <string name="login_deletion_confirmation_2" tools:ignore="UnusedResources">Համոզվա՞ծ եք, որ ցանկանում եք ջնջել այս գաղտնաբառը:</string>
-=======
     <string name="login_deletion_confirmation" moz:RemovedIn="125" tools:ignore="UnusedResources">Համոզվա՞ծ եք, որ ցանկանում եք ջնջել այս մուտքանունը:</string>
     <!-- Message in delete confirmation dialog for password -->
     <string name="login_deletion_confirmation_2">Համոզվա՞ծ եք, որ ցանկանում եք ջնջել այս գաղտնաբառը:</string>
->>>>>>> 382ca721
     <!-- Positive action of a dialog asking to delete  -->
     <string name="dialog_delete_positive">Ջնջել</string>
     <!-- Negative action of a dialog asking to delete login -->
     <string name="dialog_delete_negative">Չեղարկել</string>
     <!--  The saved login options menu description. -->
-<<<<<<< HEAD
-    <string name="login_options_menu">Մուտքի ընտրանքներ</string>
-    <!--  The saved password options menu description. -->
-    <string name="login_options_menu_2" tools:ignore="UnusedResources">Գաղտնաբառի ընտրանքներ</string>
-    <!--  The editable text field for a login's web address. -->
-    <string name="saved_login_hostname_description">Խմբագրելի տեքստի դաշտը մուտքի վեբ հասցեի համար:</string>
-    <!--  The editable text field for a website address. -->
-    <string name="saved_login_hostname_description_3" tools:ignore="UnusedResources">Խմբագրելի տեքստի դաշտ կայքի հասցեի համար:</string>
-    <!--  The editable text field for a login's username. -->
-    <string name="saved_login_username_description">Խմբագրելի տեքստի դաշտը մուտք գործողի համար:</string>
-    <!--  The editable text field for a username. -->
-    <string name="saved_login_username_description_3" tools:ignore="UnusedResources">Խմբագրելի տեքստի դաշտ օգտվողի անվան համար:</string>
-    <!--  The editable text field for a login's password. -->
-    <string name="saved_login_password_description">Խմբագրելի տեքստի դաշտը մուտքի գաղտնաբառի համար:</string>
-    <!--  The editable text field for a login's password. -->
-    <string name="saved_login_password_description_2" tools:ignore="UnusedResources">Խմբագրելի տեքստի դաշտ գաղտնաբառի համար:</string>
-    <!--  The button description to save changes to an edited login. -->
-    <string name="save_changes_to_login">Պահպանել փոփոխությունները մուտքագրման համար:</string>
-    <!--  The button description to save changes to an edited password. -->
-    <string name="save_changes_to_login_2" tools:ignore="UnusedResources">Պահել փոփոխությունները:</string>
-    <!--  The page title for editing a saved login. -->
-    <string name="edit">Խմբագրել</string>
-    <!--  The page title for editing a saved password. -->
-    <string name="edit_2" tools:ignore="UnusedResources">Խմբագրել գաղտնաբառը</string>
-    <!--  The page title for adding new login. -->
-    <string name="add_login">Հավելել նոր մուտքագրում</string>
-    <!--  The page title for adding new password. -->
-    <string name="add_login_2" tools:ignore="UnusedResources">Հավելել գաղտնաբառ</string>
-    <!--  The error message in add/edit login view when password field is blank. -->
-    <string name="saved_login_password_required">Գաղտնաբառ է պահանջվում</string>
-    <!--  Error text displayed underneath the password field when it is in an error case. -->
-    <string name="saved_login_password_required_2" tools:ignore="UnusedResources">Մուտքագրեք գաղտնաբառ</string>
-    <!--  The error message in add login view when username field is blank. -->
-    <string name="saved_login_username_required">Օգտվողի անունը պարտադիր է</string>
-    <!--  The error message in add login view when username field is blank. -->
-    <string name="saved_login_username_required_2" tools:ignore="UnusedResources">Մուտքագրեք օգտվողի անունը</string>
-=======
     <string name="login_options_menu" moz:RemovedIn="125" tools:ignore="UnusedResources">Մուտքի ընտրանքներ</string>
     <!--  The saved password options menu description. -->
     <string name="login_options_menu_2">Գաղտնաբառի ընտրանքներ</string>
@@ -2276,7 +2088,6 @@
     <string name="saved_login_username_required" moz:RemovedIn="125" tools:ignore="UnusedResources">Օգտվողի անունը պարտադիր է</string>
     <!--  The error message in add login view when username field is blank. -->
     <string name="saved_login_username_required_2">Մուտքագրեք օգտվողի անունը</string>
->>>>>>> 382ca721
     <!--  The error message in add login view when hostname field is blank. -->
     <string name="saved_login_hostname_required" tools:ignore="UnusedResources">Հոսթի անունը պարտադիր է</string>
     <!--  The error message in add login view when hostname field is blank. -->
