--- conflicted
+++ resolved
@@ -121,15 +121,12 @@
     <string name="navbar_cfr_message_2">Σε έναν ιστότοπο, αυτή η γραμμή αποκρύπτεται καθώς κάνετε κύλιση προς τα κάτω για επιπλέον χώρο περιήγησης.</string>
     <!-- Text for the message displayed for the popup promoting the long press of navigation in the navigation bar. -->
     <string name="navbar_navigation_buttons_cfr_message">Πατήστε παρατεταμένα τα βελάκια για εναλλαγή μεταξύ των σελίδων του ιστορικού αυτής της καρτέλας.</string>
-<<<<<<< HEAD
-=======
 
     <!-- Tablet navigation bar "contextual feature recommendation" (CFR) -->
     <!-- Text for the title displayed in the contextual feature recommendation popup promoting the tablet navigation bar. -->
     <string name="tablet_nav_bar_cfr_title">Νέο: βέλη εμπρός και πίσω με ένα πάτημα</string>
     <!-- Text for the message displayed in the contextual feature recommendation popup promoting the tablet navigation bar. -->
     <string name="tablet_nav_bar_cfr_message">Απολαύστε ταχύτερη και πιο προσβάσιμη πλοήγηση από ποτέ.</string>
->>>>>>> c4245b98
 
     <!-- Text for the info dialog when camera permissions have been denied but user tries to access a camera feature. -->
     <string name="camera_permissions_needed_message">Απαιτείται πρόσβαση στην κάμερα. Μεταβείτε στις Ρυθμίσεις Android, πατήστε «Δικαιώματα» και επιλέξτε «Να επιτρέπεται».</string>
@@ -2727,19 +2724,11 @@
 
     <!-- Title for the dialog used by the translations feature to confirm canceling a download in progress for a language file.
     The first parameter is the name of the language, for example, "Spanish". -->
-<<<<<<< HEAD
-    <string name="cancel_download_language_file_dialog_title">Ακύρωση λήψης της γλώσσας «%1$s»;</string>
-    <!-- Button text on the dialog used by the translations feature confirms canceling a download in progress for a language file. -->
-    <string name="cancel_download_language_file_dialog_positive_button_text">Ναι</string>
-    <!-- Button text on the dialog used by the translations feature to dismiss the dialog. -->
-    <string name="cancel_download_language_file_negative_button_text">Όχι</string>
-=======
     <string name="cancel_download_language_file_dialog_title" moz:removedIn="130" tools:ignore="UnusedResources">Ακύρωση λήψης της γλώσσας «%1$s»;</string>
     <!-- Button text on the dialog used by the translations feature confirms canceling a download in progress for a language file. -->
     <string name="cancel_download_language_file_dialog_positive_button_text" moz:removedIn="130" tools:ignore="UnusedResources">Ναι</string>
     <!-- Button text on the dialog used by the translations feature to dismiss the dialog. -->
     <string name="cancel_download_language_file_negative_button_text" moz:removedIn="130" tools:ignore="UnusedResources">Όχι</string>
->>>>>>> c4245b98
 
     <!-- Title for the data saving mode warning dialog used by the translations feature.
     This dialog will be presented when the user attempts to download a language or perform
