<?xml version="1.0" encoding="utf-8"?>
<resources xmlns:tools="http://schemas.android.com/tools" xmlns:moz="http://mozac.org/tools">

    <!-- App name for private browsing mode. The first parameter is the name of the app defined in app_name (for example: Fenix)-->
    <string name="app_name_private_5">Ιδιωτικό %s</string>
    <!-- App name for private browsing mode. The first parameter is the name of the app defined in app_name (for example: Fenix)-->
    <string name="app_name_private_4">%s (Ιδιωτικό)</string>

    <!-- Home Fragment -->
    <!-- Content description (not visible, for screen readers etc.): "Three dot" menu button. -->
    <string name="content_description_menu">Περισσότερες επιλογές</string>
    <!-- Content description (not visible, for screen readers etc.): "Private Browsing" menu button. -->
    <string name="content_description_private_browsing_button">Ενεργοποίηση ιδιωτικής περιήγησης</string>
    <!-- Content description (not visible, for screen readers etc.): "Private Browsing" menu button. -->
    <string name="content_description_disable_private_browsing_button">Απενεργοποίηση ιδιωτικής περιήγησης</string>

    <!-- Placeholder text shown in the search bar before a user enters text for the default engine -->
    <string name="search_hint">Αναζήτηση ή εισαγωγή διεύθυνσης</string>

    <!-- Placeholder text shown in the search bar before a user enters text for a general engine -->
    <string name="search_hint_general_engine">Αναζήτηση στο διαδίκτυο</string>
    <!-- Placeholder text shown in search bar when using history search -->
    <string name="history_search_hint">Αναζήτηση ιστορικού</string>
    <!-- Placeholder text shown in search bar when using bookmarks search -->
    <string name="bookmark_search_hint">Αναζήτηση σελιδοδεικτών</string>
    <!-- Placeholder text shown in search bar when using tabs search -->
    <string name="tab_search_hint">Αναζήτηση καρτελών</string>
    <!-- Placeholder text shown in the search bar when using application search engines -->
    <string name="application_search_hint">Εισαγωγή όρων αναζήτησης</string>
    <!-- No Open Tabs Message Description -->
    <string name="no_open_tabs_description">Οι ανοικτές καρτέλες σας θα εμφανίζονται εδώ.</string>

    <!-- No Private Tabs Message Description -->
    <string name="no_private_tabs_description">Οι ιδιωτικές καρτέλες σας θα εμφανίζονται εδώ.</string>

    <!-- Tab tray multi select title in app bar. The first parameter is the number of tabs selected -->
    <string name="tab_tray_multi_select_title">%1$d επιλογή(ές)</string>
    <!-- Label of button in create collection dialog for creating a new collection  -->
    <string name="tab_tray_add_new_collection">Προσθήκη νέας συλλογής</string>
    <!-- Label of editable text in create collection dialog for naming a new collection  -->
    <string name="tab_tray_add_new_collection_name">Όνομα</string>
    <!-- Label of button in save to collection dialog for selecting a current collection  -->
    <string name="tab_tray_select_collection">Επιλογή συλλογής</string>

    <!-- Content description for close button while in multiselect mode in tab tray -->
    <string name="tab_tray_close_multiselect_content_description">Τέλος λειτουργίας πολλαπλής επιλογής</string>
    <!-- Content description for save to collection button while in multiselect mode in tab tray -->
    <string name="tab_tray_collection_button_multiselect_content_description">Αποθήκευση επιλεγμένων καρτελών στη συλλογή</string>

    <!-- Content description on checkmark while tab is selected in multiselect mode in tab tray -->
    <string name="tab_tray_multiselect_selected_content_description">Επιλέχθηκε</string>

    <!-- Home - Recently saved bookmarks -->
    <!-- Title for the home screen section with recently saved bookmarks. -->
    <string name="recently_saved_title">Πρόσφατα αποθηκευμένα</string>
    <!-- Content description for the button which navigates the user to show all of their saved bookmarks. -->
    <string name="recently_saved_show_all_content_description_2">Εμφάνιση όλων των αποθηκευμένων σελιδοδεικτών</string>

    <!-- Text for the menu button to remove a recently saved bookmark from the user's home screen -->
    <string name="recently_saved_menu_item_remove">Αφαίρεση</string>

    <!-- About content. The first parameter is the name of the application. (For example: Fenix) -->
    <string name="about_content">Το %1$s αναπτύσσεται από τη Mozilla.</string>

    <!-- Private Browsing -->
    <!-- Explanation for private browsing displayed to users on home view when they first enable private mode
        The first parameter is the name of the app defined in app_name (for example: Fenix) -->
    <string name="private_browsing_placeholder_description_2">
        Το %1$s διαγράφει το ιστορικό αναζητήσεων και περιήγησης των ιδιωτικών καρτελών όταν κλείνετε αυτές ή την εφαρμογή. Αυτό δεν σας παρέχει ανωνυμία σε ιστοτόπους ή στον πάροχο υπηρεσιών διαδικτύου σας, αλλά σας βοηθά να προστατέψετε το απόρρητό σας από τους άλλους χρήστες αυτής της συσκευής.</string>
    <string name="private_browsing_common_myths">
       Συνήθεις παρανοήσεις σχετικά με την ιδιωτική περιήγηση
    </string>

    <!-- True Private Browsing Mode -->
    <!-- Title for info card on private homescreen in True Private Browsing Mode. -->
    <string name="felt_privacy_desc_card_title">Περιηγηθείτε χωρίς να αφήνετε ίχνη σε αυτήν τη συσκευή</string>
    <!-- Explanation for private browsing displayed to users on home view when they first enable
        private mode in our new Total Private Browsing mode.
        The first parameter is the name of the app defined in app_name (for example: Firefox Nightly)
        The second parameter is the clickable link text in felt_privacy_info_card_subtitle_link_text -->
    <string name="felt_privacy_info_card_subtitle_2">Το %1$s διαγράφει τα cookie, το ιστορικό και τα δεδομένα ιστοτόπων σας όταν κλείνετε όλες τις ιδιωτικές σας καρτέλες. %2$s</string>
    <!-- Clickable portion of the explanation for private browsing that links the user to our
        about privacy page.
        This string is used in felt_privacy_info_card_subtitle as the second parameter.-->
    <string name="felt_privacy_info_card_subtitle_link_text">Ποιος ενδέχεται να μπορεί να δει τη δραστηριότητά μου;</string>

    <!-- Private mode shortcut "contextual feature recommendation" (CFR) -->
    <!-- Text for the Private mode shortcut CFR message for adding a private mode shortcut to open private tabs from the Home screen -->
    <string name="private_mode_cfr_message_2">Εκκινήστε την επόμενη ιδιωτική καρτέλα σας με ένα πάτημα.</string>
    <!-- Text for the positive button to accept adding a Private Browsing shortcut to the Home screen -->
    <string name="private_mode_cfr_pos_button_text">Προσθήκη στην αρχική οθόνη</string>
    <!-- Text for the negative button to decline adding a Private Browsing shortcut to the Home screen -->
    <string name="cfr_neg_button_text">Όχι, ευχαριστώ</string>

    <!-- Open in App "contextual feature recommendation" (CFR) -->
    <!-- Text for the info message. The first parameter is the name of the application.-->
    <string name="open_in_app_cfr_info_message_2">Μπορείτε να ρυθμίσετε το %1$s να ανοίγει αυτόματα συνδέσμους σε εφαρμογές.</string>
    <!-- Text for the positive action button -->
    <string name="open_in_app_cfr_positive_button_text">Μετάβαση στις ρυθμίσεις</string>
    <!-- Text for the negative action button -->
    <string name="open_in_app_cfr_negative_button_text">Απόρριψη</string>

    <!-- Total cookie protection "contextual feature recommendation" (CFR) -->
    <!-- Text for the message displayed in the contextual feature recommendation popup promoting the total cookie protection feature. -->
    <string name="tcp_cfr_message">Η πιο ισχυρή μας λειτουργία απορρήτου απομονώνει ιχνηλάτες μεταξύ ιστοτόπων.</string>
    <!-- Text displayed that links to website containing documentation about the "Total cookie protection" feature. -->
    <string name="tcp_cfr_learn_more">Μάθετε για την Ολική προστασία cookie</string>


    <!-- Private browsing erase action "contextual feature recommendation" (CFR) -->
    <!-- Text for the message displayed in the contextual feature recommendation popup promoting the erase private browsing feature. -->
    <string name="erase_action_cfr_message">Πατήστε εδώ για να ξεκινήσετε μια νέα ιδιωτική συνεδρία. Διαγράψτε το ιστορικό σας, τα cookie… τα πάντα.</string>


    <!-- Text for the info dialog when camera permissions have been denied but user tries to access a camera feature. -->
    <string name="camera_permissions_needed_message">Απαιτείται πρόσβαση στην κάμερα. Μεταβείτε στις Ρυθμίσεις Android, πατήστε «Δικαιώματα» και επιλέξτε «Να επιτρέπεται».</string>
    <!-- Text for the positive action button to go to Android Settings to grant permissions. -->
    <string name="camera_permissions_needed_positive_button_text">Μετάβαση στις ρυθμίσεις</string>
    <!-- Text for the negative action button to dismiss the dialog. -->
    <string name="camera_permissions_needed_negative_button_text">Απόρριψη</string>

    <!-- Text for the banner message to tell users about our auto close feature. -->
    <string name="tab_tray_close_tabs_banner_message">Ρυθμίστε τις ανοικτές καρτέλες έτσι, ώστε να κλείνουν αυτόματα αυτές που δεν έχουν προβληθεί την προηγούμενη ημέρα, εβδομάδα ή μήνα.</string>
    <!-- Text for the positive action button to go to Settings for auto close tabs. -->
    <string name="tab_tray_close_tabs_banner_positive_button_text">Εμφάνιση επιλογών</string>
    <!-- Text for the negative action button to dismiss the Close Tabs Banner. -->
    <string name="tab_tray_close_tabs_banner_negative_button_text">Απόρριψη</string>

    <!-- Text for the banner message to tell users about our inactive tabs feature. -->
    <string name="tab_tray_inactive_onboarding_message">Οι καρτέλες που δεν έχετε προβάλει για δύο εβδομάδες μετακινούνται εδώ.</string>
    <!-- Text for the action link to go to Settings for inactive tabs. -->
    <string name="tab_tray_inactive_onboarding_button_text">Απενεργοποίηση στις ρυθμίσεις</string>

    <!-- Text for title for the auto-close dialog of the inactive tabs. -->
    <string name="tab_tray_inactive_auto_close_title">Αυτόματο κλείσιμο μετά από έναν μήνα;</string>
    <!-- Text for the body for the auto-close dialog of the inactive tabs.
        The first parameter is the name of the application.-->
    <string name="tab_tray_inactive_auto_close_body_2">Το %1$s μπορεί να κλείσει τις καρτέλες που δεν έχετε προβάλει τον περασμένο μήνα.</string>
    <!-- Content description for close button in the auto-close dialog of the inactive tabs. -->
    <string name="tab_tray_inactive_auto_close_button_content_description">Κλείσιμο</string>

    <!-- Text for turn on auto close tabs button in the auto-close dialog of the inactive tabs. -->
    <string name="tab_tray_inactive_turn_on_auto_close_button_2">Ενεργοποίηση αυτόματου κλεισίματος</string>


    <!-- Home screen icons - Long press shortcuts -->
    <!-- Shortcut action to open new tab -->
    <string name="home_screen_shortcut_open_new_tab_2">Νέα καρτέλα</string>
    <!-- Shortcut action to open new private tab -->
    <string name="home_screen_shortcut_open_new_private_tab_2">Νέα ιδιωτική καρτέλα</string>

    <!-- Shortcut action to open Passwords screens -->
    <string name="home_screen_shortcut_open_password_screen">Συντόμευση κωδικών πρόσβασης</string>

    <!-- Recent Tabs -->
    <!-- Header text for jumping back into the recent tab in the home screen -->
    <string name="recent_tabs_header">Άμεση επιστροφή</string>
    <!-- Button text for showing all the tabs in the tabs tray -->
    <string name="recent_tabs_show_all">Εμφάνιση όλων</string>

    <!-- Content description for the button which navigates the user to show all recent tabs in the tabs tray. -->
    <string name="recent_tabs_show_all_content_description_2">Κουμπί «Εμφάνιση όλων των πρόσφατων καρτελών»</string>

    <!-- Text for button in synced tab card that opens synced tabs tray -->
    <string name="recent_tabs_see_all_synced_tabs_button_text">Προβολή όλων των συγχρονισμένων καρτελών</string>
    <!-- Accessibility description for device icon used for recent synced tab -->
    <string name="recent_tabs_synced_device_icon_content_description">Συγχρονισμένη συσκευή</string>
    <!-- Text for the dropdown menu to remove a recent synced tab from the homescreen -->
    <string name="recent_synced_tab_menu_item_remove">Αφαίρεση</string>
    <!-- Text for the menu button to remove a grouped highlight from the user's browsing history
         in the Recently visited section -->
    <string name="recent_tab_menu_item_remove">Αφαίρεση</string>

    <!-- History Metadata -->
    <!-- Header text for a section on the home screen that displays grouped highlights from the
         user's browsing history, such as topics they have researched or explored on the web -->
    <string name="history_metadata_header_2">Πρόσφατες επισκέψεις</string>
    <!-- Text for the menu button to remove a grouped highlight from the user's browsing history
         in the Recently visited section -->
    <string name="recently_visited_menu_item_remove">Αφαίρεση</string>

    <!-- Content description for the button which navigates the user to show all of their history. -->
    <string name="past_explorations_show_all_content_description_2">Εμφάνιση όλων των προηγούμενων εξερευνήσεων</string>

    <!-- Browser Fragment -->
    <!-- Content description (not visible, for screen readers etc.): Navigate backward (browsing history) -->
    <string name="browser_menu_back">Πίσω</string>
    <!-- Content description (not visible, for screen readers etc.): Navigate forward (browsing history) -->
    <string name="browser_menu_forward">Εμπρός</string>
    <!-- Content description (not visible, for screen readers etc.): Refresh current website -->
    <string name="browser_menu_refresh">Ανανέωση</string>
    <!-- Content description (not visible, for screen readers etc.): Stop loading current website -->
    <string name="browser_menu_stop">Διακοπή</string>
    <!-- Browser menu button that opens the addon manager -->
    <string name="browser_menu_add_ons">Πρόσθετα</string>
    <!-- Browser menu button that opens account settings -->
    <string name="browser_menu_account_settings">Πληροφορίες λογαριασμού</string>
    <!-- Text displayed when there are no add-ons to be shown -->
    <string name="no_add_ons">Δεν βρέθηκαν πρόσθετα</string>
    <!-- Browser menu button that sends a user to help articles -->
    <string name="browser_menu_help">Βοήθεια</string>
    <!-- Browser menu button that sends a to a the what's new article -->
    <string name="browser_menu_whats_new">Τι νέο υπάρχει</string>
    <!-- Browser menu button that opens the settings menu -->
    <string name="browser_menu_settings">Ρυθμίσεις</string>
    <!-- Browser menu button that opens a user's library -->
    <string name="browser_menu_library">Βιβλιοθήκη</string>
    <!-- Browser menu toggle that requests a desktop site -->
    <string name="browser_menu_desktop_site">Έκδοση υπολογιστή</string>
    <!-- Browser menu button that reopens a private tab as a regular tab -->
    <string name="browser_menu_open_in_regular_tab">Άνοιγμα σε κανονική καρτέλα</string>
    <!-- Browser menu toggle that adds a shortcut to the site on the device home screen. -->
    <string name="browser_menu_add_to_homescreen">Προσθήκη στην αρχική οθόνη</string>
    <!-- Browser menu toggle that installs a Progressive Web App shortcut to the site on the device home screen. -->
    <string name="browser_menu_install_on_homescreen">Εγκατάσταση</string>
    <!-- Content description (not visible, for screen readers etc.) for the Resync tabs button -->
    <string name="resync_button_content_description">Επανασυγχρονισμός</string>
    <!-- Browser menu button that opens the find in page menu -->
    <string name="browser_menu_find_in_page">Εύρεση στη σελίδα</string>

    <!-- Browser menu button that opens the translations dialog, which has options to translate the current browser page. -->
    <string name="browser_menu_translations">Μετάφραση σελίδας</string>
    <!-- Browser menu button that saves the current tab to a collection -->
    <string name="browser_menu_save_to_collection_2">Αποθήκευση στη συλλογή</string>
    <!-- Browser menu button that open a share menu to share the current site -->
    <string name="browser_menu_share">Κοινή χρήση</string>
    <!-- Browser menu button shown in custom tabs that opens the current tab in Fenix
        The first parameter is the name of the app defined in app_name (for example: Fenix) -->
    <string name="browser_menu_open_in_fenix">Άνοιγμα σε %1$s</string>
    <!-- Browser menu text shown in custom tabs to indicate this is a Fenix tab
        The first parameter is the name of the app defined in app_name (for example: Fenix) -->
    <string name="browser_menu_powered_by">ΜΕ ΤΗΝ ΥΠΟΣΤΗΡΙΞΗ ΤΟΥ %1$s</string>
    <!-- Browser menu text shown in custom tabs to indicate this is a Fenix tab
        The first parameter is the name of the app defined in app_name (for example: Fenix) -->
    <string name="browser_menu_powered_by2">Με την υποστήριξη του %1$s</string>
    <!-- Browser menu button to put the current page in reader mode -->
    <string name="browser_menu_read">Προβολή ανάγνωσης</string>
    <!-- Browser menu button content description to close reader mode and return the user to the regular browser -->
    <string name="browser_menu_read_close">Κλείσιμο προβολής ανάγνωσης</string>
    <!-- Browser menu button to open the current page in an external app -->
    <string name="browser_menu_open_app_link">Άνοιγμα σε εφαρμογή</string>

    <!-- Browser menu button to show reader view appearance controls e.g. the used font type and size -->
    <string name="browser_menu_customize_reader_view">Προσαρμογή προβολής ανάγνωσης</string>
    <!-- Browser menu label for adding a bookmark -->
    <string name="browser_menu_add">Προσθήκη</string>
    <!-- Browser menu label for editing a bookmark -->
    <string name="browser_menu_edit">Επεξεργασία</string>

    <!-- Button shown on the home page that opens the Customize home settings -->
    <string name="browser_menu_customize_home_1">Προσαρμογή αρχικής σελίδας</string>

    <!-- Browser Toolbar -->
    <!-- Content description for the Home screen button on the browser toolbar -->
    <string name="browser_toolbar_home">Αρχική οθόνη</string>

    <!-- Content description (not visible, for screen readers etc.): Erase button: Erase the browsing
         history and go back to the home screen. -->
    <string name="browser_toolbar_erase">Διαγραφή ιστορικού περιήγησης</string>
    <!-- Content description for the translate page toolbar button that opens the translations dialog when no translation has occurred. -->
    <string name="browser_toolbar_translate">Μετάφραση σελίδας</string>

    <!-- Locale Settings Fragment -->
    <!-- Content description for tick mark on selected language -->
    <string name="a11y_selected_locale_content_description">Επιλεγμένη γλώσσα</string>
    <!-- Text for default locale item -->
    <string name="default_locale_text">Χρήση γλώσσας συσκευής</string>

    <!-- Placeholder text shown in the search bar before a user enters text -->
    <string name="locale_search_hint">Αναζήτηση γλώσσας</string>

    <!-- Search Fragment -->
    <!-- Button in the search view that lets a user search by scanning a QR code -->
    <string name="search_scan_button">Σάρωση</string>
    <!-- Button in the search view when shortcuts are displayed that takes a user to the search engine settings -->
    <string name="search_shortcuts_engine_settings">Ρυθμίσεις μηχανής αναζήτησης</string>
    <!-- Button in the search view that lets a user navigate to the site in their clipboard -->
    <string name="awesomebar_clipboard_title">Συμπλήρωση συνδέσμου από το πρόχειρο</string>
    <!-- Button in the search suggestions onboarding that allows search suggestions in private sessions -->
    <string name="search_suggestions_onboarding_allow_button">Αποδοχή</string>
    <!-- Button in the search suggestions onboarding that does not allow search suggestions in private sessions -->
    <string name="search_suggestions_onboarding_do_not_allow_button">Απόρριψη</string>
    <!-- Search suggestion onboarding hint title text -->
    <string name="search_suggestions_onboarding_title">Αποδοχή εμφάνισης προτάσεων αναζήτησης σε ιδιωτικές συνεδρίες;</string>
    <!-- Search suggestion onboarding hint description text, first parameter is the name of the app defined in app_name (for example: Fenix)-->
    <string name="search_suggestions_onboarding_text">Το %s θα μοιραστεί ό,τι πληκτρολογείτε στη γραμμή διευθύνσεων με την προεπιλεγμένη μηχανή αναζήτησής σας.</string>

    <!-- Search engine suggestion title text. The first parameter is the name of the suggested engine-->
    <string name="search_engine_suggestions_title">Αναζήτηση %s</string>
    <!-- Search engine suggestion description text -->
    <string name="search_engine_suggestions_description">Αναζήτηση απευθείας από τη γραμμή διευθύνσεων</string>

    <!-- Menu option in the search selector menu to open the search settings -->
    <string name="search_settings_menu_item">Ρυθμίσεις αναζήτησης</string>

    <!-- Header text for the search selector menu -->
    <string name="search_header_menu_item_2">Αυτήν τη φορά, αναζήτηση σε:</string>

    <!-- Content description (not visible, for screen readers etc.): Search engine icon. The first parameter is the search engine name (for example: DuckDuckGo). -->
    <string name="search_engine_icon_content_description" tools:ignore="UnusedResources">Μηχανή αναζήτησης «%s»</string>

    <!-- Home onboarding -->
    <!-- Onboarding home screen popup dialog, shown on top of the Jump back in section. -->
    <string name="onboarding_home_screen_jump_back_contextual_hint_2">Γνωρίστε την εξατομικευμένη αρχική σας σελίδα. Οι πρόσφατες καρτέλες, οι σελιδοδείκτες και τα αποτελέσματα αναζήτησης θα εμφανίζονται εδώ.</string>
    <!-- Home onboarding dialog welcome screen title text. -->
    <string name="onboarding_home_welcome_title_2">Καλώς ορίσατε σε ένα πιο προσωπικό διαδίκτυο</string>
    <!-- Home onboarding dialog welcome screen description text. -->
    <string name="onboarding_home_welcome_description">Περισσότερα χρώματα. Ενισχυμένο απόρρητο. Η ίδια δέσμευση να βάζουμε τον άνθρωπο πάνω από το κέρδος.</string>
    <!-- Home onboarding dialog sign into sync screen title text. -->
    <string name="onboarding_home_sync_title_3">Η εναλλαγή οθονών είναι πιο εύκολη από ποτέ</string>
    <!-- Home onboarding dialog sign into sync screen description text. -->
    <string name="onboarding_home_sync_description">Συνεχίστε από εκεί που σταματήσατε, με καρτέλες από άλλες συσκευές στην αρχική σας σελίδα.</string>
    <!-- Text for the button to continue the onboarding on the home onboarding dialog. -->
    <string name="onboarding_home_get_started_button">Έναρξη</string>
    <!-- Text for the button to navigate to the sync sign in screen on the home onboarding dialog. -->
    <string name="onboarding_home_sign_in_button">Σύνδεση</string>
    <!-- Text for the button to skip the onboarding on the home onboarding dialog. -->
    <string name="onboarding_home_skip_button">Παράλειψη</string>

    <!-- Onboarding home screen sync popup dialog message, shown on top of Recent Synced Tabs in the Jump back in section. -->
    <string name="sync_cfr_message">Οι καρτέλες σας συγχρονίζονται! Συνεχίστε από εκεί που σταματήσατε στην άλλη συσκευή σας.</string>

    <!-- Content description (not visible, for screen readers etc.): Close button for the home onboarding dialog -->
    <string name="onboarding_home_content_description_close_button">Κλείσιμο</string>

    <!-- Notification pre-permission dialog -->
    <!-- Enable notification pre permission dialog title
        The first parameter is the name of the app defined in app_name (for example: Fenix) -->
    <string name="onboarding_home_enable_notifications_title" moz:removedIn="124" tools:ignore="UnusedResources">Οι ειδοποιήσεις σάς βοηθούν να κάνετε περισσότερα με το %s</string>
    <!-- Enable notification pre permission dialog description with rationale
        The first parameter is the name of the app defined in app_name (for example: Fenix) -->
    <string name="onboarding_home_enable_notifications_description" moz:removedIn="124" tools:ignore="UnusedResources">Συγχρονίστε τις καρτέλες σας με τις συσκευές σας, διαχειριστείτε λήψεις, λάβετε συμβουλές για την αξιοποίηση της προστασίας απορρήτου του %s στο έπακρο και πολλά άλλα.</string>
    <!-- Text for the button to request notification permission on the device -->
    <string name="onboarding_home_enable_notifications_positive_button" moz:removedIn="124" tools:ignore="UnusedResources">Συνέχεια</string>
    <!-- Text for the button to not request notification permission on the device and dismiss the dialog -->
    <string name="onboarding_home_enable_notifications_negative_button" moz:removedIn="124" tools:ignore="UnusedResources">Όχι τώρα</string>

    <!-- Juno first user onboarding flow experiment, strings are marked unused as they are only referenced by Nimbus experiments. -->
<<<<<<< HEAD
=======
    <!-- Description for learning more about our privacy notice. -->
    <string name="juno_onboarding_privacy_notice_text">Σημείωση απορρήτου του Firefox</string>
    <!-- Text for the button to set firefox as default browser on the device -->
>>>>>>> 02782e4f
    <!-- Title for set firefox as default browser screen used by Nimbus experiments. -->
    <string name="juno_onboarding_default_browser_title_nimbus_2">Μας αρέσει να σας προστατεύουμε</string>
    <!-- Description for set firefox as default browser screen used by Nimbus experiments. -->
    <string name="juno_onboarding_default_browser_description_nimbus_3">Το πρόγραμμα περιήγησης του μη κερδοσκοπικού μας οργανισμού σταματά τις εταιρείες από το να σας ακολουθούν κρυφά σε όλο το διαδίκτυο.</string>
    <!-- Description for set firefox as default browser screen used by Nimbus experiments. -->
    <string name="juno_onboarding_default_browser_description_nimbus_2" moz:RemovedIn="124" tools:ignore="UnusedResources">Το πρόγραμμα περιήγησης του μη κερδοσκοπικού μας οργανισμού σταματά τις εταιρείες από το να σας ακολουθούν κρυφά σε όλο το διαδίκτυο.\n\nΜάθετε περισσότερα στη σημείωση απορρήτου μας.</string>
    <!-- Text for the link to the privacy notice webpage for set as firefox default browser screen.
    This is part of the string with the key "juno_onboarding_default_browser_description". -->
    <string name="juno_onboarding_default_browser_description_link_text" moz:RemovedIn="124" tools:ignore="UnusedResources">σημείωση απορρήτου</string>
    <!-- Text for the button to set firefox as default browser on the device -->
    <string name="juno_onboarding_default_browser_positive_button" tools:ignore="UnusedResources">Ορισμός ως προεπιλογή</string>
    <!-- Text for the button dismiss the screen and move on with the flow -->
    <string name="juno_onboarding_default_browser_negative_button" tools:ignore="UnusedResources">Όχι τώρα</string>
    <!-- Title for sign in to sync screen. -->
    <string name="juno_onboarding_sign_in_title_2">Διατηρήστε την κρυπτογράφηση κατά την εναλλαγή των συσκευών</string>
    <!-- Description for sign in to sync screen. Nimbus experiments do not support string placeholders.
     Note: The word "Firefox" should NOT be translated -->
    <string name="juno_onboarding_sign_in_description_2">Όταν είστε συνδεδεμένοι και συγχρονισμένοι, είστε πιο ασφαλείς. Το Firefox κρυπτογραφεί τους κωδικούς πρόσβασης, τους σελιδοδείκτες σας και πολλά άλλα.</string>
    <!-- Text for the button to sign in to sync on the device -->
    <string name="juno_onboarding_sign_in_positive_button" tools:ignore="UnusedResources">Σύνδεση</string>
    <!-- Text for the button dismiss the screen and move on with the flow -->
    <string name="juno_onboarding_sign_in_negative_button" tools:ignore="UnusedResources">Όχι τώρα</string>
    <!-- Title for enable notification permission screen used by Nimbus experiments. Nimbus experiments do not support string placeholders.
        Note: The word "Firefox" should NOT be translated -->
    <string name="juno_onboarding_enable_notifications_title_nimbus_2">Οι ειδοποιήσεις σάς βοηθούν να παραμένετε ασφαλείς με το Firefox</string>
    <!-- Description for enable notification permission screen used by Nimbus experiments. Nimbus experiments do not support string placeholders.
       Note: The word "Firefox" should NOT be translated -->
    <string name="juno_onboarding_enable_notifications_description_nimbus_2">Στείλτε με ασφάλεια καρτέλες μεταξύ των συσκευών σας και ανακαλύψτε άλλες λειτουργίες απορρήτου στο Firefox.</string>
    <!-- Text for the button to request notification permission on the device -->
    <string name="juno_onboarding_enable_notifications_positive_button" tools:ignore="UnusedResources">Ενεργοποίηση ειδοποιήσεων</string>
    <!-- Text for the button dismiss the screen and move on with the flow -->
    <string name="juno_onboarding_enable_notifications_negative_button" tools:ignore="UnusedResources">Όχι τώρα</string>

    <!-- Title for add search widget screen used by Nimbus experiments. Nimbus experiments do not support string placeholders.
        Note: The word "Firefox" should NOT be translated -->
    <string name="juno_onboarding_add_search_widget_title" tools:ignore="UnusedResources">Δοκιμή του widget αναζήτησης του Firefox</string>
    <!-- Description for add search widget screen used by Nimbus experiments. Nimbus experiments do not support string placeholders.
        Note: The word "Firefox" should NOT be translated -->
    <string name="juno_onboarding_add_search_widget_description" tools:ignore="UnusedResources">Με τον Firefox στην αρχική σας οθόνη, θα έχετε εύκολη πρόσβαση στο πρόγραμμα περιήγησης που εστιάζει στο απόρρητό σας, αποκλείοντας τους ιχνηλάτες μεταξύ ιστοτόπων.</string>
    <!-- Text for the button to add search widget on the device used by Nimbus experiments. Nimbus experiments do not support string placeholders.
        Note: The word "Firefox" should NOT be translated -->
    <string name="juno_onboarding_add_search_widget_positive_button" tools:ignore="UnusedResources">Προσθήκη widget Firefox</string>
    <!-- Text for the button to dismiss the screen and move on with the flow -->
    <string name="juno_onboarding_add_search_widget_negative_button" tools:ignore="UnusedResources">Όχι τώρα</string>

    <!-- Search Widget -->
    <!-- Content description for searching with a widget. The first parameter is the name of the application.-->
    <string name="search_widget_content_description_2">Άνοιγμα νέας καρτέλας %1$s</string>
    <!-- Text preview for smaller sized widgets -->
    <string name="search_widget_text_short">Αναζήτηση</string>

    <!-- Text preview for larger sized widgets -->
    <string name="search_widget_text_long">Αναζήτηση στο διαδίκτυο</string>

    <!-- Content description (not visible, for screen readers etc.): Voice search -->
    <string name="search_widget_voice">Φωνητική αναζήτηση</string>

    <!-- Preferences -->
    <!-- Title for the settings page-->
    <string name="settings">Ρυθμίσεις</string>
    <!-- Preference category for general settings -->
    <string name="preferences_category_general">Γενικά</string>
    <!-- Preference category for all links about Fenix -->
    <string name="preferences_category_about">Πληροφορίες</string>
    <!-- Preference category for settings related to changing the default search engine -->
    <string name="preferences_category_select_default_search_engine">Επιλέξτε μία</string>
    <!-- Preference for settings related to managing search shortcuts for the quick search menu -->
    <string name="preferences_manage_search_shortcuts_2">Διαχείριση εναλλακτικών μηχανών αναζήτησης</string>
    <!-- Summary for preference for settings related to managing search shortcuts for the quick search menu -->
    <string name="preferences_manage_search_shortcuts_summary">Επεξεργαστείτε τις μηχανές που εμφανίζονται στο μενού αναζήτησης</string>
    <!-- Preference category for settings related to managing search shortcuts for the quick search menu -->
    <string name="preferences_category_engines_in_search_menu">Ορατές μηχανές στο μενού αναζήτησης</string>
    <!-- Preference for settings related to changing the default search engine -->
    <string name="preferences_default_search_engine">Προεπιλεγμένη μηχανή αναζήτησης</string>
    <!-- Preference for settings related to Search -->
    <string name="preferences_search">Αναζήτηση</string>
    <!-- Preference for settings related to Search engines -->
    <string name="preferences_search_engines">Μηχανές αναζήτησης</string>
    <!-- Preference for settings related to Search engines suggestions-->
    <string name="preferences_search_engines_suggestions">Προτάσεις από μηχανές αναζήτησης</string>
    <!-- Preference Category for settings related to Search address bar -->
    <string name="preferences_settings_address_bar">Προτιμήσεις γραμμής διευθύνσεων</string>
    <!-- Preference Category for settings to Firefox Suggest -->
    <string name="preference_search_address_bar_fx_suggest">Γραμμή διευθύνσεων - Προτάσεις Firefox</string>
    <!-- Preference link to Learn more about Firefox Suggest -->
    <string name="preference_search_learn_about_fx_suggest">Μάθετε περισσότερα για τις Προτάσεις Firefox</string>
    <!-- Preference link to rating Fenix on the Play Store -->
    <string name="preferences_rate">Αξιολόγηση στο Google Play</string>
    <!-- Preference linking to about page for Fenix
        The first parameter is the name of the app defined in app_name (for example: Fenix) -->
    <string name="preferences_about">Σχετικά με το %1$s</string>
    <!-- Preference for settings related to changing the default browser -->
    <string name="preferences_set_as_default_browser">Ορισμός ως προεπιλεγμένο πρόγραμμα περιήγησης</string>
    <!-- Preference category for advanced settings -->
    <string name="preferences_category_advanced">Σύνθετα</string>
    <!-- Preference category for privacy and security settings -->
    <string name="preferences_category_privacy_security">Απόρρητο και ασφάλεια</string>
    <!-- Preference for advanced site permissions -->
    <string name="preferences_site_permissions">Δικαιώματα ιστοτόπων</string>
    <!-- Preference for private browsing options -->
    <string name="preferences_private_browsing_options">Ιδιωτική περιήγηση</string>
    <!-- Preference for opening links in a private tab-->
    <string name="preferences_open_links_in_a_private_tab">Άνοιγμα συνδέσμων σε ιδιωτική καρτέλα</string>
    <!-- Preference for allowing screenshots to be taken while in a private tab-->
    <string name="preferences_allow_screenshots_in_private_mode">Στιγμιότυπα οθόνης στην ιδιωτική περιήγηση</string>
    <!-- Will inform the user of the risk of activating Allow screenshots in private browsing option -->
    <string name="preferences_screenshots_in_private_mode_disclaimer">Αν ενεργοποιηθεί, οι ιδιωτικές καρτέλες θα είναι επίσης ορατές όταν είναι ανοικτές πολλές εφαρμογές</string>
    <!-- Preference for adding private browsing shortcut -->
    <string name="preferences_add_private_browsing_shortcut">Προσθήκη συντόμευσης ιδιωτικής περιήγησης</string>
    <!-- Preference for enabling "HTTPS-Only" mode -->
    <string name="preferences_https_only_title">Λειτουργία «Μόνο HTTPS»</string>

<<<<<<< HEAD
    <!-- Preference for removing cookie/consent banners from sites automatically. See reduce_cookie_banner_summary for additional context. -->
    <string name="preferences_cookie_banner_reduction" moz:RemovedIn="121" tools:ignore="UnusedResources">Μείωση μηνυμάτων για cookie</string>
=======
>>>>>>> 02782e4f
    <!-- Label for cookie banner section in quick settings panel. -->
    <string name="cookie_banner_blocker">Αποκλεισμός μηνυμάτων για cookie</string>
    <!-- Preference for removing cookie/consent banners from sites automatically in private mode. See reduce_cookie_banner_summary for additional context. -->
    <string name="preferences_cookie_banner_reduction_private_mode">Αποκλεισμός μηνυμάτων για cookie σε ιδιωτική περιήγηση</string>
<<<<<<< HEAD
    <!-- Preference for rejecting or removing as many cookie/consent banners as possible on sites. See reduce_cookie_banner_summary for additional context. -->
    <string name="reduce_cookie_banner_option" moz:RemovedIn="121" tools:ignore="UnusedResources">Μείωση μηνυμάτων για cookie</string>
    <!-- Summary of cookie banner handling preference if the setting disabled is set to off -->
    <string name="reduce_cookie_banner_option_off" moz:RemovedIn="121" tools:ignore="UnusedResources">Ανενεργή</string>
    <!-- Summary of cookie banner handling preference if the setting enabled is set to on -->
    <string name="reduce_cookie_banner_option_on" moz:RemovedIn="121" tools:ignore="UnusedResources">Ενεργή</string>

    <!-- Summary for the preference for rejecting all cookies whenever possible. The first parameter is the application name -->
    <string name="reduce_cookie_banner_summary_1" moz:RemovedIn="121" tools:ignore="UnusedResources">Το %1$s προσπαθεί να απορρίπτει αυτόματα τα μηνύματα αιτημάτων για cookie.</string>
=======

>>>>>>> 02782e4f
    <!-- Text for indicating cookie banner handling is off this site, this is shown as part of the protections panel with the tracking protection toggle -->
    <string name="reduce_cookie_banner_off_for_site">Ανενεργή για αυτόν τον ιστότοπο</string>
    <!-- Text for cancel button indicating that cookie banner reduction is not supported for the current site, this is shown as part of the cookie banner details view. -->
    <string name="cookie_banner_handling_details_site_is_not_supported_cancel_button">Ακύρωση</string>
    <!-- Text for request support button indicating that cookie banner reduction is not supported for the current site, this is shown as part of the cookie banner details view. -->
    <string name="cookie_banner_handling_details_site_is_not_supported_request_support_button_2">Αποστολή αιτήματος</string>
    <!-- Text for title indicating that cookie banner reduction is not supported for the current site, this is shown as part of the cookie banner details view. -->
    <string name="cookie_banner_handling_details_site_is_not_supported_title_2">Αίτημα υποστήριξης για αυτόν τον ιστότοπο;</string>
    <!-- Label for the snackBar, after the user reports with success a website where cookie banner reducer did not work -->
    <string name="cookie_banner_handling_report_site_snack_bar_text_2">Το αίτημα απεστάλη</string>
    <!-- Text for indicating cookie banner handling is on this site, this is shown as part of the protections panel with the tracking protection toggle -->
    <string name="reduce_cookie_banner_on_for_site">Ενεργή για αυτόν τον ιστότοπο</string>
    <!-- Text for indicating that a request for unsupported site was sent to Nimbus (it's a Mozilla library for experiments), this is shown as part of the protections panel with the tracking protection toggle -->
    <string name="reduce_cookie_banner_unsupported_site_request_submitted_2">Το αίτημα υποστήριξης απεστάλη</string>
    <!-- Text for indicating cookie banner handling is currently not supported for this site, this is shown as part of the protections panel with the tracking protection toggle -->
    <string name="reduce_cookie_banner_unsupported_site">Ο ιστότοπος δεν υποστηρίζεται</string>
    <!-- Title text for a detail explanation indicating cookie banner handling is on this site, this is shown as part of the cookie banner panel in the toolbar. The first parameter is a shortened URL of the current site-->
<<<<<<< HEAD
    <string name="reduce_cookie_banner_details_panel_title_on_for_site" moz:RemovedIn="121" tools:ignore="UnusedResources">Ενεργοποίηση μείωσης μηνυμάτων για cookie στο %1$s;</string>
    <!-- Title text for a detail explanation indicating cookie banner handling is on this site, this is shown as part of the cookie banner panel in the toolbar. The first parameter is a shortened URL of the current site-->
    <string name="reduce_cookie_banner_details_panel_title_on_for_site_1">Ενεργοποίηση αποκλεισμού μηνυμάτων για cookie για το %1$s;</string>
    <!-- Title text for a detail explanation indicating cookie banner handling is off this site, this is shown as part of the cookie banner panel in the toolbar. The first parameter is a shortened URL of the current site-->
    <string name="reduce_cookie_banner_details_panel_title_off_for_site" moz:RemovedIn="121" tools:ignore="UnusedResources">Απενεργοποίηση μείωσης μηνυμάτων για cookie στο %1$s;</string>
=======
    <string name="reduce_cookie_banner_details_panel_title_on_for_site_1">Ενεργοποίηση αποκλεισμού μηνυμάτων για cookie για το %1$s;</string>
>>>>>>> 02782e4f

    <!-- Title text for a detail explanation indicating cookie banner handling is off this site, this is shown as part of the cookie banner panel in the toolbar. The first parameter is a shortened URL of the current site-->
    <string name="reduce_cookie_banner_details_panel_title_off_for_site_1">Απενεργοποίηση αποκλεισμού μηνυμάτων για cookie για το %1$s;</string>
    <!-- Title text for a detail explanation indicating cookie banner reducer didn't work for the current site, this is shown as part of the cookie banner panel in the toolbar. The first parameter is the application name-->
    <string name="reduce_cookie_banner_details_panel_title_unsupported_site_request_2">Το %1$s δεν μπορεί να απορρίψει αυτόματα τα αιτήματα για cookie σε αυτόν τον ιστότοπο. Μπορείτε να στείλετε ένα αίτημα για υποστήριξη αυτού του ιστοτόπου στο μέλλον.</string>
<<<<<<< HEAD
    <!-- Long text for a detail explanation indicating what will happen if cookie banner handling is off for a site, this is shown as part of the cookie banner panel in the toolbar. The first parameter is the application name -->
    <string name="reduce_cookie_banner_details_panel_description_off_for_site" moz:RemovedIn="121" tools:ignore="UnusedResources">Το %1$s θα απαλείψει τα cookie του ιστοτόπου και θα ανανεώσει τη σελίδα. Η απαλοιφή όλων των cookie ενδέχεται να σας αποσυνδέσει ή να αδειάσει τα καλάθια αγορών.</string>
=======
>>>>>>> 02782e4f

    <!-- Long text for a detail explanation indicating what will happen if cookie banner handling is off for a site, this is shown as part of the cookie banner panel in the toolbar. The first parameter is the application name -->
    <string name="reduce_cookie_banner_details_panel_description_off_for_site_1">Απενεργοποιήστε το και το %1$s θα διαγράψει τα cookie και θα φορτώσει ξανά αυτόν τον ιστότοπο. Μπορεί να αποσυνδεθείτε ή να αδειάσουν τα καλάθια αγορών σας.</string>
    <!-- Long text for a detail explanation indicating what will happen if cookie banner handling is on for a site, this is shown as part of the cookie banner panel in the toolbar. The first parameter is the application name -->
<<<<<<< HEAD
    <string name="reduce_cookie_banner_details_panel_description_on_for_site_2" moz:RemovedIn="121" tools:ignore="UnusedResources">Το %1$s προσπαθεί να απορρίψει αυτόματα όλα τα αιτήματα για cookie σε υποστηριζόμενους ιστοτόπους.</string>
    <!-- Long text for a detail explanation indicating what will happen if cookie banner handling is on for a site, this is shown as part of the cookie banner panel in the toolbar. The first parameter is the application name -->
    <string name="reduce_cookie_banner_details_panel_description_on_for_site_3">Ενεργοποιήστε το και το %1$s θα προσπαθεί να απορρίπτει αυτόματα όλα τα μηνύματα για cookie σε αυτόν τον ιστότοπο.</string>
    <!-- Title text for the cookie banner re-engagement dialog. The first parameter is the application name. -->
    <string name="reduce_cookie_banner_dialog_title" moz:RemovedIn="121" tools:ignore="UnusedResources">Να επιτρέπεται στο %1$s η απόρριψη μηνυμάτων για cookie;</string>
    <!-- Body text for the cookie banner re-engagement dialog use. The first parameter is the application name. -->
    <string name="reduce_cookie_banner_dialog_body" moz:RemovedIn="121" tools:ignore="UnusedResources">Το %1$s μπορεί να απορρίπτει αυτόματα πολλά μηνύματα αιτημάτων για cookie.</string>
    <!-- Remind me later text button for the onboarding dialog -->
    <string name="reduce_cookie_banner_dialog_not_now_button" moz:RemovedIn="121" tools:ignore="UnusedResources">Όχι τώρα</string>
    <!-- Snack text for the cookie banner dialog, after user hit the dismiss banner button -->
    <string name="reduce_cookie_banner_dialog_snackbar_text" moz:RemovedIn="121" tools:ignore="UnusedResources">Θα βλέπετε λιγότερα αιτήματα για cookie</string>

    <!-- Change setting text button, for the cookie banner re-engagement dialog -->
    <string name="reduce_cookie_banner_dialog_change_setting_button" moz:RemovedIn="121" tools:ignore="UnusedResources">Αποδοχή</string>
=======
    <string name="reduce_cookie_banner_details_panel_description_on_for_site_3">Ενεργοποιήστε το και το %1$s θα προσπαθεί να απορρίπτει αυτόματα όλα τα μηνύματα για cookie σε αυτόν τον ιστότοπο.</string>
>>>>>>> 02782e4f

    <!--Title for the cookie banner re-engagement CFR, the placeholder is replaced with app name -->
    <string name="cookie_banner_cfr_title">Το %1$s μόλις αρνήθηκε τα cookie για εσάς</string>
    <!--Message for the cookie banner re-engagement CFR -->
    <string name="cookie_banner_cfr_message">Λιγότεροι περισπασμοί, λιγότερα cookie που σας παρακολουθούν σε αυτόν τον ιστότοπο.</string>

    <!-- Description of the preference to enable "HTTPS-Only" mode. -->
    <string name="preferences_https_only_summary">Προσπαθεί αυτόματα να συνδεθεί σε ιστοτόπους με το πρωτόκολλο κρυπτογράφησης HTTPS για αυξημένη ασφάλεια.</string>
    <!-- Summary of https only preference if https only is set to off -->
    <string name="preferences_https_only_off">Ανενεργή</string>
    <!-- Summary of https only preference if https only is set to on in all tabs -->
    <string name="preferences_https_only_on_all">Ενεργή σε όλες τις καρτέλες</string>
    <!-- Summary of https only preference if https only is set to on in private tabs only -->
    <string name="preferences_https_only_on_private">Ενεργή σε ιδιωτικές καρτέλες</string>
    <!-- Text displayed that links to website containing documentation about "HTTPS-Only" mode -->
    <string name="preferences_http_only_learn_more">Μάθετε περισσότερα</string>
    <!-- Option for the https only setting -->
    <string name="preferences_https_only_in_all_tabs">Ενεργοποίηση σε όλες τις καρτέλες</string>
    <!-- Option for the https only setting -->
    <string name="preferences_https_only_in_private_tabs">Ενεργοποίηση μόνο σε ιδιωτικές καρτέλες</string>
    <!-- Title shown in the error page for when trying to access a http website while https only mode is enabled. -->
    <string name="errorpage_httpsonly_title">Δεν διατίθεται ασφαλής ιστότοπος</string>
    <!-- Message shown in the error page for when trying to access a http website while https only mode is enabled. The message has two paragraphs. This is the first. -->
    <string name="errorpage_httpsonly_message_title">Πιθανότατα, ο ιστότοπος δεν υποστηρίζει HTTPS.</string>
    <!-- Message shown in the error page for when trying to access a http website while https only mode is enabled. The message has two paragraphs. This is the second. -->
    <string name="errorpage_httpsonly_message_summary">Ωστόσο, είναι επίσης πιθανό να εμπλέκεται ένας εισβολέας. Εάν συνεχίσετε στον ιστότοπο, δεν θα πρέπει να εισαγάγετε ευαίσθητες πληροφορίες. Εάν συνεχίσετε, η λειτουργία «Μόνο HTTPS» θα απενεργοποιηθεί προσωρινά για τον ιστότοπο.</string>
    <!-- Preference for accessibility -->
    <string name="preferences_accessibility">Προσβασιμότητα</string>
    <!-- Preference to override the Mozilla account server -->
    <string name="preferences_override_account_server">Προσαρμοσμένος διακομιστής λογαριασμού Mozilla</string>
    <!-- Preference to override the Sync token server -->
    <string name="preferences_override_sync_tokenserver">Προσαρμοσμένος διακομιστής Sync</string>
    <!-- Toast shown after updating the Mozilla account/Sync server override preferences -->
    <string name="toast_override_account_sync_server_done">Ο διακομιστής λογαριασμού Mozilla και συγχρονισμού τροποποιήθηκε. Γίνεται τερματισμός της εφαρμογής για εφαρμογή των αλλαγών…</string>
    <!-- Preference category for account information -->
    <string name="preferences_category_account">Λογαριασμός</string>
    <!-- Preference for changing where the toolbar is positioned -->
    <string name="preferences_toolbar">Γραμμή εργαλείων</string>

    <!-- Preference for changing default theme to dark or light mode -->
    <string name="preferences_theme">Θέμα</string>
    <!-- Preference for customizing the home screen -->
    <string name="preferences_home_2">Αρχική σελίδα</string>
    <!-- Preference for gestures based actions -->
    <string name="preferences_gestures">Χειρονομίες</string>
    <!-- Preference for settings related to visual options -->
    <string name="preferences_customize">Προσαρμογή</string>
    <!-- Preference description for banner about signing in -->
    <string name="preferences_sign_in_description_2">Συνδεθείτε για να συγχρονίσετε τις καρτέλες, τους σελιδοδείκτες, τους κωδικούς πρόσβασης και πολλά άλλα.</string>
    <!-- Preference shown instead of account display name while account profile information isn't available yet. -->
    <string name="preferences_account_default_name_2">Λογαριασμός Mozilla</string>
    <!-- Preference text for account title when there was an error syncing FxA -->
    <string name="preferences_account_sync_error">Συνδεθείτε ξανά για συνέχεια συγχρονισμού</string>
    <!-- Preference for language -->
    <string name="preferences_language">Γλώσσα</string>
    <!-- Preference for data choices -->
    <string name="preferences_data_choices">Επιλογές δεδομένων</string>
    <!-- Preference for data collection -->
    <string name="preferences_data_collection">Συλλογή δεδομένων</string>
    <!-- Preference for developers -->
    <string name="preferences_remote_debugging">Απομακρυσμένος έλεγχος σφαλμάτων μέσω USB</string>
    <!-- Preference title for switch preference to show search suggestions -->
    <string name="preferences_show_search_suggestions">Εμφάνιση προτάσεων αναζήτησης</string>
    <!-- Preference title for switch preference to show voice search button -->
    <string name="preferences_show_voice_search">Εμφάνιση φωνητικής αναζήτησης</string>
    <!-- Preference title for switch preference to show search suggestions also in private mode -->
    <string name="preferences_show_search_suggestions_in_private">Εμφάνιση σε ιδιωτικές συνεδρίες</string>
    <!-- Preference title for switch preference to show a clipboard suggestion when searching -->
    <string name="preferences_show_clipboard_suggestions">Εμφάνιση προτάσεων προχείρου</string>
    <!-- Preference title for switch preference to suggest browsing history when searching -->
    <string name="preferences_search_browsing_history">Αναζήτηση ιστορικού περιήγησης</string>
    <!-- Preference title for switch preference to suggest bookmarks when searching -->
    <string name="preferences_search_bookmarks">Αναζήτηση σελιδοδεικτών</string>
    <!-- Preference title for switch preference to suggest synced tabs when searching -->
    <string name="preferences_search_synced_tabs">Αναζήτηση συγχρονισμένων καρτελών</string>
    <!-- Preference for account settings -->
    <string name="preferences_account_settings">Ρυθμίσεις λογαριασμού</string>
    <!-- Preference for enabling url autocomplete-->
    <string name="preferences_enable_autocomplete_urls">Αυτόματη συμπλήρωση URL</string>
    <!-- Preference title for switch preference to show sponsored Firefox Suggest search suggestions -->
    <string name="preferences_show_sponsored_suggestions">Προτάσεις από χορηγούς</string>
    <!-- Summary for preference to show sponsored Firefox Suggest search suggestions.
         The first parameter is the name of the application. -->
    <string name="preferences_show_sponsored_suggestions_summary">Υποστηρίξτε το %1$s με περιστασιακές προτάσεις χορηγών</string>
    <!-- Preference title for switch preference to show Firefox Suggest search suggestions for web content.
         The first parameter is the name of the application. -->
    <string name="preferences_show_nonsponsored_suggestions">Προτάσεις από το %1$s</string>
    <!-- Summary for preference to show Firefox Suggest search suggestions for web content -->
    <string name="preferences_show_nonsponsored_suggestions_summary">Λάβετε προτάσεις από το διαδίκτυο που σχετίζονται με την αναζήτησή σας</string>
    <!-- Preference for open links in third party apps -->
    <string name="preferences_open_links_in_apps">Άνοιγμα συνδέσμων σε εφαρμογές</string>
    <!-- Preference for open links in third party apps always open in apps option -->
    <string name="preferences_open_links_in_apps_always">Πάντα</string>
    <!-- Preference for open links in third party apps ask before opening option -->
    <string name="preferences_open_links_in_apps_ask">Ερώτηση πριν από το άνοιγμα</string>
    <!-- Preference for open links in third party apps never open in apps option -->
    <string name="preferences_open_links_in_apps_never">Ποτέ</string>
    <!-- Preference for open download with an external download manager app -->
    <string name="preferences_external_download_manager">Εξωτερική διαχείριση λήψεων</string>
    <!-- Preference for enabling gecko engine logs -->
    <string name="preferences_enable_gecko_logs">Ενεργοποίηση αρχείων καταγραφής Gecko</string>
    <!-- Message to indicate users that we are quitting the application to apply the changes -->
    <string name="quit_application">Κλείσιμο εφαρμογής για την εφαρμογή αλλαγών…</string>

    <!-- Preference for add_ons -->
    <string name="preferences_addons">Πρόσθετα</string>

    <!-- Preference for installing a local add-on -->
    <string name="preferences_install_local_addon">Εγκατάσταση προσθέτου από αρχείο</string>
    <!-- Preference for notifications -->
    <string name="preferences_notifications">Ειδοποιήσεις</string>

    <!-- Summary for notification preference indicating notifications are allowed -->
    <string name="notifications_allowed_summary">Επιτρέπονται</string>
    <!-- Summary for notification preference indicating notifications are not allowed -->
    <string name="notifications_not_allowed_summary">Δεν επιτρέπονται</string>

    <!-- Add-on Preferences -->
    <!-- Preference to customize the configured AMO (addons.mozilla.org) collection -->
    <string name="preferences_customize_amo_collection">Προσαρμοσμένη συλλογή προσθέτων</string>
    <!-- Button caption to confirm the add-on collection configuration -->
    <string name="customize_addon_collection_ok">OK</string>
    <!-- Button caption to abort the add-on collection configuration -->
    <string name="customize_addon_collection_cancel">Ακύρωση</string>
    <!-- Hint displayed on input field for custom collection name -->
    <string name="customize_addon_collection_hint">Όνομα συλλογής</string>

    <!-- Hint displayed on input field for custom collection user ID-->
    <string name="customize_addon_collection_user_hint">Κάτοχος συλλογής (ID χρήστη)</string>
    <!-- Toast shown after confirming the custom add-on collection configuration -->
    <string name="toast_customize_addon_collection_done">Η συλλογή προσθέτων τροποποιήθηκε. Κλείσιμο εφαρμογής για εφαρμογή αλλαγών…</string>

    <!-- Customize Home -->
    <!-- Header text for jumping back into the recent tab in customize the home screen -->
    <string name="customize_toggle_jump_back_in">Άμεση επιστροφή</string>
    <!-- Title for the customize home screen section with recently saved bookmarks. -->
    <string name="customize_toggle_recent_bookmarks">Πρόσφατοι σελιδοδείκτες</string>
    <!-- Title for the customize home screen section with recently visited. Recently visited is
    a section where users see a list of tabs that they have visited in the past few days -->
    <string name="customize_toggle_recently_visited">Πρόσφατες επισκέψεις</string>

    <!-- Title for the customize home screen section with Pocket. -->
    <string name="customize_toggle_pocket_2">Άρθρα που σας βάζουν σε σκέψεις</string>
    <!-- Summary for the customize home screen section with Pocket. The first parameter is product name Pocket -->
    <string name="customize_toggle_pocket_summary">Τα άρθρα παρέχονται από το %s</string>
    <!-- Title for the customize home screen section with sponsored Pocket stories. -->
    <string name="customize_toggle_pocket_sponsored">Χορηγούμενα άρθρα</string>
    <!-- Title for the opening wallpaper settings screen -->
    <string name="customize_wallpapers">Ταπετσαρίες</string>
    <!-- Title for the customize home screen section with sponsored shortcuts. -->
    <string name="customize_toggle_contile">Χορηγούμενες συντομεύσεις</string>

    <!-- Wallpapers -->
    <!-- Content description for various wallpapers. The first parameter is the name of the wallpaper -->
    <string name="wallpapers_item_name_content_description">Στοιχείο ταπετσαρίας: %1$s</string>
    <!-- Snackbar message for when wallpaper is selected -->
    <string name="wallpaper_updated_snackbar_message">Η ταπετσαρία ενημερώθηκε!</string>
    <!-- Snackbar label for action to view selected wallpaper -->
    <string name="wallpaper_updated_snackbar_action">Προβολή</string>

    <!-- Snackbar message for when wallpaper couldn't be downloaded -->
    <string name="wallpaper_download_error_snackbar_message">Δεν ήταν δυνατή η λήψη ταπετσαρίας</string>
    <!-- Snackbar label for action to retry downloading the wallpaper -->
    <string name="wallpaper_download_error_snackbar_action">Δοκιμή ξανά</string>
    <!-- Snackbar message for when wallpaper couldn't be selected because of the disk error -->
    <string name="wallpaper_select_error_snackbar_message">Δεν ήταν δυνατή η αλλαγή ταπετσαρίας</string>
    <!-- Text displayed that links to website containing documentation about the "Limited Edition" wallpapers. -->
    <string name="wallpaper_learn_more">Μάθετε περισσότερα</string>

    <!-- Text for classic wallpapers title. The first parameter is the Firefox name. -->
    <string name="wallpaper_classic_title">Κλασικό %s</string>

    <!-- Text for artist series wallpapers title. "Artist series" represents a collection of artist collaborated wallpapers. -->
    <string name="wallpaper_artist_series_title">Σειρά καλλιτεχνών</string>
    <!-- Description text for the artist series wallpapers with learn more link. The first parameter is the learn more string defined in wallpaper_learn_more. "Independent voices" is the name of the wallpaper collection -->
    <string name="wallpaper_artist_series_description_with_learn_more">Η συλλογή «Ανεξάρτητες φωνές». %s</string>
    <!-- Description text for the artist series wallpapers. "Independent voices" is the name of the wallpaper collection -->
    <string name="wallpaper_artist_series_description">Η συλλογή «Ανεξάρτητες φωνές».</string>
    <!-- Wallpaper onboarding dialog header text. -->
    <string name="wallpapers_onboarding_dialog_title_text">Δοκιμάστε μια πινελιά χρώματος</string>
    <!-- Wallpaper onboarding dialog body text. -->
    <string name="wallpapers_onboarding_dialog_body_text">Επιλέξτε μια ταπετσαρία ιδανική για εσάς.</string>
    <!-- Wallpaper onboarding dialog learn more button text. The button navigates to the wallpaper settings screen. -->
    <string name="wallpapers_onboarding_dialog_explore_more_button_text">Εξερευνήστε περισσότερες ταπετσαρίες</string>

    <!-- Add-ons general availability nimbus message-->
    <!-- Title of the Nimbus message for add-ons general availability-->
    <string name="addon_ga_message_title" tools:ignore="UnusedResources">Διατίθενται τώρα νέα πρόσθετα</string>
    <!-- Body of the Nimbus message for add-ons general availability. 'Firefox' intentionally hardcoded here-->
    <string name="addon_ga_message_body" tools:ignore="UnusedResources">Δείτε 100+ νέες επεκτάσεις που σας επιτρέπουν να κάνετε το Firefox δικό σας.</string>
    <!-- Button text of the Nimbus message for add-ons general availability. -->
    <string name="addon_ga_message_button" tools:ignore="UnusedResources">Εξερεύνηση προσθέτων</string>

    <!-- Add-on process crash dialog to user -->
    <!-- Title of a dialog shown to the user when enough errors have occurred with addons and they need to be temporarily disabled -->
    <string name="addon_process_crash_dialog_title" tools:ignore="UnusedResources">Τα πρόσθετα έχουν απενεργοποιηθεί προσωρινά</string>
    <!-- The first parameter is the application name. This is a message shown to the user when too many errors have occurred with the addons process and they have been disabled. The user can decide if they would like to continue trying to start add-ons or if they'd rather continue without them. -->
    <string name="addon_process_crash_dialog_message" tools:ignore="UnusedResources">Ένα ή περισσότερα πρόσθετα σταμάτησαν να λειτουργούν, καθιστώντας το σύστημά σας ασταθές. Το %1$s προσπάθησε ανεπιτυχώς να επανεκκινήσει τα πρόσθετα.\n\nΤα πρόσθετα δεν θα επανεκκινηθούν κατά τη διάρκεια της τρέχουσας συνεδρίας σας.\n\nΗ αφαίρεση ή η απενεργοποίηση των προσθέτων ενδέχεται να διορθώσει αυτό το ζήτημα.</string>
    <!-- This will cause the add-ons to try restarting but the dialog will reappear if it is unsuccessful again -->
    <string name="addon_process_crash_dialog_retry_button_text" tools:ignore="UnusedResources">Δοκιμάστε να επανεκκινήσετε τα πρόσθετα</string>
    <!-- The user will continue with all add-ons disabled -->
    <string name="addon_process_crash_dialog_disable_addons_button_text" tools:ignore="UnusedResources">Συνέχεια με ανενεργά πρόσθετα</string>

    <!-- Account Preferences -->
    <!-- Preference for managing your account via accounts.firefox.com -->
    <string name="preferences_manage_account">Διαχείριση λογαριασμού</string>
    <!-- Summary of the preference for managing your account via accounts.firefox.com. -->
    <string name="preferences_manage_account_summary">Αλλάξτε τον κωδικό πρόσβασής σας, διαχειριστείτε τη συλλογή δεδομένων ή διαγράψτε τον λογαριασμό σας</string>
    <!-- Preference for triggering sync -->
    <string name="preferences_sync_now">Συγχρονισμός τώρα</string>
    <!-- Preference category for sync -->
    <string name="preferences_sync_category">Επιλέξτε τι θα συγχρονίζεται</string>
    <!-- Preference for syncing history -->
    <string name="preferences_sync_history">Ιστορικό</string>
    <!-- Preference for syncing bookmarks -->
    <string name="preferences_sync_bookmarks">Σελιδοδείκτες</string>
    <!-- Preference for syncing logins -->
    <string name="preferences_sync_logins">Συνδέσεις</string>
    <!-- Preference for syncing passwords -->
    <string name="preferences_sync_logins_2" tools:ignore="UnusedResources">Κωδικοί πρόσβασης</string>
    <!-- Preference for syncing tabs -->
    <string name="preferences_sync_tabs_2">Ανοικτές καρτέλες</string>
    <!-- Preference for signing out -->
    <string name="preferences_sign_out">Αποσύνδεση</string>
    <!-- Preference displays and allows changing current FxA device name -->
    <string name="preferences_sync_device_name">Όνομα συσκευής</string>
    <!-- Text shown when user enters empty device name -->
    <string name="empty_device_name_error">Το όνομα συσκευής δεν μπορεί να είναι κενό.</string>
    <!-- Label indicating that sync is in progress -->
    <string name="sync_syncing_in_progress">Συγχρονισμός…</string>

    <!-- Label summary indicating that sync failed. The first parameter is the date stamp showing last time it succeeded -->
    <string name="sync_failed_summary">Αποτυχία συγχρονισμού. Τελευταία επιτυχία: %s</string>
    <!-- Label summary showing never synced -->
    <string name="sync_failed_never_synced_summary">Αποτυχία συγχρονισμού. Τελευταίος συγχρονισμός: ποτέ</string>
    <!-- Label summary the date we last synced. The first parameter is date stamp showing last time synced -->
    <string name="sync_last_synced_summary">Τελευταίος συγχρονισμός: %s</string>
    <!-- Label summary showing never synced -->
    <string name="sync_never_synced_summary">Τελευταίος συγχρονισμός: ποτέ</string>
    <!-- Text for displaying the default device name.
        The first parameter is the application name, the second is the device manufacturer name
        and the third is the device model. -->
    <string name="default_device_name_2">%1$s στο %2$s %3$s</string>

    <!-- Preference for syncing credit cards -->
    <string name="preferences_sync_credit_cards">Πιστωτικές κάρτες</string>
    <!-- Preference for syncing payment methods -->
    <string name="preferences_sync_credit_cards_2" tools:ignore="UnusedResources">Μέθοδοι πληρωμής</string>
    <!-- Preference for syncing addresses -->
    <string name="preferences_sync_address">Διευθύνσεις</string>

    <!-- Send Tab -->
    <!-- Name of the "receive tabs" notification channel. Displayed in the "App notifications" system settings for the app -->
    <string name="fxa_received_tab_channel_name">Ληφθείσες καρτέλες</string>
    <!-- Description of the "receive tabs" notification channel. Displayed in the "App notifications" system settings for the app -->
    <string name="fxa_received_tab_channel_description">Ειδοποιήσεις για καρτέλες που λαμβάνονται από άλλες συσκευές Firefox.</string>
    <!--  The body for these is the URL of the tab received  -->
    <string name="fxa_tab_received_notification_name">Ελήφθη καρτέλα</string>
    <!-- %s is the device name -->
    <string name="fxa_tab_received_from_notification_name">Καρτέλα από %s</string>

    <!-- Advanced Preferences -->
    <!-- Preference for tracking protection exceptions -->
    <string name="preferences_tracking_protection_exceptions">Εξαιρέσεις</string>
    <!-- Button in Exceptions Preference to turn on tracking protection for all sites (remove all exceptions) -->
    <string name="preferences_tracking_protection_exceptions_turn_on_for_all">Ενεργοποίηση για κάθε ιστότοπο</string>
    <!-- Text displayed when there are no exceptions -->
    <string name="exceptions_empty_message_description">Οι εξαιρέσεις επιτρέπουν την απενεργοποίηση της προστασίας από καταγραφή σε συγκεκριμένους ιστοτόπους.</string>
    <!-- Text displayed when there are no exceptions, with learn more link that brings users to a tracking protection SUMO page -->
    <string name="exceptions_empty_message_learn_more_link">Μάθετε περισσότερα</string>

    <!-- Preference switch for usage and technical data collection -->
    <string name="preference_usage_data">Δεδομένα χρήσης και τεχνικά δεδομένα</string>
    <!-- Preference description for usage and technical data collection -->
    <string name="preferences_usage_data_description">Αποστέλλει πληροφορίες επιδόσεων, χρήσης, υλικού συσκευής και εξατομίκευσης του προγράμματος περιήγησης στη Mozilla για βελτίωση του %1$s</string>
    <!-- Preference switch for marketing data collection -->
    <string name="preferences_marketing_data">Δεδομένα μάρκετινγκ</string>
    <!-- Preference description for marketing data collection -->
    <string name="preferences_marketing_data_description2">Κοινή χρήση βασικών δεδομένων χρήσης με το Adjust, την υπηρεσία μας για μάρκετινγκ κινητών</string>
    <!-- Title for studies preferences -->
    <string name="preference_experiments_2">Μελέτες</string>
    <!-- Summary for studies preferences -->
    <string name="preference_experiments_summary_2">Επιτρέπει στο Mozilla την εγκατάσταση και εκτέλεση μελετών</string>

    <!-- Turn On Sync Preferences -->
    <!-- Header of the Sync and save your data preference view -->
    <string name="preferences_sync_2">Συγχρονισμός και αποθήκευση δεδομένων</string>
    <!-- Preference for reconnecting to FxA sync -->
    <string name="preferences_sync_sign_in_to_reconnect">Συνδεθείτε για επανασύνδεση</string>
    <!-- Preference for removing FxA account -->
    <string name="preferences_sync_remove_account">Αφαίρεση λογαριασμού</string>

    <!-- Pairing Feature strings -->
    <!-- Instructions on how to access pairing -->
    <string name="pair_instructions_2"><![CDATA[Σαρώστε τον κωδικό QR που εμφανίζεται στο <b>firefox.com/pair</b>]]></string>

    <!-- Toolbar Preferences -->
    <!-- Preference for using top toolbar -->
    <string name="preference_top_toolbar">Πάνω</string>
    <!-- Preference for using bottom toolbar -->
    <string name="preference_bottom_toolbar">Κάτω</string>

    <!-- Theme Preferences -->
    <!-- Preference for using light theme -->
    <string name="preference_light_theme">Ανοιχτόχρωμο</string>
    <!-- Preference for using dark theme -->
    <string name="preference_dark_theme">Σκοτεινό</string>
    <!-- Preference for using using dark or light theme automatically set by battery -->
    <string name="preference_auto_battery_theme">Ορισμός από εξοικονόμηση μπαταρίας</string>
    <!-- Preference for using following device theme -->
    <string name="preference_follow_device_theme">Χρήση θέματος συσκευής</string>

    <!-- Gestures Preferences-->
    <!-- Preferences for using pull to refresh in a webpage -->
    <string name="preference_gestures_website_pull_to_refresh">Τράβηγμα για ανανέωση</string>
    <!-- Preference for using the dynamic toolbar -->
    <string name="preference_gestures_dynamic_toolbar">Κύλιση για απόκρυψη γραμμής εργαλείων</string>
    <!-- Preference for switching tabs by swiping horizontally on the toolbar -->
    <string name="preference_gestures_swipe_toolbar_switch_tabs">Ολίσθηση γραμμής εργαλείων προς τα πλάγια για εναλλαγή καρτελών</string>
    <!-- Preference for showing the opened tabs by swiping up on the toolbar-->
    <string name="preference_gestures_swipe_toolbar_show_tabs">Ολίσθηση γραμμής εργαλείων προς τα πάνω για άνοιγμα καρτελών</string>

    <!-- Library -->
    <!-- Option in Library to open Downloads page -->
    <string name="library_downloads">Λήψεις</string>
    <!-- Option in library to open Bookmarks page -->
    <string name="library_bookmarks">Σελιδοδείκτες</string>
    <!-- Option in library to open Desktop Bookmarks root page -->
    <string name="library_desktop_bookmarks_root">Σελιδοδείκτες υπολογιστή</string>
    <!-- Option in library to open Desktop Bookmarks "menu" page -->
    <string name="library_desktop_bookmarks_menu">Μενού σελιδοδεικτών</string>
    <!-- Option in library to open Desktop Bookmarks "toolbar" page -->
    <string name="library_desktop_bookmarks_toolbar">Γραμμή σελιδοδεικτών</string>
    <!-- Option in library to open Desktop Bookmarks "unfiled" page -->
    <string name="library_desktop_bookmarks_unfiled">Άλλοι σελιδοδείκτες</string>
    <!-- Option in Library to open History page -->
    <string name="library_history">Ιστορικό</string>
    <!-- Option in Library to open a new tab -->
    <string name="library_new_tab">Νέα καρτέλα</string>
    <!-- Settings Page Title -->
    <string name="settings_title">Ρυθμίσεις</string>
    <!-- Content description (not visible, for screen readers etc.): "Close button for library settings" -->
    <string name="content_description_close_button">Κλείσιμο</string>

    <!-- Title to show in alert when a lot of tabs are to be opened
    %d is a placeholder for the number of tabs that will be opened -->
    <string name="open_all_warning_title">Άνοιγμα %d καρτελών;</string>
    <!-- Message to warn users that a large number of tabs will be opened
    %s will be replaced by app name. -->
    <string name="open_all_warning_message">Το άνοιγμα τόσο πολλών καρτελών ενδέχεται να επιβραδύνει το %s κατά τη φόρτωση των σελίδων. Θέλετε σίγουρα να συνεχίσετε;</string>
    <!-- Dialog button text for confirming open all tabs -->
    <string name="open_all_warning_confirm">Άνοιγμα καρτελών</string>
    <!-- Dialog button text for canceling open all tabs -->
    <string name="open_all_warning_cancel">Ακύρωση</string>

    <!-- Text to show users they have one page in the history group section of the History fragment.
    %d is a placeholder for the number of pages in the group. -->
    <string name="history_search_group_site_1">%d σελίδα</string>

    <!-- Text to show users they have multiple pages in the history group section of the History fragment.
    %d is a placeholder for the number of pages in the group. -->
    <string name="history_search_group_sites_1">%d σελίδες</string>

    <!-- Option in library for Recently Closed Tabs -->
    <string name="library_recently_closed_tabs">Πρόσφατα κλεισμένες καρτέλες</string>
    <!-- Option in library to open Recently Closed Tabs page -->
    <string name="recently_closed_show_full_history">Εμφάνιση πλήρους ιστορικού</string>
    <!-- Text to show users they have multiple tabs saved in the Recently Closed Tabs section of history.
    %d is a placeholder for the number of tabs selected. -->
    <string name="recently_closed_tabs">%d καρτέλες</string>
    <!-- Text to show users they have one tab saved in the Recently Closed Tabs section of history.
    %d is a placeholder for the number of tabs selected. -->
    <string name="recently_closed_tab">%d καρτέλα</string>

    <!-- Recently closed tabs screen message when there are no recently closed tabs -->
    <string name="recently_closed_empty_message">Καμία πρόσφατα κλεισμένη καρτέλα</string>

    <!-- Tab Management -->
    <!-- Title of preference for tabs management -->
    <string name="preferences_tabs">Καρτέλες</string>
    <!-- Title of preference that allows a user to specify the tab view -->
    <string name="preferences_tab_view">Προβολή καρτελών</string>
    <!-- Option for a list tab view -->
    <string name="tab_view_list">Λίστα</string>
    <!-- Option for a grid tab view -->
    <string name="tab_view_grid">Πλέγμα</string>
    <!-- Title of preference that allows a user to auto close tabs after a specified amount of time -->
    <string name="preferences_close_tabs">Κλείσιμο καρτελών</string>
    <!-- Option for auto closing tabs that will never auto close tabs, always allows user to manually close tabs -->
    <string name="close_tabs_manually">Χειροκίνητα</string>

    <!-- Option for auto closing tabs that will auto close tabs after one day -->
    <string name="close_tabs_after_one_day">Μετά από μία μέρα</string>
    <!-- Option for auto closing tabs that will auto close tabs after one week -->
    <string name="close_tabs_after_one_week">Μετά από μία εβδομάδα</string>
    <!-- Option for auto closing tabs that will auto close tabs after one month -->
    <string name="close_tabs_after_one_month">Μετά από έναν μήνα</string>

    <!-- Title of preference that allows a user to specify the auto-close settings for open tabs -->
    <string name="preference_auto_close_tabs" tools:ignore="UnusedResources">Αυτόματο κλείσιμο ανοικτών καρτελών</string>

    <!-- Opening screen -->
    <!-- Title of a preference that allows a user to choose what screen to show after opening the app -->
    <string name="preferences_opening_screen">Οθόνη εκκίνησης</string>
    <!-- Option for always opening the homepage when re-opening the app -->
    <string name="opening_screen_homepage">Αρχική σελίδα</string>
    <!-- Option for always opening the user's last-open tab when re-opening the app -->
    <string name="opening_screen_last_tab">Τελευταία καρτέλα</string>
    <!-- Option for always opening the homepage when re-opening the app after four hours of inactivity -->
    <string name="opening_screen_after_four_hours_of_inactivity">Αρχική σελίδα μετά από τέσσερις ώρες αδράνειας</string>
    <!-- Summary for tabs preference when auto closing tabs setting is set to manual close-->
    <string name="close_tabs_manually_summary">Χειροκίνητο κλείσιμο</string>
    <!-- Summary for tabs preference when auto closing tabs setting is set to auto close tabs after one day-->
    <string name="close_tabs_after_one_day_summary">Κλείσιμο μετά από μία ημέρα</string>
    <!-- Summary for tabs preference when auto closing tabs setting is set to auto close tabs after one week-->
    <string name="close_tabs_after_one_week_summary">Κλείσιμο μετά από μία εβδομάδα</string>
    <!-- Summary for tabs preference when auto closing tabs setting is set to auto close tabs after one month-->
    <string name="close_tabs_after_one_month_summary">Κλείσιμο μετά από έναν μήνα</string>

    <!-- Summary for homepage preference indicating always opening the homepage when re-opening the app -->
    <string name="opening_screen_homepage_summary">Άνοιγμα στην αρχική σελίδα</string>

    <!-- Summary for homepage preference indicating always opening the last-open tab when re-opening the app -->
    <string name="opening_screen_last_tab_summary">Άνοιγμα στην τελευταία καρτέλα</string>
    <!-- Summary for homepage preference indicating opening the homepage when re-opening the app after four hours of inactivity -->
    <string name="opening_screen_after_four_hours_of_inactivity_summary">Άνοιγμα στην αρχική σελίδα μετά από τέσσερις ώρες</string>

    <!-- Inactive tabs -->
    <!-- Category header of a preference that allows a user to enable or disable the inactive tabs feature -->
    <string name="preferences_inactive_tabs">Μετακίνηση παλαιών καρτελών στις ανενεργές</string>
    <!-- Title of inactive tabs preference -->
    <string name="preferences_inactive_tabs_title">Μετακίνηση των καρτελών που δεν έχουν προβληθεί για δύο εβδομάδες στην ενότητα «Ανενεργές».</string>

    <!-- Studies -->
    <!-- Title of the remove studies button -->
    <string name="studies_remove">Αφαίρεση</string>
    <!-- Title of the active section on the studies list -->
    <string name="studies_active">Ενεργές</string>
    <!-- Description for studies, it indicates why Firefox use studies. The first parameter is the name of the application. -->
    <string name="studies_description_2">Το %1$s ενδέχεται να εγκαθιστά και να εκτελεί περιστασιακά μελέτες.</string>
    <!-- Learn more link for studies, links to an article for more information about studies. -->
    <string name="studies_learn_more">Μάθετε περισσότερα</string>

    <!-- Dialog message shown after removing a study -->
    <string name="studies_restart_app">Η εφαρμογή θα κλείσει για την εφαρμογή των αλλαγών</string>
    <!-- Dialog button to confirm the removing a study. -->
    <string name="studies_restart_dialog_ok">OK</string>
    <!-- Dialog button text for canceling removing a study. -->
    <string name="studies_restart_dialog_cancel">Ακύρωση</string>

    <!-- Toast shown after turning on/off studies preferences -->
    <string name="studies_toast_quit_application" tools:ignore="UnusedResources">Κλείσιμο εφαρμογής για την εφαρμογή αλλαγών…</string>

    <!-- Sessions -->
    <!-- Title for the list of tabs -->
    <string name="tab_header_label">Ανοικτές καρτέλες</string>
    <!-- Title for the list of tabs in the current private session -->
    <string name="tabs_header_private_tabs_title">Ιδιωτικές καρτέλες</string>
    <!-- Title for the list of tabs in the synced tabs -->
    <string name="tabs_header_synced_tabs_title">Συγχρονισμένες καρτέλες</string>
    <!-- Content description (not visible, for screen readers etc.): Add tab button. Adds a news tab when pressed -->
    <string name="add_tab">Προσθήκη καρτέλας</string>
    <!-- Content description (not visible, for screen readers etc.): Add tab button. Adds a news tab when pressed -->
    <string name="add_private_tab">Προσθήκη ιδιωτικής καρτέλας</string>
    <!-- Text for the new tab button to indicate adding a new private tab in the tab -->
    <string name="tab_drawer_fab_content">Ιδιωτική</string>
    <!-- Text for the new tab button to indicate syncing command on the synced tabs page -->
    <string name="tab_drawer_fab_sync">Συγχρονισμός</string>
    <!-- Text shown in the menu for sharing all tabs -->
    <string name="tab_tray_menu_item_share">Κοινή χρήση όλων των καρτελών</string>
    <!-- Text shown in the menu to view recently closed tabs -->
    <string name="tab_tray_menu_recently_closed">Πρόσφατα κλεισμένες καρτέλες</string>
    <!-- Text shown in the tabs tray inactive tabs section -->
    <string name="tab_tray_inactive_recently_closed" tools:ignore="UnusedResources">Έκλεισαν πρόσφατα</string>
    <!-- Text shown in the menu to view account settings -->
    <string name="tab_tray_menu_account_settings">Ρυθμίσεις λογαριασμού</string>
    <!-- Text shown in the menu to view tab settings -->
    <string name="tab_tray_menu_tab_settings">Ρυθμίσεις καρτελών</string>
    <!-- Text shown in the menu for closing all tabs -->
    <string name="tab_tray_menu_item_close">Κλείσιμο όλων των καρτελών</string>
    <!-- Text shown in the multiselect menu for bookmarking selected tabs. -->
    <string name="tab_tray_multiselect_menu_item_bookmark">Αποθήκευση</string>
    <!-- Text shown in the multiselect menu for closing selected tabs. -->
    <string name="tab_tray_multiselect_menu_item_close">Κλείσιμο</string>
    <!-- Content description for tabs tray multiselect share button -->
    <string name="tab_tray_multiselect_share_content_description">Κοινή χρήση επιλεγμένων καρτελών</string>
    <!-- Content description for tabs tray multiselect menu -->
    <string name="tab_tray_multiselect_menu_content_description">Μενού επιλεγμένων καρτελών</string>
    <!-- Content description (not visible, for screen readers etc.): Removes tab from collection button. Removes the selected tab from collection when pressed -->
    <string name="remove_tab_from_collection">Αφαίρεση καρτέλας από τη συλλογή</string>
    <!-- Text for button to enter multiselect mode in tabs tray -->
    <string name="tabs_tray_select_tabs">Επιλογή καρτελών</string>
    <!-- Content description (not visible, for screen readers etc.): Close tab button. Closes the current session when pressed -->
    <string name="close_tab">Κλείσιμο καρτέλας</string>
    <!-- Content description (not visible, for screen readers etc.): Close tab <title> button. First parameter is tab title  -->
    <string name="close_tab_title">Κλείσιμο καρτέλας %s</string>
    <!-- Content description (not visible, for screen readers etc.): Opens the open tabs menu when pressed -->
    <string name="open_tabs_menu">Άνοιγμα μενού καρτελών</string>
    <!-- Open tabs menu item to save tabs to collection -->
    <string name="tabs_menu_save_to_collection1">Αποθήκευση καρτελών στη συλλογή</string>
    <!-- Text for the menu button to delete a collection -->
    <string name="collection_delete">Διαγραφή συλλογής</string>
    <!-- Text for the menu button to rename a collection -->
    <string name="collection_rename">Μετονομασία συλλογής</string>
    <!-- Text for the button to open tabs of the selected collection -->
    <string name="collection_open_tabs">Άνοιγμα καρτελών</string>
    <!-- Hint for adding name of a collection -->
    <string name="collection_name_hint">Όνομα συλλογής</string>
    <!-- Text for the menu button to rename a top site -->
    <string name="rename_top_site">Μετονομασία</string>
    <!-- Text for the menu button to remove a top site -->
    <string name="remove_top_site">Αφαίρεση</string>

    <!-- Text for the menu button to delete a top site from history -->
    <string name="delete_from_history">Διαγραφή από ιστορικό</string>
    <!-- Postfix for private WebApp titles, placeholder is replaced with app name -->
    <string name="pwa_site_controls_title_private">%1$s (Ιδιωτική λειτουργία)</string>

    <!-- History -->
    <!-- Text for the button to search all history -->
    <string name="history_search_1">Εισαγωγή όρων αναζήτησης</string>
    <!-- Text for the button to clear all history -->
    <string name="history_delete_all">Διαγραφή ιστορικού</string>
    <!-- Text for the snackbar to confirm that multiple browsing history items has been deleted -->
    <string name="history_delete_multiple_items_snackbar">Το ιστορικό διαγράφηκε</string>
    <!-- Text for the snackbar to confirm that a single browsing history item has been deleted. The first parameter is the shortened URL of the deleted history item. -->
    <string name="history_delete_single_item_snackbar">Το «%1$s» διαγράφτηκε</string>
    <!-- Context description text for the button to delete a single history item -->
    <string name="history_delete_item">Διαγραφή</string>
    <!-- History multi select title in app bar
    The first parameter is the number of bookmarks selected -->
    <string name="history_multi_select_title">%1$d επιλογή(ές)</string>
    <!-- Text for the header that groups the history for today -->
    <string name="history_today">Σήμερα</string>
    <!-- Text for the header that groups the history for yesterday -->
    <string name="history_yesterday">Χθες</string>
    <!-- Text for the header that groups the history the past 7 days -->
    <string name="history_7_days">Τελευταίες 7 ημέρες</string>
    <!-- Text for the header that groups the history the past 30 days -->
    <string name="history_30_days">Τελευταίες 30 ημέρες</string>
    <!-- Text for the header that groups the history older than the last month -->
    <string name="history_older">Παλαιότερα</string>

    <!-- Text shown when no history exists -->
    <string name="history_empty_message">Δεν υπάρχει ιστορικό</string>

    <!-- Downloads -->
    <!-- Text for the snackbar to confirm that multiple downloads items have been removed -->
    <string name="download_delete_multiple_items_snackbar_1">Οι λήψεις διαγράφηκαν</string>
    <!-- Text for the snackbar to confirm that a single download item has been removed. The first parameter is the name of the download item. -->
    <string name="download_delete_single_item_snackbar">Το %1$s αφαιρέθηκε</string>
    <!-- Text shown when no download exists -->
    <string name="download_empty_message_1">Κανένα ληφθέν αρχείο</string>
    <!-- History multi select title in app bar
    The first parameter is the number of downloads selected -->
    <string name="download_multi_select_title">%1$d επιλογή(ές)</string>


    <!-- Text for the button to remove a single download item -->
    <string name="download_delete_item_1">Αφαίρεση</string>


    <!-- Crashes -->
    <!-- Title text displayed on the tab crash page. This first parameter is the name of the application (For example: Fenix) -->
    <string name="tab_crash_title_2">Συγγνώμη. Το %1$s δεν μπορεί να φορτώσει αυτή τη σελίδα.</string>
    <!-- Send crash report checkbox text on the tab crash page -->
    <string name="tab_crash_send_report">Αποστολή αναφοράς κατάρρευσης στη Mozilla</string>
    <!-- Close tab button text on the tab crash page -->
    <string name="tab_crash_close">Κλείσιμο καρτέλας</string>

    <!-- Restore tab button text on the tab crash page -->
    <string name="tab_crash_restore">Επαναφορά καρτελών</string>

    <!-- Bookmarks -->
    <!-- Confirmation message for a dialog confirming if the user wants to delete the selected folder -->
    <string name="bookmark_delete_folder_confirmation_dialog">Θέλετε σίγουρα να διαγράψετε αυτό το φάκελο;</string>
    <!-- Confirmation message for a dialog confirming if the user wants to delete multiple items including folders. Parameter will be replaced by app name. -->
    <string name="bookmark_delete_multiple_folders_confirmation_dialog">Το %s θα διαγράψει τα επιλεγμένα στοιχεία.</string>
    <!-- Text for the cancel button on delete bookmark dialog -->
    <string name="bookmark_delete_negative">Ακύρωση</string>
    <!-- Screen title for adding a bookmarks folder -->
    <string name="bookmark_add_folder">Προσθήκη φακέλου</string>
    <!-- Snackbar title shown after a bookmark has been created. -->
    <string name="bookmark_saved_snackbar">Ο σελιδοδείκτης αποθηκεύτηκε!</string>
    <!-- Snackbar edit button shown after a bookmark has been created. -->
    <string name="edit_bookmark_snackbar_action">ΕΠΕΞΕΡΓΑΣΙΑ</string>
    <!-- Bookmark overflow menu edit button -->
    <string name="bookmark_menu_edit_button">Επεξεργασία</string>
    <!-- Bookmark overflow menu copy button -->
    <string name="bookmark_menu_copy_button">Αντιγραφή</string>
    <!-- Bookmark overflow menu share button -->
    <string name="bookmark_menu_share_button">Κοινή χρήση</string>
    <!-- Bookmark overflow menu open in new tab button -->
    <string name="bookmark_menu_open_in_new_tab_button">Άνοιγμα σε νέα καρτέλα</string>
    <!-- Bookmark overflow menu open in private tab button -->
    <string name="bookmark_menu_open_in_private_tab_button">Άνοιγμα σε ιδιωτική καρτέλα</string>
    <!-- Bookmark overflow menu open all in tabs button -->
    <string name="bookmark_menu_open_all_in_tabs_button">Άνοιγμα όλων σε νέες καρτέλες</string>
    <!-- Bookmark overflow menu open all in private tabs button -->
    <string name="bookmark_menu_open_all_in_private_tabs_button">Άνοιγμα όλων σε ιδιωτικές καρτέλες</string>
    <!-- Bookmark overflow menu delete button -->
    <string name="bookmark_menu_delete_button">Διαγραφή</string>
    <!--Bookmark overflow menu save button -->
    <string name="bookmark_menu_save_button">Αποθήκευση</string>
    <!-- Bookmark multi select title in app bar
     The first parameter is the number of bookmarks selected -->
    <string name="bookmarks_multi_select_title">%1$d επιλογή(ές)</string>
    <!-- Bookmark editing screen title -->
    <string name="edit_bookmark_fragment_title">Επεξεργασία σελιδοδείκτη</string>
    <!-- Bookmark folder editing screen title -->
    <string name="edit_bookmark_folder_fragment_title">Επεξεργασία φακέλου</string>
    <!-- Bookmark sign in button message -->
    <string name="bookmark_sign_in_button">Συνδεθείτε για προβολή συγχρονισμένων σελιδοδεικτών</string>
    <!-- Bookmark URL editing field label -->
    <string name="bookmark_url_label">URL</string>
    <!-- Bookmark FOLDER editing field label -->
    <string name="bookmark_folder_label">ΦΑΚΕΛΟΣ</string>
    <!-- Bookmark NAME editing field label -->
    <string name="bookmark_name_label">ΟΝΟΜΑ</string>
    <!-- Bookmark add folder screen title -->
    <string name="bookmark_add_folder_fragment_label">Προσθήκη φακέλου</string>
    <!-- Bookmark select folder screen title -->
    <string name="bookmark_select_folder_fragment_label">Επιλογή φακέλου</string>
    <!-- Bookmark editing error missing title -->
    <string name="bookmark_empty_title_error">Πρέπει να έχει τίτλο</string>
    <!-- Bookmark editing error missing or improper URL -->
    <string name="bookmark_invalid_url_error">Μη έγκυρο URL</string>
    <!-- Bookmark screen message for empty bookmarks folder -->
    <string name="bookmarks_empty_message">Κανένας σελιδοδείκτης εδώ</string>
    <!-- Bookmark snackbar message on deletion
     The first parameter is the host part of the URL of the bookmark deleted, if any -->
    <string name="bookmark_deletion_snackbar_message">Το «%1$s» διαγράφτηκε</string>
    <!-- Bookmark snackbar message on deleting multiple bookmarks not including folders-->
    <string name="bookmark_deletion_multiple_snackbar_message_2">Οι σελιδοδείκτες διαγράφηκαν</string>
    <!-- Bookmark snackbar message on deleting multiple bookmarks including folders-->
    <string name="bookmark_deletion_multiple_snackbar_message_3">Διαγραφή επιλεγμένων φακέλων</string>
    <!-- Bookmark undo button for deletion snackbar action -->
    <string name="bookmark_undo_deletion">ΑΝΑΙΡΕΣΗ</string>

    <!-- Text for the button to search all bookmarks -->
    <string name="bookmark_search">Εισαγωγή όρων αναζήτησης</string>

    <!-- Site Permissions -->
    <!-- Button label that take the user to the Android App setting -->
    <string name="phone_feature_go_to_settings">Μετάβαση στις ρυθμίσεις</string>
    <!-- Content description (not visible, for screen readers etc.): Quick settings sheet
        to give users access to site specific information / settings. For example:
        Secure settings status and a button to modify site permissions -->
    <string name="quick_settings_sheet">Σελίδα γρήγορων ρυθμίσεων</string>
    <!-- Label that indicates that this option it the recommended one -->
    <string name="phone_feature_recommended">Προτείνεται</string>
    <!-- Button label for clearing all the information of site permissions-->
    <string name="clear_permissions">Απαλοιφή δικαιωμάτων</string>
    <!-- Text for the OK button on Clear permissions dialog -->
    <string name="clear_permissions_positive">OK</string>
    <!-- Text for the cancel button on Clear permissions dialog -->
    <string name="clear_permissions_negative">Ακύρωση</string>
    <!-- Button label for clearing a site permission-->
    <string name="clear_permission">Απαλοιφή δικαιώματος</string>
    <!-- Text for the OK button on Clear permission dialog -->
    <string name="clear_permission_positive">OK</string>
    <!-- Text for the cancel button on Clear permission dialog -->
    <string name="clear_permission_negative">Ακύρωση</string>
    <!-- Button label for clearing all the information on all sites-->
    <string name="clear_permissions_on_all_sites">Απαλοιφή δικαιωμάτων όλων των ιστοτόπων</string>
    <!-- Preference for altering video and audio autoplay for all websites -->
    <string name="preference_browser_feature_autoplay">Αυτόματη αναπαραγωγή</string>
    <!-- Preference for altering the camera access for all websites -->
    <string name="preference_phone_feature_camera">Κάμερα</string>
    <!-- Preference for altering the microphone access for all websites -->
    <string name="preference_phone_feature_microphone">Μικρόφωνο</string>
    <!-- Preference for altering the location access for all websites -->
    <string name="preference_phone_feature_location">Τοποθεσία</string>
    <!-- Preference for altering the notification access for all websites -->
    <string name="preference_phone_feature_notification">Ειδοποιήσεις</string>
    <!-- Preference for altering the persistent storage access for all websites -->
    <string name="preference_phone_feature_persistent_storage">Μόνιμη αποθήκευση</string>
    <!-- Preference for altering the storage access setting for all websites -->
    <string name="preference_phone_feature_cross_origin_storage_access">Cookie μεταξύ ιστοτόπων</string>
    <!-- Preference for altering the EME access for all websites -->
    <string name="preference_phone_feature_media_key_system_access">Περιεχόμενο με έλεγχο DRM</string>
    <!-- Label that indicates that a permission must be asked always -->
    <string name="preference_option_phone_feature_ask_to_allow">Ερώτηση για αποδοχή</string>
    <!-- Label that indicates that a permission must be blocked -->
    <string name="preference_option_phone_feature_blocked">Φραγή</string>
    <!-- Label that indicates that a permission must be allowed -->
    <string name="preference_option_phone_feature_allowed">Αποδοχή</string>
    <!--Label that indicates a permission is by the Android OS-->
    <string name="phone_feature_blocked_by_android">Αποκλείστηκε από το Android</string>
    <!-- Preference for showing a list of websites that the default configurations won't apply to them -->
    <string name="preference_exceptions">Εξαιρέσεις</string>
    <!-- Summary of tracking protection preference if tracking protection is set to off -->
    <string name="tracking_protection_off">Ανενεργό</string>
    <!-- Summary of tracking protection preference if tracking protection is set to standard -->
    <string name="tracking_protection_standard">Τυπική</string>
    <!-- Summary of tracking protection preference if tracking protection is set to strict -->
    <string name="tracking_protection_strict">Αυστηρή</string>
    <!-- Summary of tracking protection preference if tracking protection is set to custom -->
    <string name="tracking_protection_custom">Προσαρμοσμένη</string>
    <!-- Label for global setting that indicates that all video and audio autoplay is allowed -->
    <string name="preference_option_autoplay_allowed2">Αποδοχή ήχου και βίντεο</string>
    <!-- Label for site specific setting that indicates that all video and audio autoplay is allowed -->
    <string name="quick_setting_option_autoplay_allowed">Αποδοχή ήχου και βίντεο</string>
    <!-- Label that indicates that video and audio autoplay is only allowed over Wi-Fi -->
    <string name="preference_option_autoplay_allowed_wifi_only2">Φραγή ήχου και βίντεο μόνο σε σύνδεση δεδομένων</string>
    <!-- Subtext that explains 'autoplay on Wi-Fi only' option -->
    <string name="preference_option_autoplay_allowed_wifi_subtext">Θα γίνεται αναπαραγωγή ήχου και βίντεο σε Wi-Fi</string>
    <!-- Label for global setting that indicates that video autoplay is allowed, but audio autoplay is blocked -->
    <string name="preference_option_autoplay_block_audio2">Φραγή ήχου μόνο</string>
    <!-- Label for site specific setting that indicates that video autoplay is allowed, but audio autoplay is blocked -->
    <string name="quick_setting_option_autoplay_block_audio">Φραγή ήχου μόνο</string>
    <!-- Label for global setting that indicates that all video and audio autoplay is blocked -->
    <string name="preference_option_autoplay_blocked3">Φραγή ήχου και βίντεο</string>
    <!-- Label for site specific setting that indicates that all video and audio autoplay is blocked -->
    <string name="quick_setting_option_autoplay_blocked">Φραγή ήχου και βίντεο</string>
    <!-- Summary of delete browsing data on quit preference if it is set to on -->
    <string name="delete_browsing_data_quit_on">Ενεργό</string>
    <!-- Summary of delete browsing data on quit preference if it is set to off -->
    <string name="delete_browsing_data_quit_off">Ανενεργό</string>

    <!-- Summary of studies preference if it is set to on -->
    <string name="studies_on">Ενεργές</string>

    <!-- Summary of studies data on quit preference if it is set to off -->
    <string name="studies_off">Ανενεργές</string>

    <!-- Collections -->
    <!-- Collections header on home fragment -->
    <string name="collections_header">Συλλογές</string>
    <!-- Content description (not visible, for screen readers etc.): Opens the collection menu when pressed -->
    <string name="collection_menu_button_content_description">Μενού συλλογής</string>
    <!-- Label to describe what collections are to a new user without any collections -->
    <string name="no_collections_description2">Συλλέξτε αυτά που σας ενδιαφέρουν.\nΟμαδοποιήστε παρόμοιες αναζητήσεις, σελίδες και καρτέλες για γρήγορη πρόσβαση αργότερα.</string>
    <!-- Title for the "select tabs" step of the collection creator -->
    <string name="create_collection_select_tabs">Επιλογή καρτελών</string>
    <!-- Title for the "select collection" step of the collection creator -->
    <string name="create_collection_select_collection">Επιλογή συλλογής</string>
    <!-- Title for the "name collection" step of the collection creator -->
    <string name="create_collection_name_collection">Ονομασία συλλογής</string>
    <!-- Button to add new collection for the "select collection" step of the collection creator -->
    <string name="create_collection_add_new_collection">Προσθήκη νέας συλλογής</string>
    <!-- Button to select all tabs in the "select tabs" step of the collection creator -->
    <string name="create_collection_select_all">Επιλογή όλων</string>
    <!-- Button to deselect all tabs in the "select tabs" step of the collection creator -->
    <string name="create_collection_deselect_all">Αποεπιλογή όλων</string>
    <!-- Text to prompt users to select the tabs to save in the "select tabs" step of the collection creator -->
    <string name="create_collection_save_to_collection_empty">Επιλέξτε καρτέλες για αποθήκευση</string>
    <!-- Text to show users how many tabs they have selected in the "select tabs" step of the collection creator.
     %d is a placeholder for the number of tabs selected. -->
    <string name="create_collection_save_to_collection_tabs_selected">Επιλέχθηκαν %d καρτέλες</string>
    <!-- Text to show users they have one tab selected in the "select tabs" step of the collection creator.
    %d is a placeholder for the number of tabs selected. -->
    <string name="create_collection_save_to_collection_tab_selected">Επιλέχθηκε %d καρτέλα</string>
    <!-- Text shown in snackbar when multiple tabs have been saved in a collection -->
    <string name="create_collection_tabs_saved">Οι καρτέλες αποθηκεύτηκαν!</string>
    <!-- Text shown in snackbar when one or multiple tabs have been saved in a new collection -->
    <string name="create_collection_tabs_saved_new_collection">Η συλλογή αποθηκεύτηκε!</string>
    <!-- Text shown in snackbar when one tab has been saved in a collection -->
    <string name="create_collection_tab_saved">Η καρτέλα αποθηκεύτηκε!</string>
    <!-- Content description (not visible, for screen readers etc.): button to close the collection creator -->
    <string name="create_collection_close">Κλείσιμο</string>
    <!-- Button to save currently selected tabs in the "select tabs" step of the collection creator-->
    <string name="create_collection_save">Αποθήκευση</string>

    <!-- Snackbar action to view the collection the user just created or updated -->
    <string name="create_collection_view">Προβολή</string>

    <!-- Text for the OK button from collection dialogs -->
    <string name="create_collection_positive">OK</string>
    <!-- Text for the cancel button from collection dialogs -->
    <string name="create_collection_negative">Ακύρωση</string>

    <!-- Default name for a new collection in "name new collection" step of the collection creator. %d is a placeholder for the number of collections-->
    <string name="create_collection_default_name">Συλλογή %d</string>

    <!-- Share -->
    <!-- Share screen header -->
    <string name="share_header_2">Κοινή χρήση</string>
    <!-- Content description (not visible, for screen readers etc.):
        "Share" button. Opens the share menu when pressed. -->
    <string name="share_button_content_description">Κοινή χρήση</string>
    <!-- Text for the Save to PDF feature in the share menu -->
    <string name="share_save_to_pdf">Αποθήκευση ως PDF</string>
    <!-- Text for error message when generating a PDF file Text. -->
    <string name="unable_to_save_to_pdf_error">Δεν είναι δυνατή η δημιουργία PDF</string>
    <!-- Text for standard error snackbar dismiss button. -->
    <string name="standard_snackbar_error_dismiss">Απόρριψη</string>
    <!-- Text for error message when printing a page and it fails. -->
    <string name="unable_to_print_page_error">Δεν είναι δυνατή η εκτύπωση αυτής της σελίδας</string>
    <!-- Text for the print feature in the share and browser menu -->
    <string name="menu_print">Εκτύπωση</string>
    <!-- Sub-header in the dialog to share a link to another sync device -->
    <string name="share_device_subheader">Αποστολή σε συσκευή</string>
    <!-- Sub-header in the dialog to share a link to an app from the full list -->
    <string name="share_link_all_apps_subheader">Όλες οι ενέργειες</string>
    <!-- Sub-header in the dialog to share a link to an app from the most-recent sorted list -->
    <string name="share_link_recent_apps_subheader">Πρόσφατη χρήση</string>
    <!-- Text for the copy link action in the share screen. -->
    <string name="share_copy_link_to_clipboard">Αντιγραφή στο πρόχειρο</string>
    <!-- Toast shown after copying link to clipboard -->
    <string name="toast_copy_link_to_clipboard">Αντιγράφηκε στο πρόχειρο</string>
    <!-- An option from the share dialog to sign into sync -->
    <string name="sync_sign_in">Σύνδεση στο Sync</string>
     <!-- An option from the three dot menu to sync and save data -->
    <string name="sync_menu_sync_and_save_data">Συγχρονισμός και αποθήκευση δεδομένων</string>
    <!-- An option from the share dialog to send link to all other sync devices -->
    <string name="sync_send_to_all">Αποστολή σε όλες τις συσκευές</string>
    <!-- An option from the share dialog to reconnect to sync -->
    <string name="sync_reconnect">Εκ νέου σύνδεση στο Sync</string>
    <!-- Text displayed when sync is offline and cannot be accessed -->
    <string name="sync_offline">Εκτός σύνδεσης</string>
    <!-- An option to connect additional devices -->
    <string name="sync_connect_device">Σύνδεση άλλης συσκευής</string>
    <!-- The dialog text shown when additional devices are not available -->
    <string name="sync_connect_device_dialog">Για να στείλετε μια καρτέλα, συνδεθείτε στο Firefox σε άλλη μία τουλάχιστον συσκευή.</string>
    <!-- Confirmation dialog button -->
    <string name="sync_confirmation_button">Το κατάλαβα</string>
    <!-- Share error message -->
    <string name="share_error_snackbar">Δεν είναι δυνατή η κοινοποίηση σε αυτήν την εφαρμογή</string>
    <!-- Add new device screen title -->
    <string name="sync_add_new_device_title">Αποστολή σε συσκευή</string>

    <!-- Text for the warning message on the Add new device screen -->
    <string name="sync_add_new_device_message">Καμία συνδεδεμένη συσκευή</string>
    <!-- Text for the button to learn about sending tabs -->
    <string name="sync_add_new_device_learn_button">Μάθετε για την αποστολή καρτελών…</string>
    <!-- Text for the button to connect another device -->
    <string name="sync_add_new_device_connect_button">Σύνδεση άλλης συσκευής…</string>

    <!-- Notifications -->
    <!-- Text shown in the notification that pops up to remind the user that a private browsing session is active. -->
    <string name="notification_pbm_delete_text_2">Κλείσιμο ιδιωτικών καρτελών</string>

    <!-- Text shown in the notification that pops up to remind the user that a private browsing session is active for Android 14+ -->
    <string name="notification_erase_title_android_14">Κλείσιμο ιδιωτικών καρτελών;</string>

<<<<<<< HEAD
=======
    <string name="notification_erase_text_android_14">Πατήστε ή σύρετε αυτήν την ειδοποίηση για να κλείσετε τις ιδιωτικές καρτέλες.</string>

>>>>>>> 02782e4f
    <!-- Name of the marketing notification channel. Displayed in the "App notifications" system settings for the app -->
    <string name="notification_marketing_channel_name">Μάρκετινγκ</string>

    <!-- Title shown in the notification that pops up to remind the user to set fenix as default browser.
    The app name is in the text, due to limitations with localizing Nimbus experiments -->
    <string name="nimbus_notification_default_browser_title" tools:ignore="UnusedResources">Το Firefox είναι γρήγορο και ιδιωτικό</string>
    <!-- Text shown in the notification that pops up to remind the user to set fenix as default browser.
    The app name is in the text, due to limitations with localizing Nimbus experiments -->
    <string name="nimbus_notification_default_browser_text" tools:ignore="UnusedResources">Ορισμός του Firefox ως προεπιλογής</string>
    <!-- Title shown in the notification that pops up to re-engage the user -->
    <string name="notification_re_engagement_title">Δοκιμάστε την ιδιωτική περιήγηση</string>
    <!-- Text shown in the notification that pops up to re-engage the user.
    %1$s is a placeholder that will be replaced by the app name. -->
    <string name="notification_re_engagement_text">Περιηγηθείτε χωρίς αποθηκευμένα cookie ή ιστορικό στο %1$s</string>

    <!-- Title A shown in the notification that pops up to re-engage the user -->
    <string name="notification_re_engagement_A_title">Περιηγηθείτε χωρίς να αφήσετε ίχνη</string>
    <!-- Text A shown in the notification that pops up to re-engage the user.
    %1$s is a placeholder that will be replaced by the app name. -->
    <string name="notification_re_engagement_A_text">Η ιδιωτική περιήγηση στο %1$s δεν αποθηκεύει τα στοιχεία σας.</string>
    <!-- Title B shown in the notification that pops up to re-engage the user -->
    <string name="notification_re_engagement_B_title">Κάντε την πρώτη σας αναζήτηση</string>
    <!-- Text B shown in the notification that pops up to re-engage the user -->
    <string name="notification_re_engagement_B_text">Βρείτε κάτι κοντά σας. Ή ανακαλύψτε κάτι διασκεδαστικό.</string>

    <!-- Survey -->
    <!-- Text shown in the fullscreen message that pops up to ask user to take a short survey.
    The app name is in the text, due to limitations with localizing Nimbus experiments -->
    <string name="nimbus_survey_message_text">Συμβάλλετε στη βελτίωση του Firefox παίρνοντας μέρος σε μια σύντομη έρευνα.</string>
    <!-- Preference for taking the short survey. -->
    <string name="preferences_take_survey">Έναρξη έρευνας</string>
    <!-- Preference for not taking the short survey. -->
    <string name="preferences_not_take_survey">Όχι, ευχαριστώ</string>

    <!-- Snackbar -->
    <!-- Text shown in snackbar when user deletes a collection -->
    <string name="snackbar_collection_deleted">Η συλλογή διαγράφηκε</string>
    <!-- Text shown in snackbar when user renames a collection -->
    <string name="snackbar_collection_renamed">Η συλλογή μετονομάστηκε</string>
    <!-- Text shown in snackbar when user closes a tab -->
    <string name="snackbar_tab_closed">Η καρτέλα έκλεισε</string>
    <!-- Text shown in snackbar when user closes all tabs -->
    <string name="snackbar_tabs_closed">Οι καρτέλες έκλεισαν</string>
    <!-- Text shown in snackbar when user bookmarks a list of tabs -->
    <string name="snackbar_message_bookmarks_saved">Οι σελιδοδείκτες αποθηκεύτηκαν!</string>
    <!-- Text shown in snackbar when user adds a site to shortcuts -->
    <string name="snackbar_added_to_shortcuts">Προστέθηκε στις συντομεύσεις!</string>
    <!-- Text shown in snackbar when user closes a private tab -->
    <string name="snackbar_private_tab_closed">Η ιδιωτική καρτέλα έκλεισε</string>
    <!-- Text shown in snackbar when user closes all private tabs -->
    <string name="snackbar_private_tabs_closed">Οι ιδιωτικές καρτέλες έκλεισαν</string>
    <!-- Text shown in snackbar when user erases their private browsing data -->
    <string name="snackbar_private_data_deleted">Τα δεδομένα ιδιωτικής περιήγησης διαγράφηκαν</string>
    <!-- Text shown in snackbar to undo deleting a tab, top site or collection -->
    <string name="snackbar_deleted_undo">ΑΝΑΙΡΕΣΗ</string>
    <!-- Text shown in snackbar when user removes a top site -->
    <string name="snackbar_top_site_removed">Ο ιστότοπος αφαιρέθηκε</string>
    <!-- QR code scanner prompt which appears after scanning a code, but before navigating to it
        First parameter is the name of the app, second parameter is the URL or text scanned-->
    <string name="qr_scanner_confirmation_dialog_message">Να επιτρέπεται στο %1$s το άνοιγμα του %2$s</string>
    <!-- QR code scanner prompt dialog positive option to allow navigation to scanned link -->
    <string name="qr_scanner_dialog_positive">ΑΠΟΔΟΧΗ</string>
    <!-- QR code scanner prompt dialog positive option to deny navigation to scanned link -->
    <string name="qr_scanner_dialog_negative">ΑΡΝΗΣΗ</string>
    <!-- QR code scanner prompt dialog error message shown when a hostname does not contain http or https. -->
    <string name="qr_scanner_dialog_invalid">Μη έγκυρη διεύθυνση ιστού.</string>
    <!-- QR code scanner prompt dialog positive option when there is an error -->
    <string name="qr_scanner_dialog_invalid_ok">OK</string>
    <!-- Tab collection deletion prompt dialog message. Placeholder will be replaced with the collection name -->
    <string name="tab_collection_dialog_message">Θέλετε σίγουρα να διαγράψετε το %1$s;</string>
    <!-- Collection and tab deletion prompt dialog message. This will show when the last tab from a collection is deleted -->
    <string name="delete_tab_and_collection_dialog_message">Η αφαίρεση της καρτέλας θα διαγράψει ολόκληρη τη συλλογή. Μπορείτε να δημιουργήσετε νέες συλλογές ανά πάσα στιγμή.</string>
    <!-- Collection and tab deletion prompt dialog title. Placeholder will be replaced with the collection name. This will show when the last tab from a collection is deleted -->
    <string name="delete_tab_and_collection_dialog_title">Διαγραφή του %1$s;</string>
    <!-- Tab collection deletion prompt dialog option to delete the collection -->
    <string name="tab_collection_dialog_positive">Διαγραφή</string>

    <!-- Text displayed in a notification when the user enters full screen mode -->
    <string name="full_screen_notification">Είσοδος σε λειτουργία πλήρους οθόνης</string>
    <!-- Message for copying the URL via long press on the toolbar -->
    <string name="url_copied">Το URL αντιγράφτηκε</string>
    <!-- Sample text for accessibility font size -->
    <string name="accessibility_text_size_sample_text_1">Δοκιμαστικό κείμενο. Σας δείχνει πώς φαίνεται το κείμενο για κάθε αυξομείωση μεγέθους που κάνετε με αυτήν τη ρύθμιση.</string>
    <!-- Summary for Accessibility Text Size Scaling Preference -->
    <string name="preference_accessibility_text_size_summary">Σμίκρυνση ή μεγέθυνση κειμένου ιστοτόπων</string>
    <!-- Title for Accessibility Text Size Scaling Preference -->
    <string name="preference_accessibility_font_size_title">Μέγεθος γραμματοσειράς</string>

    <!-- Title for Accessibility Text Automatic Size Scaling Preference -->
    <string name="preference_accessibility_auto_size_2">Αυτόματο μέγεθος γραμματοσειράς</string>

    <!-- Summary for Accessibility Text Automatic Size Scaling Preference -->
    <string name="preference_accessibility_auto_size_summary">Το μέγεθος θα καθορίζεται από τις ρυθμίσεις του Android. Απενεργοποιήστε το για να διαχειριστείτε το μέγεθος από εδώ.</string>

    <!-- Title for the Delete browsing data preference -->
    <string name="preferences_delete_browsing_data">Διαγραφή δεδομένων περιήγησης</string>
    <!-- Title for the tabs item in Delete browsing data -->
    <string name="preferences_delete_browsing_data_tabs_title_2">Ανοικτές καρτέλες</string>
    <!-- Subtitle for the tabs item in Delete browsing data, parameter will be replaced with the number of open tabs -->
    <string name="preferences_delete_browsing_data_tabs_subtitle">%d καρτέλες</string>
    <!-- Title for the data and history items in Delete browsing data -->
    <!-- Title for the history item in Delete browsing data -->
    <string name="preferences_delete_browsing_data_browsing_history_title">Ιστορικό περιήγησης</string>
    <!-- Subtitle for the data and history items in delete browsing data, parameter will be replaced with the
        number of history items the user has -->
    <string name="preferences_delete_browsing_data_browsing_data_subtitle">%d διευθύνσεις</string>
    <!-- Title for the cookies and site data items in Delete browsing data -->
    <string name="preferences_delete_browsing_data_cookies_and_site_data">Cookie και δεδομένα ιστοτόπων</string>
    <!-- Subtitle for the cookies item in Delete browsing data -->
    <string name="preferences_delete_browsing_data_cookies_subtitle">Θα αποσυνδεθείτε από τους περισσότερους ιστοτόπους</string>
    <!-- Title for the cached images and files item in Delete browsing data -->
    <string name="preferences_delete_browsing_data_cached_files">Προσωρινές εικόνες και αρχεία</string>
    <!-- Subtitle for the cached images and files item in Delete browsing data -->
    <string name="preferences_delete_browsing_data_cached_files_subtitle">Απελευθερώνει χώρο αποθήκευσης</string>
    <!-- Title for the site permissions item in Delete browsing data -->
    <string name="preferences_delete_browsing_data_site_permissions">Δικαιώματα ιστοτόπων</string>
    <!-- Title for the downloads item in Delete browsing data -->
    <string name="preferences_delete_browsing_data_downloads">Λήψεις</string>
    <!-- Text for the button to delete browsing data -->
    <string name="preferences_delete_browsing_data_button">Διαγραφή δεδομένων περιήγησης</string>
    <!-- Title for the Delete browsing data on quit preference -->
    <string name="preferences_delete_browsing_data_on_quit">Διαγραφή δεδομένων περιήγησης στην έξοδο</string>
    <!-- Summary for the Delete browsing data on quit preference. "Quit" translation should match delete_browsing_data_on_quit_action translation. -->
    <string name="preference_summary_delete_browsing_data_on_quit_2">Αυτόματη διαγραφή δεδομένων περιήγησης όταν επιλέγετε «Έξοδος» από το κύριο μενού</string>
    <!-- Action item in menu for the Delete browsing data on quit feature -->
    <string name="delete_browsing_data_on_quit_action">Έξοδος</string>

    <!-- Title text of a delete browsing data dialog. -->
    <string name="delete_history_prompt_title">Χρονικό διάστημα διαγραφής</string>
    <!-- Body text of a delete browsing data dialog. -->
    <string name="delete_history_prompt_body" moz:RemovedIn="130" tools:ignore="UnusedResources">Διαγράφει το ιστορικό (και το συγχρονισμένο ιστορικό άλλων συσκευών), τα cookie και άλλα δεδομένα περιήγησης.</string>
    <!-- Body text of a delete browsing data dialog. -->
    <string name="delete_history_prompt_body_2">Διαγράφει το ιστορικό (καθώς και το συγχρονισμένο ιστορικό από άλλες συσκευές)</string>
    <!-- Radio button in the delete browsing data dialog to delete history items for the last hour. -->
    <string name="delete_history_prompt_button_last_hour">Τελευταία ώρα</string>
    <!-- Radio button in the delete browsing data dialog to delete history items for today and yesterday. -->
    <string name="delete_history_prompt_button_today_and_yesterday">Σήμερα και χθες</string>
    <!-- Radio button in the delete browsing data dialog to delete all history. -->
    <string name="delete_history_prompt_button_everything">Όλα</string>

    <!-- Dialog message to the user asking to delete browsing data. Parameter will be replaced by app name. -->
    <string name="delete_browsing_data_prompt_message_3">Το %s θα διαγράψει τα επιλεγμένα δεδομένα περιήγησης.</string>
    <!-- Text for the cancel button for the data deletion dialog -->
    <string name="delete_browsing_data_prompt_cancel">Ακύρωση</string>
    <!-- Text for the allow button for the data deletion dialog -->
    <string name="delete_browsing_data_prompt_allow">Διαγραφή</string>

    <!-- Text for the snackbar confirmation that the data was deleted -->
    <string name="preferences_delete_browsing_data_snackbar">Τα δεδομένα περιήγησης διαγράφηκαν</string>
    <!-- Text for the snackbar to show the user that the deletion of browsing data is in progress -->
    <string name="deleting_browsing_data_in_progress">Διαγραφή δεδομένων περιήγησης…</string>

    <!-- Dialog message to the user asking to delete all history items inside the opened group. Parameter will be replaced by a history group name. -->
    <string name="delete_all_history_group_prompt_message">Διαγραφή όλων των ιστοτόπων στο «%s»</string>
    <!-- Text for the cancel button for the history group deletion dialog -->
    <string name="delete_history_group_prompt_cancel">Ακύρωση</string>
    <!-- Text for the allow button for the history group dialog -->
    <string name="delete_history_group_prompt_allow">Διαγραφή</string>
    <!-- Text for the snackbar confirmation that the history group was deleted -->
    <string name="delete_history_group_snackbar">Η ομάδα διαγράφηκε</string>

    <!-- Onboarding -->
    <!-- text to display in the snackbar once account is signed-in -->
    <string name="onboarding_firefox_account_sync_is_on">Το Sync είναι ενεργό</string>

    <!-- Onboarding theme -->
    <!-- Text shown in snackbar when multiple tabs have been sent to device -->
    <string name="sync_sent_tabs_snackbar">Οι καρτέλες απεστάλησαν!</string>
    <!-- Text shown in snackbar when one tab has been sent to device  -->
    <string name="sync_sent_tab_snackbar">Η καρτέλα απεστάλη!</string>
    <!-- Text shown in snackbar when sharing tabs failed  -->
    <string name="sync_sent_tab_error_snackbar">Δεν ήταν δυνατή η αποστολή</string>
    <!-- Text shown in snackbar for the "retry" action that the user has after sharing tabs failed -->
    <string name="sync_sent_tab_error_snackbar_action">ΕΠΑΝΑΛΗΨΗ</string>
    <!-- Title of QR Pairing Fragment -->
    <string name="sync_scan_code">Σάρωση κωδικού</string>
    <!-- Instructions on how to access pairing -->
    <string name="sign_in_instructions"><![CDATA[Στον υπολογιστή σας, ανοίξτε το Firefox και μεταβείτε στο <b>https://firefox.com/pair</b>]]></string>
    <!-- Text shown for sign in pairing when ready -->
    <string name="sign_in_ready_for_scan">Σάρωση</string>
    <!-- Text shown for settings option for sign with pairing -->
    <string name="sign_in_with_camera">Σύνδεση με την κάμερά σας</string>

    <!-- Text shown for settings option for sign with email -->
    <string name="sign_in_with_email">Χρήση email</string>
    <!-- Text shown for settings option for create new account text.'Firefox' intentionally hardcoded here.-->
    <string name="sign_in_create_account_text"><![CDATA[Δεν έχετε λογαριασμό; <u>Δημιουργήστε έναν</u> για συγχρονισμό του Firefox μεταξύ συσκευών.]]></string>
    <!-- Text shown in confirmation dialog to sign out of account. The first parameter is the name of the app (e.g. Firefox Preview) -->
    <string name="sign_out_confirmation_message_2">Το %s θα σταματήσει να συγχρονίζεται με τον λογαριασμό σας, αλλά δεν θα διαγράψει τα δεδομένα περιήγησης από αυτήν τη συσκευή.</string>
    <!-- Option to continue signing out of account shown in confirmation dialog to sign out of account -->
    <string name="sign_out_disconnect">Αποσύνδεση</string>
    <!-- Option to cancel signing out shown in confirmation dialog to sign out of account -->
    <string name="sign_out_cancel">Ακύρωση</string>

    <!-- Error message snackbar shown after the user tried to select a default folder which cannot be altered -->
    <string name="bookmark_cannot_edit_root">Δεν είναι δυνατή η επεξεργασία προεπιλεγμένων φακέλων</string>

    <!-- Enhanced Tracking Protection -->
    <!-- Link displayed in enhanced tracking protection panel to access tracking protection settings -->
    <string name="etp_settings">Ρυθμίσεις προστασίας</string>
    <!-- Preference title for enhanced tracking protection settings -->
    <string name="preference_enhanced_tracking_protection">Ενισχυμένη προστασία από καταγραφή</string>
    <!-- Preference summary for enhanced tracking protection settings on/off switch -->
    <string name="preference_enhanced_tracking_protection_summary">Τώρα με Ολική προστασία cookie, η πιο ισχυρή μας φύλαξη ενάντια στους ιχνηλάτες μεταξύ ιστοτόπων.</string>
    <!-- Description of enhanced tracking protection. The parameter is the name of the application (For example: Firefox Fenix) -->
    <string name="preference_enhanced_tracking_protection_explanation_2">Το %s σάς προστατεύει από τους περισσότερους, συνηθισμένους ιχνηλάτες που καταγράφουν ό,τι κάνετε στο διαδίκτυο.</string>
    <!-- Text displayed that links to website about enhanced tracking protection -->
    <string name="preference_enhanced_tracking_protection_explanation_learn_more">Μάθετε περισσότερα</string>
    <!-- Preference for enhanced tracking protection for the standard protection settings -->
    <string name="preference_enhanced_tracking_protection_standard_default_1">Τυπική (προεπιλογή)</string>
    <!-- Preference description for enhanced tracking protection for the standard protection settings -->
    <string name="preference_enhanced_tracking_protection_standard_description_5">Οι σελίδες θα φορτώνονται κανονικά, αλλά θα αποκλείονται λιγότεροι ιχνηλάτες.</string>
    <!--  Accessibility text for the Standard protection information icon  -->
    <string name="preference_enhanced_tracking_protection_standard_info_button">Τι αποκλείει η τυπική προστασία από καταγραφή</string>
    <!-- Preference for enhanced tracking protection for the strict protection settings -->
    <string name="preference_enhanced_tracking_protection_strict">Αυστηρή</string>
    <!-- Preference description for enhanced tracking protection for the strict protection settings -->
    <string name="preference_enhanced_tracking_protection_strict_description_4">Ισχυρότερη προστασία από καταγραφή και καλύτερες επιδόσεις, αλλά ορισμένοι ιστότοποι ενδέχεται να μη λειτουργούν σωστά.</string>
    <!--  Accessibility text for the Strict protection information icon  -->
    <string name="preference_enhanced_tracking_protection_strict_info_button">Τι αποκλείει η αυστηρή προστασία από καταγραφή</string>
    <!-- Preference for enhanced tracking protection for the custom protection settings -->
    <string name="preference_enhanced_tracking_protection_custom">Προσαρμοσμένη</string>
    <!-- Preference description for enhanced tracking protection for the strict protection settings -->
    <string name="preference_enhanced_tracking_protection_custom_description_2">Επιλέξτε ιχνηλάτες και σενάρια για αποκλεισμό.</string>
    <!--  Accessibility text for the Strict protection information icon  -->
    <string name="preference_enhanced_tracking_protection_custom_info_button">Τι αποκλείει η προσαρμοσμένη προστασία από καταγραφή</string>
    <!-- Header for categories that are being blocked by current Enhanced Tracking Protection settings -->
    <!-- Preference for enhanced tracking protection for the custom protection settings for cookies-->
    <string name="preference_enhanced_tracking_protection_custom_cookies">Cookie</string>
    <!-- Option for enhanced tracking protection for the custom protection settings for cookies-->
    <string name="preference_enhanced_tracking_protection_custom_cookies_1">Ιχνηλάτες μεταξύ ιστοτόπων και κοινωνικών δικτύων</string>
    <!-- Option for enhanced tracking protection for the custom protection settings for cookies-->
    <string name="preference_enhanced_tracking_protection_custom_cookies_2">Cookie από ιστοτόπους που δεν έχετε επισκεφθεί</string>
    <!-- Option for enhanced tracking protection for the custom protection settings for cookies-->
    <string name="preference_enhanced_tracking_protection_custom_cookies_3">Όλα τα τρίτα cookie (πιθανή δυσλειτουργία ιστοτόπων)</string>
    <!-- Option for enhanced tracking protection for the custom protection settings for cookies-->
    <string name="preference_enhanced_tracking_protection_custom_cookies_4">Όλα τα cookie (προκαλεί δυσλειτουργία ιστοτόπων)</string>
    <!-- Option for enhanced tracking protection for the custom protection settings for cookies-->
    <string name="preference_enhanced_tracking_protection_custom_cookies_5">Απομόνωση cookie μεταξύ ιστοτόπων</string>
    <!-- Preference for Global Privacy Control for the custom privacy settings for Global Privacy Control. '&amp;' is replaced with the ampersand symbol: &-->
    <string name="preference_enhanced_tracking_protection_custom_global_privacy_control">Αποστολή αιτήματος μη πώλησης και κοινοποίησης των δεδομένων μου στους ιστοτόπους</string>
    <!-- Preference for enhanced tracking protection for the custom protection settings for tracking content -->
    <string name="preference_enhanced_tracking_protection_custom_tracking_content">Περιεχόμενο καταγραφής</string>
    <!-- Option for enhanced tracking protection for the custom protection settings for tracking content-->
    <string name="preference_enhanced_tracking_protection_custom_tracking_content_1">Σε όλες τις καρτέλες</string>
    <!-- Option for enhanced tracking protection for the custom protection settings for tracking content-->
    <string name="preference_enhanced_tracking_protection_custom_tracking_content_2">Μόνο σε ιδιωτικές καρτέλες</string>
    <!-- Preference for enhanced tracking protection for the custom protection settings -->
    <string name="preference_enhanced_tracking_protection_custom_cryptominers">Cryptominer</string>
    <!-- Preference for enhanced tracking protection for the custom protection settings -->
    <string name="preference_enhanced_tracking_protection_custom_fingerprinters">Fingerprinter</string>
    <!-- Button label for navigating to the Enhanced Tracking Protection details -->
    <string name="enhanced_tracking_protection_details">Λεπτομέρειες</string>
    <!-- Header for categories that are being being blocked by current Enhanced Tracking Protection settings -->
    <string name="enhanced_tracking_protection_blocked">Αποκλείονται</string>
    <!-- Header for categories that are being not being blocked by current Enhanced Tracking Protection settings -->
    <string name="enhanced_tracking_protection_allowed">Επιτρέπεται</string>
    <!-- Category of trackers (social media trackers) that can be blocked by Enhanced Tracking Protection -->
    <string name="etp_social_media_trackers_title">Ιχνηλάτες κοινωνικών δικτύων</string>
    <!-- Description of social media trackers that can be blocked by Enhanced Tracking Protection -->
    <string name="etp_social_media_trackers_description">Περιορίζει την ικανότητα των κοινωνικών δικτύων να παρακολουθούν τη δραστηριότητά σας στο διαδίκτυο.</string>
    <!-- Category of trackers (cross-site tracking cookies) that can be blocked by Enhanced Tracking Protection -->
    <string name="etp_cookies_title">Cookie καταγραφής μεταξύ ιστοτόπων</string>
    <!-- Category of trackers (cross-site tracking cookies) that can be blocked by Enhanced Tracking Protection -->
    <string name="etp_cookies_title_2">Cookie μεταξύ ιστοτόπων</string>
    <!-- Description of cross-site tracking cookies that can be blocked by Enhanced Tracking Protection -->
    <string name="etp_cookies_description">Αποκλείει τα cookie που χρησιμοποιούν οι εταιρείες διαφημίσεων και ανάλυσης για τη συλλογή δεδομένων περιήγησης σε πολλαπλούς ιστοτόπους.</string>
    <!-- Description of cross-site tracking cookies that can be blocked by Enhanced Tracking Protection -->
    <string name="etp_cookies_description_2">Η Ολική προστασία cookie απομονώνει τα cookie στον ιστότοπο που βρίσκεστε, ώστε να μην μπορούν να χρησιμοποιηθούν από ιχνηλάτες, όπως δίκτυα διαφημίσεων, για την καταγραφή της δραστηριότητάς σας.</string>
    <!-- Category of trackers (cryptominers) that can be blocked by Enhanced Tracking Protection -->
    <string name="etp_cryptominers_title">Cryptominer</string>
    <!-- Description of cryptominers that can be blocked by Enhanced Tracking Protection -->
    <string name="etp_cryptominers_description">Εμποδίζει την πρόσβαση κακόβουλων σεναρίων εξόρυξης ψηφιακών νομισμάτων στη συσκευή σας.</string>
    <!-- Category of trackers (fingerprinters) that can be blocked by Enhanced Tracking Protection -->
    <string name="etp_fingerprinters_title">Fingerprinter</string>
    <!-- Description of fingerprinters that can be blocked by Enhanced Tracking Protection -->
    <string name="etp_fingerprinters_description">Διακόπτει τη συλλογή μοναδικών, αναγνωριστικών δεδομένων της συσκευής σας που μπορούν να χρησιμοποιηθούν για σκοπούς καταγραφής.</string>
    <!-- Category of trackers (tracking content) that can be blocked by Enhanced Tracking Protection -->
    <string name="etp_tracking_content_title">Περιεχόμενο καταγραφής</string>
    <!-- Description of tracking content that can be blocked by Enhanced Tracking Protection -->
    <string name="etp_tracking_content_description">Διακόπτει τη φόρτωση εξωτερικών διαφημίσεων, βίντεο και άλλου περιεχομένου που περιέχει κώδικα καταγραφής. Ίσως επηρεάσει τη λειτουργικότητα ορισμένων ιστοτόπων.</string>
    <!-- Enhanced Tracking Protection message that protection is currently on for this site -->
    <string name="etp_panel_on">Η προστασία είναι ΕΝΕΡΓΗ στον ιστότοπο</string>
    <!-- Enhanced Tracking Protection message that protection is currently off for this site -->
    <string name="etp_panel_off">Η προστασία είναι ΑΝΕΝΕΡΓΗ στον ιστότοπο</string>
    <!-- Header for exceptions list for which sites enhanced tracking protection is always off -->
    <string name="enhanced_tracking_protection_exceptions">Η Ενισχυμένη προστασία από καταγραφή είναι για τους εξής ιστοτόπους</string>
    <!-- Content description (not visible, for screen readers etc.): Navigate
    back from ETP details (Ex: Tracking content) -->
    <string name="etp_back_button_content_description">Πλοήγηση προς τα πίσω</string>

    <!-- About page link text to open what's new link -->
    <string name="about_whats_new">Τι νέο υπάρχει στο %s</string>
    <!-- Open source licenses page title
    The first parameter is the app name -->
    <string name="open_source_licenses_title">%s | Βιβλιοθήκες OSS</string>

    <!-- Category of trackers (redirect trackers) that can be blocked by Enhanced Tracking Protection -->
    <string name="etp_redirect_trackers_title">Ανακατεύθυνση ιχνηλατών</string>

    <!-- Description of redirect tracker cookies that can be blocked by Enhanced Tracking Protection -->
    <string name="etp_redirect_trackers_description">Διαγράφει τα cookie από ανακατευθύνσεις σε γνωστούς ιστοτόπους καταγραφής.</string>

    <!-- Description of the SmartBlock Enhanced Tracking Protection feature. The * symbol is intentionally hardcoded here,
         as we use it on the UI to indicate which trackers have been partially unblocked.  -->
    <string name="preference_etp_smartblock_description">Ορισμένοι ιχνηλάτες παρακάτω έχουν επιτραπεί μερικώς στη σελίδα επειδή αλληλεπιδράσατε μαζί τους *.</string>
    <!-- Text displayed that links to website about enhanced tracking protection SmartBlock -->
    <string name="preference_etp_smartblock_learn_more">Μάθετε περισσότερα</string>

    <!-- Content description (not visible, for screen readers etc.):
    Enhanced tracking protection exception preference icon for ETP settings. -->
    <string name="preference_etp_exceptions_icon_description">Εικονίδιο προτίμησης εξαίρεσης από την ενισχυμένη προστασία από καταγραφή</string>

    <!-- About page link text to open support link -->
    <string name="about_support">Υποστήριξη</string>
    <!-- About page link text to list of past crashes (like about:crashes on desktop) -->
    <string name="about_crashes">Καταρρεύσεις</string>
    <!-- About page link text to open privacy notice link -->
    <string name="about_privacy_notice">Σημείωση απορρήτου</string>

    <!-- About page link text to open know your rights link -->
    <string name="about_know_your_rights">Μάθετε τα δικαιώματά σας</string>
    <!-- About page link text to open licensing information link -->
    <string name="about_licensing_information">Πληροφορίες άδειας</string>
    <!-- About page link text to open a screen with libraries that are used -->
    <string name="about_other_open_source_libraries">Βιβλιοθήκες που χρησιμοποιούμε</string>

    <!-- Toast shown to the user when they are activating the secret dev menu
        The first parameter is number of long clicks left to enable the menu -->
    <string name="about_debug_menu_toast_progress">Μενού εντοπισμού σφαλμάτων: απομένουν %1$d κλικ για ενεργοποίηση</string>
    <string name="about_debug_menu_toast_done">Το μενού εντοπισμού σφαλμάτων ενεργοποιήθηκε</string>

    <!-- Browser long press popup menu -->
    <!-- Copy the current url -->
    <string name="browser_toolbar_long_press_popup_copy">Αντιγραφή</string>
    <!-- Paste & go the text in the clipboard. '&amp;' is replaced with the ampersand symbol: & -->
    <string name="browser_toolbar_long_press_popup_paste_and_go">Επικόλληση και μετάβαση</string>
    <!-- Paste the text in the clipboard -->
    <string name="browser_toolbar_long_press_popup_paste">Επικόλληση</string>

    <!-- Snackbar message shown after an URL has been copied to clipboard. -->
    <string name="browser_toolbar_url_copied_to_clipboard_snackbar">Το URL αντιγράφτηκε στο πρόχειρο</string>

    <!-- Title text for the Add To Homescreen dialog -->
    <string name="add_to_homescreen_title">Προσθήκη στην αρχική οθόνη</string>
    <!-- Cancel button text for the Add to Homescreen dialog -->
    <string name="add_to_homescreen_cancel">Ακύρωση</string>
    <!-- Add button text for the Add to Homescreen dialog -->
    <string name="add_to_homescreen_add">Προσθήκη</string>
    <!-- Continue to website button text for the first-time Add to Homescreen dialog -->
    <string name="add_to_homescreen_continue">Συνέχεια στον ιστότοπο</string>

    <!-- Placeholder text for the TextView in the Add to Homescreen dialog -->
    <string name="add_to_homescreen_text_placeholder">Όνομα συντόμευσης</string>

    <!-- Describes the add to homescreen functionality -->
    <string name="add_to_homescreen_description_2">Μπορείτε εύκολα να προσθέσετε αυτόν τον ιστότοπο στην αρχική οθόνη για άμεση πρόσβαση και ταχύτερη περιήγηση, σαν να ήταν εφαρμογή.</string>

    <!-- Preference for managing the settings for logins and passwords in Fenix -->
    <string name="preferences_passwords_logins_and_passwords">Συνδέσεις και κωδικοί πρόσβασης</string>
    <!-- Preference for managing the settings for logins and passwords in Fenix -->
    <string name="preferences_passwords_logins_and_passwords_2" tools:ignore="UnusedResources">Κωδικοί πρόσβασης</string>
    <!-- Preference for managing the saving of logins and passwords in Fenix -->
    <string name="preferences_passwords_save_logins">Αποθήκευση συνδέσεων και κωδικών πρόσβασης</string>
    <!-- Preference for managing the saving of logins and passwords in Fenix -->
    <string name="preferences_passwords_save_logins_2" tools:ignore="UnusedResources">Αποθήκευση κωδικών πρόσβασης</string>
    <!-- Preference option for asking to save passwords in Fenix -->
    <string name="preferences_passwords_save_logins_ask_to_save">Ερώτηση για αποθήκευση</string>
    <!-- Preference option for never saving passwords in Fenix -->
    <string name="preferences_passwords_save_logins_never_save">Ποτέ αποθήκευση</string>
    <!-- Preference for autofilling saved logins in Firefox (in web content), %1$s will be replaced with the app name -->
    <string name="preferences_passwords_autofill2">Αυτόματη συμπλήρωση στο %1$s</string>
    <!-- Description for the preference for autofilling saved logins in Firefox (in web content), %1$s will be replaced with the app name -->
    <string name="preferences_passwords_autofill_description">Συμπλήρωση και αποθήκευση στοιχείων σύνδεσης σε ιστοτόπους κατά τη χρήση του %1$s.</string>
    <!-- Preference for autofilling logins from Fenix in other apps (e.g. autofilling the Twitter app) -->
    <string name="preferences_android_autofill">Αυτόματη συμπλήρωση σε άλλες εφαρμογές</string>

    <!-- Description for the preference for autofilling logins from Fenix in other apps (e.g. autofilling the Twitter app) -->
    <string name="preferences_android_autofill_description">Συμπλήρωση στοιχείων σύνδεσης σε άλλες εφαρμογές της συσκευής σας.</string>

    <!-- Preference option for adding a login -->
    <string name="preferences_logins_add_login">Προσθήκη σύνδεσης</string>

    <!-- Preference option for adding a password -->
    <string name="preferences_logins_add_login_2" tools:ignore="UnusedResources">Προσθήκη κωδικού πρόσβασης</string>

    <!-- Preference for syncing saved logins in Fenix -->
    <string name="preferences_passwords_sync_logins">Συγχρονισμός συνδέσεων</string>
    <!-- Preference for syncing saved passwords in Fenix -->
    <string name="preferences_passwords_sync_logins_2" tools:ignore="UnusedResources">Συγχρονισμός κωδικών πρόσβασης</string>
    <!-- Preference for syncing saved logins in Fenix, when not signed in-->
    <string name="preferences_passwords_sync_logins_across_devices">Συγχρονισμός συνδέσεων μεταξύ συσκευών</string>
    <!-- Preference for syncing saved passwords in Fenix, when not signed in-->
    <string name="preferences_passwords_sync_logins_across_devices_2" tools:ignore="UnusedResources">Συγχρονισμός κωδικών πρόσβασης μεταξύ των συσκευών σας</string>
    <!-- Preference to access list of saved logins -->
    <string name="preferences_passwords_saved_logins">Αποθηκευμένες συνδέσεις</string>
    <!-- Preference to access list of saved passwords -->
    <string name="preferences_passwords_saved_logins_2" tools:ignore="UnusedResources">Αποθηκευμένοι κωδικοί πρόσβασης</string>
    <!-- Description of empty list of saved passwords. Placeholder is replaced with app name.  -->
    <string name="preferences_passwords_saved_logins_description_empty_text">Οι συνδέσεις που αποθηκεύετε ή συγχρονίζετε στο %s θα εμφανίζονται εδώ.</string>
    <!-- Description of empty list of saved passwords. Placeholder is replaced with app name.  -->
    <string name="preferences_passwords_saved_logins_description_empty_text_2" tools:ignore="UnusedResources">Οι κωδικοί πρόσβασης που αποθηκεύετε ή συγχρονίζετε στο %s θα εμφανίζονται εδώ. Όλοι οι κωδικοί πρόσβασης που αποθηκεύετε κρυπτογραφούνται.</string>
    <!-- Preference to access list of saved logins -->
    <string name="preferences_passwords_saved_logins_description_empty_learn_more_link">Μάθετε περισσότερα σχετικά με το Sync.</string>
    <!-- Clickable text for opening an external link for more information about Sync. -->
    <string name="preferences_passwords_saved_logins_description_empty_learn_more_link_2" tools:ignore="UnusedResources">Μάθετε περισσότερα σχετικά με τον συγχρονισμό</string>
    <!-- Preference to access list of login exceptions that we never save logins for -->
    <string name="preferences_passwords_exceptions">Εξαιρέσεις</string>
    <!-- Empty description of list of login exceptions that we never save logins for -->
    <string name="preferences_passwords_exceptions_description_empty">Εδώ εμφανίζονται οι συνδέσεις και οι κωδικοί πρόσβασης που δεν αποθηκεύονται.</string>
    <!-- Empty description of list of login exceptions that we never save passwords for. Parameter will be replaced by app name. -->
    <string name="preferences_passwords_exceptions_description_empty_2" tools:ignore="UnusedResources">Το %s δεν θα αποθηκεύει κωδικούς πρόσβασης για τους ιστοτόπους που αναφέρονται εδώ.</string>
    <!-- Description of list of login exceptions that we never save logins for -->
    <string name="preferences_passwords_exceptions_description">Δεν θα αποθηκεύονται στοιχεία σύνδεσης για τους εξής ιστοτόπους.</string>
    <!-- Description of list of login exceptions that we never save passwords for. Parameter will be replaced by app name. -->
    <string name="preferences_passwords_exceptions_description_2" tools:ignore="UnusedResources">Το %s δεν θα αποθηκεύει κωδικούς πρόσβασης για αυτούς τους ιστοτόπους.</string>
    <!-- Text on button to remove all saved login exceptions -->
    <string name="preferences_passwords_exceptions_remove_all">Διαγραφή όλων των εξαιρέσεων</string>
    <!-- Hint for search box in logins list -->
    <string name="preferences_passwords_saved_logins_search">Αναζήτηση συνδέσεων</string>
    <!-- Hint for search box in passwords list -->
    <string name="preferences_passwords_saved_logins_search_2" tools:ignore="UnusedResources">Αναζήτηση κωδικών πρόσβασης</string>
    <!-- The header for the site that a login is for -->
    <string name="preferences_passwords_saved_logins_site">Ιστότοπος</string>
    <!-- The header for the username for a login -->
    <string name="preferences_passwords_saved_logins_username">Όνομα χρήστη</string>
    <!-- The header for the password for a login -->
    <string name="preferences_passwords_saved_logins_password">Κωδικός πρόσβασης</string>
    <!-- Shown in snackbar to tell user that the password has been copied -->
    <string name="logins_password_copied">Ο κωδικός πρόσβασης έχει αντιγραφεί στο πρόχειρο</string>
    <!-- Shown in snackbar to tell user that the username has been copied -->
    <string name="logins_username_copied">Το όνομα χρήστη αντιγράφτηκε στο πρόχειρο</string>
    <!-- Content Description (for screenreaders etc) read for the button to copy a password in logins-->
    <string name="saved_logins_copy_password">Αντιγραφή κωδικού πρόσβασης</string>
    <!-- Content Description (for screenreaders etc) read for the button to clear a password while editing a login-->
    <string name="saved_logins_clear_password">Εκκαθάριση κωδικού πρόσβασης</string>
    <!-- Content Description (for screenreaders etc) read for the button to copy a username in logins -->
    <string name="saved_login_copy_username">Αντιγραφή ονόματος χρήστη</string>
    <!-- Content Description (for screenreaders etc) read for the button to clear a username while editing a login -->
    <string name="saved_login_clear_username">Εκκαθάριση ονόματος χρήστη</string>
    <!-- Content Description (for screenreaders etc) read for the button to clear the hostname field while creating a login -->
    <string name="saved_login_clear_hostname">Απαλοιφή ονόματος κεντρικού υπολογιστή</string>
    <!-- Content Description (for screenreaders etc) read for the button to open a site in logins -->
    <string name="saved_login_open_site">Άνοιγμα σελίδας στο πρόγραμμα περιήγησης</string>
    <!-- Content Description (for screenreaders etc) read for the button to reveal a password in logins -->
    <string name="saved_login_reveal_password">Εμφάνιση κωδικού πρόσβασης</string>
    <!-- Content Description (for screenreaders etc) read for the button to hide a password in logins -->
    <string name="saved_login_hide_password">Απόκρυψη κωδικού πρόσβασης</string>
    <!-- Message displayed in biometric prompt displayed for authentication before allowing users to view their logins -->
    <string name="logins_biometric_prompt_message">Ξεκλειδώστε για να δείτε τις αποθηκευμένες συνδέσεις σας</string>
    <!-- Message displayed in biometric prompt displayed for authentication before allowing users to view their passwords -->
    <string name="logins_biometric_prompt_message_2" tools:ignore="UnusedResources">Ξεκλειδώστε για να δείτε τους αποθηκευμένους κωδικούς πρόσβασής σας</string>
    <!-- Title of warning dialog if users have no device authentication set up -->
    <string name="logins_warning_dialog_title">Προστασία στοιχείων σύνδεσης</string>
    <!-- Title of warning dialog if users have no device authentication set up -->
    <string name="logins_warning_dialog_title_2" tools:ignore="UnusedResources">Προστασία των αποθηκευμένων κωδικών πρόσβασής σας</string>
    <!-- Message of warning dialog if users have no device authentication set up -->
    <string name="logins_warning_dialog_message">Ορίστε ένα μοτίβο κλειδώματος συσκευής, ένα ΡΙΝ ή έναν κωδικό πρόσβασης για προστασία των αποθηκευμένων στοιχείων σύνδεσης, σε περίπτωση που κάποιος τρίτος αποκτήσει πρόσβαση στη συσκευή σας.</string>
    <!-- Message of warning dialog if users have no device authentication set up -->
    <string name="logins_warning_dialog_message_2" tools:ignore="UnusedResources">Ορίστε ένα μοτίβο κλειδώματος συσκευής, ένα ΡΙΝ ή έναν κωδικό πρόσβασης για την προστασία των αποθηκευμένων κωδικών πρόσβασής σας, σε περίπτωση που κάποιος τρίτος αποκτήσει πρόσβαση στη συσκευή σας.</string>
    <!-- Negative button to ignore warning dialog if users have no device authentication set up -->
    <string name="logins_warning_dialog_later">Αργότερα</string>
    <!-- Positive button to send users to set up a pin of warning dialog if users have no device authentication set up -->
    <string name="logins_warning_dialog_set_up_now">Ρύθμιση τώρα</string>
    <!-- Title of PIN verification dialog to direct users to re-enter their device credentials to access their logins -->
    <string name="logins_biometric_prompt_message_pin">Ξεκλειδώστε τη συσκευή σας</string>
    <!-- Title for Accessibility Force Enable Zoom Preference -->
    <string name="preference_accessibility_force_enable_zoom">Ζουμ σε όλους τους ιστοτόπους</string>
    <!-- Summary for Accessibility Force Enable Zoom Preference -->
    <string name="preference_accessibility_force_enable_zoom_summary">Ενεργοποιήστε το για χρήση χειρονομιών ζουμ, ακόμη και σε ιστοτόπους που δεν τις επιτρέπουν.</string>
    <!-- Saved logins sorting strategy menu item -by name- (if selected, it will sort saved logins alphabetically) -->
    <string name="saved_logins_sort_strategy_alphabetically">Όνομα (Α-Ω)</string>
    <!-- Saved logins sorting strategy menu item -by last used- (if selected, it will sort saved logins by last used) -->
    <string name="saved_logins_sort_strategy_last_used">Τελευταία χρήση</string>

    <!-- Content description (not visible, for screen readers etc.): Sort saved logins dropdown menu chevron icon -->
    <string name="saved_logins_menu_dropdown_chevron_icon_content_description">Ταξινόμηση μενού σύνδεσης</string>

    <!-- Content description (not visible, for screen readers etc.) -->
    <string name="saved_logins_menu_dropdown_chevron_icon_content_description_2" tools:ignore="UnusedResources">Μενού ταξινόμησης κωδικών πρόσβασης</string>

    <!-- Autofill -->
    <!-- Preference and title for managing the autofill settings -->
    <string name="preferences_autofill">Αυτόματη συμπλήρωση</string>
    <!-- Preference and title for managing the settings for addresses -->
    <string name="preferences_addresses">Διευθύνσεις</string>
    <!-- Preference and title for managing the settings for credit cards -->
    <string name="preferences_credit_cards">Πιστωτικές κάρτες</string>
    <!-- Preference and title for managing the settings for payment methods -->
    <string name="preferences_credit_cards_2" tools:ignore="UnusedResources">Μέθοδοι πληρωμής</string>
    <!-- Preference for saving and autofilling credit cards -->
    <string name="preferences_credit_cards_save_and_autofill_cards">Αποθήκευση και αυτόματη συμπλήρωση στοιχείων καρτών</string>
    <!-- Preference for saving and autofilling credit cards -->
    <string name="preferences_credit_cards_save_and_autofill_cards_2" tools:ignore="UnusedResources">Αποθήκευση και συμπλήρωση μεθόδων πληρωμής</string>
    <!-- Preference summary for saving and autofilling credit card data -->
    <string name="preferences_credit_cards_save_and_autofill_cards_summary">Τα δεδομένα κρυπτογραφούνται</string>
    <!-- Preference summary for saving and autofilling payment method data. Parameter will be replaced by app name. -->
    <string name="preferences_credit_cards_save_and_autofill_cards_summary_2" tools:ignore="UnusedResources">Το %s κρυπτογραφεί όλες τις μεθόδους πληρωμής που αποθηκεύετε</string>
    <!-- Preference option for syncing credit cards across devices. This is displayed when the user is not signed into sync -->
    <string name="preferences_credit_cards_sync_cards_across_devices">Συγχρονισμός καρτών μεταξύ συσκευών</string>
    <!-- Preference option for syncing credit cards across devices. This is displayed when the user is signed into sync -->
    <string name="preferences_credit_cards_sync_cards">Συγχρονισμός καρτών</string>
    <!-- Preference option for adding a credit card -->
    <string name="preferences_credit_cards_add_credit_card">Προσθήκη πιστωτικής κάρτας</string>

    <!-- Preference option for adding a card -->
    <string name="preferences_credit_cards_add_credit_card_2" tools:ignore="UnusedResources">Προσθήκη κάρτας</string>
    <!-- Preference option for managing saved credit cards -->
    <string name="preferences_credit_cards_manage_saved_cards">Διαχείριση αποθηκευμένων καρτών</string>
    <!-- Preference option for managing saved cards -->
    <string name="preferences_credit_cards_manage_saved_cards_2" tools:ignore="UnusedResources">Διαχείριση καρτών</string>
    <!-- Preference option for adding an address -->
    <string name="preferences_addresses_add_address">Προσθήκη διεύθυνσης</string>
    <!-- Preference option for managing saved addresses -->
    <string name="preferences_addresses_manage_addresses">Διαχείριση διευθύνσεων</string>
    <!-- Preference for saving and autofilling addresses -->
    <string name="preferences_addresses_save_and_autofill_addresses">Αποθήκευση και αυτόματη συμπλήρωση διευθύνσεων</string>

    <!-- Preference for saving and filling addresses -->
    <string name="preferences_addresses_save_and_autofill_addresses_2" tools:ignore="UnusedResources">Αποθήκευση και συμπλήρωση διευθύνσεων</string>
    <!-- Preference summary for saving and autofilling address data -->
    <string name="preferences_addresses_save_and_autofill_addresses_summary">Συμπεριλάβετε πληροφορίες, όπως αριθμούς, email και διευθύνσεις αποστολής</string>

    <!-- Preference summary for saving and filling address data -->
    <string name="preferences_addresses_save_and_autofill_addresses_summary_2" tools:ignore="UnusedResources">Περιλαμβάνει αριθμούς τηλεφώνου και διευθύνσεις email</string>

    <!-- Title of the "Add card" screen -->
    <string name="credit_cards_add_card">Προσθήκη κάρτας</string>
    <!-- Title of the "Edit card" screen -->
    <string name="credit_cards_edit_card">Επεξεργασία κάρτας</string>
    <!-- The header for the card number of a credit card -->
    <string name="credit_cards_card_number">Αριθμός κάρτας</string>
    <!-- The header for the expiration date of a credit card -->
    <string name="credit_cards_expiration_date">Ημερομηνία λήξης</string>
    <!-- The label for the expiration date month of a credit card to be used by a11y services-->
    <string name="credit_cards_expiration_date_month">Μήνας ημερομηνίας λήξης</string>
    <!-- The label for the expiration date year of a credit card to be used by a11y services-->
    <string name="credit_cards_expiration_date_year">Έτος ημερομηνίας λήξης</string>
    <!-- The header for the name on the credit card -->
    <string name="credit_cards_name_on_card">Όνομα στην κάρτα</string>
    <!-- The text for the "Delete card" menu item for deleting a credit card -->
    <string name="credit_cards_menu_delete_card">Διαγραφή κάρτας</string>
    <!-- The text for the "Delete card" button for deleting a credit card -->
    <string name="credit_cards_delete_card_button">Διαγραφή κάρτας</string>
    <!-- The text for the confirmation message of "Delete card" dialog -->
    <string name="credit_cards_delete_dialog_confirmation">Θέλετε σίγουρα να διαγράψετε αυτήν την πιστωτική κάρτα;</string>
    <!-- The text for the confirmation message of "Delete card" dialog -->
    <string name="credit_cards_delete_dialog_confirmation_2" tools:ignore="UnusedResources">Διαγραφή κάρτας;</string>
    <!-- The text for the positive button on "Delete card" dialog -->
    <string name="credit_cards_delete_dialog_button">Διαγραφή</string>
    <!-- The title for the "Save" menu item for saving a credit card -->
    <string name="credit_cards_menu_save">Αποθήκευση</string>
    <!-- The text for the "Save" button for saving a credit card -->
    <string name="credit_cards_save_button">Αποθήκευση</string>
    <!-- The text for the "Cancel" button for cancelling adding, updating or deleting a credit card -->
    <string name="credit_cards_cancel_button">Ακύρωση</string>

    <!-- Title of the "Saved cards" screen -->
    <string name="credit_cards_saved_cards">Αποθηκευμένες κάρτες</string>

    <!-- Error message for credit card number validation -->
    <string name="credit_cards_number_validation_error_message">Παρακαλώ εισαγάγετε έναν έγκυρο αριθμό πιστωτικής κάρτας</string>

    <!-- Error message for card number validation -->
    <string name="credit_cards_number_validation_error_message_2" tools:ignore="UnusedResources">Εισαγάγετε έγκυρο αριθμό κάρτας</string>
    <!-- Error message for credit card name on card validation -->
    <string name="credit_cards_name_on_card_validation_error_message">Παρακαλώ συμπληρώστε αυτό το πεδίο</string>
    <!-- Error message for card name on card validation -->
    <string name="credit_cards_name_on_card_validation_error_message_2" tools:ignore="UnusedResources">Προσθήκη ονόματος</string>
    <!-- Message displayed in biometric prompt displayed for authentication before allowing users to view their saved credit cards -->
    <string name="credit_cards_biometric_prompt_message">Ξεκλειδώστε για να δείτε τις αποθηκευμένες κάρτες σας</string>
    <!-- Title of warning dialog if users have no device authentication set up -->
    <string name="credit_cards_warning_dialog_title">Ασφαλίστε τις πιστωτικές κάρτες σας</string>
    <!-- Title of warning dialog if users have no device authentication set up -->
    <string name="credit_cards_warning_dialog_title_2" tools:ignore="UnusedResources">Προστασία των αποθηκευμένων μεθόδων πληρωμής σας</string>
    <!-- Message of warning dialog if users have no device authentication set up -->
    <string name="credit_cards_warning_dialog_message">Ορίστε ένα μοτίβο κλειδώματος συσκευής, ένα ΡΙΝ ή έναν κωδικό πρόσβασης για την προστασία των αποθηκευμένων πιστωτικών καρτών σας, σε περίπτωση που κάποιος τρίτος αποκτήσει πρόσβαση στη συσκευή σας.</string>
    <!-- Message of warning dialog if users have no device authentication set up -->
    <string name="credit_cards_warning_dialog_message_3" tools:ignore="UnusedResources">Ορίστε ένα μοτίβο κλειδώματος της συσκευής, ένα ΡΙΝ ή έναν κωδικό πρόσβασης για την προστασία των αποθηκευμένων καρτών σας, σε περίπτωση που κάποιος τρίτος αποκτήσει πρόσβαση στη συσκευή σας.</string>
    <!-- Positive button to send users to set up a pin of warning dialog if users have no device authentication set up -->
    <string name="credit_cards_warning_dialog_set_up_now">Ρύθμιση τώρα</string>
    <!-- Negative button to ignore warning dialog if users have no device authentication set up -->
    <string name="credit_cards_warning_dialog_later">Αργότερα</string>

    <!-- Title of PIN verification dialog to direct users to re-enter their device credentials to access their credit cards -->
    <string name="credit_cards_biometric_prompt_message_pin">Ξεκλειδώστε τη συσκευή σας</string>
    <!-- Message displayed in biometric prompt for authentication, before allowing users to use their stored credit card information -->
    <string name="credit_cards_biometric_prompt_unlock_message">Ξεκλειδώστε για χρήση των στοιχείων πιστωτικής κάρτας</string>

    <!-- Message displayed in biometric prompt for authentication, before allowing users to use their stored payment method information -->
    <string name="credit_cards_biometric_prompt_unlock_message_2" tools:ignore="UnusedResources">Ξεκλειδώστε για χρήση των αποθηκευμένων μεθόδων πληρωμής</string>
    <!-- Title of the "Add address" screen -->
    <string name="addresses_add_address">Προσθήκη διεύθυνσης</string>
    <!-- Title of the "Edit address" screen -->
    <string name="addresses_edit_address">Επεξεργασία διεύθυνσης</string>
    <!-- Title of the "Manage addresses" screen -->
    <string name="addresses_manage_addresses">Διαχείριση διευθύνσεων</string>
    <!-- The header for the first name of an address -->
    <string name="addresses_first_name">Όνομα</string>
    <!-- The header for the middle name of an address -->
    <string name="addresses_middle_name">Μεσαίο όνομα</string>
    <!-- The header for the last name of an address -->
    <string name="addresses_last_name">Επώνυμο</string>
    <!-- The header for the street address of an address -->
    <string name="addresses_street_address">Διεύθυνση</string>
    <!-- The header for the city of an address -->
    <string name="addresses_city">Πόλη</string>
    <!-- The header for the subregion of an address when "state" should be used -->
    <string name="addresses_state">Νομός</string>
    <!-- The header for the subregion of an address when "province" should be used -->
    <string name="addresses_province">Νομός</string>
    <!-- The header for the zip code of an address -->
    <string name="addresses_zip">Ταχ. κώδικας</string>
    <!-- The header for the country or region of an address -->
    <string name="addresses_country">Χώρα ή περιοχή</string>
    <!-- The header for the phone number of an address -->
    <string name="addresses_phone">Τηλέφωνο</string>
    <!-- The header for the email of an address -->
    <string name="addresses_email">Email</string>
    <!-- The text for the "Save" button for saving an address -->
    <string name="addresses_save_button">Αποθήκευση</string>
    <!-- The text for the "Cancel" button for cancelling adding, updating or deleting an address -->
    <string name="addresses_cancel_button">Ακύρωση</string>
    <!-- The text for the "Delete address" button for deleting an address -->
    <string name="addressess_delete_address_button">Διαγραφή διεύθυνσης</string>

    <!-- The title for the "Delete address" confirmation dialog -->
    <string name="addressess_confirm_dialog_message">Θέλετε σίγουρα να διαγράψετε αυτήν τη διεύθυνση;</string>
    <!-- The title for the "Delete address" confirmation dialog -->
    <string name="addressess_confirm_dialog_message_2" tools:ignore="UnusedResources">Διαγραφή διεύθυνσης;</string>
    <!-- The text for the positive button on "Delete address" dialog -->
    <string name="addressess_confirm_dialog_ok_button">Διαγραφή</string>
    <!-- The text for the negative button on "Delete address" dialog -->
    <string name="addressess_confirm_dialog_cancel_button">Ακύρωση</string>
    <!-- The text for the "Save address" menu item for saving an address -->
    <string name="address_menu_save_address">Αποθήκευση διεύθυνσης</string>
    <!-- The text for the "Delete address" menu item for deleting an address -->
    <string name="address_menu_delete_address">Διαγραφή διεύθυνσης</string>

    <!-- Title of the Add search engine screen -->
    <string name="search_engine_add_custom_search_engine_title">Προσθήκη μηχανής αναζήτησης</string>
    <!-- Content description (not visible, for screen readers etc.): Title for the button that navigates to add new engine screen -->
    <string name="search_engine_add_custom_search_engine_button_content_description">Προσθήκη νέας μηχανής αναζήτησης</string>
    <!-- Title of the Edit search engine screen -->
    <string name="search_engine_edit_custom_search_engine_title">Επεξεργασία μηχανής αναζήτησης</string>
    <!-- Text for the menu button to edit a search engine -->
    <string name="search_engine_edit">Επεξεργασία</string>
    <!-- Text for the menu button to delete a search engine -->
    <string name="search_engine_delete">Διαγραφή</string>

    <!-- Label for the TextField in which user enters custom search engine name -->
    <string name="search_add_custom_engine_name_label">Όνομα</string>

    <!-- Placeholder text shown in the Search Engine Name text field before a user enters text -->
    <string name="search_add_custom_engine_name_hint_2">Όνομα μηχανής αναζήτησης</string>
    <!-- Label for the TextField in which user enters custom search engine URL -->
    <string name="search_add_custom_engine_url_label">URL όρου αναζήτησης</string>
    <!-- Placeholder text shown in the Search String TextField before a user enters text -->
    <string name="search_add_custom_engine_search_string_hint_2">URL για χρήση στην αναζήτηση</string>
    <!-- Description text for the Search String TextField. The %s is part of the string -->
    <string name="search_add_custom_engine_search_string_example" formatted="false">Αντικαταστήστε τον όρο αναζήτησης με «%s». Παράδειγμα:\nhttps://www.google.com/search?q=%s</string>

    <!-- Accessibility description for the form in which details about the custom search engine are entered -->
    <string name="search_add_custom_engine_form_description">Λεπτομέρειες προσαρμοσμένης μηχανής αναζήτησης</string>

    <!-- Label for the TextField in which user enters custom search engine suggestion URL -->
    <string name="search_add_custom_engine_suggest_url_label">API προτάσεων αναζήτησης (προαιρετικό)</string>
    <!-- Placeholder text shown in the Search Suggestion String TextField before a user enters text -->
    <string name="search_add_custom_engine_suggest_string_hint">URL για το API προτάσεων αναζήτησης</string>
    <!-- Description text for the Search Suggestion String TextField. The %s is part of the string -->
    <string name="search_add_custom_engine_suggest_string_example_2" formatted="false">Αντικαταστήστε τον όρο αναζήτησης με «%s». Παράδειγμα:\nhttps://suggestqueries.google.com/complete/search?client=firefox&amp;q=%s</string>
    <!-- The text for the "Save" button for saving a custom search engine -->
    <string name="search_custom_engine_save_button">Αποθήκευση</string>

    <!-- Text shown when a user leaves the name field empty -->
    <string name="search_add_custom_engine_error_empty_name">Εισαγάγετε όνομα μηχανής αναζήτησης</string>
    <!-- Text shown when a user leaves the search string field empty -->
    <string name="search_add_custom_engine_error_empty_search_string">Εισαγάγετε νήμα αναζήτησης</string>
    <!-- Text shown when a user leaves out the required template string -->
    <string name="search_add_custom_engine_error_missing_template">Βεβαιωθείτε ότι το νήμα αναζήτησης συμφωνεί με την μορφή του παραδείγματος</string>
    <!-- Text shown when we aren't able to validate the custom search query. The first parameter is the url of the custom search engine -->
    <string name="search_add_custom_engine_error_cannot_reach">Σφάλμα σύνδεσης στο “%s”</string>

    <!-- Text shown when a user creates a new search engine -->
    <string name="search_add_custom_engine_success_message">Δημιουργήθηκε to %s</string>

    <!-- Text shown when a user successfully edits a custom search engine -->
    <string name="search_edit_custom_engine_success_message">Το %s αποθηκεύτηκε</string>
    <!-- Text shown when a user successfully deletes a custom search engine -->
    <string name="search_delete_search_engine_success_message">Το %s διαγράφηκε</string>

    <!-- Heading for the instructions to allow a permission -->
    <string name="phone_feature_blocked_intro">Για να επιτρέψετε την πρόσβαση:</string>
    <!-- First step for the allowing a permission -->
    <string name="phone_feature_blocked_step_settings">1. Μεταβείτε στις ρυθμίσεις του Android</string>
    <!-- Second step for the allowing a permission -->
    <string name="phone_feature_blocked_step_permissions"><![CDATA[2. Επιλέξτε <b>Δικαιώματα</b>]]></string>
    <!-- Third step for the allowing a permission (Fore example: Camera) -->
    <string name="phone_feature_blocked_step_feature"><![CDATA[3. Ενεργοποιήστε την επιλογή <b>%1$s</b>]]></string>

    <!-- Label that indicates a site is using a secure connection -->
    <string name="quick_settings_sheet_secure_connection_2">Η σύνδεση είναι ασφαλής</string>
    <!-- Label that indicates a site is using a insecure connection -->
    <string name="quick_settings_sheet_insecure_connection_2">Η σύνδεση δεν είναι ασφαλής</string>
    <!-- Label to clear site data -->
    <string name="clear_site_data">Απαλοιφή cookie και δεδομένων ιστοτόπων</string>
    <!-- Confirmation message for a dialog confirming if the user wants to delete all data for current site -->
    <string name="confirm_clear_site_data"><![CDATA[Θέλετε σίγουρα να διαγράψετε όλα τα cookie και τα δεδομένα για τον ιστότοπο <b>%s</b>;]]></string>
    <!-- Confirmation message for a dialog confirming if the user wants to delete all the permissions for all sites-->
    <string name="confirm_clear_permissions_on_all_sites">Θέλετε σίγουρα να διαγράψετε όλα τα δικαιώματα για όλους τους ιστοτόπους;</string>
    <!-- Confirmation message for a dialog confirming if the user wants to delete all the permissions for a site-->
    <string name="confirm_clear_permissions_site">Θέλετε σίγουρα να διαγράψετε όλα τα δικαιώματα για τον ιστότοπο;</string>
    <!-- Confirmation message for a dialog confirming if the user wants to set default value a permission for a site-->
    <string name="confirm_clear_permission_site">Θέλετε σίγουρα να διαγράψετε αυτό το δικαίωμα για τον ιστότοπο;</string>
    <!-- label shown when there are not site exceptions to show in the site exception settings -->
    <string name="no_site_exceptions">Καμία εξαίρεση ιστοτόπων</string>
    <!-- Bookmark deletion confirmation -->
    <string name="bookmark_deletion_confirmation">Θέλετε σίγουρα να διαγράψετε αυτόν τον σελιδοδείκτη;</string>
    <!-- Browser menu button that adds a shortcut to the home fragment -->
    <string name="browser_menu_add_to_shortcuts">Προσθήκη συντόμευσης</string>
    <!-- Browser menu button that removes a shortcut from the home fragment -->
    <string name="browser_menu_remove_from_shortcuts">Αφαίρεση συντόμευσης</string>
    <!-- text shown before the issuer name to indicate who its verified by, parameter is the name of
     the certificate authority that verified the ticket-->
    <string name="certificate_info_verified_by">Επαλήθευση από: %1$s</string>
    <!-- Login overflow menu delete button -->
    <string name="login_menu_delete_button">Διαγραφή</string>
    <!-- Login overflow menu edit button -->
    <string name="login_menu_edit_button">Επεξεργασία</string>
    <!-- Message in delete confirmation dialog for logins -->
    <string name="login_deletion_confirmation">Θέλετε σίγουρα να διαγράψετε αυτή τη σύνδεση;</string>
    <!-- Message in delete confirmation dialog for password -->
    <string name="login_deletion_confirmation_2" tools:ignore="UnusedResources">Θέλετε σίγουρα να διαγράψετε αυτόν τον κωδικό πρόσβασης;</string>
    <!-- Positive action of a dialog asking to delete  -->
    <string name="dialog_delete_positive">Διαγραφή</string>
    <!-- Negative action of a dialog asking to delete login -->
    <string name="dialog_delete_negative">Ακύρωση</string>
    <!--  The saved login options menu description. -->
    <string name="login_options_menu">Επιλογές σύνδεσης</string>
    <!--  The saved password options menu description. -->
    <string name="login_options_menu_2" tools:ignore="UnusedResources">Επιλογές κωδικών πρόσβασης</string>
    <!--  The editable text field for a login's web address. -->
    <string name="saved_login_hostname_description">Το επεξεργάσιμο πεδίο κειμένου της διεύθυνσης ιστού της σύνδεσης.</string>
    <!--  The editable text field for a website address. -->
    <string name="saved_login_hostname_description_3" tools:ignore="UnusedResources">Το επεξεργάσιμο πεδίο κειμένου της διεύθυνσης ιστοτόπου.</string>
    <!--  The editable text field for a login's username. -->
    <string name="saved_login_username_description">Το επεξεργάσιμο πεδίο κειμένου για το όνομα χρήστη της σύνδεσης.</string>
    <!--  The editable text field for a username. -->
    <string name="saved_login_username_description_3" tools:ignore="UnusedResources">Το επεξεργάσιμο πεδίο κειμένου για το όνομα χρήστη.</string>
    <!--  The editable text field for a login's password. -->
    <string name="saved_login_password_description">Το επεξεργάσιμο πεδίο κειμένου για τον κωδικό πρόσβασης της σύνδεσης.</string>
    <!--  The editable text field for a login's password. -->
    <string name="saved_login_password_description_2" tools:ignore="UnusedResources">Το επεξεργάσιμο πεδίο κειμένου για τον κωδικό πρόσβασης.</string>
    <!--  The button description to save changes to an edited login. -->
    <string name="save_changes_to_login">Αποθήκευση αλλαγών στη σύνδεση.</string>
    <!--  The button description to save changes to an edited password. -->
    <string name="save_changes_to_login_2" tools:ignore="UnusedResources">Αποθήκευση αλλαγών.</string>
    <!--  The page title for editing a saved login. -->
    <string name="edit">Επεξεργασία</string>
    <!--  The page title for editing a saved password. -->
    <string name="edit_2" tools:ignore="UnusedResources">Επεξεργασία κωδικού πρόσβασης</string>
    <!--  The page title for adding new login. -->
    <string name="add_login">Προσθήκη νέας σύνδεσης</string>
    <!--  The page title for adding new password. -->
    <string name="add_login_2" tools:ignore="UnusedResources">Προσθήκη κωδικού πρόσβασης</string>
    <!--  The error message in add/edit login view when password field is blank. -->
    <string name="saved_login_password_required">Απαιτείται κωδικός πρόσβασης</string>
    <!--  Error text displayed underneath the password field when it is in an error case. -->
    <string name="saved_login_password_required_2" tools:ignore="UnusedResources">Εισαγάγετε έναν κωδικό πρόσβασης</string>
    <!--  The error message in add login view when username field is blank. -->
    <string name="saved_login_username_required">Απαιτείται όνομα χρήστη</string>
    <!--  The error message in add login view when username field is blank. -->
    <string name="saved_login_username_required_2" tools:ignore="UnusedResources">Εισαγάγετε ένα όνομα χρήστη</string>
    <!--  The error message in add login view when hostname field is blank. -->
    <string name="saved_login_hostname_required" tools:ignore="UnusedResources">Απαιτείται όνομα κεντρικού υπολογιστή</string>
    <!--  The error message in add login view when hostname field is blank. -->
    <string name="saved_login_hostname_required_2" tools:ignore="UnusedResources">Εισαγάγετε μια διεύθυνση ιστού</string>
    <!-- Voice search button content description  -->
    <string name="voice_search_content_description">Φωνητική αναζήτηση</string>
    <!-- Voice search prompt description displayed after the user presses the voice search button -->
    <string name="voice_search_explainer">Μιλήστε τώρα</string>

    <!--  The error message in edit login view when a duplicate username exists. -->
    <string name="saved_login_duplicate">Υπάρχει ήδη σύνδεση με αυτό το όνομα χρήστη</string>

    <!-- This is the hint text that is shown inline on the hostname field of the create new login page. 'https://www.example.com' intentionally hardcoded here -->
    <string name="add_login_hostname_hint_text">https://www.example.com</string>
    <!-- This is an error message shown below the hostname field of the add login page when a hostname does not contain http or https. -->
    <string name="add_login_hostname_invalid_text_3">H διεύθυνση ιστού πρέπει να περιέχει «https://» ή «http://»</string>
    <!-- This is an error message shown below the hostname field of the add login page when a hostname is invalid. -->
    <string name="add_login_hostname_invalid_text_2">Απαιτείται έγκυρο όνομα κεντρικού υπολογιστή</string>

    <!-- Synced Tabs -->
    <!-- Text displayed to ask user to connect another device as no devices found with account -->
    <string name="synced_tabs_connect_another_device">Συνδέστε μια άλλη συσκευή.</string>
    <!-- Text displayed asking user to re-authenticate -->
    <string name="synced_tabs_reauth">Παρακαλούμε επαληθεύστε ξανά την ταυτότητά σας.</string>
    <!-- Text displayed when user has disabled tab syncing in Firefox Sync Account -->
    <string name="synced_tabs_enable_tab_syncing">Παρακαλούμε ενεργοποιήστε τον συγχρονισμό καρτελών.</string>

    <!-- Text displayed when user has no tabs that have been synced -->
    <string name="synced_tabs_no_tabs">Δεν έχετε καμία άλλη καρτέλα ανοικτή στο Firefox σε άλλες σας συσκευές.</string>
    <!-- Text displayed in the synced tabs screen when a user is not signed in to Firefox Sync describing Synced Tabs -->
    <string name="synced_tabs_sign_in_message">Δείτε μια λίστα καρτελών από τις άλλες συσκευές σας.</string>
    <!-- Text displayed on a button in the synced tabs screen to link users to sign in when a user is not signed in to Firefox Sync -->
    <string name="synced_tabs_sign_in_button">Σύνδεση για συγχρονισμό</string>

    <!-- The text displayed when a synced device has no tabs to show in the list of Synced Tabs. -->
    <string name="synced_tabs_no_open_tabs">Καμία ανοικτή καρτέλα</string>

    <!-- Content description for expanding a group of synced tabs. -->
    <string name="synced_tabs_expand_group">Ανάπτυξη ομάδας συγχρονισμένων καρτελών</string>
    <!-- Content description for collapsing a group of synced tabs. -->
    <string name="synced_tabs_collapse_group">Σύμπτυξη ομάδας συγχρονισμένων καρτελών</string>

    <!-- Top Sites -->
    <!-- Title text displayed in the dialog when shortcuts limit is reached. -->
    <string name="shortcut_max_limit_title">Έχετε φτάσει το όριο συντομεύσεων</string>
    <!-- Content description text displayed in the dialog when shortcut limit is reached. -->
    <string name="shortcut_max_limit_content">Για να προσθέσετε μια νέα συντόμευση, αφαιρέστε μια υπάρχουσα. Πατήστε παρατεταμένα τον ιστότοπο και επιλέξτε «Αφαίρεση».</string>
    <!-- Confirmation dialog button text when top sites limit is reached. -->
    <string name="top_sites_max_limit_confirmation_button">OK, το κατάλαβα</string>

    <!-- Label for the preference to show the shortcuts for the most visited top sites on the homepage -->
    <string name="top_sites_toggle_top_recent_sites_4">Συντομεύσεις</string>
    <!-- Title text displayed in the rename top site dialog. -->
    <string name="top_sites_rename_dialog_title">Όνομα</string>
    <!-- Hint for renaming title of a shortcut -->
    <string name="shortcut_name_hint">Όνομα συντόμευσης</string>
    <!-- Button caption to confirm the renaming of the top site. -->
    <string name="top_sites_rename_dialog_ok">OK</string>
    <!-- Dialog button text for canceling the rename top site prompt. -->
    <string name="top_sites_rename_dialog_cancel">Ακύρωση</string>

    <!-- Text for the menu button to open the homepage settings. -->
    <string name="top_sites_menu_settings">Ρυθμίσεις</string>
    <!-- Text for the menu button to navigate to sponsors and privacy support articles. '&amp;' is replaced with the ampersand symbol: & -->
    <string name="top_sites_menu_sponsor_privacy">Οι χορηγοί μας και το απόρρητό σας</string>
    <!-- Label text displayed for a sponsored top site. -->
    <string name="top_sites_sponsored_label">Χορηγία</string>

    <!-- Inactive tabs in the tabs tray -->
    <!-- Title text displayed in the tabs tray when a tab has been unused for 14 days. -->
    <string name="inactive_tabs_title">Ανενεργές καρτέλες</string>
    <!-- Content description for closing all inactive tabs -->
    <string name="inactive_tabs_delete_all">Κλείσιμο όλων των ανενεργών καρτελών</string>

    <!-- Content description for expanding the inactive tabs section. -->
    <string name="inactive_tabs_expand_content_description">Ανάπτυξη ανενεργών καρτελών</string>
    <!-- Content description for collapsing the inactive tabs section. -->
    <string name="inactive_tabs_collapse_content_description">Σύμπτυξη ανενεργών καρτελών</string>

    <!-- Inactive tabs auto-close message in the tabs tray -->
    <!-- The header text of the auto-close message when the user is asked if they want to turn on the auto-closing of inactive tabs. -->
    <string name="inactive_tabs_auto_close_message_header" tools:ignore="UnusedResources">Αυτόματο κλείσιμο μετά από έναν μήνα;</string>
    <!-- A description below the header to notify the user what the inactive tabs auto-close feature is. -->
    <string name="inactive_tabs_auto_close_message_description" tools:ignore="UnusedResources">Το Firefox μπορεί να κλείσει τις καρτέλες που δεν έχετε προβάλει τον περασμένο μήνα.</string>
    <!-- A call to action below the description to allow the user to turn on the auto closing of inactive tabs. -->
    <string name="inactive_tabs_auto_close_message_action" tools:ignore="UnusedResources">ΕΝΕΡΓΟΠΟΙΗΣΗ ΑΥΤΟΜΑΤΟΥ ΚΛΕΙΣΙΜΑΤΟΣ</string>

    <!-- Text for the snackbar to confirm auto-close is enabled for inactive tabs -->
    <string name="inactive_tabs_auto_close_message_snackbar">Το αυτόματο κλείσιμο ενεργοποιήθηκε</string>

    <!-- Awesome bar suggestion's headers -->
    <!-- Search suggestions title for Firefox Suggest. -->
    <string name="firefox_suggest_header">Προτάσεις Firefox</string>

    <!-- Title for search suggestions when Google is the default search suggestion engine. -->
    <string name="google_search_engine_suggestion_header">Αναζήτηση Google</string>
    <!-- Title for search suggestions when the default search suggestion engine is anything other than Google. The first parameter is default search engine name. -->
    <string name="other_default_search_engine_suggestion_header">Αναζήτηση %s</string>

    <!-- Default browser experiment -->
    <!-- Default browser card title -->
    <string name="default_browser_experiment_card_title">Αλλαγή προεπιλεγμένου προγράμματος περιήγησης</string>
    <!-- Default browser card text -->
    <string name="default_browser_experiment_card_text">Αυτόματο άνοιγμα συνδέσμων από ιστοτόπους, email και μηνύματα στο Firefox.</string>

    <!-- Content description for close button in collection placeholder. -->
    <string name="remove_home_collection_placeholder_content_description">Αφαίρεση</string>

    <!-- Content description radio buttons with a link to more information -->
    <string name="radio_preference_info_content_description">Πατήστε για περισσότερες λεπτομέρειες</string>

    <!-- Content description for the action bar "up" button -->
    <string name="action_bar_up_description">Πλοήγηση προς τα πάνω</string>

    <!-- Content description for privacy content close button -->
    <string name="privacy_content_close_button_content_description">Κλείσιμο</string>

    <!-- Pocket recommended stories -->
    <!-- Header text for a section on the home screen. -->
    <string name="pocket_stories_header_1">Άρθρα που σας βάζουν σε σκέψεις</string>
    <!-- Header text for a section on the home screen. -->
    <string name="pocket_stories_categories_header">Άρθρα ανά θέμα</string>
    <!-- Text of a button allowing users to access an external url for more Pocket recommendations. -->
    <string name="pocket_stories_placeholder_text">Ανακαλύψτε περισσότερα</string>
    <!-- Title of an app feature. Smaller than a heading. The first parameter is product name Pocket -->
    <string name="pocket_stories_feature_title_2">Με την υποστήριξη του %s.</string>
    <!-- Caption for describing a certain feature. The placeholder is for a clickable text (eg: Learn more) which will load an url in a new tab when clicked.  -->
    <string name="pocket_stories_feature_caption">Μέρος της οικογένειας του Firefox. %s</string>
    <!-- Clickable text for opening an external link for more information about Pocket. -->
    <string name="pocket_stories_feature_learn_more">Μάθετε περισσότερα</string>

    <!-- Text indicating that the Pocket story that also displays this text is a sponsored story by other 3rd party entity. -->
    <string name="pocket_stories_sponsor_indication">Χορηγία</string>

    <!-- Snackbar message for enrolling in a Nimbus experiment from the secret settings when Studies preference is Off.-->
    <string name="experiments_snackbar">Ενεργοποιήστε την τηλεμετρία για την αποστολή δεδομένων.</string>
    <!-- Snackbar button text to navigate to telemetry settings.-->
    <string name="experiments_snackbar_button">Μετάβαση στις ρυθμίσεις</string>

    <!-- Review quality check feature-->
    <!-- Name for the review quality check feature used as title for the panel. -->
    <string name="review_quality_check_feature_name_2">Έλεγχος κριτικών</string>
    <!-- Summary for grades A and B for review quality check adjusted grading. -->
    <string name="review_quality_check_grade_a_b_description">Αξιόπιστες κριτικές</string>
    <!-- Summary for grade C for review quality check adjusted grading. -->
    <string name="review_quality_check_grade_c_description">Συνδυασμός αξιόπιστων και αναξιόπιστων κριτικών</string>
    <!-- Summary for grades D and F for review quality check adjusted grading. -->
    <string name="review_quality_check_grade_d_f_description">Αναξιόπιστες κριτικές</string>
    <!-- Text for title presenting the reliability of a product's reviews. -->
    <string name="review_quality_check_grade_title">Πόσο αξιόπιστες είναι αυτές οι κριτικές;</string>
    <!-- Title for when the rating has been updated by the review checker -->
    <string name="review_quality_check_adjusted_rating_title">Αναπροσαρμοσμένη βαθμολογία</string>
    <!-- Description for a product's adjusted star rating. The text presents that the product's reviews which were evaluated as unreliable were removed from the adjusted rating. -->
    <string name="review_quality_check_adjusted_rating_description" moz:RemovedIn="122" tools:ignore="UnusedResources">Οι αναξιόπιστες κριτικές αφαιρέθηκαν</string>
    <!-- Description for a product's adjusted star rating. The text presents that the product's reviews which were evaluated as unreliable were removed from the adjusted rating. -->
    <string name="review_quality_check_adjusted_rating_description_2">Με βάση αξιόπιστες κριτικές</string>
    <!-- Title for list of highlights from a product's review emphasizing a product's important traits. -->
    <string name="review_quality_check_highlights_title">Σημαντικά σημεία από πρόσφατες κριτικές</string>
    <!-- Title for section explaining how we analyze the reliability of a product's reviews. -->
    <string name="review_quality_check_explanation_title">Πώς προσδιορίζουμε την ποιότητα των κριτικών</string>
    <!-- Paragraph explaining how we analyze the reliability of a product's reviews. First parameter is the Fakespot product name. In the phrase "Fakespot by Mozilla", "by" can be localized. Does not need to stay by. -->
    <string name="review_quality_check_explanation_body_reliability">Χρησιμοποιούμε τεχνολογία AI από το %s της Mozilla για να ελέγξουμε την αξιοπιστία των κριτικών προϊόντων. Αυτό θα σας βοηθήσει να αξιολογήσετε μόνο την ποιότητα των κριτικών, όχι την ποιότητα των προϊόντων. </string>
    <!-- Paragraph explaining the grading system we use to classify the reliability of a product's reviews. -->
    <string name="review_quality_check_info_review_grade_header"><![CDATA[Αναθέτουμε στις κριτικές κάθε προϊόντος έναν <b>βαθμό</b>, από A έως F.]]></string>
    <!-- Description explaining grades A and B for review quality check adjusted grading. -->
    <string name="review_quality_check_info_grade_info_AB">Αξιόπιστες κριτικές. Πιστεύουμε ότι οι κριτικές προέρχονται πιθανότατα από πραγματικούς πελάτες, που άφησαν ειλικρινείς και αντικειμενικές κριτικές.</string>
    <!-- Description explaining grade C for review quality check adjusted grading. -->
    <string name="review_quality_check_info_grade_info_C">Πιστεύουμε ότι υπάρχει ένας συνδυασμός αξιόπιστων και αναξιόπιστων κριτικών.</string>
    <!-- Description explaining grades D and F for review quality check adjusted grading. -->
    <string name="review_quality_check_info_grade_info_DF">Αναξιόπιστες κριτικές. Πιστεύουμε ότι οι κριτικές είναι μάλλον ψευδείς ή προέρχονται από άτομα που μεροληπτούν.</string>
    <!-- Paragraph explaining how a product's adjusted grading is calculated. -->
    <string name="review_quality_check_explanation_body_adjusted_grading"><![CDATA[Η <b>αναπροσαρμοσμένη βαθμολογία</b> βασίζεται μόνο στις κριτικές που πιστεύουμε ότι είναι αξιόπιστες.]]></string>
    <!-- Paragraph explaining product review highlights. First parameter is the name of the retailer (e.g. Amazon). -->
    <string name="review_quality_check_explanation_body_highlights"><![CDATA[Τα <b>σημαντικά σημεία</b> προέρχονται από κριτικές για το %s, οι οποίες γράφτηκαν τις τελευταίες 80 ημέρες και πιστεύουμε ότι είναι αξιόπιστες.]]></string>
    <!-- Text for learn more caption presenting a link with information about review quality. First parameter is for clickable text defined in review_quality_check_info_learn_more_link. -->
    <string name="review_quality_check_info_learn_more">Μάθετε περισσότερα σχετικά με το %s.</string>
    <!-- Clickable text that links to review quality check SuMo page. First parameter is the Fakespot product name. -->
    <string name="review_quality_check_info_learn_more_link_2">πώς το %s προσδιορίζει την ποιότητα των κριτικών</string>
    <!-- Text for title of settings section. -->
    <string name="review_quality_check_settings_title">Ρυθμίσεις</string>
    <!-- Text for label for switch preference to show recommended products from review quality check settings section. -->
    <string name="review_quality_check_settings_recommended_products">Εμφάνιση διαφημίσεων στον έλεγχο κριτικών</string>
    <!-- Description for switch preference to show recommended products from review quality check settings section. First parameter is for clickable text defined in review_quality_check_settings_recommended_products_learn_more.-->
    <string name="review_quality_check_settings_recommended_products_description_2" tools:ignore="UnusedResources">Θα βλέπετε περιστασιακά διαφημίσεις για σχετικά προϊόντα. Διαφημίζουμε μόνο προϊόντα με αξιόπιστες κριτικές. %s</string>
    <!-- Clickable text that links to review quality check recommended products support article. -->
    <string name="review_quality_check_settings_recommended_products_learn_more" tools:ignore="UnusedResources">Μάθετε περισσότερα</string>
    <!-- Text for turning sidebar off button from review quality check settings section. -->
    <string name="review_quality_check_settings_turn_off">Απενεργοποίηση ελέγχου κριτικών</string>
    <!-- Text for title of recommended product section. This is displayed above a product image, suggested as an alternative to the product reviewed. -->
    <string name="review_quality_check_ad_title" tools:ignore="UnusedResources">Περισσότερες εναλλακτικές</string>
    <!-- Caption for recommended product section indicating this is an ad by Fakespot. First parameter is the Fakespot product name. -->
    <string name="review_quality_check_ad_caption" tools:ignore="UnusedResources">Διαφήμιση από το %s</string>
    <!-- Caption for review quality check panel. First parameter is for clickable text defined in review_quality_check_powered_by_link. -->
    <string name="review_quality_check_powered_by_2">Ο έλεγχος κριτικών παρέχεται από το %s</string>
    <!-- Clickable text that links to Fakespot.com. First parameter is the Fakespot product name. In the phrase "Fakespot by Mozilla", "by" can be localized. Does not need to stay by. -->
    <string name="review_quality_check_powered_by_link" tools:ignore="UnusedResources">%s από τη Mozilla</string>
    <!-- Text for title of warning card informing the user that the current analysis is outdated. -->
    <string name="review_quality_check_outdated_analysis_warning_title" tools:ignore="UnusedResources">Νέες πληροφορίες προς έλεγχο</string>
    <!-- Text for button from warning card informing the user that the current analysis is outdated. Clicking this should trigger the product's re-analysis. -->
    <string name="review_quality_check_outdated_analysis_warning_action" tools:ignore="UnusedResources">Έλεγχος τώρα</string>
    <!-- Title for warning card informing the user that the current product does not have enough reviews for a review analysis. -->
    <string name="review_quality_check_no_reviews_warning_title">Δεν υπάρχουν ακόμα αρκετές κριτικές</string>
    <!-- Text for body of warning card informing the user that the current product does not have enough reviews for a review analysis. -->
    <string name="review_quality_check_no_reviews_warning_body">Όταν αυτό το προϊόν λάβει περισσότερες κριτικές, θα μπορέσουμε να ελέγξουμε την ποιότητά τους.</string>
    <!-- Title for warning card informing the user that the current product is currently not available. -->
    <string name="review_quality_check_product_availability_warning_title">Το προϊόν δεν είναι διαθέσιμο</string>
    <!-- Text for the body of warning card informing the user that the current product is currently not available. -->
    <string name="review_quality_check_product_availability_warning_body">Εάν παρατηρήσετε ότι αυτό το προϊόν είναι ξανά σε απόθεμα, αναφέρετέ το σε μας και θα αρχίσουμε τον έλεγχο των κριτικών.</string>
    <!-- Clickable text for warning card informing the user that the current product is currently not available. Clicking this should inform the server that the product is available. -->
    <string name="review_quality_check_product_availability_warning_action_2">Αναφέρετε ότι το προϊόν είναι σε απόθεμα</string>
    <!-- Title for warning card informing the user that the current product's re-analysis is still processing. -->
    <string name="review_quality_check_reanalysis_in_progress_warning_title" moz:RemovedIn="122">Έλεγχος ποιότητας κριτικής</string>
    <!-- Title for warning card informing the user that the current product's analysis is still processing. -->
    <string name="review_quality_check_analysis_in_progress_warning_title" moz:RemovedIn="122">Έλεγχος ποιότητας κριτικής</string>
    <!-- Title for warning card informing the user that the current product's analysis is still processing. The parameter is the percentage progress (0-100%) of the analysis process (e.g. 56%). -->
    <string name="review_quality_check_analysis_in_progress_warning_title_2">Έλεγχος ποιότητας κριτικής (%s)</string>
    <!-- Text for body of warning card informing the user that the current product's analysis is still processing. -->
    <string name="review_quality_check_analysis_in_progress_warning_body">Αυτό μπορεί να διαρκέσει περίπου 60 δευτερόλεπτα.</string>
    <!-- Title for info card displayed after the user reports a product is back in stock. -->
    <string name="review_quality_check_analysis_requested_info_title">Ευχαριστούμε για την αναφορά!</string>
    <!-- Text for body of info card displayed after the user reports a product is back in stock. -->
    <string name="review_quality_check_analysis_requested_info_body">Θα έχουμε πληροφορίες για τις κριτικές αυτού του προϊόντος εντός 24 ωρών. Παρακαλούμε ελέγξτε ξανά.</string>
    <!-- Title for info card displayed when the user review checker while on a product that Fakespot does not analyze (e.g. gift cards, music). -->
    <string name="review_quality_check_not_analyzable_info_title">Δεν μπορούμε να ελέγξουμε αυτές τις κριτικές</string>
    <!-- Text for body of info card displayed when the user review checker while on a product that Fakespot does not analyze (e.g. gift cards, music). -->
    <string name="review_quality_check_not_analyzable_info_body">Δυστυχώς, δεν μπορούμε να ελέγξουμε την ποιότητα των κριτικών για ορισμένους τύπους προϊόντων, όπως δωροκάρτες, βίντεο σε μορφή streaming, μουσική και παιχνίδια.</string>
    <!-- Title for info card displayed when another user reported the displayed product is back in stock. -->
    <string name="review_quality_check_analysis_requested_other_user_info_title" tools:ignore="UnusedResources">Περισσότερες πληροφορίες σύντομα</string>
    <!-- Text for body of info card displayed when another user reported the displayed product is back in stock. -->
    <string name="review_quality_check_analysis_requested_other_user_info_body" tools:ignore="UnusedResources">Θα έχουμε πληροφορίες για τις κριτικές αυτού του προϊόντος εντός 24 ωρών. Παρακαλούμε ελέγξτε ξανά.</string>
    <!-- Title for info card displayed to the user when analysis finished updating. -->
    <string name="review_quality_check_analysis_updated_confirmation_title" tools:ignore="UnusedResources">Η ανάλυση είναι ενημερωμένη</string>
    <!-- Text for the action button from info card displayed to the user when analysis finished updating. -->
    <string name="review_quality_check_analysis_updated_confirmation_action" tools:ignore="UnusedResources">Το κατάλαβα</string>
    <!-- Title for error card displayed to the user when an error occurred. -->
    <string name="review_quality_check_generic_error_title">Δεν υπάρχουν διαθέσιμες πληροφορίες αυτήν τη στιγμή</string>
    <!-- Text for body of error card displayed to the user when an error occurred. -->
    <string name="review_quality_check_generic_error_body">Εργαζόμαστε για την επίλυση του προβλήματος. Παρακαλούμε ελέγξτε ξανά σύντομα.</string>
    <!-- Title for error card displayed to the user when the device is disconnected from the network. -->
    <string name="review_quality_check_no_connection_title">Δεν υπάρχει σύνδεση στο δίκτυο</string>
    <!-- Text for body of error card displayed to the user when the device is disconnected from the network. -->
    <string name="review_quality_check_no_connection_body">Ελέγξτε τη σύνδεση δικτύου σας και έπειτα, δοκιμάστε να φορτώσετε ξανά τη σελίδα.</string>
    <!-- Title for card displayed to the user for products whose reviews were not analyzed yet. -->
    <string name="review_quality_check_no_analysis_title">Δεν υπάρχουν ακόμα πληροφορίες σχετικά με αυτές τις κριτικές</string>
    <!-- Text for the body of card displayed to the user for products whose reviews were not analyzed yet. -->
    <string name="review_quality_check_no_analysis_body">Για να μάθετε εάν οι κριτικές αυτού του προϊόντος είναι αξιόπιστες, ελέγξτε την ποιότητά τους. Διαρκεί μόλις 60 περίπου δευτερόλεπτα.</string>
    <!-- Text for button from body of card displayed to the user for products whose reviews were not analyzed yet. Clicking this should trigger a product analysis. -->
    <string name="review_quality_check_no_analysis_link">Έλεγχος ποιότητας κριτικής</string>
    <!-- Headline for review quality check contextual onboarding card. -->
    <string name="review_quality_check_contextual_onboarding_title">Δοκιμάστε τον αξιόπιστο οδηγό μας για κριτικές προϊόντων</string>
    <!-- Description for review quality check contextual onboarding card. The first and last two parameters are for retailer names (e.g. Amazon, Walmart). The second parameter is for the name of the application (e.g. Firefox). -->
    <string name="review_quality_check_contextual_onboarding_description">Δείτε πόσο αξιόπιστες είναι οι κριτικές των προϊόντων στο %1$s πριν αγοράσετε. Ο έλεγχος κριτικών, μια πειραματική δυνατότητα από τo %2$s, ενσωματώνεται στο πρόγραμμα περιήγησης. Λειτουργεί επίσης στο %3$s και στο %4$s.</string>
    <!-- Description for review quality check contextual onboarding card. The first parameters is for retailer name (e.g. Amazon). The second parameter is for the name of the application (e.g. Firefox). -->
    <string name="review_quality_check_contextual_onboarding_description_one_vendor">Δείτε πόσο αξιόπιστες είναι οι κριτικές των προϊόντων στο %1$s πριν αγοράσετε. Ο έλεγχος κριτικών, μια πειραματική δυνατότητα από τo %2$s, ενσωματώνεται στο πρόγραμμα περιήγησης.</string>
    <!-- Paragraph presenting review quality check feature. First parameter is the Fakespot product name. Second parameter is for clickable text defined in review_quality_check_contextual_onboarding_learn_more_link. In the phrase "Fakespot by Mozilla", "by" can be localized. Does not need to stay by. -->
    <string name="review_quality_check_contextual_onboarding_learn_more">Με την υποστήριξη του %1$s της Mozilla, σας βοηθάμε να αποφύγετε τις μεροληπτικές και ψευδείς κριτικές. Το μοντέλο AI μας βελτιώνεται συνεχώς για να σας προστατεύει όσο κάνετε τις αγορές σας. %2$s</string>
    <!-- Clickable text from the contextual onboarding card that links to review quality check support article. -->
    <string name="review_quality_check_contextual_onboarding_learn_more_link">Μάθετε περισσότερα</string>
    <!-- Caption text to be displayed in review quality check contextual onboarding card above the opt-in button. First parameter is the Fakespot product name. Following parameters are for clickable texts defined in review_quality_check_contextual_onboarding_privacy_policy and review_quality_check_contextual_onboarding_terms_use. In the phrase "Fakespot by Mozilla", "by" can be localized. Does not need to stay by. -->
    <string name="review_quality_check_contextual_onboarding_caption">Επιλέγοντας «Έναρξη δοκιμής», αποδέχεστε την %2$s και τους %3$s του %1$s, που παρέχεται από τη Mozilla.</string>
    <!-- Caption text to be displayed in review quality check contextual onboarding card above the opt-in button. Parameter is the Fakespot product name. After the colon, what appears are two links, each on their own line. The first link is to a Privacy policy (review_quality_check_contextual_onboarding_privacy_policy_2). The second link is to Terms of use (review_quality_check_contextual_onboarding_terms_use_2). -->
    <string name="review_quality_check_contextual_onboarding_caption_2" moz:RemovedIn="123" tools:ignore="UnusedResources">Επιλέγοντας «Έναρξη δοκιμής», συμφωνείτε με τα ακόλουθα από το %1$s:</string>
    <!-- Clickable text from the review quality check contextual onboarding card that links to Fakespot privacy policy. -->
    <string name="review_quality_check_contextual_onboarding_privacy_policy">πολιτική απορρήτου</string>
    <!-- Clickable text from the review quality check contextual onboarding card that links to Fakespot privacy policy. -->
    <string name="review_quality_check_contextual_onboarding_privacy_policy_2" moz:RemovedIn="123" tools:ignore="UnusedResources">Πολιτική απορρήτου</string>
    <!-- Clickable text from the review quality check contextual onboarding card that links to Fakespot terms of use. -->
    <string name="review_quality_check_contextual_onboarding_terms_use">όρους χρήσης</string>
    <!-- Clickable text from the review quality check contextual onboarding card that links to Fakespot terms of use. -->
    <string name="review_quality_check_contextual_onboarding_terms_use_2" moz:RemovedIn="123" tools:ignore="UnusedResources">Όροι χρήσης</string>
    <!-- Text for opt-in button from the review quality check contextual onboarding card. -->
    <string name="review_quality_check_contextual_onboarding_primary_button_text">Έναρξη δοκιμής</string>
    <!-- Text for opt-out button from the review quality check contextual onboarding card. -->
    <string name="review_quality_check_contextual_onboarding_secondary_button_text">Όχι τώρα</string>
    <!-- Text for the first CFR presenting the review quality check feature. -->
    <string name="review_quality_check_first_cfr_message">Μάθετε εάν μπορείτε να εμπιστευτείτε τις κριτικές αυτού του προϊόντος πριν το αγοράσετε.</string>
    <!-- Text displayed in the first CFR presenting the review quality check feature that opens the review checker when clicked. -->
    <string name="review_quality_check_first_cfr_action" tools:ignore="UnusedResources">Δοκιμή ελέγχου κριτικών</string>
    <!-- Text for the second CFR presenting the review quality check feature. -->
    <string name="review_quality_check_second_cfr_message">Είναι αξιόπιστες αυτές οι κριτικές; Κάντε έλεγχο τώρα για να δείτε μια αναπροσαρμοσμένη βαθμολογία.</string>
    <!-- Text displayed in the second CFR presenting the review quality check feature that opens the review checker when clicked. -->
    <string name="review_quality_check_second_cfr_action" tools:ignore="UnusedResources">Άνοιγμα ελέγχου κριτικών</string>
    <!-- Flag showing that the review quality check feature is work in progress. -->
    <string name="review_quality_check_beta_flag">Beta</string>
    <!-- Content description (not visible, for screen readers etc.) for opening browser menu button to open review quality check bottom sheet. -->
    <string name="review_quality_check_open_handle_content_description">Άνοιγμα ελέγχου κριτικών</string>
    <!-- Content description (not visible, for screen readers etc.) for closing browser menu button to open review quality check bottom sheet. -->
    <string name="review_quality_check_close_handle_content_description">Κλείσιμο ελέγχου κριτικών</string>
    <!-- Content description (not visible, for screen readers etc.) for review quality check star rating. First parameter is the number of stars (1-5) representing the rating. -->
    <string name="review_quality_check_star_rating_content_description">%1$s από 5 αστέρια</string>
    <!-- Text for minimize button from highlights card. When clicked the highlights card should reduce its size. -->
    <string name="review_quality_check_highlights_show_less">Εμφάνιση λιγότερων</string>
    <!-- Text for maximize button from highlights card. When clicked the highlights card should expand to its full size. -->
    <string name="review_quality_check_highlights_show_more">Εμφάνιση περισσότερων</string>
    <!-- Text for highlights card quality category header. Reviews shown under this header should refer the product's quality. -->
    <string name="review_quality_check_highlights_type_quality">Ποιότητα</string>
    <!-- Text for highlights card price category header. Reviews shown under this header should refer the product's price. -->
    <string name="review_quality_check_highlights_type_price">Τιμή</string>
    <!-- Text for highlights card shipping category header. Reviews shown under this header should refer the product's shipping. -->
    <string name="review_quality_check_highlights_type_shipping">Αποστολή</string>
    <!-- Text for highlights card packaging and appearance category header. Reviews shown under this header should refer the product's packaging and appearance. -->
    <string name="review_quality_check_highlights_type_packaging_appearance">Συσκευασία και εμφάνιση</string>
    <!-- Text for highlights card competitiveness category header. Reviews shown under this header should refer the product's competitiveness. -->
    <string name="review_quality_check_highlights_type_competitiveness">Ανταγωνισμός</string>

    <!-- Text that is surrounded by quotes. The parameter is the actual text that is in quotes. An example of that text could be: Excellent craftsmanship, and that is displayed as “Excellent craftsmanship”. The text comes from a buyer's review that the feature is highlighting"   -->
    <string name="surrounded_with_quotes">«%s»</string>

    <!-- Accessibility services actions labels. These will be appended to accessibility actions like "Double tap to.." but not by or applications but by services like Talkback. -->
    <!-- Action label for elements that can be collapsed if interacting with them. Talkback will append this to say "Double tap to collapse". -->
    <string name="a11y_action_label_collapse">σύμπτυξη</string>
    <!-- Current state for elements that can be collapsed if interacting with them. Talkback will dictate this after a state change. -->
    <string name="a11y_state_label_collapsed">συμπτυγμένο</string>
    <!-- Action label for elements that can be expanded if interacting with them. Talkback will append this to say "Double tap to expand". -->
    <string name="a11y_action_label_expand">ανάπτυξη</string>
    <!-- Current state for elements that can be expanded if interacting with them. Talkback will dictate this after a state change. -->
    <string name="a11y_state_label_expanded">αναπτυγμένο</string>
    <!-- Action label for links to a website containing documentation about a wallpaper collection. Talkback will append this to say "Double tap to open link to learn more about this collection". -->
    <string name="a11y_action_label_wallpaper_collection_learn_more">άνοιγμα συνδέσμου για περισσότερες πληροφορίες σχετικά με αυτήν τη συλλογή</string>
    <!-- Action label for links that point to an article. Talkback will append this to say "Double tap to read the article". -->
    <string name="a11y_action_label_read_article">ανάγνωση του άρθρου</string>
    <!-- Action label for links to the Firefox Pocket website. Talkback will append this to say "Double tap to open link to learn more". -->
    <string name="a11y_action_label_pocket_learn_more">άνοιγμα συνδέσμου για περισσότερες πληροφορίες</string>
    <!-- Content description for headings announced by accessibility service. The first parameter is the text of the heading. Talkback will announce the first parameter and then speak the word "Heading" indicating to the user that this text is a heading for a section. -->
    <string name="a11y_heading">%s, Επικεφαλίδα</string>

    <!-- Title for dialog displayed when trying to access links present in a text. -->
    <string name="a11y_links_title">Σύνδεσμοι</string>

<<<<<<< HEAD
=======
    <!-- Additional content description for text bodies that contain urls. -->
    <string name="a11y_links_available">Διαθέσιμοι σύνδεσμοι</string>

>>>>>>> 02782e4f
    <!-- Translations feature-->

    <!-- Translation request dialog -->
    <!-- Title for the translation dialog that allows a user to translate the webpage. -->
    <string name="translations_bottom_sheet_title">Μετάφραση σελίδας;</string>
    <!-- Title for the translation dialog that allows a user to translate the webpage when a user uses the translation feature the first time. The first parameter is the name of the application, for example, "Fenix". -->
    <string name="translations_bottom_sheet_title_first_time">Ιδιωτικές μεταφράσεις στο %1$s</string>
    <!-- Additional information on the translation dialog that appears when a user uses the translation feature the first time. The first parameter is clickable text with a link, for example, "Learn more". -->
    <string name="translations_bottom_sheet_info_message">Για το απόρρητό σας, οι μεταφράσεις δεν φεύγουν ποτέ από τη συσκευή σας. Σύντομα έρχονται νέες γλώσσες και βελτιώσεις! %1$s</string>
    <!-- Text that links to additional information about the Firefox translations feature. -->
    <string name="translations_bottom_sheet_info_message_learn_more">Μάθετε περισσότερα</string>
    <!-- Label for the dropdown to select which language to translate from on the translations dialog. Usually the translate from language selected will be the same as the page language. -->
    <string name="translations_bottom_sheet_translate_from">Μετάφραση από</string>
    <!-- Label for the dropdown to select which language to translate to on the translations dialog. Usually the translate to language selected will be the user's preferred language. -->
    <string name="translations_bottom_sheet_translate_to">Μετάφραση σε</string>
    <!-- Button text on the translations dialog to dismiss the dialog and return to the browser. -->
    <string name="translations_bottom_sheet_negative_button">Όχι τώρα</string>
    <!-- Button text on the translations dialog when a translation error appears, used to dismiss the dialog and return to the browser. -->
    <string name="translations_bottom_sheet_negative_button_error">Τέλος</string>
    <!-- Button text on the translations dialog to begin a translation of the website. -->
    <string name="translations_bottom_sheet_positive_button">Μετάφραση</string>
    <!-- Button text on the translations dialog when a translation error appears. -->
    <string name="translations_bottom_sheet_positive_button_error">Δοκιμή ξανά</string>
    <!-- Inactive button text on the translations dialog that indicates a translation is currently in progress. This button will be accompanied by a loading icon. -->
    <string name="translations_bottom_sheet_translating_in_progress">Μετάφραση</string>
    <!-- Button content description (not visible, for screen readers etc.) for the translations dialog translate button that indicates a translation is currently in progress. -->
    <string name="translations_bottom_sheet_translating_in_progress_content_description">Μετάφραση σε εξέλιξη</string>

<<<<<<< HEAD
    <!-- The title of the warning card informs the user that a translation could not be completed. -->
    <string name="translation_error_could_not_translate_warning_text">Προέκυψε πρόβλημα με τη μετάφραση. Παρακαλούμε δοκιμάστε ξανά.</string>
=======
    <!-- Default dropdown option when initially selecting a language from the translations dialog language selection dropdown. -->
    <string name="translations_bottom_sheet_default_dropdown_selection">Επιλέξτε μια γλώσσα</string>
    <!-- The title of the warning card informs the user that a translation could not be completed. -->
    <string name="translation_error_could_not_translate_warning_text">Προέκυψε πρόβλημα με τη μετάφραση. Παρακαλούμε δοκιμάστε ξανά.</string>
    <!-- The title of the warning card informs the user that the list of languages cannot be loaded. -->
    <string name="translation_error_could_not_load_languages_warning_text">Αδυναμία φόρτωσης γλωσσών. Ελέγξτε τη σύνδεσή σας στο διαδίκτυο και δοκιμάστε ξανά.</string>
    <!-- The title of the warning card informs the user that a language is not supported. The first parameter is the name of the language that is not supported. -->
    <string name="translation_error_language_not_supported_warning_text">Δυστυχώς, δεν υποστηρίζουμε ακόμα τα %1$s.</string>
>>>>>>> 02782e4f
    <!-- Button text on the warning card when a language is not supported. The link will take the user to a page to a support page about translations. -->
    <string name="translation_error_language_not_supported_learn_more">Μάθετε περισσότερα</string>

    <!-- Translations options dialog -->
    <!-- Title of the translation options dialog that allows a user to set their translation options for the site the user is currently on. -->
    <string name="translation_option_bottom_sheet_title">Επιλογές μετάφρασης</string>
    <!-- Toggle switch label that allows a user to set the setting if they would like the browser to always offer or suggest translations when available. -->
    <string name="translation_option_bottom_sheet_always_translate">Να γίνεται πάντα πρόταση για μετάφραση</string>
    <!-- Toggle switch label that allows a user to set if they would like a given language to automatically translate or not. The first parameter is the language name, for example, "Spanish". -->
    <string name="translation_option_bottom_sheet_always_translate_in_language">Πάντα μετάφραση για τα %1$s</string>
    <!-- Toggle switch label that allows a user to set if they would like to never be offered a translation of the given language. The first parameter is the language name, for example, "Spanish". -->
    <string name="translation_option_bottom_sheet_never_translate_in_language">Ποτέ μετάφραση για τα %1$s</string>
    <!-- Toggle switch label that allows a user to set the setting if they would like the browser to never translate the site the user is currently visiting. -->
    <string name="translation_option_bottom_sheet_never_translate_site">Να μη μεταφράζεται ποτέ αυτός ο ιστότοπος</string>
<<<<<<< HEAD
=======
    <!-- Toggle switch description that will appear under the "Never translate these sites" settings toggle switch to provide more information on how this setting interacts with other settings. -->
    <string name="translation_option_bottom_sheet_switch_never_translate_site_description">Παρακάμπτει όλες τις άλλες ρυθμίσεις</string>
    <!-- Toggle switch description that will appear under the "Never translate" and "Always translate" toggle switch settings to provide more information on how these  settings interacts with other settings. -->
    <string name="translation_option_bottom_sheet_switch_description">Παρακάμπτει τις προτάσεις για μετάφραση</string>
>>>>>>> 02782e4f
    <!-- Button text for the button that will take the user to the translation settings dialog. -->
    <string name="translation_option_bottom_sheet_translation_settings">Ρυθμίσεις μεταφράσεων</string>
    <!-- Button text for the button that will take the user to a website to learn more about how translations works in the given app. The first parameter is the name of the application, for example, "Fenix". -->
    <string name="translation_option_bottom_sheet_about_translations">Σχετικά με τις μεταφράσεις στο %1$s</string>

    <!-- Translation settings dialog -->
    <!-- Title of the translation settings dialog that allows a user to set their preferred translation settings. -->
    <string name="translation_settings_toolbar_title">Μεταφράσεις</string>
    <!-- Toggle switch label that indicates that the browser should signal or indicate when a translation is possible for any page. -->
    <string name="translation_settings_offer_to_translate">Πρόταση για μετάφραση όταν είναι δυνατή</string>
    <!-- Toggle switch label that indicates that downloading files required for translating is permitted when using data saver mode in Android. -->
    <string name="translation_settings_always_download">Πάντα λήψη γλωσσών στη λειτουργία εξοικονόμησης δεδομένων</string>
    <!-- Section header text that begins the section of a list of different options the user may select to adjust their translation preferences. -->
    <string name="translation_settings_translation_preference">Προτιμήσεις μετάφρασης</string>
    <!-- Button text for the button that will take the user to the automatic translations settings dialog. On the automatic translations settings dialog, the user can set if translations should occur automatically for a given language. -->
    <string name="translation_settings_automatic_translation">Αυτόματη μετάφραση</string>
    <!-- Button text for the button that will take the user to the never translate these sites dialog. On the never translate these sites dialog, the user can set if translations should never occur on certain websites. -->
    <string name="translation_settings_automatic_never_translate_sites">Να μη μεταφράζονται ποτέ αυτοί οι ιστότοποι</string>
    <!-- Button text for the button that will take the user to the download languages dialog. On the download languages dialog, the user can manage which languages they would like to download for translations. -->
    <string name="translation_settings_download_language">Λήψη γλωσσών</string>

    <!-- Automatic translation preference screen -->
    <!-- Title of the automatic translation preference screen that will appear on the toolbar.-->
    <string name="automatic_translation_toolbar_title_preference">Αυτόματη μετάφραση</string>

    <!-- Screen header presenting the automatic translation preference feature. It will appear under the toolbar. -->
    <string name="automatic_translation_header_preference">Επιλέξτε μια γλώσσα για να διαχειριστείτε τις προτιμήσεις «πάντα μετάφραση» και «ποτέ μετάφραση».</string>

    <!-- Automatic translation options preference screen -->
    <!-- Preference option for offering to translate. Radio button title text.-->
    <string name="automatic_translation_option_offer_to_translate_title_preference">Πρόταση για μετάφραση (προεπιλογή)</string>

    <!-- Preference option for offering to translate. Radio button summary text. The first parameter is the name of the app defined in app_name (for example: Fenix)-->
    <string name="automatic_translation_option_offer_to_translate_summary_preference">Το %1$s θα προτείνει τη μετάφραση ιστοτόπων σε αυτήν τη γλώσσα.</string>
    <!-- Preference option for always translate. Radio button title text. -->
    <string name="automatic_translation_option_always_translate_title_preference">Πάντα μετάφραση</string>
    <!-- Preference option for always translate. Radio button summary text. The first parameter is the name of the app defined in app_name (for example: Fenix)-->
    <string name="automatic_translation_option_always_translate_summary_preference">Το %1$s θα μεταφράσει αυτόματα αυτήν τη γλώσσα όταν φορτωθεί η σελίδα.</string>
    <!-- Preference option for never translate. Radio button title text.-->
    <string name="automatic_translation_option_never_translate_title_preference">Ποτέ μετάφραση</string>
    <!-- Preference option for never translate. Radio button summary text. The first parameter is the name of the app defined in app_name (for example: Fenix)-->
    <string name="automatic_translation_option_never_translate_summary_preference">Το %1$s δεν θα προτείνει ποτέ τη μετάφραση ιστοτόπων σε αυτήν τη γλώσσα.</string>

    <!-- Never translate site preference screen -->
    <!-- Title of the never translate site preference screen that will appear on the toolbar.-->
    <string name="never_translate_site_toolbar_title_preference">Να μη μεταφράζονται ποτέ αυτοί οι ιστότοποι</string>
    <!-- Screen header presenting the never translate site preference feature. It will appear under the toolbar. -->
    <string name="never_translate_site_header_preference">Για να προσθέσετε νέο ιστότοπο: Επισκεφτείτε τον και επιλέξτε «Να μη μεταφράζεται ποτέ αυτός ο ιστότοπος» από το μενού μετάφρασης.</string>
    <!-- Content description (not visible, for screen readers etc.): For a never-translated site list item that is selected.
             The first parameter is web site url (for example:"wikipedia.com") -->
    <string name="never_translate_site_item_list_content_description_preference">Αφαίρεση %1$s</string>
    <!-- The Delete site dialogue title will appear when the user clicks on a list item.
             The first parameter is web site url (for example:"wikipedia.com") -->
    <string name="never_translate_site_dialog_title_preference">Διαγραφή του %1$s;</string>
    <!-- The Delete site dialogue positive button will appear when the user clicks on a list item. The site will be deleted. -->
    <string name="never_translate_site_dialog_confirm_delete_preference">Διαγραφή</string>
    <!-- The Delete site dialogue negative button will appear when the user clicks on a list item. The dialog will be dismissed. -->
    <string name="never_translate_site_dialog_cancel_preference">Ακύρωση</string>

    <!-- Download languages preference screen -->
    <!-- Title of the download languages preference screen toolbar.-->
    <string name="download_languages_toolbar_title_preference">Λήψη γλωσσών</string>
    <!-- Screen header presenting the download language preference feature. It will appear under the toolbar.The first parameter is "Learn More," a clickable text with a link. Talkback will append this to say "Double tap to open link to learn more". -->
    <string name="download_languages_header_preference">Κάντε λήψη ολόκληρων των γλωσσών για πιο γρήγορες μεταφράσεις και εκτός σύνδεσης. %1$s</string>
    <!-- Clickable text from the screen header that links to a website. -->
    <string name="download_languages_header_learn_more_preference">Μάθετε περισσότερα</string>
    <!-- The subhead of the download language preference screen will appear above the pivot language. -->
    <string name="download_languages_available_languages_preference">Διαθέσιμες γλώσσες</string>
    <!-- Text that will appear beside a core or pivot language package name to show that the language is necessary for the translation feature to function. -->
    <string name="download_languages_default_system_language_require_preference">απαιτείται</string>
    <!-- A text for download language preference item.
    The first parameter is the language name, for example, "Spanish".
    The second parameter is the language file size, for example, "(3.91 KB)" or, if the language package name is a pivot language, "(required)". -->
    <string name="download_languages_language_item_preference">%1$s (%2$s)</string>
    <!-- The subhead of the download language preference screen will appear above the items that were not downloaded. -->
    <string name="download_language_header_preference">Λήψη γλωσσών</string>
    <!-- All languages list item. When the user presses this item, they can download or delete all languages. -->
    <string name="download_language_all_languages_item_preference">Όλες οι γλώσσες</string>
    <!-- Content description (not visible, for screen readers etc.): For a language list item that was downloaded, the user can now delete it. -->
    <string name="download_languages_item_content_description_downloaded_state">Διαγραφή</string>
    <!-- Content description (not visible, for screen readers etc.): For a language list item, downloading is in progress. -->
    <string name="download_languages_item_content_description_in_progress_state">Σε εξέλιξη</string>
    <!-- Content description (not visible, for screen readers etc.): For a language list item that was not downloaded. -->
    <string name="download_languages_item_content_description_not_downloaded_state">Λήψη</string>
    <!-- Content description (not visible, for screen readers etc.): For a language list item that is selected. -->
    <string name="download_languages_item_content_description_selected_state">Επιλεγμένο</string>

    <!-- Title for the dialog used by the translations feature to confirm deleting a language.
    The dialog will be presented when the user requests deletion of a language.
    The first parameter is the name of the language, for example, "Spanish" and the second parameter is the size in kilobytes or megabytes of the language file. -->
    <string name="delete_language_file_dialog_title">Διαγραφή της γλώσσας «%1$s» (%2$s);</string>
    <!-- Additional information for the dialog used by the translations feature to confirm deleting a language. The first parameter is the name of the application, for example, "Fenix". -->
    <string name="delete_language_file_dialog_message">Αν διαγράψετε αυτήν τη γλώσσα, το %1$s θα κάνει μερική λήψη των γλωσσών στην προσωρινή μνήμη κατά τη μετάφραση.</string>
    <!-- Title for the dialog used by the translations feature to confirm deleting all languages file.
    The dialog will be presented when the user requests deletion of all languages file.
    The first parameter is the size in kilobytes or megabytes of the language file. -->
    <string name="delete_language_all_languages_file_dialog_title">Διαγραφή όλων των γλωσσών (%1$s);</string>
    <!-- Additional information for the dialog used by the translations feature to confirm deleting all languages file. The first parameter is the name of the application, for example, "Fenix". -->
    <string name="delete_language_all_languages_file_dialog_message">Αν διαγράψετε όλες τις γλώσσες, το %1$s θα κάνει μερική λήψη των γλωσσών στην προσωρινή μνήμη κατά τη μετάφραση.</string>
    <!-- Button text on the dialog used by the translations feature to confirm deleting a language. -->
    <string name="delete_language_file_dialog_positive_button_text">Διαγραφή</string>
    <!-- Button text on the dialog used by the translations feature to cancel deleting a language. -->
    <string name="delete_language_file_dialog_negative_button_text">Ακύρωση</string>

    <!-- Title for the data saving mode warning dialog used by the translations feature.
    This dialog will be presented when the user attempts to download a language or perform
    a translation without the necessary language files downloaded first when Android's data saver mode is enabled and the user is not using WiFi.
    The first parameter is the size in kilobytes or megabytes of the language file.-->
    <string name="download_language_file_dialog_title">Λήψη στη λειτουργία εξοικονόμησης δεδομένων (%1$s);</string>
    <!-- Additional information for the data saving mode warning dialog used by the translations feature. This text explains the reason a download is required for a translation. -->
    <string name="download_language_file_dialog_message_all_languages">Κάνουμε μερική λήψη των γλωσσών στην προσωρινή μνήμη για να παραμείνουν ιδιωτικές οι μεταφράσεις.</string>
    <!-- Checkbox label text on the data saving mode warning dialog used by the translations feature. This checkbox allows users to ignore the data usage warnings. -->
    <string name="download_language_file_dialog_checkbox_text">Πάντα λήψη στη λειτουργία εξοικονόμησης δεδομένων</string>
    <!-- Button text on the data saving mode warning dialog used by the translations feature to allow users to confirm they wish to continue and download the language file. -->
    <string name="download_language_file_dialog_positive_button_text">Λήψη</string>
    <!-- Button text on the data saving mode warning dialog used by the translations feature to allow users to confirm they wish to continue and download the language file and perform a translation. -->
    <string name="download_language_file_dialog_positive_button_text_all_languages">Λήψη και μετάφραση</string>
    <!-- Button text on the data saving mode warning dialog used by the translations feature to allow users to cancel the action and not perform a download of the language file. -->
    <string name="download_language_file_dialog_negative_button_text">Ακύρωση</string>

    <!-- Debug drawer -->
    <!-- The user-facing title of the Debug Drawer feature. -->
    <string name="debug_drawer_title">Εργαλεία εντοπισμού σφαλμάτων</string>
    <!-- Content description (not visible, for screen readers etc.): Navigate back within the debug drawer. -->
    <string name="debug_drawer_back_button_content_description">Πλοήγηση προς τα πίσω</string>
    <!-- The title of the Tab Tools feature in the Debug Drawer. -->
    <string name="debug_drawer_tab_tools_title">Εργαλεία καρτελών</string>
    <!-- The title of the tab count section in Tab Tools. -->
    <string name="debug_drawer_tab_tools_tab_count_title">Αριθμός καρτελών</string>
    <!-- The active tab count category in the tab count section in Tab Tools. -->
    <string name="debug_drawer_tab_tools_tab_count_normal">Ενεργές</string>
    <!-- The inactive tab count category in the tab count section in Tab Tools. -->
    <string name="debug_drawer_tab_tools_tab_count_inactive">Ανενεργές</string>
    <!-- The private tab count category in the tab count section in Tab Tools. -->
    <string name="debug_drawer_tab_tools_tab_count_private">Ιδιωτικές</string>
    <!-- The total tab count category in the tab count section in Tab Tools. -->
    <string name="debug_drawer_tab_tools_tab_count_total">Σύνολο</string>
<<<<<<< HEAD
=======
    <!-- The title of the tab creation tool section in Tab Tools. -->
    <string name="debug_drawer_tab_tools_tab_creation_tool_title">Εργαλείο δημιουργίας καρτελών</string>
    <!-- The label of the text field in the tab creation tool. -->
    <string name="debug_drawer_tab_tools_tab_creation_tool_text_field_label">Πλήθος καρτελών προς δημιουργία</string>
>>>>>>> 02782e4f
    <!-- The button text to add tabs to the active tab group in the tab creation tool. -->
    <string name="debug_drawer_tab_tools_tab_creation_tool_button_text_active">Προσθήκη στις ενεργές καρτέλες</string>
    <!-- The button text to add tabs to the inactive tab group in the tab creation tool. -->
    <string name="debug_drawer_tab_tools_tab_creation_tool_button_text_inactive">Προσθήκη στις ανενεργές καρτέλες</string>
    <!-- The button text to add tabs to the private tab group in the tab creation tool. -->
    <string name="debug_drawer_tab_tools_tab_creation_tool_button_text_private">Προσθήκη στις ιδιωτικές καρτέλες</string>
</resources><|MERGE_RESOLUTION|>--- conflicted
+++ resolved
@@ -336,12 +336,9 @@
     <string name="onboarding_home_enable_notifications_negative_button" moz:removedIn="124" tools:ignore="UnusedResources">Όχι τώρα</string>
 
     <!-- Juno first user onboarding flow experiment, strings are marked unused as they are only referenced by Nimbus experiments. -->
-<<<<<<< HEAD
-=======
     <!-- Description for learning more about our privacy notice. -->
     <string name="juno_onboarding_privacy_notice_text">Σημείωση απορρήτου του Firefox</string>
     <!-- Text for the button to set firefox as default browser on the device -->
->>>>>>> 02782e4f
     <!-- Title for set firefox as default browser screen used by Nimbus experiments. -->
     <string name="juno_onboarding_default_browser_title_nimbus_2">Μας αρέσει να σας προστατεύουμε</string>
     <!-- Description for set firefox as default browser screen used by Nimbus experiments. -->
@@ -454,28 +451,10 @@
     <!-- Preference for enabling "HTTPS-Only" mode -->
     <string name="preferences_https_only_title">Λειτουργία «Μόνο HTTPS»</string>
 
-<<<<<<< HEAD
-    <!-- Preference for removing cookie/consent banners from sites automatically. See reduce_cookie_banner_summary for additional context. -->
-    <string name="preferences_cookie_banner_reduction" moz:RemovedIn="121" tools:ignore="UnusedResources">Μείωση μηνυμάτων για cookie</string>
-=======
->>>>>>> 02782e4f
     <!-- Label for cookie banner section in quick settings panel. -->
     <string name="cookie_banner_blocker">Αποκλεισμός μηνυμάτων για cookie</string>
     <!-- Preference for removing cookie/consent banners from sites automatically in private mode. See reduce_cookie_banner_summary for additional context. -->
     <string name="preferences_cookie_banner_reduction_private_mode">Αποκλεισμός μηνυμάτων για cookie σε ιδιωτική περιήγηση</string>
-<<<<<<< HEAD
-    <!-- Preference for rejecting or removing as many cookie/consent banners as possible on sites. See reduce_cookie_banner_summary for additional context. -->
-    <string name="reduce_cookie_banner_option" moz:RemovedIn="121" tools:ignore="UnusedResources">Μείωση μηνυμάτων για cookie</string>
-    <!-- Summary of cookie banner handling preference if the setting disabled is set to off -->
-    <string name="reduce_cookie_banner_option_off" moz:RemovedIn="121" tools:ignore="UnusedResources">Ανενεργή</string>
-    <!-- Summary of cookie banner handling preference if the setting enabled is set to on -->
-    <string name="reduce_cookie_banner_option_on" moz:RemovedIn="121" tools:ignore="UnusedResources">Ενεργή</string>
-
-    <!-- Summary for the preference for rejecting all cookies whenever possible. The first parameter is the application name -->
-    <string name="reduce_cookie_banner_summary_1" moz:RemovedIn="121" tools:ignore="UnusedResources">Το %1$s προσπαθεί να απορρίπτει αυτόματα τα μηνύματα αιτημάτων για cookie.</string>
-=======
-
->>>>>>> 02782e4f
     <!-- Text for indicating cookie banner handling is off this site, this is shown as part of the protections panel with the tracking protection toggle -->
     <string name="reduce_cookie_banner_off_for_site">Ανενεργή για αυτόν τον ιστότοπο</string>
     <!-- Text for cancel button indicating that cookie banner reduction is not supported for the current site, this is shown as part of the cookie banner details view. -->
@@ -493,47 +472,17 @@
     <!-- Text for indicating cookie banner handling is currently not supported for this site, this is shown as part of the protections panel with the tracking protection toggle -->
     <string name="reduce_cookie_banner_unsupported_site">Ο ιστότοπος δεν υποστηρίζεται</string>
     <!-- Title text for a detail explanation indicating cookie banner handling is on this site, this is shown as part of the cookie banner panel in the toolbar. The first parameter is a shortened URL of the current site-->
-<<<<<<< HEAD
-    <string name="reduce_cookie_banner_details_panel_title_on_for_site" moz:RemovedIn="121" tools:ignore="UnusedResources">Ενεργοποίηση μείωσης μηνυμάτων για cookie στο %1$s;</string>
-    <!-- Title text for a detail explanation indicating cookie banner handling is on this site, this is shown as part of the cookie banner panel in the toolbar. The first parameter is a shortened URL of the current site-->
     <string name="reduce_cookie_banner_details_panel_title_on_for_site_1">Ενεργοποίηση αποκλεισμού μηνυμάτων για cookie για το %1$s;</string>
-    <!-- Title text for a detail explanation indicating cookie banner handling is off this site, this is shown as part of the cookie banner panel in the toolbar. The first parameter is a shortened URL of the current site-->
-    <string name="reduce_cookie_banner_details_panel_title_off_for_site" moz:RemovedIn="121" tools:ignore="UnusedResources">Απενεργοποίηση μείωσης μηνυμάτων για cookie στο %1$s;</string>
-=======
-    <string name="reduce_cookie_banner_details_panel_title_on_for_site_1">Ενεργοποίηση αποκλεισμού μηνυμάτων για cookie για το %1$s;</string>
->>>>>>> 02782e4f
 
     <!-- Title text for a detail explanation indicating cookie banner handling is off this site, this is shown as part of the cookie banner panel in the toolbar. The first parameter is a shortened URL of the current site-->
     <string name="reduce_cookie_banner_details_panel_title_off_for_site_1">Απενεργοποίηση αποκλεισμού μηνυμάτων για cookie για το %1$s;</string>
     <!-- Title text for a detail explanation indicating cookie banner reducer didn't work for the current site, this is shown as part of the cookie banner panel in the toolbar. The first parameter is the application name-->
     <string name="reduce_cookie_banner_details_panel_title_unsupported_site_request_2">Το %1$s δεν μπορεί να απορρίψει αυτόματα τα αιτήματα για cookie σε αυτόν τον ιστότοπο. Μπορείτε να στείλετε ένα αίτημα για υποστήριξη αυτού του ιστοτόπου στο μέλλον.</string>
-<<<<<<< HEAD
-    <!-- Long text for a detail explanation indicating what will happen if cookie banner handling is off for a site, this is shown as part of the cookie banner panel in the toolbar. The first parameter is the application name -->
-    <string name="reduce_cookie_banner_details_panel_description_off_for_site" moz:RemovedIn="121" tools:ignore="UnusedResources">Το %1$s θα απαλείψει τα cookie του ιστοτόπου και θα ανανεώσει τη σελίδα. Η απαλοιφή όλων των cookie ενδέχεται να σας αποσυνδέσει ή να αδειάσει τα καλάθια αγορών.</string>
-=======
->>>>>>> 02782e4f
 
     <!-- Long text for a detail explanation indicating what will happen if cookie banner handling is off for a site, this is shown as part of the cookie banner panel in the toolbar. The first parameter is the application name -->
     <string name="reduce_cookie_banner_details_panel_description_off_for_site_1">Απενεργοποιήστε το και το %1$s θα διαγράψει τα cookie και θα φορτώσει ξανά αυτόν τον ιστότοπο. Μπορεί να αποσυνδεθείτε ή να αδειάσουν τα καλάθια αγορών σας.</string>
     <!-- Long text for a detail explanation indicating what will happen if cookie banner handling is on for a site, this is shown as part of the cookie banner panel in the toolbar. The first parameter is the application name -->
-<<<<<<< HEAD
-    <string name="reduce_cookie_banner_details_panel_description_on_for_site_2" moz:RemovedIn="121" tools:ignore="UnusedResources">Το %1$s προσπαθεί να απορρίψει αυτόματα όλα τα αιτήματα για cookie σε υποστηριζόμενους ιστοτόπους.</string>
-    <!-- Long text for a detail explanation indicating what will happen if cookie banner handling is on for a site, this is shown as part of the cookie banner panel in the toolbar. The first parameter is the application name -->
     <string name="reduce_cookie_banner_details_panel_description_on_for_site_3">Ενεργοποιήστε το και το %1$s θα προσπαθεί να απορρίπτει αυτόματα όλα τα μηνύματα για cookie σε αυτόν τον ιστότοπο.</string>
-    <!-- Title text for the cookie banner re-engagement dialog. The first parameter is the application name. -->
-    <string name="reduce_cookie_banner_dialog_title" moz:RemovedIn="121" tools:ignore="UnusedResources">Να επιτρέπεται στο %1$s η απόρριψη μηνυμάτων για cookie;</string>
-    <!-- Body text for the cookie banner re-engagement dialog use. The first parameter is the application name. -->
-    <string name="reduce_cookie_banner_dialog_body" moz:RemovedIn="121" tools:ignore="UnusedResources">Το %1$s μπορεί να απορρίπτει αυτόματα πολλά μηνύματα αιτημάτων για cookie.</string>
-    <!-- Remind me later text button for the onboarding dialog -->
-    <string name="reduce_cookie_banner_dialog_not_now_button" moz:RemovedIn="121" tools:ignore="UnusedResources">Όχι τώρα</string>
-    <!-- Snack text for the cookie banner dialog, after user hit the dismiss banner button -->
-    <string name="reduce_cookie_banner_dialog_snackbar_text" moz:RemovedIn="121" tools:ignore="UnusedResources">Θα βλέπετε λιγότερα αιτήματα για cookie</string>
-
-    <!-- Change setting text button, for the cookie banner re-engagement dialog -->
-    <string name="reduce_cookie_banner_dialog_change_setting_button" moz:RemovedIn="121" tools:ignore="UnusedResources">Αποδοχή</string>
-=======
-    <string name="reduce_cookie_banner_details_panel_description_on_for_site_3">Ενεργοποιήστε το και το %1$s θα προσπαθεί να απορρίπτει αυτόματα όλα τα μηνύματα για cookie σε αυτόν τον ιστότοπο.</string>
->>>>>>> 02782e4f
 
     <!--Title for the cookie banner re-engagement CFR, the placeholder is replaced with app name -->
     <string name="cookie_banner_cfr_title">Το %1$s μόλις αρνήθηκε τα cookie για εσάς</string>
@@ -1370,11 +1319,8 @@
     <!-- Text shown in the notification that pops up to remind the user that a private browsing session is active for Android 14+ -->
     <string name="notification_erase_title_android_14">Κλείσιμο ιδιωτικών καρτελών;</string>
 
-<<<<<<< HEAD
-=======
     <string name="notification_erase_text_android_14">Πατήστε ή σύρετε αυτήν την ειδοποίηση για να κλείσετε τις ιδιωτικές καρτέλες.</string>
 
->>>>>>> 02782e4f
     <!-- Name of the marketing notification channel. Displayed in the "App notifications" system settings for the app -->
     <string name="notification_marketing_channel_name">Μάρκετινγκ</string>
 
@@ -2477,12 +2423,9 @@
     <!-- Title for dialog displayed when trying to access links present in a text. -->
     <string name="a11y_links_title">Σύνδεσμοι</string>
 
-<<<<<<< HEAD
-=======
     <!-- Additional content description for text bodies that contain urls. -->
     <string name="a11y_links_available">Διαθέσιμοι σύνδεσμοι</string>
 
->>>>>>> 02782e4f
     <!-- Translations feature-->
 
     <!-- Translation request dialog -->
@@ -2511,10 +2454,6 @@
     <!-- Button content description (not visible, for screen readers etc.) for the translations dialog translate button that indicates a translation is currently in progress. -->
     <string name="translations_bottom_sheet_translating_in_progress_content_description">Μετάφραση σε εξέλιξη</string>
 
-<<<<<<< HEAD
-    <!-- The title of the warning card informs the user that a translation could not be completed. -->
-    <string name="translation_error_could_not_translate_warning_text">Προέκυψε πρόβλημα με τη μετάφραση. Παρακαλούμε δοκιμάστε ξανά.</string>
-=======
     <!-- Default dropdown option when initially selecting a language from the translations dialog language selection dropdown. -->
     <string name="translations_bottom_sheet_default_dropdown_selection">Επιλέξτε μια γλώσσα</string>
     <!-- The title of the warning card informs the user that a translation could not be completed. -->
@@ -2523,7 +2462,6 @@
     <string name="translation_error_could_not_load_languages_warning_text">Αδυναμία φόρτωσης γλωσσών. Ελέγξτε τη σύνδεσή σας στο διαδίκτυο και δοκιμάστε ξανά.</string>
     <!-- The title of the warning card informs the user that a language is not supported. The first parameter is the name of the language that is not supported. -->
     <string name="translation_error_language_not_supported_warning_text">Δυστυχώς, δεν υποστηρίζουμε ακόμα τα %1$s.</string>
->>>>>>> 02782e4f
     <!-- Button text on the warning card when a language is not supported. The link will take the user to a page to a support page about translations. -->
     <string name="translation_error_language_not_supported_learn_more">Μάθετε περισσότερα</string>
 
@@ -2538,13 +2476,10 @@
     <string name="translation_option_bottom_sheet_never_translate_in_language">Ποτέ μετάφραση για τα %1$s</string>
     <!-- Toggle switch label that allows a user to set the setting if they would like the browser to never translate the site the user is currently visiting. -->
     <string name="translation_option_bottom_sheet_never_translate_site">Να μη μεταφράζεται ποτέ αυτός ο ιστότοπος</string>
-<<<<<<< HEAD
-=======
     <!-- Toggle switch description that will appear under the "Never translate these sites" settings toggle switch to provide more information on how this setting interacts with other settings. -->
     <string name="translation_option_bottom_sheet_switch_never_translate_site_description">Παρακάμπτει όλες τις άλλες ρυθμίσεις</string>
     <!-- Toggle switch description that will appear under the "Never translate" and "Always translate" toggle switch settings to provide more information on how these  settings interacts with other settings. -->
     <string name="translation_option_bottom_sheet_switch_description">Παρακάμπτει τις προτάσεις για μετάφραση</string>
->>>>>>> 02782e4f
     <!-- Button text for the button that will take the user to the translation settings dialog. -->
     <string name="translation_option_bottom_sheet_translation_settings">Ρυθμίσεις μεταφράσεων</string>
     <!-- Button text for the button that will take the user to a website to learn more about how translations works in the given app. The first parameter is the name of the application, for example, "Fenix". -->
@@ -2682,13 +2617,10 @@
     <string name="debug_drawer_tab_tools_tab_count_private">Ιδιωτικές</string>
     <!-- The total tab count category in the tab count section in Tab Tools. -->
     <string name="debug_drawer_tab_tools_tab_count_total">Σύνολο</string>
-<<<<<<< HEAD
-=======
     <!-- The title of the tab creation tool section in Tab Tools. -->
     <string name="debug_drawer_tab_tools_tab_creation_tool_title">Εργαλείο δημιουργίας καρτελών</string>
     <!-- The label of the text field in the tab creation tool. -->
     <string name="debug_drawer_tab_tools_tab_creation_tool_text_field_label">Πλήθος καρτελών προς δημιουργία</string>
->>>>>>> 02782e4f
     <!-- The button text to add tabs to the active tab group in the tab creation tool. -->
     <string name="debug_drawer_tab_tools_tab_creation_tool_button_text_active">Προσθήκη στις ενεργές καρτέλες</string>
     <!-- The button text to add tabs to the inactive tab group in the tab creation tool. -->
