--- conflicted
+++ resolved
@@ -107,14 +107,11 @@
     <string name="tcp_cfr_learn_more">Μάθετε για την Ολική προστασία cookie</string>
 
 
-<<<<<<< HEAD
-=======
     <!-- Private browsing erase action "contextual feature recommendation" (CFR) -->
     <!-- Text for the message displayed in the contextual feature recommendation popup promoting the erase private browsing feature. -->
     <string name="erase_action_cfr_message">Πατήστε εδώ για να ξεκινήσετε μια νέα ιδιωτική συνεδρία. Διαγράψτε το ιστορικό σας, τα cookies… τα πάντα.</string>
 
 
->>>>>>> 52cb89cf
     <!-- Text for the info dialog when camera permissions have been denied but user tries to access a camera feature. -->
     <string name="camera_permissions_needed_message">Απαιτείται πρόσβαση στην κάμερα. Μεταβείτε στις Ρυθμίσεις Android, πατήστε «Δικαιώματα» και επιλέξτε «Να επιτρέπεται».</string>
     <!-- Text for the positive action button to go to Android Settings to grant permissions. -->
@@ -365,8 +362,6 @@
     <!-- Text for the button dismiss the screen and move on with the flow -->
     <string name="juno_onboarding_enable_notifications_negative_button" tools:ignore="UnusedResources">Όχι τώρα</string>
 
-<<<<<<< HEAD
-=======
     <!-- Title for add search widget screen used by Nimbus experiments. Nimbus experiments do not support string placeholders.
         Note: The word "Firefox" should NOT be translated -->
     <string name="juno_onboarding_add_search_widget_title" tools:ignore="UnusedResources">Δοκιμή του widget αναζήτησης του Firefox</string>
@@ -376,7 +371,6 @@
     <!-- Text for the button to add search widget on the device used by Nimbus experiments. Nimbus experiments do not support string placeholders.
         Note: The word "Firefox" should NOT be translated -->
     <string name="juno_onboarding_add_search_widget_positive_button" tools:ignore="UnusedResources">Προσθήκη widget Firefox</string>
->>>>>>> 52cb89cf
     <!-- Text for the button to dismiss the screen and move on with the flow -->
     <string name="juno_onboarding_add_search_widget_negative_button" tools:ignore="UnusedResources">Όχι τώρα</string>
 
@@ -2231,13 +2225,9 @@
 
     <!-- Review quality check feature-->
     <!-- Name for the review quality check feature used as title for the panel. -->
-<<<<<<< HEAD
-    <string name="review_quality_check_feature_name">Έλεγχος κριτικών</string>
-=======
     <string name="review_quality_check_feature_name" moz:RemovedIn="120" tools:ignore="UnusedResources">Έλεγχος κριτικών</string>
     <!-- Name for the review quality check feature used as title for the panel. -->
     <string name="review_quality_check_feature_name_2">Έλεγχος κριτικών</string>
->>>>>>> 52cb89cf
     <!-- Summary for grades A and B for review quality check adjusted grading. -->
     <string name="review_quality_check_grade_a_b_description">Αξιόπιστες κριτικές</string>
     <!-- Summary for grade C for review quality check adjusted grading. -->
@@ -2247,9 +2237,6 @@
     <!-- Text for title presenting the reliability of a product's reviews. -->
     <string name="review_quality_check_grade_title">Πόσο αξιόπιστες είναι αυτές οι κριτικές;</string>
     <!-- Title for when the rating has been updated by the review checker -->
-<<<<<<< HEAD
-    <string name="review_quality_check_adjusted_rating_title">Προσαρμοσμένη βαθμολογία</string>
-=======
     <string name="review_quality_check_adjusted_rating_title">Αναπροσαρμοσμένη βαθμολογία</string>
     <!-- Description for a product's adjusted star rating. The text presents that the product's reviews which were evaluated as unreliable were removed from the adjusted rating. -->
     <string name="review_quality_check_adjusted_rating_description">Οι αναξιόπιστες κριτικές αφαιρέθηκαν</string>
@@ -2275,7 +2262,6 @@
     <string name="review_quality_check_explanation_body_adjusted_grading"><![CDATA[Η <b>αναπροσαρμοσμένη βαθμολογία</b> βασίζεται μόνο στις κριτικές που πιστεύουμε ότι είναι αξιόπιστες.]]></string>
     <!-- Paragraph explaining product review highlights. First parameter is the name of the retailer (e.g. Amazon). -->
     <string name="review_quality_check_explanation_body_highlights"><![CDATA[Τα <b>σημαντικά σημεία</b> προέρχονται από κριτικές για το %s, οι οποίες γράφτηκαν τις τελευταίες 80 ημέρες και πιστεύουμε ότι είναι αξιόπιστες.]]></string>
->>>>>>> 52cb89cf
     <!-- Text for learn more caption presenting a link with information about review quality. First parameter is for clickable text defined in review_quality_check_info_learn_more_link. -->
     <string name="review_quality_check_info_learn_more">Μάθετε περισσότερα σχετικά με το %s.</string>
     <!-- Clickable text that links to review quality check SuMo page. First parameter is the Fakespot product name. In the phrase "Fakespot by Mozilla", "by" can be localized. Does not need to stay by. -->
@@ -2284,13 +2270,10 @@
     <string name="review_quality_check_settings_title">Ρυθμίσεις</string>
     <!-- Text for label for switch preference to show recommended products from review quality check settings section. -->
     <string name="review_quality_check_settings_recommended_products">Εμφάνιση διαφημίσεων στον έλεγχο κριτικών</string>
-<<<<<<< HEAD
-=======
     <!-- Description for switch preference to show recommended products from review quality check settings section. First parameter is for clickable text defined in review_quality_check_settings_recommended_products_learn_more.-->
     <string name="review_quality_check_settings_recommended_products_description" moz:RemovedIn="120" tools:ignore="UnusedResources">Θα βλέπετε περιστασιακά διαφημίσεις για σχετικά προϊόντα. Όλες οι διαφημίσεις πρέπει να πληρούν τα πρότυπά μας για την ποιότητα των κριτικών. %s</string>
     <!-- Description for switch preference to show recommended products from review quality check settings section. First parameter is for clickable text defined in review_quality_check_settings_recommended_products_learn_more.-->
     <string name="review_quality_check_settings_recommended_products_description_2" tools:ignore="UnusedResources">Θα βλέπετε περιστασιακά διαφημίσεις για σχετικά προϊόντα. Διαφημίζουμε μόνο προϊόντα με αξιόπιστες κριτικές. %s</string>
->>>>>>> 52cb89cf
     <!-- Clickable text that links to review quality check recommended products support article. -->
     <string name="review_quality_check_settings_recommended_products_learn_more" tools:ignore="UnusedResources">Μάθετε περισσότερα</string>
     <!-- Text for turning sidebar off button from review quality check settings section. -->
@@ -2299,22 +2282,6 @@
     <string name="review_quality_check_ad_title" tools:ignore="UnusedResources">Περισσότερες εναλλακτικές</string>
     <!-- Caption for recommended product section indicating this is an ad by Fakespot. First parameter is the Fakespot product name. -->
     <string name="review_quality_check_ad_caption" tools:ignore="UnusedResources">Διαφήμιση από το %s</string>
-<<<<<<< HEAD
-    <!-- Clickable text that links to Fakespot.com. First parameter is the Fakespot product name. In the phrase "Fakespot by Mozilla", "by" can be localized. Does not need to stay by. -->
-    <string name="review_quality_check_powered_by_link" tools:ignore="UnusedResources">%s από τη Mozilla</string>
-    <!-- Text for button from warning card informing the user that the current analysis is outdated. Clicking this should trigger the product's re-analysis. -->
-    <string name="review_quality_check_outdated_analysis_warning_action" tools:ignore="UnusedResources">Έλεγχος τώρα</string>
-    <!-- Title for warning card informing the user that the current product is currently not available. -->
-    <string name="review_quality_check_product_availability_warning_title" tools:ignore="UnusedResources">Το προϊόν δεν είναι διαθέσιμο</string>
-    <!-- Title for warning card informing the user that the current product's re-analysis is still processing. -->
-    <string name="review_quality_check_reanalysis_in_progress_warning_title" tools:ignore="UnusedResources">Έλεγχος ποιότητας κριτικής</string>
-    <!-- Title for warning card informing the user that the current product's analysis is still processing. -->
-    <string name="review_quality_check_analysis_in_progress_warning_title" tools:ignore="UnusedResources">Έλεγχος ποιότητας κριτικής</string>
-    <!-- Title for info card displayed after the user reports a product is back in stock. -->
-    <string name="review_quality_check_analysis_requested_info_title" tools:ignore="UnusedResources">Ευχαριστούμε για την αναφορά!</string>
-    <!-- Title for error card displayed to the user when the device is disconnected from the network. -->
-    <string name="review_quality_check_no_connection_title" tools:ignore="UnusedResources">Δεν υπάρχει σύνδεση στο δίκτυο</string>
-=======
     <!-- Caption for review quality check panel. First parameter is for clickable text defined in review_quality_check_powered_by_link. -->
     <string name="review_quality_check_powered_by" tools:ignore="UnusedResources" moz:RemovedIn="119">Ο έλεγχος κριτικών παρέχεται από το %s.</string>
     <!-- Caption for review quality check panel. First parameter is for clickable text defined in review_quality_check_powered_by_link. -->
@@ -2379,7 +2346,6 @@
     <string name="review_quality_check_contextual_onboarding_description">Δείτε πόσο αξιόπιστες είναι οι κριτικές των προϊόντων στο %1$s πριν αγοράσετε. Ο έλεγχος κριτικών, μια πειραματική δυνατότητα από τo %2$s, ενσωματώνεται στο πρόγραμμα περιήγησης. Λειτουργεί επίσης στο %3$s και στο %4$s.</string>
     <!-- Paragraph presenting review quality check feature. First parameter is the Fakespot product name. Second parameter is for clickable text defined in review_quality_check_contextual_onboarding_learn_more_link. In the phrase "Fakespot by Mozilla", "by" can be localized. Does not need to stay by. -->
     <string name="review_quality_check_contextual_onboarding_learn_more">Με την υποστήριξη του %1$s της Mozilla, σας βοηθάμε να αποφύγετε τις μεροληπτικές και ψευδείς κριτικές. Το μοντέλο AI μας βελτιώνεται συνεχώς για να σας προστατεύει όσο κάνετε τις αγορές σας. %2$s</string>
->>>>>>> 52cb89cf
     <!-- Clickable text from the contextual onboarding card that links to review quality check support article. -->
     <string name="review_quality_check_contextual_onboarding_learn_more_link">Μάθετε περισσότερα</string>
     <!-- Caption text to be displayed in review quality check contextual onboarding card above the opt-in button. First parameter is the Fakespot product name. Following parameters are for clickable texts defined in review_quality_check_contextual_onboarding_privacy_policy and review_quality_check_contextual_onboarding_terms_use. In the phrase "Fakespot by Mozilla", "by" can be localized. Does not need to stay by. -->
@@ -2392,10 +2358,6 @@
     <string name="review_quality_check_contextual_onboarding_primary_button_text">Έναρξη δοκιμής</string>
     <!-- Text for opt-out button from the review quality check contextual onboarding card. -->
     <string name="review_quality_check_contextual_onboarding_secondary_button_text">Όχι τώρα</string>
-<<<<<<< HEAD
-    <!-- Flag showing that the review quality check feature is work in progress. -->
-    <string name="review_quality_check_beta_flag" tools:ignore="UnusedResources">Beta</string>
-=======
     <!-- Text for the first CFR presenting the review quality check feature. -->
     <string name="review_quality_check_first_cfr_message">Μάθετε εάν μπορείτε να εμπιστευτείτε τις κριτικές αυτού του προϊόντος πριν το αγοράσετε.</string>
     <!-- Text displayed in the first CFR presenting the review quality check feature that opens the review checker when clicked. -->
@@ -2410,7 +2372,6 @@
     <string name="review_quality_check_open_handle_content_description">Άνοιγμα ελέγχου κριτικών</string>
     <!-- Content description (not visible, for screen readers etc.) for closing browser menu button to open review quality check bottom sheet. -->
     <string name="review_quality_check_close_handle_content_description">Κλείσιμο ελέγχου κριτικών</string>
->>>>>>> 52cb89cf
     <!-- Content description (not visible, for screen readers etc.) for review quality check star rating. First parameter is the number of stars (1-5) representing the rating. -->
     <string name="review_quality_check_star_rating_content_description">%1$s από 5 αστέρια</string>
     <!-- Text for minimize button from highlights card. When clicked the highlights card should reduce its size. -->
