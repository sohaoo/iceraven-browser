<?xml version="1.0" encoding="utf-8"?>
<resources xmlns:tools="http://schemas.android.com/tools" xmlns:moz="http://mozac.org/tools">

    <!-- App name for private browsing mode. The first parameter is the name of the app defined in app_name (for example: Fenix)-->
    <string name="app_name_private_5">Ιδιωτικό %s</string>
    <!-- App name for private browsing mode. The first parameter is the name of the app defined in app_name (for example: Fenix)-->
    <string name="app_name_private_4">%s (Ιδιωτικό)</string>

    <!-- Home Fragment -->
    <!-- Content description (not visible, for screen readers etc.): "Three dot" menu button. -->
    <string name="content_description_menu">Περισσότερες επιλογές</string>
    <!-- Content description (not visible, for screen readers etc.): "Private Browsing" menu button. -->
    <string name="content_description_private_browsing_button">Ενεργοποίηση ιδιωτικής περιήγησης</string>
    <!-- Content description (not visible, for screen readers etc.): "Private Browsing" menu button. -->
    <string name="content_description_disable_private_browsing_button">Απενεργοποίηση ιδιωτικής περιήγησης</string>

    <!-- Placeholder text shown in the search bar before a user enters text for the default engine -->
    <string name="search_hint">Αναζήτηση ή εισαγωγή διεύθυνσης</string>

    <!-- Placeholder text shown in the search bar before a user enters text for a general engine -->
    <string name="search_hint_general_engine">Αναζήτηση στο διαδίκτυο</string>
    <!-- Placeholder text shown in search bar when using history search -->
    <string name="history_search_hint">Αναζήτηση ιστορικού</string>
    <!-- Placeholder text shown in search bar when using bookmarks search -->
    <string name="bookmark_search_hint">Αναζήτηση σελιδοδεικτών</string>
    <!-- Placeholder text shown in search bar when using tabs search -->
    <string name="tab_search_hint">Αναζήτηση καρτελών</string>
    <!-- Placeholder text shown in the search bar when using application search engines -->
    <string name="application_search_hint">Εισαγωγή όρων αναζήτησης</string>
    <!-- No Open Tabs Message Description -->
    <string name="no_open_tabs_description">Οι ανοικτές καρτέλες σας θα εμφανίζονται εδώ.</string>

    <!-- No Private Tabs Message Description -->
    <string name="no_private_tabs_description">Οι ιδιωτικές καρτέλες σας θα εμφανίζονται εδώ.</string>

    <!-- Tab tray multi select title in app bar. The first parameter is the number of tabs selected -->
    <string name="tab_tray_multi_select_title">%1$d επιλογή(ές)</string>
    <!-- Label of button in create collection dialog for creating a new collection  -->
    <string name="tab_tray_add_new_collection">Προσθήκη νέας συλλογής</string>
    <!-- Label of editable text in create collection dialog for naming a new collection  -->
    <string name="tab_tray_add_new_collection_name">Όνομα</string>
    <!-- Label of button in save to collection dialog for selecting a current collection  -->
    <string name="tab_tray_select_collection">Επιλογή συλλογής</string>

    <!-- Content description for close button while in multiselect mode in tab tray -->
    <string name="tab_tray_close_multiselect_content_description">Τέλος λειτουργίας πολλαπλής επιλογής</string>
    <!-- Content description for save to collection button while in multiselect mode in tab tray -->
    <string name="tab_tray_collection_button_multiselect_content_description">Αποθήκευση επιλεγμένων καρτελών στη συλλογή</string>

    <!-- Content description on checkmark while tab is selected in multiselect mode in tab tray -->
    <string name="tab_tray_multiselect_selected_content_description">Επιλέχθηκε</string>

    <!-- Home - Bookmarks -->
    <!-- Title for the home screen section with bookmarks. -->
    <string name="home_bookmarks_title">Σελιδοδείκτες</string>
    <!-- Content description for the button which navigates the user to show all of their bookmarks. -->
    <string name="home_bookmarks_show_all_content_description">Εμφάνιση όλων των σελιδοδεικτών</string>
    <!-- Text for the menu button to remove a recently saved bookmark from the user's home screen -->
    <string name="home_bookmarks_menu_item_remove">Αφαίρεση</string>

    <!-- About content. The first parameter is the name of the application. (For example: Fenix) -->
    <string name="about_content">Το %1$s αναπτύσσεται από τη Mozilla.</string>

    <!-- Private Browsing -->
    <!-- Explanation for private browsing displayed to users on home view when they first enable private mode
        The first parameter is the name of the app defined in app_name (for example: Fenix) -->
    <string name="private_browsing_placeholder_description_2">
        Το %1$s διαγράφει το ιστορικό αναζητήσεων και περιήγησης των ιδιωτικών καρτελών όταν κλείνετε αυτές ή την εφαρμογή. Αυτό δεν σας παρέχει ανωνυμία σε ιστοτόπους ή στον πάροχο υπηρεσιών διαδικτύου σας, αλλά σας βοηθά να προστατέψετε το απόρρητό σας από τους άλλους χρήστες αυτής της συσκευής.</string>
    <string name="private_browsing_common_myths">
       Συνήθεις παρανοήσεις σχετικά με την ιδιωτική περιήγηση
    </string>

    <!-- True Private Browsing Mode -->
    <!-- Title for info card on private homescreen in True Private Browsing Mode. -->
    <string name="felt_privacy_desc_card_title">Περιηγηθείτε χωρίς να αφήνετε ίχνη σε αυτήν τη συσκευή</string>
    <!-- Explanation for private browsing displayed to users on home view when they first enable
        private mode in our new Total Private Browsing mode.
        The first parameter is the name of the app defined in app_name (for example: Firefox Nightly)
        The second parameter is the clickable link text in felt_privacy_info_card_subtitle_link_text -->
    <string name="felt_privacy_info_card_subtitle_2">Το %1$s διαγράφει τα cookie, το ιστορικό και τα δεδομένα ιστοτόπων σας όταν κλείνετε όλες τις ιδιωτικές σας καρτέλες. %2$s</string>
    <!-- Clickable portion of the explanation for private browsing that links the user to our
        about privacy page.
        This string is used in felt_privacy_info_card_subtitle as the second parameter.-->
    <string name="felt_privacy_info_card_subtitle_link_text">Ποιος ενδέχεται να μπορεί να δει τη δραστηριότητά μου;</string>

    <!-- Private mode shortcut "contextual feature recommendation" (CFR) -->
    <!-- Text for the Private mode shortcut CFR message for adding a private mode shortcut to open private tabs from the Home screen -->
    <string name="private_mode_cfr_message_2">Εκκινήστε την επόμενη ιδιωτική καρτέλα σας με ένα πάτημα.</string>
    <!-- Text for the positive button to accept adding a Private Browsing shortcut to the Home screen -->
    <string name="private_mode_cfr_pos_button_text">Προσθήκη στην αρχική οθόνη</string>
    <!-- Text for the negative button to decline adding a Private Browsing shortcut to the Home screen -->
    <string name="cfr_neg_button_text">Όχι, ευχαριστώ</string>

    <!-- Open in App "contextual feature recommendation" (CFR) -->
    <!-- Text for the info message. The first parameter is the name of the application.-->
    <string name="open_in_app_cfr_info_message_2">Μπορείτε να ρυθμίσετε το %1$s να ανοίγει αυτόματα συνδέσμους σε εφαρμογές.</string>
    <!-- Text for the positive action button -->
    <string name="open_in_app_cfr_positive_button_text">Μετάβαση στις ρυθμίσεις</string>
    <!-- Text for the negative action button -->
    <string name="open_in_app_cfr_negative_button_text">Απόρριψη</string>

    <!-- Total cookie protection "contextual feature recommendation" (CFR) -->
    <!-- Text for the message displayed in the contextual feature recommendation popup promoting the total cookie protection feature. -->
    <string name="tcp_cfr_message">Η πιο ισχυρή μας λειτουργία απορρήτου απομονώνει ιχνηλάτες μεταξύ ιστοτόπων.</string>
    <!-- Text displayed that links to website containing documentation about the "Total cookie protection" feature. -->
    <string name="tcp_cfr_learn_more">Μάθετε για την Ολική προστασία cookie</string>


    <!-- Private browsing erase action "contextual feature recommendation" (CFR) -->
    <!-- Text for the message displayed in the contextual feature recommendation popup promoting the erase private browsing feature. -->
    <string name="erase_action_cfr_message">Πατήστε εδώ για να ξεκινήσετε μια νέα ιδιωτική συνεδρία. Διαγράψτε το ιστορικό σας, τα cookie… τα πάντα.</string>


    <!-- Toolbar "contextual feature recommendation" (CFR) -->
    <!-- Text for the title displayed in the contextual feature recommendation popup promoting the navigation bar. -->
    <string name="navbar_cfr_title">Περιηγηθείτε ταχύτερα με τη νέα πλοήγηση</string>
    <!-- Text for the message displayed in the contextual feature recommendation popup promoting the navigation bar. -->
    <string name="navbar_cfr_message" moz:removedIn="130" tools:ignore="UnusedResources">Αυτή η γραμμή αποκρύπτεται καθώς κάνετε κύλιση προς τα κάτω για επιπλέον χώρο περιήγησης.</string>

    <!-- Text for the message displayed in the contextual feature recommendation popup promoting the navigation bar. -->
    <string name="navbar_cfr_message_2">Σε έναν ιστότοπο, αυτή η γραμμή αποκρύπτεται καθώς κάνετε κύλιση προς τα κάτω για επιπλέον χώρο περιήγησης.</string>
    <!-- Text for the message displayed for the popup promoting the long press of navigation in the navigation bar. -->
    <string name="navbar_navigation_buttons_cfr_message">Πατήστε παρατεταμένα τα βελάκια για εναλλαγή μεταξύ των σελίδων του ιστορικού αυτής της καρτέλας.</string>

    <!-- Text for the info dialog when camera permissions have been denied but user tries to access a camera feature. -->
    <string name="camera_permissions_needed_message">Απαιτείται πρόσβαση στην κάμερα. Μεταβείτε στις Ρυθμίσεις Android, πατήστε «Δικαιώματα» και επιλέξτε «Να επιτρέπεται».</string>
    <!-- Text for the positive action button to go to Android Settings to grant permissions. -->
    <string name="camera_permissions_needed_positive_button_text">Μετάβαση στις ρυθμίσεις</string>
    <!-- Text for the negative action button to dismiss the dialog. -->
    <string name="camera_permissions_needed_negative_button_text">Απόρριψη</string>

    <!-- Text for the banner message to tell users about our auto close feature. -->
    <string name="tab_tray_close_tabs_banner_message">Ρυθμίστε τις ανοικτές καρτέλες έτσι, ώστε να κλείνουν αυτόματα αυτές που δεν έχουν προβληθεί την προηγούμενη ημέρα, εβδομάδα ή μήνα.</string>
    <!-- Text for the positive action button to go to Settings for auto close tabs. -->
    <string name="tab_tray_close_tabs_banner_positive_button_text">Εμφάνιση επιλογών</string>
    <!-- Text for the negative action button to dismiss the Close Tabs Banner. -->
    <string name="tab_tray_close_tabs_banner_negative_button_text">Απόρριψη</string>

    <!-- Text for the banner message to tell users about our inactive tabs feature. -->
    <string name="tab_tray_inactive_onboarding_message">Οι καρτέλες που δεν έχετε προβάλει για δύο εβδομάδες μετακινούνται εδώ.</string>
    <!-- Text for the action link to go to Settings for inactive tabs. -->
    <string name="tab_tray_inactive_onboarding_button_text">Απενεργοποίηση στις ρυθμίσεις</string>

    <!-- Text for title for the auto-close dialog of the inactive tabs. -->
    <string name="tab_tray_inactive_auto_close_title">Αυτόματο κλείσιμο μετά από έναν μήνα;</string>
    <!-- Text for the body for the auto-close dialog of the inactive tabs.
        The first parameter is the name of the application.-->
    <string name="tab_tray_inactive_auto_close_body_2">Το %1$s μπορεί να κλείσει τις καρτέλες που δεν έχετε προβάλει τον περασμένο μήνα.</string>
    <!-- Content description for close button in the auto-close dialog of the inactive tabs. -->
    <string name="tab_tray_inactive_auto_close_button_content_description">Κλείσιμο</string>

    <!-- Text for turn on auto close tabs button in the auto-close dialog of the inactive tabs. -->
    <string name="tab_tray_inactive_turn_on_auto_close_button_2">Ενεργοποίηση αυτόματου κλεισίματος</string>


    <!-- Home screen icons - Long press shortcuts -->
    <!-- Shortcut action to open new tab -->
    <string name="home_screen_shortcut_open_new_tab_2">Νέα καρτέλα</string>
    <!-- Shortcut action to open new private tab -->
    <string name="home_screen_shortcut_open_new_private_tab_2">Νέα ιδιωτική καρτέλα</string>

    <!-- Shortcut action to open Passwords screen -->
    <string name="home_screen_shortcut_passwords">Κωδικοί πρόσβασης</string>

    <!-- Recent Tabs -->
    <!-- Header text for jumping back into the recent tab in the home screen -->
    <string name="recent_tabs_header">Άμεση επιστροφή</string>
    <!-- Button text for showing all the tabs in the tabs tray -->
    <string name="recent_tabs_show_all">Εμφάνιση όλων</string>

    <!-- Content description for the button which navigates the user to show all recent tabs in the tabs tray. -->
    <string name="recent_tabs_show_all_content_description_2">Κουμπί «Εμφάνιση όλων των πρόσφατων καρτελών»</string>

    <!-- Text for button in synced tab card that opens synced tabs tray -->
    <string name="recent_tabs_see_all_synced_tabs_button_text">Προβολή όλων των συγχρονισμένων καρτελών</string>
    <!-- Accessibility description for device icon used for recent synced tab -->
    <string name="recent_tabs_synced_device_icon_content_description">Συγχρονισμένη συσκευή</string>
    <!-- Text for the dropdown menu to remove a recent synced tab from the homescreen -->
    <string name="recent_synced_tab_menu_item_remove">Αφαίρεση</string>
    <!-- Text for the menu button to remove a grouped highlight from the user's browsing history
         in the Recently visited section -->
    <string name="recent_tab_menu_item_remove">Αφαίρεση</string>

    <!-- History Metadata -->
    <!-- Header text for a section on the home screen that displays grouped highlights from the
         user's browsing history, such as topics they have researched or explored on the web -->
    <string name="history_metadata_header_2">Πρόσφατες επισκέψεις</string>
    <!-- Text for the menu button to remove a grouped highlight from the user's browsing history
         in the Recently visited section -->
    <string name="recently_visited_menu_item_remove">Αφαίρεση</string>

    <!-- Content description for the button which navigates the user to show all of their history. -->
    <string name="past_explorations_show_all_content_description_2">Εμφάνιση όλων των προηγούμενων εξερευνήσεων</string>

    <!-- Browser Fragment -->
    <!-- Content description (not visible, for screen readers etc.): Navigate backward (browsing history) -->
    <string name="browser_menu_back">Πίσω</string>
    <!-- Content description (not visible, for screen readers etc.): Navigate forward (browsing history) -->
    <string name="browser_menu_forward">Εμπρός</string>
    <!-- Content description (not visible, for screen readers etc.): Refresh current website -->
    <string name="browser_menu_refresh">Ανανέωση</string>
    <!-- Content description (not visible, for screen readers etc.): Stop loading current website -->
    <string name="browser_menu_stop">Διακοπή</string>
    <!-- Browser menu button that opens the extensions manager -->
    <string name="browser_menu_extensions">Επεκτάσεις</string>
    <!-- Browser menu button that opens the extensions manager -->
    <string name="browser_menu_manage_extensions">Διαχείριση επεκτάσεων</string>
    <!-- Browser menu button that opens AMO in a tab -->
    <string name="browser_menu_discover_more_extensions">Ανακαλύψτε περισσότερες επεκτάσεις</string>
    <!-- Browser menu button that opens account settings -->
    <string name="browser_menu_account_settings">Πληροφορίες λογαριασμού</string>
    <!-- Browser menu button that sends a user to help articles -->
    <string name="browser_menu_help">Βοήθεια</string>
    <!-- Browser menu button that sends a to a the what's new article -->
    <string name="browser_menu_whats_new">Τι νέο υπάρχει</string>
    <!-- Browser menu button that opens the settings menu -->
    <string name="browser_menu_settings">Ρυθμίσεις</string>
    <!-- Browser menu button that opens a user's library -->
    <string name="browser_menu_library">Βιβλιοθήκη</string>
    <!-- Browser menu toggle that requests a desktop site -->
    <string name="browser_menu_desktop_site">Έκδοση υπολογιστή</string>
    <!-- Browser menu button that reopens a private tab as a regular tab -->
    <string name="browser_menu_open_in_regular_tab">Άνοιγμα σε κανονική καρτέλα</string>
    <!-- Browser menu toggle that adds a shortcut to the site on the device home screen. -->
    <string name="browser_menu_add_to_homescreen">Προσθήκη στην αρχική οθόνη</string>
    <!-- Browser menu toggle that adds a shortcut to the site on the device home screen. -->
    <string name="browser_menu_add_to_homescreen_2">Προσθήκη στην αρχική οθόνη…</string>
    <!-- Content description (not visible, for screen readers etc.) for the Resync tabs button -->
    <string name="resync_button_content_description">Επανασυγχρονισμός</string>
    <!-- Browser menu button that opens the find in page menu -->
    <string name="browser_menu_find_in_page">Εύρεση στη σελίδα</string>

    <!-- Browser menu button that opens the find in page menu -->
    <string name="browser_menu_find_in_page_2">Εύρεση στη σελίδα…</string>
    <!-- Browser menu button that opens the translations dialog, which has options to translate the current browser page. -->
    <string name="browser_menu_translations">Μετάφραση σελίδας</string>
    <!-- Browser menu button that saves the current tab to a collection -->
    <string name="browser_menu_save_to_collection">Αποθήκευση σε συλλογή…</string>
    <!-- Browser menu button that saves the current tab to a collection -->
    <string name="browser_menu_save_to_collection_2">Αποθήκευση στη συλλογή</string>
    <!-- Browser menu button that open a share menu to share the current site -->
    <string name="browser_menu_share">Κοινή χρήση</string>
    <!-- Browser menu button that open a share menu to share the current site -->
    <string name="browser_menu_share_2">Κοινή χρήση…</string>
    <!-- Browser menu button shown in custom tabs that opens the current tab in Fenix
        The first parameter is the name of the app defined in app_name (for example: Fenix) -->
    <string name="browser_menu_open_in_fenix">Άνοιγμα σε %1$s</string>
    <!-- Browser menu text shown in custom tabs to indicate this is a Fenix tab
        The first parameter is the name of the app defined in app_name (for example: Fenix) -->
    <string name="browser_menu_powered_by">ΜΕ ΤΗΝ ΥΠΟΣΤΗΡΙΞΗ ΤΟΥ %1$s</string>
    <!-- Browser menu text shown in custom tabs to indicate this is a Fenix tab
        The first parameter is the name of the app defined in app_name (for example: Fenix) -->
    <string name="browser_menu_powered_by2">Με την υποστήριξη του %1$s</string>
    <!-- Browser menu button to put the current page in reader mode -->
    <string name="browser_menu_read">Προβολή ανάγνωσης</string>
    <!-- Browser menu button content description to close reader mode and return the user to the regular browser -->
    <string name="browser_menu_read_close">Κλείσιμο προβολής ανάγνωσης</string>
    <!-- Browser menu button to open the current page in an external app -->
    <string name="browser_menu_open_app_link">Άνοιγμα σε εφαρμογή</string>

    <!-- Browser menu button to show reader view appearance controls e.g. the used font type and size -->
    <string name="browser_menu_customize_reader_view">Προσαρμογή προβολής ανάγνωσης</string>
    <!-- Browser menu button to show reader view appearance controls e.g. the used font type and size -->
    <string name="browser_menu_customize_reader_view_2">Προσαρμογή προβολής ανάγνωσης</string>
    <!-- Browser menu label for adding a bookmark -->
    <string name="browser_menu_add">Προσθήκη</string>
    <!-- Browser menu label for editing a bookmark -->
    <string name="browser_menu_edit">Επεξεργασία</string>

    <!-- Button shown on the home page that opens the Customize home settings -->
    <string name="browser_menu_customize_home_1">Προσαρμογή αρχικής σελίδας</string>

    <!-- Browser menu label to sign in to sync on the device using Mozilla accounts -->
    <string name="browser_menu_sign_in">Σύνδεση</string>

    <!-- Browser menu caption label for the "Sign in" browser menu item described in `browser_menu_sign_in` -->
    <string name="browser_menu_sign_in_caption">Συγχρονίστε κωδικούς πρόσβασης, καρτέλες και πολλά άλλα</string>

    <!-- Browser menu label to sign back in to sync on the device when the user's account needs to be reauthenticated -->
    <string name="browser_menu_sign_back_in_to_sync">Συνδεθείτε ξανά για συγχρονισμό</string>
    <!-- Browser menu caption label for the "Sign back in to sync" browser menu item described in `browser_menu_sign_back_in_to_sync` when there is an error in syncing -->
    <string name="browser_menu_syncing_paused_caption">Συγχρονισμός σε παύση</string>
    <!-- Browser menu label that creates a private tab -->
    <string name="browser_menu_new_private_tab">Νέα ιδιωτική καρτέλα</string>
    <!-- Browser menu label that navigates to the Password screen -->
    <string name="browser_menu_passwords">Κωδικοί πρόσβασης</string>

    <!-- Browser menu label that navigates to the SUMO page for the Firefox for Android release notes.
         The first parameter is the name of the app defined in app_name (for example: Fenix)-->
    <string name="browser_menu_new_in_firefox">Νέο στο %1$s</string>

    <!-- Browser menu label that toggles the request for the desktop site of the currently visited page -->
    <string name="browser_menu_switch_to_desktop_site">Εναλλαγή σε έκδοση για υπολογιστές</string>
    <!-- Browser menu label that toggles the request for the mobile site of the currently visited page -->
    <string name="browser_menu_switch_to_mobile_site">Εναλλαγή σε έκδοση για κινητά</string>
    <!-- Browser menu label that navigates to the page tools sub-menu -->
    <string name="browser_menu_tools">Εργαλεία</string>
    <!-- Browser menu label that navigates to the save sub-menu, which contains various save related menu items such as
         bookmarking a page, saving to collection, shortcut or as a PDF, and adding to home screen -->
    <string name="browser_menu_save">Αποθήκευση</string>

    <!-- Browser menu label that bookmarks the currently visited page -->
    <string name="browser_menu_bookmark_this_page">Προσθήκη στους σελιδοδείκτες</string>
    <!-- Browser menu label that navigates to the edit bookmark screen for the current bookmarked page -->
    <string name="browser_menu_edit_bookmark">Επεξεργασία σελιδοδείκτη</string>
    <!-- Browser menu label that the saves the currently visited page as a PDF -->
    <string name="browser_menu_save_as_pdf">Αποθήκευση ως PDF…</string>
    <!-- Browser menu label for turning ON reader view of the current visited page -->
    <string name="browser_menu_turn_on_reader_view">Ενεργοποίηση προβολής ανάγνωσης</string>
    <!-- Browser menu label for turning OFF reader view of the current visited page -->
    <string name="browser_menu_turn_off_reader_view">Απενεργοποίηση προβολής ανάγνωσης</string>
    <!-- Browser menu label for navigating to the translation feature, which provides language translation options the current visited page -->
    <string name="browser_menu_translate_page">Μετάφραση σελίδας…</string>
    <!-- Browser menu label that is displayed when the current page has been translated by the translation feature.
         The first parameter is the name of the language that page was translated to (e.g. English). -->
    <string name="browser_menu_translated_to">Μεταφράστηκε σε %1$s</string>
    <!-- Browser menu label for the print feature -->
    <string name="browser_menu_print">Εκτύπωση…</string>

    <!-- Extensions management fragment -->
    <!-- Text displayed when there are no extensions to be shown -->
    <string name="extensions_management_no_extensions">Δεν υπάρχουν επεκτάσεις</string>

    <!-- Browser Toolbar -->
    <!-- Content description for the Home screen button on the browser toolbar -->
    <string name="browser_toolbar_home">Αρχική οθόνη</string>

    <!-- Content description (not visible, for screen readers etc.): Erase button: Erase the browsing
         history and go back to the home screen. -->
    <string name="browser_toolbar_erase">Διαγραφή ιστορικού περιήγησης</string>
    <!-- Content description for the translate page toolbar button that opens the translations dialog when no translation has occurred. -->
    <string name="browser_toolbar_translate">Μετάφραση σελίδας</string>

    <!-- Content description (not visible, for screen readers etc.) for the translate page toolbar button that opens the translations dialog when the page is translated successfully.
         The first parameter is the name of the language that is displayed in the original page. (For example: English)
         The second parameter is the name of the language which the page was translated to. (For example: French) -->
    <string name="browser_toolbar_translated_successfully">Η σελίδα μεταφράστηκε από τα %1$s στα %2$s.</string>

    <!-- Locale Settings Fragment -->
    <!-- Content description for tick mark on selected language -->
    <string name="a11y_selected_locale_content_description">Επιλεγμένη γλώσσα</string>
    <!-- Text for default locale item -->
    <string name="default_locale_text">Χρήση γλώσσας συσκευής</string>

    <!-- Placeholder text shown in the search bar before a user enters text -->
    <string name="locale_search_hint">Αναζήτηση γλώσσας</string>

    <!-- Search Fragment -->
    <!-- Button in the search view that lets a user search by scanning a QR code -->
    <string name="search_scan_button">Σάρωση</string>
    <!-- Button in the search view when shortcuts are displayed that takes a user to the search engine settings -->
    <string name="search_shortcuts_engine_settings">Ρυθμίσεις μηχανής αναζήτησης</string>
    <!-- Button in the search view that lets a user navigate to the site in their clipboard -->
    <string name="awesomebar_clipboard_title">Συμπλήρωση συνδέσμου από το πρόχειρο</string>
    <!-- Button in the search suggestions onboarding that allows search suggestions in private sessions -->
    <string name="search_suggestions_onboarding_allow_button">Αποδοχή</string>
    <!-- Button in the search suggestions onboarding that does not allow search suggestions in private sessions -->
    <string name="search_suggestions_onboarding_do_not_allow_button">Απόρριψη</string>
    <!-- Search suggestion onboarding hint title text -->
    <string name="search_suggestions_onboarding_title">Αποδοχή εμφάνισης προτάσεων αναζήτησης σε ιδιωτικές συνεδρίες;</string>
    <!-- Search suggestion onboarding hint description text, first parameter is the name of the app defined in app_name (for example: Fenix)-->
    <string name="search_suggestions_onboarding_text">Το %s θα μοιραστεί ό,τι πληκτρολογείτε στη γραμμή διευθύνσεων με την προεπιλεγμένη μηχανή αναζήτησής σας.</string>

    <!-- Search engine suggestion title text. The first parameter is the name of the suggested engine-->
    <string name="search_engine_suggestions_title">Αναζήτηση %s</string>
    <!-- Search engine suggestion description text -->
    <string name="search_engine_suggestions_description">Αναζήτηση απευθείας από τη γραμμή διευθύνσεων</string>

    <!-- Menu option in the search selector menu to open the search settings -->
    <string name="search_settings_menu_item">Ρυθμίσεις αναζήτησης</string>

    <!-- Header text for the search selector menu -->
    <string name="search_header_menu_item_2">Αυτήν τη φορά, αναζήτηση σε:</string>

    <!-- Content description (not visible, for screen readers etc.): Search engine icon. The first parameter is the search engine name (for example: DuckDuckGo). -->
    <string name="search_engine_icon_content_description" tools:ignore="UnusedResources">Μηχανή αναζήτησης «%s»</string>

    <!-- Home onboarding -->
    <!-- Onboarding home screen popup dialog, shown on top of the Jump back in section. -->
    <string name="onboarding_home_screen_jump_back_contextual_hint_2">Γνωρίστε την εξατομικευμένη αρχική σας σελίδα. Οι πρόσφατες καρτέλες, οι σελιδοδείκτες και τα αποτελέσματα αναζήτησης θα εμφανίζονται εδώ.</string>
    <!-- Home onboarding dialog welcome screen title text. -->
    <string name="onboarding_home_welcome_title_2">Καλώς ορίσατε σε ένα πιο προσωπικό διαδίκτυο</string>
    <!-- Home onboarding dialog welcome screen description text. -->
    <string name="onboarding_home_welcome_description">Περισσότερα χρώματα. Ενισχυμένο απόρρητο. Η ίδια δέσμευση να βάζουμε τον άνθρωπο πάνω από το κέρδος.</string>
    <!-- Home onboarding dialog sign into sync screen title text. -->
    <string name="onboarding_home_sync_title_3">Η εναλλαγή οθονών είναι πιο εύκολη από ποτέ</string>
    <!-- Home onboarding dialog sign into sync screen description text. -->
    <string name="onboarding_home_sync_description">Συνεχίστε από εκεί που σταματήσατε, με καρτέλες από άλλες συσκευές στην αρχική σας σελίδα.</string>
    <!-- Text for the button to continue the onboarding on the home onboarding dialog. -->
    <string name="onboarding_home_get_started_button">Έναρξη</string>
    <!-- Text for the button to navigate to the sync sign in screen on the home onboarding dialog. -->
    <string name="onboarding_home_sign_in_button">Σύνδεση</string>
    <!-- Text for the button to skip the onboarding on the home onboarding dialog. -->
    <string name="onboarding_home_skip_button">Παράλειψη</string>

    <!-- Onboarding home screen sync popup dialog message, shown on top of Recent Synced Tabs in the Jump back in section. -->
    <string name="sync_cfr_message">Οι καρτέλες σας συγχρονίζονται! Συνεχίστε από εκεί που σταματήσατε στην άλλη συσκευή σας.</string>

    <!-- Content description (not visible, for screen readers etc.): Close button for the home onboarding dialog -->
    <string name="onboarding_home_content_description_close_button">Κλείσιμο</string>

    <!-- Notification pre-permission dialog -->
    <!-- Enable notification pre permission dialog title
        The first parameter is the name of the app defined in app_name (for example: Fenix) -->
    <string name="onboarding_home_enable_notifications_title" moz:removedIn="124" tools:ignore="UnusedResources">Οι ειδοποιήσεις σάς βοηθούν να κάνετε περισσότερα με το %s</string>
    <!-- Enable notification pre permission dialog description with rationale
        The first parameter is the name of the app defined in app_name (for example: Fenix) -->
    <string name="onboarding_home_enable_notifications_description" moz:removedIn="124" tools:ignore="UnusedResources">Συγχρονίστε τις καρτέλες σας με τις συσκευές σας, διαχειριστείτε λήψεις, λάβετε συμβουλές για την αξιοποίηση της προστασίας απορρήτου του %s στο έπακρο και πολλά άλλα.</string>
    <!-- Text for the button to request notification permission on the device -->
    <string name="onboarding_home_enable_notifications_positive_button" moz:removedIn="124" tools:ignore="UnusedResources">Συνέχεια</string>
    <!-- Text for the button to not request notification permission on the device and dismiss the dialog -->
    <string name="onboarding_home_enable_notifications_negative_button" moz:removedIn="124" tools:ignore="UnusedResources">Όχι τώρα</string>

    <!-- Juno first user onboarding flow experiment, strings are marked unused as they are only referenced by Nimbus experiments. -->
    <!-- Description for learning more about our privacy notice. -->
    <string name="juno_onboarding_privacy_notice_text">Σημείωση απορρήτου του Firefox</string>
    <!-- Title for set firefox as default browser screen used by Nimbus experiments. -->
    <string name="juno_onboarding_default_browser_title_nimbus_2">Μας αρέσει να σας προστατεύουμε</string>
    <!-- Title for set firefox as default browser screen used by Nimbus experiments.
        Note: The word "Firefox" should NOT be translated -->
    <string name="juno_onboarding_default_browser_title_nimbus_3" tools:ignore="UnusedResources">Μάθετε γιατί εκατομμύρια άνθρωποι αγαπούν το Firefox</string>
    <!-- Title for set firefox as default browser screen used by Nimbus experiments. -->
    <string name="juno_onboarding_default_browser_title_nimbus_4" tools:ignore="UnusedResources">Ασφαλής περιήγηση με περισσότερες επιλογές</string>
    <!-- Description for set firefox as default browser screen used by Nimbus experiments. -->
    <string name="juno_onboarding_default_browser_description_nimbus_3">Το πρόγραμμα περιήγησης του μη κερδοσκοπικού μας οργανισμού σταματά τις εταιρείες από το να σας ακολουθούν κρυφά σε όλο το διαδίκτυο.</string>
    <!-- Description for set firefox as default browser screen used by Nimbus experiments. -->
    <string name="juno_onboarding_default_browser_description_nimbus_4" tools:ignore="UnusedResources">Περισσότεροι από 100 εκατομμύρια χρήστες προστατεύουν το απόρρητό τους επιλέγοντας ένα πρόγραμμα περιήγησης που υποστηρίζεται από έναν μη κερδοσκοπικό οργανισμό.</string>
    <!-- Description for set firefox as default browser screen used by Nimbus experiments. -->
    <string name="juno_onboarding_default_browser_description_nimbus_5" tools:ignore="UnusedResources">Γνωστοί ιχνηλάτες; Αποκλείονται αυτόματα. Επεκτάσεις; Δοκιμάστε και τις 700. PDF; Το ενσωματωμένο εργαλείο ανάγνωσης καθιστά εύκολη τη διαχείρισή τους.</string>
    <!-- Description for set firefox as default browser screen used by Nimbus experiments. -->
    <string name="juno_onboarding_default_browser_description_nimbus_2" moz:RemovedIn="124" tools:ignore="UnusedResources">Το πρόγραμμα περιήγησης του μη κερδοσκοπικού μας οργανισμού σταματά τις εταιρείες από το να σας ακολουθούν κρυφά σε όλο το διαδίκτυο.\n\nΜάθετε περισσότερα στη σημείωση απορρήτου μας.</string>
    <!-- Text for the link to the privacy notice webpage for set as firefox default browser screen.
    This is part of the string with the key "juno_onboarding_default_browser_description". -->
    <string name="juno_onboarding_default_browser_description_link_text" moz:RemovedIn="124" tools:ignore="UnusedResources">σημείωση απορρήτου</string>
    <!-- Text for the button to set firefox as default browser on the device -->
    <string name="juno_onboarding_default_browser_positive_button" tools:ignore="UnusedResources">Ορισμός ως προεπιλογή</string>
    <!-- Text for the button dismiss the screen and move on with the flow -->
    <string name="juno_onboarding_default_browser_negative_button" tools:ignore="UnusedResources">Όχι τώρα</string>
    <!-- Title for sign in to sync screen. -->
    <string name="juno_onboarding_sign_in_title_2">Διατηρήστε την κρυπτογράφηση κατά την εναλλαγή των συσκευών</string>
    <!-- Description for sign in to sync screen. Nimbus experiments do not support string placeholders.
     Note: The word "Firefox" should NOT be translated -->
    <string name="juno_onboarding_sign_in_description_2" moz:RemovedIn="130" tools:ignore="UnusedResources">Όταν είστε συνδεδεμένοι και συγχρονισμένοι, είστε πιο ασφαλείς. Το Firefox κρυπτογραφεί τους κωδικούς πρόσβασης, τους σελιδοδείκτες σας και πολλά άλλα.</string>
    <!-- Description for sign in to sync screen. Nimbus experiments do not support string placeholders.
     Note: The word "Firefox" should NOT be translated -->
    <string name="juno_onboarding_sign_in_description_3">Το Firefox κρυπτογραφεί τους κωδικούς πρόσβασης, τους σελιδοδείκτες και πολλά άλλα όταν κάνετε συγχρονισμό.</string>
    <!-- Text for the button to sign in to sync on the device -->
    <string name="juno_onboarding_sign_in_positive_button" tools:ignore="UnusedResources">Σύνδεση</string>
    <!-- Text for the button dismiss the screen and move on with the flow -->
    <string name="juno_onboarding_sign_in_negative_button" tools:ignore="UnusedResources">Όχι τώρα</string>
    <!-- Title for enable notification permission screen used by Nimbus experiments. Nimbus experiments do not support string placeholders.
        Note: The word "Firefox" should NOT be translated -->
    <string name="juno_onboarding_enable_notifications_title_nimbus_2">Οι ειδοποιήσεις σάς βοηθούν να παραμένετε ασφαλείς με το Firefox</string>
    <!-- Description for enable notification permission screen used by Nimbus experiments. Nimbus experiments do not support string placeholders.
       Note: The word "Firefox" should NOT be translated -->
    <string name="juno_onboarding_enable_notifications_description_nimbus_2">Στείλτε με ασφάλεια καρτέλες μεταξύ των συσκευών σας και ανακαλύψτε άλλες λειτουργίες απορρήτου στο Firefox.</string>
    <!-- Text for the button to request notification permission on the device -->
    <string name="juno_onboarding_enable_notifications_positive_button" tools:ignore="UnusedResources">Ενεργοποίηση ειδοποιήσεων</string>
    <!-- Text for the button dismiss the screen and move on with the flow -->
    <string name="juno_onboarding_enable_notifications_negative_button" tools:ignore="UnusedResources">Όχι τώρα</string>

    <!-- Title for add search widget screen used by Nimbus experiments. Nimbus experiments do not support string placeholders.
        Note: The word "Firefox" should NOT be translated -->
    <string name="juno_onboarding_add_search_widget_title" tools:ignore="UnusedResources">Δοκιμή του widget αναζήτησης του Firefox</string>
    <!-- Description for add search widget screen used by Nimbus experiments. Nimbus experiments do not support string placeholders.
        Note: The word "Firefox" should NOT be translated -->
    <string name="juno_onboarding_add_search_widget_description" tools:ignore="UnusedResources">Με τον Firefox στην αρχική σας οθόνη, θα έχετε εύκολη πρόσβαση στο πρόγραμμα περιήγησης που εστιάζει στο απόρρητό σας, αποκλείοντας τους ιχνηλάτες μεταξύ ιστοτόπων.</string>
    <!-- Text for the button to add search widget on the device used by Nimbus experiments. Nimbus experiments do not support string placeholders.
        Note: The word "Firefox" should NOT be translated -->
    <string name="juno_onboarding_add_search_widget_positive_button" tools:ignore="UnusedResources">Προσθήκη widget Firefox</string>
    <!-- Text for the button to dismiss the screen and move on with the flow -->
    <string name="juno_onboarding_add_search_widget_negative_button" tools:ignore="UnusedResources">Όχι τώρα</string>

    <!-- Search Widget -->
    <!-- Content description for searching with a widget. The first parameter is the name of the application.-->
    <string name="search_widget_content_description_2">Άνοιγμα νέας καρτέλας %1$s</string>
    <!-- Text preview for smaller sized widgets -->
    <string name="search_widget_text_short">Αναζήτηση</string>

    <!-- Text preview for larger sized widgets -->
    <string name="search_widget_text_long">Αναζήτηση στο διαδίκτυο</string>

    <!-- Content description (not visible, for screen readers etc.): Voice search -->
    <string name="search_widget_voice">Φωνητική αναζήτηση</string>

    <!-- Preferences -->
    <!-- Title for the settings page-->
    <string name="settings">Ρυθμίσεις</string>
    <!-- Preference category for general settings -->
    <string name="preferences_category_general">Γενικά</string>
    <!-- Preference category for all links about Fenix -->
    <string name="preferences_category_about">Πληροφορίες</string>
    <!-- Preference category for settings related to changing the default search engine -->
    <string name="preferences_category_select_default_search_engine">Επιλέξτε μία</string>
    <!-- Preference for settings related to managing search shortcuts for the quick search menu -->
    <string name="preferences_manage_search_shortcuts_2">Διαχείριση εναλλακτικών μηχανών αναζήτησης</string>
    <!-- Summary for preference for settings related to managing search shortcuts for the quick search menu -->
    <string name="preferences_manage_search_shortcuts_summary">Επεξεργαστείτε τις μηχανές που εμφανίζονται στο μενού αναζήτησης</string>
    <!-- Preference category for settings related to managing search shortcuts for the quick search menu -->
    <string name="preferences_category_engines_in_search_menu">Ορατές μηχανές στο μενού αναζήτησης</string>
    <!-- Preference for settings related to changing the default search engine -->
    <string name="preferences_default_search_engine">Προεπιλεγμένη μηχανή αναζήτησης</string>
    <!-- Preference for settings related to Search -->
    <string name="preferences_search">Αναζήτηση</string>
    <!-- Preference for settings related to Search engines -->
    <string name="preferences_search_engines">Μηχανές αναζήτησης</string>
    <!-- Preference for settings related to Search engines suggestions-->
    <string name="preferences_search_engines_suggestions">Προτάσεις από μηχανές αναζήτησης</string>
    <!-- Preference Category for settings related to Search address bar -->
    <string name="preferences_settings_address_bar">Προτιμήσεις γραμμής διευθύνσεων</string>
    <!-- Preference Category for settings to Firefox Suggest -->
    <string name="preference_search_address_bar_fx_suggest">Γραμμή διευθύνσεων - Προτάσεις Firefox</string>
    <!-- Preference link to Learn more about Firefox Suggest -->
    <string name="preference_search_learn_about_fx_suggest">Μάθετε περισσότερα για τις Προτάσεις Firefox</string>
    <!-- Preference link to rating Fenix on the Play Store -->
    <string name="preferences_rate">Αξιολόγηση στο Google Play</string>
    <!-- Preference linking to about page for Fenix
        The first parameter is the name of the app defined in app_name (for example: Fenix) -->
    <string name="preferences_about">Σχετικά με το %1$s</string>
    <!-- Preference for settings related to changing the default browser -->
    <string name="preferences_set_as_default_browser">Ορισμός ως προεπιλεγμένο πρόγραμμα περιήγησης</string>
    <!-- Preference category for advanced settings -->
    <string name="preferences_category_advanced">Σύνθετα</string>
    <!-- Preference category for privacy and security settings -->
    <string name="preferences_category_privacy_security">Απόρρητο και ασφάλεια</string>
    <!-- Preference for advanced site permissions -->
    <string name="preferences_site_permissions">Δικαιώματα ιστοτόπων</string>
    <!-- Preference for private browsing options -->
    <string name="preferences_private_browsing_options">Ιδιωτική περιήγηση</string>
    <!-- Preference for opening links in a private tab-->
    <string name="preferences_open_links_in_a_private_tab">Άνοιγμα συνδέσμων σε ιδιωτική καρτέλα</string>
    <!-- Preference for allowing screenshots to be taken while in a private tab-->
    <string name="preferences_allow_screenshots_in_private_mode">Στιγμιότυπα οθόνης στην ιδιωτική περιήγηση</string>
    <!-- Will inform the user of the risk of activating Allow screenshots in private browsing option -->
    <string name="preferences_screenshots_in_private_mode_disclaimer">Αν ενεργοποιηθεί, οι ιδιωτικές καρτέλες θα είναι επίσης ορατές όταν είναι ανοικτές πολλές εφαρμογές</string>
    <!-- Preference for adding private browsing shortcut -->
    <string name="preferences_add_private_browsing_shortcut">Προσθήκη συντόμευσης ιδιωτικής περιήγησης</string>
    <!-- Preference for enabling "HTTPS-Only" mode -->
    <string name="preferences_https_only_title">Λειτουργία «Μόνο HTTPS»</string>

    <!-- Label for cookie banner section in quick settings panel. -->
    <string name="cookie_banner_blocker">Αποκλεισμός μηνυμάτων για cookie</string>
    <!-- Preference for removing cookie/consent banners from sites automatically in private mode. See reduce_cookie_banner_summary for additional context. -->
    <string name="preferences_cookie_banner_reduction_private_mode">Αποκλεισμός μηνυμάτων για cookie σε ιδιωτική περιήγηση</string>

    <!-- Text for indicating cookie banner handling is off this site, this is shown as part of the protections panel with the tracking protection toggle -->
    <string name="reduce_cookie_banner_off_for_site">Ανενεργή για αυτόν τον ιστότοπο</string>
    <!-- Text for cancel button indicating that cookie banner reduction is not supported for the current site, this is shown as part of the cookie banner details view. -->
    <string name="cookie_banner_handling_details_site_is_not_supported_cancel_button">Ακύρωση</string>
    <!-- Text for request support button indicating that cookie banner reduction is not supported for the current site, this is shown as part of the cookie banner details view. -->
    <string name="cookie_banner_handling_details_site_is_not_supported_request_support_button_2">Αποστολή αιτήματος</string>
    <!-- Text for title indicating that cookie banner reduction is not supported for the current site, this is shown as part of the cookie banner details view. -->
    <string name="cookie_banner_handling_details_site_is_not_supported_title_2">Αίτημα υποστήριξης για αυτόν τον ιστότοπο;</string>
    <!-- Label for the snackBar, after the user reports with success a website where cookie banner reducer did not work -->
    <string name="cookie_banner_handling_report_site_snack_bar_text_2">Το αίτημα απεστάλη</string>
    <!-- Text for indicating cookie banner handling is on this site, this is shown as part of the protections panel with the tracking protection toggle -->
    <string name="reduce_cookie_banner_on_for_site">Ενεργή για αυτόν τον ιστότοπο</string>
    <!-- Text for indicating that a request for unsupported site was sent to Nimbus (it's a Mozilla library for experiments), this is shown as part of the protections panel with the tracking protection toggle -->
    <string name="reduce_cookie_banner_unsupported_site_request_submitted_2">Το αίτημα υποστήριξης απεστάλη</string>
    <!-- Text for indicating cookie banner handling is currently not supported for this site, this is shown as part of the protections panel with the tracking protection toggle -->
    <string name="reduce_cookie_banner_unsupported_site">Ο ιστότοπος δεν υποστηρίζεται</string>
    <!-- Title text for a detail explanation indicating cookie banner handling is on this site, this is shown as part of the cookie banner panel in the toolbar. The first parameter is a shortened URL of the current site-->
    <string name="reduce_cookie_banner_details_panel_title_on_for_site_1">Ενεργοποίηση αποκλεισμού μηνυμάτων για cookie για το %1$s;</string>

    <!-- Title text for a detail explanation indicating cookie banner handling is off this site, this is shown as part of the cookie banner panel in the toolbar. The first parameter is a shortened URL of the current site-->
    <string name="reduce_cookie_banner_details_panel_title_off_for_site_1">Απενεργοποίηση αποκλεισμού μηνυμάτων για cookie για το %1$s;</string>
    <!-- Title text for a detail explanation indicating cookie banner reducer didn't work for the current site, this is shown as part of the cookie banner panel in the toolbar. The first parameter is the application name-->
    <string name="reduce_cookie_banner_details_panel_title_unsupported_site_request_2">Το %1$s δεν μπορεί να απορρίψει αυτόματα τα αιτήματα για cookie σε αυτόν τον ιστότοπο. Μπορείτε να στείλετε ένα αίτημα για υποστήριξη αυτού του ιστοτόπου στο μέλλον.</string>

    <!-- Long text for a detail explanation indicating what will happen if cookie banner handling is off for a site, this is shown as part of the cookie banner panel in the toolbar. The first parameter is the application name -->
    <string name="reduce_cookie_banner_details_panel_description_off_for_site_1">Απενεργοποιήστε το και το %1$s θα διαγράψει τα cookie και θα φορτώσει ξανά αυτόν τον ιστότοπο. Μπορεί να αποσυνδεθείτε ή να αδειάσουν τα καλάθια αγορών σας.</string>
    <!-- Long text for a detail explanation indicating what will happen if cookie banner handling is on for a site, this is shown as part of the cookie banner panel in the toolbar. The first parameter is the application name -->
    <string name="reduce_cookie_banner_details_panel_description_on_for_site_3">Ενεργοποιήστε το και το %1$s θα προσπαθεί να απορρίπτει αυτόματα όλα τα μηνύματα για cookie σε αυτόν τον ιστότοπο.</string>

    <!--Title for the cookie banner re-engagement CFR, the placeholder is replaced with app name -->
    <string name="cookie_banner_cfr_title">Το %1$s μόλις αρνήθηκε τα cookie για εσάς</string>
    <!--Message for the cookie banner re-engagement CFR -->
    <string name="cookie_banner_cfr_message">Λιγότεροι περισπασμοί, λιγότερα cookie που σας παρακολουθούν σε αυτόν τον ιστότοπο.</string>

    <!-- Description of the preference to enable "HTTPS-Only" mode. -->
    <string name="preferences_https_only_summary">Προσπαθεί αυτόματα να συνδεθεί σε ιστοτόπους με το πρωτόκολλο κρυπτογράφησης HTTPS για αυξημένη ασφάλεια.</string>
    <!-- Summary of https only preference if https only is set to off -->
    <string name="preferences_https_only_off">Ανενεργή</string>
    <!-- Summary of https only preference if https only is set to on in all tabs -->
    <string name="preferences_https_only_on_all">Ενεργή σε όλες τις καρτέλες</string>
    <!-- Summary of https only preference if https only is set to on in private tabs only -->
    <string name="preferences_https_only_on_private">Ενεργή σε ιδιωτικές καρτέλες</string>
    <!-- Text displayed that links to website containing documentation about "HTTPS-Only" mode -->
    <string name="preferences_http_only_learn_more">Μάθετε περισσότερα</string>
    <!-- Option for the https only setting -->
    <string name="preferences_https_only_in_all_tabs">Ενεργοποίηση σε όλες τις καρτέλες</string>
    <!-- Option for the https only setting -->
    <string name="preferences_https_only_in_private_tabs">Ενεργοποίηση μόνο σε ιδιωτικές καρτέλες</string>
    <!-- Title shown in the error page for when trying to access a http website while https only mode is enabled. -->
    <string name="errorpage_httpsonly_title">Δεν διατίθεται ασφαλής ιστότοπος</string>
    <!-- Message shown in the error page for when trying to access a http website while https only mode is enabled. The message has two paragraphs. This is the first. -->
    <string name="errorpage_httpsonly_message_title">Πιθανότατα, ο ιστότοπος δεν υποστηρίζει HTTPS.</string>
    <!-- Message shown in the error page for when trying to access a http website while https only mode is enabled. The message has two paragraphs. This is the second. -->
    <string name="errorpage_httpsonly_message_summary">Ωστόσο, είναι επίσης πιθανό να εμπλέκεται ένας εισβολέας. Εάν συνεχίσετε στον ιστότοπο, δεν θα πρέπει να εισαγάγετε ευαίσθητες πληροφορίες. Εάν συνεχίσετε, η λειτουργία «Μόνο HTTPS» θα απενεργοποιηθεί προσωρινά για τον ιστότοπο.</string>
    <!-- Preference for accessibility -->
    <string name="preferences_accessibility">Προσβασιμότητα</string>
    <!-- Preference to override the Mozilla account server -->
    <string name="preferences_override_account_server">Προσαρμοσμένος διακομιστής λογαριασμού Mozilla</string>
    <!-- Preference to override the Sync token server -->
    <string name="preferences_override_sync_tokenserver">Προσαρμοσμένος διακομιστής Sync</string>
    <!-- Toast shown after updating the Mozilla account/Sync server override preferences -->
    <string name="toast_override_account_sync_server_done">Ο διακομιστής λογαριασμού Mozilla και συγχρονισμού τροποποιήθηκε. Γίνεται τερματισμός της εφαρμογής για εφαρμογή των αλλαγών…</string>
    <!-- Preference category for account information -->
    <string name="preferences_category_account">Λογαριασμός</string>
    <!-- Preference for changing where the toolbar is positioned -->
    <string name="preferences_toolbar" moz:removedIn="129" tools:ignore="UnusedResources">Γραμμή εργαλείων</string>

    <!-- Preference for changing where the AddressBar is positioned -->
    <string name="preferences_toolbar_2">Τοποθεσία γραμμής διευθύνσεων</string>
    <!-- Preference for changing default theme to dark or light mode -->
    <string name="preferences_theme">Θέμα</string>
    <!-- Preference for customizing the home screen -->
    <string name="preferences_home_2">Αρχική σελίδα</string>
    <!-- Preference for gestures based actions -->
    <string name="preferences_gestures">Χειρονομίες</string>
    <!-- Preference for settings related to visual options -->
    <string name="preferences_customize">Προσαρμογή</string>
    <!-- Preference description for banner about signing in -->
    <string name="preferences_sign_in_description_2">Συνδεθείτε για να συγχρονίσετε τις καρτέλες, τους σελιδοδείκτες, τους κωδικούς πρόσβασης και πολλά άλλα.</string>
    <!-- Preference shown instead of account display name while account profile information isn't available yet. -->
    <string name="preferences_account_default_name_2">Λογαριασμός Mozilla</string>
    <!-- Preference text for account title when there was an error syncing FxA -->
    <string name="preferences_account_sync_error">Συνδεθείτε ξανά για συνέχεια συγχρονισμού</string>
    <!-- Preference for language -->
    <string name="preferences_language">Γλώσσα</string>
    <!-- Preference for translations -->
    <string name="preferences_translations">Μεταφράσεις</string>
    <!-- Preference for data choices -->
    <string name="preferences_data_choices">Επιλογές δεδομένων</string>
    <!-- Preference for data collection -->
    <string name="preferences_data_collection">Συλλογή δεδομένων</string>
    <!-- Preference for developers -->
    <string name="preferences_remote_debugging">Απομακρυσμένος έλεγχος σφαλμάτων μέσω USB</string>
    <!-- Preference title for switch preference to show search suggestions -->
    <string name="preferences_show_search_suggestions">Εμφάνιση προτάσεων αναζήτησης</string>
    <!-- Preference title for switch preference to show voice search button -->
    <string name="preferences_show_voice_search">Εμφάνιση φωνητικής αναζήτησης</string>
    <!-- Preference title for switch preference to show search suggestions also in private mode -->
    <string name="preferences_show_search_suggestions_in_private">Εμφάνιση σε ιδιωτικές συνεδρίες</string>
    <!-- Preference title for switch preference to show a clipboard suggestion when searching -->
    <string name="preferences_show_clipboard_suggestions">Εμφάνιση προτάσεων προχείρου</string>
    <!-- Preference title for switch preference to suggest browsing history when searching -->
    <string name="preferences_search_browsing_history">Αναζήτηση ιστορικού περιήγησης</string>
    <!-- Preference title for switch preference to suggest bookmarks when searching -->
    <string name="preferences_search_bookmarks">Αναζήτηση σελιδοδεικτών</string>
    <!-- Preference title for switch preference to suggest synced tabs when searching -->
    <string name="preferences_search_synced_tabs">Αναζήτηση συγχρονισμένων καρτελών</string>
    <!-- Preference for account settings -->
    <string name="preferences_account_settings">Ρυθμίσεις λογαριασμού</string>
    <!-- Preference for enabling url autocomplete-->
    <string name="preferences_enable_autocomplete_urls">Αυτόματη συμπλήρωση URL</string>
    <!-- Preference title for switch preference to show sponsored Firefox Suggest search suggestions -->
    <string name="preferences_show_sponsored_suggestions">Προτάσεις από χορηγούς</string>
    <!-- Summary for preference to show sponsored Firefox Suggest search suggestions.
         The first parameter is the name of the application. -->
    <string name="preferences_show_sponsored_suggestions_summary">Υποστηρίξτε το %1$s με περιστασιακές προτάσεις χορηγών</string>
    <!-- Preference title for switch preference to show Firefox Suggest search suggestions for web content.
         The first parameter is the name of the application. -->
    <string name="preferences_show_nonsponsored_suggestions">Προτάσεις από το %1$s</string>
    <!-- Summary for preference to show Firefox Suggest search suggestions for web content -->
    <string name="preferences_show_nonsponsored_suggestions_summary">Λάβετε προτάσεις από το διαδίκτυο που σχετίζονται με την αναζήτησή σας</string>
    <!-- Preference for open links in third party apps -->
    <string name="preferences_open_links_in_apps">Άνοιγμα συνδέσμων σε εφαρμογές</string>
    <!-- Preference for open links in third party apps always open in apps option -->
    <string name="preferences_open_links_in_apps_always">Πάντα</string>
    <!-- Preference for open links in third party apps ask before opening option -->
    <string name="preferences_open_links_in_apps_ask">Ερώτηση πριν από το άνοιγμα</string>
    <!-- Preference for open links in third party apps never open in apps option -->
    <string name="preferences_open_links_in_apps_never">Ποτέ</string>
    <!-- Preference for open download with an external download manager app -->
    <string name="preferences_external_download_manager">Εξωτερική διαχείριση λήψεων</string>
    <!-- Preference for enabling gecko engine logs -->
    <string name="preferences_enable_gecko_logs">Ενεργοποίηση αρχείων καταγραφής Gecko</string>
    <!-- Message to indicate users that we are quitting the application to apply the changes -->
    <string name="quit_application">Κλείσιμο εφαρμογής για την εφαρμογή αλλαγών…</string>

    <!-- Preference for extensions -->
    <string name="preferences_extensions">Επεκτάσεις</string>
    <!-- Preference for installing a local extension -->
    <string name="preferences_install_local_extension">Εγκατάσταση επέκτασης από αρχείο</string>
    <!-- Preference for notifications -->
    <string name="preferences_notifications">Ειδοποιήσεις</string>

    <!-- Summary for notification preference indicating notifications are allowed -->
    <string name="notifications_allowed_summary">Επιτρέπονται</string>
    <!-- Summary for notification preference indicating notifications are not allowed -->
    <string name="notifications_not_allowed_summary">Δεν επιτρέπονται</string>

    <!-- Add-on Permissions -->
    <!-- The title of the required permissions section from addon's permissions screen -->
    <string name="addons_permissions_heading_required" tools:ignore="UnusedResources">Απαιτείται</string>
    <!-- The title of the optional permissions section from addon's permissions screen -->
    <string name="addons_permissions_heading_optional" tools:ignore="UnusedResources">Προαιρετικό</string>
    <!-- The title of the origin permission option allowing a user to enable the extension to run on all sites -->
    <string name="addons_permissions_allow_for_all_sites" tools:ignore="UnusedResources">Αποδοχή για όλους τους ιστοτόπους</string>

    <!-- The subtitle for the allow for all sites preference toggle -->
    <string name="addons_permissions_allow_for_all_sites_subtitle" tools:ignore="UnusedResources">Εάν εμπιστεύεστε αυτήν την επέκταση, μπορείτε να παραχωρήσετε άδεια σε κάθε ιστότοπο.</string>

    <!-- The text shown when an extension does not require permissions -->
    <string name="addons_does_not_require_permissions">Αυτή η επέκταση δεν απαιτεί κανένα δικαίωμα.</string>

    <!-- Add-on Preferences -->
    <!-- Preference to customize the configured AMO (addons.mozilla.org) collection -->
    <string name="preferences_customize_extension_collection">Προσαρμοσμένη συλλογή επεκτάσεων</string>
    <!-- Button caption to confirm the add-on collection configuration -->
    <string name="customize_addon_collection_ok">OK</string>
    <!-- Button caption to abort the add-on collection configuration -->
    <string name="customize_addon_collection_cancel">Ακύρωση</string>
    <!-- Hint displayed on input field for custom collection name -->
    <string name="customize_addon_collection_hint">Όνομα συλλογής</string>

    <!-- Hint displayed on input field for custom collection user ID-->
    <string name="customize_addon_collection_user_hint">Κάτοχος συλλογής (ID χρήστη)</string>

    <!-- Toast shown after confirming the custom extension collection configuration -->
    <string name="toast_customize_extension_collection_done">Η συλλογή επεκτάσεων τροποποιήθηκε. Κλείσιμο εφαρμογής για την εφαρμογή αλλαγών…</string>

    <!-- Customize Home -->
    <!-- Header text for jumping back into the recent tab in customize the home screen -->
    <string name="customize_toggle_jump_back_in">Άμεση επιστροφή</string>
    <!-- Title for the customize home screen section with bookmarks. -->
    <string name="customize_toggle_bookmarks">Σελιδοδείκτες</string>
    <!-- Title for the customize home screen section with recently visited. Recently visited is
    a section where users see a list of tabs that they have visited in the past few days -->
    <string name="customize_toggle_recently_visited">Πρόσφατες επισκέψεις</string>

    <!-- Title for the customize home screen section with Pocket. -->
    <string name="customize_toggle_pocket_2">Άρθρα που σας βάζουν σε σκέψεις</string>
    <!-- Summary for the customize home screen section with Pocket. The first parameter is product name Pocket -->
    <string name="customize_toggle_pocket_summary">Τα άρθρα παρέχονται από το %s</string>
    <!-- Title for the customize home screen section with sponsored Pocket stories. -->
    <string name="customize_toggle_pocket_sponsored">Χορηγούμενα άρθρα</string>
    <!-- Title for the opening wallpaper settings screen -->
    <string name="customize_wallpapers">Ταπετσαρίες</string>
    <!-- Title for the customize home screen section with sponsored shortcuts. -->
    <string name="customize_toggle_contile">Χορηγούμενες συντομεύσεις</string>

    <!-- Wallpapers -->
    <!-- Content description for various wallpapers. The first parameter is the name of the wallpaper -->
    <string name="wallpapers_item_name_content_description">Στοιχείο ταπετσαρίας: %1$s</string>
    <!-- Snackbar message for when wallpaper is selected -->
    <string name="wallpaper_updated_snackbar_message">Η ταπετσαρία ενημερώθηκε!</string>
    <!-- Snackbar label for action to view selected wallpaper -->
    <string name="wallpaper_updated_snackbar_action">Προβολή</string>

    <!-- Snackbar message for when wallpaper couldn't be downloaded -->
    <string name="wallpaper_download_error_snackbar_message">Δεν ήταν δυνατή η λήψη ταπετσαρίας</string>
    <!-- Snackbar label for action to retry downloading the wallpaper -->
    <string name="wallpaper_download_error_snackbar_action">Δοκιμή ξανά</string>
    <!-- Snackbar message for when wallpaper couldn't be selected because of the disk error -->
    <string name="wallpaper_select_error_snackbar_message">Δεν ήταν δυνατή η αλλαγή ταπετσαρίας</string>
    <!-- Text displayed that links to website containing documentation about the "Limited Edition" wallpapers. -->
    <string name="wallpaper_learn_more">Μάθετε περισσότερα</string>

    <!-- Text for classic wallpapers title. The first parameter is the Firefox name. -->
    <string name="wallpaper_classic_title">Κλασικό %s</string>

    <!-- Text for artist series wallpapers title. "Artist series" represents a collection of artist collaborated wallpapers. -->
    <string name="wallpaper_artist_series_title">Σειρά καλλιτεχνών</string>
    <!-- Description text for the artist series wallpapers with learn more link. The first parameter is the learn more string defined in wallpaper_learn_more. "Independent voices" is the name of the wallpaper collection -->
    <string name="wallpaper_artist_series_description_with_learn_more">Η συλλογή «Ανεξάρτητες φωνές». %s</string>
    <!-- Description text for the artist series wallpapers. "Independent voices" is the name of the wallpaper collection -->
    <string name="wallpaper_artist_series_description">Η συλλογή «Ανεξάρτητες φωνές».</string>
    <!-- Wallpaper onboarding dialog header text. -->
    <string name="wallpapers_onboarding_dialog_title_text">Δοκιμάστε μια πινελιά χρώματος</string>
    <!-- Wallpaper onboarding dialog body text. -->
    <string name="wallpapers_onboarding_dialog_body_text">Επιλέξτε μια ταπετσαρία ιδανική για εσάς.</string>
    <!-- Wallpaper onboarding dialog learn more button text. The button navigates to the wallpaper settings screen. -->
    <string name="wallpapers_onboarding_dialog_explore_more_button_text">Εξερευνήστε περισσότερες ταπετσαρίες</string>

    <!-- Add-ons general availability nimbus message-->
    <!-- Title of the Nimbus message for extension general availability-->
    <string name="addon_ga_message_title_2" tools:ignore="UnusedResources">Διατίθενται τώρα νέες επεκτάσεις</string>
    <!-- Body of the Nimbus message for add-ons general availability. 'Firefox' intentionally hardcoded here-->
    <string name="addon_ga_message_body" tools:ignore="UnusedResources">Δείτε 100+ νέες επεκτάσεις που σας επιτρέπουν να κάνετε το Firefox δικό σας.</string>

    <!-- Button text of the Nimbus message for extensions general availability. -->
    <string name="addon_ga_message_button_2" tools:ignore="UnusedResources">Εξερεύνηση επεκτάσεων</string>

    <!-- Extension process crash dialog to user -->
    <!-- Title of the extension crash dialog shown to the user when enough errors have occurred with extensions and they need to be temporarily disabled -->
    <string name="extension_process_crash_dialog_title">Οι επεκτάσεις έχουν απενεργοποιηθεί προσωρινά</string>
    <!-- This is a message shown to the user when too many errors have occurred with the extensions process and they have been disabled.
    The user can decide if they would like to continue trying to start extensions or if they'd rather continue without them.
    The first parameter is the application name. -->
    <string name="extension_process_crash_dialog_message">Μία ή περισσότερες επεκτάσεις σταμάτησαν να λειτουργούν, καθιστώντας το σύστημά σας ασταθές. Το %1$s προσπάθησε ανεπιτυχώς να επανεκκινήσει τις επεκτάσεις.\n\nΟι επεκτάσεις δεν θα επανεκκινηθούν κατά τη διάρκεια της τρέχουσας συνεδρίας σας.\n\nΗ αφαίρεση ή η απενεργοποίηση των επεκτάσεων ενδέχεται να διορθώσει αυτό το ζήτημα.</string>
    <!-- Button text on the extension crash dialog to prompt the user to try restarting the extensions but the dialog will reappear if it is unsuccessful again -->
    <string name="extension_process_crash_dialog_retry_button_text" tools:ignore="UnusedResources">Δοκιμάστε να επανεκκινήσετε τις επεκτάσεις</string>

    <!-- Button text on the extension crash dialog to prompt the user to continue with all extensions disabled. -->
    <string name="extension_process_crash_dialog_disable_extensions_button_text">Συνέχεια με ανενεργές επεκτάσεις</string>

    <!-- Account Preferences -->
    <!-- Preference for managing your account via accounts.firefox.com -->
    <string name="preferences_manage_account">Διαχείριση λογαριασμού</string>
    <!-- Summary of the preference for managing your account via accounts.firefox.com. -->
    <string name="preferences_manage_account_summary">Αλλάξτε τον κωδικό πρόσβασής σας, διαχειριστείτε τη συλλογή δεδομένων ή διαγράψτε τον λογαριασμό σας</string>
    <!-- Preference for triggering sync -->
    <string name="preferences_sync_now">Συγχρονισμός τώρα</string>
    <!-- Preference category for sync -->
    <string name="preferences_sync_category">Επιλέξτε τι θα συγχρονίζεται</string>
    <!-- Preference for syncing history -->
    <string name="preferences_sync_history">Ιστορικό</string>
    <!-- Preference for syncing bookmarks -->
    <string name="preferences_sync_bookmarks">Σελιδοδείκτες</string>
    <!-- Preference for syncing passwords -->
    <string name="preferences_sync_logins_2">Κωδικοί πρόσβασης</string>
    <!-- Preference for syncing tabs -->
    <string name="preferences_sync_tabs_2">Ανοικτές καρτέλες</string>
    <!-- Preference for signing out -->
    <string name="preferences_sign_out">Αποσύνδεση</string>
    <!-- Preference displays and allows changing current FxA device name -->
    <string name="preferences_sync_device_name">Όνομα συσκευής</string>
    <!-- Text shown when user enters empty device name -->
    <string name="empty_device_name_error">Το όνομα συσκευής δεν μπορεί να είναι κενό.</string>
    <!-- Label indicating that sync is in progress -->
    <string name="sync_syncing_in_progress">Συγχρονισμός…</string>

    <!-- Label summary indicating that sync failed. The first parameter is the date stamp showing last time it succeeded -->
    <string name="sync_failed_summary">Αποτυχία συγχρονισμού. Τελευταία επιτυχία: %s</string>
    <!-- Label summary showing never synced -->
    <string name="sync_failed_never_synced_summary">Αποτυχία συγχρονισμού. Τελευταίος συγχρονισμός: ποτέ</string>
    <!-- Label summary the date we last synced. The first parameter is date stamp showing last time synced -->
    <string name="sync_last_synced_summary">Τελευταίος συγχρονισμός: %s</string>
    <!-- Label summary showing never synced -->
    <string name="sync_never_synced_summary">Τελευταίος συγχρονισμός: ποτέ</string>
    <!-- Text for displaying the default device name.
        The first parameter is the application name, the second is the device manufacturer name
        and the third is the device model. -->
    <string name="default_device_name_2">%1$s στο %2$s %3$s</string>

    <!-- Preference for syncing payment methods -->
    <string name="preferences_sync_credit_cards_2">Μέθοδοι πληρωμής</string>
    <!-- Preference for syncing addresses -->
    <string name="preferences_sync_address">Διευθύνσεις</string>

    <!-- Send Tab -->
    <!-- Name of the "receive tabs" notification channel. Displayed in the "App notifications" system settings for the app -->
    <string name="fxa_received_tab_channel_name">Ληφθείσες καρτέλες</string>
    <!-- Description of the "receive tabs" notification channel. Displayed in the "App notifications" system settings for the app -->
    <string name="fxa_received_tab_channel_description">Ειδοποιήσεις για καρτέλες που λαμβάνονται από άλλες συσκευές Firefox.</string>
    <!--  The body for these is the URL of the tab received  -->
    <string name="fxa_tab_received_notification_name">Ελήφθη καρτέλα</string>
    <!-- %s is the device name -->
    <string name="fxa_tab_received_from_notification_name">Καρτέλα από %s</string>

    <!-- Close Synced Tabs -->
    <!-- The title for a notification shown when the user closes tabs that are currently
    open on this device from another device that's signed in to the same Mozilla account.
    %1$s is a placeholder for the app name; %2$d is the number of tabs closed.  -->
    <string name="fxa_tabs_closed_notification_title">Έκλεισαν %2$d καρτέλες του %1$s</string>
    <!-- The body for a "closed synced tabs" notification. -->
    <string name="fxa_tabs_closed_text">Προβολή πρόσφατα κλεισμένων καρτελών</string>

    <!-- Advanced Preferences -->
    <!-- Preference for tracking protection exceptions -->
    <string name="preferences_tracking_protection_exceptions">Εξαιρέσεις</string>
    <!-- Button in Exceptions Preference to turn on tracking protection for all sites (remove all exceptions) -->
    <string name="preferences_tracking_protection_exceptions_turn_on_for_all">Ενεργοποίηση για κάθε ιστότοπο</string>
    <!-- Text displayed when there are no exceptions -->
    <string name="exceptions_empty_message_description">Οι εξαιρέσεις επιτρέπουν την απενεργοποίηση της προστασίας από καταγραφή σε συγκεκριμένους ιστοτόπους.</string>
    <!-- Text displayed when there are no exceptions, with learn more link that brings users to a tracking protection SUMO page -->
    <string name="exceptions_empty_message_learn_more_link">Μάθετε περισσότερα</string>

    <!-- Preference switch for usage and technical data collection -->
    <string name="preference_usage_data">Δεδομένα χρήσης και τεχνικά δεδομένα</string>
    <!-- Preference description for usage and technical data collection -->
    <string name="preferences_usage_data_description">Αποστέλλει πληροφορίες επιδόσεων, χρήσης, υλικού συσκευής και εξατομίκευσης του προγράμματος περιήγησης στη Mozilla για βελτίωση του %1$s</string>
    <!-- Preference switch for marketing data collection -->
    <string name="preferences_marketing_data">Δεδομένα μάρκετινγκ</string>
    <!-- Preference description for marketing data collection -->
    <string name="preferences_marketing_data_description2">Κοινή χρήση βασικών δεδομένων χρήσης με το Adjust, την υπηρεσία μας για μάρκετινγκ κινητών</string>
    <!-- Title for studies preferences -->
    <string name="preference_experiments_2">Μελέτες</string>
    <!-- Summary for studies preferences -->
    <string name="preference_experiments_summary_2">Επιτρέπει στο Mozilla την εγκατάσταση και εκτέλεση μελετών</string>

    <!-- Turn On Sync Preferences -->
    <!-- Header of the Sync and save your data preference view -->
    <string name="preferences_sync_2">Συγχρονισμός και αποθήκευση δεδομένων</string>
    <!-- Preference for reconnecting to FxA sync -->
    <string name="preferences_sync_sign_in_to_reconnect">Συνδεθείτε για επανασύνδεση</string>
    <!-- Preference for removing FxA account -->
    <string name="preferences_sync_remove_account">Αφαίρεση λογαριασμού</string>

    <!-- Pairing Feature strings -->
    <!-- Instructions on how to access pairing -->
    <string name="pair_instructions_2"><![CDATA[Σαρώστε τον κωδικό QR που εμφανίζεται στο <b>firefox.com/pair</b>]]></string>

    <!-- Toolbar Preferences -->
    <!-- Preference for using top toolbar -->
    <string name="preference_top_toolbar">Πάνω</string>
    <!-- Preference for using bottom toolbar -->
    <string name="preference_bottom_toolbar">Κάτω</string>

    <!-- Theme Preferences -->
    <!-- Preference for using light theme -->
    <string name="preference_light_theme">Ανοιχτόχρωμο</string>
    <!-- Preference for using dark theme -->
    <string name="preference_dark_theme">Σκοτεινό</string>
    <!-- Preference for using using dark or light theme automatically set by battery -->
    <string name="preference_auto_battery_theme">Ορισμός από εξοικονόμηση μπαταρίας</string>
    <!-- Preference for using following device theme -->
    <string name="preference_follow_device_theme">Χρήση θέματος συσκευής</string>

    <!-- Gestures Preferences-->
    <!-- Preferences for using pull to refresh in a webpage -->
    <string name="preference_gestures_website_pull_to_refresh">Τράβηγμα για ανανέωση</string>
    <!-- Preference for using the dynamic toolbar -->
    <string name="preference_gestures_dynamic_toolbar">Κύλιση για απόκρυψη γραμμής εργαλείων</string>
    <!-- Preference for switching tabs by swiping horizontally on the toolbar -->
    <string name="preference_gestures_swipe_toolbar_switch_tabs" moz:removedIn="129" tools:ignore="UnusedResources">Ολίσθηση γραμμής εργαλείων προς τα πλάγια για εναλλαγή καρτελών</string>
    <!-- Preference for showing the opened tabs by swiping up on the toolbar-->
    <string name="preference_gestures_swipe_toolbar_show_tabs">Ολίσθηση γραμμής εργαλείων προς τα πάνω για άνοιγμα καρτελών</string>

    <!-- Preference for using the dynamic toolbars -->
    <string name="preference_gestures_dynamic_toolbar_2">Κύλιση για απόκρυψη της γραμμής διευθύνσεων και της γραμμής εργαλείων</string>
    <!-- Preference for switching tabs by swiping horizontally on the addressbar -->
    <string name="preference_gestures_swipe_toolbar_switch_tabs_2">Ολίσθηση γραμμής διευθύνσεων προς τα πλάγια για εναλλαγή καρτελών</string>

    <!-- Library -->
    <!-- Option in Library to open Downloads page -->
    <string name="library_downloads">Λήψεις</string>
    <!-- Option in library to open Bookmarks page -->
    <string name="library_bookmarks">Σελιδοδείκτες</string>
    <!-- Option in library to open Desktop Bookmarks root page -->
    <string name="library_desktop_bookmarks_root">Σελιδοδείκτες υπολογιστή</string>
    <!-- Option in library to open Desktop Bookmarks "menu" page -->
    <string name="library_desktop_bookmarks_menu">Μενού σελιδοδεικτών</string>
    <!-- Option in library to open Desktop Bookmarks "toolbar" page -->
    <string name="library_desktop_bookmarks_toolbar">Γραμμή σελιδοδεικτών</string>
    <!-- Option in library to open Desktop Bookmarks "unfiled" page -->
    <string name="library_desktop_bookmarks_unfiled">Άλλοι σελιδοδείκτες</string>
    <!-- Option in Library to open History page -->
    <string name="library_history">Ιστορικό</string>
    <!-- Option in Library to open a new tab -->
    <string name="library_new_tab">Νέα καρτέλα</string>
    <!-- Settings Page Title -->
    <string name="settings_title">Ρυθμίσεις</string>
    <!-- Content description (not visible, for screen readers etc.): "Close button for library settings" -->
    <string name="content_description_close_button">Κλείσιμο</string>

    <!-- Title to show in alert when a lot of tabs are to be opened
    %d is a placeholder for the number of tabs that will be opened -->
    <string name="open_all_warning_title">Άνοιγμα %d καρτελών;</string>
    <!-- Message to warn users that a large number of tabs will be opened
    %s will be replaced by app name. -->
    <string name="open_all_warning_message">Το άνοιγμα τόσο πολλών καρτελών ενδέχεται να επιβραδύνει το %s κατά τη φόρτωση των σελίδων. Θέλετε σίγουρα να συνεχίσετε;</string>
    <!-- Dialog button text for confirming open all tabs -->
    <string name="open_all_warning_confirm">Άνοιγμα καρτελών</string>
    <!-- Dialog button text for canceling open all tabs -->
    <string name="open_all_warning_cancel">Ακύρωση</string>

    <!-- Text to show users they have one page in the history group section of the History fragment.
    %d is a placeholder for the number of pages in the group. -->
    <string name="history_search_group_site_1">%d σελίδα</string>

    <!-- Text to show users they have multiple pages in the history group section of the History fragment.
    %d is a placeholder for the number of pages in the group. -->
    <string name="history_search_group_sites_1">%d σελίδες</string>

    <!-- Option in library for Recently Closed Tabs -->
    <string name="library_recently_closed_tabs">Πρόσφατα κλεισμένες καρτέλες</string>
    <!-- Option in library to open Recently Closed Tabs page -->
    <string name="recently_closed_show_full_history">Εμφάνιση πλήρους ιστορικού</string>
    <!-- Text to show users they have multiple tabs saved in the Recently Closed Tabs section of history.
    %d is a placeholder for the number of tabs selected. -->
    <string name="recently_closed_tabs">%d καρτέλες</string>
    <!-- Text to show users they have one tab saved in the Recently Closed Tabs section of history.
    %d is a placeholder for the number of tabs selected. -->
    <string name="recently_closed_tab">%d καρτέλα</string>

    <!-- Recently closed tabs screen message when there are no recently closed tabs -->
    <string name="recently_closed_empty_message">Καμία πρόσφατα κλεισμένη καρτέλα</string>

    <!-- Tab Management -->
    <!-- Title of preference for tabs management -->
    <string name="preferences_tabs">Καρτέλες</string>
    <!-- Title of preference that allows a user to specify the tab view -->
    <string name="preferences_tab_view">Προβολή καρτελών</string>
    <!-- Option for a list tab view -->
    <string name="tab_view_list">Λίστα</string>
    <!-- Option for a grid tab view -->
    <string name="tab_view_grid">Πλέγμα</string>
    <!-- Title of preference that allows a user to auto close tabs after a specified amount of time -->
    <string name="preferences_close_tabs">Κλείσιμο καρτελών</string>
    <!-- Option for auto closing tabs that will never auto close tabs, always allows user to manually close tabs -->
    <string name="close_tabs_manually">Χειροκίνητα</string>

    <!-- Option for auto closing tabs that will auto close tabs after one day -->
    <string name="close_tabs_after_one_day">Μετά από μία μέρα</string>
    <!-- Option for auto closing tabs that will auto close tabs after one week -->
    <string name="close_tabs_after_one_week">Μετά από μία εβδομάδα</string>
    <!-- Option for auto closing tabs that will auto close tabs after one month -->
    <string name="close_tabs_after_one_month">Μετά από έναν μήνα</string>

    <!-- Title of preference that allows a user to specify the auto-close settings for open tabs -->
    <string name="preference_auto_close_tabs" tools:ignore="UnusedResources">Αυτόματο κλείσιμο ανοικτών καρτελών</string>

    <!-- Opening screen -->
    <!-- Title of a preference that allows a user to choose what screen to show after opening the app -->
    <string name="preferences_opening_screen">Οθόνη εκκίνησης</string>
    <!-- Option for always opening the homepage when re-opening the app -->
    <string name="opening_screen_homepage">Αρχική σελίδα</string>
    <!-- Option for always opening the user's last-open tab when re-opening the app -->
    <string name="opening_screen_last_tab">Τελευταία καρτέλα</string>
    <!-- Option for always opening the homepage when re-opening the app after four hours of inactivity -->
    <string name="opening_screen_after_four_hours_of_inactivity">Αρχική σελίδα μετά από τέσσερις ώρες αδράνειας</string>
    <!-- Summary for tabs preference when auto closing tabs setting is set to manual close-->
    <string name="close_tabs_manually_summary">Χειροκίνητο κλείσιμο</string>
    <!-- Summary for tabs preference when auto closing tabs setting is set to auto close tabs after one day-->
    <string name="close_tabs_after_one_day_summary">Κλείσιμο μετά από μία ημέρα</string>
    <!-- Summary for tabs preference when auto closing tabs setting is set to auto close tabs after one week-->
    <string name="close_tabs_after_one_week_summary">Κλείσιμο μετά από μία εβδομάδα</string>
    <!-- Summary for tabs preference when auto closing tabs setting is set to auto close tabs after one month-->
    <string name="close_tabs_after_one_month_summary">Κλείσιμο μετά από έναν μήνα</string>

    <!-- Summary for homepage preference indicating always opening the homepage when re-opening the app -->
    <string name="opening_screen_homepage_summary">Άνοιγμα στην αρχική σελίδα</string>

    <!-- Summary for homepage preference indicating always opening the last-open tab when re-opening the app -->
    <string name="opening_screen_last_tab_summary">Άνοιγμα στην τελευταία καρτέλα</string>
    <!-- Summary for homepage preference indicating opening the homepage when re-opening the app after four hours of inactivity -->
    <string name="opening_screen_after_four_hours_of_inactivity_summary">Άνοιγμα στην αρχική σελίδα μετά από τέσσερις ώρες</string>

    <!-- Inactive tabs -->
    <!-- Category header of a preference that allows a user to enable or disable the inactive tabs feature -->
    <string name="preferences_inactive_tabs">Μετακίνηση παλαιών καρτελών στις ανενεργές</string>
    <!-- Title of inactive tabs preference -->
    <string name="preferences_inactive_tabs_title">Μετακίνηση των καρτελών που δεν έχουν προβληθεί για δύο εβδομάδες στην ενότητα «Ανενεργές».</string>

    <!-- Studies -->
    <!-- Title of the remove studies button -->
    <string name="studies_remove">Αφαίρεση</string>
    <!-- Title of the active section on the studies list -->
    <string name="studies_active">Ενεργές</string>
    <!-- Description for studies, it indicates why Firefox use studies. The first parameter is the name of the application. -->
    <string name="studies_description_2">Το %1$s ενδέχεται να εγκαθιστά και να εκτελεί περιστασιακά μελέτες.</string>
    <!-- Learn more link for studies, links to an article for more information about studies. -->
    <string name="studies_learn_more">Μάθετε περισσότερα</string>

    <!-- Dialog message shown after removing a study -->
    <string name="studies_restart_app">Η εφαρμογή θα κλείσει για την εφαρμογή των αλλαγών</string>
    <!-- Dialog button to confirm the removing a study. -->
    <string name="studies_restart_dialog_ok">OK</string>
    <!-- Dialog button text for canceling removing a study. -->
    <string name="studies_restart_dialog_cancel">Ακύρωση</string>

    <!-- Toast shown after turning on/off studies preferences -->
    <string name="studies_toast_quit_application" tools:ignore="UnusedResources">Κλείσιμο εφαρμογής για την εφαρμογή αλλαγών…</string>

    <!-- Sessions -->
    <!-- Title for the list of tabs -->
    <string name="tab_header_label">Ανοικτές καρτέλες</string>
    <!-- Title for the list of tabs in the current private session -->
    <string name="tabs_header_private_tabs_title">Ιδιωτικές καρτέλες</string>
    <!-- Title for the list of tabs in the synced tabs -->
    <string name="tabs_header_synced_tabs_title">Συγχρονισμένες καρτέλες</string>
    <!-- Content description (not visible, for screen readers etc.): Add tab button. Adds a news tab when pressed -->
    <string name="add_tab">Προσθήκη καρτέλας</string>
    <!-- Content description (not visible, for screen readers etc.): Add tab button. Adds a news tab when pressed -->
    <string name="add_private_tab">Προσθήκη ιδιωτικής καρτέλας</string>
    <!-- Text for the new tab button to indicate adding a new private tab in the tab -->
    <string name="tab_drawer_fab_content">Ιδιωτική</string>
    <!-- Text for the new tab button to indicate syncing command on the synced tabs page -->
    <string name="tab_drawer_fab_sync">Συγχρονισμός</string>
    <!-- Text shown in the menu for sharing all tabs -->
    <string name="tab_tray_menu_item_share">Κοινή χρήση όλων των καρτελών</string>
    <!-- Text shown in the menu to view recently closed tabs -->
    <string name="tab_tray_menu_recently_closed">Πρόσφατα κλεισμένες καρτέλες</string>
    <!-- Text shown in the tabs tray inactive tabs section -->
    <string name="tab_tray_inactive_recently_closed" tools:ignore="UnusedResources">Έκλεισαν πρόσφατα</string>
    <!-- Text shown in the menu to view account settings -->
    <string name="tab_tray_menu_account_settings">Ρυθμίσεις λογαριασμού</string>
    <!-- Text shown in the menu to view tab settings -->
    <string name="tab_tray_menu_tab_settings">Ρυθμίσεις καρτελών</string>
    <!-- Text shown in the menu for closing all tabs -->
    <string name="tab_tray_menu_item_close">Κλείσιμο όλων των καρτελών</string>
    <!-- Text shown in the multiselect menu for bookmarking selected tabs. -->
    <string name="tab_tray_multiselect_menu_item_bookmark">Αποθήκευση</string>
    <!-- Text shown in the multiselect menu for closing selected tabs. -->
    <string name="tab_tray_multiselect_menu_item_close">Κλείσιμο</string>
    <!-- Content description for tabs tray multiselect share button -->
    <string name="tab_tray_multiselect_share_content_description">Κοινή χρήση επιλεγμένων καρτελών</string>
    <!-- Content description for tabs tray multiselect menu -->
    <string name="tab_tray_multiselect_menu_content_description">Μενού επιλεγμένων καρτελών</string>
    <!-- Content description (not visible, for screen readers etc.): Removes tab from collection button. Removes the selected tab from collection when pressed -->
    <string name="remove_tab_from_collection">Αφαίρεση καρτέλας από τη συλλογή</string>
    <!-- Text for button to enter multiselect mode in tabs tray -->
    <string name="tabs_tray_select_tabs">Επιλογή καρτελών</string>
    <!-- Content description (not visible, for screen readers etc.): Close tab button. Closes the current session when pressed -->
    <string name="close_tab">Κλείσιμο καρτέλας</string>
    <!-- Content description (not visible, for screen readers etc.): Close tab <title> button. First parameter is tab title  -->
    <string name="close_tab_title">Κλείσιμο καρτέλας %s</string>
    <!-- Content description (not visible, for screen readers etc.): Opens the open tabs menu when pressed -->
    <string name="open_tabs_menu">Άνοιγμα μενού καρτελών</string>
    <!-- Open tabs menu item to save tabs to collection -->
    <string name="tabs_menu_save_to_collection1">Αποθήκευση καρτελών στη συλλογή</string>
    <!-- Text for the menu button to delete a collection -->
    <string name="collection_delete">Διαγραφή συλλογής</string>
    <!-- Text for the menu button to rename a collection -->
    <string name="collection_rename">Μετονομασία συλλογής</string>
    <!-- Text for the button to open tabs of the selected collection -->
    <string name="collection_open_tabs">Άνοιγμα καρτελών</string>
    <!-- Hint for adding name of a collection -->
    <string name="collection_name_hint">Όνομα συλλογής</string>
    <!-- Text for the menu button to rename a top site -->
    <string name="rename_top_site">Μετονομασία</string>
    <!-- Text for the menu button to remove a top site -->
    <string name="remove_top_site">Αφαίρεση</string>

    <!-- Text for the menu button to delete a top site from history -->
    <string name="delete_from_history">Διαγραφή από ιστορικό</string>
    <!-- Postfix for private WebApp titles, placeholder is replaced with app name -->
    <string name="pwa_site_controls_title_private">%1$s (Ιδιωτική λειτουργία)</string>

    <!-- History -->
    <!-- Text for the button to search all history -->
    <string name="history_search_1">Εισαγωγή όρων αναζήτησης</string>
    <!-- Text for the button to clear all history -->
    <string name="history_delete_all">Διαγραφή ιστορικού</string>
    <!-- Text for the snackbar to confirm that multiple browsing history items has been deleted -->
    <string name="history_delete_multiple_items_snackbar">Το ιστορικό διαγράφηκε</string>
    <!-- Text for the snackbar to confirm that a single browsing history item has been deleted. The first parameter is the shortened URL of the deleted history item. -->
    <string name="history_delete_single_item_snackbar">Το «%1$s» διαγράφτηκε</string>
    <!-- Context description text for the button to delete a single history item -->
    <string name="history_delete_item">Διαγραφή</string>
    <!-- History multi select title in app bar
    The first parameter is the number of bookmarks selected -->
    <string name="history_multi_select_title">%1$d επιλογή(ές)</string>
    <!-- Text for the header that groups the history for today -->
    <string name="history_today">Σήμερα</string>
    <!-- Text for the header that groups the history for yesterday -->
    <string name="history_yesterday">Χθες</string>
    <!-- Text for the header that groups the history the past 7 days -->
    <string name="history_7_days">Τελευταίες 7 ημέρες</string>
    <!-- Text for the header that groups the history the past 30 days -->
    <string name="history_30_days">Τελευταίες 30 ημέρες</string>
    <!-- Text for the header that groups the history older than the last month -->
    <string name="history_older">Παλαιότερα</string>

    <!-- Text shown when no history exists -->
    <string name="history_empty_message">Δεν υπάρχει ιστορικό</string>

    <!-- Downloads -->
    <!-- Text for the snackbar to confirm that multiple downloads items have been removed -->
    <string name="download_delete_multiple_items_snackbar_1">Οι λήψεις διαγράφηκαν</string>
    <!-- Text for the snackbar to confirm that a single download item has been removed. The first parameter is the name of the download item. -->
    <string name="download_delete_single_item_snackbar">Το %1$s αφαιρέθηκε</string>
    <!-- Text shown when no download exists -->
    <string name="download_empty_message_1">Κανένα ληφθέν αρχείο</string>
    <!-- History multi select title in app bar
    The first parameter is the number of downloads selected -->
    <string name="download_multi_select_title">%1$d επιλογή(ές)</string>


    <!-- Text for the button to remove a single download item -->
    <string name="download_delete_item_1">Αφαίρεση</string>


    <!-- Crashes -->
    <!-- Title text displayed on the tab crash page. This first parameter is the name of the application (For example: Fenix) -->
    <string name="tab_crash_title_2">Συγγνώμη. Το %1$s δεν μπορεί να φορτώσει αυτή τη σελίδα.</string>
    <!-- Send crash report checkbox text on the tab crash page -->
    <string name="tab_crash_send_report">Αποστολή αναφοράς κατάρρευσης στη Mozilla</string>
    <!-- Close tab button text on the tab crash page -->
    <string name="tab_crash_close">Κλείσιμο καρτέλας</string>

    <!-- Restore tab button text on the tab crash page -->
    <string name="tab_crash_restore">Επαναφορά καρτελών</string>

    <!-- Bookmarks -->
    <!-- Confirmation message for a dialog confirming if the user wants to delete the selected folder -->
    <string name="bookmark_delete_folder_confirmation_dialog">Θέλετε σίγουρα να διαγράψετε αυτό το φάκελο;</string>
    <!-- Confirmation message for a dialog confirming if the user wants to delete multiple items including folders. Parameter will be replaced by app name. -->
    <string name="bookmark_delete_multiple_folders_confirmation_dialog">Το %s θα διαγράψει τα επιλεγμένα στοιχεία.</string>
    <!-- Text for the cancel button on delete bookmark dialog -->
    <string name="bookmark_delete_negative">Ακύρωση</string>
    <!-- Screen title for adding a bookmarks folder -->
    <string name="bookmark_add_folder">Προσθήκη φακέλου</string>
    <!-- Snackbar title shown after a bookmark has been created. -->
    <string name="bookmark_saved_snackbar">Ο σελιδοδείκτης αποθηκεύτηκε!</string>
    <!-- Snackbar edit button shown after a bookmark has been created. -->
    <string name="edit_bookmark_snackbar_action">ΕΠΕΞΕΡΓΑΣΙΑ</string>
    <!-- Bookmark overflow menu edit button -->
    <string name="bookmark_menu_edit_button">Επεξεργασία</string>
    <!-- Bookmark overflow menu copy button -->
    <string name="bookmark_menu_copy_button">Αντιγραφή</string>
    <!-- Bookmark overflow menu share button -->
    <string name="bookmark_menu_share_button">Κοινή χρήση</string>
    <!-- Bookmark overflow menu open in new tab button -->
    <string name="bookmark_menu_open_in_new_tab_button">Άνοιγμα σε νέα καρτέλα</string>
    <!-- Bookmark overflow menu open in private tab button -->
    <string name="bookmark_menu_open_in_private_tab_button">Άνοιγμα σε ιδιωτική καρτέλα</string>
    <!-- Bookmark overflow menu open all in tabs button -->
    <string name="bookmark_menu_open_all_in_tabs_button">Άνοιγμα όλων σε νέες καρτέλες</string>
    <!-- Bookmark overflow menu open all in private tabs button -->
    <string name="bookmark_menu_open_all_in_private_tabs_button">Άνοιγμα όλων σε ιδιωτικές καρτέλες</string>
    <!-- Bookmark overflow menu delete button -->
    <string name="bookmark_menu_delete_button">Διαγραφή</string>
    <!--Bookmark overflow menu save button -->
    <string name="bookmark_menu_save_button">Αποθήκευση</string>
    <!-- Bookmark multi select title in app bar
     The first parameter is the number of bookmarks selected -->
    <string name="bookmarks_multi_select_title">%1$d επιλογή(ές)</string>
    <!-- Bookmark editing screen title -->
    <string name="edit_bookmark_fragment_title">Επεξεργασία σελιδοδείκτη</string>
    <!-- Bookmark folder editing screen title -->
    <string name="edit_bookmark_folder_fragment_title">Επεξεργασία φακέλου</string>
    <!-- Bookmark sign in button message -->
    <string name="bookmark_sign_in_button">Συνδεθείτε για προβολή συγχρονισμένων σελιδοδεικτών</string>
    <!-- Bookmark URL editing field label -->
    <string name="bookmark_url_label">URL</string>
    <!-- Bookmark FOLDER editing field label -->
    <string name="bookmark_folder_label">ΦΑΚΕΛΟΣ</string>
    <!-- Bookmark NAME editing field label -->
    <string name="bookmark_name_label">ΟΝΟΜΑ</string>
    <!-- Bookmark add folder screen title -->
    <string name="bookmark_add_folder_fragment_label">Προσθήκη φακέλου</string>
    <!-- Bookmark select folder screen title -->
    <string name="bookmark_select_folder_fragment_label">Επιλογή φακέλου</string>
    <!-- Bookmark editing error missing title -->
    <string name="bookmark_empty_title_error">Πρέπει να έχει τίτλο</string>
    <!-- Bookmark editing error missing or improper URL -->
    <string name="bookmark_invalid_url_error">Μη έγκυρο URL</string>
    <!-- Bookmark screen message for empty bookmarks folder -->
    <string name="bookmarks_empty_message">Κανένας σελιδοδείκτης εδώ</string>
    <!-- Bookmark snackbar message on deletion
     The first parameter is the host part of the URL of the bookmark deleted, if any -->
    <string name="bookmark_deletion_snackbar_message">Το «%1$s» διαγράφτηκε</string>
    <!-- Bookmark snackbar message on deleting multiple bookmarks not including folders-->
    <string name="bookmark_deletion_multiple_snackbar_message_2">Οι σελιδοδείκτες διαγράφηκαν</string>
    <!-- Bookmark snackbar message on deleting multiple bookmarks including folders-->
    <string name="bookmark_deletion_multiple_snackbar_message_3">Διαγραφή επιλεγμένων φακέλων</string>
    <!-- Bookmark undo button for deletion snackbar action -->
    <string name="bookmark_undo_deletion">ΑΝΑΙΡΕΣΗ</string>

    <!-- Text for the button to search all bookmarks -->
    <string name="bookmark_search">Εισαγωγή όρων αναζήτησης</string>

    <!-- Site Permissions -->
    <!-- Button label that take the user to the Android App setting -->
    <string name="phone_feature_go_to_settings">Μετάβαση στις ρυθμίσεις</string>
    <!-- Content description (not visible, for screen readers etc.): Quick settings sheet
        to give users access to site specific information / settings. For example:
        Secure settings status and a button to modify site permissions -->
    <string name="quick_settings_sheet">Σελίδα γρήγορων ρυθμίσεων</string>
    <!-- Label that indicates that this option it the recommended one -->
    <string name="phone_feature_recommended">Προτείνεται</string>
    <!-- Button label for clearing all the information of site permissions-->
    <string name="clear_permissions">Απαλοιφή δικαιωμάτων</string>
    <!-- Text for the OK button on Clear permissions dialog -->
    <string name="clear_permissions_positive">OK</string>
    <!-- Text for the cancel button on Clear permissions dialog -->
    <string name="clear_permissions_negative">Ακύρωση</string>
    <!-- Button label for clearing a site permission-->
    <string name="clear_permission">Απαλοιφή δικαιώματος</string>
    <!-- Text for the OK button on Clear permission dialog -->
    <string name="clear_permission_positive">OK</string>
    <!-- Text for the cancel button on Clear permission dialog -->
    <string name="clear_permission_negative">Ακύρωση</string>
    <!-- Button label for clearing all the information on all sites-->
    <string name="clear_permissions_on_all_sites">Απαλοιφή δικαιωμάτων όλων των ιστοτόπων</string>
    <!-- Preference for altering video and audio autoplay for all websites -->
    <string name="preference_browser_feature_autoplay">Αυτόματη αναπαραγωγή</string>
    <!-- Preference for altering the camera access for all websites -->
    <string name="preference_phone_feature_camera">Κάμερα</string>
    <!-- Preference for altering the microphone access for all websites -->
    <string name="preference_phone_feature_microphone">Μικρόφωνο</string>
    <!-- Preference for altering the location access for all websites -->
    <string name="preference_phone_feature_location">Τοποθεσία</string>
    <!-- Preference for altering the notification access for all websites -->
    <string name="preference_phone_feature_notification">Ειδοποιήσεις</string>
    <!-- Preference for altering the persistent storage access for all websites -->
    <string name="preference_phone_feature_persistent_storage">Μόνιμη αποθήκευση</string>
    <!-- Preference for altering the storage access setting for all websites -->
    <string name="preference_phone_feature_cross_origin_storage_access">Cookie μεταξύ ιστοτόπων</string>
    <!-- Preference for altering the EME access for all websites -->
    <string name="preference_phone_feature_media_key_system_access">Περιεχόμενο με έλεγχο DRM</string>
    <!-- Label that indicates that a permission must be asked always -->
    <string name="preference_option_phone_feature_ask_to_allow">Ερώτηση για αποδοχή</string>
    <!-- Label that indicates that a permission must be blocked -->
    <string name="preference_option_phone_feature_blocked">Φραγή</string>
    <!-- Label that indicates that a permission must be allowed -->
    <string name="preference_option_phone_feature_allowed">Αποδοχή</string>
    <!--Label that indicates a permission is by the Android OS-->
    <string name="phone_feature_blocked_by_android">Αποκλείστηκε από το Android</string>
    <!-- Preference for showing a list of websites that the default configurations won't apply to them -->
    <string name="preference_exceptions">Εξαιρέσεις</string>
    <!-- Summary of tracking protection preference if tracking protection is set to off -->
    <string name="tracking_protection_off">Ανενεργό</string>
    <!-- Summary of tracking protection preference if tracking protection is set to standard -->
    <string name="tracking_protection_standard">Τυπική</string>
    <!-- Summary of tracking protection preference if tracking protection is set to strict -->
    <string name="tracking_protection_strict">Αυστηρή</string>
    <!-- Summary of tracking protection preference if tracking protection is set to custom -->
    <string name="tracking_protection_custom">Προσαρμοσμένη</string>
    <!-- Label for global setting that indicates that all video and audio autoplay is allowed -->
    <string name="preference_option_autoplay_allowed2">Αποδοχή ήχου και βίντεο</string>
    <!-- Label for site specific setting that indicates that all video and audio autoplay is allowed -->
    <string name="quick_setting_option_autoplay_allowed">Αποδοχή ήχου και βίντεο</string>
    <!-- Label that indicates that video and audio autoplay is only allowed over Wi-Fi -->
    <string name="preference_option_autoplay_allowed_wifi_only2">Φραγή ήχου και βίντεο μόνο σε σύνδεση δεδομένων</string>
    <!-- Subtext that explains 'autoplay on Wi-Fi only' option -->
    <string name="preference_option_autoplay_allowed_wifi_subtext">Θα γίνεται αναπαραγωγή ήχου και βίντεο σε Wi-Fi</string>
    <!-- Label for global setting that indicates that video autoplay is allowed, but audio autoplay is blocked -->
    <string name="preference_option_autoplay_block_audio2">Φραγή ήχου μόνο</string>
    <!-- Label for site specific setting that indicates that video autoplay is allowed, but audio autoplay is blocked -->
    <string name="quick_setting_option_autoplay_block_audio">Φραγή ήχου μόνο</string>
    <!-- Label for global setting that indicates that all video and audio autoplay is blocked -->
    <string name="preference_option_autoplay_blocked3">Φραγή ήχου και βίντεο</string>
    <!-- Label for site specific setting that indicates that all video and audio autoplay is blocked -->
    <string name="quick_setting_option_autoplay_blocked">Φραγή ήχου και βίντεο</string>
    <!-- Summary of delete browsing data on quit preference if it is set to on -->
    <string name="delete_browsing_data_quit_on">Ενεργό</string>
    <!-- Summary of delete browsing data on quit preference if it is set to off -->
    <string name="delete_browsing_data_quit_off">Ανενεργό</string>

    <!-- Summary of studies preference if it is set to on -->
    <string name="studies_on">Ενεργές</string>

    <!-- Summary of studies data on quit preference if it is set to off -->
    <string name="studies_off">Ανενεργές</string>

    <!-- Collections -->
    <!-- Collections header on home fragment -->
    <string name="collections_header">Συλλογές</string>
    <!-- Content description (not visible, for screen readers etc.): Opens the collection menu when pressed -->
    <string name="collection_menu_button_content_description">Μενού συλλογής</string>
    <!-- Label to describe what collections are to a new user without any collections -->
    <string name="no_collections_description2">Συλλέξτε αυτά που σας ενδιαφέρουν.\nΟμαδοποιήστε παρόμοιες αναζητήσεις, σελίδες και καρτέλες για γρήγορη πρόσβαση αργότερα.</string>
    <!-- Title for the "select tabs" step of the collection creator -->
    <string name="create_collection_select_tabs">Επιλογή καρτελών</string>
    <!-- Title for the "select collection" step of the collection creator -->
    <string name="create_collection_select_collection">Επιλογή συλλογής</string>
    <!-- Title for the "name collection" step of the collection creator -->
    <string name="create_collection_name_collection">Ονομασία συλλογής</string>
    <!-- Button to add new collection for the "select collection" step of the collection creator -->
    <string name="create_collection_add_new_collection">Προσθήκη νέας συλλογής</string>
    <!-- Button to select all tabs in the "select tabs" step of the collection creator -->
    <string name="create_collection_select_all">Επιλογή όλων</string>
    <!-- Button to deselect all tabs in the "select tabs" step of the collection creator -->
    <string name="create_collection_deselect_all">Αποεπιλογή όλων</string>
    <!-- Text to prompt users to select the tabs to save in the "select tabs" step of the collection creator -->
    <string name="create_collection_save_to_collection_empty">Επιλέξτε καρτέλες για αποθήκευση</string>
    <!-- Text to show users how many tabs they have selected in the "select tabs" step of the collection creator.
     %d is a placeholder for the number of tabs selected. -->
    <string name="create_collection_save_to_collection_tabs_selected">Επιλέχθηκαν %d καρτέλες</string>
    <!-- Text to show users they have one tab selected in the "select tabs" step of the collection creator.
    %d is a placeholder for the number of tabs selected. -->
    <string name="create_collection_save_to_collection_tab_selected">Επιλέχθηκε %d καρτέλα</string>
    <!-- Text shown in snackbar when multiple tabs have been saved in a collection -->
    <string name="create_collection_tabs_saved">Οι καρτέλες αποθηκεύτηκαν!</string>
    <!-- Text shown in snackbar when one or multiple tabs have been saved in a new collection -->
    <string name="create_collection_tabs_saved_new_collection">Η συλλογή αποθηκεύτηκε!</string>
    <!-- Text shown in snackbar when one tab has been saved in a collection -->
    <string name="create_collection_tab_saved">Η καρτέλα αποθηκεύτηκε!</string>
    <!-- Content description (not visible, for screen readers etc.): button to close the collection creator -->
    <string name="create_collection_close">Κλείσιμο</string>
    <!-- Button to save currently selected tabs in the "select tabs" step of the collection creator-->
    <string name="create_collection_save">Αποθήκευση</string>

    <!-- Snackbar action to view the collection the user just created or updated -->
    <string name="create_collection_view">Προβολή</string>

    <!-- Text for the OK button from collection dialogs -->
    <string name="create_collection_positive">OK</string>
    <!-- Text for the cancel button from collection dialogs -->
    <string name="create_collection_negative">Ακύρωση</string>

    <!-- Default name for a new collection in "name new collection" step of the collection creator. %d is a placeholder for the number of collections-->
    <string name="create_collection_default_name">Συλλογή %d</string>

    <!-- Share -->
    <!-- Share screen header -->
    <string name="share_header_2">Κοινή χρήση</string>
    <!-- Content description (not visible, for screen readers etc.):
        "Share" button. Opens the share menu when pressed. -->
    <string name="share_button_content_description">Κοινή χρήση</string>
    <!-- Text for the Save to PDF feature in the share menu -->
    <string name="share_save_to_pdf">Αποθήκευση ως PDF</string>
    <!-- Text for error message when generating a PDF file Text. -->
    <string name="unable_to_save_to_pdf_error">Δεν είναι δυνατή η δημιουργία PDF</string>
    <!-- Text for standard error snackbar dismiss button. -->
    <string name="standard_snackbar_error_dismiss">Απόρριψη</string>
    <!-- Text for error message when printing a page and it fails. -->
    <string name="unable_to_print_page_error">Δεν είναι δυνατή η εκτύπωση αυτής της σελίδας</string>
    <!-- Text for the print feature in the share and browser menu -->
    <string name="menu_print">Εκτύπωση</string>
    <!-- Sub-header in the dialog to share a link to another sync device -->
    <string name="share_device_subheader">Αποστολή σε συσκευή</string>
    <!-- Sub-header in the dialog to share a link to an app from the full list -->
    <string name="share_link_all_apps_subheader">Όλες οι ενέργειες</string>
    <!-- Sub-header in the dialog to share a link to an app from the most-recent sorted list -->
    <string name="share_link_recent_apps_subheader">Πρόσφατη χρήση</string>
    <!-- Text for the copy link action in the share screen. -->
    <string name="share_copy_link_to_clipboard">Αντιγραφή στο πρόχειρο</string>
    <!-- Toast shown after copying link to clipboard -->
    <string name="toast_copy_link_to_clipboard">Αντιγράφηκε στο πρόχειρο</string>
    <!-- An option from the share dialog to sign into sync -->
    <string name="sync_sign_in">Σύνδεση στο Sync</string>
     <!-- An option from the three dot menu to sync and save data -->
    <string name="sync_menu_sync_and_save_data">Συγχρονισμός και αποθήκευση δεδομένων</string>
    <!-- An option from the share dialog to send link to all other sync devices -->
    <string name="sync_send_to_all">Αποστολή σε όλες τις συσκευές</string>
    <!-- An option from the share dialog to reconnect to sync -->
    <string name="sync_reconnect">Εκ νέου σύνδεση στο Sync</string>
    <!-- Text displayed when sync is offline and cannot be accessed -->
    <string name="sync_offline">Εκτός σύνδεσης</string>
    <!-- An option to connect additional devices -->
    <string name="sync_connect_device">Σύνδεση άλλης συσκευής</string>
    <!-- The dialog text shown when additional devices are not available -->
    <string name="sync_connect_device_dialog">Για να στείλετε μια καρτέλα, συνδεθείτε στο Firefox σε άλλη μία τουλάχιστον συσκευή.</string>
    <!-- Confirmation dialog button -->
    <string name="sync_confirmation_button">Το κατάλαβα</string>
    <!-- Share error message -->
    <string name="share_error_snackbar">Δεν είναι δυνατή η κοινοποίηση σε αυτήν την εφαρμογή</string>
    <!-- Add new device screen title -->
    <string name="sync_add_new_device_title">Αποστολή σε συσκευή</string>

    <!-- Text for the warning message on the Add new device screen -->
    <string name="sync_add_new_device_message">Καμία συνδεδεμένη συσκευή</string>
    <!-- Text for the button to learn about sending tabs -->
    <string name="sync_add_new_device_learn_button">Μάθετε για την αποστολή καρτελών…</string>
    <!-- Text for the button to connect another device -->
    <string name="sync_add_new_device_connect_button">Σύνδεση άλλης συσκευής…</string>

    <!-- Notifications -->
    <!-- Text shown in the notification that pops up to remind the user that a private browsing session is active. -->
    <string name="notification_pbm_delete_text_2">Κλείσιμο ιδιωτικών καρτελών</string>

    <!-- Text for option one, shown in microsurvey.-->
    <string name="microsurvey_survey_5_point_option_0" tools:ignore="UnusedResources" moz:removedIn="130">Ουδέτερος/-η</string>
    <!-- Text for option two, shown in microsurvey.-->
    <string name="microsurvey_survey_5_point_option_1" tools:ignore="UnusedResources" moz:removedIn="130">Πολύ δυσαρεστημένος/-η</string>
    <!-- Text for option three, shown in microsurvey.-->
    <string name="microsurvey_survey_5_point_option_2" tools:ignore="UnusedResources" moz:removedIn="130">Δυσαρεστημένος/-η</string>
    <!-- Text for option four, shown in microsurvey.-->
    <string name="microsurvey_survey_5_point_option_3" tools:ignore="UnusedResources" moz:removedIn="130">Ικανοποιημένος/-η</string>
    <!-- Text for option five, shown in microsurvey.-->
    <string name="microsurvey_survey_5_point_option_4" tools:ignore="UnusedResources" moz:removedIn="130">Πολύ ικανοποιημένος/-η</string>


    <!-- Text shown in the notification that pops up to remind the user that a private browsing session is active for Android 14+ -->
    <string name="notification_erase_title_android_14">Κλείσιμο ιδιωτικών καρτελών;</string>

    <string name="notification_erase_text_android_14">Πατήστε ή σύρετε αυτήν την ειδοποίηση για να κλείσετε τις ιδιωτικές καρτέλες.</string>

    <!-- Name of the marketing notification channel. Displayed in the "App notifications" system settings for the app -->
    <string name="notification_marketing_channel_name">Μάρκετινγκ</string>

    <!-- Title shown in the notification that pops up to remind the user to set fenix as default browser.
    The app name is in the text, due to limitations with localizing Nimbus experiments -->
    <string name="nimbus_notification_default_browser_title" tools:ignore="UnusedResources">Το Firefox είναι γρήγορο και ιδιωτικό</string>
    <!-- Text shown in the notification that pops up to remind the user to set fenix as default browser.
    The app name is in the text, due to limitations with localizing Nimbus experiments -->
    <string name="nimbus_notification_default_browser_text" tools:ignore="UnusedResources">Ορισμός του Firefox ως προεπιλογής</string>
    <!-- Title shown in the notification that pops up to re-engage the user -->
    <string name="notification_re_engagement_title">Δοκιμάστε την ιδιωτική περιήγηση</string>
    <!-- Text shown in the notification that pops up to re-engage the user.
    %1$s is a placeholder that will be replaced by the app name. -->
    <string name="notification_re_engagement_text">Περιηγηθείτε χωρίς αποθηκευμένα cookie ή ιστορικό στο %1$s</string>

    <!-- Title A shown in the notification that pops up to re-engage the user -->
    <string name="notification_re_engagement_A_title">Περιηγηθείτε χωρίς να αφήσετε ίχνη</string>
    <!-- Text A shown in the notification that pops up to re-engage the user.
    %1$s is a placeholder that will be replaced by the app name. -->
    <string name="notification_re_engagement_A_text">Η ιδιωτική περιήγηση στο %1$s δεν αποθηκεύει τα στοιχεία σας.</string>
    <!-- Title B shown in the notification that pops up to re-engage the user -->
    <string name="notification_re_engagement_B_title">Κάντε την πρώτη σας αναζήτηση</string>
    <!-- Text B shown in the notification that pops up to re-engage the user -->
    <string name="notification_re_engagement_B_text">Βρείτε κάτι κοντά σας. Ή ανακαλύψτε κάτι διασκεδαστικό.</string>

    <!-- Survey -->
    <!-- Text shown in the fullscreen message that pops up to ask user to take a short survey.
    The app name is in the text, due to limitations with localizing Nimbus experiments -->
    <string name="nimbus_survey_message_text">Συμβάλλετε στη βελτίωση του Firefox παίρνοντας μέρος σε μια σύντομη έρευνα.</string>
    <!-- Preference for taking the short survey. -->
    <string name="preferences_take_survey">Έναρξη έρευνας</string>
    <!-- Preference for not taking the short survey. -->
    <string name="preferences_not_take_survey">Όχι, ευχαριστώ</string>

    <!-- Snackbar -->
    <!-- Text shown in snackbar when user deletes a collection -->
    <string name="snackbar_collection_deleted">Η συλλογή διαγράφηκε</string>
    <!-- Text shown in snackbar when user renames a collection -->
    <string name="snackbar_collection_renamed">Η συλλογή μετονομάστηκε</string>
    <!-- Text shown in snackbar when user closes a tab -->
    <string name="snackbar_tab_closed">Η καρτέλα έκλεισε</string>
    <!-- Text shown in snackbar when user closes all tabs -->
    <string name="snackbar_tabs_closed">Οι καρτέλες έκλεισαν</string>
    <!-- Text shown in snackbar when user closes multiple inactive tabs. %1$s will be replaced with the number of tabs closed. -->
    <string name="snackbar_num_tabs_closed">Έκλεισαν %1$s καρτέλες</string>
    <!-- Text shown in snackbar when user bookmarks a list of tabs -->
    <string name="snackbar_message_bookmarks_saved">Οι σελιδοδείκτες αποθηκεύτηκαν!</string>
    <!-- Text shown in snackbar when user adds a site to shortcuts -->
    <string name="snackbar_added_to_shortcuts">Προστέθηκε στις συντομεύσεις!</string>
    <!-- Text shown in snackbar when user closes a private tab -->
    <string name="snackbar_private_tab_closed">Η ιδιωτική καρτέλα έκλεισε</string>
    <!-- Text shown in snackbar when user closes all private tabs -->
    <string name="snackbar_private_tabs_closed">Οι ιδιωτικές καρτέλες έκλεισαν</string>
    <!-- Text shown in snackbar when user erases their private browsing data -->
    <string name="snackbar_private_data_deleted">Τα δεδομένα ιδιωτικής περιήγησης διαγράφηκαν</string>
    <!-- Text shown in snackbar to undo deleting a tab, top site or collection -->
    <string name="snackbar_deleted_undo">ΑΝΑΙΡΕΣΗ</string>
    <!-- Text shown in snackbar when user removes a top site -->
    <string name="snackbar_top_site_removed">Ο ιστότοπος αφαιρέθηκε</string>
    <!-- QR code scanner prompt which appears after scanning a code, but before navigating to it
        First parameter is the name of the app, second parameter is the URL or text scanned-->
    <string name="qr_scanner_confirmation_dialog_message">Να επιτρέπεται στο %1$s το άνοιγμα του %2$s</string>
    <!-- QR code scanner prompt dialog positive option to allow navigation to scanned link -->
    <string name="qr_scanner_dialog_positive">ΑΠΟΔΟΧΗ</string>
    <!-- QR code scanner prompt dialog positive option to deny navigation to scanned link -->
    <string name="qr_scanner_dialog_negative">ΑΡΝΗΣΗ</string>
    <!-- QR code scanner prompt dialog error message shown when a hostname does not contain http or https. -->
    <string name="qr_scanner_dialog_invalid">Μη έγκυρη διεύθυνση ιστού.</string>
    <!-- QR code scanner prompt dialog positive option when there is an error -->
    <string name="qr_scanner_dialog_invalid_ok">OK</string>
    <!-- Tab collection deletion prompt dialog message. Placeholder will be replaced with the collection name -->
    <string name="tab_collection_dialog_message">Θέλετε σίγουρα να διαγράψετε το %1$s;</string>
    <!-- Tab collection deletion prompt dialog option to delete the collection -->
    <string name="tab_collection_dialog_positive">Διαγραφή</string>

    <!-- Text displayed in a notification when the user enters full screen mode -->
    <string name="full_screen_notification" moz:removedIn="130" tools:ignore="UnusedResources">Είσοδος σε λειτουργία πλήρους οθόνης</string>
    <!-- Message for copying the URL via long press on the toolbar -->
    <string name="url_copied">Το URL αντιγράφτηκε</string>
    <!-- Sample text for accessibility font size -->
    <string name="accessibility_text_size_sample_text_1">Δοκιμαστικό κείμενο. Σας δείχνει πώς φαίνεται το κείμενο για κάθε αυξομείωση μεγέθους που κάνετε με αυτήν τη ρύθμιση.</string>
    <!-- Summary for Accessibility Text Size Scaling Preference -->
    <string name="preference_accessibility_text_size_summary">Σμίκρυνση ή μεγέθυνση κειμένου ιστοτόπων</string>
    <!-- Title for Accessibility Text Size Scaling Preference -->
    <string name="preference_accessibility_font_size_title">Μέγεθος γραμματοσειράς</string>

    <!-- Title for Accessibility Text Automatic Size Scaling Preference -->
    <string name="preference_accessibility_auto_size_2">Αυτόματο μέγεθος γραμματοσειράς</string>

    <!-- Summary for Accessibility Text Automatic Size Scaling Preference -->
    <string name="preference_accessibility_auto_size_summary">Το μέγεθος θα καθορίζεται από τις ρυθμίσεις του Android. Απενεργοποιήστε το για να διαχειριστείτε το μέγεθος από εδώ.</string>

    <!-- Title for the Delete browsing data preference -->
    <string name="preferences_delete_browsing_data">Διαγραφή δεδομένων περιήγησης</string>
    <!-- Title for the tabs item in Delete browsing data -->
    <string name="preferences_delete_browsing_data_tabs_title_2">Ανοικτές καρτέλες</string>
    <!-- Subtitle for the tabs item in Delete browsing data, parameter will be replaced with the number of open tabs -->
    <string name="preferences_delete_browsing_data_tabs_subtitle">%d καρτέλες</string>
    <!-- Title for the data and history items in Delete browsing data -->
    <!-- Title for the history item in Delete browsing data -->
    <string name="preferences_delete_browsing_data_browsing_history_title">Ιστορικό περιήγησης</string>
    <!-- Subtitle for the data and history items in delete browsing data, parameter will be replaced with the
        number of history items the user has -->
    <string name="preferences_delete_browsing_data_browsing_data_subtitle">%d διευθύνσεις</string>
    <!-- Title for the cookies and site data items in Delete browsing data -->
    <string name="preferences_delete_browsing_data_cookies_and_site_data">Cookie και δεδομένα ιστοτόπων</string>
    <!-- Subtitle for the cookies item in Delete browsing data -->
    <string name="preferences_delete_browsing_data_cookies_subtitle">Θα αποσυνδεθείτε από τους περισσότερους ιστοτόπους</string>
    <!-- Title for the cached images and files item in Delete browsing data -->
    <string name="preferences_delete_browsing_data_cached_files">Προσωρινές εικόνες και αρχεία</string>
    <!-- Subtitle for the cached images and files item in Delete browsing data -->
    <string name="preferences_delete_browsing_data_cached_files_subtitle">Απελευθερώνει χώρο αποθήκευσης</string>
    <!-- Title for the site permissions item in Delete browsing data -->
    <string name="preferences_delete_browsing_data_site_permissions">Δικαιώματα ιστοτόπων</string>
    <!-- Title for the downloads item in Delete browsing data -->
    <string name="preferences_delete_browsing_data_downloads">Λήψεις</string>
    <!-- Text for the button to delete browsing data -->
    <string name="preferences_delete_browsing_data_button">Διαγραφή δεδομένων περιήγησης</string>
    <!-- Title for the Delete browsing data on quit preference -->
    <string name="preferences_delete_browsing_data_on_quit">Διαγραφή δεδομένων περιήγησης στην έξοδο</string>
    <!-- Summary for the Delete browsing data on quit preference. "Quit" translation should match delete_browsing_data_on_quit_action translation. -->
    <string name="preference_summary_delete_browsing_data_on_quit_2">Αυτόματη διαγραφή δεδομένων περιήγησης όταν επιλέγετε «Έξοδος» από το κύριο μενού</string>
    <!-- Action item in menu for the Delete browsing data on quit feature -->
    <string name="delete_browsing_data_on_quit_action">Έξοδος</string>

    <!-- Title text of a delete browsing data dialog. -->
    <string name="delete_history_prompt_title">Χρονικό διάστημα διαγραφής</string>
    <!-- Body text of a delete browsing data dialog. -->
    <string name="delete_history_prompt_body" moz:RemovedIn="130" tools:ignore="UnusedResources">Διαγράφει το ιστορικό (και το συγχρονισμένο ιστορικό άλλων συσκευών), τα cookie και άλλα δεδομένα περιήγησης.</string>
    <!-- Body text of a delete browsing data dialog. -->
    <string name="delete_history_prompt_body_2">Διαγράφει το ιστορικό (καθώς και το συγχρονισμένο ιστορικό από άλλες συσκευές)</string>
    <!-- Radio button in the delete browsing data dialog to delete history items for the last hour. -->
    <string name="delete_history_prompt_button_last_hour">Τελευταία ώρα</string>
    <!-- Radio button in the delete browsing data dialog to delete history items for today and yesterday. -->
    <string name="delete_history_prompt_button_today_and_yesterday">Σήμερα και χθες</string>
    <!-- Radio button in the delete browsing data dialog to delete all history. -->
    <string name="delete_history_prompt_button_everything">Όλα</string>

    <!-- Dialog message to the user asking to delete browsing data. Parameter will be replaced by app name. -->
    <string name="delete_browsing_data_prompt_message_3">Το %s θα διαγράψει τα επιλεγμένα δεδομένα περιήγησης.</string>
    <!-- Text for the cancel button for the data deletion dialog -->
    <string name="delete_browsing_data_prompt_cancel">Ακύρωση</string>
    <!-- Text for the allow button for the data deletion dialog -->
    <string name="delete_browsing_data_prompt_allow">Διαγραφή</string>

    <!-- Text for the snackbar confirmation that the data was deleted -->
    <string name="preferences_delete_browsing_data_snackbar">Τα δεδομένα περιήγησης διαγράφηκαν</string>
    <!-- Text for the snackbar to show the user that the deletion of browsing data is in progress -->
    <string name="deleting_browsing_data_in_progress">Διαγραφή δεδομένων περιήγησης…</string>

    <!-- Dialog message to the user asking to delete all history items inside the opened group. Parameter will be replaced by a history group name. -->
    <string name="delete_all_history_group_prompt_message">Διαγραφή όλων των ιστοτόπων στο «%s»</string>
    <!-- Text for the cancel button for the history group deletion dialog -->
    <string name="delete_history_group_prompt_cancel">Ακύρωση</string>
    <!-- Text for the allow button for the history group dialog -->
    <string name="delete_history_group_prompt_allow">Διαγραφή</string>
    <!-- Text for the snackbar confirmation that the history group was deleted -->
    <string name="delete_history_group_snackbar">Η ομάδα διαγράφηκε</string>

    <!-- Onboarding -->
    <!-- text to display in the snackbar once account is signed-in -->
    <string name="onboarding_firefox_account_sync_is_on">Το Sync είναι ενεργό</string>

    <!-- Onboarding theme -->
    <!-- Text shown in snackbar when multiple tabs have been sent to device -->
    <string name="sync_sent_tabs_snackbar">Οι καρτέλες απεστάλησαν!</string>
    <!-- Text shown in snackbar when one tab has been sent to device  -->
    <string name="sync_sent_tab_snackbar">Η καρτέλα απεστάλη!</string>
    <!-- Text shown in snackbar when sharing tabs failed  -->
    <string name="sync_sent_tab_error_snackbar">Δεν ήταν δυνατή η αποστολή</string>
    <!-- Text shown in snackbar for the "retry" action that the user has after sharing tabs failed -->
    <string name="sync_sent_tab_error_snackbar_action">ΕΠΑΝΑΛΗΨΗ</string>
    <!-- Title of QR Pairing Fragment -->
    <string name="sync_scan_code">Σάρωση κωδικού</string>
    <!-- Instructions on how to access pairing -->
    <string name="sign_in_instructions"><![CDATA[Στον υπολογιστή σας, ανοίξτε το Firefox και μεταβείτε στο <b>https://firefox.com/pair</b>]]></string>
    <!-- Text shown for sign in pairing when ready -->
    <string name="sign_in_ready_for_scan">Σάρωση</string>
    <!-- Text shown for settings option for sign with pairing -->
    <string name="sign_in_with_camera">Σύνδεση με την κάμερά σας</string>

    <!-- Text shown for settings option for sign with email -->
    <string name="sign_in_with_email">Χρήση email</string>
    <!-- Text shown for settings option for create new account text.'Firefox' intentionally hardcoded here.-->
    <string name="sign_in_create_account_text"><![CDATA[Δεν έχετε λογαριασμό; <u>Δημιουργήστε έναν</u> για συγχρονισμό του Firefox μεταξύ συσκευών.]]></string>
    <!-- Text shown in confirmation dialog to sign out of account. The first parameter is the name of the app (e.g. Firefox Preview) -->
    <string name="sign_out_confirmation_message_2">Το %s θα σταματήσει να συγχρονίζεται με τον λογαριασμό σας, αλλά δεν θα διαγράψει τα δεδομένα περιήγησης από αυτήν τη συσκευή.</string>
    <!-- Option to continue signing out of account shown in confirmation dialog to sign out of account -->
    <string name="sign_out_disconnect">Αποσύνδεση</string>
    <!-- Option to cancel signing out shown in confirmation dialog to sign out of account -->
    <string name="sign_out_cancel">Ακύρωση</string>

    <!-- Error message snackbar shown after the user tried to select a default folder which cannot be altered -->
    <string name="bookmark_cannot_edit_root">Δεν είναι δυνατή η επεξεργασία προεπιλεγμένων φακέλων</string>

    <!-- Enhanced Tracking Protection -->
    <!-- Link displayed in enhanced tracking protection panel to access tracking protection settings -->
    <string name="etp_settings">Ρυθμίσεις προστασίας</string>
    <!-- Preference title for enhanced tracking protection settings -->
    <string name="preference_enhanced_tracking_protection">Ενισχυμένη προστασία από καταγραφή</string>
    <!-- Preference summary for enhanced tracking protection settings on/off switch -->
    <string name="preference_enhanced_tracking_protection_summary">Τώρα με Ολική προστασία cookie, η πιο ισχυρή μας φύλαξη ενάντια στους ιχνηλάτες μεταξύ ιστοτόπων.</string>
    <!-- Description of enhanced tracking protection. The parameter is the name of the application (For example: Firefox Fenix) -->
    <string name="preference_enhanced_tracking_protection_explanation_2">Το %s σάς προστατεύει από τους περισσότερους, συνηθισμένους ιχνηλάτες που καταγράφουν ό,τι κάνετε στο διαδίκτυο.</string>
    <!-- Text displayed that links to website about enhanced tracking protection -->
    <string name="preference_enhanced_tracking_protection_explanation_learn_more">Μάθετε περισσότερα</string>
    <!-- Preference for enhanced tracking protection for the standard protection settings -->
    <string name="preference_enhanced_tracking_protection_standard_default_1">Τυπική (προεπιλογή)</string>
    <!-- Preference description for enhanced tracking protection for the standard protection settings -->
    <string name="preference_enhanced_tracking_protection_standard_description_5">Οι σελίδες θα φορτώνονται κανονικά, αλλά θα αποκλείονται λιγότεροι ιχνηλάτες.</string>
    <!--  Accessibility text for the Standard protection information icon  -->
    <string name="preference_enhanced_tracking_protection_standard_info_button">Τι αποκλείει η τυπική προστασία από καταγραφή</string>
    <!-- Preference for enhanced tracking protection for the strict protection settings -->
    <string name="preference_enhanced_tracking_protection_strict">Αυστηρή</string>
    <!-- Preference description for enhanced tracking protection for the strict protection settings -->
    <string name="preference_enhanced_tracking_protection_strict_description_4">Ισχυρότερη προστασία από καταγραφή και καλύτερες επιδόσεις, αλλά ορισμένοι ιστότοποι ενδέχεται να μη λειτουργούν σωστά.</string>
    <!--  Accessibility text for the Strict protection information icon  -->
    <string name="preference_enhanced_tracking_protection_strict_info_button">Τι αποκλείει η αυστηρή προστασία από καταγραφή</string>
    <!-- Preference for enhanced tracking protection for the custom protection settings -->
    <string name="preference_enhanced_tracking_protection_custom">Προσαρμοσμένη</string>
    <!-- Preference description for enhanced tracking protection for the strict protection settings -->
    <string name="preference_enhanced_tracking_protection_custom_description_2">Επιλέξτε ιχνηλάτες και σενάρια για αποκλεισμό.</string>
    <!--  Accessibility text for the Strict protection information icon  -->
    <string name="preference_enhanced_tracking_protection_custom_info_button">Τι αποκλείει η προσαρμοσμένη προστασία από καταγραφή</string>
    <!-- Header for categories that are being blocked by current Enhanced Tracking Protection settings -->
    <!-- Preference for enhanced tracking protection for the custom protection settings for cookies-->
    <string name="preference_enhanced_tracking_protection_custom_cookies">Cookie</string>
    <!-- Option for enhanced tracking protection for the custom protection settings for cookies-->
    <string name="preference_enhanced_tracking_protection_custom_cookies_1">Ιχνηλάτες μεταξύ ιστοτόπων και κοινωνικών δικτύων</string>
    <!-- Option for enhanced tracking protection for the custom protection settings for cookies-->
    <string name="preference_enhanced_tracking_protection_custom_cookies_2">Cookie από ιστοτόπους που δεν έχετε επισκεφθεί</string>
    <!-- Option for enhanced tracking protection for the custom protection settings for cookies-->
    <string name="preference_enhanced_tracking_protection_custom_cookies_3">Όλα τα τρίτα cookie (πιθανή δυσλειτουργία ιστοτόπων)</string>
    <!-- Option for enhanced tracking protection for the custom protection settings for cookies-->
    <string name="preference_enhanced_tracking_protection_custom_cookies_4">Όλα τα cookie (προκαλεί δυσλειτουργία ιστοτόπων)</string>
    <!-- Option for enhanced tracking protection for the custom protection settings for cookies-->
    <string name="preference_enhanced_tracking_protection_custom_cookies_5">Απομόνωση cookie μεταξύ ιστοτόπων</string>
    <!-- Preference for Global Privacy Control for the custom privacy settings for Global Privacy Control. '&amp;' is replaced with the ampersand symbol: &-->
    <string name="preference_enhanced_tracking_protection_custom_global_privacy_control">Αποστολή αιτήματος μη πώλησης και κοινοποίησης δεδομένων στους ιστοτόπους</string>
    <!-- Preference for enhanced tracking protection for the custom protection settings for tracking content -->
    <string name="preference_enhanced_tracking_protection_custom_tracking_content">Περιεχόμενο καταγραφής</string>
    <!-- Option for enhanced tracking protection for the custom protection settings for tracking content-->
    <string name="preference_enhanced_tracking_protection_custom_tracking_content_1">Σε όλες τις καρτέλες</string>
    <!-- Option for enhanced tracking protection for the custom protection settings for tracking content-->
    <string name="preference_enhanced_tracking_protection_custom_tracking_content_2">Μόνο σε ιδιωτικές καρτέλες</string>
    <!-- Preference for enhanced tracking protection for the custom protection settings -->
    <string name="preference_enhanced_tracking_protection_custom_cryptominers">Cryptominer</string>
    <!-- Preference for enhanced tracking protection for the custom protection settings -->
    <string name="preference_enhanced_tracking_protection_custom_fingerprinters" moz:RemovedIn="130" tools:ignore="UnusedResources">Fingerprinter</string>
    <!-- Preference for enhanced tracking protection for the custom protection settings -->
    <string name="preference_enhanced_tracking_protection_custom_known_fingerprinters">Γνωστά fingerprinter</string>
    <!-- Button label for navigating to the Enhanced Tracking Protection details -->
    <string name="enhanced_tracking_protection_details">Λεπτομέρειες</string>
    <!-- Header for categories that are being being blocked by current Enhanced Tracking Protection settings -->
    <string name="enhanced_tracking_protection_blocked">Αποκλείονται</string>
    <!-- Header for categories that are being not being blocked by current Enhanced Tracking Protection settings -->
    <string name="enhanced_tracking_protection_allowed">Επιτρέπεται</string>
    <!-- Category of trackers (social media trackers) that can be blocked by Enhanced Tracking Protection -->
    <string name="etp_social_media_trackers_title">Ιχνηλάτες κοινωνικών δικτύων</string>
    <!-- Description of social media trackers that can be blocked by Enhanced Tracking Protection -->
    <string name="etp_social_media_trackers_description">Περιορίζει την ικανότητα των κοινωνικών δικτύων να παρακολουθούν τη δραστηριότητά σας στο διαδίκτυο.</string>
    <!-- Category of trackers (cross-site tracking cookies) that can be blocked by Enhanced Tracking Protection -->
    <string name="etp_cookies_title">Cookie καταγραφής μεταξύ ιστοτόπων</string>
    <!-- Category of trackers (cross-site tracking cookies) that can be blocked by Enhanced Tracking Protection -->
    <string name="etp_cookies_title_2">Cookie μεταξύ ιστοτόπων</string>
    <!-- Description of cross-site tracking cookies that can be blocked by Enhanced Tracking Protection -->
    <string name="etp_cookies_description">Αποκλείει τα cookie που χρησιμοποιούν οι εταιρείες διαφημίσεων και ανάλυσης για τη συλλογή δεδομένων περιήγησης σε πολλαπλούς ιστοτόπους.</string>
    <!-- Description of cross-site tracking cookies that can be blocked by Enhanced Tracking Protection -->
    <string name="etp_cookies_description_2">Η Ολική προστασία cookie απομονώνει τα cookie στον ιστότοπο που βρίσκεστε, ώστε να μην μπορούν να χρησιμοποιηθούν από ιχνηλάτες, όπως δίκτυα διαφημίσεων, για την καταγραφή της δραστηριότητάς σας.</string>
    <!-- Category of trackers (cryptominers) that can be blocked by Enhanced Tracking Protection -->
    <string name="etp_cryptominers_title">Cryptominer</string>
    <!-- Description of cryptominers that can be blocked by Enhanced Tracking Protection -->
    <string name="etp_cryptominers_description">Εμποδίζει την πρόσβαση κακόβουλων σεναρίων εξόρυξης ψηφιακών νομισμάτων στη συσκευή σας.</string>
    <!-- Category of trackers (fingerprinters) that can be blocked by Enhanced Tracking Protection -->
    <string name="etp_fingerprinters_title" moz:RemovedIn="130" tools:ignore="UnusedResources">Fingerprinter</string>
    <!-- Description of fingerprinters that can be blocked by Enhanced Tracking Protection -->
    <string name="etp_fingerprinters_description" moz:RemovedIn="130" tools:ignore="UnusedResources">Διακόπτει τη συλλογή μοναδικών, αναγνωριστικών δεδομένων της συσκευής σας που μπορούν να χρησιμοποιηθούν για σκοπούς καταγραφής.</string>
    <!-- Description of fingerprinters that can be blocked by Enhanced Tracking Protection -->
    <string name="etp_known_fingerprinters_description">Διακόπτει τη συλλογή μοναδικών, αναγνωριστικών δεδομένων της συσκευής σας που μπορούν να χρησιμοποιηθούν για σκοπούς καταγραφής.</string>
    <!-- Category of trackers (tracking content) that can be blocked by Enhanced Tracking Protection -->
    <string name="etp_tracking_content_title">Περιεχόμενο καταγραφής</string>
    <!-- Description of tracking content that can be blocked by Enhanced Tracking Protection -->
    <string name="etp_tracking_content_description">Διακόπτει τη φόρτωση εξωτερικών διαφημίσεων, βίντεο και άλλου περιεχομένου που περιέχει κώδικα καταγραφής. Ίσως επηρεάσει τη λειτουργικότητα ορισμένων ιστοτόπων.</string>
    <!-- Enhanced Tracking Protection message that protection is currently on for this site -->
    <string name="etp_panel_on">Η προστασία είναι ΕΝΕΡΓΗ στον ιστότοπο</string>
    <!-- Enhanced Tracking Protection message that protection is currently off for this site -->
    <string name="etp_panel_off">Η προστασία είναι ΑΝΕΝΕΡΓΗ στον ιστότοπο</string>
    <!-- Header for exceptions list for which sites enhanced tracking protection is always off -->
    <string name="enhanced_tracking_protection_exceptions">Η Ενισχυμένη προστασία από καταγραφή είναι για τους εξής ιστοτόπους</string>
    <!-- Content description (not visible, for screen readers etc.): Navigate
    back from ETP details (Ex: Tracking content) -->
    <string name="etp_back_button_content_description">Πλοήγηση προς τα πίσω</string>

    <!-- About page link text to open what's new link -->
    <string name="about_whats_new">Τι νέο υπάρχει στο %s</string>
    <!-- Open source licenses page title
    The first parameter is the app name -->
    <string name="open_source_licenses_title">%s | Βιβλιοθήκες OSS</string>

    <!-- Category of trackers (redirect trackers) that can be blocked by Enhanced Tracking Protection -->
    <string name="etp_redirect_trackers_title">Ανακατεύθυνση ιχνηλατών</string>

    <!-- Description of redirect tracker cookies that can be blocked by Enhanced Tracking Protection -->
    <string name="etp_redirect_trackers_description">Διαγράφει τα cookie από ανακατευθύνσεις σε γνωστούς ιστοτόπους καταγραφής.</string>

    <!-- Preference for fingerprinting protection for the custom protection settings -->
    <string name="etp_suspected_fingerprinters_title">Πιθανά fingerprinter</string>
    <!-- Description of fingerprinters that can be blocked by fingerprinting protection -->
    <string name="etp_suspected_fingerprinters_description">Ενεργοποιεί την προστασία από fingerprinting για την αποτροπή των πιθανών fingerprinter.</string>
    <!-- Category of trackers (fingerprinters) that can be blocked by Enhanced Tracking Protection -->
    <string name="etp_known_fingerprinters_title">Γνωστά fingerprinter</string>
    <!-- Description of the SmartBlock Enhanced Tracking Protection feature. The * symbol is intentionally hardcoded here,
         as we use it on the UI to indicate which trackers have been partially unblocked.  -->
    <string name="preference_etp_smartblock_description">Ορισμένοι ιχνηλάτες παρακάτω έχουν επιτραπεί μερικώς στη σελίδα επειδή αλληλεπιδράσατε μαζί τους *.</string>
    <!-- Text displayed that links to website about enhanced tracking protection SmartBlock -->
    <string name="preference_etp_smartblock_learn_more">Μάθετε περισσότερα</string>

    <!-- Content description (not visible, for screen readers etc.):
    Enhanced tracking protection exception preference icon for ETP settings. -->
    <string name="preference_etp_exceptions_icon_description">Εικονίδιο προτίμησης εξαίρεσης από την ενισχυμένη προστασία από καταγραφή</string>

    <!-- About page link text to open support link -->
    <string name="about_support">Υποστήριξη</string>
    <!-- About page link text to list of past crashes (like about:crashes on desktop) -->
    <string name="about_crashes">Καταρρεύσεις</string>
    <!-- About page link text to open privacy notice link -->
    <string name="about_privacy_notice">Σημείωση απορρήτου</string>

    <!-- About page link text to open know your rights link -->
    <string name="about_know_your_rights">Μάθετε τα δικαιώματά σας</string>
    <!-- About page link text to open licensing information link -->
    <string name="about_licensing_information">Πληροφορίες άδειας</string>
    <!-- About page link text to open a screen with libraries that are used -->
    <string name="about_other_open_source_libraries">Βιβλιοθήκες που χρησιμοποιούμε</string>

    <!-- Toast shown to the user when they are activating the secret dev menu
        The first parameter is number of long clicks left to enable the menu -->
    <string name="about_debug_menu_toast_progress">Μενού εντοπισμού σφαλμάτων: απομένουν %1$d κλικ για ενεργοποίηση</string>
    <string name="about_debug_menu_toast_done">Το μενού εντοπισμού σφαλμάτων ενεργοποιήθηκε</string>

    <!-- Browser long press popup menu -->
    <!-- Copy the current url -->
    <string name="browser_toolbar_long_press_popup_copy">Αντιγραφή</string>
    <!-- Paste & go the text in the clipboard. '&amp;' is replaced with the ampersand symbol: & -->
    <string name="browser_toolbar_long_press_popup_paste_and_go">Επικόλληση και μετάβαση</string>
    <!-- Paste the text in the clipboard -->
    <string name="browser_toolbar_long_press_popup_paste">Επικόλληση</string>

    <!-- Snackbar message shown after an URL has been copied to clipboard. -->
    <string name="browser_toolbar_url_copied_to_clipboard_snackbar">Το URL αντιγράφτηκε στο πρόχειρο</string>

    <!-- Title text for the Add To Homescreen dialog -->
    <string name="add_to_homescreen_title">Προσθήκη στην αρχική οθόνη</string>
    <!-- Cancel button text for the Add to Homescreen dialog -->
    <string name="add_to_homescreen_cancel">Ακύρωση</string>
    <!-- Add button text for the Add to Homescreen dialog -->
    <string name="add_to_homescreen_add">Προσθήκη</string>
    <!-- Continue to website button text for the first-time Add to Homescreen dialog -->
    <string name="add_to_homescreen_continue">Συνέχεια στον ιστότοπο</string>

    <!-- Placeholder text for the TextView in the Add to Homescreen dialog -->
    <string name="add_to_homescreen_text_placeholder">Όνομα συντόμευσης</string>

    <!-- Describes the add to homescreen functionality -->
    <string name="add_to_homescreen_description_2">Μπορείτε εύκολα να προσθέσετε αυτόν τον ιστότοπο στην αρχική οθόνη για άμεση πρόσβαση και ταχύτερη περιήγηση, σαν να ήταν εφαρμογή.</string>

    <!-- Preference for managing the settings for logins and passwords in Fenix -->
    <string name="preferences_passwords_logins_and_passwords_2">Κωδικοί πρόσβασης</string>
    <!-- Preference for managing the saving of logins and passwords in Fenix -->
    <string name="preferences_passwords_save_logins_2">Αποθήκευση κωδικών πρόσβασης</string>
    <!-- Preference option for asking to save passwords in Fenix -->
    <string name="preferences_passwords_save_logins_ask_to_save">Ερώτηση για αποθήκευση</string>
    <!-- Preference option for never saving passwords in Fenix -->
    <string name="preferences_passwords_save_logins_never_save">Ποτέ αποθήκευση</string>
    <!-- Preference for autofilling saved logins in Firefox (in web content), %1$s will be replaced with the app name -->
    <string name="preferences_passwords_autofill2">Αυτόματη συμπλήρωση στο %1$s</string>
    <!-- Description for the preference for autofilling saved logins in Firefox (in web content), %1$s will be replaced with the app name -->
    <string name="preferences_passwords_autofill_description">Συμπλήρωση και αποθήκευση στοιχείων σύνδεσης σε ιστοτόπους κατά τη χρήση του %1$s.</string>
    <!-- Preference for autofilling logins from Fenix in other apps (e.g. autofilling the Twitter app) -->
    <string name="preferences_android_autofill">Αυτόματη συμπλήρωση σε άλλες εφαρμογές</string>

    <!-- Description for the preference for autofilling logins from Fenix in other apps (e.g. autofilling the Twitter app) -->
    <string name="preferences_android_autofill_description">Συμπλήρωση στοιχείων σύνδεσης σε άλλες εφαρμογές της συσκευής σας.</string>

    <!-- Preference option for adding a password -->
    <string name="preferences_logins_add_login_2">Προσθήκη κωδικού πρόσβασης</string>

    <!-- Preference for syncing saved passwords in Fenix -->
    <string name="preferences_passwords_sync_logins_2">Συγχρονισμός κωδικών πρόσβασης</string>
    <!-- Preference for syncing saved passwords in Fenix, when not signed in-->
    <string name="preferences_passwords_sync_logins_across_devices_2">Συγχρονισμός κωδικών πρόσβασης μεταξύ των συσκευών σας</string>
    <!-- Preference to access list of saved passwords -->
    <string name="preferences_passwords_saved_logins_2">Αποθηκευμένοι κωδικοί πρόσβασης</string>
    <!-- Description of empty list of saved passwords. Placeholder is replaced with app name.  -->
    <string name="preferences_passwords_saved_logins_description_empty_text_2">Οι κωδικοί πρόσβασης που αποθηκεύετε ή συγχρονίζετε στο %s θα εμφανίζονται εδώ. Όλοι οι κωδικοί πρόσβασης που αποθηκεύετε κρυπτογραφούνται.</string>
    <!-- Clickable text for opening an external link for more information about Sync. -->
    <string name="preferences_passwords_saved_logins_description_empty_learn_more_link_2">Μάθετε περισσότερα σχετικά με τον συγχρονισμό</string>
    <!-- Preference to access list of login exceptions that we never save logins for -->
    <string name="preferences_passwords_exceptions">Εξαιρέσεις</string>
    <!-- Empty description of list of login exceptions that we never save passwords for. Parameter will be replaced by app name. -->
    <string name="preferences_passwords_exceptions_description_empty_2">Το %s δεν θα αποθηκεύει κωδικούς πρόσβασης για τους ιστοτόπους που αναφέρονται εδώ.</string>
    <!-- Description of list of login exceptions that we never save passwords for. Parameter will be replaced by app name. -->
    <string name="preferences_passwords_exceptions_description_2">Το %s δεν θα αποθηκεύει κωδικούς πρόσβασης για αυτούς τους ιστοτόπους.</string>
    <!-- Text on button to remove all saved login exceptions -->
    <string name="preferences_passwords_exceptions_remove_all">Διαγραφή όλων των εξαιρέσεων</string>
    <!-- Hint for search box in passwords list -->
    <string name="preferences_passwords_saved_logins_search_2">Αναζήτηση κωδικών πρόσβασης</string>
    <!-- The header for the site that a login is for -->
    <string name="preferences_passwords_saved_logins_site">Ιστότοπος</string>
    <!-- The header for the username for a login -->
    <string name="preferences_passwords_saved_logins_username">Όνομα χρήστη</string>
    <!-- The header for the password for a login -->
    <string name="preferences_passwords_saved_logins_password">Κωδικός πρόσβασης</string>
    <!-- Shown in snackbar to tell user that the password has been copied -->
    <string name="logins_password_copied">Ο κωδικός πρόσβασης έχει αντιγραφεί στο πρόχειρο</string>
    <!-- Shown in snackbar to tell user that the username has been copied -->
    <string name="logins_username_copied">Το όνομα χρήστη αντιγράφτηκε στο πρόχειρο</string>
    <!-- Content Description (for screenreaders etc) read for the button to copy a password in logins-->
    <string name="saved_logins_copy_password">Αντιγραφή κωδικού πρόσβασης</string>
    <!-- Content Description (for screenreaders etc) read for the button to clear a password while editing a login-->
    <string name="saved_logins_clear_password">Εκκαθάριση κωδικού πρόσβασης</string>
    <!-- Content Description (for screenreaders etc) read for the button to copy a username in logins -->
    <string name="saved_login_copy_username">Αντιγραφή ονόματος χρήστη</string>
    <!-- Content Description (for screenreaders etc) read for the button to clear a username while editing a login -->
    <string name="saved_login_clear_username">Εκκαθάριση ονόματος χρήστη</string>
    <!-- Content Description (for screenreaders etc) read for the button to clear the hostname field while creating a login -->
    <string name="saved_login_clear_hostname">Απαλοιφή ονόματος κεντρικού υπολογιστή</string>
    <!-- Content Description (for screenreaders etc) read for the button to open a site in logins -->
    <string name="saved_login_open_site">Άνοιγμα σελίδας στο πρόγραμμα περιήγησης</string>
    <!-- Content Description (for screenreaders etc) read for the button to reveal a password in logins -->
    <string name="saved_login_reveal_password">Εμφάνιση κωδικού πρόσβασης</string>
    <!-- Content Description (for screenreaders etc) read for the button to hide a password in logins -->
    <string name="saved_login_hide_password">Απόκρυψη κωδικού πρόσβασης</string>
    <!-- Message displayed in biometric prompt displayed for authentication before allowing users to view their passwords -->
    <string name="logins_biometric_prompt_message_2">Ξεκλειδώστε για να δείτε τους αποθηκευμένους κωδικούς πρόσβασής σας</string>
    <!-- Title of warning dialog if users have no device authentication set up -->
    <string name="logins_warning_dialog_title_2">Προστασία των αποθηκευμένων κωδικών πρόσβασής σας</string>
    <!-- Message of warning dialog if users have no device authentication set up -->
    <string name="logins_warning_dialog_message_2">Ορίστε ένα μοτίβο κλειδώματος συσκευής, ένα ΡΙΝ ή έναν κωδικό πρόσβασης για την προστασία των αποθηκευμένων κωδικών πρόσβασής σας, σε περίπτωση που κάποιος τρίτος αποκτήσει πρόσβαση στη συσκευή σας.</string>
    <!-- Negative button to ignore warning dialog if users have no device authentication set up -->
    <string name="logins_warning_dialog_later">Αργότερα</string>
    <!-- Positive button to send users to set up a pin of warning dialog if users have no device authentication set up -->
    <string name="logins_warning_dialog_set_up_now">Ρύθμιση τώρα</string>
    <!-- Title of PIN verification dialog to direct users to re-enter their device credentials to access their logins -->
    <string name="logins_biometric_prompt_message_pin">Ξεκλειδώστε τη συσκευή σας</string>
    <!-- Title for Accessibility Force Enable Zoom Preference -->
    <string name="preference_accessibility_force_enable_zoom">Ζουμ σε όλους τους ιστοτόπους</string>
    <!-- Summary for Accessibility Force Enable Zoom Preference -->
    <string name="preference_accessibility_force_enable_zoom_summary">Ενεργοποιήστε το για χρήση χειρονομιών ζουμ, ακόμη και σε ιστοτόπους που δεν τις επιτρέπουν.</string>
    <!-- Saved logins sorting strategy menu item -by name- (if selected, it will sort saved logins alphabetically) -->
    <string name="saved_logins_sort_strategy_alphabetically">Όνομα (Α-Ω)</string>
    <!-- Saved logins sorting strategy menu item -by last used- (if selected, it will sort saved logins by last used) -->
    <string name="saved_logins_sort_strategy_last_used">Τελευταία χρήση</string>

    <!-- Content description (not visible, for screen readers etc.) -->
    <string name="saved_logins_menu_dropdown_chevron_icon_content_description_2">Μενού ταξινόμησης κωδικών πρόσβασης</string>

    <!-- Autofill -->
    <!-- Preference and title for managing the autofill settings -->
    <string name="preferences_autofill">Αυτόματη συμπλήρωση</string>
    <!-- Preference and title for managing the settings for addresses -->
    <string name="preferences_addresses">Διευθύνσεις</string>
    <!-- Preference and title for managing the settings for payment methods -->
    <string name="preferences_credit_cards_2">Μέθοδοι πληρωμής</string>
    <!-- Preference for saving and autofilling credit cards -->
    <string name="preferences_credit_cards_save_and_autofill_cards_2">Αποθήκευση και συμπλήρωση μεθόδων πληρωμής</string>
    <!-- Preference summary for saving and autofilling payment method data. Parameter will be replaced by app name. -->
    <string name="preferences_credit_cards_save_and_autofill_cards_summary_2">Το %s κρυπτογραφεί όλες τις μεθόδους πληρωμής που αποθηκεύετε</string>
    <!-- Preference option for syncing credit cards across devices. This is displayed when the user is not signed into sync -->
    <string name="preferences_credit_cards_sync_cards_across_devices">Συγχρονισμός καρτών μεταξύ συσκευών</string>
    <!-- Preference option for syncing credit cards across devices. This is displayed when the user is signed into sync -->
    <string name="preferences_credit_cards_sync_cards">Συγχρονισμός καρτών</string>

    <!-- Preference option for adding a card -->
    <string name="preferences_credit_cards_add_credit_card_2">Προσθήκη κάρτας</string>
    <!-- Preference option for managing saved cards -->
    <string name="preferences_credit_cards_manage_saved_cards_2">Διαχείριση καρτών</string>
    <!-- Preference option for adding an address -->
    <string name="preferences_addresses_add_address">Προσθήκη διεύθυνσης</string>
    <!-- Preference option for managing saved addresses -->
    <string name="preferences_addresses_manage_addresses">Διαχείριση διευθύνσεων</string>

    <!-- Preference for saving and filling addresses -->
    <string name="preferences_addresses_save_and_autofill_addresses_2">Αποθήκευση και συμπλήρωση διευθύνσεων</string>

    <!-- Preference summary for saving and filling address data -->
    <string name="preferences_addresses_save_and_autofill_addresses_summary_2">Περιλαμβάνει αριθμούς τηλεφώνου και διευθύνσεις email</string>

    <!-- Title of the "Add card" screen -->
    <string name="credit_cards_add_card">Προσθήκη κάρτας</string>
    <!-- Title of the "Edit card" screen -->
    <string name="credit_cards_edit_card">Επεξεργασία κάρτας</string>
    <!-- The header for the card number of a credit card -->
    <string name="credit_cards_card_number">Αριθμός κάρτας</string>
    <!-- The header for the expiration date of a credit card -->
    <string name="credit_cards_expiration_date">Ημερομηνία λήξης</string>
    <!-- The label for the expiration date month of a credit card to be used by a11y services-->
    <string name="credit_cards_expiration_date_month">Μήνας ημερομηνίας λήξης</string>
    <!-- The label for the expiration date year of a credit card to be used by a11y services-->
    <string name="credit_cards_expiration_date_year">Έτος ημερομηνίας λήξης</string>
    <!-- The header for the name on the credit card -->
    <string name="credit_cards_name_on_card">Όνομα στην κάρτα</string>
    <!-- The text for the "Delete card" menu item for deleting a credit card -->
    <string name="credit_cards_menu_delete_card">Διαγραφή κάρτας</string>
    <!-- The text for the "Delete card" button for deleting a credit card -->
    <string name="credit_cards_delete_card_button">Διαγραφή κάρτας</string>
    <!-- The text for the confirmation message of "Delete card" dialog -->
    <string name="credit_cards_delete_dialog_confirmation_2">Διαγραφή κάρτας;</string>
    <!-- The text for the positive button on "Delete card" dialog -->
    <string name="credit_cards_delete_dialog_button">Διαγραφή</string>
    <!-- The title for the "Save" menu item for saving a credit card -->
    <string name="credit_cards_menu_save">Αποθήκευση</string>
    <!-- The text for the "Save" button for saving a credit card -->
    <string name="credit_cards_save_button">Αποθήκευση</string>
    <!-- The text for the "Cancel" button for cancelling adding, updating or deleting a credit card -->
    <string name="credit_cards_cancel_button">Ακύρωση</string>

    <!-- Title of the "Saved cards" screen -->
    <string name="credit_cards_saved_cards">Αποθηκευμένες κάρτες</string>

    <!-- Error message for card number validation -->
    <string name="credit_cards_number_validation_error_message_2">Εισαγάγετε έγκυρο αριθμό κάρτας</string>
    <!-- Error message for card name on card validation -->
    <string name="credit_cards_name_on_card_validation_error_message_2">Προσθήκη ονόματος</string>
    <!-- Message displayed in biometric prompt displayed for authentication before allowing users to view their saved credit cards -->
    <string name="credit_cards_biometric_prompt_message">Ξεκλειδώστε για να δείτε τις αποθηκευμένες κάρτες σας</string>
    <!-- Title of warning dialog if users have no device authentication set up -->
    <string name="credit_cards_warning_dialog_title_2">Προστασία των αποθηκευμένων μεθόδων πληρωμής σας</string>
    <!-- Message of warning dialog if users have no device authentication set up -->
    <string name="credit_cards_warning_dialog_message_3">Ορίστε ένα μοτίβο κλειδώματος της συσκευής, ένα ΡΙΝ ή έναν κωδικό πρόσβασης για την προστασία των αποθηκευμένων καρτών σας, σε περίπτωση που κάποιος τρίτος αποκτήσει πρόσβαση στη συσκευή σας.</string>
    <!-- Positive button to send users to set up a pin of warning dialog if users have no device authentication set up -->
    <string name="credit_cards_warning_dialog_set_up_now">Ρύθμιση τώρα</string>
    <!-- Negative button to ignore warning dialog if users have no device authentication set up -->
    <string name="credit_cards_warning_dialog_later">Αργότερα</string>

    <!-- Title of PIN verification dialog to direct users to re-enter their device credentials to access their credit cards -->
    <string name="credit_cards_biometric_prompt_message_pin">Ξεκλειδώστε τη συσκευή σας</string>

    <!-- Message displayed in biometric prompt for authentication, before allowing users to use their stored payment method information -->
    <string name="credit_cards_biometric_prompt_unlock_message_2">Ξεκλειδώστε για χρήση των αποθηκευμένων μεθόδων πληρωμής</string>
    <!-- Title of the "Add address" screen -->
    <string name="addresses_add_address">Προσθήκη διεύθυνσης</string>
    <!-- Title of the "Edit address" screen -->
    <string name="addresses_edit_address">Επεξεργασία διεύθυνσης</string>
    <!-- Title of the "Manage addresses" screen -->
    <string name="addresses_manage_addresses">Διαχείριση διευθύνσεων</string>
    <!-- The header for the name of an address. Name represents a person's full name, typically made up of a first, middle and last name, e.g. John Joe Doe. -->
    <string name="addresses_name">Όνομα</string>
    <!-- The header for the street address of an address -->
    <string name="addresses_street_address">Διεύθυνση</string>
    <!-- The header for the city of an address -->
    <string name="addresses_city">Πόλη</string>
    <!-- The header for the subregion of an address when "state" should be used -->
    <string name="addresses_state">Νομός</string>
    <!-- The header for the subregion of an address when "province" should be used -->
    <string name="addresses_province">Νομός</string>
    <!-- The header for the zip code of an address -->
    <string name="addresses_zip">Ταχ. κώδικας</string>
    <!-- The header for the country or region of an address -->
    <string name="addresses_country">Χώρα ή περιοχή</string>
    <!-- The header for the phone number of an address -->
    <string name="addresses_phone">Τηλέφωνο</string>
    <!-- The header for the email of an address -->
    <string name="addresses_email">Email</string>
    <!-- The text for the "Save" button for saving an address -->
    <string name="addresses_save_button">Αποθήκευση</string>
    <!-- The text for the "Cancel" button for cancelling adding, updating or deleting an address -->
    <string name="addresses_cancel_button">Ακύρωση</string>
    <!-- The text for the "Delete address" button for deleting an address -->
    <string name="addressess_delete_address_button">Διαγραφή διεύθυνσης</string>

    <!-- The title for the "Delete address" confirmation dialog -->
    <string name="addressess_confirm_dialog_message_2">Διαγραφή διεύθυνσης;</string>
    <!-- The text for the positive button on "Delete address" dialog -->
    <string name="addressess_confirm_dialog_ok_button">Διαγραφή</string>
    <!-- The text for the negative button on "Delete address" dialog -->
    <string name="addressess_confirm_dialog_cancel_button">Ακύρωση</string>
    <!-- The text for the "Save address" menu item for saving an address -->
    <string name="address_menu_save_address">Αποθήκευση διεύθυνσης</string>
    <!-- The text for the "Delete address" menu item for deleting an address -->
    <string name="address_menu_delete_address">Διαγραφή διεύθυνσης</string>

    <!-- Title of the Add search engine screen -->
    <string name="search_engine_add_custom_search_engine_title">Προσθήκη μηχανής αναζήτησης</string>
    <!-- Content description (not visible, for screen readers etc.): Title for the button that navigates to add new engine screen -->
    <string name="search_engine_add_custom_search_engine_button_content_description">Προσθήκη νέας μηχανής αναζήτησης</string>
    <!-- Title of the Edit search engine screen -->
    <string name="search_engine_edit_custom_search_engine_title">Επεξεργασία μηχανής αναζήτησης</string>
    <!-- Text for the menu button to edit a search engine -->
    <string name="search_engine_edit">Επεξεργασία</string>
    <!-- Text for the menu button to delete a search engine -->
    <string name="search_engine_delete">Διαγραφή</string>

    <!-- Label for the TextField in which user enters custom search engine name -->
    <string name="search_add_custom_engine_name_label">Όνομα</string>

    <!-- Placeholder text shown in the Search Engine Name text field before a user enters text -->
    <string name="search_add_custom_engine_name_hint_2">Όνομα μηχανής αναζήτησης</string>
    <!-- Label for the TextField in which user enters custom search engine URL -->
    <string name="search_add_custom_engine_url_label">URL όρου αναζήτησης</string>
    <!-- Placeholder text shown in the Search String TextField before a user enters text -->
    <string name="search_add_custom_engine_search_string_hint_2">URL για χρήση στην αναζήτηση</string>
    <!-- Description text for the Search String TextField. The %s is part of the string -->
    <string name="search_add_custom_engine_search_string_example" formatted="false">Αντικαταστήστε τον όρο αναζήτησης με «%s». Παράδειγμα:\nhttps://www.google.com/search?q=%s</string>

    <!-- Accessibility description for the form in which details about the custom search engine are entered -->
    <string name="search_add_custom_engine_form_description">Λεπτομέρειες προσαρμοσμένης μηχανής αναζήτησης</string>

    <!-- Label for the TextField in which user enters custom search engine suggestion URL -->
    <string name="search_add_custom_engine_suggest_url_label">API προτάσεων αναζήτησης (προαιρετικό)</string>
    <!-- Placeholder text shown in the Search Suggestion String TextField before a user enters text -->
    <string name="search_add_custom_engine_suggest_string_hint">URL για το API προτάσεων αναζήτησης</string>
    <!-- Description text for the Search Suggestion String TextField. The %s is part of the string -->
    <string name="search_add_custom_engine_suggest_string_example_2" formatted="false">Αντικαταστήστε τον όρο αναζήτησης με «%s». Παράδειγμα:\nhttps://suggestqueries.google.com/complete/search?client=firefox&amp;q=%s</string>
    <!-- The text for the "Save" button for saving a custom search engine -->
    <string name="search_custom_engine_save_button">Αποθήκευση</string>

    <!-- Text shown when a user leaves the name field empty -->
    <string name="search_add_custom_engine_error_empty_name">Εισαγάγετε όνομα μηχανής αναζήτησης</string>
    <!-- Text shown when a user leaves the search string field empty -->
    <string name="search_add_custom_engine_error_empty_search_string">Εισαγάγετε νήμα αναζήτησης</string>
    <!-- Text shown when a user leaves out the required template string -->
    <string name="search_add_custom_engine_error_missing_template">Βεβαιωθείτε ότι το νήμα αναζήτησης συμφωνεί με την μορφή του παραδείγματος</string>
    <!-- Text shown when we aren't able to validate the custom search query. The first parameter is the url of the custom search engine -->
    <string name="search_add_custom_engine_error_cannot_reach">Σφάλμα σύνδεσης στο “%s”</string>

    <!-- Text shown when a user creates a new search engine -->
    <string name="search_add_custom_engine_success_message">Δημιουργήθηκε to %s</string>

    <!-- Text shown when a user successfully edits a custom search engine -->
    <string name="search_edit_custom_engine_success_message">Το %s αποθηκεύτηκε</string>
    <!-- Text shown when a user successfully deletes a custom search engine -->
    <string name="search_delete_search_engine_success_message">Το %s διαγράφηκε</string>

    <!-- Heading for the instructions to allow a permission -->
    <string name="phone_feature_blocked_intro">Για να επιτρέψετε την πρόσβαση:</string>
    <!-- First step for the allowing a permission -->
    <string name="phone_feature_blocked_step_settings">1. Μεταβείτε στις ρυθμίσεις του Android</string>
    <!-- Second step for the allowing a permission -->
    <string name="phone_feature_blocked_step_permissions"><![CDATA[2. Επιλέξτε <b>Δικαιώματα</b>]]></string>
    <!-- Third step for the allowing a permission (Fore example: Camera) -->
    <string name="phone_feature_blocked_step_feature"><![CDATA[3. Ενεργοποιήστε την επιλογή <b>%1$s</b>]]></string>

    <!-- Label that indicates a site is using a secure connection -->
    <string name="quick_settings_sheet_secure_connection_2">Η σύνδεση είναι ασφαλής</string>
    <!-- Label that indicates a site is using a insecure connection -->
    <string name="quick_settings_sheet_insecure_connection_2">Η σύνδεση δεν είναι ασφαλής</string>
    <!-- Label to clear site data -->
    <string name="clear_site_data">Απαλοιφή cookie και δεδομένων ιστοτόπων</string>
    <!-- Confirmation message for a dialog confirming if the user wants to delete all data for current site -->
    <string name="confirm_clear_site_data"><![CDATA[Θέλετε σίγουρα να διαγράψετε όλα τα cookie και τα δεδομένα για τον ιστότοπο <b>%s</b>;]]></string>
    <!-- Confirmation message for a dialog confirming if the user wants to delete all the permissions for all sites-->
    <string name="confirm_clear_permissions_on_all_sites">Θέλετε σίγουρα να διαγράψετε όλα τα δικαιώματα για όλους τους ιστοτόπους;</string>
    <!-- Confirmation message for a dialog confirming if the user wants to delete all the permissions for a site-->
    <string name="confirm_clear_permissions_site">Θέλετε σίγουρα να διαγράψετε όλα τα δικαιώματα για τον ιστότοπο;</string>
    <!-- Confirmation message for a dialog confirming if the user wants to set default value a permission for a site-->
    <string name="confirm_clear_permission_site">Θέλετε σίγουρα να διαγράψετε αυτό το δικαίωμα για τον ιστότοπο;</string>
    <!-- label shown when there are not site exceptions to show in the site exception settings -->
    <string name="no_site_exceptions">Καμία εξαίρεση ιστοτόπων</string>
    <!-- Bookmark deletion confirmation -->
    <string name="bookmark_deletion_confirmation">Θέλετε σίγουρα να διαγράψετε αυτόν τον σελιδοδείκτη;</string>
    <!-- Browser menu button that adds a shortcut to the home fragment -->
    <string name="browser_menu_add_to_shortcuts">Προσθήκη συντόμευσης</string>
    <!-- Browser menu button that removes a shortcut from the home fragment -->
    <string name="browser_menu_remove_from_shortcuts">Αφαίρεση συντόμευσης</string>
    <!-- text shown before the issuer name to indicate who its verified by, parameter is the name of
     the certificate authority that verified the ticket-->
    <string name="certificate_info_verified_by">Επαλήθευση από: %1$s</string>
    <!-- Login overflow menu delete button -->
    <string name="login_menu_delete_button">Διαγραφή</string>
    <!-- Login overflow menu edit button -->
    <string name="login_menu_edit_button">Επεξεργασία</string>
    <!-- Message in delete confirmation dialog for password -->
    <string name="login_deletion_confirmation_2">Θέλετε σίγουρα να διαγράψετε αυτόν τον κωδικό πρόσβασης;</string>
    <!-- Positive action of a dialog asking to delete  -->
    <string name="dialog_delete_positive">Διαγραφή</string>
    <!-- Negative action of a dialog asking to delete login -->
    <string name="dialog_delete_negative">Ακύρωση</string>
    <!--  The saved password options menu description. -->
    <string name="login_options_menu_2">Επιλογές κωδικών πρόσβασης</string>
    <!--  The editable text field for a website address. -->
    <string name="saved_login_hostname_description_3">Το επεξεργάσιμο πεδίο κειμένου της διεύθυνσης ιστοτόπου.</string>
    <!--  The editable text field for a username. -->
    <string name="saved_login_username_description_3">Το επεξεργάσιμο πεδίο κειμένου για το όνομα χρήστη.</string>
    <!--  The editable text field for a login's password. -->
    <string name="saved_login_password_description_2">Το επεξεργάσιμο πεδίο κειμένου για τον κωδικό πρόσβασης.</string>
    <!--  The button description to save changes to an edited password. -->
    <string name="save_changes_to_login_2">Αποθήκευση αλλαγών.</string>
    <!--  The page title for editing a saved password. -->
    <string name="edit_2">Επεξεργασία κωδικού πρόσβασης</string>
    <!--  The page title for adding new password. -->
    <string name="add_login_2">Προσθήκη κωδικού πρόσβασης</string>
    <!--  Error text displayed underneath the password field when it is in an error case. -->
    <string name="saved_login_password_required_2">Εισαγάγετε έναν κωδικό πρόσβασης</string>
    <!--  The error message in add login view when username field is blank. -->
    <string name="saved_login_username_required_2">Εισαγάγετε ένα όνομα χρήστη</string>
    <!--  The error message in add login view when hostname field is blank. -->
    <string name="saved_login_hostname_required" tools:ignore="UnusedResources">Απαιτείται όνομα κεντρικού υπολογιστή</string>
    <!--  The error message in add login view when hostname field is blank. -->
    <string name="saved_login_hostname_required_2" tools:ignore="UnusedResources">Εισαγάγετε μια διεύθυνση ιστού</string>
    <!-- Voice search button content description  -->
    <string name="voice_search_content_description">Φωνητική αναζήτηση</string>
    <!-- Voice search prompt description displayed after the user presses the voice search button -->
    <string name="voice_search_explainer">Μιλήστε τώρα</string>

    <!--  The error message in edit login view when a duplicate username exists. -->
    <string name="saved_login_duplicate">Υπάρχει ήδη σύνδεση με αυτό το όνομα χρήστη</string>

    <!-- This is the hint text that is shown inline on the hostname field of the create new login page. 'https://www.example.com' intentionally hardcoded here -->
    <string name="add_login_hostname_hint_text">https://www.example.com</string>
    <!-- This is an error message shown below the hostname field of the add login page when a hostname does not contain http or https. -->
    <string name="add_login_hostname_invalid_text_3">H διεύθυνση ιστού πρέπει να περιέχει «https://» ή «http://»</string>
    <!-- This is an error message shown below the hostname field of the add login page when a hostname is invalid. -->
    <string name="add_login_hostname_invalid_text_2">Απαιτείται έγκυρο όνομα κεντρικού υπολογιστή</string>

    <!-- Synced Tabs -->
    <!-- Text displayed to ask user to connect another device as no devices found with account -->
    <string name="synced_tabs_connect_another_device">Συνδέστε μια άλλη συσκευή.</string>
    <!-- Text displayed asking user to re-authenticate -->
    <string name="synced_tabs_reauth">Παρακαλούμε επαληθεύστε ξανά την ταυτότητά σας.</string>
    <!-- Text displayed when user has disabled tab syncing in Firefox Sync Account -->
    <string name="synced_tabs_enable_tab_syncing">Παρακαλούμε ενεργοποιήστε τον συγχρονισμό καρτελών.</string>

    <!-- Text displayed when user has no tabs that have been synced -->
    <string name="synced_tabs_no_tabs">Δεν έχετε καμία άλλη καρτέλα ανοικτή στο Firefox σε άλλες σας συσκευές.</string>
    <!-- Text displayed in the synced tabs screen when a user is not signed in to Firefox Sync describing Synced Tabs -->
    <string name="synced_tabs_sign_in_message">Δείτε μια λίστα καρτελών από τις άλλες συσκευές σας.</string>
    <!-- Text displayed on a button in the synced tabs screen to link users to sign in when a user is not signed in to Firefox Sync -->
    <string name="synced_tabs_sign_in_button">Σύνδεση για συγχρονισμό</string>

    <!-- The text displayed when a synced device has no tabs to show in the list of Synced Tabs. -->
    <string name="synced_tabs_no_open_tabs">Καμία ανοικτή καρτέλα</string>

    <!-- Content description for expanding a group of synced tabs. -->
    <string name="synced_tabs_expand_group">Ανάπτυξη ομάδας συγχρονισμένων καρτελών</string>
    <!-- Content description for collapsing a group of synced tabs. -->
    <string name="synced_tabs_collapse_group">Σύμπτυξη ομάδας συγχρονισμένων καρτελών</string>

    <!-- Top Sites -->
    <!-- Title text displayed in the dialog when shortcuts limit is reached. -->
    <string name="shortcut_max_limit_title">Έχετε φτάσει το όριο συντομεύσεων</string>
    <!-- Content description text displayed in the dialog when shortcut limit is reached. -->
    <string name="shortcut_max_limit_content">Για να προσθέσετε μια νέα συντόμευση, αφαιρέστε μια υπάρχουσα. Πατήστε παρατεταμένα τον ιστότοπο και επιλέξτε «Αφαίρεση».</string>
    <!-- Confirmation dialog button text when top sites limit is reached. -->
    <string name="top_sites_max_limit_confirmation_button">OK, το κατάλαβα</string>

    <!-- Label for the preference to show the shortcuts for the most visited top sites on the homepage -->
    <string name="top_sites_toggle_top_recent_sites_4">Συντομεύσεις</string>
    <!-- Title text displayed in the rename top site dialog. -->
    <string name="top_sites_rename_dialog_title">Όνομα</string>
    <!-- Hint for renaming title of a shortcut -->
    <string name="shortcut_name_hint">Όνομα συντόμευσης</string>
    <!-- Button caption to confirm the renaming of the top site. -->
    <string name="top_sites_rename_dialog_ok">OK</string>
    <!-- Dialog button text for canceling the rename top site prompt. -->
    <string name="top_sites_rename_dialog_cancel">Ακύρωση</string>

    <!-- Text for the menu button to open the homepage settings. -->
    <string name="top_sites_menu_settings">Ρυθμίσεις</string>
    <!-- Text for the menu button to navigate to sponsors and privacy support articles. '&amp;' is replaced with the ampersand symbol: & -->
    <string name="top_sites_menu_sponsor_privacy">Οι χορηγοί μας και το απόρρητό σας</string>
    <!-- Label text displayed for a sponsored top site. -->
    <string name="top_sites_sponsored_label">Χορηγία</string>

    <!-- Inactive tabs in the tabs tray -->
    <!-- Title text displayed in the tabs tray when a tab has been unused for 14 days. -->
    <string name="inactive_tabs_title">Ανενεργές καρτέλες</string>
    <!-- Content description for closing all inactive tabs -->
    <string name="inactive_tabs_delete_all">Κλείσιμο όλων των ανενεργών καρτελών</string>

    <!-- Content description for expanding the inactive tabs section. -->
    <string name="inactive_tabs_expand_content_description">Ανάπτυξη ανενεργών καρτελών</string>
    <!-- Content description for collapsing the inactive tabs section. -->
    <string name="inactive_tabs_collapse_content_description">Σύμπτυξη ανενεργών καρτελών</string>

    <!-- Inactive tabs auto-close message in the tabs tray -->
    <!-- The header text of the auto-close message when the user is asked if they want to turn on the auto-closing of inactive tabs. -->
    <string name="inactive_tabs_auto_close_message_header" tools:ignore="UnusedResources">Αυτόματο κλείσιμο μετά από έναν μήνα;</string>
    <!-- A description below the header to notify the user what the inactive tabs auto-close feature is. -->
    <string name="inactive_tabs_auto_close_message_description" tools:ignore="UnusedResources">Το Firefox μπορεί να κλείσει τις καρτέλες που δεν έχετε προβάλει τον περασμένο μήνα.</string>
    <!-- A call to action below the description to allow the user to turn on the auto closing of inactive tabs. -->
    <string name="inactive_tabs_auto_close_message_action" tools:ignore="UnusedResources">ΕΝΕΡΓΟΠΟΙΗΣΗ ΑΥΤΟΜΑΤΟΥ ΚΛΕΙΣΙΜΑΤΟΣ</string>

    <!-- Text for the snackbar to confirm auto-close is enabled for inactive tabs -->
    <string name="inactive_tabs_auto_close_message_snackbar">Το αυτόματο κλείσιμο ενεργοποιήθηκε</string>

    <!-- Awesome bar suggestion's headers -->
    <!-- Search suggestions title for Firefox Suggest. -->
    <string name="firefox_suggest_header">Προτάσεις Firefox</string>

    <!-- Title for search suggestions when Google is the default search suggestion engine. -->
    <string name="google_search_engine_suggestion_header">Αναζήτηση Google</string>
    <!-- Title for search suggestions when the default search suggestion engine is anything other than Google. The first parameter is default search engine name. -->
    <string name="other_default_search_engine_suggestion_header">Αναζήτηση %s</string>

    <!-- Default browser experiment -->
    <!-- Default browser card title -->
    <string name="default_browser_experiment_card_title">Αλλαγή προεπιλεγμένου προγράμματος περιήγησης</string>
    <!-- Default browser card text -->
    <string name="default_browser_experiment_card_text">Αυτόματο άνοιγμα συνδέσμων από ιστοτόπους, email και μηνύματα στο Firefox.</string>

    <!-- Content description for close button in collection placeholder. -->
    <string name="remove_home_collection_placeholder_content_description">Αφαίρεση</string>

    <!-- Content description radio buttons with a link to more information -->
    <string name="radio_preference_info_content_description">Πατήστε για περισσότερες λεπτομέρειες</string>

    <!-- Content description for the action bar "up" button -->
    <string name="action_bar_up_description" moz:removedIn="124" tools:ignore="UnusedResources">Πλοήγηση προς τα πάνω</string>

    <!-- Content description for privacy content close button -->
    <string name="privacy_content_close_button_content_description">Κλείσιμο</string>

    <!-- Pocket recommended stories -->
    <!-- Header text for a section on the home screen. -->
    <string name="pocket_stories_header_1">Άρθρα που σας βάζουν σε σκέψεις</string>
    <!-- Header text for a section on the home screen. -->
    <string name="pocket_stories_categories_header">Άρθρα ανά θέμα</string>
    <!-- Text of a button allowing users to access an external url for more Pocket recommendations. -->
    <string name="pocket_stories_placeholder_text">Ανακαλύψτε περισσότερα</string>
    <!-- Title of an app feature. Smaller than a heading. The first parameter is product name Pocket -->
    <string name="pocket_stories_feature_title_2">Με την υποστήριξη του %s.</string>
    <!-- Caption for describing a certain feature. The placeholder is for a clickable text (eg: Learn more) which will load an url in a new tab when clicked.  -->
    <string name="pocket_stories_feature_caption">Μέρος της οικογένειας του Firefox. %s</string>
    <!-- Clickable text for opening an external link for more information about Pocket. -->
    <string name="pocket_stories_feature_learn_more">Μάθετε περισσότερα</string>

    <!-- Text indicating that the Pocket story that also displays this text is a sponsored story by other 3rd party entity. -->
    <string name="pocket_stories_sponsor_indication">Χορηγία</string>

    <!-- Snackbar message for enrolling in a Nimbus experiment from the secret settings when Studies preference is Off.-->
    <string name="experiments_snackbar">Ενεργοποιήστε την τηλεμετρία για την αποστολή δεδομένων.</string>
    <!-- Snackbar button text to navigate to telemetry settings.-->
    <string name="experiments_snackbar_button">Μετάβαση στις ρυθμίσεις</string>

    <!-- Review quality check feature-->
    <!-- Name for the review quality check feature used as title for the panel. -->
    <string name="review_quality_check_feature_name_2">Έλεγχος κριτικών</string>
    <!-- Summary for grades A and B for review quality check adjusted grading. -->
    <string name="review_quality_check_grade_a_b_description">Αξιόπιστες κριτικές</string>
    <!-- Summary for grade C for review quality check adjusted grading. -->
    <string name="review_quality_check_grade_c_description">Συνδυασμός αξιόπιστων και αναξιόπιστων κριτικών</string>
    <!-- Summary for grades D and F for review quality check adjusted grading. -->
    <string name="review_quality_check_grade_d_f_description">Αναξιόπιστες κριτικές</string>
    <!-- Text for title presenting the reliability of a product's reviews. -->
    <string name="review_quality_check_grade_title">Πόσο αξιόπιστες είναι αυτές οι κριτικές;</string>
    <!-- Title for when the rating has been updated by the review checker -->
    <string name="review_quality_check_adjusted_rating_title">Αναπροσαρμοσμένη βαθμολογία</string>
    <!-- Description for a product's adjusted star rating. The text presents that the product's reviews which were evaluated as unreliable were removed from the adjusted rating. -->
    <string name="review_quality_check_adjusted_rating_description_2">Με βάση αξιόπιστες κριτικές</string>
    <!-- Title for list of highlights from a product's review emphasizing a product's important traits. -->
    <string name="review_quality_check_highlights_title">Σημαντικά σημεία από πρόσφατες κριτικές</string>
    <!-- Title for section explaining how we analyze the reliability of a product's reviews. -->
    <string name="review_quality_check_explanation_title">Πώς προσδιορίζουμε την ποιότητα των κριτικών</string>
    <!-- Paragraph explaining how we analyze the reliability of a product's reviews. First parameter is the Fakespot product name. In the phrase "Fakespot by Mozilla", "by" can be localized. Does not need to stay by. -->
    <string name="review_quality_check_explanation_body_reliability">Χρησιμοποιούμε τεχνολογία AI από το %s της Mozilla για να ελέγξουμε την αξιοπιστία των κριτικών προϊόντων. Αυτό θα σας βοηθήσει να αξιολογήσετε μόνο την ποιότητα των κριτικών, όχι την ποιότητα των προϊόντων. </string>
    <!-- Paragraph explaining the grading system we use to classify the reliability of a product's reviews. -->
    <string name="review_quality_check_info_review_grade_header"><![CDATA[Αναθέτουμε στις κριτικές κάθε προϊόντος έναν <b>βαθμό</b>, από A έως F.]]></string>
    <!-- Description explaining grades A and B for review quality check adjusted grading. -->
    <string name="review_quality_check_info_grade_info_AB">Αξιόπιστες κριτικές. Πιστεύουμε ότι οι κριτικές προέρχονται πιθανότατα από πραγματικούς πελάτες, που άφησαν ειλικρινείς και αντικειμενικές κριτικές.</string>
    <!-- Description explaining grade C for review quality check adjusted grading. -->
    <string name="review_quality_check_info_grade_info_C">Πιστεύουμε ότι υπάρχει ένας συνδυασμός αξιόπιστων και αναξιόπιστων κριτικών.</string>
    <!-- Description explaining grades D and F for review quality check adjusted grading. -->
    <string name="review_quality_check_info_grade_info_DF">Αναξιόπιστες κριτικές. Πιστεύουμε ότι οι κριτικές είναι μάλλον ψευδείς ή προέρχονται από άτομα που μεροληπτούν.</string>
    <!-- Paragraph explaining how a product's adjusted grading is calculated. -->
    <string name="review_quality_check_explanation_body_adjusted_grading"><![CDATA[Η <b>αναπροσαρμοσμένη βαθμολογία</b> βασίζεται μόνο στις κριτικές που πιστεύουμε ότι είναι αξιόπιστες.]]></string>
    <!-- Paragraph explaining product review highlights. First parameter is the name of the retailer (e.g. Amazon). -->
    <string name="review_quality_check_explanation_body_highlights"><![CDATA[Τα <b>σημαντικά σημεία</b> προέρχονται από κριτικές για το %s, οι οποίες γράφτηκαν τις τελευταίες 80 ημέρες και πιστεύουμε ότι είναι αξιόπιστες.]]></string>
    <!-- Text for learn more caption presenting a link with information about review quality. First parameter is for clickable text defined in review_quality_check_info_learn_more_link. -->
    <string name="review_quality_check_info_learn_more">Μάθετε περισσότερα σχετικά με το %s.</string>
    <!-- Clickable text that links to review quality check SuMo page. First parameter is the Fakespot product name. -->
    <string name="review_quality_check_info_learn_more_link_2">πώς το %s προσδιορίζει την ποιότητα των κριτικών</string>
    <!-- Text for title of settings section. -->
    <string name="review_quality_check_settings_title">Ρυθμίσεις</string>
    <!-- Text for label for switch preference to show recommended products from review quality check settings section. -->
    <string name="review_quality_check_settings_recommended_products">Εμφάνιση διαφημίσεων στον έλεγχο κριτικών</string>
    <!-- Description for switch preference to show recommended products from review quality check settings section. First parameter is for clickable text defined in review_quality_check_settings_recommended_products_learn_more.-->
    <string name="review_quality_check_settings_recommended_products_description_2" tools:ignore="UnusedResources">Θα βλέπετε περιστασιακά διαφημίσεις για σχετικά προϊόντα. Διαφημίζουμε μόνο προϊόντα με αξιόπιστες κριτικές. %s</string>
    <!-- Clickable text that links to review quality check recommended products support article. -->
    <string name="review_quality_check_settings_recommended_products_learn_more" tools:ignore="UnusedResources">Μάθετε περισσότερα</string>
    <!-- Text for turning sidebar off button from review quality check settings section. -->
    <string name="review_quality_check_settings_turn_off">Απενεργοποίηση ελέγχου κριτικών</string>
    <!-- Text for title of recommended product section. This is displayed above a product image, suggested as an alternative to the product reviewed. -->
    <string name="review_quality_check_ad_title" tools:ignore="UnusedResources">Περισσότερες εναλλακτικές</string>
    <!-- Caption for recommended product section indicating this is an ad by Fakespot. First parameter is the Fakespot product name. -->
    <string name="review_quality_check_ad_caption" tools:ignore="UnusedResources">Διαφήμιση από το %s</string>
    <!-- Caption for review quality check panel. First parameter is for clickable text defined in review_quality_check_powered_by_link. -->
    <string name="review_quality_check_powered_by_2">Ο έλεγχος κριτικών παρέχεται από το %s</string>
    <!-- Clickable text that links to Fakespot.com. First parameter is the Fakespot product name. In the phrase "Fakespot by Mozilla", "by" can be localized. Does not need to stay by. -->
    <string name="review_quality_check_powered_by_link" tools:ignore="UnusedResources">%s από τη Mozilla</string>
    <!-- Text for title of warning card informing the user that the current analysis is outdated. -->
    <string name="review_quality_check_outdated_analysis_warning_title" tools:ignore="UnusedResources">Νέες πληροφορίες προς έλεγχο</string>
    <!-- Text for button from warning card informing the user that the current analysis is outdated. Clicking this should trigger the product's re-analysis. -->
    <string name="review_quality_check_outdated_analysis_warning_action" tools:ignore="UnusedResources">Έλεγχος τώρα</string>
    <!-- Title for warning card informing the user that the current product does not have enough reviews for a review analysis. -->
    <string name="review_quality_check_no_reviews_warning_title">Δεν υπάρχουν ακόμα αρκετές κριτικές</string>
    <!-- Text for body of warning card informing the user that the current product does not have enough reviews for a review analysis. -->
    <string name="review_quality_check_no_reviews_warning_body">Όταν αυτό το προϊόν λάβει περισσότερες κριτικές, θα μπορέσουμε να ελέγξουμε την ποιότητά τους.</string>
    <!-- Title for warning card informing the user that the current product is currently not available. -->
    <string name="review_quality_check_product_availability_warning_title">Το προϊόν δεν είναι διαθέσιμο</string>
    <!-- Text for the body of warning card informing the user that the current product is currently not available. -->
    <string name="review_quality_check_product_availability_warning_body">Εάν παρατηρήσετε ότι αυτό το προϊόν είναι ξανά σε απόθεμα, αναφέρετέ το σε μας και θα αρχίσουμε τον έλεγχο των κριτικών.</string>
    <!-- Clickable text for warning card informing the user that the current product is currently not available. Clicking this should inform the server that the product is available. -->
    <string name="review_quality_check_product_availability_warning_action_2">Αναφέρετε ότι το προϊόν είναι σε απόθεμα</string>
    <!-- Title for warning card informing the user that the current product's analysis is still processing. The parameter is the percentage progress (0-100%) of the analysis process (e.g. 56%). -->
    <string name="review_quality_check_analysis_in_progress_warning_title_2">Έλεγχος ποιότητας κριτικής (%s)</string>
    <!-- Text for body of warning card informing the user that the current product's analysis is still processing. -->
    <string name="review_quality_check_analysis_in_progress_warning_body">Αυτό μπορεί να διαρκέσει περίπου 60 δευτερόλεπτα.</string>
    <!-- Title for info card displayed after the user reports a product is back in stock. -->
    <string name="review_quality_check_analysis_requested_info_title">Ευχαριστούμε για την αναφορά!</string>
    <!-- Text for body of info card displayed after the user reports a product is back in stock. -->
    <string name="review_quality_check_analysis_requested_info_body">Θα έχουμε πληροφορίες για τις κριτικές αυτού του προϊόντος εντός 24 ωρών. Παρακαλούμε ελέγξτε ξανά.</string>
    <!-- Title for info card displayed when the user review checker while on a product that Fakespot does not analyze (e.g. gift cards, music). -->
    <string name="review_quality_check_not_analyzable_info_title">Δεν μπορούμε να ελέγξουμε αυτές τις κριτικές</string>
    <!-- Text for body of info card displayed when the user review checker while on a product that Fakespot does not analyze (e.g. gift cards, music). -->
    <string name="review_quality_check_not_analyzable_info_body">Δυστυχώς, δεν μπορούμε να ελέγξουμε την ποιότητα των κριτικών για ορισμένους τύπους προϊόντων, όπως δωροκάρτες, βίντεο σε μορφή streaming, μουσική και παιχνίδια.</string>
    <!-- Title for info card displayed when another user reported the displayed product is back in stock. -->
    <string name="review_quality_check_analysis_requested_other_user_info_title" tools:ignore="UnusedResources">Περισσότερες πληροφορίες σύντομα</string>
    <!-- Text for body of info card displayed when another user reported the displayed product is back in stock. -->
    <string name="review_quality_check_analysis_requested_other_user_info_body" tools:ignore="UnusedResources">Θα έχουμε πληροφορίες για τις κριτικές αυτού του προϊόντος εντός 24 ωρών. Παρακαλούμε ελέγξτε ξανά.</string>
    <!-- Title for info card displayed to the user when analysis finished updating. -->
    <string name="review_quality_check_analysis_updated_confirmation_title" tools:ignore="UnusedResources">Η ανάλυση είναι ενημερωμένη</string>
    <!-- Text for the action button from info card displayed to the user when analysis finished updating. -->
    <string name="review_quality_check_analysis_updated_confirmation_action" tools:ignore="UnusedResources">Το κατάλαβα</string>
    <!-- Title for error card displayed to the user when an error occurred. -->
    <string name="review_quality_check_generic_error_title">Δεν υπάρχουν διαθέσιμες πληροφορίες αυτήν τη στιγμή</string>
    <!-- Text for body of error card displayed to the user when an error occurred. -->
    <string name="review_quality_check_generic_error_body">Εργαζόμαστε για την επίλυση του προβλήματος. Παρακαλούμε ελέγξτε ξανά σύντομα.</string>
    <!-- Title for error card displayed to the user when the device is disconnected from the network. -->
    <string name="review_quality_check_no_connection_title">Δεν υπάρχει σύνδεση στο δίκτυο</string>
    <!-- Text for body of error card displayed to the user when the device is disconnected from the network. -->
    <string name="review_quality_check_no_connection_body">Ελέγξτε τη σύνδεση δικτύου σας και έπειτα, δοκιμάστε να φορτώσετε ξανά τη σελίδα.</string>
    <!-- Title for card displayed to the user for products whose reviews were not analyzed yet. -->
    <string name="review_quality_check_no_analysis_title">Δεν υπάρχουν ακόμα πληροφορίες σχετικά με αυτές τις κριτικές</string>
    <!-- Text for the body of card displayed to the user for products whose reviews were not analyzed yet. -->
    <string name="review_quality_check_no_analysis_body">Για να μάθετε εάν οι κριτικές αυτού του προϊόντος είναι αξιόπιστες, ελέγξτε την ποιότητά τους. Διαρκεί μόλις 60 περίπου δευτερόλεπτα.</string>
    <!-- Text for button from body of card displayed to the user for products whose reviews were not analyzed yet. Clicking this should trigger a product analysis. -->
    <string name="review_quality_check_no_analysis_link">Έλεγχος ποιότητας κριτικής</string>
    <!-- Headline for review quality check contextual onboarding card. -->
    <string name="review_quality_check_contextual_onboarding_title">Δοκιμάστε τον αξιόπιστο οδηγό μας για κριτικές προϊόντων</string>
    <!-- Description for review quality check contextual onboarding card. The first and last two parameters are for retailer names (e.g. Amazon, Walmart). The second parameter is for the name of the application (e.g. Firefox). -->
    <string name="review_quality_check_contextual_onboarding_description">Δείτε πόσο αξιόπιστες είναι οι κριτικές των προϊόντων στο %1$s πριν αγοράσετε. Ο έλεγχος κριτικών, μια πειραματική δυνατότητα από τo %2$s, ενσωματώνεται στο πρόγραμμα περιήγησης. Λειτουργεί επίσης στο %3$s και στο %4$s.</string>
    <!-- Description for review quality check contextual onboarding card. The first parameters is for retailer name (e.g. Amazon). The second parameter is for the name of the application (e.g. Firefox). -->
    <string name="review_quality_check_contextual_onboarding_description_one_vendor">Δείτε πόσο αξιόπιστες είναι οι κριτικές των προϊόντων στο %1$s πριν αγοράσετε. Ο έλεγχος κριτικών, μια πειραματική δυνατότητα από τo %2$s, ενσωματώνεται στο πρόγραμμα περιήγησης.</string>
    <!-- Paragraph presenting review quality check feature. First parameter is the Fakespot product name. Second parameter is for clickable text defined in review_quality_check_contextual_onboarding_learn_more_link. In the phrase "Fakespot by Mozilla", "by" can be localized. Does not need to stay by. -->
    <string name="review_quality_check_contextual_onboarding_learn_more">Με την υποστήριξη του %1$s της Mozilla, σας βοηθάμε να αποφύγετε τις μεροληπτικές και ψευδείς κριτικές. Το μοντέλο AI μας βελτιώνεται συνεχώς για να σας προστατεύει όσο κάνετε τις αγορές σας. %2$s</string>
    <!-- Clickable text from the contextual onboarding card that links to review quality check support article. -->
    <string name="review_quality_check_contextual_onboarding_learn_more_link">Μάθετε περισσότερα</string>
    <!-- Caption text to be displayed in review quality check contextual onboarding card above the opt-in button. First parameter is Firefox app name, third parameter is the Fakespot product name. Second & fourth are for clickable texts defined in review_quality_check_contextual_onboarding_privacy_policy_3 and review_quality_check_contextual_onboarding_terms_use. -->
    <string name="review_quality_check_contextual_onboarding_caption_3" moz:RemovedIn="124" tools:ignore="UnusedResources">Επιλέγοντας «Έναρξη δοκιμής», αποδέχεστε τη %2$s του %1$s και τους %4$s του %3$s.</string>
    <!-- Caption text to be displayed in review quality check contextual onboarding card above the opt-in button. First parameter is Firefox app name, third parameter is the Fakespot product name. Second & fourth are for clickable texts defined in review_quality_check_contextual_onboarding_privacy_policy_3 and review_quality_check_contextual_onboarding_terms_use. -->
    <string name="review_quality_check_contextual_onboarding_caption_4">Επιλέγοντας «Έναρξη δοκιμής», αποδέχεστε τη %2$s του %1$s και τους %4$s του %3$s.</string>
    <!-- Clickable text from the review quality check contextual onboarding card that links to Fakespot privacy notice. -->
    <string name="review_quality_check_contextual_onboarding_privacy_policy_3">σημείωση απορρήτου</string>
    <!-- Clickable text from the review quality check contextual onboarding card that links to Fakespot terms of use. -->
    <string name="review_quality_check_contextual_onboarding_terms_use">όρους χρήσης</string>
    <!-- Text for opt-in button from the review quality check contextual onboarding card. -->
    <string name="review_quality_check_contextual_onboarding_primary_button_text">Έναρξη δοκιμής</string>
    <!-- Text for opt-out button from the review quality check contextual onboarding card. -->
    <string name="review_quality_check_contextual_onboarding_secondary_button_text">Όχι τώρα</string>
    <!-- Text for the first CFR presenting the review quality check feature. -->
    <string name="review_quality_check_first_cfr_message">Μάθετε εάν μπορείτε να εμπιστευτείτε τις κριτικές αυτού του προϊόντος πριν το αγοράσετε.</string>
    <!-- Text displayed in the first CFR presenting the review quality check feature that opens the review checker when clicked. -->
    <string name="review_quality_check_first_cfr_action" tools:ignore="UnusedResources">Δοκιμή ελέγχου κριτικών</string>
    <!-- Text for the second CFR presenting the review quality check feature. -->
    <string name="review_quality_check_second_cfr_message">Είναι αξιόπιστες αυτές οι κριτικές; Κάντε έλεγχο τώρα για να δείτε μια αναπροσαρμοσμένη βαθμολογία.</string>
    <!-- Text displayed in the second CFR presenting the review quality check feature that opens the review checker when clicked. -->
    <string name="review_quality_check_second_cfr_action" tools:ignore="UnusedResources">Άνοιγμα ελέγχου κριτικών</string>
    <!-- Flag showing that the review quality check feature is work in progress. -->
    <string name="review_quality_check_beta_flag" moz:removedIn="130" tools:ignore="UnusedResources">Beta</string>
    <!-- Content description (not visible, for screen readers etc.) for opening browser menu button to open review quality check bottom sheet. -->
    <string name="review_quality_check_open_handle_content_description">Άνοιγμα ελέγχου κριτικών</string>
    <!-- Content description (not visible, for screen readers etc.) for closing browser menu button to open review quality check bottom sheet. -->
    <string name="review_quality_check_close_handle_content_description">Κλείσιμο ελέγχου κριτικών</string>
    <!-- Content description (not visible, for screen readers etc.) for review quality check star rating. First parameter is the number of stars (1-5) representing the rating. -->
    <string name="review_quality_check_star_rating_content_description">%1$s από 5 αστέρια</string>
    <!-- Text for minimize button from highlights card. When clicked the highlights card should reduce its size. -->
    <string name="review_quality_check_highlights_show_less">Εμφάνιση λιγότερων</string>
    <!-- Text for maximize button from highlights card. When clicked the highlights card should expand to its full size. -->
    <string name="review_quality_check_highlights_show_more">Εμφάνιση περισσότερων</string>
    <!-- Text for highlights card quality category header. Reviews shown under this header should refer the product's quality. -->
    <string name="review_quality_check_highlights_type_quality">Ποιότητα</string>
    <!-- Text for highlights card price category header. Reviews shown under this header should refer the product's price. -->
    <string name="review_quality_check_highlights_type_price">Τιμή</string>
    <!-- Text for highlights card shipping category header. Reviews shown under this header should refer the product's shipping. -->
    <string name="review_quality_check_highlights_type_shipping">Αποστολή</string>
    <!-- Text for highlights card packaging and appearance category header. Reviews shown under this header should refer the product's packaging and appearance. -->
    <string name="review_quality_check_highlights_type_packaging_appearance">Συσκευασία και εμφάνιση</string>
    <!-- Text for highlights card competitiveness category header. Reviews shown under this header should refer the product's competitiveness. -->
    <string name="review_quality_check_highlights_type_competitiveness">Ανταγωνισμός</string>

    <!-- Text that is surrounded by quotes. The parameter is the actual text that is in quotes. An example of that text could be: Excellent craftsmanship, and that is displayed as “Excellent craftsmanship”. The text comes from a buyer's review that the feature is highlighting"   -->
    <string name="surrounded_with_quotes">«%s»</string>

    <!-- Accessibility services actions labels. These will be appended to accessibility actions like "Double tap to.." but not by or applications but by services like Talkback. -->
    <!-- Action label for elements that can be collapsed if interacting with them. Talkback will append this to say "Double tap to collapse". -->
    <string name="a11y_action_label_collapse">σύμπτυξη</string>
    <!-- Current state for elements that can be collapsed if interacting with them. Talkback will dictate this after a state change. -->
    <string name="a11y_state_label_collapsed">συμπτυγμένο</string>
    <!-- Action label for elements that can be expanded if interacting with them. Talkback will append this to say "Double tap to expand". -->
    <string name="a11y_action_label_expand">ανάπτυξη</string>
    <!-- Current state for elements that can be expanded if interacting with them. Talkback will dictate this after a state change. -->
    <string name="a11y_state_label_expanded">αναπτυγμένο</string>
    <!-- Action label for links to a website containing documentation about a wallpaper collection. Talkback will append this to say "Double tap to open link to learn more about this collection". -->
    <string name="a11y_action_label_wallpaper_collection_learn_more">άνοιγμα συνδέσμου για περισσότερες πληροφορίες σχετικά με αυτήν τη συλλογή</string>
    <!-- Action label for links that point to an article. Talkback will append this to say "Double tap to read the article". -->
    <string name="a11y_action_label_read_article">ανάγνωση του άρθρου</string>
    <!-- Action label for links to the Firefox Pocket website. Talkback will append this to say "Double tap to open link to learn more". -->
    <string name="a11y_action_label_pocket_learn_more">άνοιγμα συνδέσμου για περισσότερες πληροφορίες</string>
    <!-- Content description for headings announced by accessibility service. The first parameter is the text of the heading. Talkback will announce the first parameter and then speak the word "Heading" indicating to the user that this text is a heading for a section. -->
    <string name="a11y_heading">%s, Επικεφαλίδα</string>

    <!-- Title for dialog displayed when trying to access links present in a text. -->
    <string name="a11y_links_title">Σύνδεσμοι</string>

    <!-- Additional content description for text bodies that contain urls. -->
    <string name="a11y_links_available">Διαθέσιμοι σύνδεσμοι</string>

    <!-- Translations feature-->

    <!-- Translation request dialog -->
    <!-- Title for the translation dialog that allows a user to translate the webpage. -->
    <string name="translations_bottom_sheet_title">Μετάφραση σελίδας;</string>
    <!-- Title for the translation dialog after a translation was completed successfully.
    The first parameter is the name of the language that the page was translated from, for example, "French".
    The second parameter is the name of the language that the page was translated to, for example, "English". -->
    <string name="translations_bottom_sheet_title_translation_completed">Η σελίδα μεταφράστηκε από τα %1$s στα %2$s</string>
    <!-- Title for the translation dialog that allows a user to translate the webpage when a user uses the translation feature the first time. The first parameter is the name of the application, for example, "Fenix". -->
    <string name="translations_bottom_sheet_title_first_time">Ιδιωτικές μεταφράσεις στο %1$s</string>
    <!-- Additional information on the translation dialog that appears when a user uses the translation feature the first time. The first parameter is clickable text with a link, for example, "Learn more". -->
    <string name="translations_bottom_sheet_info_message">Για το απόρρητό σας, οι μεταφράσεις δεν φεύγουν ποτέ από τη συσκευή σας. Σύντομα έρχονται νέες γλώσσες και βελτιώσεις! %1$s</string>
    <!-- Text that links to additional information about the Firefox translations feature. -->
    <string name="translations_bottom_sheet_info_message_learn_more">Μάθετε περισσότερα</string>
    <!-- Label for the dropdown to select which language to translate from on the translations dialog. Usually the translate from language selected will be the same as the page language. -->
    <string name="translations_bottom_sheet_translate_from">Μετάφραση από</string>
    <!-- Label for the dropdown to select which language to translate to on the translations dialog. Usually the translate to language selected will be the user's preferred language. -->
    <string name="translations_bottom_sheet_translate_to">Μετάφραση σε</string>
    <!-- Label for the dropdown to select which language to translate from on the translations dialog when the page language is not supported. This selection is to allow the user to select another language, in case we automatically detected the page language incorrectly. -->
    <string name="translations_bottom_sheet_translate_from_unsupported_language">Δοκιμάστε μια άλλη αρχική γλώσσα</string>
    <!-- Button text on the translations dialog to dismiss the dialog and return to the browser. -->
    <string name="translations_bottom_sheet_negative_button">Όχι τώρα</string>
    <!-- Button text on the translations dialog to restore the translated website back to the original untranslated version. -->
    <string name="translations_bottom_sheet_negative_button_restore">Εμφάνιση πρωτότυπου</string>
    <!-- Accessibility announcement (not visible, for screen readers etc.) for the translations dialog after restore button was pressed that indicates the original untranslated page was loaded. -->
    <string name="translations_bottom_sheet_restore_accessibility_announcement">Φορτώθηκε η αρχική, αμετάφραστη σελίδα</string>
    <!-- Button text on the translations dialog when a translation error appears, used to dismiss the dialog and return to the browser. -->
    <string name="translations_bottom_sheet_negative_button_error">Τέλος</string>
    <!-- Button text on the translations dialog to begin a translation of the website. -->
    <string name="translations_bottom_sheet_positive_button">Μετάφραση</string>
    <!-- Button text on the translations dialog when a translation error appears. -->
    <string name="translations_bottom_sheet_positive_button_error">Δοκιμή ξανά</string>
    <!-- Inactive button text on the translations dialog that indicates a translation is currently in progress. This button will be accompanied by a loading icon. -->
    <string name="translations_bottom_sheet_translating_in_progress">Μετάφραση</string>
    <!-- Button content description (not visible, for screen readers etc.) for the translations dialog translate button that indicates a translation is currently in progress. -->
    <string name="translations_bottom_sheet_translating_in_progress_content_description">Μετάφραση σε εξέλιξη</string>

    <!-- Default dropdown option when initially selecting a language from the translations dialog language selection dropdown. -->
    <string name="translations_bottom_sheet_default_dropdown_selection">Επιλέξτε μια γλώσσα</string>
    <!-- The title of the warning card informs the user that a translation could not be completed. -->
    <string name="translation_error_could_not_translate_warning_text">Προέκυψε πρόβλημα με τη μετάφραση. Παρακαλούμε δοκιμάστε ξανά.</string>
    <!-- The title of the warning card informs the user that the list of languages cannot be loaded. -->
    <string name="translation_error_could_not_load_languages_warning_text">Αδυναμία φόρτωσης γλωσσών. Ελέγξτε τη σύνδεσή σας στο διαδίκτυο και δοκιμάστε ξανά.</string>
    <!-- The title of the warning card informs the user that a language is not supported. The first parameter is the name of the language that is not supported. -->
    <string name="translation_error_language_not_supported_warning_text">Δυστυχώς, δεν υποστηρίζουμε ακόμα τα %1$s.</string>

    <!-- Snackbar title shown if the user closes the Translation Request dialogue and a translation is in progress. -->
    <string name="translation_in_progress_snackbar">Μετάφραση…</string>

    <!-- Title for the data saving mode warning dialog used in the translation request dialog.
    This dialog will be presented when the user attempts to perform
    a translation without the necessary language files downloaded first when Android's data saver mode is enabled and the user is not using WiFi.
    The first parameter is the size in kilobytes or megabytes of the language file. -->
    <string name="translations_download_language_file_dialog_title">Λήψη γλώσσας στη λειτουργία εξοικονόμησης δεδομένων (%1$s);</string>


    <!-- Translations options dialog -->
    <!-- Title of the translation options dialog that allows a user to set their translation options for the site the user is currently on. -->
    <string name="translation_option_bottom_sheet_title_heading">Επιλογές μετάφρασης</string>
    <!-- Toggle switch label that allows a user to set the setting if they would like the browser to always offer or suggest translations when available. -->
    <string name="translation_option_bottom_sheet_always_translate">Να γίνεται πάντα πρόταση για μετάφραση</string>
    <!-- Toggle switch label that allows a user to set if they would like a given language to automatically translate or not. The first parameter is the language name, for example, "Spanish". -->
    <string name="translation_option_bottom_sheet_always_translate_in_language">Πάντα μετάφραση για τα %1$s</string>
    <!-- Toggle switch label that allows a user to set if they would like to never be offered a translation of the given language. The first parameter is the language name, for example, "Spanish". -->
    <string name="translation_option_bottom_sheet_never_translate_in_language">Ποτέ μετάφραση για τα %1$s</string>
    <!-- Toggle switch label that allows a user to set the setting if they would like the browser to never translate the site the user is currently visiting. -->
    <string name="translation_option_bottom_sheet_never_translate_site">Να μη μεταφράζεται ποτέ αυτός ο ιστότοπος</string>
    <!-- Toggle switch description that will appear under the "Never translate these sites" settings toggle switch to provide more information on how this setting interacts with other settings. -->
    <string name="translation_option_bottom_sheet_switch_never_translate_site_description">Παρακάμπτει όλες τις άλλες ρυθμίσεις</string>
    <!-- Toggle switch description that will appear under the "Never translate" and "Always translate" toggle switch settings to provide more information on how these  settings interacts with other settings. -->
    <string name="translation_option_bottom_sheet_switch_description">Παρακάμπτει τις προτάσεις για μετάφραση</string>
    <!-- Button text for the button that will take the user to the translation settings dialog. -->
    <string name="translation_option_bottom_sheet_translation_settings">Ρυθμίσεις μεταφράσεων</string>
    <!-- Button text for the button that will take the user to a website to learn more about how translations works in the given app. The first parameter is the name of the application, for example, "Fenix". -->
    <string name="translation_option_bottom_sheet_about_translations">Σχετικά με τις μεταφράσεις στο %1$s</string>

    <!-- Content description (not visible, for screen readers etc.) for closing the translations bottom sheet. -->
    <string name="translation_option_bottom_sheet_close_content_description">Κλείσιμο σελίδας μεταφράσεων</string>

    <!-- The title of the warning card informs the user that an error has occurred at page settings. -->
    <string name="translation_option_bottom_sheet_error_warning_text">Ορισμένες ρυθμίσεις δεν είναι προσωρινά διαθέσιμες.</string>

    <!-- Translation settings dialog -->
    <!-- Title of the translation settings dialog that allows a user to set their preferred translation settings. -->
    <string name="translation_settings_toolbar_title">Μεταφράσεις</string>
    <!-- Toggle switch label that indicates that the browser should signal or indicate when a translation is possible for any page. -->
    <string name="translation_settings_offer_to_translate">Πρόταση για μετάφραση όταν είναι δυνατή</string>
    <!-- Toggle switch label that indicates that downloading files required for translating is permitted when using data saver mode in Android. -->
    <string name="translation_settings_always_download">Πάντα λήψη γλωσσών στη λειτουργία εξοικονόμησης δεδομένων</string>
    <!-- Section header text that begins the section of a list of different options the user may select to adjust their translation preferences. -->
    <string name="translation_settings_translation_preference">Προτιμήσεις μετάφρασης</string>
    <!-- Button text for the button that will take the user to the automatic translations settings dialog. On the automatic translations settings dialog, the user can set if translations should occur automatically for a given language. -->
    <string name="translation_settings_automatic_translation">Αυτόματη μετάφραση</string>
    <!-- Button text for the button that will take the user to the never translate these sites dialog. On the never translate these sites dialog, the user can set if translations should never occur on certain websites. -->
    <string name="translation_settings_automatic_never_translate_sites">Να μη μεταφράζονται ποτέ αυτοί οι ιστότοποι</string>
    <!-- Button text for the button that will take the user to the download languages dialog. On the download languages dialog, the user can manage which languages they would like to download for translations. -->
    <string name="translation_settings_download_language">Λήψη γλωσσών</string>

    <!-- Automatic translation preference screen -->
    <!-- Title of the automatic translation preference screen that will appear on the toolbar.-->
    <string name="automatic_translation_toolbar_title_preference">Αυτόματη μετάφραση</string>

    <!-- Screen header presenting the automatic translation preference feature. It will appear under the toolbar. -->
    <string name="automatic_translation_header_preference">Επιλέξτε μια γλώσσα για να διαχειριστείτε τις προτιμήσεις «πάντα μετάφραση» και «ποτέ μετάφραση».</string>

    <!-- The title of the warning card informs the user that the system could not load languages for translation settings. -->
    <string name="automatic_translation_error_warning_text">Δεν ήταν δυνατή η φόρτωση των γλωσσών. Ελέγξτε ξανά αργότερα.</string>

    <!-- Automatic translation options preference screen -->
    <!-- Preference option for offering to translate. Radio button title text.-->
    <string name="automatic_translation_option_offer_to_translate_title_preference">Πρόταση για μετάφραση (προεπιλογή)</string>

    <!-- Preference option for offering to translate. Radio button summary text. The first parameter is the name of the app defined in app_name (for example: Fenix)-->
    <string name="automatic_translation_option_offer_to_translate_summary_preference">Το %1$s θα προτείνει τη μετάφραση ιστοτόπων σε αυτήν τη γλώσσα.</string>
    <!-- Preference option for always translate. Radio button title text. -->
    <string name="automatic_translation_option_always_translate_title_preference">Πάντα μετάφραση</string>
    <!-- Preference option for always translate. Radio button summary text. The first parameter is the name of the app defined in app_name (for example: Fenix)-->
    <string name="automatic_translation_option_always_translate_summary_preference">Το %1$s θα μεταφράσει αυτόματα αυτήν τη γλώσσα όταν φορτωθεί η σελίδα.</string>
    <!-- Preference option for never translate. Radio button title text.-->
    <string name="automatic_translation_option_never_translate_title_preference">Ποτέ μετάφραση</string>
    <!-- Preference option for never translate. Radio button summary text. The first parameter is the name of the app defined in app_name (for example: Fenix)-->
    <string name="automatic_translation_option_never_translate_summary_preference">Το %1$s δεν θα προτείνει ποτέ τη μετάφραση ιστοτόπων σε αυτήν τη γλώσσα.</string>

    <!-- Never translate site preference screen -->
    <!-- Title of the never translate site preference screen that will appear on the toolbar.-->
    <string name="never_translate_site_toolbar_title_preference">Να μη μεταφράζονται ποτέ αυτοί οι ιστότοποι</string>
    <!-- Screen header presenting the never translate site preference feature. It will appear under the toolbar. -->
    <string name="never_translate_site_header_preference">Για να προσθέσετε νέο ιστότοπο: Επισκεφτείτε τον και επιλέξτε «Να μη μεταφράζεται ποτέ αυτός ο ιστότοπος» από το μενού μετάφρασης.</string>
    <!-- Content description (not visible, for screen readers etc.): For a never-translated site list item that is selected.
             The first parameter is web site url (for example:"wikipedia.com") -->
    <string name="never_translate_site_item_list_content_description_preference">Αφαίρεση %1$s</string>
    <!-- The title of the warning card informs the user that an error has occurred at the never translate sites list. -->
    <string name="never_translate_site_error_warning_text">Δεν ήταν δυνατή η φόρτωση των ιστοτόπων. Ελέγξτε ξανά αργότερα.</string>
    <!-- The Delete site dialogue title will appear when the user clicks on a list item.
             The first parameter is web site url (for example:"wikipedia.com") -->
    <string name="never_translate_site_dialog_title_preference">Διαγραφή του %1$s;</string>
    <!-- The Delete site dialogue positive button will appear when the user clicks on a list item. The site will be deleted. -->
    <string name="never_translate_site_dialog_confirm_delete_preference">Διαγραφή</string>
    <!-- The Delete site dialogue negative button will appear when the user clicks on a list item. The dialog will be dismissed. -->
    <string name="never_translate_site_dialog_cancel_preference">Ακύρωση</string>

    <!-- Download languages preference screen -->
    <!-- Title of the download languages preference screen toolbar.-->
    <string name="download_languages_toolbar_title_preference" moz:removedIn="130" tools:ignore="UnusedResources">Λήψη γλωσσών</string>
    <!-- Title of the toolbar for the translation feature screen where users may download different languages for translation. -->
    <string name="download_languages_translations_toolbar_title_preference">Λήψη γλωσσών</string>
    <!-- Screen header presenting the download language preference feature. It will appear under the toolbar.The first parameter is "Learn More," a clickable text with a link. Talkback will append this to say "Double tap to open link to learn more". -->
    <string name="download_languages_header_preference">Κάντε λήψη ολόκληρων των γλωσσών για πιο γρήγορες μεταφράσεις και εκτός σύνδεσης. %1$s</string>
    <!-- Clickable text from the screen header that links to a website. -->
    <string name="download_languages_header_learn_more_preference">Μάθετε περισσότερα</string>
    <!-- The subhead of the download language preference screen will appear above the pivot language. -->
    <string name="download_languages_available_languages_preference">Διαθέσιμες γλώσσες</string>
    <!-- Text that will appear beside a core or pivot language package name to show that the language is necessary for the translation feature to function. -->
    <string name="download_languages_default_system_language_require_preference">απαιτείται</string>
    <!-- A text for download language preference item.
    The first parameter is the language name, for example, "Spanish".
    The second parameter is the language file size, for example, "(3.91 KB)" or, if the language package name is a pivot language, "(required)". -->
    <string name="download_languages_language_item_preference">%1$s (%2$s)</string>
    <!-- The subhead of the download language preference screen will appear above the items that were not downloaded. -->
    <string name="download_language_header_preference">Λήψη γλωσσών</string>
    <!-- All languages list item. When the user presses this item, they can download all languages. -->
    <string name="download_language_all_languages_item_preference">Όλες οι γλώσσες</string>
    <!-- All languages list item. When the user presses this item, they can delete all languages that were downloaded. -->
    <string name="download_language_all_languages_item_preference_to_delete">Διαγραφή όλων των γλωσσών</string>
    <!-- Content description (not visible, for screen readers etc.): For a language list item that was downloaded, the user can now delete it. -->
    <string name="download_languages_item_content_description_downloaded_state">Διαγραφή</string>
    <!-- Content description (not visible, for screen readers etc.): For a language list item, downloading is in progress. -->
    <string name="download_languages_item_content_description_in_progress_state" moz:removedIn="129" tools:ignore="UnusedResources">Σε εξέλιξη</string>
    <!-- Content description (not visible, for screen readers etc.): For a language list item, deleting is in progress. -->
    <string name="download_languages_item_content_description_delete_in_progress_state">Σε εξέλιξη</string>
    <!-- Content description (not visible, for screen readers etc.): For a language list item, downloading is in progress.
    The first parameter is the language name, for example, "Spanish".
    The second parameter is the language file size, for example, "(3.91 KB)". -->
    <string name="download_languages_item_content_description_download_in_progress_state">Διακοπή λήψης της γλώσσας «%1$s» (%2$s)</string>
    <!-- Content description (not visible, for screen readers etc.): For a language list item that was not downloaded. -->
    <string name="download_languages_item_content_description_not_downloaded_state">Λήψη</string>

    <!-- The title of the warning card informs the user that an error has occurred when fetching the list of languages. -->
    <string name="download_languages_fetch_error_warning_text">Δεν ήταν δυνατή η φόρτωση των γλωσσών. Ελέγξτε ξανά αργότερα.</string>
    <!-- The title of the warning card informs the user that an error has occurred at downloading a language.
      The first parameter is the language name, for example, "Spanish". -->
    <string name="download_languages_error_warning_text"><![CDATA[Δεν ήταν δυνατή η λήψη της γλώσσας <b>%1$s</b>. Δοκιμάστε ξανά.]]></string>
    <!-- The title of the warning card informs the user that an error has occurred at deleting a language.
          The first parameter is the language name, for example, "Spanish". -->
    <string name="download_languages_delete_error_warning_text"><![CDATA[Δεν ήταν δυνατή η διαγραφή της γλώσσας <b>%1$s</b>. Δοκιμάστε ξανά.]]></string>

    <!-- The title of the warning card informs the user that an error has occurred when fetching the list of languages. -->
    <string name="download_languages_fetch_error_warning_text">Δεν ήταν δυνατή η φόρτωση των γλωσσών. Ελέγξτε ξανά αργότερα.</string>
    <!-- The title of the warning card informs the user that an error has occurred at downloading a language.
      The first parameter is the language name, for example, "Spanish". -->
    <string name="download_languages_error_warning_text"><![CDATA[Δεν ήταν δυνατή η λήψη της γλώσσας <b>%1$s</b>. Δοκιμάστε ξανά.]]></string>
    <!-- The title of the warning card informs the user that an error has occurred at deleting a language.
          The first parameter is the language name, for example, "Spanish". -->
    <string name="download_languages_delete_error_warning_text"><![CDATA[Δεν ήταν δυνατή η διαγραφή της γλώσσας <b>%1$s</b>. Δοκιμάστε ξανά.]]></string>

    <!-- Title for the dialog used by the translations feature to confirm deleting a language.
    The dialog will be presented when the user requests deletion of a language.
    The first parameter is the name of the language, for example, "Spanish" and the second parameter is the size in kilobytes or megabytes of the language file. -->
    <string name="delete_language_file_dialog_title">Διαγραφή της γλώσσας «%1$s» (%2$s);</string>
    <!-- Additional information for the dialog used by the translations feature to confirm deleting a language. The first parameter is the name of the application, for example, "Fenix". -->
    <string name="delete_language_file_dialog_message">Αν διαγράψετε αυτήν τη γλώσσα, το %1$s θα κάνει μερική λήψη των γλωσσών στην προσωρινή μνήμη κατά τη μετάφραση.</string>
    <!-- Title for the dialog used by the translations feature to confirm deleting all languages file.
    The dialog will be presented when the user requests deletion of all languages file.
    The first parameter is the size in kilobytes or megabytes of the language file. -->
    <string name="delete_language_all_languages_file_dialog_title">Διαγραφή όλων των γλωσσών (%1$s);</string>
    <!-- Additional information for the dialog used by the translations feature to confirm deleting all languages file. The first parameter is the name of the application, for example, "Fenix". -->
    <string name="delete_language_all_languages_file_dialog_message">Αν διαγράψετε όλες τις γλώσσες, το %1$s θα κάνει μερική λήψη των γλωσσών στην προσωρινή μνήμη κατά τη μετάφραση.</string>
    <!-- Button text on the dialog used by the translations feature to confirm deleting a language. -->
    <string name="delete_language_file_dialog_positive_button_text">Διαγραφή</string>
    <!-- Button text on the dialog used by the translations feature to cancel deleting a language. -->
    <string name="delete_language_file_dialog_negative_button_text">Ακύρωση</string>

    <!-- Title for the dialog used by the translations feature to confirm canceling a download in progress for a language file.
    The first parameter is the name of the language, for example, "Spanish". -->
    <string name="cancel_download_language_file_dialog_title">Ακύρωση λήψης της γλώσσας «%1$s»;</string>
    <!-- Button text on the dialog used by the translations feature confirms canceling a download in progress for a language file. -->
    <string name="cancel_download_language_file_dialog_positive_button_text">Ναι</string>
    <!-- Button text on the dialog used by the translations feature to dismiss the dialog. -->
    <string name="cancel_download_language_file_negative_button_text">Όχι</string>

    <!-- Title for the data saving mode warning dialog used by the translations feature.
    This dialog will be presented when the user attempts to download a language or perform
    a translation without the necessary language files downloaded first when Android's data saver mode is enabled and the user is not using WiFi.
    The first parameter is the size in kilobytes or megabytes of the language file.-->
    <string name="download_language_file_dialog_title">Λήψη στη λειτουργία εξοικονόμησης δεδομένων (%1$s);</string>
    <!-- Additional information for the data saving mode warning dialog used by the translations feature. This text explains the reason a download is required for a translation. -->
    <string name="download_language_file_dialog_message_all_languages">Κάνουμε μερική λήψη των γλωσσών στην προσωρινή μνήμη για να παραμείνουν ιδιωτικές οι μεταφράσεις.</string>
    <!-- Additional information for the data saving mode warning dialog used by the translations feature. This text explains the reason a download is required for a translation without mentioning the cache. -->
    <string name="download_language_file_dialog_message_all_languages_no_cache" moz:removedIn="129" tools:ignore="UnusedResources">Κάνουμε μερική λήψη των γλωσσών για να παραμείνουν ιδιωτικές οι μεταφράσεις.</string>
    <!-- Checkbox label text on the data saving mode warning dialog used by the translations feature. This checkbox allows users to ignore the data usage warnings. -->
    <string name="download_language_file_dialog_checkbox_text">Πάντα λήψη στη λειτουργία εξοικονόμησης δεδομένων</string>
    <!-- Button text on the data saving mode warning dialog used by the translations feature to allow users to confirm they wish to continue and download the language file. -->
    <string name="download_language_file_dialog_positive_button_text">Λήψη</string>
    <!-- Button text on the data saving mode warning dialog used by the translations feature to allow users to confirm they wish to continue and download the language file and perform a translation. -->
    <string name="download_language_file_dialog_positive_button_text_all_languages">Λήψη και μετάφραση</string>
    <!-- Button text on the data saving mode warning dialog used by the translations feature to allow users to cancel the action and not perform a download of the language file. -->
    <string name="download_language_file_dialog_negative_button_text">Ακύρωση</string>

    <!-- Debug drawer -->
    <!-- The user-facing title of the Debug Drawer feature. -->
    <string name="debug_drawer_title">Εργαλεία εντοπισμού σφαλμάτων</string>
    <!-- Content description (not visible, for screen readers etc.): Navigate back within the debug drawer. -->
    <string name="debug_drawer_back_button_content_description">Πλοήγηση προς τα πίσω</string>

    <!-- Content description (not visible, for screen readers etc.): Open debug drawer. -->
    <string name="debug_drawer_fab_content_description">Άνοιγμα μενού εντοπισμού σφαλμάτων</string>

    <!-- Debug drawer tabs tools -->
    <!-- The title of the Tab Tools feature in the Debug Drawer. -->
    <string name="debug_drawer_tab_tools_title">Εργαλεία καρτελών</string>
    <!-- The title of the tab count section in Tab Tools. -->
    <string name="debug_drawer_tab_tools_tab_count_title">Αριθμός καρτελών</string>
    <!-- The active tab count category in the tab count section in Tab Tools. -->
    <string name="debug_drawer_tab_tools_tab_count_active">Ενεργές</string>
    <!-- The inactive tab count category in the tab count section in Tab Tools. -->
    <string name="debug_drawer_tab_tools_tab_count_inactive">Ανενεργές</string>
    <!-- The private tab count category in the tab count section in Tab Tools. -->
    <string name="debug_drawer_tab_tools_tab_count_private">Ιδιωτικές</string>
    <!-- The total tab count category in the tab count section in Tab Tools. -->
    <string name="debug_drawer_tab_tools_tab_count_total">Σύνολο</string>
    <!-- The title of the tab creation tool section in Tab Tools. -->
    <string name="debug_drawer_tab_tools_tab_creation_tool_title">Εργαλείο δημιουργίας καρτελών</string>
    <!-- The label of the text field in the tab creation tool. -->
    <string name="debug_drawer_tab_tools_tab_creation_tool_text_field_label">Πλήθος καρτελών προς δημιουργία</string>
    <!-- The error message of the text field in the tab creation tool when the text field is empty -->
    <string name="debug_drawer_tab_tools_tab_quantity_empty_error">Το πεδίο κειμένου είναι κενό</string>
    <!-- The error message of the text field in the tab creation tool when the text field has characters other than digits -->
    <string name="debug_drawer_tab_tools_tab_quantity_non_digits_error">Παρακαλώ εισαγάγετε μόνο θετικούς ακέραιους αριθμούς</string>
    <!-- The error message of the text field in the tab creation tool when the text field is a zero -->
    <string name="debug_drawer_tab_tools_tab_quantity_non_zero_error">Παρακαλώ εισαγάγετε έναν αριθμό μεγαλύτερο του μηδέν</string>
    <!-- The error message of the text field in the tab creation tool when the text field is a
        quantity greater than the max tabs. The first parameter is the maximum number of tabs
        that can be generated in one operation.-->
    <string name="debug_drawer_tab_tools_tab_quantity_exceed_max_error">Υπέρβαση του μέγιστου αριθμού καρτελών (%1$s) που μπορούν να δημιουργηθούν με μία ενέργεια</string>
    <!-- The button text to add tabs to the active tab group in the tab creation tool. -->
    <string name="debug_drawer_tab_tools_tab_creation_tool_button_text_active">Προσθήκη στις ενεργές καρτέλες</string>
    <!-- The button text to add tabs to the inactive tab group in the tab creation tool. -->
    <string name="debug_drawer_tab_tools_tab_creation_tool_button_text_inactive">Προσθήκη στις ανενεργές καρτέλες</string>
    <!-- The button text to add tabs to the private tab group in the tab creation tool. -->
    <string name="debug_drawer_tab_tools_tab_creation_tool_button_text_private">Προσθήκη στις ιδιωτικές καρτέλες</string>

    <!-- Micro survey -->

    <!-- Microsurvey -->
    <!-- Prompt view -->
    <!-- The microsurvey prompt title. Note: The word "Firefox" should NOT be translated -->
    <string name="micro_survey_prompt_title" tools:ignore="UnusedResources">Βοηθήστε μας να κάνουμε το Firefox καλύτερο. Χρειάζεται μόνο ένα λεπτό.</string>
    <!-- The continue button label -->
    <string name="micro_survey_continue_button_label" tools:ignore="UnusedResources">Συνέχεια</string>
    <!-- Survey view -->
    <!-- The survey header -->
    <string name="micro_survey_survey_header" moz:removedIn="129" tools:ignore="UnusedResources">Συμπληρώστε αυτήν την έρευνα</string>
    <!-- The survey header -->
    <string name="micro_survey_survey_header_2">Παρακαλούμε συμπληρώστε την έρευνα</string>
    <!-- The privacy notice link -->
    <string name="micro_survey_privacy_notice" moz:removedIn="129" tools:ignore="UnusedResources">Σημείωση απορρήτου</string>
    <!-- The privacy notice link -->
    <string name="micro_survey_privacy_notice_2">Πολιτική απορρήτου</string>
    <!-- The submit button label text -->
    <string name="micro_survey_submit_button_label">Υποβολή</string>
    <!-- The close button label text -->
    <string name="micro_survey_close_button_label" moz:removedIn="128" tools:ignore="UnusedResources">Κλείσιμο</string>
    <!-- The survey completion header -->
    <string name="micro_survey_survey_header_confirmation" tools:ignore="UnusedResources">Η έρευνα ολοκληρώθηκε</string>
    <!-- The survey completion confirmation text -->
    <string name="micro_survey_feedback_confirmation">Ευχαριστούμε για τα σχόλιά σας!</string>

    <!-- Option for likert scale -->
    <string name="likert_scale_option_1" tools:ignore="UnusedResources">Πολύ ικανοποιημένος/-η</string>
    <!-- Option for likert scale -->
    <string name="likert_scale_option_2" tools:ignore="UnusedResources">Ικανοποιημένος/-η</string>
    <!-- Option for likert scale -->
    <string name="likert_scale_option_3" tools:ignore="UnusedResources">Ουδέτερος/-η</string>
    <!-- Option for likert scale -->
    <string name="likert_scale_option_4" tools:ignore="UnusedResources">Δυσαρεστημένος/-η</string>
    <!-- Option for likert scale -->
    <string name="likert_scale_option_5" tools:ignore="UnusedResources">Πολύ δυσαρεστημένος/-η</string>

    <!-- Option for likert scale -->
    <string name="likert_scale_option_6" tools:ignore="UnusedResources">Δεν το χρησιμοποιώ</string>
<<<<<<< HEAD
    <!-- Text shown in prompt for homepage microsurvey. 'Firefox' intentionally hardcoded here- -->
    <string name="microsurvey_prompt_homepage_title" tools:ignore="UnusedResources">Πόσο ικανοποιημένοι είστε με την αρχική σελίδα του Firefox;</string>
    <!-- Accessibility -->
=======
    <!-- Text shown in prompt for homepage microsurvey. Note: The word "Firefox" should NOT be translated. -->
    <string name="microsurvey_prompt_homepage_title" tools:ignore="UnusedResources" moz:removedIn="130">Πόσο ικανοποιημένοι είστε με την αρχική σελίδα του Firefox;</string>
    <!-- Text shown in prompt for printing microsurvey. "sec" It's an abbreviation for "second". Note: The word "Firefox" should NOT be translated. -->
    <string name="microsurvey_prompt_printing_title" tools:ignore="UnusedResources">Συμβάλλετε στη βελτίωση της εκτύπωσης στο Firefox. Θα χρειαστεί μόνο ένα δευτερόλεπτο</string>
    <!-- Text shown in prompt for printing microsurvey. Note: The word "Firefox" should NOT be translated. -->
    <string name="microsurvey_survey_printing_title" tools:ignore="UnusedResources">Πόσο ικανοποιημένοι είστε με την εκτύπωση στο Firefox;</string>
    <!-- Text shown in prompt for homepage microsurvey. Note: The word "Firefox" should NOT be translated. -->
    <string name="microsurvey_homepage_title" tools:ignore="UnusedResources">Πόσο ικανοποιημένοι είστε με την αρχική σελίδα του Firefox;</string>
    <!-- Accessibility -->
    <!-- Content description for the survey application icon. Note: The word "Firefox" should NOT be translated.  -->
    <string name="microsurvey_app_icon_content_description">Λογότυπο Firefox</string>
    <!-- Content description for the survey feature icon. -->
    <string name="microsurvey_feature_icon_content_description">Εικονίδιο λειτουργίας έρευνας</string>
>>>>>>> 6455719a
    <!-- Content description (not visible, for screen readers etc.) for opening microsurvey bottom sheet. -->
    <string name="microsurvey_open_handle_content_description" tools:ignore="UnusedResources" moz:removedIn="130">Άνοιγμα έρευνας</string>
    <!-- Content description (not visible, for screen readers etc.) for closing microsurvey bottom sheet. -->
    <string name="microsurvey_close_handle_content_description">Κλείσιμο έρευνας</string>
    <!-- Content description for "X" button that is closing microsurvey. -->
    <string name="microsurvey_close_button_content_description">Κλείσιμο</string>

    <!-- Debug drawer logins -->
    <!-- The title of the Logins feature in the Debug Drawer. -->
    <string name="debug_drawer_logins_title">Συνδέσεις</string>
    <!-- The title of the logins section in the Logins feature, where the parameter will be the site domain  -->
    <string name="debug_drawer_logins_current_domain_label">Τρέχων τομέας: %s</string>
    <!-- The label for a button to add a new fake login for the current domain in the Logins feature. -->
    <string name="debug_drawer_logins_add_login_button">Προσθήκη ψεύτικων στοιχείων σύνδεσης για αυτόν τον τομέα</string>
    <!-- Content description for delete button where parameter will be the username of the login -->
    <string name="debug_drawer_logins_delete_login_button_content_description">Διαγραφή στοιχείων σύνδεσης με όνομα χρήστη %s</string>

    <!-- Debug drawer "contextual feature recommendation" (CFR) tools -->
    <!-- The title of the CFR Tools feature in the Debug Drawer -->
    <string name="debug_drawer_cfr_tools_title">Εργαλεία CFR</string>
    <!-- The title of the reset CFR section in CFR Tools -->
    <string name="debug_drawer_cfr_tools_reset_cfr_title">Επαναφορά CFR</string>

    <!-- Messages explaining how to exit fullscreen mode -->
    <!-- Message shown to explain how to exit fullscreen mode when gesture navigation is enabled -->
    <string name="exit_fullscreen_with_gesture">Για έξοδο από πλήρη οθόνη, σύρετε από το πάνω μέρος και χρησιμοποιήστε τη χειρονομία επιστροφής</string>
    <!-- Message shown to explain how to exit fullscreen mode when using back button navigation -->
    <string name="exit_fullscreen_with_back_button">Για έξοδο από πλήρη οθόνη, σύρετε από το πάνω μέρος και πατήστε το κουμπί επιστροφής</string>

    <!-- Beta Label Component !-->
    <!-- Text shown as a label or tag to indicate a feature or area is still undergoing active development. Note that here "Beta" should not be translated, as it is used as an icon styled element. -->
    <string name="beta_feature">BETA</string>
</resources><|MERGE_RESOLUTION|>--- conflicted
+++ resolved
@@ -2791,11 +2791,6 @@
 
     <!-- Option for likert scale -->
     <string name="likert_scale_option_6" tools:ignore="UnusedResources">Δεν το χρησιμοποιώ</string>
-<<<<<<< HEAD
-    <!-- Text shown in prompt for homepage microsurvey. 'Firefox' intentionally hardcoded here- -->
-    <string name="microsurvey_prompt_homepage_title" tools:ignore="UnusedResources">Πόσο ικανοποιημένοι είστε με την αρχική σελίδα του Firefox;</string>
-    <!-- Accessibility -->
-=======
     <!-- Text shown in prompt for homepage microsurvey. Note: The word "Firefox" should NOT be translated. -->
     <string name="microsurvey_prompt_homepage_title" tools:ignore="UnusedResources" moz:removedIn="130">Πόσο ικανοποιημένοι είστε με την αρχική σελίδα του Firefox;</string>
     <!-- Text shown in prompt for printing microsurvey. "sec" It's an abbreviation for "second". Note: The word "Firefox" should NOT be translated. -->
@@ -2809,7 +2804,6 @@
     <string name="microsurvey_app_icon_content_description">Λογότυπο Firefox</string>
     <!-- Content description for the survey feature icon. -->
     <string name="microsurvey_feature_icon_content_description">Εικονίδιο λειτουργίας έρευνας</string>
->>>>>>> 6455719a
     <!-- Content description (not visible, for screen readers etc.) for opening microsurvey bottom sheet. -->
     <string name="microsurvey_open_handle_content_description" tools:ignore="UnusedResources" moz:removedIn="130">Άνοιγμα έρευνας</string>
     <!-- Content description (not visible, for screen readers etc.) for closing microsurvey bottom sheet. -->
