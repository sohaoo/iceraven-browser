<?xml version="1.0" encoding="utf-8"?>
<resources xmlns:tools="http://schemas.android.com/tools" xmlns:moz="http://mozac.org/tools">

    <!-- App name for private browsing mode. The first parameter is the name of the app defined in app_name (for example: Fenix)-->
    <string name="app_name_private_5">Ιδιωτικό %s</string>
    <!-- App name for private browsing mode. The first parameter is the name of the app defined in app_name (for example: Fenix)-->
    <string name="app_name_private_4">%s (Ιδιωτικό)</string>

    <!-- Home Fragment -->
    <!-- Content description (not visible, for screen readers etc.): "Three dot" menu button. -->
    <string name="content_description_menu">Περισσότερες επιλογές</string>
    <!-- Content description (not visible, for screen readers etc.): "Private Browsing" menu button. -->
    <string name="content_description_private_browsing_button">Ενεργοποίηση ιδιωτικής περιήγησης</string>
    <!-- Content description (not visible, for screen readers etc.): "Private Browsing" menu button. -->
    <string name="content_description_disable_private_browsing_button">Απενεργοποίηση ιδιωτικής περιήγησης</string>

    <!-- Placeholder text shown in the search bar before a user enters text for the default engine -->
    <string name="search_hint">Αναζήτηση ή εισαγωγή διεύθυνσης</string>

    <!-- Placeholder text shown in the search bar before a user enters text for a general engine -->
    <string name="search_hint_general_engine">Αναζήτηση στο διαδίκτυο</string>
    <!-- Placeholder text shown in search bar when using history search -->
    <string name="history_search_hint">Αναζήτηση ιστορικού</string>
    <!-- Placeholder text shown in search bar when using bookmarks search -->
    <string name="bookmark_search_hint">Αναζήτηση σελιδοδεικτών</string>
    <!-- Placeholder text shown in search bar when using tabs search -->
    <string name="tab_search_hint">Αναζήτηση καρτελών</string>
    <!-- Placeholder text shown in the search bar when using application search engines -->
    <string name="application_search_hint">Εισαγωγή όρων αναζήτησης</string>
    <!-- No Open Tabs Message Description -->
    <string name="no_open_tabs_description">Οι ανοικτές καρτέλες σας θα εμφανίζονται εδώ.</string>

    <!-- No Private Tabs Message Description -->
    <string name="no_private_tabs_description">Οι ιδιωτικές καρτέλες σας θα εμφανίζονται εδώ.</string>

    <!-- Tab tray multi select title in app bar. The first parameter is the number of tabs selected -->
    <string name="tab_tray_multi_select_title">%1$d επιλογή(ές)</string>
    <!-- Label of button in create collection dialog for creating a new collection  -->
    <string name="tab_tray_add_new_collection">Προσθήκη νέας συλλογής</string>
    <!-- Label of editable text in create collection dialog for naming a new collection  -->
    <string name="tab_tray_add_new_collection_name">Όνομα</string>
    <!-- Label of button in save to collection dialog for selecting a current collection  -->
    <string name="tab_tray_select_collection">Επιλογή συλλογής</string>

    <!-- Content description for close button while in multiselect mode in tab tray -->
    <string name="tab_tray_close_multiselect_content_description">Τέλος λειτουργίας πολλαπλής επιλογής</string>
    <!-- Content description for save to collection button while in multiselect mode in tab tray -->
    <string name="tab_tray_collection_button_multiselect_content_description">Αποθήκευση επιλεγμένων καρτελών στη συλλογή</string>

    <!-- Content description on checkmark while tab is selected in multiselect mode in tab tray -->
    <string name="tab_tray_multiselect_selected_content_description">Επιλέχθηκε</string>

    <!-- Home - Recently saved bookmarks -->
    <!-- Title for the home screen section with recently saved bookmarks. -->
    <string name="recently_saved_title" moz:removedIn="127" tools:ignore="UnusedResources">Πρόσφατα αποθηκευμένα</string>
    <!-- Content description for the button which navigates the user to show all of their saved bookmarks. -->
    <string name="recently_saved_show_all_content_description_2" moz:removedIn="127" tools:ignore="UnusedResources">Εμφάνιση όλων των αποθηκευμένων σελιδοδεικτών</string>

    <!-- Text for the menu button to remove a recently saved bookmark from the user's home screen -->
    <string name="recently_saved_menu_item_remove" moz:removedIn="127" tools:ignore="UnusedResources">Αφαίρεση</string>

    <!-- Home - Bookmarks -->
    <!-- Title for the home screen section with bookmarks. -->
    <string name="home_bookmarks_title">Σελιδοδείκτες</string>
    <!-- Content description for the button which navigates the user to show all of their bookmarks. -->
    <string name="home_bookmarks_show_all_content_description">Εμφάνιση όλων των σελιδοδεικτών</string>
    <!-- Text for the menu button to remove a recently saved bookmark from the user's home screen -->
    <string name="home_bookmarks_menu_item_remove">Αφαίρεση</string>

    <!-- About content. The first parameter is the name of the application. (For example: Fenix) -->
    <string name="about_content">Το %1$s αναπτύσσεται από τη Mozilla.</string>

    <!-- Private Browsing -->
    <!-- Explanation for private browsing displayed to users on home view when they first enable private mode
        The first parameter is the name of the app defined in app_name (for example: Fenix) -->
    <string name="private_browsing_placeholder_description_2">
        Το %1$s διαγράφει το ιστορικό αναζητήσεων και περιήγησης των ιδιωτικών καρτελών όταν κλείνετε αυτές ή την εφαρμογή. Αυτό δεν σας παρέχει ανωνυμία σε ιστοτόπους ή στον πάροχο υπηρεσιών διαδικτύου σας, αλλά σας βοηθά να προστατέψετε το απόρρητό σας από τους άλλους χρήστες αυτής της συσκευής.</string>
    <string name="private_browsing_common_myths">
       Συνήθεις παρανοήσεις σχετικά με την ιδιωτική περιήγηση
    </string>

    <!-- True Private Browsing Mode -->
    <!-- Title for info card on private homescreen in True Private Browsing Mode. -->
    <string name="felt_privacy_desc_card_title">Περιηγηθείτε χωρίς να αφήνετε ίχνη σε αυτήν τη συσκευή</string>
    <!-- Explanation for private browsing displayed to users on home view when they first enable
        private mode in our new Total Private Browsing mode.
        The first parameter is the name of the app defined in app_name (for example: Firefox Nightly)
        The second parameter is the clickable link text in felt_privacy_info_card_subtitle_link_text -->
    <string name="felt_privacy_info_card_subtitle_2">Το %1$s διαγράφει τα cookie, το ιστορικό και τα δεδομένα ιστοτόπων σας όταν κλείνετε όλες τις ιδιωτικές σας καρτέλες. %2$s</string>
    <!-- Clickable portion of the explanation for private browsing that links the user to our
        about privacy page.
        This string is used in felt_privacy_info_card_subtitle as the second parameter.-->
    <string name="felt_privacy_info_card_subtitle_link_text">Ποιος ενδέχεται να μπορεί να δει τη δραστηριότητά μου;</string>

    <!-- Private mode shortcut "contextual feature recommendation" (CFR) -->
    <!-- Text for the Private mode shortcut CFR message for adding a private mode shortcut to open private tabs from the Home screen -->
    <string name="private_mode_cfr_message_2">Εκκινήστε την επόμενη ιδιωτική καρτέλα σας με ένα πάτημα.</string>
    <!-- Text for the positive button to accept adding a Private Browsing shortcut to the Home screen -->
    <string name="private_mode_cfr_pos_button_text">Προσθήκη στην αρχική οθόνη</string>
    <!-- Text for the negative button to decline adding a Private Browsing shortcut to the Home screen -->
    <string name="cfr_neg_button_text">Όχι, ευχαριστώ</string>

    <!-- Open in App "contextual feature recommendation" (CFR) -->
    <!-- Text for the info message. The first parameter is the name of the application.-->
    <string name="open_in_app_cfr_info_message_2">Μπορείτε να ρυθμίσετε το %1$s να ανοίγει αυτόματα συνδέσμους σε εφαρμογές.</string>
    <!-- Text for the positive action button -->
    <string name="open_in_app_cfr_positive_button_text">Μετάβαση στις ρυθμίσεις</string>
    <!-- Text for the negative action button -->
    <string name="open_in_app_cfr_negative_button_text">Απόρριψη</string>

    <!-- Total cookie protection "contextual feature recommendation" (CFR) -->
    <!-- Text for the message displayed in the contextual feature recommendation popup promoting the total cookie protection feature. -->
    <string name="tcp_cfr_message">Η πιο ισχυρή μας λειτουργία απορρήτου απομονώνει ιχνηλάτες μεταξύ ιστοτόπων.</string>
    <!-- Text displayed that links to website containing documentation about the "Total cookie protection" feature. -->
    <string name="tcp_cfr_learn_more">Μάθετε για την Ολική προστασία cookie</string>


    <!-- Private browsing erase action "contextual feature recommendation" (CFR) -->
    <!-- Text for the message displayed in the contextual feature recommendation popup promoting the erase private browsing feature. -->
    <string name="erase_action_cfr_message">Πατήστε εδώ για να ξεκινήσετε μια νέα ιδιωτική συνεδρία. Διαγράψτε το ιστορικό σας, τα cookie… τα πάντα.</string>


    <!-- Text for the info dialog when camera permissions have been denied but user tries to access a camera feature. -->
    <string name="camera_permissions_needed_message">Απαιτείται πρόσβαση στην κάμερα. Μεταβείτε στις Ρυθμίσεις Android, πατήστε «Δικαιώματα» και επιλέξτε «Να επιτρέπεται».</string>
    <!-- Text for the positive action button to go to Android Settings to grant permissions. -->
    <string name="camera_permissions_needed_positive_button_text">Μετάβαση στις ρυθμίσεις</string>
    <!-- Text for the negative action button to dismiss the dialog. -->
    <string name="camera_permissions_needed_negative_button_text">Απόρριψη</string>

    <!-- Text for the banner message to tell users about our auto close feature. -->
    <string name="tab_tray_close_tabs_banner_message">Ρυθμίστε τις ανοικτές καρτέλες έτσι, ώστε να κλείνουν αυτόματα αυτές που δεν έχουν προβληθεί την προηγούμενη ημέρα, εβδομάδα ή μήνα.</string>
    <!-- Text for the positive action button to go to Settings for auto close tabs. -->
    <string name="tab_tray_close_tabs_banner_positive_button_text">Εμφάνιση επιλογών</string>
    <!-- Text for the negative action button to dismiss the Close Tabs Banner. -->
    <string name="tab_tray_close_tabs_banner_negative_button_text">Απόρριψη</string>

    <!-- Text for the banner message to tell users about our inactive tabs feature. -->
    <string name="tab_tray_inactive_onboarding_message">Οι καρτέλες που δεν έχετε προβάλει για δύο εβδομάδες μετακινούνται εδώ.</string>
    <!-- Text for the action link to go to Settings for inactive tabs. -->
    <string name="tab_tray_inactive_onboarding_button_text">Απενεργοποίηση στις ρυθμίσεις</string>

    <!-- Text for title for the auto-close dialog of the inactive tabs. -->
    <string name="tab_tray_inactive_auto_close_title">Αυτόματο κλείσιμο μετά από έναν μήνα;</string>
    <!-- Text for the body for the auto-close dialog of the inactive tabs.
        The first parameter is the name of the application.-->
    <string name="tab_tray_inactive_auto_close_body_2">Το %1$s μπορεί να κλείσει τις καρτέλες που δεν έχετε προβάλει τον περασμένο μήνα.</string>
    <!-- Content description for close button in the auto-close dialog of the inactive tabs. -->
    <string name="tab_tray_inactive_auto_close_button_content_description">Κλείσιμο</string>

    <!-- Text for turn on auto close tabs button in the auto-close dialog of the inactive tabs. -->
    <string name="tab_tray_inactive_turn_on_auto_close_button_2">Ενεργοποίηση αυτόματου κλεισίματος</string>


    <!-- Home screen icons - Long press shortcuts -->
    <!-- Shortcut action to open new tab -->
    <string name="home_screen_shortcut_open_new_tab_2">Νέα καρτέλα</string>
    <!-- Shortcut action to open new private tab -->
    <string name="home_screen_shortcut_open_new_private_tab_2">Νέα ιδιωτική καρτέλα</string>

    <!-- Shortcut action to open Passwords screen -->
    <string name="home_screen_shortcut_passwords">Κωδικοί πρόσβασης</string>
    <!-- Shortcut action to open Passwords screen -->
    <string name="home_screen_shortcut_open_password_screen" moz:removedIn="126" tools:ignore="UnusedResources">Συντόμευση κωδικών πρόσβασης</string>

    <!-- Recent Tabs -->
    <!-- Header text for jumping back into the recent tab in the home screen -->
    <string name="recent_tabs_header">Άμεση επιστροφή</string>
    <!-- Button text for showing all the tabs in the tabs tray -->
    <string name="recent_tabs_show_all">Εμφάνιση όλων</string>

    <!-- Content description for the button which navigates the user to show all recent tabs in the tabs tray. -->
    <string name="recent_tabs_show_all_content_description_2">Κουμπί «Εμφάνιση όλων των πρόσφατων καρτελών»</string>

    <!-- Text for button in synced tab card that opens synced tabs tray -->
    <string name="recent_tabs_see_all_synced_tabs_button_text">Προβολή όλων των συγχρονισμένων καρτελών</string>
    <!-- Accessibility description for device icon used for recent synced tab -->
    <string name="recent_tabs_synced_device_icon_content_description">Συγχρονισμένη συσκευή</string>
    <!-- Text for the dropdown menu to remove a recent synced tab from the homescreen -->
    <string name="recent_synced_tab_menu_item_remove">Αφαίρεση</string>
    <!-- Text for the menu button to remove a grouped highlight from the user's browsing history
         in the Recently visited section -->
    <string name="recent_tab_menu_item_remove">Αφαίρεση</string>

    <!-- History Metadata -->
    <!-- Header text for a section on the home screen that displays grouped highlights from the
         user's browsing history, such as topics they have researched or explored on the web -->
    <string name="history_metadata_header_2">Πρόσφατες επισκέψεις</string>
    <!-- Text for the menu button to remove a grouped highlight from the user's browsing history
         in the Recently visited section -->
    <string name="recently_visited_menu_item_remove">Αφαίρεση</string>

    <!-- Content description for the button which navigates the user to show all of their history. -->
    <string name="past_explorations_show_all_content_description_2">Εμφάνιση όλων των προηγούμενων εξερευνήσεων</string>

    <!-- Browser Fragment -->
    <!-- Content description (not visible, for screen readers etc.): Navigate backward (browsing history) -->
    <string name="browser_menu_back">Πίσω</string>
    <!-- Content description (not visible, for screen readers etc.): Navigate forward (browsing history) -->
    <string name="browser_menu_forward">Εμπρός</string>
    <!-- Content description (not visible, for screen readers etc.): Refresh current website -->
    <string name="browser_menu_refresh">Ανανέωση</string>
    <!-- Content description (not visible, for screen readers etc.): Stop loading current website -->
    <string name="browser_menu_stop">Διακοπή</string>
    <!-- Browser menu button that opens the addon manager -->
    <string name="browser_menu_add_ons" moz:removedIn="126" tools:ignore="UnusedResources">Πρόσθετα</string>
    <!-- Browser menu button that opens the extensions manager -->
    <string name="browser_menu_extensions">Επεκτάσεις</string>
    <!-- Browser menu button that opens the extensions manager -->
    <string name="browser_menu_manage_extensions">Διαχείριση επεκτάσεων</string>
    <!-- Browser menu button that opens AMO in a tab -->
    <string name="browser_menu_discover_more_extensions">Ανακαλύψτε περισσότερες επεκτάσεις</string>
    <!-- Browser menu button that opens account settings -->
    <string name="browser_menu_account_settings">Πληροφορίες λογαριασμού</string>
    <!-- Text displayed when there are no add-ons to be shown -->
    <string name="no_add_ons" moz:removedIn="126" tools:ignore="UnusedResources">Δεν βρέθηκαν πρόσθετα</string>
    <!-- Browser menu button that sends a user to help articles -->
    <string name="browser_menu_help">Βοήθεια</string>
    <!-- Browser menu button that sends a to a the what's new article -->
    <string name="browser_menu_whats_new">Τι νέο υπάρχει</string>
    <!-- Browser menu button that opens the settings menu -->
    <string name="browser_menu_settings">Ρυθμίσεις</string>
    <!-- Browser menu button that opens a user's library -->
    <string name="browser_menu_library">Βιβλιοθήκη</string>
    <!-- Browser menu toggle that requests a desktop site -->
    <string name="browser_menu_desktop_site">Έκδοση υπολογιστή</string>
    <!-- Browser menu button that reopens a private tab as a regular tab -->
    <string name="browser_menu_open_in_regular_tab">Άνοιγμα σε κανονική καρτέλα</string>
    <!-- Browser menu toggle that adds a shortcut to the site on the device home screen. -->
    <string name="browser_menu_add_to_homescreen">Προσθήκη στην αρχική οθόνη</string>
    <!-- Browser menu toggle that adds a shortcut to the site on the device home screen. -->
    <string name="browser_menu_add_to_homescreen_2">Προσθήκη στην αρχική οθόνη…</string>
    <!-- Browser menu toggle that installs a Progressive Web App shortcut to the site on the device home screen. -->
    <string name="browser_menu_install_on_homescreen" moz:removedIn="126" tools:ignore="UnusedResources">Εγκατάσταση</string>
    <!-- Content description (not visible, for screen readers etc.) for the Resync tabs button -->
    <string name="resync_button_content_description">Επανασυγχρονισμός</string>
    <!-- Browser menu button that opens the find in page menu -->
    <string name="browser_menu_find_in_page">Εύρεση στη σελίδα</string>

    <!-- Browser menu button that opens the find in page menu -->
    <string name="browser_menu_find_in_page_2">Εύρεση στη σελίδα…</string>
    <!-- Browser menu button that opens the translations dialog, which has options to translate the current browser page. -->
    <string name="browser_menu_translations">Μετάφραση σελίδας</string>
    <!-- Browser menu button that saves the current tab to a collection -->
    <string name="browser_menu_save_to_collection">Αποθήκευση σε συλλογή…</string>
    <!-- Browser menu button that saves the current tab to a collection -->
    <string name="browser_menu_save_to_collection_2">Αποθήκευση στη συλλογή</string>
    <!-- Browser menu button that open a share menu to share the current site -->
    <string name="browser_menu_share">Κοινή χρήση</string>
    <!-- Browser menu button that open a share menu to share the current site -->
    <string name="browser_menu_share_2">Κοινή χρήση…</string>
    <!-- Browser menu button shown in custom tabs that opens the current tab in Fenix
        The first parameter is the name of the app defined in app_name (for example: Fenix) -->
    <string name="browser_menu_open_in_fenix">Άνοιγμα σε %1$s</string>
    <!-- Browser menu text shown in custom tabs to indicate this is a Fenix tab
        The first parameter is the name of the app defined in app_name (for example: Fenix) -->
    <string name="browser_menu_powered_by">ΜΕ ΤΗΝ ΥΠΟΣΤΗΡΙΞΗ ΤΟΥ %1$s</string>
    <!-- Browser menu text shown in custom tabs to indicate this is a Fenix tab
        The first parameter is the name of the app defined in app_name (for example: Fenix) -->
    <string name="browser_menu_powered_by2">Με την υποστήριξη του %1$s</string>
    <!-- Browser menu button to put the current page in reader mode -->
    <string name="browser_menu_read">Προβολή ανάγνωσης</string>
    <!-- Browser menu button content description to close reader mode and return the user to the regular browser -->
    <string name="browser_menu_read_close">Κλείσιμο προβολής ανάγνωσης</string>
    <!-- Browser menu button to open the current page in an external app -->
    <string name="browser_menu_open_app_link">Άνοιγμα σε εφαρμογή</string>

    <!-- Browser menu button to show reader view appearance controls e.g. the used font type and size -->
    <string name="browser_menu_customize_reader_view">Προσαρμογή προβολής ανάγνωσης</string>
    <!-- Browser menu label for adding a bookmark -->
    <string name="browser_menu_add">Προσθήκη</string>
    <!-- Browser menu label for editing a bookmark -->
    <string name="browser_menu_edit">Επεξεργασία</string>

    <!-- Button shown on the home page that opens the Customize home settings -->
    <string name="browser_menu_customize_home_1">Προσαρμογή αρχικής σελίδας</string>

    <!-- Browser menu label to sign in to sync on the device using Mozilla accounts -->
    <string name="browser_menu_sign_in">Σύνδεση</string>

    <!-- Browser menu caption label for the "Sign in" browser menu item described in `browser_menu_sign_in` -->
    <string name="browser_menu_sign_in_caption">Συγχρονίστε κωδικούς πρόσβασης, καρτέλες και πολλά άλλα</string>

    <!-- Browser menu label to sign back in to sync on the device when the user's account needs to be reauthenticated -->
    <string name="browser_menu_sign_back_in_to_sync">Συνδεθείτε ξανά για συγχρονισμό</string>
    <!-- Browser menu caption label for the "Sign back in to sync" browser menu item described in `browser_menu_sign_back_in_to_sync` when there is an error in syncing -->
    <string name="browser_menu_syncing_paused_caption">Συγχρονισμός σε παύση</string>
    <!-- Browser menu label that creates a private tab -->
    <string name="browser_menu_new_private_tab">Νέα ιδιωτική καρτέλα</string>
    <!-- Browser menu label that navigates to the Password screen -->
    <string name="browser_menu_passwords">Κωδικοί πρόσβασης</string>

    <!-- Browser menu label that navigates to the SUMO page for the Firefox for Android release notes.
         The first parameter is the name of the app defined in app_name (for example: Fenix)-->
    <string name="browser_menu_new_in_firefox">Νέο στο %1$s</string>

    <!-- Browser menu label that toggles the request for the desktop site of the currently visited page -->
    <string name="browser_menu_switch_to_desktop_site">Εναλλαγή σε έκδοση για υπολογιστές</string>
    <!-- Browser menu label that navigates to the page tools sub-menu -->
    <string name="browser_menu_tools">Εργαλεία</string>
    <!-- Browser menu label that navigates to the save sub-menu, which contains various save related menu items such as
         bookmarking a page, saving to collection, shortcut or as a PDF, and adding to home screen -->
    <string name="browser_menu_save">Αποθήκευση</string>
<<<<<<< HEAD
=======

    <!-- Browser menu label that bookmarks the currently visited page -->
    <string name="browser_menu_bookmark_this_page">Προσθήκη στους σελιδοδείκτες</string>
    <!-- Browser menu label that navigates to the edit bookmark screen for the current bookmarked page -->
    <string name="browser_menu_edit_bookmark">Επεξεργασία σελιδοδείκτη</string>
    <!-- Browser menu label that the saves the currently visited page as a PDF -->
    <string name="browser_menu_save_as_pdf">Αποθήκευση ως PDF…</string>
    <!-- Browser menu label for turning ON reader view of the current visited page -->
    <string name="browser_menu_turn_on_reader_view">Ενεργοποίηση προβολής ανάγνωσης</string>
    <!-- Browser menu label for turning OFF reader view of the current visited page -->
    <string name="browser_menu_turn_off_reader_view">Απενεργοποίηση προβολής ανάγνωσης</string>
    <!-- Browser menu label for navigating to the translation feature, which provides language translation options the current visited page -->
    <string name="browser_menu_translate_page">Μετάφραση σελίδας…</string>
    <!-- Browser menu label that is displayed when the current page has been translated by the translation feature.
         The first parameter is the name of the language that page was translated to (e.g. English). -->
    <string name="browser_menu_translated_to">Μεταφράστηκε σε %1$s</string>
    <!-- Browser menu label for the print feature -->
    <string name="browser_menu_print">Εκτύπωση…</string>
>>>>>>> 7fda8002

    <!-- Extensions management fragment -->
    <!-- Text displayed when there are no extensions to be shown -->
    <string name="extensions_management_no_extensions">Δεν υπάρχουν επεκτάσεις</string>

    <!-- Browser Toolbar -->
    <!-- Content description for the Home screen button on the browser toolbar -->
    <string name="browser_toolbar_home">Αρχική οθόνη</string>

    <!-- Content description (not visible, for screen readers etc.): Erase button: Erase the browsing
         history and go back to the home screen. -->
    <string name="browser_toolbar_erase">Διαγραφή ιστορικού περιήγησης</string>
    <!-- Content description for the translate page toolbar button that opens the translations dialog when no translation has occurred. -->
    <string name="browser_toolbar_translate">Μετάφραση σελίδας</string>

    <!-- Content description (not visible, for screen readers etc.) for the translate page toolbar button that opens the translations dialog when the page is translated successfully.
         The first parameter is the name of the language that is displayed in the original page. (For example: English)
         The second parameter is the name of the language which the page was translated to. (For example: French) -->
    <string name="browser_toolbar_translated_successfully">Η σελίδα μεταφράστηκε από τα %1$s στα %2$s.</string>

    <!-- Locale Settings Fragment -->
    <!-- Content description for tick mark on selected language -->
    <string name="a11y_selected_locale_content_description">Επιλεγμένη γλώσσα</string>
    <!-- Text for default locale item -->
    <string name="default_locale_text">Χρήση γλώσσας συσκευής</string>

    <!-- Placeholder text shown in the search bar before a user enters text -->
    <string name="locale_search_hint">Αναζήτηση γλώσσας</string>

    <!-- Search Fragment -->
    <!-- Button in the search view that lets a user search by scanning a QR code -->
    <string name="search_scan_button">Σάρωση</string>
    <!-- Button in the search view when shortcuts are displayed that takes a user to the search engine settings -->
    <string name="search_shortcuts_engine_settings">Ρυθμίσεις μηχανής αναζήτησης</string>
    <!-- Button in the search view that lets a user navigate to the site in their clipboard -->
    <string name="awesomebar_clipboard_title">Συμπλήρωση συνδέσμου από το πρόχειρο</string>
    <!-- Button in the search suggestions onboarding that allows search suggestions in private sessions -->
    <string name="search_suggestions_onboarding_allow_button">Αποδοχή</string>
    <!-- Button in the search suggestions onboarding that does not allow search suggestions in private sessions -->
    <string name="search_suggestions_onboarding_do_not_allow_button">Απόρριψη</string>
    <!-- Search suggestion onboarding hint title text -->
    <string name="search_suggestions_onboarding_title">Αποδοχή εμφάνισης προτάσεων αναζήτησης σε ιδιωτικές συνεδρίες;</string>
    <!-- Search suggestion onboarding hint description text, first parameter is the name of the app defined in app_name (for example: Fenix)-->
    <string name="search_suggestions_onboarding_text">Το %s θα μοιραστεί ό,τι πληκτρολογείτε στη γραμμή διευθύνσεων με την προεπιλεγμένη μηχανή αναζήτησής σας.</string>

    <!-- Search engine suggestion title text. The first parameter is the name of the suggested engine-->
    <string name="search_engine_suggestions_title">Αναζήτηση %s</string>
    <!-- Search engine suggestion description text -->
    <string name="search_engine_suggestions_description">Αναζήτηση απευθείας από τη γραμμή διευθύνσεων</string>

    <!-- Menu option in the search selector menu to open the search settings -->
    <string name="search_settings_menu_item">Ρυθμίσεις αναζήτησης</string>

    <!-- Header text for the search selector menu -->
    <string name="search_header_menu_item_2">Αυτήν τη φορά, αναζήτηση σε:</string>

    <!-- Content description (not visible, for screen readers etc.): Search engine icon. The first parameter is the search engine name (for example: DuckDuckGo). -->
    <string name="search_engine_icon_content_description" tools:ignore="UnusedResources">Μηχανή αναζήτησης «%s»</string>

    <!-- Home onboarding -->
    <!-- Onboarding home screen popup dialog, shown on top of the Jump back in section. -->
    <string name="onboarding_home_screen_jump_back_contextual_hint_2">Γνωρίστε την εξατομικευμένη αρχική σας σελίδα. Οι πρόσφατες καρτέλες, οι σελιδοδείκτες και τα αποτελέσματα αναζήτησης θα εμφανίζονται εδώ.</string>
    <!-- Home onboarding dialog welcome screen title text. -->
    <string name="onboarding_home_welcome_title_2">Καλώς ορίσατε σε ένα πιο προσωπικό διαδίκτυο</string>
    <!-- Home onboarding dialog welcome screen description text. -->
    <string name="onboarding_home_welcome_description">Περισσότερα χρώματα. Ενισχυμένο απόρρητο. Η ίδια δέσμευση να βάζουμε τον άνθρωπο πάνω από το κέρδος.</string>
    <!-- Home onboarding dialog sign into sync screen title text. -->
    <string name="onboarding_home_sync_title_3">Η εναλλαγή οθονών είναι πιο εύκολη από ποτέ</string>
    <!-- Home onboarding dialog sign into sync screen description text. -->
    <string name="onboarding_home_sync_description">Συνεχίστε από εκεί που σταματήσατε, με καρτέλες από άλλες συσκευές στην αρχική σας σελίδα.</string>
    <!-- Text for the button to continue the onboarding on the home onboarding dialog. -->
    <string name="onboarding_home_get_started_button">Έναρξη</string>
    <!-- Text for the button to navigate to the sync sign in screen on the home onboarding dialog. -->
    <string name="onboarding_home_sign_in_button">Σύνδεση</string>
    <!-- Text for the button to skip the onboarding on the home onboarding dialog. -->
    <string name="onboarding_home_skip_button">Παράλειψη</string>

    <!-- Onboarding home screen sync popup dialog message, shown on top of Recent Synced Tabs in the Jump back in section. -->
    <string name="sync_cfr_message">Οι καρτέλες σας συγχρονίζονται! Συνεχίστε από εκεί που σταματήσατε στην άλλη συσκευή σας.</string>

    <!-- Content description (not visible, for screen readers etc.): Close button for the home onboarding dialog -->
    <string name="onboarding_home_content_description_close_button">Κλείσιμο</string>

    <!-- Notification pre-permission dialog -->
    <!-- Enable notification pre permission dialog title
        The first parameter is the name of the app defined in app_name (for example: Fenix) -->
    <string name="onboarding_home_enable_notifications_title" moz:removedIn="124" tools:ignore="UnusedResources">Οι ειδοποιήσεις σάς βοηθούν να κάνετε περισσότερα με το %s</string>
    <!-- Enable notification pre permission dialog description with rationale
        The first parameter is the name of the app defined in app_name (for example: Fenix) -->
    <string name="onboarding_home_enable_notifications_description" moz:removedIn="124" tools:ignore="UnusedResources">Συγχρονίστε τις καρτέλες σας με τις συσκευές σας, διαχειριστείτε λήψεις, λάβετε συμβουλές για την αξιοποίηση της προστασίας απορρήτου του %s στο έπακρο και πολλά άλλα.</string>
    <!-- Text for the button to request notification permission on the device -->
    <string name="onboarding_home_enable_notifications_positive_button" moz:removedIn="124" tools:ignore="UnusedResources">Συνέχεια</string>
    <!-- Text for the button to not request notification permission on the device and dismiss the dialog -->
    <string name="onboarding_home_enable_notifications_negative_button" moz:removedIn="124" tools:ignore="UnusedResources">Όχι τώρα</string>

    <!-- Juno first user onboarding flow experiment, strings are marked unused as they are only referenced by Nimbus experiments. -->
    <!-- Description for learning more about our privacy notice. -->
    <string name="juno_onboarding_privacy_notice_text">Σημείωση απορρήτου του Firefox</string>
    <!-- Title for set firefox as default browser screen used by Nimbus experiments. -->
    <string name="juno_onboarding_default_browser_title_nimbus_2">Μας αρέσει να σας προστατεύουμε</string>
    <!-- Title for set firefox as default browser screen used by Nimbus experiments.
        Note: The word "Firefox" should NOT be translated -->
    <string name="juno_onboarding_default_browser_title_nimbus_3" tools:ignore="UnusedResources">Μάθετε γιατί εκατομμύρια άνθρωποι αγαπούν το Firefox</string>
    <!-- Title for set firefox as default browser screen used by Nimbus experiments. -->
    <string name="juno_onboarding_default_browser_title_nimbus_4" tools:ignore="UnusedResources">Ασφαλής περιήγηση με περισσότερες επιλογές</string>
    <!-- Description for set firefox as default browser screen used by Nimbus experiments. -->
    <string name="juno_onboarding_default_browser_description_nimbus_3">Το πρόγραμμα περιήγησης του μη κερδοσκοπικού μας οργανισμού σταματά τις εταιρείες από το να σας ακολουθούν κρυφά σε όλο το διαδίκτυο.</string>
    <!-- Description for set firefox as default browser screen used by Nimbus experiments. -->
    <string name="juno_onboarding_default_browser_description_nimbus_4" tools:ignore="UnusedResources">Περισσότεροι από 100 εκατομμύρια χρήστες προστατεύουν το απόρρητό τους επιλέγοντας ένα πρόγραμμα περιήγησης που υποστηρίζεται από έναν μη κερδοσκοπικό οργανισμό.</string>
    <!-- Description for set firefox as default browser screen used by Nimbus experiments. -->
    <string name="juno_onboarding_default_browser_description_nimbus_5" tools:ignore="UnusedResources">Γνωστοί ιχνηλάτες; Αποκλείονται αυτόματα. Επεκτάσεις; Δοκιμάστε και τις 700. PDF; Το ενσωματωμένο εργαλείο ανάγνωσης καθιστά εύκολη τη διαχείρισή τους.</string>
    <!-- Description for set firefox as default browser screen used by Nimbus experiments. -->
    <string name="juno_onboarding_default_browser_description_nimbus_2" moz:RemovedIn="124" tools:ignore="UnusedResources">Το πρόγραμμα περιήγησης του μη κερδοσκοπικού μας οργανισμού σταματά τις εταιρείες από το να σας ακολουθούν κρυφά σε όλο το διαδίκτυο.\n\nΜάθετε περισσότερα στη σημείωση απορρήτου μας.</string>
    <!-- Text for the link to the privacy notice webpage for set as firefox default browser screen.
    This is part of the string with the key "juno_onboarding_default_browser_description". -->
    <string name="juno_onboarding_default_browser_description_link_text" moz:RemovedIn="124" tools:ignore="UnusedResources">σημείωση απορρήτου</string>
    <!-- Text for the button to set firefox as default browser on the device -->
    <string name="juno_onboarding_default_browser_positive_button" tools:ignore="UnusedResources">Ορισμός ως προεπιλογή</string>
    <!-- Text for the button dismiss the screen and move on with the flow -->
    <string name="juno_onboarding_default_browser_negative_button" tools:ignore="UnusedResources">Όχι τώρα</string>
    <!-- Title for sign in to sync screen. -->
    <string name="juno_onboarding_sign_in_title_2">Διατηρήστε την κρυπτογράφηση κατά την εναλλαγή των συσκευών</string>
    <!-- Description for sign in to sync screen. Nimbus experiments do not support string placeholders.
     Note: The word "Firefox" should NOT be translated -->
    <string name="juno_onboarding_sign_in_description_2">Όταν είστε συνδεδεμένοι και συγχρονισμένοι, είστε πιο ασφαλείς. Το Firefox κρυπτογραφεί τους κωδικούς πρόσβασης, τους σελιδοδείκτες σας και πολλά άλλα.</string>
    <!-- Text for the button to sign in to sync on the device -->
    <string name="juno_onboarding_sign_in_positive_button" tools:ignore="UnusedResources">Σύνδεση</string>
    <!-- Text for the button dismiss the screen and move on with the flow -->
    <string name="juno_onboarding_sign_in_negative_button" tools:ignore="UnusedResources">Όχι τώρα</string>
    <!-- Title for enable notification permission screen used by Nimbus experiments. Nimbus experiments do not support string placeholders.
        Note: The word "Firefox" should NOT be translated -->
    <string name="juno_onboarding_enable_notifications_title_nimbus_2">Οι ειδοποιήσεις σάς βοηθούν να παραμένετε ασφαλείς με το Firefox</string>
    <!-- Description for enable notification permission screen used by Nimbus experiments. Nimbus experiments do not support string placeholders.
       Note: The word "Firefox" should NOT be translated -->
    <string name="juno_onboarding_enable_notifications_description_nimbus_2">Στείλτε με ασφάλεια καρτέλες μεταξύ των συσκευών σας και ανακαλύψτε άλλες λειτουργίες απορρήτου στο Firefox.</string>
    <!-- Text for the button to request notification permission on the device -->
    <string name="juno_onboarding_enable_notifications_positive_button" tools:ignore="UnusedResources">Ενεργοποίηση ειδοποιήσεων</string>
    <!-- Text for the button dismiss the screen and move on with the flow -->
    <string name="juno_onboarding_enable_notifications_negative_button" tools:ignore="UnusedResources">Όχι τώρα</string>

    <!-- Title for add search widget screen used by Nimbus experiments. Nimbus experiments do not support string placeholders.
        Note: The word "Firefox" should NOT be translated -->
    <string name="juno_onboarding_add_search_widget_title" tools:ignore="UnusedResources">Δοκιμή του widget αναζήτησης του Firefox</string>
    <!-- Description for add search widget screen used by Nimbus experiments. Nimbus experiments do not support string placeholders.
        Note: The word "Firefox" should NOT be translated -->
    <string name="juno_onboarding_add_search_widget_description" tools:ignore="UnusedResources">Με τον Firefox στην αρχική σας οθόνη, θα έχετε εύκολη πρόσβαση στο πρόγραμμα περιήγησης που εστιάζει στο απόρρητό σας, αποκλείοντας τους ιχνηλάτες μεταξύ ιστοτόπων.</string>
    <!-- Text for the button to add search widget on the device used by Nimbus experiments. Nimbus experiments do not support string placeholders.
        Note: The word "Firefox" should NOT be translated -->
    <string name="juno_onboarding_add_search_widget_positive_button" tools:ignore="UnusedResources">Προσθήκη widget Firefox</string>
    <!-- Text for the button to dismiss the screen and move on with the flow -->
    <string name="juno_onboarding_add_search_widget_negative_button" tools:ignore="UnusedResources">Όχι τώρα</string>

    <!-- Search Widget -->
    <!-- Content description for searching with a widget. The first parameter is the name of the application.-->
    <string name="search_widget_content_description_2">Άνοιγμα νέας καρτέλας %1$s</string>
    <!-- Text preview for smaller sized widgets -->
    <string name="search_widget_text_short">Αναζήτηση</string>

    <!-- Text preview for larger sized widgets -->
    <string name="search_widget_text_long">Αναζήτηση στο διαδίκτυο</string>

    <!-- Content description (not visible, for screen readers etc.): Voice search -->
    <string name="search_widget_voice">Φωνητική αναζήτηση</string>

    <!-- Preferences -->
    <!-- Title for the settings page-->
    <string name="settings">Ρυθμίσεις</string>
    <!-- Preference category for general settings -->
    <string name="preferences_category_general">Γενικά</string>
    <!-- Preference category for all links about Fenix -->
    <string name="preferences_category_about">Πληροφορίες</string>
    <!-- Preference category for settings related to changing the default search engine -->
    <string name="preferences_category_select_default_search_engine">Επιλέξτε μία</string>
    <!-- Preference for settings related to managing search shortcuts for the quick search menu -->
    <string name="preferences_manage_search_shortcuts_2">Διαχείριση εναλλακτικών μηχανών αναζήτησης</string>
    <!-- Summary for preference for settings related to managing search shortcuts for the quick search menu -->
    <string name="preferences_manage_search_shortcuts_summary">Επεξεργαστείτε τις μηχανές που εμφανίζονται στο μενού αναζήτησης</string>
    <!-- Preference category for settings related to managing search shortcuts for the quick search menu -->
    <string name="preferences_category_engines_in_search_menu">Ορατές μηχανές στο μενού αναζήτησης</string>
    <!-- Preference for settings related to changing the default search engine -->
    <string name="preferences_default_search_engine">Προεπιλεγμένη μηχανή αναζήτησης</string>
    <!-- Preference for settings related to Search -->
    <string name="preferences_search">Αναζήτηση</string>
    <!-- Preference for settings related to Search engines -->
    <string name="preferences_search_engines">Μηχανές αναζήτησης</string>
    <!-- Preference for settings related to Search engines suggestions-->
    <string name="preferences_search_engines_suggestions">Προτάσεις από μηχανές αναζήτησης</string>
    <!-- Preference Category for settings related to Search address bar -->
    <string name="preferences_settings_address_bar">Προτιμήσεις γραμμής διευθύνσεων</string>
    <!-- Preference Category for settings to Firefox Suggest -->
    <string name="preference_search_address_bar_fx_suggest">Γραμμή διευθύνσεων - Προτάσεις Firefox</string>
    <!-- Preference link to Learn more about Firefox Suggest -->
    <string name="preference_search_learn_about_fx_suggest">Μάθετε περισσότερα για τις Προτάσεις Firefox</string>
    <!-- Preference link to rating Fenix on the Play Store -->
    <string name="preferences_rate">Αξιολόγηση στο Google Play</string>
    <!-- Preference linking to about page for Fenix
        The first parameter is the name of the app defined in app_name (for example: Fenix) -->
    <string name="preferences_about">Σχετικά με το %1$s</string>
    <!-- Preference for settings related to changing the default browser -->
    <string name="preferences_set_as_default_browser">Ορισμός ως προεπιλεγμένο πρόγραμμα περιήγησης</string>
    <!-- Preference category for advanced settings -->
    <string name="preferences_category_advanced">Σύνθετα</string>
    <!-- Preference category for privacy and security settings -->
    <string name="preferences_category_privacy_security">Απόρρητο και ασφάλεια</string>
    <!-- Preference for advanced site permissions -->
    <string name="preferences_site_permissions">Δικαιώματα ιστοτόπων</string>
    <!-- Preference for private browsing options -->
    <string name="preferences_private_browsing_options">Ιδιωτική περιήγηση</string>
    <!-- Preference for opening links in a private tab-->
    <string name="preferences_open_links_in_a_private_tab">Άνοιγμα συνδέσμων σε ιδιωτική καρτέλα</string>
    <!-- Preference for allowing screenshots to be taken while in a private tab-->
    <string name="preferences_allow_screenshots_in_private_mode">Στιγμιότυπα οθόνης στην ιδιωτική περιήγηση</string>
    <!-- Will inform the user of the risk of activating Allow screenshots in private browsing option -->
    <string name="preferences_screenshots_in_private_mode_disclaimer">Αν ενεργοποιηθεί, οι ιδιωτικές καρτέλες θα είναι επίσης ορατές όταν είναι ανοικτές πολλές εφαρμογές</string>
    <!-- Preference for adding private browsing shortcut -->
    <string name="preferences_add_private_browsing_shortcut">Προσθήκη συντόμευσης ιδιωτικής περιήγησης</string>
    <!-- Preference for enabling "HTTPS-Only" mode -->
    <string name="preferences_https_only_title">Λειτουργία «Μόνο HTTPS»</string>

    <!-- Label for cookie banner section in quick settings panel. -->
    <string name="cookie_banner_blocker">Αποκλεισμός μηνυμάτων για cookie</string>
    <!-- Preference for removing cookie/consent banners from sites automatically in private mode. See reduce_cookie_banner_summary for additional context. -->
    <string name="preferences_cookie_banner_reduction_private_mode">Αποκλεισμός μηνυμάτων για cookie σε ιδιωτική περιήγηση</string>
    <!-- Text for indicating cookie banner handling is off this site, this is shown as part of the protections panel with the tracking protection toggle -->
    <string name="reduce_cookie_banner_off_for_site">Ανενεργή για αυτόν τον ιστότοπο</string>
    <!-- Text for cancel button indicating that cookie banner reduction is not supported for the current site, this is shown as part of the cookie banner details view. -->
    <string name="cookie_banner_handling_details_site_is_not_supported_cancel_button">Ακύρωση</string>
    <!-- Text for request support button indicating that cookie banner reduction is not supported for the current site, this is shown as part of the cookie banner details view. -->
    <string name="cookie_banner_handling_details_site_is_not_supported_request_support_button_2">Αποστολή αιτήματος</string>
    <!-- Text for title indicating that cookie banner reduction is not supported for the current site, this is shown as part of the cookie banner details view. -->
    <string name="cookie_banner_handling_details_site_is_not_supported_title_2">Αίτημα υποστήριξης για αυτόν τον ιστότοπο;</string>
    <!-- Label for the snackBar, after the user reports with success a website where cookie banner reducer did not work -->
    <string name="cookie_banner_handling_report_site_snack_bar_text_2">Το αίτημα απεστάλη</string>
    <!-- Text for indicating cookie banner handling is on this site, this is shown as part of the protections panel with the tracking protection toggle -->
    <string name="reduce_cookie_banner_on_for_site">Ενεργή για αυτόν τον ιστότοπο</string>
    <!-- Text for indicating that a request for unsupported site was sent to Nimbus (it's a Mozilla library for experiments), this is shown as part of the protections panel with the tracking protection toggle -->
    <string name="reduce_cookie_banner_unsupported_site_request_submitted_2">Το αίτημα υποστήριξης απεστάλη</string>
    <!-- Text for indicating cookie banner handling is currently not supported for this site, this is shown as part of the protections panel with the tracking protection toggle -->
    <string name="reduce_cookie_banner_unsupported_site">Ο ιστότοπος δεν υποστηρίζεται</string>
    <!-- Title text for a detail explanation indicating cookie banner handling is on this site, this is shown as part of the cookie banner panel in the toolbar. The first parameter is a shortened URL of the current site-->
    <string name="reduce_cookie_banner_details_panel_title_on_for_site_1">Ενεργοποίηση αποκλεισμού μηνυμάτων για cookie για το %1$s;</string>

    <!-- Title text for a detail explanation indicating cookie banner handling is off this site, this is shown as part of the cookie banner panel in the toolbar. The first parameter is a shortened URL of the current site-->
    <string name="reduce_cookie_banner_details_panel_title_off_for_site_1">Απενεργοποίηση αποκλεισμού μηνυμάτων για cookie για το %1$s;</string>
    <!-- Title text for a detail explanation indicating cookie banner reducer didn't work for the current site, this is shown as part of the cookie banner panel in the toolbar. The first parameter is the application name-->
    <string name="reduce_cookie_banner_details_panel_title_unsupported_site_request_2">Το %1$s δεν μπορεί να απορρίψει αυτόματα τα αιτήματα για cookie σε αυτόν τον ιστότοπο. Μπορείτε να στείλετε ένα αίτημα για υποστήριξη αυτού του ιστοτόπου στο μέλλον.</string>

    <!-- Long text for a detail explanation indicating what will happen if cookie banner handling is off for a site, this is shown as part of the cookie banner panel in the toolbar. The first parameter is the application name -->
    <string name="reduce_cookie_banner_details_panel_description_off_for_site_1">Απενεργοποιήστε το και το %1$s θα διαγράψει τα cookie και θα φορτώσει ξανά αυτόν τον ιστότοπο. Μπορεί να αποσυνδεθείτε ή να αδειάσουν τα καλάθια αγορών σας.</string>
    <!-- Long text for a detail explanation indicating what will happen if cookie banner handling is on for a site, this is shown as part of the cookie banner panel in the toolbar. The first parameter is the application name -->
    <string name="reduce_cookie_banner_details_panel_description_on_for_site_3">Ενεργοποιήστε το και το %1$s θα προσπαθεί να απορρίπτει αυτόματα όλα τα μηνύματα για cookie σε αυτόν τον ιστότοπο.</string>

    <!--Title for the cookie banner re-engagement CFR, the placeholder is replaced with app name -->
    <string name="cookie_banner_cfr_title">Το %1$s μόλις αρνήθηκε τα cookie για εσάς</string>
    <!--Message for the cookie banner re-engagement CFR -->
    <string name="cookie_banner_cfr_message">Λιγότεροι περισπασμοί, λιγότερα cookie που σας παρακολουθούν σε αυτόν τον ιστότοπο.</string>

    <!-- Description of the preference to enable "HTTPS-Only" mode. -->
    <string name="preferences_https_only_summary">Προσπαθεί αυτόματα να συνδεθεί σε ιστοτόπους με το πρωτόκολλο κρυπτογράφησης HTTPS για αυξημένη ασφάλεια.</string>
    <!-- Summary of https only preference if https only is set to off -->
    <string name="preferences_https_only_off">Ανενεργή</string>
    <!-- Summary of https only preference if https only is set to on in all tabs -->
    <string name="preferences_https_only_on_all">Ενεργή σε όλες τις καρτέλες</string>
    <!-- Summary of https only preference if https only is set to on in private tabs only -->
    <string name="preferences_https_only_on_private">Ενεργή σε ιδιωτικές καρτέλες</string>
    <!-- Text displayed that links to website containing documentation about "HTTPS-Only" mode -->
    <string name="preferences_http_only_learn_more">Μάθετε περισσότερα</string>
    <!-- Option for the https only setting -->
    <string name="preferences_https_only_in_all_tabs">Ενεργοποίηση σε όλες τις καρτέλες</string>
    <!-- Option for the https only setting -->
    <string name="preferences_https_only_in_private_tabs">Ενεργοποίηση μόνο σε ιδιωτικές καρτέλες</string>
    <!-- Title shown in the error page for when trying to access a http website while https only mode is enabled. -->
    <string name="errorpage_httpsonly_title">Δεν διατίθεται ασφαλής ιστότοπος</string>
    <!-- Message shown in the error page for when trying to access a http website while https only mode is enabled. The message has two paragraphs. This is the first. -->
    <string name="errorpage_httpsonly_message_title">Πιθανότατα, ο ιστότοπος δεν υποστηρίζει HTTPS.</string>
    <!-- Message shown in the error page for when trying to access a http website while https only mode is enabled. The message has two paragraphs. This is the second. -->
    <string name="errorpage_httpsonly_message_summary">Ωστόσο, είναι επίσης πιθανό να εμπλέκεται ένας εισβολέας. Εάν συνεχίσετε στον ιστότοπο, δεν θα πρέπει να εισαγάγετε ευαίσθητες πληροφορίες. Εάν συνεχίσετε, η λειτουργία «Μόνο HTTPS» θα απενεργοποιηθεί προσωρινά για τον ιστότοπο.</string>
    <!-- Preference for accessibility -->
    <string name="preferences_accessibility">Προσβασιμότητα</string>
    <!-- Preference to override the Mozilla account server -->
    <string name="preferences_override_account_server">Προσαρμοσμένος διακομιστής λογαριασμού Mozilla</string>
    <!-- Preference to override the Sync token server -->
    <string name="preferences_override_sync_tokenserver">Προσαρμοσμένος διακομιστής Sync</string>
    <!-- Toast shown after updating the Mozilla account/Sync server override preferences -->
    <string name="toast_override_account_sync_server_done">Ο διακομιστής λογαριασμού Mozilla και συγχρονισμού τροποποιήθηκε. Γίνεται τερματισμός της εφαρμογής για εφαρμογή των αλλαγών…</string>
    <!-- Preference category for account information -->
    <string name="preferences_category_account">Λογαριασμός</string>
    <!-- Preference for changing where the toolbar is positioned -->
    <string name="preferences_toolbar">Γραμμή εργαλείων</string>

    <!-- Preference for changing default theme to dark or light mode -->
    <string name="preferences_theme">Θέμα</string>
    <!-- Preference for customizing the home screen -->
    <string name="preferences_home_2">Αρχική σελίδα</string>
    <!-- Preference for gestures based actions -->
    <string name="preferences_gestures">Χειρονομίες</string>
    <!-- Preference for settings related to visual options -->
    <string name="preferences_customize">Προσαρμογή</string>
    <!-- Preference description for banner about signing in -->
    <string name="preferences_sign_in_description_2">Συνδεθείτε για να συγχρονίσετε τις καρτέλες, τους σελιδοδείκτες, τους κωδικούς πρόσβασης και πολλά άλλα.</string>
    <!-- Preference shown instead of account display name while account profile information isn't available yet. -->
    <string name="preferences_account_default_name_2">Λογαριασμός Mozilla</string>
    <!-- Preference text for account title when there was an error syncing FxA -->
    <string name="preferences_account_sync_error">Συνδεθείτε ξανά για συνέχεια συγχρονισμού</string>
    <!-- Preference for language -->
    <string name="preferences_language">Γλώσσα</string>
    <!-- Preference for translation -->
<<<<<<< HEAD
    <string name="preferences_translation">Μετάφραση</string>
=======
    <string name="preferences_translation" moz:removedIn="127" tools:ignore="UnusedResources">Μετάφραση</string>
    <!-- Preference for translations -->
    <string name="preferences_translations">Μεταφράσεις</string>
>>>>>>> 7fda8002
    <!-- Preference for data choices -->
    <string name="preferences_data_choices">Επιλογές δεδομένων</string>
    <!-- Preference for data collection -->
    <string name="preferences_data_collection">Συλλογή δεδομένων</string>
    <!-- Preference for developers -->
    <string name="preferences_remote_debugging">Απομακρυσμένος έλεγχος σφαλμάτων μέσω USB</string>
    <!-- Preference title for switch preference to show search suggestions -->
    <string name="preferences_show_search_suggestions">Εμφάνιση προτάσεων αναζήτησης</string>
    <!-- Preference title for switch preference to show voice search button -->
    <string name="preferences_show_voice_search">Εμφάνιση φωνητικής αναζήτησης</string>
    <!-- Preference title for switch preference to show search suggestions also in private mode -->
    <string name="preferences_show_search_suggestions_in_private">Εμφάνιση σε ιδιωτικές συνεδρίες</string>
    <!-- Preference title for switch preference to show a clipboard suggestion when searching -->
    <string name="preferences_show_clipboard_suggestions">Εμφάνιση προτάσεων προχείρου</string>
    <!-- Preference title for switch preference to suggest browsing history when searching -->
    <string name="preferences_search_browsing_history">Αναζήτηση ιστορικού περιήγησης</string>
    <!-- Preference title for switch preference to suggest bookmarks when searching -->
    <string name="preferences_search_bookmarks">Αναζήτηση σελιδοδεικτών</string>
    <!-- Preference title for switch preference to suggest synced tabs when searching -->
    <string name="preferences_search_synced_tabs">Αναζήτηση συγχρονισμένων καρτελών</string>
    <!-- Preference for account settings -->
    <string name="preferences_account_settings">Ρυθμίσεις λογαριασμού</string>
    <!-- Preference for enabling url autocomplete-->
    <string name="preferences_enable_autocomplete_urls">Αυτόματη συμπλήρωση URL</string>
    <!-- Preference title for switch preference to show sponsored Firefox Suggest search suggestions -->
    <string name="preferences_show_sponsored_suggestions">Προτάσεις από χορηγούς</string>
    <!-- Summary for preference to show sponsored Firefox Suggest search suggestions.
         The first parameter is the name of the application. -->
    <string name="preferences_show_sponsored_suggestions_summary">Υποστηρίξτε το %1$s με περιστασιακές προτάσεις χορηγών</string>
    <!-- Preference title for switch preference to show Firefox Suggest search suggestions for web content.
         The first parameter is the name of the application. -->
    <string name="preferences_show_nonsponsored_suggestions">Προτάσεις από το %1$s</string>
    <!-- Summary for preference to show Firefox Suggest search suggestions for web content -->
    <string name="preferences_show_nonsponsored_suggestions_summary">Λάβετε προτάσεις από το διαδίκτυο που σχετίζονται με την αναζήτησή σας</string>
    <!-- Preference for open links in third party apps -->
    <string name="preferences_open_links_in_apps">Άνοιγμα συνδέσμων σε εφαρμογές</string>
    <!-- Preference for open links in third party apps always open in apps option -->
    <string name="preferences_open_links_in_apps_always">Πάντα</string>
    <!-- Preference for open links in third party apps ask before opening option -->
    <string name="preferences_open_links_in_apps_ask">Ερώτηση πριν από το άνοιγμα</string>
    <!-- Preference for open links in third party apps never open in apps option -->
    <string name="preferences_open_links_in_apps_never">Ποτέ</string>
    <!-- Preference for open download with an external download manager app -->
    <string name="preferences_external_download_manager">Εξωτερική διαχείριση λήψεων</string>
    <!-- Preference for enabling gecko engine logs -->
    <string name="preferences_enable_gecko_logs">Ενεργοποίηση αρχείων καταγραφής Gecko</string>
    <!-- Message to indicate users that we are quitting the application to apply the changes -->
    <string name="quit_application">Κλείσιμο εφαρμογής για την εφαρμογή αλλαγών…</string>

    <!-- Preference for add_ons -->
    <string name="preferences_addons" moz:removedIn="126" tools:ignore="UnusedResources">Πρόσθετα</string>

    <!-- Preference for extensions -->
    <string name="preferences_extensions">Επεκτάσεις</string>
    <!-- Preference for installing a local add-on -->
    <string name="preferences_install_local_addon" moz:removedIn="126" tools:ignore="UnusedResources">Εγκατάσταση προσθέτου από αρχείο</string>
    <!-- Preference for installing a local extension -->
    <string name="preferences_install_local_extension">Εγκατάσταση επέκτασης από αρχείο</string>
    <!-- Preference for notifications -->
    <string name="preferences_notifications">Ειδοποιήσεις</string>

    <!-- Summary for notification preference indicating notifications are allowed -->
    <string name="notifications_allowed_summary">Επιτρέπονται</string>
    <!-- Summary for notification preference indicating notifications are not allowed -->
    <string name="notifications_not_allowed_summary">Δεν επιτρέπονται</string>

    <!-- Add-on Permissions -->
    <!-- The title of the required permissions section from addon's permissions screen -->
    <string name="addons_permissions_heading_required" tools:ignore="UnusedResources">Απαιτείται</string>
    <!-- The title of the optional permissions section from addon's permissions screen -->
    <string name="addons_permissions_heading_optional" tools:ignore="UnusedResources">Προαιρετικό</string>
<<<<<<< HEAD
    <!-- The title of the section with websites that have permissions granted from addon's permissions screen -->
    <string name="addons_permissions_heading_read_and_change_website_data" tools:ignore="UnusedResources">Ανάγνωση και αλλαγή δεδομένων ιστοτόπων</string>
    <!-- The description of the icon that can delete one of the websites displayed  -->
    <string name="addons_permissions_icon_description_delete_website" tools:ignore="UnusedResources">Διαγραφή ιστοτόπου</string>
=======
>>>>>>> 7fda8002
    <!-- The title of the origin permission option allowing a user to enable the extension to run on all sites -->
    <string name="addons_permissions_allow_for_all_sites" tools:ignore="UnusedResources">Αποδοχή για όλους τους ιστοτόπους</string>

    <!-- The subtitle for the allow for all sites preference toggle -->
    <string name="addons_permissions_allow_for_all_sites_subtitle" tools:ignore="UnusedResources">Εάν εμπιστεύεστε αυτήν την επέκταση, μπορείτε να παραχωρήσετε άδεια σε κάθε ιστότοπο.</string>

    <!-- Add-on Preferences -->
    <!-- Preference to customize the configured AMO (addons.mozilla.org) collection -->
    <string name="preferences_customize_amo_collection" moz:removedIn="126" tools:ignore="UnusedResources">Προσαρμοσμένη συλλογή προσθέτων</string>
    <!-- Preference to customize the configured AMO (addons.mozilla.org) collection -->
    <string name="preferences_customize_extension_collection">Προσαρμοσμένη συλλογή επεκτάσεων</string>
    <!-- Button caption to confirm the add-on collection configuration -->
    <string name="customize_addon_collection_ok">OK</string>
    <!-- Button caption to abort the add-on collection configuration -->
    <string name="customize_addon_collection_cancel">Ακύρωση</string>
    <!-- Hint displayed on input field for custom collection name -->
    <string name="customize_addon_collection_hint">Όνομα συλλογής</string>

    <!-- Hint displayed on input field for custom collection user ID-->
    <string name="customize_addon_collection_user_hint">Κάτοχος συλλογής (ID χρήστη)</string>
    <!-- Toast shown after confirming the custom add-on collection configuration -->
    <string name="toast_customize_addon_collection_done" moz:removedIn="126" tools:ignore="UnusedResources">Η συλλογή προσθέτων τροποποιήθηκε. Κλείσιμο εφαρμογής για εφαρμογή αλλαγών…</string>

    <!-- Toast shown after confirming the custom extension collection configuration -->
    <string name="toast_customize_extension_collection_done">Η συλλογή επεκτάσεων τροποποιήθηκε. Κλείσιμο εφαρμογής για την εφαρμογή αλλαγών…</string>

    <!-- Customize Home -->
    <!-- Header text for jumping back into the recent tab in customize the home screen -->
    <string name="customize_toggle_jump_back_in">Άμεση επιστροφή</string>
    <!-- Title for the customize home screen section with recently saved bookmarks. -->
    <string name="customize_toggle_recent_bookmarks" moz:removedIn="127" tools:ignore="UnusedResources">Πρόσφατοι σελιδοδείκτες</string>
    <!-- Title for the customize home screen section with bookmarks. -->
    <string name="customize_toggle_bookmarks">Σελιδοδείκτες</string>
    <!-- Title for the customize home screen section with recently visited. Recently visited is
    a section where users see a list of tabs that they have visited in the past few days -->
    <string name="customize_toggle_recently_visited">Πρόσφατες επισκέψεις</string>

    <!-- Title for the customize home screen section with Pocket. -->
    <string name="customize_toggle_pocket_2">Άρθρα που σας βάζουν σε σκέψεις</string>
    <!-- Summary for the customize home screen section with Pocket. The first parameter is product name Pocket -->
    <string name="customize_toggle_pocket_summary">Τα άρθρα παρέχονται από το %s</string>
    <!-- Title for the customize home screen section with sponsored Pocket stories. -->
    <string name="customize_toggle_pocket_sponsored">Χορηγούμενα άρθρα</string>
    <!-- Title for the opening wallpaper settings screen -->
    <string name="customize_wallpapers">Ταπετσαρίες</string>
    <!-- Title for the customize home screen section with sponsored shortcuts. -->
    <string name="customize_toggle_contile">Χορηγούμενες συντομεύσεις</string>

    <!-- Wallpapers -->
    <!-- Content description for various wallpapers. The first parameter is the name of the wallpaper -->
    <string name="wallpapers_item_name_content_description">Στοιχείο ταπετσαρίας: %1$s</string>
    <!-- Snackbar message for when wallpaper is selected -->
    <string name="wallpaper_updated_snackbar_message">Η ταπετσαρία ενημερώθηκε!</string>
    <!-- Snackbar label for action to view selected wallpaper -->
    <string name="wallpaper_updated_snackbar_action">Προβολή</string>

    <!-- Snackbar message for when wallpaper couldn't be downloaded -->
    <string name="wallpaper_download_error_snackbar_message">Δεν ήταν δυνατή η λήψη ταπετσαρίας</string>
    <!-- Snackbar label for action to retry downloading the wallpaper -->
    <string name="wallpaper_download_error_snackbar_action">Δοκιμή ξανά</string>
    <!-- Snackbar message for when wallpaper couldn't be selected because of the disk error -->
    <string name="wallpaper_select_error_snackbar_message">Δεν ήταν δυνατή η αλλαγή ταπετσαρίας</string>
    <!-- Text displayed that links to website containing documentation about the "Limited Edition" wallpapers. -->
    <string name="wallpaper_learn_more">Μάθετε περισσότερα</string>

    <!-- Text for classic wallpapers title. The first parameter is the Firefox name. -->
    <string name="wallpaper_classic_title">Κλασικό %s</string>

    <!-- Text for artist series wallpapers title. "Artist series" represents a collection of artist collaborated wallpapers. -->
    <string name="wallpaper_artist_series_title">Σειρά καλλιτεχνών</string>
    <!-- Description text for the artist series wallpapers with learn more link. The first parameter is the learn more string defined in wallpaper_learn_more. "Independent voices" is the name of the wallpaper collection -->
    <string name="wallpaper_artist_series_description_with_learn_more">Η συλλογή «Ανεξάρτητες φωνές». %s</string>
    <!-- Description text for the artist series wallpapers. "Independent voices" is the name of the wallpaper collection -->
    <string name="wallpaper_artist_series_description">Η συλλογή «Ανεξάρτητες φωνές».</string>
    <!-- Wallpaper onboarding dialog header text. -->
    <string name="wallpapers_onboarding_dialog_title_text">Δοκιμάστε μια πινελιά χρώματος</string>
    <!-- Wallpaper onboarding dialog body text. -->
    <string name="wallpapers_onboarding_dialog_body_text">Επιλέξτε μια ταπετσαρία ιδανική για εσάς.</string>
    <!-- Wallpaper onboarding dialog learn more button text. The button navigates to the wallpaper settings screen. -->
    <string name="wallpapers_onboarding_dialog_explore_more_button_text">Εξερευνήστε περισσότερες ταπετσαρίες</string>

    <!-- Add-ons general availability nimbus message-->
    <!-- Title of the Nimbus message for add-ons general availability-->
    <string name="addon_ga_message_title" moz:removedIn="126" tools:ignore="UnusedResources">Διατίθενται τώρα νέα πρόσθετα</string>
    <!-- Title of the Nimbus message for extension general availability-->
    <string name="addon_ga_message_title_2" tools:ignore="UnusedResources">Διατίθενται τώρα νέες επεκτάσεις</string>
    <!-- Body of the Nimbus message for add-ons general availability. 'Firefox' intentionally hardcoded here-->
    <string name="addon_ga_message_body" tools:ignore="UnusedResources">Δείτε 100+ νέες επεκτάσεις που σας επιτρέπουν να κάνετε το Firefox δικό σας.</string>
    <!-- Button text of the Nimbus message for add-ons general availability. -->
    <string name="addon_ga_message_button" moz:removedIn="126" tools:ignore="UnusedResources">Εξερεύνηση προσθέτων</string>

    <!-- Button text of the Nimbus message for extensions general availability. -->
    <string name="addon_ga_message_button_2" tools:ignore="UnusedResources">Εξερεύνηση επεκτάσεων</string>

    <!-- Extension process crash dialog to user -->
    <!-- Title of a dialog shown to the user when enough errors have occurred with addons and they need to be temporarily disabled -->
    <string name="addon_process_crash_dialog_title" moz:removedIn="126" tools:ignore="UnusedResources">Τα πρόσθετα έχουν απενεργοποιηθεί προσωρινά</string>
    <!-- Title of the extension crash dialog shown to the user when enough errors have occurred with extensions and they need to be temporarily disabled -->
    <string name="extension_process_crash_dialog_title">Οι επεκτάσεις έχουν απενεργοποιηθεί προσωρινά</string>
    <!-- The first parameter is the application name. This is a message shown to the user when too many errors have occurred with the addons process and they have been disabled. The user can decide if they would like to continue trying to start add-ons or if they'd rather continue without them. -->
    <string name="addon_process_crash_dialog_message" moz:removedIn="126" tools:ignore="UnusedResources">Ένα ή περισσότερα πρόσθετα σταμάτησαν να λειτουργούν, καθιστώντας το σύστημά σας ασταθές. Το %1$s προσπάθησε ανεπιτυχώς να επανεκκινήσει τα πρόσθετα.\n\nΤα πρόσθετα δεν θα επανεκκινηθούν κατά τη διάρκεια της τρέχουσας συνεδρίας σας.\n\nΗ αφαίρεση ή η απενεργοποίηση των προσθέτων ενδέχεται να διορθώσει αυτό το ζήτημα.</string>
    <!-- This is a message shown to the user when too many errors have occurred with the extensions process and they have been disabled.
    The user can decide if they would like to continue trying to start extensions or if they'd rather continue without them.
    The first parameter is the application name. -->
    <string name="extension_process_crash_dialog_message">Μία ή περισσότερες επεκτάσεις σταμάτησαν να λειτουργούν, καθιστώντας το σύστημά σας ασταθές. Το %1$s προσπάθησε ανεπιτυχώς να επανεκκινήσει τις επεκτάσεις.\n\nΟι επεκτάσεις δεν θα επανεκκινηθούν κατά τη διάρκεια της τρέχουσας συνεδρίας σας.\n\nΗ αφαίρεση ή η απενεργοποίηση των επεκτάσεων ενδέχεται να διορθώσει αυτό το ζήτημα.</string>
    <!-- This will cause the add-ons to try restarting but the dialog will reappear if it is unsuccessful again -->
    <string name="addon_process_crash_dialog_retry_button_text" moz:removedIn="126" tools:ignore="UnusedResources">Δοκιμάστε να επανεκκινήσετε τα πρόσθετα</string>
    <!-- Button text on the extension crash dialog to prompt the user to try restarting the extensions but the dialog will reappear if it is unsuccessful again -->
    <string name="extension_process_crash_dialog_retry_button_text" tools:ignore="UnusedResources">Δοκιμάστε να επανεκκινήσετε τις επεκτάσεις</string>
    <!-- The user will continue with all add-ons disabled -->
    <string name="addon_process_crash_dialog_disable_addons_button_text" moz:removedIn="126" tools:ignore="UnusedResources">Συνέχεια με ανενεργά πρόσθετα</string>

    <!-- Button text on the extension crash dialog to prompt the user to continue with all extensions disabled. -->
    <string name="extension_process_crash_dialog_disable_extensions_button_text">Συνέχεια με ανενεργές επεκτάσεις</string>

    <!-- Account Preferences -->
    <!-- Preference for managing your account via accounts.firefox.com -->
    <string name="preferences_manage_account">Διαχείριση λογαριασμού</string>
    <!-- Summary of the preference for managing your account via accounts.firefox.com. -->
    <string name="preferences_manage_account_summary">Αλλάξτε τον κωδικό πρόσβασής σας, διαχειριστείτε τη συλλογή δεδομένων ή διαγράψτε τον λογαριασμό σας</string>
    <!-- Preference for triggering sync -->
    <string name="preferences_sync_now">Συγχρονισμός τώρα</string>
    <!-- Preference category for sync -->
    <string name="preferences_sync_category">Επιλέξτε τι θα συγχρονίζεται</string>
    <!-- Preference for syncing history -->
    <string name="preferences_sync_history">Ιστορικό</string>
    <!-- Preference for syncing bookmarks -->
    <string name="preferences_sync_bookmarks">Σελιδοδείκτες</string>
    <!-- Preference for syncing passwords -->
    <string name="preferences_sync_logins_2">Κωδικοί πρόσβασης</string>
    <!-- Preference for syncing tabs -->
    <string name="preferences_sync_tabs_2">Ανοικτές καρτέλες</string>
    <!-- Preference for signing out -->
    <string name="preferences_sign_out">Αποσύνδεση</string>
    <!-- Preference displays and allows changing current FxA device name -->
    <string name="preferences_sync_device_name">Όνομα συσκευής</string>
    <!-- Text shown when user enters empty device name -->
    <string name="empty_device_name_error">Το όνομα συσκευής δεν μπορεί να είναι κενό.</string>
    <!-- Label indicating that sync is in progress -->
    <string name="sync_syncing_in_progress">Συγχρονισμός…</string>

    <!-- Label summary indicating that sync failed. The first parameter is the date stamp showing last time it succeeded -->
    <string name="sync_failed_summary">Αποτυχία συγχρονισμού. Τελευταία επιτυχία: %s</string>
    <!-- Label summary showing never synced -->
    <string name="sync_failed_never_synced_summary">Αποτυχία συγχρονισμού. Τελευταίος συγχρονισμός: ποτέ</string>
    <!-- Label summary the date we last synced. The first parameter is date stamp showing last time synced -->
    <string name="sync_last_synced_summary">Τελευταίος συγχρονισμός: %s</string>
    <!-- Label summary showing never synced -->
    <string name="sync_never_synced_summary">Τελευταίος συγχρονισμός: ποτέ</string>
    <!-- Text for displaying the default device name.
        The first parameter is the application name, the second is the device manufacturer name
        and the third is the device model. -->
    <string name="default_device_name_2">%1$s στο %2$s %3$s</string>

    <!-- Preference for syncing payment methods -->
    <string name="preferences_sync_credit_cards_2">Μέθοδοι πληρωμής</string>
    <!-- Preference for syncing addresses -->
    <string name="preferences_sync_address">Διευθύνσεις</string>

    <!-- Send Tab -->
    <!-- Name of the "receive tabs" notification channel. Displayed in the "App notifications" system settings for the app -->
    <string name="fxa_received_tab_channel_name">Ληφθείσες καρτέλες</string>
    <!-- Description of the "receive tabs" notification channel. Displayed in the "App notifications" system settings for the app -->
    <string name="fxa_received_tab_channel_description">Ειδοποιήσεις για καρτέλες που λαμβάνονται από άλλες συσκευές Firefox.</string>
    <!--  The body for these is the URL of the tab received  -->
    <string name="fxa_tab_received_notification_name">Ελήφθη καρτέλα</string>
    <!-- %s is the device name -->
    <string name="fxa_tab_received_from_notification_name">Καρτέλα από %s</string>

    <!-- Close Synced Tabs -->
    <!-- The title for a notification shown when the user closes tabs that are currently
    open on this device from another device that's signed in to the same Mozilla account.
    %1$s is a placeholder for the app name; %2$d is the number of tabs closed.  -->
    <string name="fxa_tabs_closed_notification_title">Έκλεισαν %2$d καρτέλες του %1$s</string>
    <!-- The body for a "closed synced tabs" notification. -->
    <string name="fxa_tabs_closed_text">Προβολή πρόσφατα κλεισμένων καρτελών</string>

    <!-- Advanced Preferences -->
    <!-- Preference for tracking protection exceptions -->
    <string name="preferences_tracking_protection_exceptions">Εξαιρέσεις</string>
    <!-- Button in Exceptions Preference to turn on tracking protection for all sites (remove all exceptions) -->
    <string name="preferences_tracking_protection_exceptions_turn_on_for_all">Ενεργοποίηση για κάθε ιστότοπο</string>
    <!-- Text displayed when there are no exceptions -->
    <string name="exceptions_empty_message_description">Οι εξαιρέσεις επιτρέπουν την απενεργοποίηση της προστασίας από καταγραφή σε συγκεκριμένους ιστοτόπους.</string>
    <!-- Text displayed when there are no exceptions, with learn more link that brings users to a tracking protection SUMO page -->
    <string name="exceptions_empty_message_learn_more_link">Μάθετε περισσότερα</string>

    <!-- Preference switch for usage and technical data collection -->
    <string name="preference_usage_data">Δεδομένα χρήσης και τεχνικά δεδομένα</string>
    <!-- Preference description for usage and technical data collection -->
    <string name="preferences_usage_data_description">Αποστέλλει πληροφορίες επιδόσεων, χρήσης, υλικού συσκευής και εξατομίκευσης του προγράμματος περιήγησης στη Mozilla για βελτίωση του %1$s</string>
    <!-- Preference switch for marketing data collection -->
    <string name="preferences_marketing_data">Δεδομένα μάρκετινγκ</string>
    <!-- Preference description for marketing data collection -->
    <string name="preferences_marketing_data_description2">Κοινή χρήση βασικών δεδομένων χρήσης με το Adjust, την υπηρεσία μας για μάρκετινγκ κινητών</string>
    <!-- Title for studies preferences -->
    <string name="preference_experiments_2">Μελέτες</string>
    <!-- Summary for studies preferences -->
    <string name="preference_experiments_summary_2">Επιτρέπει στο Mozilla την εγκατάσταση και εκτέλεση μελετών</string>

    <!-- Turn On Sync Preferences -->
    <!-- Header of the Sync and save your data preference view -->
    <string name="preferences_sync_2">Συγχρονισμός και αποθήκευση δεδομένων</string>
    <!-- Preference for reconnecting to FxA sync -->
    <string name="preferences_sync_sign_in_to_reconnect">Συνδεθείτε για επανασύνδεση</string>
    <!-- Preference for removing FxA account -->
    <string name="preferences_sync_remove_account">Αφαίρεση λογαριασμού</string>

    <!-- Pairing Feature strings -->
    <!-- Instructions on how to access pairing -->
    <string name="pair_instructions_2"><![CDATA[Σαρώστε τον κωδικό QR που εμφανίζεται στο <b>firefox.com/pair</b>]]></string>

    <!-- Toolbar Preferences -->
    <!-- Preference for using top toolbar -->
    <string name="preference_top_toolbar">Πάνω</string>
    <!-- Preference for using bottom toolbar -->
    <string name="preference_bottom_toolbar">Κάτω</string>

    <!-- Theme Preferences -->
    <!-- Preference for using light theme -->
    <string name="preference_light_theme">Ανοιχτόχρωμο</string>
    <!-- Preference for using dark theme -->
    <string name="preference_dark_theme">Σκοτεινό</string>
    <!-- Preference for using using dark or light theme automatically set by battery -->
    <string name="preference_auto_battery_theme">Ορισμός από εξοικονόμηση μπαταρίας</string>
    <!-- Preference for using following device theme -->
    <string name="preference_follow_device_theme">Χρήση θέματος συσκευής</string>

    <!-- Gestures Preferences-->
    <!-- Preferences for using pull to refresh in a webpage -->
    <string name="preference_gestures_website_pull_to_refresh">Τράβηγμα για ανανέωση</string>
    <!-- Preference for using the dynamic toolbar -->
    <string name="preference_gestures_dynamic_toolbar">Κύλιση για απόκρυψη γραμμής εργαλείων</string>
    <!-- Preference for switching tabs by swiping horizontally on the toolbar -->
    <string name="preference_gestures_swipe_toolbar_switch_tabs">Ολίσθηση γραμμής εργαλείων προς τα πλάγια για εναλλαγή καρτελών</string>
    <!-- Preference for showing the opened tabs by swiping up on the toolbar-->
    <string name="preference_gestures_swipe_toolbar_show_tabs">Ολίσθηση γραμμής εργαλείων προς τα πάνω για άνοιγμα καρτελών</string>

    <!-- Library -->
    <!-- Option in Library to open Downloads page -->
    <string name="library_downloads">Λήψεις</string>
    <!-- Option in library to open Bookmarks page -->
    <string name="library_bookmarks">Σελιδοδείκτες</string>
    <!-- Option in library to open Desktop Bookmarks root page -->
    <string name="library_desktop_bookmarks_root">Σελιδοδείκτες υπολογιστή</string>
    <!-- Option in library to open Desktop Bookmarks "menu" page -->
    <string name="library_desktop_bookmarks_menu">Μενού σελιδοδεικτών</string>
    <!-- Option in library to open Desktop Bookmarks "toolbar" page -->
    <string name="library_desktop_bookmarks_toolbar">Γραμμή σελιδοδεικτών</string>
    <!-- Option in library to open Desktop Bookmarks "unfiled" page -->
    <string name="library_desktop_bookmarks_unfiled">Άλλοι σελιδοδείκτες</string>
    <!-- Option in Library to open History page -->
    <string name="library_history">Ιστορικό</string>
    <!-- Option in Library to open a new tab -->
    <string name="library_new_tab">Νέα καρτέλα</string>
    <!-- Settings Page Title -->
    <string name="settings_title">Ρυθμίσεις</string>
    <!-- Content description (not visible, for screen readers etc.): "Close button for library settings" -->
    <string name="content_description_close_button">Κλείσιμο</string>

    <!-- Title to show in alert when a lot of tabs are to be opened
    %d is a placeholder for the number of tabs that will be opened -->
    <string name="open_all_warning_title">Άνοιγμα %d καρτελών;</string>
    <!-- Message to warn users that a large number of tabs will be opened
    %s will be replaced by app name. -->
    <string name="open_all_warning_message">Το άνοιγμα τόσο πολλών καρτελών ενδέχεται να επιβραδύνει το %s κατά τη φόρτωση των σελίδων. Θέλετε σίγουρα να συνεχίσετε;</string>
    <!-- Dialog button text for confirming open all tabs -->
    <string name="open_all_warning_confirm">Άνοιγμα καρτελών</string>
    <!-- Dialog button text for canceling open all tabs -->
    <string name="open_all_warning_cancel">Ακύρωση</string>

    <!-- Text to show users they have one page in the history group section of the History fragment.
    %d is a placeholder for the number of pages in the group. -->
    <string name="history_search_group_site_1">%d σελίδα</string>

    <!-- Text to show users they have multiple pages in the history group section of the History fragment.
    %d is a placeholder for the number of pages in the group. -->
    <string name="history_search_group_sites_1">%d σελίδες</string>

    <!-- Option in library for Recently Closed Tabs -->
    <string name="library_recently_closed_tabs">Πρόσφατα κλεισμένες καρτέλες</string>
    <!-- Option in library to open Recently Closed Tabs page -->
    <string name="recently_closed_show_full_history">Εμφάνιση πλήρους ιστορικού</string>
    <!-- Text to show users they have multiple tabs saved in the Recently Closed Tabs section of history.
    %d is a placeholder for the number of tabs selected. -->
    <string name="recently_closed_tabs">%d καρτέλες</string>
    <!-- Text to show users they have one tab saved in the Recently Closed Tabs section of history.
    %d is a placeholder for the number of tabs selected. -->
    <string name="recently_closed_tab">%d καρτέλα</string>

    <!-- Recently closed tabs screen message when there are no recently closed tabs -->
    <string name="recently_closed_empty_message">Καμία πρόσφατα κλεισμένη καρτέλα</string>

    <!-- Tab Management -->
    <!-- Title of preference for tabs management -->
    <string name="preferences_tabs">Καρτέλες</string>
    <!-- Title of preference that allows a user to specify the tab view -->
    <string name="preferences_tab_view">Προβολή καρτελών</string>
    <!-- Option for a list tab view -->
    <string name="tab_view_list">Λίστα</string>
    <!-- Option for a grid tab view -->
    <string name="tab_view_grid">Πλέγμα</string>
    <!-- Title of preference that allows a user to auto close tabs after a specified amount of time -->
    <string name="preferences_close_tabs">Κλείσιμο καρτελών</string>
    <!-- Option for auto closing tabs that will never auto close tabs, always allows user to manually close tabs -->
    <string name="close_tabs_manually">Χειροκίνητα</string>

    <!-- Option for auto closing tabs that will auto close tabs after one day -->
    <string name="close_tabs_after_one_day">Μετά από μία μέρα</string>
    <!-- Option for auto closing tabs that will auto close tabs after one week -->
    <string name="close_tabs_after_one_week">Μετά από μία εβδομάδα</string>
    <!-- Option for auto closing tabs that will auto close tabs after one month -->
    <string name="close_tabs_after_one_month">Μετά από έναν μήνα</string>

    <!-- Title of preference that allows a user to specify the auto-close settings for open tabs -->
    <string name="preference_auto_close_tabs" tools:ignore="UnusedResources">Αυτόματο κλείσιμο ανοικτών καρτελών</string>

    <!-- Opening screen -->
    <!-- Title of a preference that allows a user to choose what screen to show after opening the app -->
    <string name="preferences_opening_screen">Οθόνη εκκίνησης</string>
    <!-- Option for always opening the homepage when re-opening the app -->
    <string name="opening_screen_homepage">Αρχική σελίδα</string>
    <!-- Option for always opening the user's last-open tab when re-opening the app -->
    <string name="opening_screen_last_tab">Τελευταία καρτέλα</string>
    <!-- Option for always opening the homepage when re-opening the app after four hours of inactivity -->
    <string name="opening_screen_after_four_hours_of_inactivity">Αρχική σελίδα μετά από τέσσερις ώρες αδράνειας</string>
    <!-- Summary for tabs preference when auto closing tabs setting is set to manual close-->
    <string name="close_tabs_manually_summary">Χειροκίνητο κλείσιμο</string>
    <!-- Summary for tabs preference when auto closing tabs setting is set to auto close tabs after one day-->
    <string name="close_tabs_after_one_day_summary">Κλείσιμο μετά από μία ημέρα</string>
    <!-- Summary for tabs preference when auto closing tabs setting is set to auto close tabs after one week-->
    <string name="close_tabs_after_one_week_summary">Κλείσιμο μετά από μία εβδομάδα</string>
    <!-- Summary for tabs preference when auto closing tabs setting is set to auto close tabs after one month-->
    <string name="close_tabs_after_one_month_summary">Κλείσιμο μετά από έναν μήνα</string>

    <!-- Summary for homepage preference indicating always opening the homepage when re-opening the app -->
    <string name="opening_screen_homepage_summary">Άνοιγμα στην αρχική σελίδα</string>

    <!-- Summary for homepage preference indicating always opening the last-open tab when re-opening the app -->
    <string name="opening_screen_last_tab_summary">Άνοιγμα στην τελευταία καρτέλα</string>
    <!-- Summary for homepage preference indicating opening the homepage when re-opening the app after four hours of inactivity -->
    <string name="opening_screen_after_four_hours_of_inactivity_summary">Άνοιγμα στην αρχική σελίδα μετά από τέσσερις ώρες</string>

    <!-- Inactive tabs -->
    <!-- Category header of a preference that allows a user to enable or disable the inactive tabs feature -->
    <string name="preferences_inactive_tabs">Μετακίνηση παλαιών καρτελών στις ανενεργές</string>
    <!-- Title of inactive tabs preference -->
    <string name="preferences_inactive_tabs_title">Μετακίνηση των καρτελών που δεν έχουν προβληθεί για δύο εβδομάδες στην ενότητα «Ανενεργές».</string>

    <!-- Studies -->
    <!-- Title of the remove studies button -->
    <string name="studies_remove">Αφαίρεση</string>
    <!-- Title of the active section on the studies list -->
    <string name="studies_active">Ενεργές</string>
    <!-- Description for studies, it indicates why Firefox use studies. The first parameter is the name of the application. -->
    <string name="studies_description_2">Το %1$s ενδέχεται να εγκαθιστά και να εκτελεί περιστασιακά μελέτες.</string>
    <!-- Learn more link for studies, links to an article for more information about studies. -->
    <string name="studies_learn_more">Μάθετε περισσότερα</string>

    <!-- Dialog message shown after removing a study -->
    <string name="studies_restart_app">Η εφαρμογή θα κλείσει για την εφαρμογή των αλλαγών</string>
    <!-- Dialog button to confirm the removing a study. -->
    <string name="studies_restart_dialog_ok">OK</string>
    <!-- Dialog button text for canceling removing a study. -->
    <string name="studies_restart_dialog_cancel">Ακύρωση</string>

    <!-- Toast shown after turning on/off studies preferences -->
    <string name="studies_toast_quit_application" tools:ignore="UnusedResources">Κλείσιμο εφαρμογής για την εφαρμογή αλλαγών…</string>

    <!-- Sessions -->
    <!-- Title for the list of tabs -->
    <string name="tab_header_label">Ανοικτές καρτέλες</string>
    <!-- Title for the list of tabs in the current private session -->
    <string name="tabs_header_private_tabs_title">Ιδιωτικές καρτέλες</string>
    <!-- Title for the list of tabs in the synced tabs -->
    <string name="tabs_header_synced_tabs_title">Συγχρονισμένες καρτέλες</string>
    <!-- Content description (not visible, for screen readers etc.): Add tab button. Adds a news tab when pressed -->
    <string name="add_tab">Προσθήκη καρτέλας</string>
    <!-- Content description (not visible, for screen readers etc.): Add tab button. Adds a news tab when pressed -->
    <string name="add_private_tab">Προσθήκη ιδιωτικής καρτέλας</string>
    <!-- Text for the new tab button to indicate adding a new private tab in the tab -->
    <string name="tab_drawer_fab_content">Ιδιωτική</string>
    <!-- Text for the new tab button to indicate syncing command on the synced tabs page -->
    <string name="tab_drawer_fab_sync">Συγχρονισμός</string>
    <!-- Text shown in the menu for sharing all tabs -->
    <string name="tab_tray_menu_item_share">Κοινή χρήση όλων των καρτελών</string>
    <!-- Text shown in the menu to view recently closed tabs -->
    <string name="tab_tray_menu_recently_closed">Πρόσφατα κλεισμένες καρτέλες</string>
    <!-- Text shown in the tabs tray inactive tabs section -->
    <string name="tab_tray_inactive_recently_closed" tools:ignore="UnusedResources">Έκλεισαν πρόσφατα</string>
    <!-- Text shown in the menu to view account settings -->
    <string name="tab_tray_menu_account_settings">Ρυθμίσεις λογαριασμού</string>
    <!-- Text shown in the menu to view tab settings -->
    <string name="tab_tray_menu_tab_settings">Ρυθμίσεις καρτελών</string>
    <!-- Text shown in the menu for closing all tabs -->
    <string name="tab_tray_menu_item_close">Κλείσιμο όλων των καρτελών</string>
    <!-- Text shown in the multiselect menu for bookmarking selected tabs. -->
    <string name="tab_tray_multiselect_menu_item_bookmark">Αποθήκευση</string>
    <!-- Text shown in the multiselect menu for closing selected tabs. -->
    <string name="tab_tray_multiselect_menu_item_close">Κλείσιμο</string>
    <!-- Content description for tabs tray multiselect share button -->
    <string name="tab_tray_multiselect_share_content_description">Κοινή χρήση επιλεγμένων καρτελών</string>
    <!-- Content description for tabs tray multiselect menu -->
    <string name="tab_tray_multiselect_menu_content_description">Μενού επιλεγμένων καρτελών</string>
    <!-- Content description (not visible, for screen readers etc.): Removes tab from collection button. Removes the selected tab from collection when pressed -->
    <string name="remove_tab_from_collection">Αφαίρεση καρτέλας από τη συλλογή</string>
    <!-- Text for button to enter multiselect mode in tabs tray -->
    <string name="tabs_tray_select_tabs">Επιλογή καρτελών</string>
    <!-- Content description (not visible, for screen readers etc.): Close tab button. Closes the current session when pressed -->
    <string name="close_tab">Κλείσιμο καρτέλας</string>
    <!-- Content description (not visible, for screen readers etc.): Close tab <title> button. First parameter is tab title  -->
    <string name="close_tab_title">Κλείσιμο καρτέλας %s</string>
    <!-- Content description (not visible, for screen readers etc.): Opens the open tabs menu when pressed -->
    <string name="open_tabs_menu">Άνοιγμα μενού καρτελών</string>
    <!-- Open tabs menu item to save tabs to collection -->
    <string name="tabs_menu_save_to_collection1">Αποθήκευση καρτελών στη συλλογή</string>
    <!-- Text for the menu button to delete a collection -->
    <string name="collection_delete">Διαγραφή συλλογής</string>
    <!-- Text for the menu button to rename a collection -->
    <string name="collection_rename">Μετονομασία συλλογής</string>
    <!-- Text for the button to open tabs of the selected collection -->
    <string name="collection_open_tabs">Άνοιγμα καρτελών</string>
    <!-- Hint for adding name of a collection -->
    <string name="collection_name_hint">Όνομα συλλογής</string>
    <!-- Text for the menu button to rename a top site -->
    <string name="rename_top_site">Μετονομασία</string>
    <!-- Text for the menu button to remove a top site -->
    <string name="remove_top_site">Αφαίρεση</string>

    <!-- Text for the menu button to delete a top site from history -->
    <string name="delete_from_history">Διαγραφή από ιστορικό</string>
    <!-- Postfix for private WebApp titles, placeholder is replaced with app name -->
    <string name="pwa_site_controls_title_private">%1$s (Ιδιωτική λειτουργία)</string>

    <!-- History -->
    <!-- Text for the button to search all history -->
    <string name="history_search_1">Εισαγωγή όρων αναζήτησης</string>
    <!-- Text for the button to clear all history -->
    <string name="history_delete_all">Διαγραφή ιστορικού</string>
    <!-- Text for the snackbar to confirm that multiple browsing history items has been deleted -->
    <string name="history_delete_multiple_items_snackbar">Το ιστορικό διαγράφηκε</string>
    <!-- Text for the snackbar to confirm that a single browsing history item has been deleted. The first parameter is the shortened URL of the deleted history item. -->
    <string name="history_delete_single_item_snackbar">Το «%1$s» διαγράφτηκε</string>
    <!-- Context description text for the button to delete a single history item -->
    <string name="history_delete_item">Διαγραφή</string>
    <!-- History multi select title in app bar
    The first parameter is the number of bookmarks selected -->
    <string name="history_multi_select_title">%1$d επιλογή(ές)</string>
    <!-- Text for the header that groups the history for today -->
    <string name="history_today">Σήμερα</string>
    <!-- Text for the header that groups the history for yesterday -->
    <string name="history_yesterday">Χθες</string>
    <!-- Text for the header that groups the history the past 7 days -->
    <string name="history_7_days">Τελευταίες 7 ημέρες</string>
    <!-- Text for the header that groups the history the past 30 days -->
    <string name="history_30_days">Τελευταίες 30 ημέρες</string>
    <!-- Text for the header that groups the history older than the last month -->
    <string name="history_older">Παλαιότερα</string>

    <!-- Text shown when no history exists -->
    <string name="history_empty_message">Δεν υπάρχει ιστορικό</string>

    <!-- Downloads -->
    <!-- Text for the snackbar to confirm that multiple downloads items have been removed -->
    <string name="download_delete_multiple_items_snackbar_1">Οι λήψεις διαγράφηκαν</string>
    <!-- Text for the snackbar to confirm that a single download item has been removed. The first parameter is the name of the download item. -->
    <string name="download_delete_single_item_snackbar">Το %1$s αφαιρέθηκε</string>
    <!-- Text shown when no download exists -->
    <string name="download_empty_message_1">Κανένα ληφθέν αρχείο</string>
    <!-- History multi select title in app bar
    The first parameter is the number of downloads selected -->
    <string name="download_multi_select_title">%1$d επιλογή(ές)</string>


    <!-- Text for the button to remove a single download item -->
    <string name="download_delete_item_1">Αφαίρεση</string>


    <!-- Crashes -->
    <!-- Title text displayed on the tab crash page. This first parameter is the name of the application (For example: Fenix) -->
    <string name="tab_crash_title_2">Συγγνώμη. Το %1$s δεν μπορεί να φορτώσει αυτή τη σελίδα.</string>
    <!-- Send crash report checkbox text on the tab crash page -->
    <string name="tab_crash_send_report">Αποστολή αναφοράς κατάρρευσης στη Mozilla</string>
    <!-- Close tab button text on the tab crash page -->
    <string name="tab_crash_close">Κλείσιμο καρτέλας</string>

    <!-- Restore tab button text on the tab crash page -->
    <string name="tab_crash_restore">Επαναφορά καρτελών</string>

    <!-- Bookmarks -->
    <!-- Confirmation message for a dialog confirming if the user wants to delete the selected folder -->
    <string name="bookmark_delete_folder_confirmation_dialog">Θέλετε σίγουρα να διαγράψετε αυτό το φάκελο;</string>
    <!-- Confirmation message for a dialog confirming if the user wants to delete multiple items including folders. Parameter will be replaced by app name. -->
    <string name="bookmark_delete_multiple_folders_confirmation_dialog">Το %s θα διαγράψει τα επιλεγμένα στοιχεία.</string>
    <!-- Text for the cancel button on delete bookmark dialog -->
    <string name="bookmark_delete_negative">Ακύρωση</string>
    <!-- Screen title for adding a bookmarks folder -->
    <string name="bookmark_add_folder">Προσθήκη φακέλου</string>
    <!-- Snackbar title shown after a bookmark has been created. -->
    <string name="bookmark_saved_snackbar">Ο σελιδοδείκτης αποθηκεύτηκε!</string>
    <!-- Snackbar edit button shown after a bookmark has been created. -->
    <string name="edit_bookmark_snackbar_action">ΕΠΕΞΕΡΓΑΣΙΑ</string>
    <!-- Bookmark overflow menu edit button -->
    <string name="bookmark_menu_edit_button">Επεξεργασία</string>
    <!-- Bookmark overflow menu copy button -->
    <string name="bookmark_menu_copy_button">Αντιγραφή</string>
    <!-- Bookmark overflow menu share button -->
    <string name="bookmark_menu_share_button">Κοινή χρήση</string>
    <!-- Bookmark overflow menu open in new tab button -->
    <string name="bookmark_menu_open_in_new_tab_button">Άνοιγμα σε νέα καρτέλα</string>
    <!-- Bookmark overflow menu open in private tab button -->
    <string name="bookmark_menu_open_in_private_tab_button">Άνοιγμα σε ιδιωτική καρτέλα</string>
    <!-- Bookmark overflow menu open all in tabs button -->
    <string name="bookmark_menu_open_all_in_tabs_button">Άνοιγμα όλων σε νέες καρτέλες</string>
    <!-- Bookmark overflow menu open all in private tabs button -->
    <string name="bookmark_menu_open_all_in_private_tabs_button">Άνοιγμα όλων σε ιδιωτικές καρτέλες</string>
    <!-- Bookmark overflow menu delete button -->
    <string name="bookmark_menu_delete_button">Διαγραφή</string>
    <!--Bookmark overflow menu save button -->
    <string name="bookmark_menu_save_button">Αποθήκευση</string>
    <!-- Bookmark multi select title in app bar
     The first parameter is the number of bookmarks selected -->
    <string name="bookmarks_multi_select_title">%1$d επιλογή(ές)</string>
    <!-- Bookmark editing screen title -->
    <string name="edit_bookmark_fragment_title">Επεξεργασία σελιδοδείκτη</string>
    <!-- Bookmark folder editing screen title -->
    <string name="edit_bookmark_folder_fragment_title">Επεξεργασία φακέλου</string>
    <!-- Bookmark sign in button message -->
    <string name="bookmark_sign_in_button">Συνδεθείτε για προβολή συγχρονισμένων σελιδοδεικτών</string>
    <!-- Bookmark URL editing field label -->
    <string name="bookmark_url_label">URL</string>
    <!-- Bookmark FOLDER editing field label -->
    <string name="bookmark_folder_label">ΦΑΚΕΛΟΣ</string>
    <!-- Bookmark NAME editing field label -->
    <string name="bookmark_name_label">ΟΝΟΜΑ</string>
    <!-- Bookmark add folder screen title -->
    <string name="bookmark_add_folder_fragment_label">Προσθήκη φακέλου</string>
    <!-- Bookmark select folder screen title -->
    <string name="bookmark_select_folder_fragment_label">Επιλογή φακέλου</string>
    <!-- Bookmark editing error missing title -->
    <string name="bookmark_empty_title_error">Πρέπει να έχει τίτλο</string>
    <!-- Bookmark editing error missing or improper URL -->
    <string name="bookmark_invalid_url_error">Μη έγκυρο URL</string>
    <!-- Bookmark screen message for empty bookmarks folder -->
    <string name="bookmarks_empty_message">Κανένας σελιδοδείκτης εδώ</string>
    <!-- Bookmark snackbar message on deletion
     The first parameter is the host part of the URL of the bookmark deleted, if any -->
    <string name="bookmark_deletion_snackbar_message">Το «%1$s» διαγράφτηκε</string>
    <!-- Bookmark snackbar message on deleting multiple bookmarks not including folders-->
    <string name="bookmark_deletion_multiple_snackbar_message_2">Οι σελιδοδείκτες διαγράφηκαν</string>
    <!-- Bookmark snackbar message on deleting multiple bookmarks including folders-->
    <string name="bookmark_deletion_multiple_snackbar_message_3">Διαγραφή επιλεγμένων φακέλων</string>
    <!-- Bookmark undo button for deletion snackbar action -->
    <string name="bookmark_undo_deletion">ΑΝΑΙΡΕΣΗ</string>

    <!-- Text for the button to search all bookmarks -->
    <string name="bookmark_search">Εισαγωγή όρων αναζήτησης</string>

    <!-- Site Permissions -->
    <!-- Button label that take the user to the Android App setting -->
    <string name="phone_feature_go_to_settings">Μετάβαση στις ρυθμίσεις</string>
    <!-- Content description (not visible, for screen readers etc.): Quick settings sheet
        to give users access to site specific information / settings. For example:
        Secure settings status and a button to modify site permissions -->
    <string name="quick_settings_sheet">Σελίδα γρήγορων ρυθμίσεων</string>
    <!-- Label that indicates that this option it the recommended one -->
    <string name="phone_feature_recommended">Προτείνεται</string>
    <!-- Button label for clearing all the information of site permissions-->
    <string name="clear_permissions">Απαλοιφή δικαιωμάτων</string>
    <!-- Text for the OK button on Clear permissions dialog -->
    <string name="clear_permissions_positive">OK</string>
    <!-- Text for the cancel button on Clear permissions dialog -->
    <string name="clear_permissions_negative">Ακύρωση</string>
    <!-- Button label for clearing a site permission-->
    <string name="clear_permission">Απαλοιφή δικαιώματος</string>
    <!-- Text for the OK button on Clear permission dialog -->
    <string name="clear_permission_positive">OK</string>
    <!-- Text for the cancel button on Clear permission dialog -->
    <string name="clear_permission_negative">Ακύρωση</string>
    <!-- Button label for clearing all the information on all sites-->
    <string name="clear_permissions_on_all_sites">Απαλοιφή δικαιωμάτων όλων των ιστοτόπων</string>
    <!-- Preference for altering video and audio autoplay for all websites -->
    <string name="preference_browser_feature_autoplay">Αυτόματη αναπαραγωγή</string>
    <!-- Preference for altering the camera access for all websites -->
    <string name="preference_phone_feature_camera">Κάμερα</string>
    <!-- Preference for altering the microphone access for all websites -->
    <string name="preference_phone_feature_microphone">Μικρόφωνο</string>
    <!-- Preference for altering the location access for all websites -->
    <string name="preference_phone_feature_location">Τοποθεσία</string>
    <!-- Preference for altering the notification access for all websites -->
    <string name="preference_phone_feature_notification">Ειδοποιήσεις</string>
    <!-- Preference for altering the persistent storage access for all websites -->
    <string name="preference_phone_feature_persistent_storage">Μόνιμη αποθήκευση</string>
    <!-- Preference for altering the storage access setting for all websites -->
    <string name="preference_phone_feature_cross_origin_storage_access">Cookie μεταξύ ιστοτόπων</string>
    <!-- Preference for altering the EME access for all websites -->
    <string name="preference_phone_feature_media_key_system_access">Περιεχόμενο με έλεγχο DRM</string>
    <!-- Label that indicates that a permission must be asked always -->
    <string name="preference_option_phone_feature_ask_to_allow">Ερώτηση για αποδοχή</string>
    <!-- Label that indicates that a permission must be blocked -->
    <string name="preference_option_phone_feature_blocked">Φραγή</string>
    <!-- Label that indicates that a permission must be allowed -->
    <string name="preference_option_phone_feature_allowed">Αποδοχή</string>
    <!--Label that indicates a permission is by the Android OS-->
    <string name="phone_feature_blocked_by_android">Αποκλείστηκε από το Android</string>
    <!-- Preference for showing a list of websites that the default configurations won't apply to them -->
    <string name="preference_exceptions">Εξαιρέσεις</string>
    <!-- Summary of tracking protection preference if tracking protection is set to off -->
    <string name="tracking_protection_off">Ανενεργό</string>
    <!-- Summary of tracking protection preference if tracking protection is set to standard -->
    <string name="tracking_protection_standard">Τυπική</string>
    <!-- Summary of tracking protection preference if tracking protection is set to strict -->
    <string name="tracking_protection_strict">Αυστηρή</string>
    <!-- Summary of tracking protection preference if tracking protection is set to custom -->
    <string name="tracking_protection_custom">Προσαρμοσμένη</string>
    <!-- Label for global setting that indicates that all video and audio autoplay is allowed -->
    <string name="preference_option_autoplay_allowed2">Αποδοχή ήχου και βίντεο</string>
    <!-- Label for site specific setting that indicates that all video and audio autoplay is allowed -->
    <string name="quick_setting_option_autoplay_allowed">Αποδοχή ήχου και βίντεο</string>
    <!-- Label that indicates that video and audio autoplay is only allowed over Wi-Fi -->
    <string name="preference_option_autoplay_allowed_wifi_only2">Φραγή ήχου και βίντεο μόνο σε σύνδεση δεδομένων</string>
    <!-- Subtext that explains 'autoplay on Wi-Fi only' option -->
    <string name="preference_option_autoplay_allowed_wifi_subtext">Θα γίνεται αναπαραγωγή ήχου και βίντεο σε Wi-Fi</string>
    <!-- Label for global setting that indicates that video autoplay is allowed, but audio autoplay is blocked -->
    <string name="preference_option_autoplay_block_audio2">Φραγή ήχου μόνο</string>
    <!-- Label for site specific setting that indicates that video autoplay is allowed, but audio autoplay is blocked -->
    <string name="quick_setting_option_autoplay_block_audio">Φραγή ήχου μόνο</string>
    <!-- Label for global setting that indicates that all video and audio autoplay is blocked -->
    <string name="preference_option_autoplay_blocked3">Φραγή ήχου και βίντεο</string>
    <!-- Label for site specific setting that indicates that all video and audio autoplay is blocked -->
    <string name="quick_setting_option_autoplay_blocked">Φραγή ήχου και βίντεο</string>
    <!-- Summary of delete browsing data on quit preference if it is set to on -->
    <string name="delete_browsing_data_quit_on">Ενεργό</string>
    <!-- Summary of delete browsing data on quit preference if it is set to off -->
    <string name="delete_browsing_data_quit_off">Ανενεργό</string>

    <!-- Summary of studies preference if it is set to on -->
    <string name="studies_on">Ενεργές</string>

    <!-- Summary of studies data on quit preference if it is set to off -->
    <string name="studies_off">Ανενεργές</string>

    <!-- Collections -->
    <!-- Collections header on home fragment -->
    <string name="collections_header">Συλλογές</string>
    <!-- Content description (not visible, for screen readers etc.): Opens the collection menu when pressed -->
    <string name="collection_menu_button_content_description">Μενού συλλογής</string>
    <!-- Label to describe what collections are to a new user without any collections -->
    <string name="no_collections_description2">Συλλέξτε αυτά που σας ενδιαφέρουν.\nΟμαδοποιήστε παρόμοιες αναζητήσεις, σελίδες και καρτέλες για γρήγορη πρόσβαση αργότερα.</string>
    <!-- Title for the "select tabs" step of the collection creator -->
    <string name="create_collection_select_tabs">Επιλογή καρτελών</string>
    <!-- Title for the "select collection" step of the collection creator -->
    <string name="create_collection_select_collection">Επιλογή συλλογής</string>
    <!-- Title for the "name collection" step of the collection creator -->
    <string name="create_collection_name_collection">Ονομασία συλλογής</string>
    <!-- Button to add new collection for the "select collection" step of the collection creator -->
    <string name="create_collection_add_new_collection">Προσθήκη νέας συλλογής</string>
    <!-- Button to select all tabs in the "select tabs" step of the collection creator -->
    <string name="create_collection_select_all">Επιλογή όλων</string>
    <!-- Button to deselect all tabs in the "select tabs" step of the collection creator -->
    <string name="create_collection_deselect_all">Αποεπιλογή όλων</string>
    <!-- Text to prompt users to select the tabs to save in the "select tabs" step of the collection creator -->
    <string name="create_collection_save_to_collection_empty">Επιλέξτε καρτέλες για αποθήκευση</string>
    <!-- Text to show users how many tabs they have selected in the "select tabs" step of the collection creator.
     %d is a placeholder for the number of tabs selected. -->
    <string name="create_collection_save_to_collection_tabs_selected">Επιλέχθηκαν %d καρτέλες</string>
    <!-- Text to show users they have one tab selected in the "select tabs" step of the collection creator.
    %d is a placeholder for the number of tabs selected. -->
    <string name="create_collection_save_to_collection_tab_selected">Επιλέχθηκε %d καρτέλα</string>
    <!-- Text shown in snackbar when multiple tabs have been saved in a collection -->
    <string name="create_collection_tabs_saved">Οι καρτέλες αποθηκεύτηκαν!</string>
    <!-- Text shown in snackbar when one or multiple tabs have been saved in a new collection -->
    <string name="create_collection_tabs_saved_new_collection">Η συλλογή αποθηκεύτηκε!</string>
    <!-- Text shown in snackbar when one tab has been saved in a collection -->
    <string name="create_collection_tab_saved">Η καρτέλα αποθηκεύτηκε!</string>
    <!-- Content description (not visible, for screen readers etc.): button to close the collection creator -->
    <string name="create_collection_close">Κλείσιμο</string>
    <!-- Button to save currently selected tabs in the "select tabs" step of the collection creator-->
    <string name="create_collection_save">Αποθήκευση</string>

    <!-- Snackbar action to view the collection the user just created or updated -->
    <string name="create_collection_view">Προβολή</string>

    <!-- Text for the OK button from collection dialogs -->
    <string name="create_collection_positive">OK</string>
    <!-- Text for the cancel button from collection dialogs -->
    <string name="create_collection_negative">Ακύρωση</string>

    <!-- Default name for a new collection in "name new collection" step of the collection creator. %d is a placeholder for the number of collections-->
    <string name="create_collection_default_name">Συλλογή %d</string>

    <!-- Share -->
    <!-- Share screen header -->
    <string name="share_header_2">Κοινή χρήση</string>
    <!-- Content description (not visible, for screen readers etc.):
        "Share" button. Opens the share menu when pressed. -->
    <string name="share_button_content_description">Κοινή χρήση</string>
    <!-- Text for the Save to PDF feature in the share menu -->
    <string name="share_save_to_pdf">Αποθήκευση ως PDF</string>
    <!-- Text for error message when generating a PDF file Text. -->
    <string name="unable_to_save_to_pdf_error">Δεν είναι δυνατή η δημιουργία PDF</string>
    <!-- Text for standard error snackbar dismiss button. -->
    <string name="standard_snackbar_error_dismiss">Απόρριψη</string>
    <!-- Text for error message when printing a page and it fails. -->
    <string name="unable_to_print_page_error">Δεν είναι δυνατή η εκτύπωση αυτής της σελίδας</string>
    <!-- Text for the print feature in the share and browser menu -->
    <string name="menu_print">Εκτύπωση</string>
    <!-- Sub-header in the dialog to share a link to another sync device -->
    <string name="share_device_subheader">Αποστολή σε συσκευή</string>
    <!-- Sub-header in the dialog to share a link to an app from the full list -->
    <string name="share_link_all_apps_subheader">Όλες οι ενέργειες</string>
    <!-- Sub-header in the dialog to share a link to an app from the most-recent sorted list -->
    <string name="share_link_recent_apps_subheader">Πρόσφατη χρήση</string>
    <!-- Text for the copy link action in the share screen. -->
    <string name="share_copy_link_to_clipboard">Αντιγραφή στο πρόχειρο</string>
    <!-- Toast shown after copying link to clipboard -->
    <string name="toast_copy_link_to_clipboard">Αντιγράφηκε στο πρόχειρο</string>
    <!-- An option from the share dialog to sign into sync -->
    <string name="sync_sign_in">Σύνδεση στο Sync</string>
     <!-- An option from the three dot menu to sync and save data -->
    <string name="sync_menu_sync_and_save_data">Συγχρονισμός και αποθήκευση δεδομένων</string>
    <!-- An option from the share dialog to send link to all other sync devices -->
    <string name="sync_send_to_all">Αποστολή σε όλες τις συσκευές</string>
    <!-- An option from the share dialog to reconnect to sync -->
    <string name="sync_reconnect">Εκ νέου σύνδεση στο Sync</string>
    <!-- Text displayed when sync is offline and cannot be accessed -->
    <string name="sync_offline">Εκτός σύνδεσης</string>
    <!-- An option to connect additional devices -->
    <string name="sync_connect_device">Σύνδεση άλλης συσκευής</string>
    <!-- The dialog text shown when additional devices are not available -->
    <string name="sync_connect_device_dialog">Για να στείλετε μια καρτέλα, συνδεθείτε στο Firefox σε άλλη μία τουλάχιστον συσκευή.</string>
    <!-- Confirmation dialog button -->
    <string name="sync_confirmation_button">Το κατάλαβα</string>
    <!-- Share error message -->
    <string name="share_error_snackbar">Δεν είναι δυνατή η κοινοποίηση σε αυτήν την εφαρμογή</string>
    <!-- Add new device screen title -->
    <string name="sync_add_new_device_title">Αποστολή σε συσκευή</string>

    <!-- Text for the warning message on the Add new device screen -->
    <string name="sync_add_new_device_message">Καμία συνδεδεμένη συσκευή</string>
    <!-- Text for the button to learn about sending tabs -->
    <string name="sync_add_new_device_learn_button">Μάθετε για την αποστολή καρτελών…</string>
    <!-- Text for the button to connect another device -->
    <string name="sync_add_new_device_connect_button">Σύνδεση άλλης συσκευής…</string>

    <!-- Notifications -->
    <!-- Text shown in the notification that pops up to remind the user that a private browsing session is active. -->
    <string name="notification_pbm_delete_text_2">Κλείσιμο ιδιωτικών καρτελών</string>

    <!-- Text shown in the notification that pops up to remind the user that a private browsing session is active for Android 14+ -->
    <string name="notification_erase_title_android_14">Κλείσιμο ιδιωτικών καρτελών;</string>

    <string name="notification_erase_text_android_14">Πατήστε ή σύρετε αυτήν την ειδοποίηση για να κλείσετε τις ιδιωτικές καρτέλες.</string>

    <!-- Name of the marketing notification channel. Displayed in the "App notifications" system settings for the app -->
    <string name="notification_marketing_channel_name">Μάρκετινγκ</string>

    <!-- Title shown in the notification that pops up to remind the user to set fenix as default browser.
    The app name is in the text, due to limitations with localizing Nimbus experiments -->
    <string name="nimbus_notification_default_browser_title" tools:ignore="UnusedResources">Το Firefox είναι γρήγορο και ιδιωτικό</string>
    <!-- Text shown in the notification that pops up to remind the user to set fenix as default browser.
    The app name is in the text, due to limitations with localizing Nimbus experiments -->
    <string name="nimbus_notification_default_browser_text" tools:ignore="UnusedResources">Ορισμός του Firefox ως προεπιλογής</string>
    <!-- Title shown in the notification that pops up to re-engage the user -->
    <string name="notification_re_engagement_title">Δοκιμάστε την ιδιωτική περιήγηση</string>
    <!-- Text shown in the notification that pops up to re-engage the user.
    %1$s is a placeholder that will be replaced by the app name. -->
    <string name="notification_re_engagement_text">Περιηγηθείτε χωρίς αποθηκευμένα cookie ή ιστορικό στο %1$s</string>

    <!-- Title A shown in the notification that pops up to re-engage the user -->
    <string name="notification_re_engagement_A_title">Περιηγηθείτε χωρίς να αφήσετε ίχνη</string>
    <!-- Text A shown in the notification that pops up to re-engage the user.
    %1$s is a placeholder that will be replaced by the app name. -->
    <string name="notification_re_engagement_A_text">Η ιδιωτική περιήγηση στο %1$s δεν αποθηκεύει τα στοιχεία σας.</string>
    <!-- Title B shown in the notification that pops up to re-engage the user -->
    <string name="notification_re_engagement_B_title">Κάντε την πρώτη σας αναζήτηση</string>
    <!-- Text B shown in the notification that pops up to re-engage the user -->
    <string name="notification_re_engagement_B_text">Βρείτε κάτι κοντά σας. Ή ανακαλύψτε κάτι διασκεδαστικό.</string>

    <!-- Survey -->
    <!-- Text shown in the fullscreen message that pops up to ask user to take a short survey.
    The app name is in the text, due to limitations with localizing Nimbus experiments -->
    <string name="nimbus_survey_message_text">Συμβάλλετε στη βελτίωση του Firefox παίρνοντας μέρος σε μια σύντομη έρευνα.</string>
    <!-- Preference for taking the short survey. -->
    <string name="preferences_take_survey">Έναρξη έρευνας</string>
    <!-- Preference for not taking the short survey. -->
    <string name="preferences_not_take_survey">Όχι, ευχαριστώ</string>

    <!-- Snackbar -->
    <!-- Text shown in snackbar when user deletes a collection -->
    <string name="snackbar_collection_deleted">Η συλλογή διαγράφηκε</string>
    <!-- Text shown in snackbar when user renames a collection -->
    <string name="snackbar_collection_renamed">Η συλλογή μετονομάστηκε</string>
    <!-- Text shown in snackbar when user closes a tab -->
    <string name="snackbar_tab_closed">Η καρτέλα έκλεισε</string>
    <!-- Text shown in snackbar when user closes all tabs -->
    <string name="snackbar_tabs_closed">Οι καρτέλες έκλεισαν</string>
    <!-- Text shown in snackbar when user bookmarks a list of tabs -->
    <string name="snackbar_message_bookmarks_saved">Οι σελιδοδείκτες αποθηκεύτηκαν!</string>
    <!-- Text shown in snackbar when user adds a site to shortcuts -->
    <string name="snackbar_added_to_shortcuts">Προστέθηκε στις συντομεύσεις!</string>
    <!-- Text shown in snackbar when user closes a private tab -->
    <string name="snackbar_private_tab_closed">Η ιδιωτική καρτέλα έκλεισε</string>
    <!-- Text shown in snackbar when user closes all private tabs -->
    <string name="snackbar_private_tabs_closed">Οι ιδιωτικές καρτέλες έκλεισαν</string>
    <!-- Text shown in snackbar when user erases their private browsing data -->
    <string name="snackbar_private_data_deleted">Τα δεδομένα ιδιωτικής περιήγησης διαγράφηκαν</string>
    <!-- Text shown in snackbar to undo deleting a tab, top site or collection -->
    <string name="snackbar_deleted_undo">ΑΝΑΙΡΕΣΗ</string>
    <!-- Text shown in snackbar when user removes a top site -->
    <string name="snackbar_top_site_removed">Ο ιστότοπος αφαιρέθηκε</string>
    <!-- QR code scanner prompt which appears after scanning a code, but before navigating to it
        First parameter is the name of the app, second parameter is the URL or text scanned-->
    <string name="qr_scanner_confirmation_dialog_message">Να επιτρέπεται στο %1$s το άνοιγμα του %2$s</string>
    <!-- QR code scanner prompt dialog positive option to allow navigation to scanned link -->
    <string name="qr_scanner_dialog_positive">ΑΠΟΔΟΧΗ</string>
    <!-- QR code scanner prompt dialog positive option to deny navigation to scanned link -->
    <string name="qr_scanner_dialog_negative">ΑΡΝΗΣΗ</string>
    <!-- QR code scanner prompt dialog error message shown when a hostname does not contain http or https. -->
    <string name="qr_scanner_dialog_invalid">Μη έγκυρη διεύθυνση ιστού.</string>
    <!-- QR code scanner prompt dialog positive option when there is an error -->
    <string name="qr_scanner_dialog_invalid_ok">OK</string>
    <!-- Tab collection deletion prompt dialog message. Placeholder will be replaced with the collection name -->
    <string name="tab_collection_dialog_message">Θέλετε σίγουρα να διαγράψετε το %1$s;</string>
    <!-- Collection and tab deletion prompt dialog message. This will show when the last tab from a collection is deleted -->
    <string name="delete_tab_and_collection_dialog_message">Η αφαίρεση της καρτέλας θα διαγράψει ολόκληρη τη συλλογή. Μπορείτε να δημιουργήσετε νέες συλλογές ανά πάσα στιγμή.</string>
    <!-- Collection and tab deletion prompt dialog title. Placeholder will be replaced with the collection name. This will show when the last tab from a collection is deleted -->
    <string name="delete_tab_and_collection_dialog_title">Διαγραφή του %1$s;</string>
    <!-- Tab collection deletion prompt dialog option to delete the collection -->
    <string name="tab_collection_dialog_positive">Διαγραφή</string>

    <!-- Text displayed in a notification when the user enters full screen mode -->
    <string name="full_screen_notification">Είσοδος σε λειτουργία πλήρους οθόνης</string>
    <!-- Message for copying the URL via long press on the toolbar -->
    <string name="url_copied">Το URL αντιγράφτηκε</string>
    <!-- Sample text for accessibility font size -->
    <string name="accessibility_text_size_sample_text_1">Δοκιμαστικό κείμενο. Σας δείχνει πώς φαίνεται το κείμενο για κάθε αυξομείωση μεγέθους που κάνετε με αυτήν τη ρύθμιση.</string>
    <!-- Summary for Accessibility Text Size Scaling Preference -->
    <string name="preference_accessibility_text_size_summary">Σμίκρυνση ή μεγέθυνση κειμένου ιστοτόπων</string>
    <!-- Title for Accessibility Text Size Scaling Preference -->
    <string name="preference_accessibility_font_size_title">Μέγεθος γραμματοσειράς</string>

    <!-- Title for Accessibility Text Automatic Size Scaling Preference -->
    <string name="preference_accessibility_auto_size_2">Αυτόματο μέγεθος γραμματοσειράς</string>

    <!-- Summary for Accessibility Text Automatic Size Scaling Preference -->
    <string name="preference_accessibility_auto_size_summary">Το μέγεθος θα καθορίζεται από τις ρυθμίσεις του Android. Απενεργοποιήστε το για να διαχειριστείτε το μέγεθος από εδώ.</string>

    <!-- Title for the Delete browsing data preference -->
    <string name="preferences_delete_browsing_data">Διαγραφή δεδομένων περιήγησης</string>
    <!-- Title for the tabs item in Delete browsing data -->
    <string name="preferences_delete_browsing_data_tabs_title_2">Ανοικτές καρτέλες</string>
    <!-- Subtitle for the tabs item in Delete browsing data, parameter will be replaced with the number of open tabs -->
    <string name="preferences_delete_browsing_data_tabs_subtitle">%d καρτέλες</string>
    <!-- Title for the data and history items in Delete browsing data -->
    <!-- Title for the history item in Delete browsing data -->
    <string name="preferences_delete_browsing_data_browsing_history_title">Ιστορικό περιήγησης</string>
    <!-- Subtitle for the data and history items in delete browsing data, parameter will be replaced with the
        number of history items the user has -->
    <string name="preferences_delete_browsing_data_browsing_data_subtitle">%d διευθύνσεις</string>
    <!-- Title for the cookies and site data items in Delete browsing data -->
    <string name="preferences_delete_browsing_data_cookies_and_site_data">Cookie και δεδομένα ιστοτόπων</string>
    <!-- Subtitle for the cookies item in Delete browsing data -->
    <string name="preferences_delete_browsing_data_cookies_subtitle">Θα αποσυνδεθείτε από τους περισσότερους ιστοτόπους</string>
    <!-- Title for the cached images and files item in Delete browsing data -->
    <string name="preferences_delete_browsing_data_cached_files">Προσωρινές εικόνες και αρχεία</string>
    <!-- Subtitle for the cached images and files item in Delete browsing data -->
    <string name="preferences_delete_browsing_data_cached_files_subtitle">Απελευθερώνει χώρο αποθήκευσης</string>
    <!-- Title for the site permissions item in Delete browsing data -->
    <string name="preferences_delete_browsing_data_site_permissions">Δικαιώματα ιστοτόπων</string>
    <!-- Title for the downloads item in Delete browsing data -->
    <string name="preferences_delete_browsing_data_downloads">Λήψεις</string>
    <!-- Text for the button to delete browsing data -->
    <string name="preferences_delete_browsing_data_button">Διαγραφή δεδομένων περιήγησης</string>
    <!-- Title for the Delete browsing data on quit preference -->
    <string name="preferences_delete_browsing_data_on_quit">Διαγραφή δεδομένων περιήγησης στην έξοδο</string>
    <!-- Summary for the Delete browsing data on quit preference. "Quit" translation should match delete_browsing_data_on_quit_action translation. -->
    <string name="preference_summary_delete_browsing_data_on_quit_2">Αυτόματη διαγραφή δεδομένων περιήγησης όταν επιλέγετε «Έξοδος» από το κύριο μενού</string>
    <!-- Action item in menu for the Delete browsing data on quit feature -->
    <string name="delete_browsing_data_on_quit_action">Έξοδος</string>

    <!-- Title text of a delete browsing data dialog. -->
    <string name="delete_history_prompt_title">Χρονικό διάστημα διαγραφής</string>
    <!-- Body text of a delete browsing data dialog. -->
    <string name="delete_history_prompt_body" moz:RemovedIn="130" tools:ignore="UnusedResources">Διαγράφει το ιστορικό (και το συγχρονισμένο ιστορικό άλλων συσκευών), τα cookie και άλλα δεδομένα περιήγησης.</string>
    <!-- Body text of a delete browsing data dialog. -->
    <string name="delete_history_prompt_body_2">Διαγράφει το ιστορικό (καθώς και το συγχρονισμένο ιστορικό από άλλες συσκευές)</string>
    <!-- Radio button in the delete browsing data dialog to delete history items for the last hour. -->
    <string name="delete_history_prompt_button_last_hour">Τελευταία ώρα</string>
    <!-- Radio button in the delete browsing data dialog to delete history items for today and yesterday. -->
    <string name="delete_history_prompt_button_today_and_yesterday">Σήμερα και χθες</string>
    <!-- Radio button in the delete browsing data dialog to delete all history. -->
    <string name="delete_history_prompt_button_everything">Όλα</string>

    <!-- Dialog message to the user asking to delete browsing data. Parameter will be replaced by app name. -->
    <string name="delete_browsing_data_prompt_message_3">Το %s θα διαγράψει τα επιλεγμένα δεδομένα περιήγησης.</string>
    <!-- Text for the cancel button for the data deletion dialog -->
    <string name="delete_browsing_data_prompt_cancel">Ακύρωση</string>
    <!-- Text for the allow button for the data deletion dialog -->
    <string name="delete_browsing_data_prompt_allow">Διαγραφή</string>

    <!-- Text for the snackbar confirmation that the data was deleted -->
    <string name="preferences_delete_browsing_data_snackbar">Τα δεδομένα περιήγησης διαγράφηκαν</string>
    <!-- Text for the snackbar to show the user that the deletion of browsing data is in progress -->
    <string name="deleting_browsing_data_in_progress">Διαγραφή δεδομένων περιήγησης…</string>

    <!-- Dialog message to the user asking to delete all history items inside the opened group. Parameter will be replaced by a history group name. -->
    <string name="delete_all_history_group_prompt_message">Διαγραφή όλων των ιστοτόπων στο «%s»</string>
    <!-- Text for the cancel button for the history group deletion dialog -->
    <string name="delete_history_group_prompt_cancel">Ακύρωση</string>
    <!-- Text for the allow button for the history group dialog -->
    <string name="delete_history_group_prompt_allow">Διαγραφή</string>
    <!-- Text for the snackbar confirmation that the history group was deleted -->
    <string name="delete_history_group_snackbar">Η ομάδα διαγράφηκε</string>

    <!-- Onboarding -->
    <!-- text to display in the snackbar once account is signed-in -->
    <string name="onboarding_firefox_account_sync_is_on">Το Sync είναι ενεργό</string>

    <!-- Onboarding theme -->
    <!-- Text shown in snackbar when multiple tabs have been sent to device -->
    <string name="sync_sent_tabs_snackbar">Οι καρτέλες απεστάλησαν!</string>
    <!-- Text shown in snackbar when one tab has been sent to device  -->
    <string name="sync_sent_tab_snackbar">Η καρτέλα απεστάλη!</string>
    <!-- Text shown in snackbar when sharing tabs failed  -->
    <string name="sync_sent_tab_error_snackbar">Δεν ήταν δυνατή η αποστολή</string>
    <!-- Text shown in snackbar for the "retry" action that the user has after sharing tabs failed -->
    <string name="sync_sent_tab_error_snackbar_action">ΕΠΑΝΑΛΗΨΗ</string>
    <!-- Title of QR Pairing Fragment -->
    <string name="sync_scan_code">Σάρωση κωδικού</string>
    <!-- Instructions on how to access pairing -->
    <string name="sign_in_instructions"><![CDATA[Στον υπολογιστή σας, ανοίξτε το Firefox και μεταβείτε στο <b>https://firefox.com/pair</b>]]></string>
    <!-- Text shown for sign in pairing when ready -->
    <string name="sign_in_ready_for_scan">Σάρωση</string>
    <!-- Text shown for settings option for sign with pairing -->
    <string name="sign_in_with_camera">Σύνδεση με την κάμερά σας</string>

    <!-- Text shown for settings option for sign with email -->
    <string name="sign_in_with_email">Χρήση email</string>
    <!-- Text shown for settings option for create new account text.'Firefox' intentionally hardcoded here.-->
    <string name="sign_in_create_account_text"><![CDATA[Δεν έχετε λογαριασμό; <u>Δημιουργήστε έναν</u> για συγχρονισμό του Firefox μεταξύ συσκευών.]]></string>
    <!-- Text shown in confirmation dialog to sign out of account. The first parameter is the name of the app (e.g. Firefox Preview) -->
    <string name="sign_out_confirmation_message_2">Το %s θα σταματήσει να συγχρονίζεται με τον λογαριασμό σας, αλλά δεν θα διαγράψει τα δεδομένα περιήγησης από αυτήν τη συσκευή.</string>
    <!-- Option to continue signing out of account shown in confirmation dialog to sign out of account -->
    <string name="sign_out_disconnect">Αποσύνδεση</string>
    <!-- Option to cancel signing out shown in confirmation dialog to sign out of account -->
    <string name="sign_out_cancel">Ακύρωση</string>

    <!-- Error message snackbar shown after the user tried to select a default folder which cannot be altered -->
    <string name="bookmark_cannot_edit_root">Δεν είναι δυνατή η επεξεργασία προεπιλεγμένων φακέλων</string>

    <!-- Enhanced Tracking Protection -->
    <!-- Link displayed in enhanced tracking protection panel to access tracking protection settings -->
    <string name="etp_settings">Ρυθμίσεις προστασίας</string>
    <!-- Preference title for enhanced tracking protection settings -->
    <string name="preference_enhanced_tracking_protection">Ενισχυμένη προστασία από καταγραφή</string>
    <!-- Preference summary for enhanced tracking protection settings on/off switch -->
    <string name="preference_enhanced_tracking_protection_summary">Τώρα με Ολική προστασία cookie, η πιο ισχυρή μας φύλαξη ενάντια στους ιχνηλάτες μεταξύ ιστοτόπων.</string>
    <!-- Description of enhanced tracking protection. The parameter is the name of the application (For example: Firefox Fenix) -->
    <string name="preference_enhanced_tracking_protection_explanation_2">Το %s σάς προστατεύει από τους περισσότερους, συνηθισμένους ιχνηλάτες που καταγράφουν ό,τι κάνετε στο διαδίκτυο.</string>
    <!-- Text displayed that links to website about enhanced tracking protection -->
    <string name="preference_enhanced_tracking_protection_explanation_learn_more">Μάθετε περισσότερα</string>
    <!-- Preference for enhanced tracking protection for the standard protection settings -->
    <string name="preference_enhanced_tracking_protection_standard_default_1">Τυπική (προεπιλογή)</string>
    <!-- Preference description for enhanced tracking protection for the standard protection settings -->
    <string name="preference_enhanced_tracking_protection_standard_description_5">Οι σελίδες θα φορτώνονται κανονικά, αλλά θα αποκλείονται λιγότεροι ιχνηλάτες.</string>
    <!--  Accessibility text for the Standard protection information icon  -->
    <string name="preference_enhanced_tracking_protection_standard_info_button">Τι αποκλείει η τυπική προστασία από καταγραφή</string>
    <!-- Preference for enhanced tracking protection for the strict protection settings -->
    <string name="preference_enhanced_tracking_protection_strict">Αυστηρή</string>
    <!-- Preference description for enhanced tracking protection for the strict protection settings -->
    <string name="preference_enhanced_tracking_protection_strict_description_4">Ισχυρότερη προστασία από καταγραφή και καλύτερες επιδόσεις, αλλά ορισμένοι ιστότοποι ενδέχεται να μη λειτουργούν σωστά.</string>
    <!--  Accessibility text for the Strict protection information icon  -->
    <string name="preference_enhanced_tracking_protection_strict_info_button">Τι αποκλείει η αυστηρή προστασία από καταγραφή</string>
    <!-- Preference for enhanced tracking protection for the custom protection settings -->
    <string name="preference_enhanced_tracking_protection_custom">Προσαρμοσμένη</string>
    <!-- Preference description for enhanced tracking protection for the strict protection settings -->
    <string name="preference_enhanced_tracking_protection_custom_description_2">Επιλέξτε ιχνηλάτες και σενάρια για αποκλεισμό.</string>
    <!--  Accessibility text for the Strict protection information icon  -->
    <string name="preference_enhanced_tracking_protection_custom_info_button">Τι αποκλείει η προσαρμοσμένη προστασία από καταγραφή</string>
    <!-- Header for categories that are being blocked by current Enhanced Tracking Protection settings -->
    <!-- Preference for enhanced tracking protection for the custom protection settings for cookies-->
    <string name="preference_enhanced_tracking_protection_custom_cookies">Cookie</string>
    <!-- Option for enhanced tracking protection for the custom protection settings for cookies-->
    <string name="preference_enhanced_tracking_protection_custom_cookies_1">Ιχνηλάτες μεταξύ ιστοτόπων και κοινωνικών δικτύων</string>
    <!-- Option for enhanced tracking protection for the custom protection settings for cookies-->
    <string name="preference_enhanced_tracking_protection_custom_cookies_2">Cookie από ιστοτόπους που δεν έχετε επισκεφθεί</string>
    <!-- Option for enhanced tracking protection for the custom protection settings for cookies-->
    <string name="preference_enhanced_tracking_protection_custom_cookies_3">Όλα τα τρίτα cookie (πιθανή δυσλειτουργία ιστοτόπων)</string>
    <!-- Option for enhanced tracking protection for the custom protection settings for cookies-->
    <string name="preference_enhanced_tracking_protection_custom_cookies_4">Όλα τα cookie (προκαλεί δυσλειτουργία ιστοτόπων)</string>
    <!-- Option for enhanced tracking protection for the custom protection settings for cookies-->
    <string name="preference_enhanced_tracking_protection_custom_cookies_5">Απομόνωση cookie μεταξύ ιστοτόπων</string>
    <!-- Preference for Global Privacy Control for the custom privacy settings for Global Privacy Control. '&amp;' is replaced with the ampersand symbol: &-->
    <string name="preference_enhanced_tracking_protection_custom_global_privacy_control">Αποστολή αιτήματος μη πώλησης και κοινοποίησης δεδομένων στους ιστοτόπους</string>
    <!-- Preference for enhanced tracking protection for the custom protection settings for tracking content -->
    <string name="preference_enhanced_tracking_protection_custom_tracking_content">Περιεχόμενο καταγραφής</string>
    <!-- Option for enhanced tracking protection for the custom protection settings for tracking content-->
    <string name="preference_enhanced_tracking_protection_custom_tracking_content_1">Σε όλες τις καρτέλες</string>
    <!-- Option for enhanced tracking protection for the custom protection settings for tracking content-->
    <string name="preference_enhanced_tracking_protection_custom_tracking_content_2">Μόνο σε ιδιωτικές καρτέλες</string>
    <!-- Preference for enhanced tracking protection for the custom protection settings -->
    <string name="preference_enhanced_tracking_protection_custom_cryptominers">Cryptominer</string>
    <!-- Preference for enhanced tracking protection for the custom protection settings -->
    <string name="preference_enhanced_tracking_protection_custom_fingerprinters">Fingerprinter</string>
    <!-- Button label for navigating to the Enhanced Tracking Protection details -->
    <string name="enhanced_tracking_protection_details">Λεπτομέρειες</string>
    <!-- Header for categories that are being being blocked by current Enhanced Tracking Protection settings -->
    <string name="enhanced_tracking_protection_blocked">Αποκλείονται</string>
    <!-- Header for categories that are being not being blocked by current Enhanced Tracking Protection settings -->
    <string name="enhanced_tracking_protection_allowed">Επιτρέπεται</string>
    <!-- Category of trackers (social media trackers) that can be blocked by Enhanced Tracking Protection -->
    <string name="etp_social_media_trackers_title">Ιχνηλάτες κοινωνικών δικτύων</string>
    <!-- Description of social media trackers that can be blocked by Enhanced Tracking Protection -->
    <string name="etp_social_media_trackers_description">Περιορίζει την ικανότητα των κοινωνικών δικτύων να παρακολουθούν τη δραστηριότητά σας στο διαδίκτυο.</string>
    <!-- Category of trackers (cross-site tracking cookies) that can be blocked by Enhanced Tracking Protection -->
    <string name="etp_cookies_title">Cookie καταγραφής μεταξύ ιστοτόπων</string>
    <!-- Category of trackers (cross-site tracking cookies) that can be blocked by Enhanced Tracking Protection -->
    <string name="etp_cookies_title_2">Cookie μεταξύ ιστοτόπων</string>
    <!-- Description of cross-site tracking cookies that can be blocked by Enhanced Tracking Protection -->
    <string name="etp_cookies_description">Αποκλείει τα cookie που χρησιμοποιούν οι εταιρείες διαφημίσεων και ανάλυσης για τη συλλογή δεδομένων περιήγησης σε πολλαπλούς ιστοτόπους.</string>
    <!-- Description of cross-site tracking cookies that can be blocked by Enhanced Tracking Protection -->
    <string name="etp_cookies_description_2">Η Ολική προστασία cookie απομονώνει τα cookie στον ιστότοπο που βρίσκεστε, ώστε να μην μπορούν να χρησιμοποιηθούν από ιχνηλάτες, όπως δίκτυα διαφημίσεων, για την καταγραφή της δραστηριότητάς σας.</string>
    <!-- Category of trackers (cryptominers) that can be blocked by Enhanced Tracking Protection -->
    <string name="etp_cryptominers_title">Cryptominer</string>
    <!-- Description of cryptominers that can be blocked by Enhanced Tracking Protection -->
    <string name="etp_cryptominers_description">Εμποδίζει την πρόσβαση κακόβουλων σεναρίων εξόρυξης ψηφιακών νομισμάτων στη συσκευή σας.</string>
    <!-- Category of trackers (fingerprinters) that can be blocked by Enhanced Tracking Protection -->
    <string name="etp_fingerprinters_title">Fingerprinter</string>
    <!-- Description of fingerprinters that can be blocked by Enhanced Tracking Protection -->
    <string name="etp_fingerprinters_description">Διακόπτει τη συλλογή μοναδικών, αναγνωριστικών δεδομένων της συσκευής σας που μπορούν να χρησιμοποιηθούν για σκοπούς καταγραφής.</string>
    <!-- Category of trackers (tracking content) that can be blocked by Enhanced Tracking Protection -->
    <string name="etp_tracking_content_title">Περιεχόμενο καταγραφής</string>
    <!-- Description of tracking content that can be blocked by Enhanced Tracking Protection -->
    <string name="etp_tracking_content_description">Διακόπτει τη φόρτωση εξωτερικών διαφημίσεων, βίντεο και άλλου περιεχομένου που περιέχει κώδικα καταγραφής. Ίσως επηρεάσει τη λειτουργικότητα ορισμένων ιστοτόπων.</string>
    <!-- Enhanced Tracking Protection message that protection is currently on for this site -->
    <string name="etp_panel_on">Η προστασία είναι ΕΝΕΡΓΗ στον ιστότοπο</string>
    <!-- Enhanced Tracking Protection message that protection is currently off for this site -->
    <string name="etp_panel_off">Η προστασία είναι ΑΝΕΝΕΡΓΗ στον ιστότοπο</string>
    <!-- Header for exceptions list for which sites enhanced tracking protection is always off -->
    <string name="enhanced_tracking_protection_exceptions">Η Ενισχυμένη προστασία από καταγραφή είναι για τους εξής ιστοτόπους</string>
    <!-- Content description (not visible, for screen readers etc.): Navigate
    back from ETP details (Ex: Tracking content) -->
    <string name="etp_back_button_content_description">Πλοήγηση προς τα πίσω</string>

    <!-- About page link text to open what's new link -->
    <string name="about_whats_new">Τι νέο υπάρχει στο %s</string>
    <!-- Open source licenses page title
    The first parameter is the app name -->
    <string name="open_source_licenses_title">%s | Βιβλιοθήκες OSS</string>

    <!-- Category of trackers (redirect trackers) that can be blocked by Enhanced Tracking Protection -->
    <string name="etp_redirect_trackers_title">Ανακατεύθυνση ιχνηλατών</string>

    <!-- Description of redirect tracker cookies that can be blocked by Enhanced Tracking Protection -->
    <string name="etp_redirect_trackers_description">Διαγράφει τα cookie από ανακατευθύνσεις σε γνωστούς ιστοτόπους καταγραφής.</string>

    <!-- Description of the SmartBlock Enhanced Tracking Protection feature. The * symbol is intentionally hardcoded here,
         as we use it on the UI to indicate which trackers have been partially unblocked.  -->
    <string name="preference_etp_smartblock_description">Ορισμένοι ιχνηλάτες παρακάτω έχουν επιτραπεί μερικώς στη σελίδα επειδή αλληλεπιδράσατε μαζί τους *.</string>
    <!-- Text displayed that links to website about enhanced tracking protection SmartBlock -->
    <string name="preference_etp_smartblock_learn_more">Μάθετε περισσότερα</string>

    <!-- Content description (not visible, for screen readers etc.):
    Enhanced tracking protection exception preference icon for ETP settings. -->
    <string name="preference_etp_exceptions_icon_description">Εικονίδιο προτίμησης εξαίρεσης από την ενισχυμένη προστασία από καταγραφή</string>

    <!-- About page link text to open support link -->
    <string name="about_support">Υποστήριξη</string>
    <!-- About page link text to list of past crashes (like about:crashes on desktop) -->
    <string name="about_crashes">Καταρρεύσεις</string>
    <!-- About page link text to open privacy notice link -->
    <string name="about_privacy_notice">Σημείωση απορρήτου</string>

    <!-- About page link text to open know your rights link -->
    <string name="about_know_your_rights">Μάθετε τα δικαιώματά σας</string>
    <!-- About page link text to open licensing information link -->
    <string name="about_licensing_information">Πληροφορίες άδειας</string>
    <!-- About page link text to open a screen with libraries that are used -->
    <string name="about_other_open_source_libraries">Βιβλιοθήκες που χρησιμοποιούμε</string>

    <!-- Toast shown to the user when they are activating the secret dev menu
        The first parameter is number of long clicks left to enable the menu -->
    <string name="about_debug_menu_toast_progress">Μενού εντοπισμού σφαλμάτων: απομένουν %1$d κλικ για ενεργοποίηση</string>
    <string name="about_debug_menu_toast_done">Το μενού εντοπισμού σφαλμάτων ενεργοποιήθηκε</string>

    <!-- Browser long press popup menu -->
    <!-- Copy the current url -->
    <string name="browser_toolbar_long_press_popup_copy">Αντιγραφή</string>
    <!-- Paste & go the text in the clipboard. '&amp;' is replaced with the ampersand symbol: & -->
    <string name="browser_toolbar_long_press_popup_paste_and_go">Επικόλληση και μετάβαση</string>
    <!-- Paste the text in the clipboard -->
    <string name="browser_toolbar_long_press_popup_paste">Επικόλληση</string>

    <!-- Snackbar message shown after an URL has been copied to clipboard. -->
    <string name="browser_toolbar_url_copied_to_clipboard_snackbar">Το URL αντιγράφτηκε στο πρόχειρο</string>

    <!-- Title text for the Add To Homescreen dialog -->
    <string name="add_to_homescreen_title">Προσθήκη στην αρχική οθόνη</string>
    <!-- Cancel button text for the Add to Homescreen dialog -->
    <string name="add_to_homescreen_cancel">Ακύρωση</string>
    <!-- Add button text for the Add to Homescreen dialog -->
    <string name="add_to_homescreen_add">Προσθήκη</string>
    <!-- Continue to website button text for the first-time Add to Homescreen dialog -->
    <string name="add_to_homescreen_continue">Συνέχεια στον ιστότοπο</string>

    <!-- Placeholder text for the TextView in the Add to Homescreen dialog -->
    <string name="add_to_homescreen_text_placeholder">Όνομα συντόμευσης</string>

    <!-- Describes the add to homescreen functionality -->
    <string name="add_to_homescreen_description_2">Μπορείτε εύκολα να προσθέσετε αυτόν τον ιστότοπο στην αρχική οθόνη για άμεση πρόσβαση και ταχύτερη περιήγηση, σαν να ήταν εφαρμογή.</string>

    <!-- Preference for managing the settings for logins and passwords in Fenix -->
    <string name="preferences_passwords_logins_and_passwords_2">Κωδικοί πρόσβασης</string>
    <!-- Preference for managing the saving of logins and passwords in Fenix -->
    <string name="preferences_passwords_save_logins_2">Αποθήκευση κωδικών πρόσβασης</string>
    <!-- Preference option for asking to save passwords in Fenix -->
    <string name="preferences_passwords_save_logins_ask_to_save">Ερώτηση για αποθήκευση</string>
    <!-- Preference option for never saving passwords in Fenix -->
    <string name="preferences_passwords_save_logins_never_save">Ποτέ αποθήκευση</string>
    <!-- Preference for autofilling saved logins in Firefox (in web content), %1$s will be replaced with the app name -->
    <string name="preferences_passwords_autofill2">Αυτόματη συμπλήρωση στο %1$s</string>
    <!-- Description for the preference for autofilling saved logins in Firefox (in web content), %1$s will be replaced with the app name -->
    <string name="preferences_passwords_autofill_description">Συμπλήρωση και αποθήκευση στοιχείων σύνδεσης σε ιστοτόπους κατά τη χρήση του %1$s.</string>
    <!-- Preference for autofilling logins from Fenix in other apps (e.g. autofilling the Twitter app) -->
    <string name="preferences_android_autofill">Αυτόματη συμπλήρωση σε άλλες εφαρμογές</string>

    <!-- Description for the preference for autofilling logins from Fenix in other apps (e.g. autofilling the Twitter app) -->
    <string name="preferences_android_autofill_description">Συμπλήρωση στοιχείων σύνδεσης σε άλλες εφαρμογές της συσκευής σας.</string>

    <!-- Preference option for adding a password -->
    <string name="preferences_logins_add_login_2">Προσθήκη κωδικού πρόσβασης</string>

    <!-- Preference for syncing saved passwords in Fenix -->
    <string name="preferences_passwords_sync_logins_2">Συγχρονισμός κωδικών πρόσβασης</string>
    <!-- Preference for syncing saved passwords in Fenix, when not signed in-->
    <string name="preferences_passwords_sync_logins_across_devices_2">Συγχρονισμός κωδικών πρόσβασης μεταξύ των συσκευών σας</string>
    <!-- Preference to access list of saved passwords -->
    <string name="preferences_passwords_saved_logins_2">Αποθηκευμένοι κωδικοί πρόσβασης</string>
    <!-- Description of empty list of saved passwords. Placeholder is replaced with app name.  -->
    <string name="preferences_passwords_saved_logins_description_empty_text_2">Οι κωδικοί πρόσβασης που αποθηκεύετε ή συγχρονίζετε στο %s θα εμφανίζονται εδώ. Όλοι οι κωδικοί πρόσβασης που αποθηκεύετε κρυπτογραφούνται.</string>
    <!-- Clickable text for opening an external link for more information about Sync. -->
    <string name="preferences_passwords_saved_logins_description_empty_learn_more_link_2">Μάθετε περισσότερα σχετικά με τον συγχρονισμό</string>
    <!-- Preference to access list of login exceptions that we never save logins for -->
    <string name="preferences_passwords_exceptions">Εξαιρέσεις</string>
    <!-- Empty description of list of login exceptions that we never save passwords for. Parameter will be replaced by app name. -->
    <string name="preferences_passwords_exceptions_description_empty_2">Το %s δεν θα αποθηκεύει κωδικούς πρόσβασης για τους ιστοτόπους που αναφέρονται εδώ.</string>
    <!-- Description of list of login exceptions that we never save passwords for. Parameter will be replaced by app name. -->
    <string name="preferences_passwords_exceptions_description_2">Το %s δεν θα αποθηκεύει κωδικούς πρόσβασης για αυτούς τους ιστοτόπους.</string>
    <!-- Text on button to remove all saved login exceptions -->
    <string name="preferences_passwords_exceptions_remove_all">Διαγραφή όλων των εξαιρέσεων</string>
    <!-- Hint for search box in passwords list -->
    <string name="preferences_passwords_saved_logins_search_2">Αναζήτηση κωδικών πρόσβασης</string>
    <!-- The header for the site that a login is for -->
    <string name="preferences_passwords_saved_logins_site">Ιστότοπος</string>
    <!-- The header for the username for a login -->
    <string name="preferences_passwords_saved_logins_username">Όνομα χρήστη</string>
    <!-- The header for the password for a login -->
    <string name="preferences_passwords_saved_logins_password">Κωδικός πρόσβασης</string>
    <!-- Shown in snackbar to tell user that the password has been copied -->
    <string name="logins_password_copied">Ο κωδικός πρόσβασης έχει αντιγραφεί στο πρόχειρο</string>
    <!-- Shown in snackbar to tell user that the username has been copied -->
    <string name="logins_username_copied">Το όνομα χρήστη αντιγράφτηκε στο πρόχειρο</string>
    <!-- Content Description (for screenreaders etc) read for the button to copy a password in logins-->
    <string name="saved_logins_copy_password">Αντιγραφή κωδικού πρόσβασης</string>
    <!-- Content Description (for screenreaders etc) read for the button to clear a password while editing a login-->
    <string name="saved_logins_clear_password">Εκκαθάριση κωδικού πρόσβασης</string>
    <!-- Content Description (for screenreaders etc) read for the button to copy a username in logins -->
    <string name="saved_login_copy_username">Αντιγραφή ονόματος χρήστη</string>
    <!-- Content Description (for screenreaders etc) read for the button to clear a username while editing a login -->
    <string name="saved_login_clear_username">Εκκαθάριση ονόματος χρήστη</string>
    <!-- Content Description (for screenreaders etc) read for the button to clear the hostname field while creating a login -->
    <string name="saved_login_clear_hostname">Απαλοιφή ονόματος κεντρικού υπολογιστή</string>
    <!-- Content Description (for screenreaders etc) read for the button to open a site in logins -->
    <string name="saved_login_open_site">Άνοιγμα σελίδας στο πρόγραμμα περιήγησης</string>
    <!-- Content Description (for screenreaders etc) read for the button to reveal a password in logins -->
    <string name="saved_login_reveal_password">Εμφάνιση κωδικού πρόσβασης</string>
    <!-- Content Description (for screenreaders etc) read for the button to hide a password in logins -->
    <string name="saved_login_hide_password">Απόκρυψη κωδικού πρόσβασης</string>
    <!-- Message displayed in biometric prompt displayed for authentication before allowing users to view their passwords -->
    <string name="logins_biometric_prompt_message_2">Ξεκλειδώστε για να δείτε τους αποθηκευμένους κωδικούς πρόσβασής σας</string>
    <!-- Title of warning dialog if users have no device authentication set up -->
    <string name="logins_warning_dialog_title_2">Προστασία των αποθηκευμένων κωδικών πρόσβασής σας</string>
    <!-- Message of warning dialog if users have no device authentication set up -->
    <string name="logins_warning_dialog_message_2">Ορίστε ένα μοτίβο κλειδώματος συσκευής, ένα ΡΙΝ ή έναν κωδικό πρόσβασης για την προστασία των αποθηκευμένων κωδικών πρόσβασής σας, σε περίπτωση που κάποιος τρίτος αποκτήσει πρόσβαση στη συσκευή σας.</string>
    <!-- Negative button to ignore warning dialog if users have no device authentication set up -->
    <string name="logins_warning_dialog_later">Αργότερα</string>
    <!-- Positive button to send users to set up a pin of warning dialog if users have no device authentication set up -->
    <string name="logins_warning_dialog_set_up_now">Ρύθμιση τώρα</string>
    <!-- Title of PIN verification dialog to direct users to re-enter their device credentials to access their logins -->
    <string name="logins_biometric_prompt_message_pin">Ξεκλειδώστε τη συσκευή σας</string>
    <!-- Title for Accessibility Force Enable Zoom Preference -->
    <string name="preference_accessibility_force_enable_zoom">Ζουμ σε όλους τους ιστοτόπους</string>
    <!-- Summary for Accessibility Force Enable Zoom Preference -->
    <string name="preference_accessibility_force_enable_zoom_summary">Ενεργοποιήστε το για χρήση χειρονομιών ζουμ, ακόμη και σε ιστοτόπους που δεν τις επιτρέπουν.</string>
    <!-- Saved logins sorting strategy menu item -by name- (if selected, it will sort saved logins alphabetically) -->
    <string name="saved_logins_sort_strategy_alphabetically">Όνομα (Α-Ω)</string>
    <!-- Saved logins sorting strategy menu item -by last used- (if selected, it will sort saved logins by last used) -->
    <string name="saved_logins_sort_strategy_last_used">Τελευταία χρήση</string>

    <!-- Content description (not visible, for screen readers etc.) -->
    <string name="saved_logins_menu_dropdown_chevron_icon_content_description_2">Μενού ταξινόμησης κωδικών πρόσβασης</string>

    <!-- Autofill -->
    <!-- Preference and title for managing the autofill settings -->
    <string name="preferences_autofill">Αυτόματη συμπλήρωση</string>
    <!-- Preference and title for managing the settings for addresses -->
    <string name="preferences_addresses">Διευθύνσεις</string>
    <!-- Preference and title for managing the settings for payment methods -->
    <string name="preferences_credit_cards_2">Μέθοδοι πληρωμής</string>
    <!-- Preference for saving and autofilling credit cards -->
    <string name="preferences_credit_cards_save_and_autofill_cards_2">Αποθήκευση και συμπλήρωση μεθόδων πληρωμής</string>
    <!-- Preference summary for saving and autofilling payment method data. Parameter will be replaced by app name. -->
    <string name="preferences_credit_cards_save_and_autofill_cards_summary_2">Το %s κρυπτογραφεί όλες τις μεθόδους πληρωμής που αποθηκεύετε</string>
    <!-- Preference option for syncing credit cards across devices. This is displayed when the user is not signed into sync -->
    <string name="preferences_credit_cards_sync_cards_across_devices">Συγχρονισμός καρτών μεταξύ συσκευών</string>
    <!-- Preference option for syncing credit cards across devices. This is displayed when the user is signed into sync -->
    <string name="preferences_credit_cards_sync_cards">Συγχρονισμός καρτών</string>

    <!-- Preference option for adding a card -->
    <string name="preferences_credit_cards_add_credit_card_2">Προσθήκη κάρτας</string>
    <!-- Preference option for managing saved cards -->
    <string name="preferences_credit_cards_manage_saved_cards_2">Διαχείριση καρτών</string>
    <!-- Preference option for adding an address -->
    <string name="preferences_addresses_add_address">Προσθήκη διεύθυνσης</string>
    <!-- Preference option for managing saved addresses -->
    <string name="preferences_addresses_manage_addresses">Διαχείριση διευθύνσεων</string>

    <!-- Preference for saving and filling addresses -->
    <string name="preferences_addresses_save_and_autofill_addresses_2">Αποθήκευση και συμπλήρωση διευθύνσεων</string>

    <!-- Preference summary for saving and filling address data -->
    <string name="preferences_addresses_save_and_autofill_addresses_summary_2">Περιλαμβάνει αριθμούς τηλεφώνου και διευθύνσεις email</string>

    <!-- Title of the "Add card" screen -->
    <string name="credit_cards_add_card">Προσθήκη κάρτας</string>
    <!-- Title of the "Edit card" screen -->
    <string name="credit_cards_edit_card">Επεξεργασία κάρτας</string>
    <!-- The header for the card number of a credit card -->
    <string name="credit_cards_card_number">Αριθμός κάρτας</string>
    <!-- The header for the expiration date of a credit card -->
    <string name="credit_cards_expiration_date">Ημερομηνία λήξης</string>
    <!-- The label for the expiration date month of a credit card to be used by a11y services-->
    <string name="credit_cards_expiration_date_month">Μήνας ημερομηνίας λήξης</string>
    <!-- The label for the expiration date year of a credit card to be used by a11y services-->
    <string name="credit_cards_expiration_date_year">Έτος ημερομηνίας λήξης</string>
    <!-- The header for the name on the credit card -->
    <string name="credit_cards_name_on_card">Όνομα στην κάρτα</string>
    <!-- The text for the "Delete card" menu item for deleting a credit card -->
    <string name="credit_cards_menu_delete_card">Διαγραφή κάρτας</string>
    <!-- The text for the "Delete card" button for deleting a credit card -->
    <string name="credit_cards_delete_card_button">Διαγραφή κάρτας</string>
    <!-- The text for the confirmation message of "Delete card" dialog -->
    <string name="credit_cards_delete_dialog_confirmation_2">Διαγραφή κάρτας;</string>
    <!-- The text for the positive button on "Delete card" dialog -->
    <string name="credit_cards_delete_dialog_button">Διαγραφή</string>
    <!-- The title for the "Save" menu item for saving a credit card -->
    <string name="credit_cards_menu_save">Αποθήκευση</string>
    <!-- The text for the "Save" button for saving a credit card -->
    <string name="credit_cards_save_button">Αποθήκευση</string>
    <!-- The text for the "Cancel" button for cancelling adding, updating or deleting a credit card -->
    <string name="credit_cards_cancel_button">Ακύρωση</string>

    <!-- Title of the "Saved cards" screen -->
    <string name="credit_cards_saved_cards">Αποθηκευμένες κάρτες</string>

    <!-- Error message for card number validation -->
    <string name="credit_cards_number_validation_error_message_2">Εισαγάγετε έγκυρο αριθμό κάρτας</string>
    <!-- Error message for card name on card validation -->
    <string name="credit_cards_name_on_card_validation_error_message_2">Προσθήκη ονόματος</string>
    <!-- Message displayed in biometric prompt displayed for authentication before allowing users to view their saved credit cards -->
    <string name="credit_cards_biometric_prompt_message">Ξεκλειδώστε για να δείτε τις αποθηκευμένες κάρτες σας</string>
    <!-- Title of warning dialog if users have no device authentication set up -->
    <string name="credit_cards_warning_dialog_title_2">Προστασία των αποθηκευμένων μεθόδων πληρωμής σας</string>
    <!-- Message of warning dialog if users have no device authentication set up -->
    <string name="credit_cards_warning_dialog_message_3">Ορίστε ένα μοτίβο κλειδώματος της συσκευής, ένα ΡΙΝ ή έναν κωδικό πρόσβασης για την προστασία των αποθηκευμένων καρτών σας, σε περίπτωση που κάποιος τρίτος αποκτήσει πρόσβαση στη συσκευή σας.</string>
    <!-- Positive button to send users to set up a pin of warning dialog if users have no device authentication set up -->
    <string name="credit_cards_warning_dialog_set_up_now">Ρύθμιση τώρα</string>
    <!-- Negative button to ignore warning dialog if users have no device authentication set up -->
    <string name="credit_cards_warning_dialog_later">Αργότερα</string>

    <!-- Title of PIN verification dialog to direct users to re-enter their device credentials to access their credit cards -->
    <string name="credit_cards_biometric_prompt_message_pin">Ξεκλειδώστε τη συσκευή σας</string>

    <!-- Message displayed in biometric prompt for authentication, before allowing users to use their stored payment method information -->
    <string name="credit_cards_biometric_prompt_unlock_message_2">Ξεκλειδώστε για χρήση των αποθηκευμένων μεθόδων πληρωμής</string>
    <!-- Title of the "Add address" screen -->
    <string name="addresses_add_address">Προσθήκη διεύθυνσης</string>
    <!-- Title of the "Edit address" screen -->
    <string name="addresses_edit_address">Επεξεργασία διεύθυνσης</string>
    <!-- Title of the "Manage addresses" screen -->
    <string name="addresses_manage_addresses">Διαχείριση διευθύνσεων</string>
    <!-- The header for the name of an address. Name represents a person's full name, typically made up of a first, middle and last name, e.g. John Joe Doe. -->
    <string name="addresses_name">Όνομα</string>
    <!-- The header for the street address of an address -->
    <string name="addresses_street_address">Διεύθυνση</string>
    <!-- The header for the city of an address -->
    <string name="addresses_city">Πόλη</string>
    <!-- The header for the subregion of an address when "state" should be used -->
    <string name="addresses_state">Νομός</string>
    <!-- The header for the subregion of an address when "province" should be used -->
    <string name="addresses_province">Νομός</string>
    <!-- The header for the zip code of an address -->
    <string name="addresses_zip">Ταχ. κώδικας</string>
    <!-- The header for the country or region of an address -->
    <string name="addresses_country">Χώρα ή περιοχή</string>
    <!-- The header for the phone number of an address -->
    <string name="addresses_phone">Τηλέφωνο</string>
    <!-- The header for the email of an address -->
    <string name="addresses_email">Email</string>
    <!-- The text for the "Save" button for saving an address -->
    <string name="addresses_save_button">Αποθήκευση</string>
    <!-- The text for the "Cancel" button for cancelling adding, updating or deleting an address -->
    <string name="addresses_cancel_button">Ακύρωση</string>
    <!-- The text for the "Delete address" button for deleting an address -->
    <string name="addressess_delete_address_button">Διαγραφή διεύθυνσης</string>

    <!-- The title for the "Delete address" confirmation dialog -->
    <string name="addressess_confirm_dialog_message_2">Διαγραφή διεύθυνσης;</string>
    <!-- The text for the positive button on "Delete address" dialog -->
    <string name="addressess_confirm_dialog_ok_button">Διαγραφή</string>
    <!-- The text for the negative button on "Delete address" dialog -->
    <string name="addressess_confirm_dialog_cancel_button">Ακύρωση</string>
    <!-- The text for the "Save address" menu item for saving an address -->
    <string name="address_menu_save_address">Αποθήκευση διεύθυνσης</string>
    <!-- The text for the "Delete address" menu item for deleting an address -->
    <string name="address_menu_delete_address">Διαγραφή διεύθυνσης</string>

    <!-- Title of the Add search engine screen -->
    <string name="search_engine_add_custom_search_engine_title">Προσθήκη μηχανής αναζήτησης</string>
    <!-- Content description (not visible, for screen readers etc.): Title for the button that navigates to add new engine screen -->
    <string name="search_engine_add_custom_search_engine_button_content_description">Προσθήκη νέας μηχανής αναζήτησης</string>
    <!-- Title of the Edit search engine screen -->
    <string name="search_engine_edit_custom_search_engine_title">Επεξεργασία μηχανής αναζήτησης</string>
    <!-- Text for the menu button to edit a search engine -->
    <string name="search_engine_edit">Επεξεργασία</string>
    <!-- Text for the menu button to delete a search engine -->
    <string name="search_engine_delete">Διαγραφή</string>

    <!-- Label for the TextField in which user enters custom search engine name -->
    <string name="search_add_custom_engine_name_label">Όνομα</string>

    <!-- Placeholder text shown in the Search Engine Name text field before a user enters text -->
    <string name="search_add_custom_engine_name_hint_2">Όνομα μηχανής αναζήτησης</string>
    <!-- Label for the TextField in which user enters custom search engine URL -->
    <string name="search_add_custom_engine_url_label">URL όρου αναζήτησης</string>
    <!-- Placeholder text shown in the Search String TextField before a user enters text -->
    <string name="search_add_custom_engine_search_string_hint_2">URL για χρήση στην αναζήτηση</string>
    <!-- Description text for the Search String TextField. The %s is part of the string -->
    <string name="search_add_custom_engine_search_string_example" formatted="false">Αντικαταστήστε τον όρο αναζήτησης με «%s». Παράδειγμα:\nhttps://www.google.com/search?q=%s</string>

    <!-- Accessibility description for the form in which details about the custom search engine are entered -->
    <string name="search_add_custom_engine_form_description">Λεπτομέρειες προσαρμοσμένης μηχανής αναζήτησης</string>

    <!-- Label for the TextField in which user enters custom search engine suggestion URL -->
    <string name="search_add_custom_engine_suggest_url_label">API προτάσεων αναζήτησης (προαιρετικό)</string>
    <!-- Placeholder text shown in the Search Suggestion String TextField before a user enters text -->
    <string name="search_add_custom_engine_suggest_string_hint">URL για το API προτάσεων αναζήτησης</string>
    <!-- Description text for the Search Suggestion String TextField. The %s is part of the string -->
    <string name="search_add_custom_engine_suggest_string_example_2" formatted="false">Αντικαταστήστε τον όρο αναζήτησης με «%s». Παράδειγμα:\nhttps://suggestqueries.google.com/complete/search?client=firefox&amp;q=%s</string>
    <!-- The text for the "Save" button for saving a custom search engine -->
    <string name="search_custom_engine_save_button">Αποθήκευση</string>

    <!-- Text shown when a user leaves the name field empty -->
    <string name="search_add_custom_engine_error_empty_name">Εισαγάγετε όνομα μηχανής αναζήτησης</string>
    <!-- Text shown when a user leaves the search string field empty -->
    <string name="search_add_custom_engine_error_empty_search_string">Εισαγάγετε νήμα αναζήτησης</string>
    <!-- Text shown when a user leaves out the required template string -->
    <string name="search_add_custom_engine_error_missing_template">Βεβαιωθείτε ότι το νήμα αναζήτησης συμφωνεί με την μορφή του παραδείγματος</string>
    <!-- Text shown when we aren't able to validate the custom search query. The first parameter is the url of the custom search engine -->
    <string name="search_add_custom_engine_error_cannot_reach">Σφάλμα σύνδεσης στο “%s”</string>

    <!-- Text shown when a user creates a new search engine -->
    <string name="search_add_custom_engine_success_message">Δημιουργήθηκε to %s</string>

    <!-- Text shown when a user successfully edits a custom search engine -->
    <string name="search_edit_custom_engine_success_message">Το %s αποθηκεύτηκε</string>
    <!-- Text shown when a user successfully deletes a custom search engine -->
    <string name="search_delete_search_engine_success_message">Το %s διαγράφηκε</string>

    <!-- Heading for the instructions to allow a permission -->
    <string name="phone_feature_blocked_intro">Για να επιτρέψετε την πρόσβαση:</string>
    <!-- First step for the allowing a permission -->
    <string name="phone_feature_blocked_step_settings">1. Μεταβείτε στις ρυθμίσεις του Android</string>
    <!-- Second step for the allowing a permission -->
    <string name="phone_feature_blocked_step_permissions"><![CDATA[2. Επιλέξτε <b>Δικαιώματα</b>]]></string>
    <!-- Third step for the allowing a permission (Fore example: Camera) -->
    <string name="phone_feature_blocked_step_feature"><![CDATA[3. Ενεργοποιήστε την επιλογή <b>%1$s</b>]]></string>

    <!-- Label that indicates a site is using a secure connection -->
    <string name="quick_settings_sheet_secure_connection_2">Η σύνδεση είναι ασφαλής</string>
    <!-- Label that indicates a site is using a insecure connection -->
    <string name="quick_settings_sheet_insecure_connection_2">Η σύνδεση δεν είναι ασφαλής</string>
    <!-- Label to clear site data -->
    <string name="clear_site_data">Απαλοιφή cookie και δεδομένων ιστοτόπων</string>
    <!-- Confirmation message for a dialog confirming if the user wants to delete all data for current site -->
    <string name="confirm_clear_site_data"><![CDATA[Θέλετε σίγουρα να διαγράψετε όλα τα cookie και τα δεδομένα για τον ιστότοπο <b>%s</b>;]]></string>
    <!-- Confirmation message for a dialog confirming if the user wants to delete all the permissions for all sites-->
    <string name="confirm_clear_permissions_on_all_sites">Θέλετε σίγουρα να διαγράψετε όλα τα δικαιώματα για όλους τους ιστοτόπους;</string>
    <!-- Confirmation message for a dialog confirming if the user wants to delete all the permissions for a site-->
    <string name="confirm_clear_permissions_site">Θέλετε σίγουρα να διαγράψετε όλα τα δικαιώματα για τον ιστότοπο;</string>
    <!-- Confirmation message for a dialog confirming if the user wants to set default value a permission for a site-->
    <string name="confirm_clear_permission_site">Θέλετε σίγουρα να διαγράψετε αυτό το δικαίωμα για τον ιστότοπο;</string>
    <!-- label shown when there are not site exceptions to show in the site exception settings -->
    <string name="no_site_exceptions">Καμία εξαίρεση ιστοτόπων</string>
    <!-- Bookmark deletion confirmation -->
    <string name="bookmark_deletion_confirmation">Θέλετε σίγουρα να διαγράψετε αυτόν τον σελιδοδείκτη;</string>
    <!-- Browser menu button that adds a shortcut to the home fragment -->
    <string name="browser_menu_add_to_shortcuts">Προσθήκη συντόμευσης</string>
    <!-- Browser menu button that removes a shortcut from the home fragment -->
    <string name="browser_menu_remove_from_shortcuts">Αφαίρεση συντόμευσης</string>
    <!-- text shown before the issuer name to indicate who its verified by, parameter is the name of
     the certificate authority that verified the ticket-->
    <string name="certificate_info_verified_by">Επαλήθευση από: %1$s</string>
    <!-- Login overflow menu delete button -->
    <string name="login_menu_delete_button">Διαγραφή</string>
    <!-- Login overflow menu edit button -->
    <string name="login_menu_edit_button">Επεξεργασία</string>
    <!-- Message in delete confirmation dialog for password -->
    <string name="login_deletion_confirmation_2">Θέλετε σίγουρα να διαγράψετε αυτόν τον κωδικό πρόσβασης;</string>
    <!-- Positive action of a dialog asking to delete  -->
    <string name="dialog_delete_positive">Διαγραφή</string>
    <!-- Negative action of a dialog asking to delete login -->
    <string name="dialog_delete_negative">Ακύρωση</string>
    <!--  The saved password options menu description. -->
    <string name="login_options_menu_2">Επιλογές κωδικών πρόσβασης</string>
    <!--  The editable text field for a website address. -->
    <string name="saved_login_hostname_description_3">Το επεξεργάσιμο πεδίο κειμένου της διεύθυνσης ιστοτόπου.</string>
    <!--  The editable text field for a username. -->
    <string name="saved_login_username_description_3">Το επεξεργάσιμο πεδίο κειμένου για το όνομα χρήστη.</string>
    <!--  The editable text field for a login's password. -->
    <string name="saved_login_password_description_2">Το επεξεργάσιμο πεδίο κειμένου για τον κωδικό πρόσβασης.</string>
    <!--  The button description to save changes to an edited password. -->
    <string name="save_changes_to_login_2">Αποθήκευση αλλαγών.</string>
    <!--  The page title for editing a saved password. -->
    <string name="edit_2">Επεξεργασία κωδικού πρόσβασης</string>
    <!--  The page title for adding new password. -->
    <string name="add_login_2">Προσθήκη κωδικού πρόσβασης</string>
    <!--  Error text displayed underneath the password field when it is in an error case. -->
    <string name="saved_login_password_required_2">Εισαγάγετε έναν κωδικό πρόσβασης</string>
    <!--  The error message in add login view when username field is blank. -->
    <string name="saved_login_username_required_2">Εισαγάγετε ένα όνομα χρήστη</string>
    <!--  The error message in add login view when hostname field is blank. -->
    <string name="saved_login_hostname_required" tools:ignore="UnusedResources">Απαιτείται όνομα κεντρικού υπολογιστή</string>
    <!--  The error message in add login view when hostname field is blank. -->
    <string name="saved_login_hostname_required_2" tools:ignore="UnusedResources">Εισαγάγετε μια διεύθυνση ιστού</string>
    <!-- Voice search button content description  -->
    <string name="voice_search_content_description">Φωνητική αναζήτηση</string>
    <!-- Voice search prompt description displayed after the user presses the voice search button -->
    <string name="voice_search_explainer">Μιλήστε τώρα</string>

    <!--  The error message in edit login view when a duplicate username exists. -->
    <string name="saved_login_duplicate">Υπάρχει ήδη σύνδεση με αυτό το όνομα χρήστη</string>

    <!-- This is the hint text that is shown inline on the hostname field of the create new login page. 'https://www.example.com' intentionally hardcoded here -->
    <string name="add_login_hostname_hint_text">https://www.example.com</string>
    <!-- This is an error message shown below the hostname field of the add login page when a hostname does not contain http or https. -->
    <string name="add_login_hostname_invalid_text_3">H διεύθυνση ιστού πρέπει να περιέχει «https://» ή «http://»</string>
    <!-- This is an error message shown below the hostname field of the add login page when a hostname is invalid. -->
    <string name="add_login_hostname_invalid_text_2">Απαιτείται έγκυρο όνομα κεντρικού υπολογιστή</string>

    <!-- Synced Tabs -->
    <!-- Text displayed to ask user to connect another device as no devices found with account -->
    <string name="synced_tabs_connect_another_device">Συνδέστε μια άλλη συσκευή.</string>
    <!-- Text displayed asking user to re-authenticate -->
    <string name="synced_tabs_reauth">Παρακαλούμε επαληθεύστε ξανά την ταυτότητά σας.</string>
    <!-- Text displayed when user has disabled tab syncing in Firefox Sync Account -->
    <string name="synced_tabs_enable_tab_syncing">Παρακαλούμε ενεργοποιήστε τον συγχρονισμό καρτελών.</string>

    <!-- Text displayed when user has no tabs that have been synced -->
    <string name="synced_tabs_no_tabs">Δεν έχετε καμία άλλη καρτέλα ανοικτή στο Firefox σε άλλες σας συσκευές.</string>
    <!-- Text displayed in the synced tabs screen when a user is not signed in to Firefox Sync describing Synced Tabs -->
    <string name="synced_tabs_sign_in_message">Δείτε μια λίστα καρτελών από τις άλλες συσκευές σας.</string>
    <!-- Text displayed on a button in the synced tabs screen to link users to sign in when a user is not signed in to Firefox Sync -->
    <string name="synced_tabs_sign_in_button">Σύνδεση για συγχρονισμό</string>

    <!-- The text displayed when a synced device has no tabs to show in the list of Synced Tabs. -->
    <string name="synced_tabs_no_open_tabs">Καμία ανοικτή καρτέλα</string>

    <!-- Content description for expanding a group of synced tabs. -->
    <string name="synced_tabs_expand_group">Ανάπτυξη ομάδας συγχρονισμένων καρτελών</string>
    <!-- Content description for collapsing a group of synced tabs. -->
    <string name="synced_tabs_collapse_group">Σύμπτυξη ομάδας συγχρονισμένων καρτελών</string>

    <!-- Top Sites -->
    <!-- Title text displayed in the dialog when shortcuts limit is reached. -->
    <string name="shortcut_max_limit_title">Έχετε φτάσει το όριο συντομεύσεων</string>
    <!-- Content description text displayed in the dialog when shortcut limit is reached. -->
    <string name="shortcut_max_limit_content">Για να προσθέσετε μια νέα συντόμευση, αφαιρέστε μια υπάρχουσα. Πατήστε παρατεταμένα τον ιστότοπο και επιλέξτε «Αφαίρεση».</string>
    <!-- Confirmation dialog button text when top sites limit is reached. -->
    <string name="top_sites_max_limit_confirmation_button">OK, το κατάλαβα</string>

    <!-- Label for the preference to show the shortcuts for the most visited top sites on the homepage -->
    <string name="top_sites_toggle_top_recent_sites_4">Συντομεύσεις</string>
    <!-- Title text displayed in the rename top site dialog. -->
    <string name="top_sites_rename_dialog_title">Όνομα</string>
    <!-- Hint for renaming title of a shortcut -->
    <string name="shortcut_name_hint">Όνομα συντόμευσης</string>
    <!-- Button caption to confirm the renaming of the top site. -->
    <string name="top_sites_rename_dialog_ok">OK</string>
    <!-- Dialog button text for canceling the rename top site prompt. -->
    <string name="top_sites_rename_dialog_cancel">Ακύρωση</string>

    <!-- Text for the menu button to open the homepage settings. -->
    <string name="top_sites_menu_settings">Ρυθμίσεις</string>
    <!-- Text for the menu button to navigate to sponsors and privacy support articles. '&amp;' is replaced with the ampersand symbol: & -->
    <string name="top_sites_menu_sponsor_privacy">Οι χορηγοί μας και το απόρρητό σας</string>
    <!-- Label text displayed for a sponsored top site. -->
    <string name="top_sites_sponsored_label">Χορηγία</string>

    <!-- Inactive tabs in the tabs tray -->
    <!-- Title text displayed in the tabs tray when a tab has been unused for 14 days. -->
    <string name="inactive_tabs_title">Ανενεργές καρτέλες</string>
    <!-- Content description for closing all inactive tabs -->
    <string name="inactive_tabs_delete_all">Κλείσιμο όλων των ανενεργών καρτελών</string>

    <!-- Content description for expanding the inactive tabs section. -->
    <string name="inactive_tabs_expand_content_description">Ανάπτυξη ανενεργών καρτελών</string>
    <!-- Content description for collapsing the inactive tabs section. -->
    <string name="inactive_tabs_collapse_content_description">Σύμπτυξη ανενεργών καρτελών</string>

    <!-- Inactive tabs auto-close message in the tabs tray -->
    <!-- The header text of the auto-close message when the user is asked if they want to turn on the auto-closing of inactive tabs. -->
    <string name="inactive_tabs_auto_close_message_header" tools:ignore="UnusedResources">Αυτόματο κλείσιμο μετά από έναν μήνα;</string>
    <!-- A description below the header to notify the user what the inactive tabs auto-close feature is. -->
    <string name="inactive_tabs_auto_close_message_description" tools:ignore="UnusedResources">Το Firefox μπορεί να κλείσει τις καρτέλες που δεν έχετε προβάλει τον περασμένο μήνα.</string>
    <!-- A call to action below the description to allow the user to turn on the auto closing of inactive tabs. -->
    <string name="inactive_tabs_auto_close_message_action" tools:ignore="UnusedResources">ΕΝΕΡΓΟΠΟΙΗΣΗ ΑΥΤΟΜΑΤΟΥ ΚΛΕΙΣΙΜΑΤΟΣ</string>

    <!-- Text for the snackbar to confirm auto-close is enabled for inactive tabs -->
    <string name="inactive_tabs_auto_close_message_snackbar">Το αυτόματο κλείσιμο ενεργοποιήθηκε</string>

    <!-- Awesome bar suggestion's headers -->
    <!-- Search suggestions title for Firefox Suggest. -->
    <string name="firefox_suggest_header">Προτάσεις Firefox</string>

    <!-- Title for search suggestions when Google is the default search suggestion engine. -->
    <string name="google_search_engine_suggestion_header">Αναζήτηση Google</string>
    <!-- Title for search suggestions when the default search suggestion engine is anything other than Google. The first parameter is default search engine name. -->
    <string name="other_default_search_engine_suggestion_header">Αναζήτηση %s</string>

    <!-- Default browser experiment -->
    <!-- Default browser card title -->
    <string name="default_browser_experiment_card_title">Αλλαγή προεπιλεγμένου προγράμματος περιήγησης</string>
    <!-- Default browser card text -->
    <string name="default_browser_experiment_card_text">Αυτόματο άνοιγμα συνδέσμων από ιστοτόπους, email και μηνύματα στο Firefox.</string>

    <!-- Content description for close button in collection placeholder. -->
    <string name="remove_home_collection_placeholder_content_description">Αφαίρεση</string>

    <!-- Content description radio buttons with a link to more information -->
    <string name="radio_preference_info_content_description">Πατήστε για περισσότερες λεπτομέρειες</string>

    <!-- Content description for the action bar "up" button -->
    <string name="action_bar_up_description" moz:removedIn="124" tools:ignore="UnusedResources">Πλοήγηση προς τα πάνω</string>

    <!-- Content description for privacy content close button -->
    <string name="privacy_content_close_button_content_description">Κλείσιμο</string>

    <!-- Pocket recommended stories -->
    <!-- Header text for a section on the home screen. -->
    <string name="pocket_stories_header_1">Άρθρα που σας βάζουν σε σκέψεις</string>
    <!-- Header text for a section on the home screen. -->
    <string name="pocket_stories_categories_header">Άρθρα ανά θέμα</string>
    <!-- Text of a button allowing users to access an external url for more Pocket recommendations. -->
    <string name="pocket_stories_placeholder_text">Ανακαλύψτε περισσότερα</string>
    <!-- Title of an app feature. Smaller than a heading. The first parameter is product name Pocket -->
    <string name="pocket_stories_feature_title_2">Με την υποστήριξη του %s.</string>
    <!-- Caption for describing a certain feature. The placeholder is for a clickable text (eg: Learn more) which will load an url in a new tab when clicked.  -->
    <string name="pocket_stories_feature_caption">Μέρος της οικογένειας του Firefox. %s</string>
    <!-- Clickable text for opening an external link for more information about Pocket. -->
    <string name="pocket_stories_feature_learn_more">Μάθετε περισσότερα</string>

    <!-- Text indicating that the Pocket story that also displays this text is a sponsored story by other 3rd party entity. -->
    <string name="pocket_stories_sponsor_indication">Χορηγία</string>

    <!-- Snackbar message for enrolling in a Nimbus experiment from the secret settings when Studies preference is Off.-->
    <string name="experiments_snackbar">Ενεργοποιήστε την τηλεμετρία για την αποστολή δεδομένων.</string>
    <!-- Snackbar button text to navigate to telemetry settings.-->
    <string name="experiments_snackbar_button">Μετάβαση στις ρυθμίσεις</string>

    <!-- Review quality check feature-->
    <!-- Name for the review quality check feature used as title for the panel. -->
    <string name="review_quality_check_feature_name_2">Έλεγχος κριτικών</string>
    <!-- Summary for grades A and B for review quality check adjusted grading. -->
    <string name="review_quality_check_grade_a_b_description">Αξιόπιστες κριτικές</string>
    <!-- Summary for grade C for review quality check adjusted grading. -->
    <string name="review_quality_check_grade_c_description">Συνδυασμός αξιόπιστων και αναξιόπιστων κριτικών</string>
    <!-- Summary for grades D and F for review quality check adjusted grading. -->
    <string name="review_quality_check_grade_d_f_description">Αναξιόπιστες κριτικές</string>
    <!-- Text for title presenting the reliability of a product's reviews. -->
    <string name="review_quality_check_grade_title">Πόσο αξιόπιστες είναι αυτές οι κριτικές;</string>
    <!-- Title for when the rating has been updated by the review checker -->
    <string name="review_quality_check_adjusted_rating_title">Αναπροσαρμοσμένη βαθμολογία</string>
    <!-- Description for a product's adjusted star rating. The text presents that the product's reviews which were evaluated as unreliable were removed from the adjusted rating. -->
    <string name="review_quality_check_adjusted_rating_description_2">Με βάση αξιόπιστες κριτικές</string>
    <!-- Title for list of highlights from a product's review emphasizing a product's important traits. -->
    <string name="review_quality_check_highlights_title">Σημαντικά σημεία από πρόσφατες κριτικές</string>
    <!-- Title for section explaining how we analyze the reliability of a product's reviews. -->
    <string name="review_quality_check_explanation_title">Πώς προσδιορίζουμε την ποιότητα των κριτικών</string>
    <!-- Paragraph explaining how we analyze the reliability of a product's reviews. First parameter is the Fakespot product name. In the phrase "Fakespot by Mozilla", "by" can be localized. Does not need to stay by. -->
    <string name="review_quality_check_explanation_body_reliability">Χρησιμοποιούμε τεχνολογία AI από το %s της Mozilla για να ελέγξουμε την αξιοπιστία των κριτικών προϊόντων. Αυτό θα σας βοηθήσει να αξιολογήσετε μόνο την ποιότητα των κριτικών, όχι την ποιότητα των προϊόντων. </string>
    <!-- Paragraph explaining the grading system we use to classify the reliability of a product's reviews. -->
    <string name="review_quality_check_info_review_grade_header"><![CDATA[Αναθέτουμε στις κριτικές κάθε προϊόντος έναν <b>βαθμό</b>, από A έως F.]]></string>
    <!-- Description explaining grades A and B for review quality check adjusted grading. -->
    <string name="review_quality_check_info_grade_info_AB">Αξιόπιστες κριτικές. Πιστεύουμε ότι οι κριτικές προέρχονται πιθανότατα από πραγματικούς πελάτες, που άφησαν ειλικρινείς και αντικειμενικές κριτικές.</string>
    <!-- Description explaining grade C for review quality check adjusted grading. -->
    <string name="review_quality_check_info_grade_info_C">Πιστεύουμε ότι υπάρχει ένας συνδυασμός αξιόπιστων και αναξιόπιστων κριτικών.</string>
    <!-- Description explaining grades D and F for review quality check adjusted grading. -->
    <string name="review_quality_check_info_grade_info_DF">Αναξιόπιστες κριτικές. Πιστεύουμε ότι οι κριτικές είναι μάλλον ψευδείς ή προέρχονται από άτομα που μεροληπτούν.</string>
    <!-- Paragraph explaining how a product's adjusted grading is calculated. -->
    <string name="review_quality_check_explanation_body_adjusted_grading"><![CDATA[Η <b>αναπροσαρμοσμένη βαθμολογία</b> βασίζεται μόνο στις κριτικές που πιστεύουμε ότι είναι αξιόπιστες.]]></string>
    <!-- Paragraph explaining product review highlights. First parameter is the name of the retailer (e.g. Amazon). -->
    <string name="review_quality_check_explanation_body_highlights"><![CDATA[Τα <b>σημαντικά σημεία</b> προέρχονται από κριτικές για το %s, οι οποίες γράφτηκαν τις τελευταίες 80 ημέρες και πιστεύουμε ότι είναι αξιόπιστες.]]></string>
    <!-- Text for learn more caption presenting a link with information about review quality. First parameter is for clickable text defined in review_quality_check_info_learn_more_link. -->
    <string name="review_quality_check_info_learn_more">Μάθετε περισσότερα σχετικά με το %s.</string>
    <!-- Clickable text that links to review quality check SuMo page. First parameter is the Fakespot product name. -->
    <string name="review_quality_check_info_learn_more_link_2">πώς το %s προσδιορίζει την ποιότητα των κριτικών</string>
    <!-- Text for title of settings section. -->
    <string name="review_quality_check_settings_title">Ρυθμίσεις</string>
    <!-- Text for label for switch preference to show recommended products from review quality check settings section. -->
    <string name="review_quality_check_settings_recommended_products">Εμφάνιση διαφημίσεων στον έλεγχο κριτικών</string>
    <!-- Description for switch preference to show recommended products from review quality check settings section. First parameter is for clickable text defined in review_quality_check_settings_recommended_products_learn_more.-->
    <string name="review_quality_check_settings_recommended_products_description_2" tools:ignore="UnusedResources">Θα βλέπετε περιστασιακά διαφημίσεις για σχετικά προϊόντα. Διαφημίζουμε μόνο προϊόντα με αξιόπιστες κριτικές. %s</string>
    <!-- Clickable text that links to review quality check recommended products support article. -->
    <string name="review_quality_check_settings_recommended_products_learn_more" tools:ignore="UnusedResources">Μάθετε περισσότερα</string>
    <!-- Text for turning sidebar off button from review quality check settings section. -->
    <string name="review_quality_check_settings_turn_off">Απενεργοποίηση ελέγχου κριτικών</string>
    <!-- Text for title of recommended product section. This is displayed above a product image, suggested as an alternative to the product reviewed. -->
    <string name="review_quality_check_ad_title" tools:ignore="UnusedResources">Περισσότερες εναλλακτικές</string>
    <!-- Caption for recommended product section indicating this is an ad by Fakespot. First parameter is the Fakespot product name. -->
    <string name="review_quality_check_ad_caption" tools:ignore="UnusedResources">Διαφήμιση από το %s</string>
    <!-- Caption for review quality check panel. First parameter is for clickable text defined in review_quality_check_powered_by_link. -->
    <string name="review_quality_check_powered_by_2">Ο έλεγχος κριτικών παρέχεται από το %s</string>
    <!-- Clickable text that links to Fakespot.com. First parameter is the Fakespot product name. In the phrase "Fakespot by Mozilla", "by" can be localized. Does not need to stay by. -->
    <string name="review_quality_check_powered_by_link" tools:ignore="UnusedResources">%s από τη Mozilla</string>
    <!-- Text for title of warning card informing the user that the current analysis is outdated. -->
    <string name="review_quality_check_outdated_analysis_warning_title" tools:ignore="UnusedResources">Νέες πληροφορίες προς έλεγχο</string>
    <!-- Text for button from warning card informing the user that the current analysis is outdated. Clicking this should trigger the product's re-analysis. -->
    <string name="review_quality_check_outdated_analysis_warning_action" tools:ignore="UnusedResources">Έλεγχος τώρα</string>
    <!-- Title for warning card informing the user that the current product does not have enough reviews for a review analysis. -->
    <string name="review_quality_check_no_reviews_warning_title">Δεν υπάρχουν ακόμα αρκετές κριτικές</string>
    <!-- Text for body of warning card informing the user that the current product does not have enough reviews for a review analysis. -->
    <string name="review_quality_check_no_reviews_warning_body">Όταν αυτό το προϊόν λάβει περισσότερες κριτικές, θα μπορέσουμε να ελέγξουμε την ποιότητά τους.</string>
    <!-- Title for warning card informing the user that the current product is currently not available. -->
    <string name="review_quality_check_product_availability_warning_title">Το προϊόν δεν είναι διαθέσιμο</string>
    <!-- Text for the body of warning card informing the user that the current product is currently not available. -->
    <string name="review_quality_check_product_availability_warning_body">Εάν παρατηρήσετε ότι αυτό το προϊόν είναι ξανά σε απόθεμα, αναφέρετέ το σε μας και θα αρχίσουμε τον έλεγχο των κριτικών.</string>
    <!-- Clickable text for warning card informing the user that the current product is currently not available. Clicking this should inform the server that the product is available. -->
    <string name="review_quality_check_product_availability_warning_action_2">Αναφέρετε ότι το προϊόν είναι σε απόθεμα</string>
    <!-- Title for warning card informing the user that the current product's analysis is still processing. The parameter is the percentage progress (0-100%) of the analysis process (e.g. 56%). -->
    <string name="review_quality_check_analysis_in_progress_warning_title_2">Έλεγχος ποιότητας κριτικής (%s)</string>
    <!-- Text for body of warning card informing the user that the current product's analysis is still processing. -->
    <string name="review_quality_check_analysis_in_progress_warning_body">Αυτό μπορεί να διαρκέσει περίπου 60 δευτερόλεπτα.</string>
    <!-- Title for info card displayed after the user reports a product is back in stock. -->
    <string name="review_quality_check_analysis_requested_info_title">Ευχαριστούμε για την αναφορά!</string>
    <!-- Text for body of info card displayed after the user reports a product is back in stock. -->
    <string name="review_quality_check_analysis_requested_info_body">Θα έχουμε πληροφορίες για τις κριτικές αυτού του προϊόντος εντός 24 ωρών. Παρακαλούμε ελέγξτε ξανά.</string>
    <!-- Title for info card displayed when the user review checker while on a product that Fakespot does not analyze (e.g. gift cards, music). -->
    <string name="review_quality_check_not_analyzable_info_title">Δεν μπορούμε να ελέγξουμε αυτές τις κριτικές</string>
    <!-- Text for body of info card displayed when the user review checker while on a product that Fakespot does not analyze (e.g. gift cards, music). -->
    <string name="review_quality_check_not_analyzable_info_body">Δυστυχώς, δεν μπορούμε να ελέγξουμε την ποιότητα των κριτικών για ορισμένους τύπους προϊόντων, όπως δωροκάρτες, βίντεο σε μορφή streaming, μουσική και παιχνίδια.</string>
    <!-- Title for info card displayed when another user reported the displayed product is back in stock. -->
    <string name="review_quality_check_analysis_requested_other_user_info_title" tools:ignore="UnusedResources">Περισσότερες πληροφορίες σύντομα</string>
    <!-- Text for body of info card displayed when another user reported the displayed product is back in stock. -->
    <string name="review_quality_check_analysis_requested_other_user_info_body" tools:ignore="UnusedResources">Θα έχουμε πληροφορίες για τις κριτικές αυτού του προϊόντος εντός 24 ωρών. Παρακαλούμε ελέγξτε ξανά.</string>
    <!-- Title for info card displayed to the user when analysis finished updating. -->
    <string name="review_quality_check_analysis_updated_confirmation_title" tools:ignore="UnusedResources">Η ανάλυση είναι ενημερωμένη</string>
    <!-- Text for the action button from info card displayed to the user when analysis finished updating. -->
    <string name="review_quality_check_analysis_updated_confirmation_action" tools:ignore="UnusedResources">Το κατάλαβα</string>
    <!-- Title for error card displayed to the user when an error occurred. -->
    <string name="review_quality_check_generic_error_title">Δεν υπάρχουν διαθέσιμες πληροφορίες αυτήν τη στιγμή</string>
    <!-- Text for body of error card displayed to the user when an error occurred. -->
    <string name="review_quality_check_generic_error_body">Εργαζόμαστε για την επίλυση του προβλήματος. Παρακαλούμε ελέγξτε ξανά σύντομα.</string>
    <!-- Title for error card displayed to the user when the device is disconnected from the network. -->
    <string name="review_quality_check_no_connection_title">Δεν υπάρχει σύνδεση στο δίκτυο</string>
    <!-- Text for body of error card displayed to the user when the device is disconnected from the network. -->
    <string name="review_quality_check_no_connection_body">Ελέγξτε τη σύνδεση δικτύου σας και έπειτα, δοκιμάστε να φορτώσετε ξανά τη σελίδα.</string>
    <!-- Title for card displayed to the user for products whose reviews were not analyzed yet. -->
    <string name="review_quality_check_no_analysis_title">Δεν υπάρχουν ακόμα πληροφορίες σχετικά με αυτές τις κριτικές</string>
    <!-- Text for the body of card displayed to the user for products whose reviews were not analyzed yet. -->
    <string name="review_quality_check_no_analysis_body">Για να μάθετε εάν οι κριτικές αυτού του προϊόντος είναι αξιόπιστες, ελέγξτε την ποιότητά τους. Διαρκεί μόλις 60 περίπου δευτερόλεπτα.</string>
    <!-- Text for button from body of card displayed to the user for products whose reviews were not analyzed yet. Clicking this should trigger a product analysis. -->
    <string name="review_quality_check_no_analysis_link">Έλεγχος ποιότητας κριτικής</string>
    <!-- Headline for review quality check contextual onboarding card. -->
    <string name="review_quality_check_contextual_onboarding_title">Δοκιμάστε τον αξιόπιστο οδηγό μας για κριτικές προϊόντων</string>
    <!-- Description for review quality check contextual onboarding card. The first and last two parameters are for retailer names (e.g. Amazon, Walmart). The second parameter is for the name of the application (e.g. Firefox). -->
    <string name="review_quality_check_contextual_onboarding_description">Δείτε πόσο αξιόπιστες είναι οι κριτικές των προϊόντων στο %1$s πριν αγοράσετε. Ο έλεγχος κριτικών, μια πειραματική δυνατότητα από τo %2$s, ενσωματώνεται στο πρόγραμμα περιήγησης. Λειτουργεί επίσης στο %3$s και στο %4$s.</string>
    <!-- Description for review quality check contextual onboarding card. The first parameters is for retailer name (e.g. Amazon). The second parameter is for the name of the application (e.g. Firefox). -->
    <string name="review_quality_check_contextual_onboarding_description_one_vendor">Δείτε πόσο αξιόπιστες είναι οι κριτικές των προϊόντων στο %1$s πριν αγοράσετε. Ο έλεγχος κριτικών, μια πειραματική δυνατότητα από τo %2$s, ενσωματώνεται στο πρόγραμμα περιήγησης.</string>
    <!-- Paragraph presenting review quality check feature. First parameter is the Fakespot product name. Second parameter is for clickable text defined in review_quality_check_contextual_onboarding_learn_more_link. In the phrase "Fakespot by Mozilla", "by" can be localized. Does not need to stay by. -->
    <string name="review_quality_check_contextual_onboarding_learn_more">Με την υποστήριξη του %1$s της Mozilla, σας βοηθάμε να αποφύγετε τις μεροληπτικές και ψευδείς κριτικές. Το μοντέλο AI μας βελτιώνεται συνεχώς για να σας προστατεύει όσο κάνετε τις αγορές σας. %2$s</string>
    <!-- Clickable text from the contextual onboarding card that links to review quality check support article. -->
    <string name="review_quality_check_contextual_onboarding_learn_more_link">Μάθετε περισσότερα</string>
    <!-- Caption text to be displayed in review quality check contextual onboarding card above the opt-in button. First parameter is Firefox app name, third parameter is the Fakespot product name. Second & fourth are for clickable texts defined in review_quality_check_contextual_onboarding_privacy_policy_3 and review_quality_check_contextual_onboarding_terms_use. -->
    <string name="review_quality_check_contextual_onboarding_caption_3" moz:RemovedIn="124" tools:ignore="UnusedResources">Επιλέγοντας «Έναρξη δοκιμής», αποδέχεστε τη %2$s του %1$s και τους %4$s του %3$s.</string>
    <!-- Caption text to be displayed in review quality check contextual onboarding card above the opt-in button. First parameter is Firefox app name, third parameter is the Fakespot product name. Second & fourth are for clickable texts defined in review_quality_check_contextual_onboarding_privacy_policy_3 and review_quality_check_contextual_onboarding_terms_use. -->
    <string name="review_quality_check_contextual_onboarding_caption_4">Επιλέγοντας «Έναρξη δοκιμής», αποδέχεστε τη %2$s του %1$s και τους %4$s του %3$s.</string>
    <!-- Clickable text from the review quality check contextual onboarding card that links to Fakespot privacy notice. -->
    <string name="review_quality_check_contextual_onboarding_privacy_policy_3">σημείωση απορρήτου</string>
    <!-- Clickable text from the review quality check contextual onboarding card that links to Fakespot terms of use. -->
    <string name="review_quality_check_contextual_onboarding_terms_use">όρους χρήσης</string>
    <!-- Text for opt-in button from the review quality check contextual onboarding card. -->
    <string name="review_quality_check_contextual_onboarding_primary_button_text">Έναρξη δοκιμής</string>
    <!-- Text for opt-out button from the review quality check contextual onboarding card. -->
    <string name="review_quality_check_contextual_onboarding_secondary_button_text">Όχι τώρα</string>
    <!-- Text for the first CFR presenting the review quality check feature. -->
    <string name="review_quality_check_first_cfr_message">Μάθετε εάν μπορείτε να εμπιστευτείτε τις κριτικές αυτού του προϊόντος πριν το αγοράσετε.</string>
    <!-- Text displayed in the first CFR presenting the review quality check feature that opens the review checker when clicked. -->
    <string name="review_quality_check_first_cfr_action" tools:ignore="UnusedResources">Δοκιμή ελέγχου κριτικών</string>
    <!-- Text for the second CFR presenting the review quality check feature. -->
    <string name="review_quality_check_second_cfr_message">Είναι αξιόπιστες αυτές οι κριτικές; Κάντε έλεγχο τώρα για να δείτε μια αναπροσαρμοσμένη βαθμολογία.</string>
    <!-- Text displayed in the second CFR presenting the review quality check feature that opens the review checker when clicked. -->
    <string name="review_quality_check_second_cfr_action" tools:ignore="UnusedResources">Άνοιγμα ελέγχου κριτικών</string>
    <!-- Flag showing that the review quality check feature is work in progress. -->
    <string name="review_quality_check_beta_flag">Beta</string>
    <!-- Content description (not visible, for screen readers etc.) for opening browser menu button to open review quality check bottom sheet. -->
    <string name="review_quality_check_open_handle_content_description">Άνοιγμα ελέγχου κριτικών</string>
    <!-- Content description (not visible, for screen readers etc.) for closing browser menu button to open review quality check bottom sheet. -->
    <string name="review_quality_check_close_handle_content_description">Κλείσιμο ελέγχου κριτικών</string>
    <!-- Content description (not visible, for screen readers etc.) for review quality check star rating. First parameter is the number of stars (1-5) representing the rating. -->
    <string name="review_quality_check_star_rating_content_description">%1$s από 5 αστέρια</string>
    <!-- Text for minimize button from highlights card. When clicked the highlights card should reduce its size. -->
    <string name="review_quality_check_highlights_show_less">Εμφάνιση λιγότερων</string>
    <!-- Text for maximize button from highlights card. When clicked the highlights card should expand to its full size. -->
    <string name="review_quality_check_highlights_show_more">Εμφάνιση περισσότερων</string>
    <!-- Text for highlights card quality category header. Reviews shown under this header should refer the product's quality. -->
    <string name="review_quality_check_highlights_type_quality">Ποιότητα</string>
    <!-- Text for highlights card price category header. Reviews shown under this header should refer the product's price. -->
    <string name="review_quality_check_highlights_type_price">Τιμή</string>
    <!-- Text for highlights card shipping category header. Reviews shown under this header should refer the product's shipping. -->
    <string name="review_quality_check_highlights_type_shipping">Αποστολή</string>
    <!-- Text for highlights card packaging and appearance category header. Reviews shown under this header should refer the product's packaging and appearance. -->
    <string name="review_quality_check_highlights_type_packaging_appearance">Συσκευασία και εμφάνιση</string>
    <!-- Text for highlights card competitiveness category header. Reviews shown under this header should refer the product's competitiveness. -->
    <string name="review_quality_check_highlights_type_competitiveness">Ανταγωνισμός</string>

    <!-- Text that is surrounded by quotes. The parameter is the actual text that is in quotes. An example of that text could be: Excellent craftsmanship, and that is displayed as “Excellent craftsmanship”. The text comes from a buyer's review that the feature is highlighting"   -->
    <string name="surrounded_with_quotes">«%s»</string>

    <!-- Accessibility services actions labels. These will be appended to accessibility actions like "Double tap to.." but not by or applications but by services like Talkback. -->
    <!-- Action label for elements that can be collapsed if interacting with them. Talkback will append this to say "Double tap to collapse". -->
    <string name="a11y_action_label_collapse">σύμπτυξη</string>
    <!-- Current state for elements that can be collapsed if interacting with them. Talkback will dictate this after a state change. -->
    <string name="a11y_state_label_collapsed">συμπτυγμένο</string>
    <!-- Action label for elements that can be expanded if interacting with them. Talkback will append this to say "Double tap to expand". -->
    <string name="a11y_action_label_expand">ανάπτυξη</string>
    <!-- Current state for elements that can be expanded if interacting with them. Talkback will dictate this after a state change. -->
    <string name="a11y_state_label_expanded">αναπτυγμένο</string>
    <!-- Action label for links to a website containing documentation about a wallpaper collection. Talkback will append this to say "Double tap to open link to learn more about this collection". -->
    <string name="a11y_action_label_wallpaper_collection_learn_more">άνοιγμα συνδέσμου για περισσότερες πληροφορίες σχετικά με αυτήν τη συλλογή</string>
    <!-- Action label for links that point to an article. Talkback will append this to say "Double tap to read the article". -->
    <string name="a11y_action_label_read_article">ανάγνωση του άρθρου</string>
    <!-- Action label for links to the Firefox Pocket website. Talkback will append this to say "Double tap to open link to learn more". -->
    <string name="a11y_action_label_pocket_learn_more">άνοιγμα συνδέσμου για περισσότερες πληροφορίες</string>
    <!-- Content description for headings announced by accessibility service. The first parameter is the text of the heading. Talkback will announce the first parameter and then speak the word "Heading" indicating to the user that this text is a heading for a section. -->
    <string name="a11y_heading">%s, Επικεφαλίδα</string>

    <!-- Title for dialog displayed when trying to access links present in a text. -->
    <string name="a11y_links_title">Σύνδεσμοι</string>

    <!-- Additional content description for text bodies that contain urls. -->
    <string name="a11y_links_available">Διαθέσιμοι σύνδεσμοι</string>

    <!-- Translations feature-->

    <!-- Translation request dialog -->
    <!-- Title for the translation dialog that allows a user to translate the webpage. -->
    <string name="translations_bottom_sheet_title">Μετάφραση σελίδας;</string>
    <!-- Title for the translation dialog after a translation was completed successfully.
    The first parameter is the name of the language that the page was translated from, for example, "French".
    The second parameter is the name of the language that the page was translated to, for example, "English". -->
    <string name="translations_bottom_sheet_title_translation_completed">Η σελίδα μεταφράστηκε από τα %1$s στα %2$s</string>
    <!-- Title for the translation dialog that allows a user to translate the webpage when a user uses the translation feature the first time. The first parameter is the name of the application, for example, "Fenix". -->
    <string name="translations_bottom_sheet_title_first_time">Ιδιωτικές μεταφράσεις στο %1$s</string>
    <!-- Additional information on the translation dialog that appears when a user uses the translation feature the first time. The first parameter is clickable text with a link, for example, "Learn more". -->
    <string name="translations_bottom_sheet_info_message">Για το απόρρητό σας, οι μεταφράσεις δεν φεύγουν ποτέ από τη συσκευή σας. Σύντομα έρχονται νέες γλώσσες και βελτιώσεις! %1$s</string>
    <!-- Text that links to additional information about the Firefox translations feature. -->
    <string name="translations_bottom_sheet_info_message_learn_more">Μάθετε περισσότερα</string>
    <!-- Label for the dropdown to select which language to translate from on the translations dialog. Usually the translate from language selected will be the same as the page language. -->
    <string name="translations_bottom_sheet_translate_from">Μετάφραση από</string>
    <!-- Label for the dropdown to select which language to translate to on the translations dialog. Usually the translate to language selected will be the user's preferred language. -->
    <string name="translations_bottom_sheet_translate_to">Μετάφραση σε</string>
    <!-- Label for the dropdown to select which language to translate from on the translations dialog when the page language is not supported. This selection is to allow the user to select another language, in case we automatically detected the page language incorrectly. -->
    <string name="translations_bottom_sheet_translate_from_unsupported_language">Δοκιμάστε μια άλλη αρχική γλώσσα</string>
    <!-- Button text on the translations dialog to dismiss the dialog and return to the browser. -->
    <string name="translations_bottom_sheet_negative_button">Όχι τώρα</string>
    <!-- Button text on the translations dialog to restore the translated website back to the original untranslated version. -->
    <string name="translations_bottom_sheet_negative_button_restore">Εμφάνιση πρωτότυπου</string>
    <!-- Accessibility announcement (not visible, for screen readers etc.) for the translations dialog after restore button was pressed that indicates the original untranslated page was loaded. -->
    <string name="translations_bottom_sheet_restore_accessibility_announcement">Φορτώθηκε η αρχική, αμετάφραστη σελίδα</string>
    <!-- Button text on the translations dialog when a translation error appears, used to dismiss the dialog and return to the browser. -->
    <string name="translations_bottom_sheet_negative_button_error">Τέλος</string>
    <!-- Button text on the translations dialog to begin a translation of the website. -->
    <string name="translations_bottom_sheet_positive_button">Μετάφραση</string>
    <!-- Button text on the translations dialog when a translation error appears. -->
    <string name="translations_bottom_sheet_positive_button_error">Δοκιμή ξανά</string>
    <!-- Inactive button text on the translations dialog that indicates a translation is currently in progress. This button will be accompanied by a loading icon. -->
    <string name="translations_bottom_sheet_translating_in_progress">Μετάφραση</string>
    <!-- Button content description (not visible, for screen readers etc.) for the translations dialog translate button that indicates a translation is currently in progress. -->
    <string name="translations_bottom_sheet_translating_in_progress_content_description">Μετάφραση σε εξέλιξη</string>

    <!-- Default dropdown option when initially selecting a language from the translations dialog language selection dropdown. -->
    <string name="translations_bottom_sheet_default_dropdown_selection">Επιλέξτε μια γλώσσα</string>
    <!-- The title of the warning card informs the user that a translation could not be completed. -->
    <string name="translation_error_could_not_translate_warning_text">Προέκυψε πρόβλημα με τη μετάφραση. Παρακαλούμε δοκιμάστε ξανά.</string>
    <!-- The title of the warning card informs the user that the list of languages cannot be loaded. -->
    <string name="translation_error_could_not_load_languages_warning_text">Αδυναμία φόρτωσης γλωσσών. Ελέγξτε τη σύνδεσή σας στο διαδίκτυο και δοκιμάστε ξανά.</string>
    <!-- The title of the warning card informs the user that a language is not supported. The first parameter is the name of the language that is not supported. -->
    <string name="translation_error_language_not_supported_warning_text">Δυστυχώς, δεν υποστηρίζουμε ακόμα τα %1$s.</string>
    <!-- Button text on the warning card when a language is not supported. The link will take the user to a page to a support page about translations. -->
    <string name="translation_error_language_not_supported_learn_more" moz:removedIn="126" tools:ignore="UnusedResources">Μάθετε περισσότερα</string>

    <!-- Snackbar title shown if the user closes the Translation Request dialogue and a translation is in progress. -->
    <string name="translation_in_progress_snackbar">Μετάφραση…</string>

    <!-- Title for the data saving mode warning dialog used in the translation request dialog.
    This dialog will be presented when the user attempts to perform
    a translation without the necessary language files downloaded first when Android's data saver mode is enabled and the user is not using WiFi.
    The first parameter is the size in kilobytes or megabytes of the language file. -->
    <string name="translations_download_language_file_dialog_title">Λήψη γλώσσας στη λειτουργία εξοικονόμησης δεδομένων (%1$s);</string>


    <!-- Translations options dialog -->
    <!-- Title of the translation options dialog that allows a user to set their translation options for the site the user is currently on. -->
    <string name="translation_option_bottom_sheet_title" moz:removedIn="126" tools:ignore="UnusedResources">Επιλογές μετάφρασης</string>
    <!-- Title of the translation options dialog that allows a user to set their translation options for the site the user is currently on. -->
    <string name="translation_option_bottom_sheet_title_heading">Επιλογές μετάφρασης</string>
    <!-- Toggle switch label that allows a user to set the setting if they would like the browser to always offer or suggest translations when available. -->
    <string name="translation_option_bottom_sheet_always_translate">Να γίνεται πάντα πρόταση για μετάφραση</string>
    <!-- Toggle switch label that allows a user to set if they would like a given language to automatically translate or not. The first parameter is the language name, for example, "Spanish". -->
    <string name="translation_option_bottom_sheet_always_translate_in_language">Πάντα μετάφραση για τα %1$s</string>
    <!-- Toggle switch label that allows a user to set if they would like to never be offered a translation of the given language. The first parameter is the language name, for example, "Spanish". -->
    <string name="translation_option_bottom_sheet_never_translate_in_language">Ποτέ μετάφραση για τα %1$s</string>
    <!-- Toggle switch label that allows a user to set the setting if they would like the browser to never translate the site the user is currently visiting. -->
    <string name="translation_option_bottom_sheet_never_translate_site">Να μη μεταφράζεται ποτέ αυτός ο ιστότοπος</string>
    <!-- Toggle switch description that will appear under the "Never translate these sites" settings toggle switch to provide more information on how this setting interacts with other settings. -->
    <string name="translation_option_bottom_sheet_switch_never_translate_site_description">Παρακάμπτει όλες τις άλλες ρυθμίσεις</string>
    <!-- Toggle switch description that will appear under the "Never translate" and "Always translate" toggle switch settings to provide more information on how these  settings interacts with other settings. -->
    <string name="translation_option_bottom_sheet_switch_description">Παρακάμπτει τις προτάσεις για μετάφραση</string>
    <!-- Button text for the button that will take the user to the translation settings dialog. -->
    <string name="translation_option_bottom_sheet_translation_settings">Ρυθμίσεις μεταφράσεων</string>
    <!-- Button text for the button that will take the user to a website to learn more about how translations works in the given app. The first parameter is the name of the application, for example, "Fenix". -->
    <string name="translation_option_bottom_sheet_about_translations">Σχετικά με τις μεταφράσεις στο %1$s</string>

    <!-- Content description (not visible, for screen readers etc.) for closing the translations bottom sheet. -->
    <string name="translation_option_bottom_sheet_close_content_description">Κλείσιμο σελίδας μεταφράσεων</string>

<<<<<<< HEAD
=======
    <!-- The title of the warning card informs the user that an error has occurred at page settings. -->
    <string name="translation_option_bottom_sheet_error_warning_text">Ορισμένες ρυθμίσεις δεν είναι προσωρινά διαθέσιμες.</string>

>>>>>>> 7fda8002
    <!-- Translation settings dialog -->
    <!-- Title of the translation settings dialog that allows a user to set their preferred translation settings. -->
    <string name="translation_settings_toolbar_title">Μεταφράσεις</string>
    <!-- Toggle switch label that indicates that the browser should signal or indicate when a translation is possible for any page. -->
    <string name="translation_settings_offer_to_translate">Πρόταση για μετάφραση όταν είναι δυνατή</string>
    <!-- Toggle switch label that indicates that downloading files required for translating is permitted when using data saver mode in Android. -->
    <string name="translation_settings_always_download">Πάντα λήψη γλωσσών στη λειτουργία εξοικονόμησης δεδομένων</string>
    <!-- Section header text that begins the section of a list of different options the user may select to adjust their translation preferences. -->
    <string name="translation_settings_translation_preference">Προτιμήσεις μετάφρασης</string>
    <!-- Button text for the button that will take the user to the automatic translations settings dialog. On the automatic translations settings dialog, the user can set if translations should occur automatically for a given language. -->
    <string name="translation_settings_automatic_translation">Αυτόματη μετάφραση</string>
    <!-- Button text for the button that will take the user to the never translate these sites dialog. On the never translate these sites dialog, the user can set if translations should never occur on certain websites. -->
    <string name="translation_settings_automatic_never_translate_sites">Να μη μεταφράζονται ποτέ αυτοί οι ιστότοποι</string>
    <!-- Button text for the button that will take the user to the download languages dialog. On the download languages dialog, the user can manage which languages they would like to download for translations. -->
    <string name="translation_settings_download_language">Λήψη γλωσσών</string>

    <!-- Automatic translation preference screen -->
    <!-- Title of the automatic translation preference screen that will appear on the toolbar.-->
    <string name="automatic_translation_toolbar_title_preference">Αυτόματη μετάφραση</string>

    <!-- Screen header presenting the automatic translation preference feature. It will appear under the toolbar. -->
    <string name="automatic_translation_header_preference">Επιλέξτε μια γλώσσα για να διαχειριστείτε τις προτιμήσεις «πάντα μετάφραση» και «ποτέ μετάφραση».</string>

    <!-- The title of the warning card informs the user that the system could not load languages for translation settings. -->
    <string name="automatic_translation_error_warning_text">Δεν ήταν δυνατή η φόρτωση των γλωσσών. Ελέγξτε ξανά αργότερα.</string>

    <!-- Automatic translation options preference screen -->
    <!-- Preference option for offering to translate. Radio button title text.-->
    <string name="automatic_translation_option_offer_to_translate_title_preference">Πρόταση για μετάφραση (προεπιλογή)</string>

    <!-- Preference option for offering to translate. Radio button summary text. The first parameter is the name of the app defined in app_name (for example: Fenix)-->
    <string name="automatic_translation_option_offer_to_translate_summary_preference">Το %1$s θα προτείνει τη μετάφραση ιστοτόπων σε αυτήν τη γλώσσα.</string>
    <!-- Preference option for always translate. Radio button title text. -->
    <string name="automatic_translation_option_always_translate_title_preference">Πάντα μετάφραση</string>
    <!-- Preference option for always translate. Radio button summary text. The first parameter is the name of the app defined in app_name (for example: Fenix)-->
    <string name="automatic_translation_option_always_translate_summary_preference">Το %1$s θα μεταφράσει αυτόματα αυτήν τη γλώσσα όταν φορτωθεί η σελίδα.</string>
    <!-- Preference option for never translate. Radio button title text.-->
    <string name="automatic_translation_option_never_translate_title_preference">Ποτέ μετάφραση</string>
    <!-- Preference option for never translate. Radio button summary text. The first parameter is the name of the app defined in app_name (for example: Fenix)-->
    <string name="automatic_translation_option_never_translate_summary_preference">Το %1$s δεν θα προτείνει ποτέ τη μετάφραση ιστοτόπων σε αυτήν τη γλώσσα.</string>

    <!-- Never translate site preference screen -->
    <!-- Title of the never translate site preference screen that will appear on the toolbar.-->
    <string name="never_translate_site_toolbar_title_preference">Να μη μεταφράζονται ποτέ αυτοί οι ιστότοποι</string>
    <!-- Screen header presenting the never translate site preference feature. It will appear under the toolbar. -->
    <string name="never_translate_site_header_preference">Για να προσθέσετε νέο ιστότοπο: Επισκεφτείτε τον και επιλέξτε «Να μη μεταφράζεται ποτέ αυτός ο ιστότοπος» από το μενού μετάφρασης.</string>
    <!-- Content description (not visible, for screen readers etc.): For a never-translated site list item that is selected.
             The first parameter is web site url (for example:"wikipedia.com") -->
    <string name="never_translate_site_item_list_content_description_preference">Αφαίρεση %1$s</string>
    <!-- The title of the warning card informs the user that an error has occurred at the never translate sites list. -->
    <string name="never_translate_site_error_warning_text">Δεν ήταν δυνατή η φόρτωση των ιστοτόπων. Ελέγξτε ξανά αργότερα.</string>
    <!-- The Delete site dialogue title will appear when the user clicks on a list item.
             The first parameter is web site url (for example:"wikipedia.com") -->
    <string name="never_translate_site_dialog_title_preference">Διαγραφή του %1$s;</string>
    <!-- The Delete site dialogue positive button will appear when the user clicks on a list item. The site will be deleted. -->
    <string name="never_translate_site_dialog_confirm_delete_preference">Διαγραφή</string>
    <!-- The Delete site dialogue negative button will appear when the user clicks on a list item. The dialog will be dismissed. -->
    <string name="never_translate_site_dialog_cancel_preference">Ακύρωση</string>

    <!-- Download languages preference screen -->
    <!-- Title of the download languages preference screen toolbar.-->
    <string name="download_languages_toolbar_title_preference">Λήψη γλωσσών</string>
    <!-- Screen header presenting the download language preference feature. It will appear under the toolbar.The first parameter is "Learn More," a clickable text with a link. Talkback will append this to say "Double tap to open link to learn more". -->
    <string name="download_languages_header_preference">Κάντε λήψη ολόκληρων των γλωσσών για πιο γρήγορες μεταφράσεις και εκτός σύνδεσης. %1$s</string>
    <!-- Clickable text from the screen header that links to a website. -->
    <string name="download_languages_header_learn_more_preference">Μάθετε περισσότερα</string>
    <!-- The subhead of the download language preference screen will appear above the pivot language. -->
    <string name="download_languages_available_languages_preference">Διαθέσιμες γλώσσες</string>
    <!-- Text that will appear beside a core or pivot language package name to show that the language is necessary for the translation feature to function. -->
    <string name="download_languages_default_system_language_require_preference">απαιτείται</string>
    <!-- A text for download language preference item.
    The first parameter is the language name, for example, "Spanish".
    The second parameter is the language file size, for example, "(3.91 KB)" or, if the language package name is a pivot language, "(required)". -->
    <string name="download_languages_language_item_preference">%1$s (%2$s)</string>
    <!-- The subhead of the download language preference screen will appear above the items that were not downloaded. -->
    <string name="download_language_header_preference">Λήψη γλωσσών</string>
    <!-- All languages list item. When the user presses this item, they can download or delete all languages. -->
    <string name="download_language_all_languages_item_preference">Όλες οι γλώσσες</string>
    <!-- Content description (not visible, for screen readers etc.): For a language list item that was downloaded, the user can now delete it. -->
    <string name="download_languages_item_content_description_downloaded_state">Διαγραφή</string>
    <!-- Content description (not visible, for screen readers etc.): For a language list item, downloading is in progress. -->
    <string name="download_languages_item_content_description_in_progress_state">Σε εξέλιξη</string>
    <!-- Content description (not visible, for screen readers etc.): For a language list item that was not downloaded. -->
    <string name="download_languages_item_content_description_not_downloaded_state">Λήψη</string>
    <!-- Content description (not visible, for screen readers etc.): For a language list item that is selected. -->
    <string name="download_languages_item_content_description_selected_state">Επιλεγμένο</string>

    <!-- Title for the dialog used by the translations feature to confirm deleting a language.
    The dialog will be presented when the user requests deletion of a language.
    The first parameter is the name of the language, for example, "Spanish" and the second parameter is the size in kilobytes or megabytes of the language file. -->
    <string name="delete_language_file_dialog_title">Διαγραφή της γλώσσας «%1$s» (%2$s);</string>
    <!-- Additional information for the dialog used by the translations feature to confirm deleting a language. The first parameter is the name of the application, for example, "Fenix". -->
    <string name="delete_language_file_dialog_message">Αν διαγράψετε αυτήν τη γλώσσα, το %1$s θα κάνει μερική λήψη των γλωσσών στην προσωρινή μνήμη κατά τη μετάφραση.</string>
    <!-- Title for the dialog used by the translations feature to confirm deleting all languages file.
    The dialog will be presented when the user requests deletion of all languages file.
    The first parameter is the size in kilobytes or megabytes of the language file. -->
    <string name="delete_language_all_languages_file_dialog_title">Διαγραφή όλων των γλωσσών (%1$s);</string>
    <!-- Additional information for the dialog used by the translations feature to confirm deleting all languages file. The first parameter is the name of the application, for example, "Fenix". -->
    <string name="delete_language_all_languages_file_dialog_message">Αν διαγράψετε όλες τις γλώσσες, το %1$s θα κάνει μερική λήψη των γλωσσών στην προσωρινή μνήμη κατά τη μετάφραση.</string>
    <!-- Button text on the dialog used by the translations feature to confirm deleting a language. -->
    <string name="delete_language_file_dialog_positive_button_text">Διαγραφή</string>
    <!-- Button text on the dialog used by the translations feature to cancel deleting a language. -->
    <string name="delete_language_file_dialog_negative_button_text">Ακύρωση</string>

    <!-- Title for the data saving mode warning dialog used by the translations feature.
    This dialog will be presented when the user attempts to download a language or perform
    a translation without the necessary language files downloaded first when Android's data saver mode is enabled and the user is not using WiFi.
    The first parameter is the size in kilobytes or megabytes of the language file.-->
    <string name="download_language_file_dialog_title">Λήψη στη λειτουργία εξοικονόμησης δεδομένων (%1$s);</string>
    <!-- Additional information for the data saving mode warning dialog used by the translations feature. This text explains the reason a download is required for a translation. -->
    <string name="download_language_file_dialog_message_all_languages">Κάνουμε μερική λήψη των γλωσσών στην προσωρινή μνήμη για να παραμείνουν ιδιωτικές οι μεταφράσεις.</string>
    <!-- Additional information for the data saving mode warning dialog used by the translations feature. This text explains the reason a download is required for a translation without mentioning the cache. -->
    <string name="download_language_file_dialog_message_all_languages_no_cache">Κάνουμε μερική λήψη των γλωσσών για να παραμείνουν ιδιωτικές οι μεταφράσεις.</string>
    <!-- Checkbox label text on the data saving mode warning dialog used by the translations feature. This checkbox allows users to ignore the data usage warnings. -->
    <string name="download_language_file_dialog_checkbox_text">Πάντα λήψη στη λειτουργία εξοικονόμησης δεδομένων</string>
    <!-- Button text on the data saving mode warning dialog used by the translations feature to allow users to confirm they wish to continue and download the language file. -->
    <string name="download_language_file_dialog_positive_button_text">Λήψη</string>
    <!-- Button text on the data saving mode warning dialog used by the translations feature to allow users to confirm they wish to continue and download the language file and perform a translation. -->
    <string name="download_language_file_dialog_positive_button_text_all_languages">Λήψη και μετάφραση</string>
    <!-- Button text on the data saving mode warning dialog used by the translations feature to allow users to cancel the action and not perform a download of the language file. -->
    <string name="download_language_file_dialog_negative_button_text">Ακύρωση</string>

    <!-- Debug drawer -->
    <!-- The user-facing title of the Debug Drawer feature. -->
    <string name="debug_drawer_title">Εργαλεία εντοπισμού σφαλμάτων</string>
    <!-- Content description (not visible, for screen readers etc.): Navigate back within the debug drawer. -->
    <string name="debug_drawer_back_button_content_description">Πλοήγηση προς τα πίσω</string>

<<<<<<< HEAD
=======
    <!-- Content description (not visible, for screen readers etc.): Open debug drawer. -->
    <string name="debug_drawer_fab_content_description">Άνοιγμα μενού εντοπισμού σφαλμάτων</string>

>>>>>>> 7fda8002
    <!-- Debug drawer tabs tools -->
    <!-- The title of the Tab Tools feature in the Debug Drawer. -->
    <string name="debug_drawer_tab_tools_title">Εργαλεία καρτελών</string>
    <!-- The title of the tab count section in Tab Tools. -->
    <string name="debug_drawer_tab_tools_tab_count_title">Αριθμός καρτελών</string>
    <!-- The active tab count category in the tab count section in Tab Tools. -->
    <string name="debug_drawer_tab_tools_tab_count_normal" moz:removedIn="127" tools:ignore="UnusedResources">Ενεργές</string>
    <!-- The active tab count category in the tab count section in Tab Tools. -->
    <string name="debug_drawer_tab_tools_tab_count_active">Ενεργές</string>
    <!-- The inactive tab count category in the tab count section in Tab Tools. -->
    <string name="debug_drawer_tab_tools_tab_count_inactive">Ανενεργές</string>
    <!-- The private tab count category in the tab count section in Tab Tools. -->
    <string name="debug_drawer_tab_tools_tab_count_private">Ιδιωτικές</string>
    <!-- The total tab count category in the tab count section in Tab Tools. -->
    <string name="debug_drawer_tab_tools_tab_count_total">Σύνολο</string>
    <!-- The title of the tab creation tool section in Tab Tools. -->
    <string name="debug_drawer_tab_tools_tab_creation_tool_title">Εργαλείο δημιουργίας καρτελών</string>
    <!-- The label of the text field in the tab creation tool. -->
    <string name="debug_drawer_tab_tools_tab_creation_tool_text_field_label">Πλήθος καρτελών προς δημιουργία</string>
    <!-- The error message of the text field in the tab creation tool when the text field is empty -->
    <string name="debug_drawer_tab_tools_tab_quantity_empty_error">Το πεδίο κειμένου είναι κενό</string>
    <!-- The error message of the text field in the tab creation tool when the text field has characters other than digits -->
    <string name="debug_drawer_tab_tools_tab_quantity_non_digits_error">Παρακαλώ εισαγάγετε μόνο θετικούς ακέραιους αριθμούς</string>
    <!-- The error message of the text field in the tab creation tool when the text field is a zero -->
    <string name="debug_drawer_tab_tools_tab_quantity_non_zero_error">Παρακαλώ εισαγάγετε έναν αριθμό μεγαλύτερο του μηδέν</string>
    <!-- The error message of the text field in the tab creation tool when the text field is a
        quantity greater than the max tabs. The first parameter is the maximum number of tabs
        that can be generated in one operation.-->
    <string name="debug_drawer_tab_tools_tab_quantity_exceed_max_error">Υπέρβαση του μέγιστου αριθμού καρτελών (%1$s) που μπορούν να δημιουργηθούν με μία ενέργεια</string>
    <!-- The button text to add tabs to the active tab group in the tab creation tool. -->
    <string name="debug_drawer_tab_tools_tab_creation_tool_button_text_active">Προσθήκη στις ενεργές καρτέλες</string>
    <!-- The button text to add tabs to the inactive tab group in the tab creation tool. -->
    <string name="debug_drawer_tab_tools_tab_creation_tool_button_text_inactive">Προσθήκη στις ανενεργές καρτέλες</string>
    <!-- The button text to add tabs to the private tab group in the tab creation tool. -->
    <string name="debug_drawer_tab_tools_tab_creation_tool_button_text_private">Προσθήκη στις ιδιωτικές καρτέλες</string>

    <!-- Micro survey -->

    <!-- The continue button label -->
    <string name="micro_survey_continue_button_label" tools:ignore="UnusedResources">Συνέχεια</string>
    <!-- The survey header -->
    <string name="micro_survey_survey_header">Συμπληρώστε αυτήν την έρευνα</string>
    <!-- The privacy notice link -->
    <string name="micro_survey_privacy_notice">Σημείωση απορρήτου</string>
    <!-- The submit button label text -->
<<<<<<< HEAD
    <string name="micro_survey_submit_button_label" tools:ignore="UnusedResources">Υποβολή</string>
    <!-- The close button label text -->
    <string name="micro_survey_close_button_label">Κλείσιμο</string>
    <!-- The survey completion confirmation text -->
    <string name="micro_survey_feedback_confirmation" tools:ignore="UnusedResources">Ευχαριστούμε για τα σχόλιά σας!</string>
=======
    <string name="micro_survey_submit_button_label">Υποβολή</string>
    <!-- The close button label text -->
    <string name="micro_survey_close_button_label" tools:ignore="UnusedResources">Κλείσιμο</string>
    <!-- The survey completion confirmation text -->
    <string name="micro_survey_feedback_confirmation">Ευχαριστούμε για τα σχόλιά σας!</string>
>>>>>>> 7fda8002

    <!-- Option for likert scale -->
    <string name="likert_scale_option_1" tools:ignore="UnusedResources">Πολύ ικανοποιημένος/-η</string>
    <!-- Option for likert scale -->
    <string name="likert_scale_option_2" tools:ignore="UnusedResources">Ικανοποιημένος/-η</string>
    <!-- Option for likert scale -->
    <string name="likert_scale_option_3" tools:ignore="UnusedResources">Ουδέτερος/-η</string>
    <!-- Option for likert scale -->
    <string name="likert_scale_option_4" tools:ignore="UnusedResources">Δυσαρεστημένος/-η</string>
    <!-- Option for likert scale -->
    <string name="likert_scale_option_5" tools:ignore="UnusedResources">Πολύ δυσαρεστημένος/-η</string>

<<<<<<< HEAD
=======
    <!-- Microsurvey accessibility -->
    <!-- Content description (not visible, for screen readers etc.) for opening microsurvey bottom sheet. -->
    <string name="microsurvey_open_handle_content_description" tools:ignore="UnusedResources">Άνοιγμα έρευνας</string>
    <!-- Content description (not visible, for screen readers etc.) for closing microsurvey bottom sheet. -->
    <string name="microsurvey_close_handle_content_description" tools:ignore="UnusedResources">Κλείσιμο έρευνας</string>
    <!-- Content description for "X" button that is closing microsurvey. -->
    <string name="microsurvey_close_button_content_description" tools:ignore="UnusedResources">Κλείσιμο</string>

>>>>>>> 7fda8002
    <!-- Debug drawer logins -->
    <!-- The title of the Logins feature in the Debug Drawer. -->
    <string name="debug_drawer_logins_title">Συνδέσεις</string>
    <!-- The title of the logins section in the Logins feature, where the parameter will be the site domain  -->
    <string name="debug_drawer_logins_current_domain_label">Τρέχων τομέας: %s</string>
    <!-- The label for a button to add a new fake login for the current domain in the Logins feature. -->
    <string name="debug_drawer_logins_add_login_button">Προσθήκη ψεύτικων στοιχείων σύνδεσης για αυτόν τον τομέα</string>
    <!-- Content description for delete button where parameter will be the username of the login -->
    <string name="debug_drawer_logins_delete_login_button_content_description">Διαγραφή στοιχείων σύνδεσης με όνομα χρήστη %s</string>
</resources><|MERGE_RESOLUTION|>--- conflicted
+++ resolved
@@ -300,8 +300,6 @@
     <!-- Browser menu label that navigates to the save sub-menu, which contains various save related menu items such as
          bookmarking a page, saving to collection, shortcut or as a PDF, and adding to home screen -->
     <string name="browser_menu_save">Αποθήκευση</string>
-<<<<<<< HEAD
-=======
 
     <!-- Browser menu label that bookmarks the currently visited page -->
     <string name="browser_menu_bookmark_this_page">Προσθήκη στους σελιδοδείκτες</string>
@@ -320,7 +318,6 @@
     <string name="browser_menu_translated_to">Μεταφράστηκε σε %1$s</string>
     <!-- Browser menu label for the print feature -->
     <string name="browser_menu_print">Εκτύπωση…</string>
->>>>>>> 7fda8002
 
     <!-- Extensions management fragment -->
     <!-- Text displayed when there are no extensions to be shown -->
@@ -628,13 +625,9 @@
     <!-- Preference for language -->
     <string name="preferences_language">Γλώσσα</string>
     <!-- Preference for translation -->
-<<<<<<< HEAD
-    <string name="preferences_translation">Μετάφραση</string>
-=======
     <string name="preferences_translation" moz:removedIn="127" tools:ignore="UnusedResources">Μετάφραση</string>
     <!-- Preference for translations -->
     <string name="preferences_translations">Μεταφράσεις</string>
->>>>>>> 7fda8002
     <!-- Preference for data choices -->
     <string name="preferences_data_choices">Επιλογές δεδομένων</string>
     <!-- Preference for data collection -->
@@ -706,13 +699,6 @@
     <string name="addons_permissions_heading_required" tools:ignore="UnusedResources">Απαιτείται</string>
     <!-- The title of the optional permissions section from addon's permissions screen -->
     <string name="addons_permissions_heading_optional" tools:ignore="UnusedResources">Προαιρετικό</string>
-<<<<<<< HEAD
-    <!-- The title of the section with websites that have permissions granted from addon's permissions screen -->
-    <string name="addons_permissions_heading_read_and_change_website_data" tools:ignore="UnusedResources">Ανάγνωση και αλλαγή δεδομένων ιστοτόπων</string>
-    <!-- The description of the icon that can delete one of the websites displayed  -->
-    <string name="addons_permissions_icon_description_delete_website" tools:ignore="UnusedResources">Διαγραφή ιστοτόπου</string>
-=======
->>>>>>> 7fda8002
     <!-- The title of the origin permission option allowing a user to enable the extension to run on all sites -->
     <string name="addons_permissions_allow_for_all_sites" tools:ignore="UnusedResources">Αποδοχή για όλους τους ιστοτόπους</string>
 
@@ -2561,12 +2547,9 @@
     <!-- Content description (not visible, for screen readers etc.) for closing the translations bottom sheet. -->
     <string name="translation_option_bottom_sheet_close_content_description">Κλείσιμο σελίδας μεταφράσεων</string>
 
-<<<<<<< HEAD
-=======
     <!-- The title of the warning card informs the user that an error has occurred at page settings. -->
     <string name="translation_option_bottom_sheet_error_warning_text">Ορισμένες ρυθμίσεις δεν είναι προσωρινά διαθέσιμες.</string>
 
->>>>>>> 7fda8002
     <!-- Translation settings dialog -->
     <!-- Title of the translation settings dialog that allows a user to set their preferred translation settings. -->
     <string name="translation_settings_toolbar_title">Μεταφράσεις</string>
@@ -2695,12 +2678,9 @@
     <!-- Content description (not visible, for screen readers etc.): Navigate back within the debug drawer. -->
     <string name="debug_drawer_back_button_content_description">Πλοήγηση προς τα πίσω</string>
 
-<<<<<<< HEAD
-=======
     <!-- Content description (not visible, for screen readers etc.): Open debug drawer. -->
     <string name="debug_drawer_fab_content_description">Άνοιγμα μενού εντοπισμού σφαλμάτων</string>
 
->>>>>>> 7fda8002
     <!-- Debug drawer tabs tools -->
     <!-- The title of the Tab Tools feature in the Debug Drawer. -->
     <string name="debug_drawer_tab_tools_title">Εργαλεία καρτελών</string>
@@ -2746,19 +2726,11 @@
     <!-- The privacy notice link -->
     <string name="micro_survey_privacy_notice">Σημείωση απορρήτου</string>
     <!-- The submit button label text -->
-<<<<<<< HEAD
-    <string name="micro_survey_submit_button_label" tools:ignore="UnusedResources">Υποβολή</string>
-    <!-- The close button label text -->
-    <string name="micro_survey_close_button_label">Κλείσιμο</string>
-    <!-- The survey completion confirmation text -->
-    <string name="micro_survey_feedback_confirmation" tools:ignore="UnusedResources">Ευχαριστούμε για τα σχόλιά σας!</string>
-=======
     <string name="micro_survey_submit_button_label">Υποβολή</string>
     <!-- The close button label text -->
     <string name="micro_survey_close_button_label" tools:ignore="UnusedResources">Κλείσιμο</string>
     <!-- The survey completion confirmation text -->
     <string name="micro_survey_feedback_confirmation">Ευχαριστούμε για τα σχόλιά σας!</string>
->>>>>>> 7fda8002
 
     <!-- Option for likert scale -->
     <string name="likert_scale_option_1" tools:ignore="UnusedResources">Πολύ ικανοποιημένος/-η</string>
@@ -2771,8 +2743,6 @@
     <!-- Option for likert scale -->
     <string name="likert_scale_option_5" tools:ignore="UnusedResources">Πολύ δυσαρεστημένος/-η</string>
 
-<<<<<<< HEAD
-=======
     <!-- Microsurvey accessibility -->
     <!-- Content description (not visible, for screen readers etc.) for opening microsurvey bottom sheet. -->
     <string name="microsurvey_open_handle_content_description" tools:ignore="UnusedResources">Άνοιγμα έρευνας</string>
@@ -2781,7 +2751,6 @@
     <!-- Content description for "X" button that is closing microsurvey. -->
     <string name="microsurvey_close_button_content_description" tools:ignore="UnusedResources">Κλείσιμο</string>
 
->>>>>>> 7fda8002
     <!-- Debug drawer logins -->
     <!-- The title of the Logins feature in the Debug Drawer. -->
     <string name="debug_drawer_logins_title">Συνδέσεις</string>
