--- conflicted
+++ resolved
@@ -296,8 +296,6 @@
     <!-- Browser menu label that navigates to the save sub-menu, which contains various save related menu items such as
          bookmarking a page, saving to collection, shortcut or as a PDF, and adding to home screen -->
     <string name="browser_menu_save">Запазване</string>
-<<<<<<< HEAD
-=======
 
     <!-- Browser menu label that bookmarks the currently visited page -->
     <string name="browser_menu_bookmark_this_page">Отбележете тази страница</string>
@@ -316,7 +314,6 @@
     <string name="browser_menu_translated_to">Преведено на %1$s</string>
     <!-- Browser menu label for the print feature -->
     <string name="browser_menu_print">Отпечатване…</string>
->>>>>>> 7fda8002
 
     <!-- Extensions management fragment -->
     <!-- Text displayed when there are no extensions to be shown -->
@@ -620,13 +617,9 @@
     <!-- Preference for language -->
     <string name="preferences_language">Език</string>
     <!-- Preference for translation -->
-<<<<<<< HEAD
-    <string name="preferences_translation">Превод</string>
-=======
     <string name="preferences_translation" moz:removedIn="127" tools:ignore="UnusedResources">Превод</string>
     <!-- Preference for translations -->
     <string name="preferences_translations">Преводи</string>
->>>>>>> 7fda8002
     <!-- Preference for data choices -->
     <string name="preferences_data_choices">Избор на данни</string>
     <!-- Preference for data collection -->
@@ -699,13 +692,6 @@
     <string name="addons_permissions_heading_required" tools:ignore="UnusedResources">Задължително</string>
     <!-- The title of the optional permissions section from addon's permissions screen -->
     <string name="addons_permissions_heading_optional" tools:ignore="UnusedResources">По желание</string>
-<<<<<<< HEAD
-    <!-- The title of the section with websites that have permissions granted from addon's permissions screen -->
-    <string name="addons_permissions_heading_read_and_change_website_data" tools:ignore="UnusedResources">Четене и промяна на данни на уебсайта</string>
-    <!-- The description of the icon that can delete one of the websites displayed  -->
-    <string name="addons_permissions_icon_description_delete_website" tools:ignore="UnusedResources">Изтриване на уебсайт</string>
-=======
->>>>>>> 7fda8002
     <!-- The title of the origin permission option allowing a user to enable the extension to run on all sites -->
     <string name="addons_permissions_allow_for_all_sites" tools:ignore="UnusedResources">Разрешено за всички сайтове</string>
     <!-- The subtitle for the allow for all sites preference toggle -->
@@ -2549,12 +2535,9 @@
     <!-- Content description (not visible, for screen readers etc.) for closing the translations bottom sheet. -->
     <string name="translation_option_bottom_sheet_close_content_description">Затваряне на листа Преводи</string>
 
-<<<<<<< HEAD
-=======
     <!-- The title of the warning card informs the user that an error has occurred at page settings. -->
     <string name="translation_option_bottom_sheet_error_warning_text">Някои настройки временно не са налични.</string>
 
->>>>>>> 7fda8002
     <!-- Translation settings dialog -->
     <!-- Title of the translation settings dialog that allows a user to set their preferred translation settings. -->
     <string name="translation_settings_toolbar_title">Преводи</string>
@@ -2681,12 +2664,9 @@
     <!-- Content description (not visible, for screen readers etc.): Navigate back within the debug drawer. -->
     <string name="debug_drawer_back_button_content_description">Връщане назад</string>
 
-<<<<<<< HEAD
-=======
     <!-- Content description (not visible, for screen readers etc.): Open debug drawer. -->
     <string name="debug_drawer_fab_content_description">Отваряне на чекмеджето за отстраняване на грешки</string>
 
->>>>>>> 7fda8002
     <!-- Debug drawer tabs tools -->
     <!-- The title of the Tab Tools feature in the Debug Drawer. -->
     <string name="debug_drawer_tab_tools_title">Инструменти за раздели</string>
@@ -2732,19 +2712,11 @@
     <!-- The privacy notice link -->
     <string name="micro_survey_privacy_notice">Политика на поверителност</string>
     <!-- The submit button label text -->
-<<<<<<< HEAD
-    <string name="micro_survey_submit_button_label" tools:ignore="UnusedResources">Изпращане</string>
-    <!-- The close button label text -->
-    <string name="micro_survey_close_button_label">Затваряне</string>
-    <!-- The survey completion confirmation text -->
-    <string name="micro_survey_feedback_confirmation" tools:ignore="UnusedResources">Благодарим ви за отзива!</string>
-=======
     <string name="micro_survey_submit_button_label">Изпращане</string>
     <!-- The close button label text -->
     <string name="micro_survey_close_button_label" tools:ignore="UnusedResources">Затваряне</string>
     <!-- The survey completion confirmation text -->
     <string name="micro_survey_feedback_confirmation">Благодарим ви за отзива!</string>
->>>>>>> 7fda8002
     <!-- Option for likert scale -->
     <string name="likert_scale_option_1" tools:ignore="UnusedResources">Много доволен</string>
     <!-- Option for likert scale -->
@@ -2756,8 +2728,6 @@
     <!-- Option for likert scale -->
     <string name="likert_scale_option_5" tools:ignore="UnusedResources">Много недоволен</string>
 
-<<<<<<< HEAD
-=======
     <!-- Microsurvey accessibility -->
     <!-- Content description (not visible, for screen readers etc.) for opening microsurvey bottom sheet. -->
     <string name="microsurvey_open_handle_content_description" tools:ignore="UnusedResources">Отваряне на анкета</string>
@@ -2766,7 +2736,6 @@
     <!-- Content description for "X" button that is closing microsurvey. -->
     <string name="microsurvey_close_button_content_description" tools:ignore="UnusedResources">Затваряне</string>
 
->>>>>>> 7fda8002
     <!-- Debug drawer logins -->
     <!-- The title of the Logins feature in the Debug Drawer. -->
     <string name="debug_drawer_logins_title">Регистрации</string>
