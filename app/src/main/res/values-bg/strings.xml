--- conflicted
+++ resolved
@@ -122,15 +122,9 @@
 
     <!-- Tablet navigation bar "contextual feature recommendation" (CFR) -->
     <!-- Text for the title displayed in the contextual feature recommendation popup promoting the tablet navigation bar. -->
-<<<<<<< HEAD
-    <string name="tablet_nav_bar_cfr_title">Ново: стрелки напред и назад с едно докосване</string>
-    <!-- Text for the message displayed in the contextual feature recommendation popup promoting the tablet navigation bar. -->
-    <string name="tablet_nav_bar_cfr_message">Насладете се на по-бърза навигация, която винаги е на една ръка разстояние.</string>
-=======
     <string name="tablet_nav_bar_cfr_title" moz:removedIn="132" tools:ignore="UnusedResources">Ново: стрелки напред и назад с едно докосване</string>
     <!-- Text for the message displayed in the contextual feature recommendation popup promoting the tablet navigation bar. -->
     <string name="tablet_nav_bar_cfr_message" moz:removedIn="132" tools:ignore="UnusedResources">Насладете се на по-бърза навигация, която винаги е на една ръка разстояние.</string>
->>>>>>> 80823484
 
     <!-- Text for the info dialog when camera permissions have been denied but user tries to access a camera feature. -->
     <string name="camera_permissions_needed_message">Необходим е достъп до камерата. Отворете настройките на Android, докоснете разрешения и изберете разрешаване.</string>
@@ -223,13 +217,10 @@
     <string name="browser_menu_extensions_banner_learn_more">Научете повече</string>
     <!-- Browser menu button that opens the extensions manager -->
     <string name="browser_menu_manage_extensions">Управление на разширенията</string>
-<<<<<<< HEAD
-=======
     <!-- Content description (not visible, for screen readers etc.): Section heading for recommended extensions.-->
     <string name="browser_menu_recommended_section_content_description">Препоръчителни разширения</string>
     <!-- Content description (not visible, for screen readers etc.): Label for plus icon used to add extensions. -->
     <string name="browser_menu_extension_plus_icon_content_description">Добавяне на разширение</string>
->>>>>>> 80823484
     <!-- Browser menu button that opens AMO in a tab -->
     <string name="browser_menu_discover_more_extensions">Открийте още разширения</string>
     <!-- Browser menu description that is shown when one or more extensions are disabled due to extension errors -->
@@ -358,15 +349,12 @@
         The first parameter is the name of the app defined in app_name (for example: Fenix). -->
     <string name="browser_menu_delete_browsing_data_on_quit">Изход от %1$s</string>
 
-<<<<<<< HEAD
-=======
     <!-- Menu "contextual feature recommendation" (CFR) -->
     <!-- Text for the title in the contextual feature recommendation popup promoting the menu feature. -->
     <string name="menu_cfr_title">Ново: опростено меню</string>
     <!-- Text for the message in the contextual feature recommendation popup promoting the menu feature. -->
     <string name="menu_cfr_body">Намирайте по-бързо необходимото – от поверително сърфиране до действия за запазване.</string>
 
->>>>>>> 80823484
     <!-- Extensions management fragment -->
     <!-- Text displayed when there are no extensions to be shown -->
     <string name="extensions_management_no_extensions">Няма разширения</string>
@@ -462,11 +450,7 @@
 
     <!-- Juno first user onboarding flow experiment, strings are marked unused as they are only referenced by Nimbus experiments. -->
     <!-- Description for learning more about our privacy notice. -->
-<<<<<<< HEAD
-    <string name="juno_onboarding_privacy_notice_text">Бележка за поверителността на Firefox</string>
-=======
     <string name="juno_onboarding_privacy_notice_text" tools:ignore="BrandUsage">Бележка за поверителността на Firefox</string>
->>>>>>> 80823484
     <!-- Title for set firefox as default browser screen used by Nimbus experiments. -->
     <string name="juno_onboarding_default_browser_title_nimbus_2">Обичаме да ви пазим в безопасност</string>
     <!-- Title for set firefox as default browser screen used by Nimbus experiments.
