<?xml version="1.0" encoding="utf-8"?>
<resources xmlns:tools="http://schemas.android.com/tools" xmlns:moz="http://mozac.org/tools">

    <!-- App name for private browsing mode. The first parameter is the name of the app defined in app_name (for example: Fenix)-->
    <string name="app_name_private_5">Поверителен %s</string>
    <!-- App name for private browsing mode. The first parameter is the name of the app defined in app_name (for example: Fenix)-->
    <string name="app_name_private_4">%s (поверителен)</string>

    <!-- Home Fragment -->
    <!-- Content description (not visible, for screen readers etc.): "Three dot" menu button. -->
    <string name="content_description_menu">Повече настройки</string>

    <!-- Content description (not visible, for screen readers etc.): "Private Browsing" menu button. -->
    <string name="content_description_private_browsing_button">Включване на поверително разглеждане</string>
    <!-- Content description (not visible, for screen readers etc.): "Private Browsing" menu button. -->
    <string name="content_description_disable_private_browsing_button">Изключване на поверително разглеждане</string>
    <!-- Placeholder text shown in the search bar before a user enters text for the default engine -->
    <string name="search_hint">Търсете или въведете адрес</string>
    <!-- Placeholder text shown in the search bar before a user enters text for a general engine -->
    <string name="search_hint_general_engine">Търсене в интернет</string>
    <!-- Placeholder text shown in search bar when using history search -->
    <string name="history_search_hint">Търсене в историята</string>
    <!-- Placeholder text shown in search bar when using bookmarks search -->
    <string name="bookmark_search_hint">Търсене в отметките</string>
    <!-- Placeholder text shown in search bar when using tabs search -->
    <string name="tab_search_hint">Търсене в разделите</string>
    <!-- Placeholder text shown in the search bar when using application search engines -->
    <string name="application_search_hint">Въведете търсене</string>
    <!-- No Open Tabs Message Description -->
    <string name="no_open_tabs_description">Отворените раздели ще бъдат показани тук.</string>

    <!-- No Private Tabs Message Description -->
    <string name="no_private_tabs_description">Поверителните раздели ще бъдат показани тук.</string>

    <!-- Tab tray multi select title in app bar. The first parameter is the number of tabs selected -->
    <string name="tab_tray_multi_select_title">%1$d избрани</string>
    <!-- Label of button in create collection dialog for creating a new collection  -->
    <string name="tab_tray_add_new_collection">Създаване на списък</string>
    <!-- Label of editable text in create collection dialog for naming a new collection  -->
    <string name="tab_tray_add_new_collection_name">Име</string>
    <!-- Label of button in save to collection dialog for selecting a current collection  -->
    <string name="tab_tray_select_collection">Избор на списък</string>
    <!-- Content description for close button while in multiselect mode in tab tray -->
    <string name="tab_tray_close_multiselect_content_description">Изход от режим на множествен избор</string>
    <!-- Content description for save to collection button while in multiselect mode in tab tray -->
    <string name="tab_tray_collection_button_multiselect_content_description">Запазване на избраните раздели в списък</string>

    <!-- Content description on checkmark while tab is selected in multiselect mode in tab tray -->
    <string name="tab_tray_multiselect_selected_content_description">Избран</string>

    <!-- Home - Recently saved bookmarks -->
    <!-- Title for the home screen section with recently saved bookmarks. -->
    <string name="recently_saved_title" moz:removedIn="127" tools:ignore="UnusedResources">Последно запазени</string>
    <!-- Content description for the button which navigates the user to show all of their saved bookmarks. -->
    <string name="recently_saved_show_all_content_description_2" moz:removedIn="127" tools:ignore="UnusedResources">Всички запазени отметки</string>
    <!-- Text for the menu button to remove a recently saved bookmark from the user's home screen -->
    <string name="recently_saved_menu_item_remove" moz:removedIn="127" tools:ignore="UnusedResources">Премахване</string>

    <!-- Home - Bookmarks -->
    <!-- Title for the home screen section with bookmarks. -->
    <string name="home_bookmarks_title">Отметки</string>
    <!-- Content description for the button which navigates the user to show all of their bookmarks. -->
    <string name="home_bookmarks_show_all_content_description">Показване на всички отметки</string>
    <!-- Text for the menu button to remove a recently saved bookmark from the user's home screen -->
    <string name="home_bookmarks_menu_item_remove">Премахване</string>

    <!-- About content. The first parameter is the name of the application. (For example: Fenix) -->
    <string name="about_content">%1$s е произведен от Mozilla.</string>

    <!-- Private Browsing -->
    <!-- Explanation for private browsing displayed to users on home view when they first enable private mode
        The first parameter is the name of the app defined in app_name (for example: Fenix) -->
    <string name="private_browsing_placeholder_description_2">%1$s изчиства вашата история на търсене и разглеждане от поверителните раздели, когато ги затворите или излезете от приложението. Това не ви прави невидими за уебсайтовете или мрежовите доставчици, но запазва поверителността на вашата дейност онлайн от други ползватели на същото устройството.</string>
    <string name="private_browsing_common_myths">Разпространени легенди относно поверителното разглеждане</string>

    <!-- True Private Browsing Mode -->
    <!-- Title for info card on private homescreen in True Private Browsing Mode. -->
    <string name="felt_privacy_desc_card_title">Без никакви следи на устройството</string>
    <!-- Explanation for private browsing displayed to users on home view when they first enable
        private mode in our new Total Private Browsing mode.
        The first parameter is the name of the app defined in app_name (for example: Firefox Nightly)
        The second parameter is the clickable link text in felt_privacy_info_card_subtitle_link_text -->
    <string name="felt_privacy_info_card_subtitle_2">%1$s изтрива бисквитките, историята и данни от разглеждането, когато затворите всички поверителни раздели. %2$s</string>
    <!-- Clickable portion of the explanation for private browsing that links the user to our
        about privacy page.
        This string is used in felt_privacy_info_card_subtitle as the second parameter.-->
    <string name="felt_privacy_info_card_subtitle_link_text">Кой би могъл да види моята дейност?</string>

    <!-- Private mode shortcut "contextual feature recommendation" (CFR) -->
    <!-- Text for the Private mode shortcut CFR message for adding a private mode shortcut to open private tabs from the Home screen -->
    <string name="private_mode_cfr_message_2">Поверителен раздел с едно докосване.</string>
    <!-- Text for the positive button to accept adding a Private Browsing shortcut to the Home screen -->
    <string name="private_mode_cfr_pos_button_text">Добавяне към екрана</string>
    <!-- Text for the negative button to decline adding a Private Browsing shortcut to the Home screen -->
    <string name="cfr_neg_button_text">Не, благодаря</string>

    <!-- Open in App "contextual feature recommendation" (CFR) -->
    <!-- Text for the info message. The first parameter is the name of the application.-->
    <string name="open_in_app_cfr_info_message_2">Може да настроите %1$s автоматично да отваря препратки в приложения.</string>
    <!-- Text for the positive action button -->
    <string name="open_in_app_cfr_positive_button_text">Към настройки</string>
    <!-- Text for the negative action button -->
    <string name="open_in_app_cfr_negative_button_text">Прекратяване</string>

    <!-- Total cookie protection "contextual feature recommendation" (CFR) -->
    <!-- Text for the message displayed in the contextual feature recommendation popup promoting the total cookie protection feature. -->
    <string name="tcp_cfr_message">Най-мощната ни поверителна функция е прекратяването на проследяването в различни сайтове.</string>


    <!-- Text displayed that links to website containing documentation about the "Total cookie protection" feature. -->
    <string name="tcp_cfr_learn_more">Научете за Цялостната защита на бисквитките</string>


    <!-- Private browsing erase action "contextual feature recommendation" (CFR) -->
    <!-- Text for the message displayed in the contextual feature recommendation popup promoting the erase private browsing feature. -->
    <string name="erase_action_cfr_message">Докоснете, за да отворите нова поверителна сесия. Изтрийте историята, бисквитките — всичко.</string>


    <!-- Text for the info dialog when camera permissions have been denied but user tries to access a camera feature. -->
    <string name="camera_permissions_needed_message">Необходим е достъп до камерата. Отворете настройките на Android, докоснете разрешения и изберете разрешаване.</string>
    <!-- Text for the positive action button to go to Android Settings to grant permissions. -->
    <string name="camera_permissions_needed_positive_button_text">Към настройки</string>
    <!-- Text for the negative action button to dismiss the dialog. -->
    <string name="camera_permissions_needed_negative_button_text">Прекратяване</string>

    <!-- Text for the banner message to tell users about our auto close feature. -->
    <string name="tab_tray_close_tabs_banner_message">Настройте отворените раздели да бъдат автоматично затваряни ако не са преглеждани през последния ден, седмица или месец.</string>
    <!-- Text for the positive action button to go to Settings for auto close tabs. -->
    <string name="tab_tray_close_tabs_banner_positive_button_text">Настройки</string>
    <!-- Text for the negative action button to dismiss the Close Tabs Banner. -->
    <string name="tab_tray_close_tabs_banner_negative_button_text">Прекратяване</string>

    <!-- Text for the banner message to tell users about our inactive tabs feature. -->
    <string name="tab_tray_inactive_onboarding_message">Раздели, които не сте преглеждали от две седмици, се преместват тук.</string>
    <!-- Text for the action link to go to Settings for inactive tabs. -->
    <string name="tab_tray_inactive_onboarding_button_text">Изключване в настройките</string>
    <!-- Text for title for the auto-close dialog of the inactive tabs. -->
    <string name="tab_tray_inactive_auto_close_title">Автоматично затваряне след един месец?</string>
    <!-- Text for the body for the auto-close dialog of the inactive tabs.
        The first parameter is the name of the application.-->
    <string name="tab_tray_inactive_auto_close_body_2">%1$s може да затваря разделите, които не са преглеждани през последния месец.</string>
    <!-- Content description for close button in the auto-close dialog of the inactive tabs. -->
    <string name="tab_tray_inactive_auto_close_button_content_description">Затваряне</string>


    <!-- Text for turn on auto close tabs button in the auto-close dialog of the inactive tabs. -->
    <string name="tab_tray_inactive_turn_on_auto_close_button_2">Включване на автоматично затваряне</string>


    <!-- Home screen icons - Long press shortcuts -->
    <!-- Shortcut action to open new tab -->
    <string name="home_screen_shortcut_open_new_tab_2">Нов раздел</string>
    <!-- Shortcut action to open new private tab -->
    <string name="home_screen_shortcut_open_new_private_tab_2">Нов поверителен раздел</string>

    <!-- Shortcut action to open Passwords screen -->
    <string name="home_screen_shortcut_passwords">Пароли</string>

    <!-- Recent Tabs -->
    <!-- Header text for jumping back into the recent tab in the home screen -->
    <string name="recent_tabs_header">Върнете се към</string>
    <!-- Button text for showing all the tabs in the tabs tray -->
    <string name="recent_tabs_show_all">Показване на всички</string>

    <!-- Content description for the button which navigates the user to show all recent tabs in the tabs tray. -->
    <string name="recent_tabs_show_all_content_description_2">Бутон за показване на всички скорошни раздели</string>
    <!-- Text for button in synced tab card that opens synced tabs tray -->
    <string name="recent_tabs_see_all_synced_tabs_button_text">Всички синхронизирани раздели</string>
    <!-- Accessibility description for device icon used for recent synced tab -->
    <string name="recent_tabs_synced_device_icon_content_description">Синхронизирано устройство</string>
    <!-- Text for the dropdown menu to remove a recent synced tab from the homescreen -->
    <string name="recent_synced_tab_menu_item_remove">Премахване</string>
    <!-- Text for the menu button to remove a grouped highlight from the user's browsing history
         in the Recently visited section -->
    <string name="recent_tab_menu_item_remove">Премахване</string>

    <!-- History Metadata -->
    <!-- Header text for a section on the home screen that displays grouped highlights from the
         user's browsing history, such as topics they have researched or explored on the web -->
    <string name="history_metadata_header_2">Наскоро посетени</string>

    <!-- Text for the menu button to remove a grouped highlight from the user's browsing history
         in the Recently visited section -->
    <string name="recently_visited_menu_item_remove">Премахване</string>

    <!-- Content description for the button which navigates the user to show all of their history. -->
    <string name="past_explorations_show_all_content_description_2">Всички минали проучвания</string>

    <!-- Browser Fragment -->
    <!-- Content description (not visible, for screen readers etc.): Navigate backward (browsing history) -->
    <string name="browser_menu_back">Назад</string>
    <!-- Content description (not visible, for screen readers etc.): Navigate forward (browsing history) -->
    <string name="browser_menu_forward">Напред</string>
    <!-- Content description (not visible, for screen readers etc.): Refresh current website -->
    <string name="browser_menu_refresh">Обновяване</string>
    <!-- Content description (not visible, for screen readers etc.): Stop loading current website -->
    <string name="browser_menu_stop">Спиране</string>
    <!-- Browser menu button that opens the extensions manager -->
    <string name="browser_menu_extensions">Разширения</string>
    <!-- Browser menu button that opens the extensions manager -->
    <string name="browser_menu_manage_extensions">Управление на добавки</string>
    <!-- Browser menu button that opens AMO in a tab -->
    <string name="browser_menu_discover_more_extensions">Открийте още разширения</string>
    <!-- Browser menu button that opens account settings -->
    <string name="browser_menu_account_settings">Информация за профила</string>
    <!-- Browser menu button that sends a user to help articles -->
    <string name="browser_menu_help">Помощ</string>
    <!-- Browser menu button that sends a to a the what's new article -->
    <string name="browser_menu_whats_new">Новото в това издание</string>
    <!-- Browser menu button that opens the settings menu -->
    <string name="browser_menu_settings">Настройки</string>
    <!-- Browser menu button that opens a user's library -->
    <string name="browser_menu_library">Библиотека</string>
    <!-- Browser menu toggle that requests a desktop site -->
    <string name="browser_menu_desktop_site">Настолна версия</string>
    <!-- Browser menu button that reopens a private tab as a regular tab -->
    <string name="browser_menu_open_in_regular_tab">Отваряне в обикновен раздел</string>
    <!-- Browser menu toggle that adds a shortcut to the site on the device home screen. -->
    <string name="browser_menu_add_to_homescreen">Добавяне към екрана</string>
    <!-- Browser menu toggle that adds a shortcut to the site on the device home screen. -->
    <string name="browser_menu_add_to_homescreen_2">Добавяне към началния екран…</string>
    <!-- Content description (not visible, for screen readers etc.) for the Resync tabs button -->
    <string name="resync_button_content_description">Повторно синхронизиране</string>
    <!-- Browser menu button that opens the find in page menu -->
    <string name="browser_menu_find_in_page">Търсене в страницата</string>
    <!-- Browser menu button that opens the find in page menu -->
    <string name="browser_menu_find_in_page_2">Търсене в страницата…</string>
    <!-- Browser menu button that opens the translations dialog, which has options to translate the current browser page. -->
    <string name="browser_menu_translations">Превеждане на страницатa</string>
    <!-- Browser menu button that saves the current tab to a collection -->
    <string name="browser_menu_save_to_collection">Запазване в списък…</string>
    <!-- Browser menu button that saves the current tab to a collection -->
    <string name="browser_menu_save_to_collection_2">Добавяне към списък</string>
    <!-- Browser menu button that open a share menu to share the current site -->
    <string name="browser_menu_share">Споделяне</string>
    <!-- Browser menu button that open a share menu to share the current site -->
    <string name="browser_menu_share_2">Споделяне…</string>
    <!-- Browser menu button shown in custom tabs that opens the current tab in Fenix
        The first parameter is the name of the app defined in app_name (for example: Fenix) -->
    <string name="browser_menu_open_in_fenix">Отваряне в %1$s</string>
    <!-- Browser menu text shown in custom tabs to indicate this is a Fenix tab
        The first parameter is the name of the app defined in app_name (for example: Fenix) -->
    <string name="browser_menu_powered_by">С ПОДКРЕПАТА НА %1$s</string>
    <!-- Browser menu text shown in custom tabs to indicate this is a Fenix tab
        The first parameter is the name of the app defined in app_name (for example: Fenix) -->
    <string name="browser_menu_powered_by2">С подкрепата на %1$s</string>

    <!-- Browser menu button to put the current page in reader mode -->
    <string name="browser_menu_read">Изглед за четене</string>
    <!-- Browser menu button content description to close reader mode and return the user to the regular browser -->
    <string name="browser_menu_read_close">Изход от изглед за четене</string>
    <!-- Browser menu button to open the current page in an external app -->
    <string name="browser_menu_open_app_link">Отваряне в приложение</string>

    <!-- Browser menu button to show reader view appearance controls e.g. the used font type and size -->
    <string name="browser_menu_customize_reader_view">Настройки на режим за четене</string>

    <!-- Browser menu label for adding a bookmark -->
    <string name="browser_menu_add">Добавяне</string>
    <!-- Browser menu label for editing a bookmark -->
    <string name="browser_menu_edit">Редактиране</string>

    <!-- Button shown on the home page that opens the Customize home settings -->
    <string name="browser_menu_customize_home_1">Персонализиране на началната страница</string>

    <!-- Browser menu label to sign in to sync on the device using Mozilla accounts -->
    <string name="browser_menu_sign_in">Вписване</string>
    <!-- Browser menu caption label for the "Sign in" browser menu item described in `browser_menu_sign_in` -->
    <string name="browser_menu_sign_in_caption">Синхронизирайте пароли, раздели и др</string>

    <!-- Browser menu label to sign back in to sync on the device when the user's account needs to be reauthenticated -->
    <string name="browser_menu_sign_back_in_to_sync">Влезте отново за синхронизиране</string>
    <!-- Browser menu caption label for the "Sign back in to sync" browser menu item described in `browser_menu_sign_back_in_to_sync` when there is an error in syncing -->
    <string name="browser_menu_syncing_paused_caption">Синхронизирането е на пауза</string>
    <!-- Browser menu label that creates a private tab -->
    <string name="browser_menu_new_private_tab">Нов поверителен раздел</string>
    <!-- Browser menu label that navigates to the Password screen -->
    <string name="browser_menu_passwords">Пароли</string>

    <!-- Browser menu label that navigates to the SUMO page for the Firefox for Android release notes.
         The first parameter is the name of the app defined in app_name (for example: Fenix)-->
    <string name="browser_menu_new_in_firefox">Ново в %1$s</string>

    <!-- Browser menu label that toggles the request for the desktop site of the currently visited page -->
    <string name="browser_menu_switch_to_desktop_site">Към настолна версия</string>
    <!-- Browser menu label that navigates to the page tools sub-menu -->
    <string name="browser_menu_tools">Инструменти</string>
    <!-- Browser menu label that navigates to the save sub-menu, which contains various save related menu items such as
         bookmarking a page, saving to collection, shortcut or as a PDF, and adding to home screen -->
    <string name="browser_menu_save">Запазване</string>

    <!-- Browser menu label that bookmarks the currently visited page -->
    <string name="browser_menu_bookmark_this_page">Отбележете тази страница</string>
    <!-- Browser menu label that navigates to the edit bookmark screen for the current bookmarked page -->
    <string name="browser_menu_edit_bookmark">Промяна на отметка</string>
    <!-- Browser menu label that the saves the currently visited page as a PDF -->
    <string name="browser_menu_save_as_pdf">Запазване като PDF…</string>
    <!-- Browser menu label for turning ON reader view of the current visited page -->
    <string name="browser_menu_turn_on_reader_view">Включете изгледа за четене</string>
    <!-- Browser menu label for turning OFF reader view of the current visited page -->
    <string name="browser_menu_turn_off_reader_view">Изключете изгледа за четене</string>
    <!-- Browser menu label for navigating to the translation feature, which provides language translation options the current visited page -->
    <string name="browser_menu_translate_page">Превеждане на страницата…</string>
    <!-- Browser menu label that is displayed when the current page has been translated by the translation feature.
         The first parameter is the name of the language that page was translated to (e.g. English). -->
    <string name="browser_menu_translated_to">Преведено на %1$s</string>
    <!-- Browser menu label for the print feature -->
    <string name="browser_menu_print">Отпечатване…</string>

    <!-- Extensions management fragment -->
    <!-- Text displayed when there are no extensions to be shown -->
    <string name="extensions_management_no_extensions">Няма разширения</string>

    <!-- Browser Toolbar -->
    <!-- Content description for the Home screen button on the browser toolbar -->
    <string name="browser_toolbar_home">Начален екран</string>

    <!-- Content description (not visible, for screen readers etc.): Erase button: Erase the browsing
         history and go back to the home screen. -->
    <string name="browser_toolbar_erase">Изчистване историята на разглеждане</string>
    <!-- Content description for the translate page toolbar button that opens the translations dialog when no translation has occurred. -->
    <string name="browser_toolbar_translate">Превеждане на страницатa</string>

    <!-- Content description (not visible, for screen readers etc.) for the translate page toolbar button that opens the translations dialog when the page is translated successfully.
         The first parameter is the name of the language that is displayed in the original page. (For example: English)
         The second parameter is the name of the language which the page was translated to. (For example: French) -->
    <string name="browser_toolbar_translated_successfully">Страницата е преведена от %1$s на %2$s.</string>

    <!-- Locale Settings Fragment -->
    <!-- Content description for tick mark on selected language -->
    <string name="a11y_selected_locale_content_description">Избран език</string>

    <!-- Text for default locale item -->
    <string name="default_locale_text">Използване на системния</string>
    <!-- Placeholder text shown in the search bar before a user enters text -->
    <string name="locale_search_hint">Избиране на език</string>

    <!-- Search Fragment -->
    <!-- Button in the search view that lets a user search by scanning a QR code -->
    <string name="search_scan_button">Сканиране</string>
    <!-- Button in the search view when shortcuts are displayed that takes a user to the search engine settings -->
    <string name="search_shortcuts_engine_settings">Настройки на търсачките</string>
    <!-- Button in the search view that lets a user navigate to the site in their clipboard -->
    <string name="awesomebar_clipboard_title">Използване на препратка от буфера</string>
    <!-- Button in the search suggestions onboarding that allows search suggestions in private sessions -->
    <string name="search_suggestions_onboarding_allow_button">Разрешаване</string>
    <!-- Button in the search suggestions onboarding that does not allow search suggestions in private sessions -->
    <string name="search_suggestions_onboarding_do_not_allow_button">Забраняване</string>

    <!-- Search suggestion onboarding hint title text -->
    <string name="search_suggestions_onboarding_title">Показване на предложения за търсене в поверителни раздели?</string>
    <!-- Search suggestion onboarding hint description text, first parameter is the name of the app defined in app_name (for example: Fenix)-->
    <string name="search_suggestions_onboarding_text">%s ще споделя със стандартната търсачката, въвежданото в адресната лента.</string>

    <!-- Search engine suggestion title text. The first parameter is the name of the suggested engine-->
    <string name="search_engine_suggestions_title">Търсене с %s</string>
    <!-- Search engine suggestion description text -->
    <string name="search_engine_suggestions_description">Търсете директно от адресната лента</string>

    <!-- Menu option in the search selector menu to open the search settings -->
    <string name="search_settings_menu_item">Настройки на търсене</string>

    <!-- Header text for the search selector menu -->
    <string name="search_header_menu_item_2">Търсене в:</string>
    <!-- Content description (not visible, for screen readers etc.): Search engine icon. The first parameter is the search engine name (for example: DuckDuckGo). -->
    <string name="search_engine_icon_content_description" tools:ignore="UnusedResources">Търсеща машина от %s</string>

    <!-- Home onboarding -->
    <!-- Onboarding home screen popup dialog, shown on top of the Jump back in section. -->
    <string name="onboarding_home_screen_jump_back_contextual_hint_2">Запознайте се с вашата персонализирана начална страница. Тук ще се покажат последните раздели, отметки и резултати от търсене.</string>
    <!-- Home onboarding dialog welcome screen title text. -->
    <string name="onboarding_home_welcome_title_2">Добре дошли в един по-личен интернет</string>
    <!-- Home onboarding dialog welcome screen description text. -->
    <string name="onboarding_home_welcome_description">По-шарен. С по-добра поверителност. Със същия ангажимент към хората, вместо към печалбата.</string>
    <!-- Home onboarding dialog sign into sync screen title text. -->
    <string name="onboarding_home_sync_title_3">Превключването на екрани е по-лесно от всякога</string>
    <!-- Home onboarding dialog sign into sync screen description text. -->
    <string name="onboarding_home_sync_description">Продължете с разделите от други устройства, откъдето бяхте преди. Те вече са на началната ви страница.</string>
    <!-- Text for the button to continue the onboarding on the home onboarding dialog. -->
    <string name="onboarding_home_get_started_button">Въведение</string>

    <!-- Text for the button to navigate to the sync sign in screen on the home onboarding dialog. -->
    <string name="onboarding_home_sign_in_button">Вписване</string>
    <!-- Text for the button to skip the onboarding on the home onboarding dialog. -->
    <string name="onboarding_home_skip_button">Пропускане</string>
    <!-- Onboarding home screen sync popup dialog message, shown on top of Recent Synced Tabs in the Jump back in section. -->
    <string name="sync_cfr_message">Вашите раздели се синхронизират! Продължете откъдето сте спрели на другото си устройство.</string>
    <!-- Content description (not visible, for screen readers etc.): Close button for the home onboarding dialog -->
    <string name="onboarding_home_content_description_close_button">Затваряне</string>

    <!-- Notification pre-permission dialog -->
    <!-- Enable notification pre permission dialog title
        The first parameter is the name of the app defined in app_name (for example: Fenix) -->
    <string name="onboarding_home_enable_notifications_title" moz:removedIn="124" tools:ignore="UnusedResources">Известията ви помагат да правите повече с %s</string>
    <!-- Enable notification pre permission dialog description with rationale
        The first parameter is the name of the app defined in app_name (for example: Fenix) -->
    <string name="onboarding_home_enable_notifications_description" moz:removedIn="124" tools:ignore="UnusedResources">Синхронизирайте вашите раздели между устройствата, управлявайте изтеглянията, получавайте съвети как да се възползвате максимално от защитата на поверителността на %s и много други.</string>
    <!-- Text for the button to request notification permission on the device -->
    <string name="onboarding_home_enable_notifications_positive_button" moz:removedIn="124" tools:ignore="UnusedResources">Продължаване</string>
    <!-- Text for the button to not request notification permission on the device and dismiss the dialog -->
    <string name="onboarding_home_enable_notifications_negative_button" moz:removedIn="124" tools:ignore="UnusedResources">Не сега</string>

    <!-- Juno first user onboarding flow experiment, strings are marked unused as they are only referenced by Nimbus experiments. -->
    <!-- Description for learning more about our privacy notice. -->
    <string name="juno_onboarding_privacy_notice_text">бележка за поверителността на Firefox</string>
    <!-- Title for set firefox as default browser screen used by Nimbus experiments. -->
    <string name="juno_onboarding_default_browser_title_nimbus_2">Обичаме да ви пазим в безопасност</string>
    <!-- Title for set firefox as default browser screen used by Nimbus experiments.
        Note: The word "Firefox" should NOT be translated -->
    <string name="juno_onboarding_default_browser_title_nimbus_3" tools:ignore="UnusedResources">Разберете защо милиони обичат Firefox</string>
    <!-- Title for set firefox as default browser screen used by Nimbus experiments. -->
    <string name="juno_onboarding_default_browser_title_nimbus_4" tools:ignore="UnusedResources">Безопасно сърфиране с повече възможности за избор</string>
    <!-- Description for set firefox as default browser screen used by Nimbus experiments. -->
    <string name="juno_onboarding_default_browser_description_nimbus_3">Нашият браузър с нестопанска цел помага да спрете компаниите да ви следват тайно в мрежата.</string>
    <!-- Description for set firefox as default browser screen used by Nimbus experiments. -->
    <string name="juno_onboarding_default_browser_description_nimbus_4" tools:ignore="UnusedResources">Повече от 100 милиона души защитават поверителността си, като избират браузър, поддържан от организация с нестопанска цел.</string>
    <!-- Description for set firefox as default browser screen used by Nimbus experiments. -->
    <string name="juno_onboarding_default_browser_description_nimbus_5" tools:ignore="UnusedResources">Познати тракери? Автоматично блокиране. Разширения? Опитайте всички 700. PDF файлове? Вграденият четец ги прави лесни за управление.</string>
    <!-- Description for set firefox as default browser screen used by Nimbus experiments. -->
    <string name="juno_onboarding_default_browser_description_nimbus_2" moz:RemovedIn="124" tools:ignore="UnusedResources">Нашият четец,  разработван от организация  с нестопанска цел ви помага да не бъдете следени тайно в мрежата.\n\nНаучете повече в нашето съобщение за поверителност.</string>
    <!-- Text for the link to the privacy notice webpage for set as firefox default browser screen.
    This is part of the string with the key "juno_onboarding_default_browser_description". -->
    <string name="juno_onboarding_default_browser_description_link_text" moz:RemovedIn="124" tools:ignore="UnusedResources">политика на поверителност</string>
    <!-- Text for the button to set firefox as default browser on the device -->
    <string name="juno_onboarding_default_browser_positive_button" tools:ignore="UnusedResources">Задаване като четец по подразбиране</string>
    <!-- Text for the button dismiss the screen and move on with the flow -->
    <string name="juno_onboarding_default_browser_negative_button" tools:ignore="UnusedResources">Не сега</string>
    <!-- Title for sign in to sync screen. -->
    <string name="juno_onboarding_sign_in_title_2">Шифровайте връзката си и когато сменяте устройствата</string>
    <!-- Description for sign in to sync screen. Nimbus experiments do not support string placeholders.
     Note: The word "Firefox" should NOT be translated -->
    <string name="juno_onboarding_sign_in_description_2">Когато сте влезли и сте синхронизирани, вие сте в по-голяма безопасност. Firefox криптира вашите пароли, отметки и др.</string>
    <!-- Text for the button to sign in to sync on the device -->
    <string name="juno_onboarding_sign_in_positive_button" tools:ignore="UnusedResources">Вписване</string>
    <!-- Text for the button dismiss the screen and move on with the flow -->
    <string name="juno_onboarding_sign_in_negative_button" tools:ignore="UnusedResources">Не сега</string>
    <!-- Title for enable notification permission screen used by Nimbus experiments. Nimbus experiments do not support string placeholders.
        Note: The word "Firefox" should NOT be translated -->
    <string name="juno_onboarding_enable_notifications_title_nimbus_2">Известията ви помагат да сте в по-голяма безопасност с Firefox</string>
    <!-- Description for enable notification permission screen used by Nimbus experiments. Nimbus experiments do not support string placeholders.
       Note: The word "Firefox" should NOT be translated -->
    <string name="juno_onboarding_enable_notifications_description_nimbus_2">Защитено изпращане на раздели между вашите устройства и откриване на други функции за поверителност във Firefox.</string>
    <!-- Text for the button to request notification permission on the device -->
    <string name="juno_onboarding_enable_notifications_positive_button" tools:ignore="UnusedResources">Включване на известията</string>
    <!-- Text for the button dismiss the screen and move on with the flow -->
    <string name="juno_onboarding_enable_notifications_negative_button" tools:ignore="UnusedResources">Не сега</string>
    <!-- Title for add search widget screen used by Nimbus experiments. Nimbus experiments do not support string placeholders.
        Note: The word "Firefox" should NOT be translated -->
    <string name="juno_onboarding_add_search_widget_title" tools:ignore="UnusedResources">Опитване на приспособлението за търсене на Firefox</string>
    <!-- Description for add search widget screen used by Nimbus experiments. Nimbus experiments do not support string placeholders.
        Note: The word "Firefox" should NOT be translated -->
    <string name="juno_onboarding_add_search_widget_description" tools:ignore="UnusedResources">С Firefox на началния екран ще имате лесен достъп до водещия браузър за защита на личните данни, който блокира проследяващи устройства за различни сайтове.</string>
    <!-- Text for the button to add search widget on the device used by Nimbus experiments. Nimbus experiments do not support string placeholders.
        Note: The word "Firefox" should NOT be translated -->
    <string name="juno_onboarding_add_search_widget_positive_button" tools:ignore="UnusedResources">Добавяне на джаджа за Firefox</string>
    <!-- Text for the button to dismiss the screen and move on with the flow -->
    <string name="juno_onboarding_add_search_widget_negative_button" tools:ignore="UnusedResources">Не сега</string>

    <!-- Search Widget -->
    <!-- Content description for searching with a widget. The first parameter is the name of the application.-->
    <string name="search_widget_content_description_2">Отваряне на раздел с %1$s</string>
    <!-- Text preview for smaller sized widgets -->
    <string name="search_widget_text_short">Търсене</string>

    <!-- Text preview for larger sized widgets -->
    <string name="search_widget_text_long">Търсене в интернет</string>
    <!-- Content description (not visible, for screen readers etc.): Voice search -->
    <string name="search_widget_voice">Гласово търсене</string>

    <!-- Preferences -->
    <!-- Title for the settings page-->
    <string name="settings">Настройки</string>
    <!-- Preference category for general settings -->
    <string name="preferences_category_general">Общи</string>
    <!-- Preference category for all links about Fenix -->
    <string name="preferences_category_about">Относно</string>
    <!-- Preference category for settings related to changing the default search engine -->
    <string name="preferences_category_select_default_search_engine">Изберете</string>
    <!-- Preference for settings related to managing search shortcuts for the quick search menu -->
    <string name="preferences_manage_search_shortcuts_2">Управляване на алтернативни търсачки</string>
    <!-- Summary for preference for settings related to managing search shortcuts for the quick search menu -->
    <string name="preferences_manage_search_shortcuts_summary">Редактиране на търсачки, видими в менюто за търсене</string>
    <!-- Preference category for settings related to managing search shortcuts for the quick search menu -->
    <string name="preferences_category_engines_in_search_menu">Търсачки в менюто за търсене</string>
    <!-- Preference for settings related to changing the default search engine -->
    <string name="preferences_default_search_engine">Стандартна търсеща машина</string>
    <!-- Preference for settings related to Search -->
    <string name="preferences_search">Търсене</string>
    <!-- Preference for settings related to Search engines -->
    <string name="preferences_search_engines">Търсещи машини</string>
    <!-- Preference for settings related to Search engines suggestions-->
    <string name="preferences_search_engines_suggestions">Предложения от търсачките</string>
    <!-- Preference Category for settings related to Search address bar -->
    <string name="preferences_settings_address_bar">Предпочитания за адресника</string>
    <!-- Preference Category for settings to Firefox Suggest -->
    <string name="preference_search_address_bar_fx_suggest">Адресник - Firefox Suggest</string>
    <!-- Preference link to Learn more about Firefox Suggest -->
    <string name="preference_search_learn_about_fx_suggest">Научете повече за Firefox Suggest</string>
    <!-- Preference link to rating Fenix on the Play Store -->
    <string name="preferences_rate">Оценете в Google Play</string>
    <!-- Preference linking to about page for Fenix
        The first parameter is the name of the app defined in app_name (for example: Fenix) -->
    <string name="preferences_about">Относно %1$s</string>
    <!-- Preference for settings related to changing the default browser -->
    <string name="preferences_set_as_default_browser">Четец по подразбиране</string>
    <!-- Preference category for advanced settings -->
    <string name="preferences_category_advanced">Разширени</string>

    <!-- Preference category for privacy and security settings -->
    <string name="preferences_category_privacy_security">Поверителност и сигурност</string>

    <!-- Preference for advanced site permissions -->
    <string name="preferences_site_permissions">Права на страници</string>
    <!-- Preference for private browsing options -->
    <string name="preferences_private_browsing_options">Поверително разглеждане</string>
    <!-- Preference for opening links in a private tab-->
    <string name="preferences_open_links_in_a_private_tab">Отваряне препратки в поверителен раздел</string>
    <!-- Preference for allowing screenshots to be taken while in a private tab-->
    <string name="preferences_allow_screenshots_in_private_mode">Снимки на екрана в поверителен режим</string>
    <!-- Will inform the user of the risk of activating Allow screenshots in private browsing option -->
    <string name="preferences_screenshots_in_private_mode_disclaimer">Ако е включено, поверителните раздели ще са видими от отворените приложения</string>
    <!-- Preference for adding private browsing shortcut -->
    <string name="preferences_add_private_browsing_shortcut">Добавяне на икона за поверителен режим</string>
    <!-- Preference for enabling "HTTPS-Only" mode -->
    <string name="preferences_https_only_title">Режим „само HTTPS“</string>

    <!-- Label for cookie banner section in quick settings panel. -->
    <string name="cookie_banner_blocker">Блокиране на банери за бисквитки</string>
    <!-- Preference for removing cookie/consent banners from sites automatically in private mode. See reduce_cookie_banner_summary for additional context. -->
    <string name="preferences_cookie_banner_reduction_private_mode">Блокиране на банери за бисквитки при поверително сърфиране</string>
    <!-- Text for indicating cookie banner handling is off this site, this is shown as part of the protections panel with the tracking protection toggle -->
    <string name="reduce_cookie_banner_off_for_site">Изключено за страницата</string>
    <!-- Text for cancel button indicating that cookie banner reduction is not supported for the current site, this is shown as part of the cookie banner details view. -->
    <string name="cookie_banner_handling_details_site_is_not_supported_cancel_button">Отказ</string>
    <!-- Text for request support button indicating that cookie banner reduction is not supported for the current site, this is shown as part of the cookie banner details view. -->
    <string name="cookie_banner_handling_details_site_is_not_supported_request_support_button_2">Заявяване</string>
    <!-- Text for title indicating that cookie banner reduction is not supported for the current site, this is shown as part of the cookie banner details view. -->
    <string name="cookie_banner_handling_details_site_is_not_supported_title_2">Ще заявите ли поддръжка за тази страница?</string>
    <!-- Label for the snackBar, after the user reports with success a website where cookie banner reducer did not work -->
    <string name="cookie_banner_handling_report_site_snack_bar_text_2">Заявката е изпратена</string>
    <!-- Text for indicating cookie banner handling is on this site, this is shown as part of the protections panel with the tracking protection toggle -->
    <string name="reduce_cookie_banner_on_for_site">Включено за страницата</string>
    <!-- Text for indicating that a request for unsupported site was sent to Nimbus (it's a Mozilla library for experiments), this is shown as part of the protections panel with the tracking protection toggle -->
    <string name="reduce_cookie_banner_unsupported_site_request_submitted_2">Заявката за поддръжка е изпратена</string>
    <!-- Text for indicating cookie banner handling is currently not supported for this site, this is shown as part of the protections panel with the tracking protection toggle -->
    <string name="reduce_cookie_banner_unsupported_site">Страницата не се поддържа</string>
    <!-- Title text for a detail explanation indicating cookie banner handling is on this site, this is shown as part of the cookie banner panel in the toolbar. The first parameter is a shortened URL of the current site-->
    <string name="reduce_cookie_banner_details_panel_title_on_for_site_1">Включване на скриването на банери за бисквитки за %1$s?</string>

    <!-- Title text for a detail explanation indicating cookie banner handling is off this site, this is shown as part of the cookie banner panel in the toolbar. The first parameter is a shortened URL of the current site-->
    <string name="reduce_cookie_banner_details_panel_title_off_for_site_1">Изключване на скриването на банери за бисквитки за %1$s?</string>
    <!-- Title text for a detail explanation indicating cookie banner reducer didn't work for the current site, this is shown as part of the cookie banner panel in the toolbar. The first parameter is the application name-->
    <string name="reduce_cookie_banner_details_panel_title_unsupported_site_request_2">%1$s не може автоматично да отхвърля заявките за бисквитки на този сайт. Можете да изпратите заявка за поддръжка на този сайт в бъдеще.</string>
    <!-- Long text for a detail explanation indicating what will happen if cookie banner handling is off for a site, this is shown as part of the cookie banner panel in the toolbar. The first parameter is the application name -->
    <string name="reduce_cookie_banner_details_panel_description_off_for_site_1">Изключете и %1$s ще изчисти бисквитките и ще презареди този сайт. Това може да доведе до излизане от профила или изпразване на количките.</string>
    <!-- Long text for a detail explanation indicating what will happen if cookie banner handling is on for a site, this is shown as part of the cookie banner panel in the toolbar. The first parameter is the application name -->
    <string name="reduce_cookie_banner_details_panel_description_on_for_site_3">Включете и %1$s ще се опита автоматично да откаже всички банери за бисквитки на този сайт.</string>
    <!--Title for the cookie banner re-engagement CFR, the placeholder is replaced with app name -->
    <string name="cookie_banner_cfr_title">%1$s току-що отказа бисквитки вместо вас</string>
    <!--Message for the cookie banner re-engagement CFR -->
    <string name="cookie_banner_cfr_message">По-малко разсейване, по-малко бисквитки, които ви проследяват на този сайт.</string>

    <!-- Description of the preference to enable "HTTPS-Only" mode. -->
    <string name="preferences_https_only_summary">Автоматично се опитва да се свърже със сайтове, използвайки HTTPS протокол за криптиране за повишена сигурност.</string>
    <!-- Summary of https only preference if https only is set to off -->
    <string name="preferences_https_only_off">Изключено</string>
    <!-- Summary of https only preference if https only is set to on in all tabs -->
    <string name="preferences_https_only_on_all">Във всички раздели</string>
    <!-- Summary of https only preference if https only is set to on in private tabs only -->
    <string name="preferences_https_only_on_private">Само в поверителни раздели</string>
    <!-- Text displayed that links to website containing documentation about "HTTPS-Only" mode -->
    <string name="preferences_http_only_learn_more">Научете повече</string>
    <!-- Option for the https only setting -->
    <string name="preferences_https_only_in_all_tabs">Активиране във всички раздели</string>
    <!-- Option for the https only setting -->
    <string name="preferences_https_only_in_private_tabs">Включване само в частни раздели</string>
    <!-- Title shown in the error page for when trying to access a http website while https only mode is enabled. -->
    <string name="errorpage_httpsonly_title">Сигурният сайт не е наличен</string>
    <!-- Message shown in the error page for when trying to access a http website while https only mode is enabled. The message has two paragraphs. This is the first. -->
    <string name="errorpage_httpsonly_message_title">Най-вероятно страницата не се поддържа под HTTPS.</string>
    <!-- Message shown in the error page for when trying to access a http website while https only mode is enabled. The message has two paragraphs. This is the second. -->
    <string name="errorpage_httpsonly_message_summary">Въпреки това е възможно също да е замесен нападател. Ако продължите към уебсайта, не трябва да въвеждате чувствителна информация. Ако продължите, режимът само HTTPS ще бъде изключен временно за сайта.</string>
    <!-- Preference for accessibility -->
    <string name="preferences_accessibility">Достъпност</string>
    <!-- Preference to override the Mozilla account server -->
    <string name="preferences_override_account_server">Персонализиран сървър за профили на Mozilla</string>
    <!-- Preference to override the Sync token server -->
    <string name="preferences_override_sync_tokenserver">Личен сървър за Sync</string>
    <!-- Toast shown after updating the Mozilla account/Sync server override preferences -->
    <string name="toast_override_account_sync_server_done">Променен акаунт в Mozilla/Sync. Излизане от приложението за прилагане на промените…</string>
    <!-- Preference category for account information -->
    <string name="preferences_category_account">Профил</string>
    <!-- Preference for changing where the toolbar is positioned -->
    <string name="preferences_toolbar" moz:removedIn="129" tools:ignore="UnusedResources">Лента с инструменти</string>
    <!-- Preference for changing where the AddressBar is positioned -->
    <string name="preferences_toolbar_2">Местоположение на адресната лента</string>
    <!-- Preference for changing default theme to dark or light mode -->
    <string name="preferences_theme">Тема</string>
    <!-- Preference for customizing the home screen -->
    <string name="preferences_home_2">Начална страница</string>
    <!-- Preference for gestures based actions -->
    <string name="preferences_gestures">Жестове</string>
    <!-- Preference for settings related to visual options -->
    <string name="preferences_customize">Външен вид</string>
    <!-- Preference description for banner about signing in -->
    <string name="preferences_sign_in_description_2">Впишете се, за да синхронизирате раздели, отметки, пароли и други.</string>
    <!-- Preference shown instead of account display name while account profile information isn't available yet. -->
    <string name="preferences_account_default_name_2">Профил в Mozilla</string>
    <!-- Preference text for account title when there was an error syncing FxA -->
    <string name="preferences_account_sync_error">Свържете повторно, за да бъде възобновено синхронизирането</string>
    <!-- Preference for language -->
    <string name="preferences_language">Език</string>
    <!-- Preference for translation -->
    <string name="preferences_translation" moz:removedIn="127" tools:ignore="UnusedResources">Превод</string>
    <!-- Preference for translations -->
    <string name="preferences_translations">Преводи</string>
    <!-- Preference for data choices -->
    <string name="preferences_data_choices">Избор на данни</string>
    <!-- Preference for data collection -->
    <string name="preferences_data_collection">Събирани данни</string>
    <!-- Preference for developers -->
    <string name="preferences_remote_debugging">Отдалечено отстраняване на дефекти през USB</string>
    <!-- Preference title for switch preference to show search suggestions -->
    <string name="preferences_show_search_suggestions">Показване на предложения</string>
    <!-- Preference title for switch preference to show voice search button -->
    <string name="preferences_show_voice_search">Показване на гласово търсене</string>
    <!-- Preference title for switch preference to show search suggestions also in private mode -->
    <string name="preferences_show_search_suggestions_in_private">В поверителен режим също</string>
    <!-- Preference title for switch preference to show a clipboard suggestion when searching -->
    <string name="preferences_show_clipboard_suggestions">Предложения от буфера</string>
    <!-- Preference title for switch preference to suggest browsing history when searching -->
    <string name="preferences_search_browsing_history">В история на разглеждане</string>
    <!-- Preference title for switch preference to suggest bookmarks when searching -->
    <string name="preferences_search_bookmarks">В отметките</string>
    <!-- Preference title for switch preference to suggest synced tabs when searching -->
    <string name="preferences_search_synced_tabs">В синхронизираните раздели</string>
    <!-- Preference for account settings -->
    <string name="preferences_account_settings">Настройки на профил</string>
    <!-- Preference for enabling url autocomplete-->
    <string name="preferences_enable_autocomplete_urls">Автоматично довършване на адреси</string>
    <!-- Preference title for switch preference to show sponsored Firefox Suggest search suggestions -->
    <string name="preferences_show_sponsored_suggestions">Предложения от спонсори</string>
    <!-- Summary for preference to show sponsored Firefox Suggest search suggestions.
         The first parameter is the name of the application. -->
    <string name="preferences_show_sponsored_suggestions_summary">Подкрепете %1$s с от време на време спонсорирани предложения</string>
    <!-- Preference title for switch preference to show Firefox Suggest search suggestions for web content.
         The first parameter is the name of the application. -->
    <string name="preferences_show_nonsponsored_suggestions">Предложения от %1$s</string>
    <!-- Summary for preference to show Firefox Suggest search suggestions for web content -->
    <string name="preferences_show_nonsponsored_suggestions_summary">Получавайте предложения от мрежата, свързани с търсенето ви</string>
    <!-- Preference for open links in third party apps -->
    <string name="preferences_open_links_in_apps">Отваряне на препратки в приложения</string>
    <!-- Preference for open links in third party apps always open in apps option -->
    <string name="preferences_open_links_in_apps_always">Винаги</string>
    <!-- Preference for open links in third party apps ask before opening option -->
    <string name="preferences_open_links_in_apps_ask">Питайте преди отваряне</string>
    <!-- Preference for open links in third party apps never open in apps option -->
    <string name="preferences_open_links_in_apps_never">Никога</string>
    <!-- Preference for open download with an external download manager app -->
    <string name="preferences_external_download_manager">Външно приложение за изтегляния</string>

    <!-- Preference for enabling gecko engine logs -->
    <string name="preferences_enable_gecko_logs">Активиране на журналите на Gecko</string>
    <!-- Message to indicate users that we are quitting the application to apply the changes -->
    <string name="quit_application">Приложението се затваря за прилагане на промени…</string>

    <!-- Preference for extensions -->
    <string name="preferences_extensions">Разширения</string>
    <!-- Preference for installing a local extension -->
    <string name="preferences_install_local_extension">Инсталиране на разширение от файл</string>
    <!-- Preference for notifications -->
    <string name="preferences_notifications">Известия</string>

    <!-- Summary for notification preference indicating notifications are allowed -->
    <string name="notifications_allowed_summary">Разрешено</string>
    <!-- Summary for notification preference indicating notifications are not allowed -->
    <string name="notifications_not_allowed_summary">Забранено</string>

    <!-- Add-on Permissions -->
    <!-- The title of the required permissions section from addon's permissions screen -->
    <string name="addons_permissions_heading_required" tools:ignore="UnusedResources">Задължително</string>
    <!-- The title of the optional permissions section from addon's permissions screen -->
    <string name="addons_permissions_heading_optional" tools:ignore="UnusedResources">По желание</string>
    <!-- The title of the origin permission option allowing a user to enable the extension to run on all sites -->
    <string name="addons_permissions_allow_for_all_sites" tools:ignore="UnusedResources">Разрешено за всички сайтове</string>
    <!-- The subtitle for the allow for all sites preference toggle -->
    <string name="addons_permissions_allow_for_all_sites_subtitle" tools:ignore="UnusedResources">Ако имате доверие на това разширение, можете да му дадете разрешение за всеки уебсайт.</string>

    <!-- The text shown when an extension does not require permissions -->
    <string name="addons_does_not_require_permissions">Това разширение не изисква никакви права.</string>

    <!-- Add-on Preferences -->
    <!-- Preference to customize the configured AMO (addons.mozilla.org) collection -->
    <string name="preferences_customize_extension_collection">Колекция от персонализирани разширения</string>
    <!-- Button caption to confirm the add-on collection configuration -->
    <string name="customize_addon_collection_ok">Добре</string>
    <!-- Button caption to abort the add-on collection configuration -->
    <string name="customize_addon_collection_cancel">Отказ</string>
    <!-- Hint displayed on input field for custom collection name -->
    <string name="customize_addon_collection_hint">Наименование на списък</string>
    <!-- Hint displayed on input field for custom collection user ID-->
    <string name="customize_addon_collection_user_hint">Собственик на списък (User ID)</string>

    <!-- Toast shown after confirming the custom extension collection configuration -->
    <string name="toast_customize_extension_collection_done">Колекцията от разширения е променена. Излизане от приложението за прилагане на промените…</string>

    <!-- Customize Home -->
    <!-- Header text for jumping back into the recent tab in customize the home screen -->
    <string name="customize_toggle_jump_back_in">Върнете се към</string>
    <!-- Title for the customize home screen section with recently saved bookmarks. -->
    <string name="customize_toggle_recent_bookmarks" moz:removedIn="127" tools:ignore="UnusedResources">Последни отметки</string>
    <!-- Title for the customize home screen section with bookmarks. -->
    <string name="customize_toggle_bookmarks">Отметки</string>
    <!-- Title for the customize home screen section with recently visited. Recently visited is
    a section where users see a list of tabs that they have visited in the past few days -->
    <string name="customize_toggle_recently_visited">Наскоро посетени</string>

    <!-- Title for the customize home screen section with Pocket. -->
    <string name="customize_toggle_pocket_2">Истории, навеждащи на размисъл</string>
    <!-- Summary for the customize home screen section with Pocket. The first parameter is product name Pocket -->
    <string name="customize_toggle_pocket_summary">Статии, предоставени от %s</string>
    <!-- Title for the customize home screen section with sponsored Pocket stories. -->
    <string name="customize_toggle_pocket_sponsored">Платени публикации</string>
    <!-- Title for the opening wallpaper settings screen -->
    <string name="customize_wallpapers">Тапети</string>
    <!-- Title for the customize home screen section with sponsored shortcuts. -->
    <string name="customize_toggle_contile">Спонсорирани препратки</string>

    <!-- Wallpapers -->
    <!-- Content description for various wallpapers. The first parameter is the name of the wallpaper -->
    <string name="wallpapers_item_name_content_description">Тапет: %1$s</string>
    <!-- Snackbar message for when wallpaper is selected -->
    <string name="wallpaper_updated_snackbar_message">Тапетът е променен!</string>
    <!-- Snackbar label for action to view selected wallpaper -->
    <string name="wallpaper_updated_snackbar_action">Преглед</string>

    <!-- Snackbar message for when wallpaper couldn't be downloaded -->
    <string name="wallpaper_download_error_snackbar_message">Тапетът не можа да бъде изтеглен</string>
    <!-- Snackbar label for action to retry downloading the wallpaper -->
    <string name="wallpaper_download_error_snackbar_action">Повторен опит</string>
    <!-- Snackbar message for when wallpaper couldn't be selected because of the disk error -->
    <string name="wallpaper_select_error_snackbar_message">Тапетът не можа да бъде сменен</string>
    <!-- Text displayed that links to website containing documentation about the "Limited Edition" wallpapers. -->
    <string name="wallpaper_learn_more">Научете повече</string>
    <!-- Text for classic wallpapers title. The first parameter is the Firefox name. -->
    <string name="wallpaper_classic_title">Класически %s</string>

    <!-- Text for artist series wallpapers title. "Artist series" represents a collection of artist collaborated wallpapers. -->
    <string name="wallpaper_artist_series_title">Серия за художници</string>
    <!-- Description text for the artist series wallpapers with learn more link. The first parameter is the learn more string defined in wallpaper_learn_more. "Independent voices" is the name of the wallpaper collection -->
    <string name="wallpaper_artist_series_description_with_learn_more">Колекцията независими гласове. %s</string>
    <!-- Description text for the artist series wallpapers. "Independent voices" is the name of the wallpaper collection -->
    <string name="wallpaper_artist_series_description">Колекцията независими гласове.</string>
    <!-- Wallpaper onboarding dialog header text. -->
    <string name="wallpapers_onboarding_dialog_title_text">Опитайте пръска цвят</string>
    <!-- Wallpaper onboarding dialog body text. -->
    <string name="wallpapers_onboarding_dialog_body_text">Изберете тапет, който говори за вас.</string>
    <!-- Wallpaper onboarding dialog learn more button text. The button navigates to the wallpaper settings screen. -->
    <string name="wallpapers_onboarding_dialog_explore_more_button_text">Разгледайте още тапети</string>

    <!-- Add-ons general availability nimbus message-->
    <!-- Title of the Nimbus message for extension general availability-->
    <string name="addon_ga_message_title_2" tools:ignore="UnusedResources">Налични са нови разширения</string>
    <!-- Body of the Nimbus message for add-ons general availability. 'Firefox' intentionally hardcoded here-->
    <string name="addon_ga_message_body" tools:ignore="UnusedResources">Вижте 100+ нови разширения, които ви позволяват да направите Firefox ваш.</string>

    <!-- Button text of the Nimbus message for extensions general availability. -->
    <string name="addon_ga_message_button_2" tools:ignore="UnusedResources">Разглеждане на разширения</string>

    <!-- Extension process crash dialog to user -->
    <!-- Title of the extension crash dialog shown to the user when enough errors have occurred with extensions and they need to be temporarily disabled -->
    <string name="extension_process_crash_dialog_title">Разширенията са временно деактивирани</string>
    <!-- This is a message shown to the user when too many errors have occurred with the extensions process and they have been disabled.
    The user can decide if they would like to continue trying to start extensions or if they'd rather continue without them.
    The first parameter is the application name. -->
    <string name="extension_process_crash_dialog_message">Едно или повече разширения са спрели да работят, правейки системата ви нестабилна. %1$s направи неуспешен опит за рестарт на разширението(ите).\n\nРазширенията няма да бъдат рестартирани по време на текущата ви сесия.\n\nПремахването или деактивирането на разширенията може да отстрани този проблем.</string>
    <!-- Button text on the extension crash dialog to prompt the user to try restarting the extensions but the dialog will reappear if it is unsuccessful again -->
    <string name="extension_process_crash_dialog_retry_button_text" tools:ignore="UnusedResources">Опитайте да рестартирате разширенията</string>

    <!-- Button text on the extension crash dialog to prompt the user to continue with all extensions disabled. -->
    <string name="extension_process_crash_dialog_disable_extensions_button_text">Продължете с изключени разширения</string>

    <!-- Account Preferences -->
    <!-- Preference for managing your account via accounts.firefox.com -->
    <string name="preferences_manage_account">Управление на профила</string>
    <!-- Summary of the preference for managing your account via accounts.firefox.com. -->
    <string name="preferences_manage_account_summary">Променете паролата си, управлявайте събирането на данни или изтрийте профила си</string>
    <!-- Preference for triggering sync -->
    <string name="preferences_sync_now">Синхронизиране</string>
    <!-- Preference category for sync -->
    <string name="preferences_sync_category">Изберете какво да бъде синхронизирано</string>
    <!-- Preference for syncing history -->
    <string name="preferences_sync_history">История</string>
    <!-- Preference for syncing bookmarks -->
    <string name="preferences_sync_bookmarks">Отметки</string>
    <!-- Preference for syncing passwords -->
    <string name="preferences_sync_logins_2">Пароли</string>
    <!-- Preference for syncing tabs -->
    <string name="preferences_sync_tabs_2">Отворени раздели</string>
    <!-- Preference for signing out -->
    <string name="preferences_sign_out">Изход</string>
    <!-- Preference displays and allows changing current FxA device name -->
    <string name="preferences_sync_device_name">Име на устройството</string>
    <!-- Text shown when user enters empty device name -->
    <string name="empty_device_name_error">Името не може да е празно.</string>
    <!-- Label indicating that sync is in progress -->
    <string name="sync_syncing_in_progress">Синхронизиране…</string>
    <!-- Label summary indicating that sync failed. The first parameter is the date stamp showing last time it succeeded -->
    <string name="sync_failed_summary">Грешка при синхронизиране. Последен успех: %s</string>
    <!-- Label summary showing never synced -->
    <string name="sync_failed_never_synced_summary">Грешка при синхронизиране. Последно синхронизиране: никога</string>
    <!-- Label summary the date we last synced. The first parameter is date stamp showing last time synced -->
    <string name="sync_last_synced_summary">Последно синхронизиране: %s</string>
    <!-- Label summary showing never synced -->
    <string name="sync_never_synced_summary">Последно синхронизиране: никога</string>
    <!-- Text for displaying the default device name.
        The first parameter is the application name, the second is the device manufacturer name
        and the third is the device model. -->
    <string name="default_device_name_2">%1$s на %2$s %3$s</string>

    <!-- Preference for syncing payment methods -->
    <string name="preferences_sync_credit_cards_2">Начини на плащане</string>
    <!-- Preference for syncing addresses -->
    <string name="preferences_sync_address">Адреси</string>

    <!-- Send Tab -->
    <!-- Name of the "receive tabs" notification channel. Displayed in the "App notifications" system settings for the app -->
    <string name="fxa_received_tab_channel_name">Получени раздели</string>
    <!-- Description of the "receive tabs" notification channel. Displayed in the "App notifications" system settings for the app -->
    <string name="fxa_received_tab_channel_description">Известия за раздели, получени от други устройства на Firefox.</string>
    <!--  The body for these is the URL of the tab received  -->
    <string name="fxa_tab_received_notification_name">Получен раздел</string>
    <!-- %s is the device name -->
    <string name="fxa_tab_received_from_notification_name">Раздел от %s</string>

    <!-- Close Synced Tabs -->
    <!-- The title for a notification shown when the user closes tabs that are currently
    open on this device from another device that's signed in to the same Mozilla account.
    %1$s is a placeholder for the app name; %2$d is the number of tabs closed.  -->
    <string name="fxa_tabs_closed_notification_title">%1$s затворени раздела: %2$d</string>
    <!-- The body for a "closed synced tabs" notification. -->
    <string name="fxa_tabs_closed_text">Преглед на наскоро затворените раздели</string>

    <!-- Advanced Preferences -->
    <!-- Preference for tracking protection exceptions -->
    <string name="preferences_tracking_protection_exceptions">Изключения</string>
    <!-- Button in Exceptions Preference to turn on tracking protection for all sites (remove all exceptions) -->
    <string name="preferences_tracking_protection_exceptions_turn_on_for_all">Включване за всички сайтове</string>
    <!-- Text displayed when there are no exceptions -->
    <string name="exceptions_empty_message_description">Изключенията ви позволяват да спрете защитата от проследяване за избрани сайтове.</string>
    <!-- Text displayed when there are no exceptions, with learn more link that brings users to a tracking protection SUMO page -->
    <string name="exceptions_empty_message_learn_more_link">Научете повече</string>

    <!-- Preference switch for usage and technical data collection -->
    <string name="preference_usage_data">Употреба и технически данни</string>
    <!-- Preference description for usage and technical data collection -->
    <string name="preferences_usage_data_description">Споделя данни за използването, производителността, хардуера, настройките на четеца с Mozilla, за да ни помогне да направим %1$s по-добър</string>
    <!-- Preference switch for marketing data collection -->
    <string name="preferences_marketing_data">Маркетингови данни</string>
    <!-- Preference description for marketing data collection -->
    <string name="preferences_marketing_data_description2">Споделя данни за употребата с Adjust, нашия доставчик на мобилен маркетинг</string>
    <!-- Title for studies preferences -->
    <string name="preference_experiments_2">Проучвания</string>
    <!-- Summary for studies preferences -->
    <string name="preference_experiments_summary_2">Позволява на Mozilla да инсталира и изпълнява проучвания</string>

    <!-- Turn On Sync Preferences -->
    <!-- Header of the Sync and save your data preference view -->
    <string name="preferences_sync_2">Синхронизиране и запазване на данни</string>
    <!-- Preference for reconnecting to FxA sync -->
    <string name="preferences_sync_sign_in_to_reconnect">Влезте, за да свържете отново</string>
    <!-- Preference for removing FxA account -->
    <string name="preferences_sync_remove_account">Премахване на профил</string>

    <!-- Pairing Feature strings -->
    <!-- Instructions on how to access pairing -->
    <string name="pair_instructions_2"><![CDATA[Сканирайте кода на QR, показан на <b>firefox.com/pair</b>]]></string>

    <!-- Toolbar Preferences -->
    <!-- Preference for using top toolbar -->
    <string name="preference_top_toolbar">Отгоре</string>
    <!-- Preference for using bottom toolbar -->
    <string name="preference_bottom_toolbar">Отдолу</string>

    <!-- Theme Preferences -->
    <!-- Preference for using light theme -->
    <string name="preference_light_theme">Светла</string>
    <!-- Preference for using dark theme -->
    <string name="preference_dark_theme">Тъмна</string>

    <!-- Preference for using using dark or light theme automatically set by battery -->
    <string name="preference_auto_battery_theme">Зададена от приложение за пестене на батерия</string>
    <!-- Preference for using following device theme -->
    <string name="preference_follow_device_theme">Като темата на устройството</string>

    <!-- Gestures Preferences-->
    <!-- Preferences for using pull to refresh in a webpage -->
    <string name="preference_gestures_website_pull_to_refresh">Издърпване за презареждане</string>

    <!-- Preference for using the dynamic toolbar -->
    <string name="preference_gestures_dynamic_toolbar">Плъзване скрива лентата с инструменти</string>
    <!-- Preference for switching tabs by swiping horizontally on the toolbar -->
    <string name="preference_gestures_swipe_toolbar_switch_tabs" moz:removedIn="129" tools:ignore="UnusedResources">Плъзване на лентата с инструменти настрани сменя раздели</string>

    <!-- Preference for showing the opened tabs by swiping up on the toolbar-->
    <string name="preference_gestures_swipe_toolbar_show_tabs">Плъзване нагоре на лентата с инструменти отваря раздели</string>

    <!-- Preference for using the dynamic toolbars -->
    <string name="preference_gestures_dynamic_toolbar_2">Превъртете, за да скриете адресната лента и лентата с инструменти</string>
    <!-- Preference for switching tabs by swiping horizontally on the addressbar -->
    <string name="preference_gestures_swipe_toolbar_switch_tabs_2">Плъзнете адресната лента настрани, за да превключите разделите</string>

    <!-- Library -->
    <!-- Option in Library to open Downloads page -->
    <string name="library_downloads">Изтегляния</string>
    <!-- Option in library to open Bookmarks page -->
    <string name="library_bookmarks">Отметки</string>
    <!-- Option in library to open Desktop Bookmarks root page -->
    <string name="library_desktop_bookmarks_root">Настолни отметки</string>
    <!-- Option in library to open Desktop Bookmarks "menu" page -->
    <string name="library_desktop_bookmarks_menu">Меню с отметки</string>
    <!-- Option in library to open Desktop Bookmarks "toolbar" page -->
    <string name="library_desktop_bookmarks_toolbar">Лента с отметки</string>
    <!-- Option in library to open Desktop Bookmarks "unfiled" page -->
    <string name="library_desktop_bookmarks_unfiled">Други отметки</string>
    <!-- Option in Library to open History page -->
    <string name="library_history">История</string>
    <!-- Option in Library to open a new tab -->
    <string name="library_new_tab">Нов раздел</string>
    <!-- Settings Page Title -->
    <string name="settings_title">Настройки</string>
    <!-- Content description (not visible, for screen readers etc.): "Close button for library settings" -->
    <string name="content_description_close_button">Затваряне</string>

    <!-- Title to show in alert when a lot of tabs are to be opened
    %d is a placeholder for the number of tabs that will be opened -->
    <string name="open_all_warning_title">Отваряне на %d раздела?</string>
    <!-- Message to warn users that a large number of tabs will be opened
    %s will be replaced by app name. -->
    <string name="open_all_warning_message">Отварянето на толкова много раздели може да забави %s, докато страниците се зареждат. Сигурни ли сте, че искате да продължите?</string>
    <!-- Dialog button text for confirming open all tabs -->
    <string name="open_all_warning_confirm">Отворени раздели</string>
    <!-- Dialog button text for canceling open all tabs -->
    <string name="open_all_warning_cancel">Отказ</string>

    <!-- Text to show users they have one page in the history group section of the History fragment.
    %d is a placeholder for the number of pages in the group. -->
    <string name="history_search_group_site_1">%d страница</string>
    <!-- Text to show users they have multiple pages in the history group section of the History fragment.
    %d is a placeholder for the number of pages in the group. -->
    <string name="history_search_group_sites_1">%d страници</string>

    <!-- Option in library for Recently Closed Tabs -->
    <string name="library_recently_closed_tabs">Последно затворени раздели</string>
    <!-- Option in library to open Recently Closed Tabs page -->
    <string name="recently_closed_show_full_history">Цялата история</string>
    <!-- Text to show users they have multiple tabs saved in the Recently Closed Tabs section of history.
    %d is a placeholder for the number of tabs selected. -->
    <string name="recently_closed_tabs">%d раздела</string>
    <!-- Text to show users they have one tab saved in the Recently Closed Tabs section of history.
    %d is a placeholder for the number of tabs selected. -->
    <string name="recently_closed_tab">%d раздел</string>

    <!-- Recently closed tabs screen message when there are no recently closed tabs -->
    <string name="recently_closed_empty_message">Няма затворени раздели</string>

    <!-- Tab Management -->
    <!-- Title of preference for tabs management -->
    <string name="preferences_tabs">Раздели</string>
    <!-- Title of preference that allows a user to specify the tab view -->
    <string name="preferences_tab_view">Изглед на раздели</string>
    <!-- Option for a list tab view -->
    <string name="tab_view_list">Списък</string>
    <!-- Option for a grid tab view -->
    <string name="tab_view_grid">Решетка</string>
    <!-- Title of preference that allows a user to auto close tabs after a specified amount of time -->
    <string name="preferences_close_tabs">Затваряне на раздели</string>
    <!-- Option for auto closing tabs that will never auto close tabs, always allows user to manually close tabs -->
    <string name="close_tabs_manually">Ръчно</string>
    <!-- Option for auto closing tabs that will auto close tabs after one day -->
    <string name="close_tabs_after_one_day">След един ден</string>
    <!-- Option for auto closing tabs that will auto close tabs after one week -->
    <string name="close_tabs_after_one_week">След една седмица</string>
    <!-- Option for auto closing tabs that will auto close tabs after one month -->
    <string name="close_tabs_after_one_month">След един месец</string>

    <!-- Title of preference that allows a user to specify the auto-close settings for open tabs -->
    <string name="preference_auto_close_tabs" tools:ignore="UnusedResources">Автоматично затваряне на раздели</string>

    <!-- Opening screen -->
    <!-- Title of a preference that allows a user to choose what screen to show after opening the app -->
    <string name="preferences_opening_screen">Начален екран</string>
    <!-- Option for always opening the homepage when re-opening the app -->
    <string name="opening_screen_homepage">Начална страница</string>
    <!-- Option for always opening the user's last-open tab when re-opening the app -->
    <string name="opening_screen_last_tab">Последен раздел</string>
    <!-- Option for always opening the homepage when re-opening the app after four hours of inactivity -->
    <string name="opening_screen_after_four_hours_of_inactivity">Начална страница след четири часа бездействие</string>
    <!-- Summary for tabs preference when auto closing tabs setting is set to manual close-->
    <string name="close_tabs_manually_summary">Ръчно затваряне</string>
    <!-- Summary for tabs preference when auto closing tabs setting is set to auto close tabs after one day-->
    <string name="close_tabs_after_one_day_summary">Затваряне след един ден</string>
    <!-- Summary for tabs preference when auto closing tabs setting is set to auto close tabs after one week-->
    <string name="close_tabs_after_one_week_summary">Затваряне след една седмица</string>
    <!-- Summary for tabs preference when auto closing tabs setting is set to auto close tabs after one month-->
    <string name="close_tabs_after_one_month_summary">Затваряне след един месец</string>

    <!-- Summary for homepage preference indicating always opening the homepage when re-opening the app -->
    <string name="opening_screen_homepage_summary">Отваряне на началната страница</string>
    <!-- Summary for homepage preference indicating always opening the last-open tab when re-opening the app -->
    <string name="opening_screen_last_tab_summary">Отваряне на последния раздел</string>
    <!-- Summary for homepage preference indicating opening the homepage when re-opening the app after four hours of inactivity -->
    <string name="opening_screen_after_four_hours_of_inactivity_summary">Отваряне на началната страница след четири часа</string>

    <!-- Inactive tabs -->
    <!-- Category header of a preference that allows a user to enable or disable the inactive tabs feature -->
    <string name="preferences_inactive_tabs">Преместване на старите раздели в неактивни</string>
    <!-- Title of inactive tabs preference -->
    <string name="preferences_inactive_tabs_title">Разделите, които не сте преглеждали последните две седмици, се преместват в секцията за неактивни.</string>

    <!-- Studies -->
    <!-- Title of the remove studies button -->
    <string name="studies_remove">Премахване</string>
    <!-- Title of the active section on the studies list -->
    <string name="studies_active">Активни</string>
    <!-- Description for studies, it indicates why Firefox use studies. The first parameter is the name of the application. -->
    <string name="studies_description_2">%1$s може от време на време да инсталира и извършва проучвания.</string>
    <!-- Learn more link for studies, links to an article for more information about studies. -->
    <string name="studies_learn_more">Научете повече</string>
    <!-- Dialog message shown after removing a study -->
    <string name="studies_restart_app">Приложението ще се затвори, за да приложи промените</string>
    <!-- Dialog button to confirm the removing a study. -->
    <string name="studies_restart_dialog_ok">Добре</string>
    <!-- Dialog button text for canceling removing a study. -->
    <string name="studies_restart_dialog_cancel">Отказ</string>

    <!-- Toast shown after turning on/off studies preferences -->
    <string name="studies_toast_quit_application" tools:ignore="UnusedResources">Приложението се затваря за прилагане на промени…</string>

    <!-- Sessions -->
    <!-- Title for the list of tabs -->
    <string name="tab_header_label">Отворени раздели</string>
    <!-- Title for the list of tabs in the current private session -->
    <string name="tabs_header_private_tabs_title">Поверителни раздели</string>
    <!-- Title for the list of tabs in the synced tabs -->
    <string name="tabs_header_synced_tabs_title">Синхронизирани раздели</string>
    <!-- Content description (not visible, for screen readers etc.): Add tab button. Adds a news tab when pressed -->
    <string name="add_tab">Добавяне на раздел</string>
    <!-- Content description (not visible, for screen readers etc.): Add tab button. Adds a news tab when pressed -->
    <string name="add_private_tab">Отваря поверителен раздел</string>
    <!-- Text for the new tab button to indicate adding a new private tab in the tab -->
    <string name="tab_drawer_fab_content">Поверителен</string>
    <!-- Text for the new tab button to indicate syncing command on the synced tabs page -->
    <string name="tab_drawer_fab_sync">Синхронизирани</string>
    <!-- Text shown in the menu for sharing all tabs -->
    <string name="tab_tray_menu_item_share">Споделяне на всички раздели</string>
    <!-- Text shown in the menu to view recently closed tabs -->
    <string name="tab_tray_menu_recently_closed">Последно затворени раздели</string>
    <!-- Text shown in the tabs tray inactive tabs section -->
    <string name="tab_tray_inactive_recently_closed" tools:ignore="UnusedResources">Наскоро затворени</string>
    <!-- Text shown in the menu to view account settings -->
    <string name="tab_tray_menu_account_settings">Настройки на профил</string>
    <!-- Text shown in the menu to view tab settings -->
    <string name="tab_tray_menu_tab_settings">Настройки на раздели</string>
    <!-- Text shown in the menu for closing all tabs -->
    <string name="tab_tray_menu_item_close">Затваряне на всички раздели</string>
    <!-- Text shown in the multiselect menu for bookmarking selected tabs. -->
    <string name="tab_tray_multiselect_menu_item_bookmark">Отметка</string>
    <!-- Text shown in the multiselect menu for closing selected tabs. -->
    <string name="tab_tray_multiselect_menu_item_close">Затваряне</string>
    <!-- Content description for tabs tray multiselect share button -->
    <string name="tab_tray_multiselect_share_content_description">Споделяне на избраните раздели</string>
    <!-- Content description for tabs tray multiselect menu -->
    <string name="tab_tray_multiselect_menu_content_description">Меню избрани раздели</string>
    <!-- Content description (not visible, for screen readers etc.): Removes tab from collection button. Removes the selected tab from collection when pressed -->
    <string name="remove_tab_from_collection">Премахване на раздела от спъсъка</string>
    <!-- Text for button to enter multiselect mode in tabs tray -->
    <string name="tabs_tray_select_tabs">Избиране на раздели</string>
    <!-- Content description (not visible, for screen readers etc.): Close tab button. Closes the current session when pressed -->
    <string name="close_tab">Затваряне на раздел</string>
    <!-- Content description (not visible, for screen readers etc.): Close tab <title> button. First parameter is tab title  -->
    <string name="close_tab_title">Затваряне на раздел %s</string>
    <!-- Content description (not visible, for screen readers etc.): Opens the open tabs menu when pressed -->
    <string name="open_tabs_menu">Отваряне на меню Раздели</string>
    <!-- Open tabs menu item to save tabs to collection -->
    <string name="tabs_menu_save_to_collection1">Запазване на раздели в списък</string>

    <!-- Text for the menu button to delete a collection -->
    <string name="collection_delete">Изтриване на списък</string>
    <!-- Text for the menu button to rename a collection -->
    <string name="collection_rename">Преименуване на списък</string>
    <!-- Text for the button to open tabs of the selected collection -->
    <string name="collection_open_tabs">Отваряне на раздели</string>
    <!-- Hint for adding name of a collection -->
    <string name="collection_name_hint">Наименование на списък</string>
    <!-- Text for the menu button to rename a top site -->
    <string name="rename_top_site">Преименуване</string>
    <!-- Text for the menu button to remove a top site -->
    <string name="remove_top_site">Премахване</string>
    <!-- Text for the menu button to delete a top site from history -->
    <string name="delete_from_history">Премахване от историята</string>
    <!-- Postfix for private WebApp titles, placeholder is replaced with app name -->
    <string name="pwa_site_controls_title_private">%1$s (поверителен режим)</string>

    <!-- History -->
    <!-- Text for the button to search all history -->
    <string name="history_search_1">Въведете търсене</string>
    <!-- Text for the button to clear all history -->
    <string name="history_delete_all">Изчистване на история</string>
    <!-- Text for the snackbar to confirm that multiple browsing history items has been deleted -->
    <string name="history_delete_multiple_items_snackbar">Историята е изчистена</string>
    <!-- Text for the snackbar to confirm that a single browsing history item has been deleted. The first parameter is the shortened URL of the deleted history item. -->
    <string name="history_delete_single_item_snackbar">Изтрито %1$s</string>
    <!-- Context description text for the button to delete a single history item -->
    <string name="history_delete_item">Изтриване</string>
    <!-- History multi select title in app bar
    The first parameter is the number of bookmarks selected -->
    <string name="history_multi_select_title">%1$d избрани</string>

    <!-- Text for the header that groups the history for today -->
    <string name="history_today">Днес</string>
    <!-- Text for the header that groups the history for yesterday -->
    <string name="history_yesterday">Вчера</string>
    <!-- Text for the header that groups the history the past 7 days -->
    <string name="history_7_days">Последните 7 дни</string>
    <!-- Text for the header that groups the history the past 30 days -->
    <string name="history_30_days">Последните 30 дни</string>

    <!-- Text for the header that groups the history older than the last month -->
    <string name="history_older">По-стари</string>
    <!-- Text shown when no history exists -->
    <string name="history_empty_message">Липсва история</string>

    <!-- Downloads -->
    <!-- Text for the snackbar to confirm that multiple downloads items have been removed -->
    <string name="download_delete_multiple_items_snackbar_1">Изтеглените файлове са премахнати</string>
    <!-- Text for the snackbar to confirm that a single download item has been removed. The first parameter is the name of the download item. -->
    <string name="download_delete_single_item_snackbar">Файлът „%1$s“ е премахнат</string>
    <!-- Text shown when no download exists -->
    <string name="download_empty_message_1">Няма изтеглени файлове</string>
    <!-- History multi select title in app bar
    The first parameter is the number of downloads selected -->
    <string name="download_multi_select_title">%1$d избрани</string>


    <!-- Text for the button to remove a single download item -->
    <string name="download_delete_item_1">Премахване</string>


    <!-- Crashes -->
    <!-- Title text displayed on the tab crash page. This first parameter is the name of the application (For example: Fenix) -->
    <string name="tab_crash_title_2">Извинете. %1$s не можа да зареди страницата.</string>
    <!-- Send crash report checkbox text on the tab crash page -->
    <string name="tab_crash_send_report">Изпращане на доклад за срива до Mozilla</string>
    <!-- Close tab button text on the tab crash page -->
    <string name="tab_crash_close">Затваряне на раздел</string>
    <!-- Restore tab button text on the tab crash page -->
    <string name="tab_crash_restore">Възстановяване на раздел</string>

    <!-- Bookmarks -->
    <!-- Confirmation message for a dialog confirming if the user wants to delete the selected folder -->
    <string name="bookmark_delete_folder_confirmation_dialog">Наистина ли искате да изтриете папката?</string>
    <!-- Confirmation message for a dialog confirming if the user wants to delete multiple items including folders. Parameter will be replaced by app name. -->
    <string name="bookmark_delete_multiple_folders_confirmation_dialog">%s ще изтрие избраните елементи.</string>
    <!-- Text for the cancel button on delete bookmark dialog -->
    <string name="bookmark_delete_negative">Отказ</string>
    <!-- Screen title for adding a bookmarks folder -->
    <string name="bookmark_add_folder">Добавяне на папка</string>
    <!-- Snackbar title shown after a bookmark has been created. -->
    <string name="bookmark_saved_snackbar">Отметката е запазена!</string>
    <!-- Snackbar edit button shown after a bookmark has been created. -->
    <string name="edit_bookmark_snackbar_action">РЕДАКТИРАНЕ</string>
    <!-- Bookmark overflow menu edit button -->
    <string name="bookmark_menu_edit_button">Редактиране</string>
    <!-- Bookmark overflow menu copy button -->
    <string name="bookmark_menu_copy_button">Копиране</string>
    <!-- Bookmark overflow menu share button -->
    <string name="bookmark_menu_share_button">Споделяне</string>
    <!-- Bookmark overflow menu open in new tab button -->
    <string name="bookmark_menu_open_in_new_tab_button">Отваряне в нов раздел</string>
    <!-- Bookmark overflow menu open in private tab button -->
    <string name="bookmark_menu_open_in_private_tab_button">Отваряне в поверителен раздел</string>
    <!-- Bookmark overflow menu open all in tabs button -->
    <string name="bookmark_menu_open_all_in_tabs_button">Отваряне на всички в нови раздели</string>
    <!-- Bookmark overflow menu open all in private tabs button -->
    <string name="bookmark_menu_open_all_in_private_tabs_button">Отваряне на всички в поверителни раздели</string>
    <!-- Bookmark overflow menu delete button -->
    <string name="bookmark_menu_delete_button">Изтриване</string>
    <!--Bookmark overflow menu save button -->
    <string name="bookmark_menu_save_button">Запазване</string>
    <!-- Bookmark multi select title in app bar
     The first parameter is the number of bookmarks selected -->
    <string name="bookmarks_multi_select_title">%1$d избрани</string>
    <!-- Bookmark editing screen title -->
    <string name="edit_bookmark_fragment_title">Промяна на отметка</string>
    <!-- Bookmark folder editing screen title -->
    <string name="edit_bookmark_folder_fragment_title">Промяна на папка</string>
    <!-- Bookmark sign in button message -->
    <string name="bookmark_sign_in_button">Влезте, за да видите синхронизираните отметки</string>
    <!-- Bookmark URL editing field label -->
    <string name="bookmark_url_label">URL</string>
    <!-- Bookmark FOLDER editing field label -->
    <string name="bookmark_folder_label">ПАПКА</string>
    <!-- Bookmark NAME editing field label -->
    <string name="bookmark_name_label">ИМЕ</string>
    <!-- Bookmark add folder screen title -->
    <string name="bookmark_add_folder_fragment_label">Добавяне на папка</string>
    <!-- Bookmark select folder screen title -->
    <string name="bookmark_select_folder_fragment_label">Избиране на папка</string>
    <!-- Bookmark editing error missing title -->
    <string name="bookmark_empty_title_error">Заглавието е задължително</string>
    <!-- Bookmark editing error missing or improper URL -->
    <string name="bookmark_invalid_url_error">Неправилен адрес</string>

    <!-- Bookmark screen message for empty bookmarks folder -->
    <string name="bookmarks_empty_message">Липсват отметки</string>
    <!-- Bookmark snackbar message on deletion
     The first parameter is the host part of the URL of the bookmark deleted, if any -->
    <string name="bookmark_deletion_snackbar_message">Изтрита %1$s</string>
    <!-- Bookmark snackbar message on deleting multiple bookmarks not including folders-->
    <string name="bookmark_deletion_multiple_snackbar_message_2">Отметките са изтрити</string>
    <!-- Bookmark snackbar message on deleting multiple bookmarks including folders-->
    <string name="bookmark_deletion_multiple_snackbar_message_3">Изтриване на избраните папки</string>
    <!-- Bookmark undo button for deletion snackbar action -->
    <string name="bookmark_undo_deletion">ОТМЕНЯНЕ</string>

    <!-- Text for the button to search all bookmarks -->
    <string name="bookmark_search">Въведете търсене</string>

    <!-- Site Permissions -->
    <!-- Button label that take the user to the Android App setting -->
    <string name="phone_feature_go_to_settings">Към настройките</string>
    <!-- Content description (not visible, for screen readers etc.): Quick settings sheet
        to give users access to site specific information / settings. For example:
        Secure settings status and a button to modify site permissions -->
    <string name="quick_settings_sheet">Списък с бързи настройки</string>

    <!-- Label that indicates that this option it the recommended one -->
    <string name="phone_feature_recommended">Препоръчително</string>
    <!-- Button label for clearing all the information of site permissions-->
    <string name="clear_permissions">Изчистване на правата</string>

    <!-- Text for the OK button on Clear permissions dialog -->
    <string name="clear_permissions_positive">Добре</string>
    <!-- Text for the cancel button on Clear permissions dialog -->
    <string name="clear_permissions_negative">Отказ</string>
    <!-- Button label for clearing a site permission-->
    <string name="clear_permission">Изчистване на правото</string>
    <!-- Text for the OK button on Clear permission dialog -->
    <string name="clear_permission_positive">Добре</string>
    <!-- Text for the cancel button on Clear permission dialog -->
    <string name="clear_permission_negative">Отказ</string>
    <!-- Button label for clearing all the information on all sites-->
    <string name="clear_permissions_on_all_sites">Изчистване на правата на всички страници</string>
    <!-- Preference for altering video and audio autoplay for all websites -->
    <string name="preference_browser_feature_autoplay">Автоматично възпроизвеждане</string>
    <!-- Preference for altering the camera access for all websites -->
    <string name="preference_phone_feature_camera">Камера</string>
    <!-- Preference for altering the microphone access for all websites -->
    <string name="preference_phone_feature_microphone">Микрофон</string>
    <!-- Preference for altering the location access for all websites -->
    <string name="preference_phone_feature_location">Местоположение</string>
    <!-- Preference for altering the notification access for all websites -->
    <string name="preference_phone_feature_notification">Известия</string>
    <!-- Preference for altering the persistent storage access for all websites -->
    <string name="preference_phone_feature_persistent_storage">Постоянно хранилище</string>
    <!-- Preference for altering the storage access setting for all websites -->
    <string name="preference_phone_feature_cross_origin_storage_access">Бисквитки между сайтове</string>
    <!-- Preference for altering the EME access for all websites -->
    <string name="preference_phone_feature_media_key_system_access">Съдържание под DRM</string>
    <!-- Label that indicates that a permission must be asked always -->
    <string name="preference_option_phone_feature_ask_to_allow">Винаги да пита</string>
    <!-- Label that indicates that a permission must be blocked -->
    <string name="preference_option_phone_feature_blocked">Забраняване</string>
    <!-- Label that indicates that a permission must be allowed -->
    <string name="preference_option_phone_feature_allowed">Разрешаване</string>
    <!--Label that indicates a permission is by the Android OS-->
    <string name="phone_feature_blocked_by_android">Забранено от Android</string>
    <!-- Preference for showing a list of websites that the default configurations won't apply to them -->
    <string name="preference_exceptions">Изключения</string>

    <!-- Summary of tracking protection preference if tracking protection is set to off -->
    <string name="tracking_protection_off">Изключено</string>
    <!-- Summary of tracking protection preference if tracking protection is set to standard -->
    <string name="tracking_protection_standard">Стандартна</string>
    <!-- Summary of tracking protection preference if tracking protection is set to strict -->
    <string name="tracking_protection_strict">Строга</string>
    <!-- Summary of tracking protection preference if tracking protection is set to custom -->
    <string name="tracking_protection_custom">По избор</string>
    <!-- Label for global setting that indicates that all video and audio autoplay is allowed -->
    <string name="preference_option_autoplay_allowed2">Разрешаване на звук и видео</string>

    <!-- Label for site specific setting that indicates that all video and audio autoplay is allowed -->
    <string name="quick_setting_option_autoplay_allowed">Разрешаване на звук и видео</string>
    <!-- Label that indicates that video and audio autoplay is only allowed over Wi-Fi -->
    <string name="preference_option_autoplay_allowed_wifi_only2">Без звук и видео през мобилни данни</string>
    <!-- Subtext that explains 'autoplay on Wi-Fi only' option -->
    <string name="preference_option_autoplay_allowed_wifi_subtext">Звук и видео ще бъдат възпроизвеждани само по Wi-Fi</string>
    <!-- Label for global setting that indicates that video autoplay is allowed, but audio autoplay is blocked -->
    <string name="preference_option_autoplay_block_audio2">Само без звук</string>
    <!-- Label for site specific setting that indicates that video autoplay is allowed, but audio autoplay is blocked -->
    <string name="quick_setting_option_autoplay_block_audio">Само без звук</string>
    <!-- Label for global setting that indicates that all video and audio autoplay is blocked -->
    <string name="preference_option_autoplay_blocked3">Без звук и видео</string>
    <!-- Label for site specific setting that indicates that all video and audio autoplay is blocked -->
    <string name="quick_setting_option_autoplay_blocked">Без звук и видео</string>
    <!-- Summary of delete browsing data on quit preference if it is set to on -->
    <string name="delete_browsing_data_quit_on">Включено</string>
    <!-- Summary of delete browsing data on quit preference if it is set to off -->
    <string name="delete_browsing_data_quit_off">Изключено</string>

    <!-- Summary of studies preference if it is set to on -->
    <string name="studies_on">Включено</string>
    <!-- Summary of studies data on quit preference if it is set to off -->
    <string name="studies_off">Изключено</string>

    <!-- Collections -->
    <!-- Collections header on home fragment -->
    <string name="collections_header">Списъци</string>
    <!-- Content description (not visible, for screen readers etc.): Opens the collection menu when pressed -->
    <string name="collection_menu_button_content_description">Меню Списъци</string>
    <!-- Label to describe what collections are to a new user without any collections -->
    <string name="no_collections_description2">Съберете важните за вас неща.\nГрупирайте търсения, страници и раздели за бърз достъп по-късно.</string>
    <!-- Title for the "select tabs" step of the collection creator -->
    <string name="create_collection_select_tabs">Избиране на раздели</string>
    <!-- Title for the "select collection" step of the collection creator -->
    <string name="create_collection_select_collection">Избор на списък</string>
    <!-- Title for the "name collection" step of the collection creator -->
    <string name="create_collection_name_collection">Наименуване на списък</string>
    <!-- Button to add new collection for the "select collection" step of the collection creator -->
    <string name="create_collection_add_new_collection">Създаване на списък</string>
    <!-- Button to select all tabs in the "select tabs" step of the collection creator -->
    <string name="create_collection_select_all">Избиране на всички</string>
    <!-- Button to deselect all tabs in the "select tabs" step of the collection creator -->
    <string name="create_collection_deselect_all">Отменяне всички</string>
    <!-- Text to prompt users to select the tabs to save in the "select tabs" step of the collection creator -->
    <string name="create_collection_save_to_collection_empty">Изберете раздели за запазване</string>
    <!-- Text to show users how many tabs they have selected in the "select tabs" step of the collection creator.
     %d is a placeholder for the number of tabs selected. -->
    <string name="create_collection_save_to_collection_tabs_selected">%d раздела избрани</string>
    <!-- Text to show users they have one tab selected in the "select tabs" step of the collection creator.
    %d is a placeholder for the number of tabs selected. -->
    <string name="create_collection_save_to_collection_tab_selected">%d раздел избран</string>
    <!-- Text shown in snackbar when multiple tabs have been saved in a collection -->
    <string name="create_collection_tabs_saved">Разделите са запазени!</string>
    <!-- Text shown in snackbar when one or multiple tabs have been saved in a new collection -->
    <string name="create_collection_tabs_saved_new_collection">Колекция запазена!</string>
    <!-- Text shown in snackbar when one tab has been saved in a collection -->
    <string name="create_collection_tab_saved">Разделът е запазен!</string>
    <!-- Content description (not visible, for screen readers etc.): button to close the collection creator -->
    <string name="create_collection_close">Затваряне</string>
    <!-- Button to save currently selected tabs in the "select tabs" step of the collection creator-->
    <string name="create_collection_save">Запазване</string>

    <!-- Snackbar action to view the collection the user just created or updated -->
    <string name="create_collection_view">Преглед</string>

    <!-- Text for the OK button from collection dialogs -->
    <string name="create_collection_positive">Добре</string>
    <!-- Text for the cancel button from collection dialogs -->
    <string name="create_collection_negative">Отказ</string>

    <!-- Default name for a new collection in "name new collection" step of the collection creator. %d is a placeholder for the number of collections-->
    <string name="create_collection_default_name">Списък %d</string>

    <!-- Share -->
    <!-- Share screen header -->
    <string name="share_header_2">Споделяне</string>
    <!-- Content description (not visible, for screen readers etc.):
        "Share" button. Opens the share menu when pressed. -->
    <string name="share_button_content_description">Споделяне</string>

    <!-- Text for the Save to PDF feature in the share menu -->
    <string name="share_save_to_pdf">Запазване като PDF</string>
    <!-- Text for error message when generating a PDF file Text. -->
    <string name="unable_to_save_to_pdf_error">Не може да бъде създаден PDF</string>
    <!-- Text for standard error snackbar dismiss button. -->
    <string name="standard_snackbar_error_dismiss">Прекратяване</string>
    <!-- Text for error message when printing a page and it fails. -->
    <string name="unable_to_print_page_error">Страницата не може да бъде отпечатана</string>
    <!-- Text for the print feature in the share and browser menu -->
    <string name="menu_print">Отпечатване</string>
    <!-- Sub-header in the dialog to share a link to another sync device -->
    <string name="share_device_subheader">Изпращане към устройство</string>
    <!-- Sub-header in the dialog to share a link to an app from the full list -->
    <string name="share_link_all_apps_subheader">Всички действия</string>
    <!-- Sub-header in the dialog to share a link to an app from the most-recent sorted list -->
    <string name="share_link_recent_apps_subheader">Последно използвани</string>
    <!-- Text for the copy link action in the share screen. -->
    <string name="share_copy_link_to_clipboard">Копиране в системния буфер</string>
    <!-- Toast shown after copying link to clipboard -->
    <string name="toast_copy_link_to_clipboard">Копирано</string>
    <!-- An option from the share dialog to sign into sync -->
    <string name="sync_sign_in">Вписване в Sync</string>
     <!-- An option from the three dot menu to sync and save data -->
    <string name="sync_menu_sync_and_save_data">Синхронизиране и запазване на данни</string>
    <!-- An option from the share dialog to send link to all other sync devices -->
    <string name="sync_send_to_all">Изпращане до всички устройства</string>
    <!-- An option from the share dialog to reconnect to sync -->
    <string name="sync_reconnect">Повторно свързване със Sync</string>
    <!-- Text displayed when sync is offline and cannot be accessed -->
    <string name="sync_offline">Без мрежа</string>
    <!-- An option to connect additional devices -->
    <string name="sync_connect_device">Добавяне на устройство</string>
    <!-- The dialog text shown when additional devices are not available -->
    <string name="sync_connect_device_dialog">За да изпращате раздели е необходимо да бъдете вписани във Firefox на поне едно устройство.</string>

    <!-- Confirmation dialog button -->
    <string name="sync_confirmation_button">Разбрах</string>
    <!-- Share error message -->
    <string name="share_error_snackbar">Невъзможно е споделяне с това приложение</string>
    <!-- Add new device screen title -->
    <string name="sync_add_new_device_title">Изпращане към устройство</string>
    <!-- Text for the warning message on the Add new device screen -->
    <string name="sync_add_new_device_message">Няма свързани устройства</string>
    <!-- Text for the button to learn about sending tabs -->
    <string name="sync_add_new_device_learn_button">Повече за изпращане на раздели…</string>
    <!-- Text for the button to connect another device -->
    <string name="sync_add_new_device_connect_button">Добавяне на устройство…</string>

    <!-- Notifications -->
    <!-- Text shown in the notification that pops up to remind the user that a private browsing session is active. -->
    <string name="notification_pbm_delete_text_2">Затваряне на поверителни раздели</string>

    <!-- Microsuverys -->
    <!-- Text shown in prompt for printing microsurvey. "sec" It's an abrevation for "second". -->
    <string name="microsurvey_prompt_printing_title" tools:ignore="UnusedResources">Помогнете за подобряването на отпечатването във Firefox. Отнема само секунда</string>
    <!-- Text shown in prompt for printing microsurvey. 'Firefox' intentionally hardcoded here--> --&gt;
    <string name="microsurvey_survey_printing_title" tools:ignore="UnusedResources">Доколко сте доволни от отпечатването във Firefox?</string>
    <!-- Text for option one, shown in microsurvey.-->
    <string name="microsurvey_survey_5_point_option_0" tools:ignore="UnusedResources">Неутрално</string>
    <!-- Text for option two, shown in microsurvey.-->
    <string name="microsurvey_survey_5_point_option_1" tools:ignore="UnusedResources">Много недоволен</string>
    <!-- Text for option three, shown in microsurvey.-->
    <string name="microsurvey_survey_5_point_option_2" tools:ignore="UnusedResources">Недоволен/а</string>
    <!-- Text for option four, shown in microsurvey.-->
    <string name="microsurvey_survey_5_point_option_3" tools:ignore="UnusedResources">Доволен/а</string>
    <!-- Text for option five, shown in microsurvey.-->
    <string name="microsurvey_survey_5_point_option_4" tools:ignore="UnusedResources">Много доволен</string>


    <!-- Text shown in the notification that pops up to remind the user that a private browsing session is active for Android 14+ -->
    <string name="notification_erase_title_android_14">Затваряне на поверителни раздели?</string>
    <string name="notification_erase_text_android_14">Докоснете или плъзнете това известие, за да затворите поверителни раздели.</string>

    <!-- Name of the marketing notification channel. Displayed in the "App notifications" system settings for the app -->
    <string name="notification_marketing_channel_name">Маркетинг</string>

    <!-- Title shown in the notification that pops up to remind the user to set fenix as default browser.
    The app name is in the text, due to limitations with localizing Nimbus experiments -->
    <string name="nimbus_notification_default_browser_title" tools:ignore="UnusedResources">Firefox е бърз и поверителен</string>
    <!-- Text shown in the notification that pops up to remind the user to set fenix as default browser.
    The app name is in the text, due to limitations with localizing Nimbus experiments -->
    <string name="nimbus_notification_default_browser_text" tools:ignore="UnusedResources">Направете Firefox вашия четец по подразбиране</string>
    <!-- Title shown in the notification that pops up to re-engage the user -->
    <string name="notification_re_engagement_title">Пробвайте поверително разглеждане</string>
    <!-- Text shown in the notification that pops up to re-engage the user.
    %1$s is a placeholder that will be replaced by the app name. -->
    <string name="notification_re_engagement_text">Разглеждайте без запазени бисквитки или история в %1$s</string>
    <!-- Title A shown in the notification that pops up to re-engage the user -->
    <string name="notification_re_engagement_A_title">Преглеждайте без следа</string>

    <!-- Text A shown in the notification that pops up to re-engage the user.
    %1$s is a placeholder that will be replaced by the app name. -->
    <string name="notification_re_engagement_A_text">Поверителното разглеждане в %1$s не пази информация.</string>
    <!-- Title B shown in the notification that pops up to re-engage the user -->
    <string name="notification_re_engagement_B_title">Направете първото си търсене</string>

    <!-- Text B shown in the notification that pops up to re-engage the user -->
    <string name="notification_re_engagement_B_text">Намерете нещо наблизо. Или да откриете нещо забавно.</string>

    <!-- Survey -->
    <!-- Text shown in the fullscreen message that pops up to ask user to take a short survey.
    The app name is in the text, due to limitations with localizing Nimbus experiments -->
    <string name="nimbus_survey_message_text">Помогнете да подобрим Firefox, участвайки в кратко допитване.</string>
    <!-- Preference for taking the short survey. -->
    <string name="preferences_take_survey">Участвайте в допитване</string>
    <!-- Preference for not taking the short survey. -->
    <string name="preferences_not_take_survey">Не, благодаря</string>

    <!-- Snackbar -->
    <!-- Text shown in snackbar when user deletes a collection -->
    <string name="snackbar_collection_deleted">Списъкът е изтрит</string>
    <!-- Text shown in snackbar when user renames a collection -->
    <string name="snackbar_collection_renamed">Списъкът е преименуван</string>
    <!-- Text shown in snackbar when user closes a tab -->
    <string name="snackbar_tab_closed">Разделът е затворен</string>
    <!-- Text shown in snackbar when user closes all tabs -->
    <string name="snackbar_tabs_closed">Разделите са затворени</string>
    <!-- Text shown in snackbar when user bookmarks a list of tabs -->
    <string name="snackbar_message_bookmarks_saved">Отметките са запазени!</string>
    <!-- Text shown in snackbar when user adds a site to shortcuts -->
    <string name="snackbar_added_to_shortcuts">Добавено към преки пътища!</string>
    <!-- Text shown in snackbar when user closes a private tab -->
    <string name="snackbar_private_tab_closed">Поверителният раздел е затворен</string>
    <!-- Text shown in snackbar when user closes all private tabs -->
    <string name="snackbar_private_tabs_closed">Поверителните раздели са затворени</string>
    <!-- Text shown in snackbar when user erases their private browsing data -->
    <string name="snackbar_private_data_deleted">Личните данни за сърфиране са изтрити</string>
    <!-- Text shown in snackbar to undo deleting a tab, top site or collection -->
    <string name="snackbar_deleted_undo">ОТМЕНЯНЕ</string>
    <!-- Text shown in snackbar when user removes a top site -->
    <string name="snackbar_top_site_removed">Страницата е премахната</string>
    <!-- QR code scanner prompt which appears after scanning a code, but before navigating to it
        First parameter is the name of the app, second parameter is the URL or text scanned-->
    <string name="qr_scanner_confirmation_dialog_message">Разрешете %1$s да отвори %2$s</string>

    <!-- QR code scanner prompt dialog positive option to allow navigation to scanned link -->
    <string name="qr_scanner_dialog_positive">РАЗРЕШАВАНЕ</string>
    <!-- QR code scanner prompt dialog positive option to deny navigation to scanned link -->
    <string name="qr_scanner_dialog_negative">ЗАБРАНЯВАНЕ</string>
    <!-- QR code scanner prompt dialog error message shown when a hostname does not contain http or https. -->
    <string name="qr_scanner_dialog_invalid">Адресът е недействителен.</string>
    <!-- QR code scanner prompt dialog positive option when there is an error -->
    <string name="qr_scanner_dialog_invalid_ok">Добре</string>
    <!-- Tab collection deletion prompt dialog message. Placeholder will be replaced with the collection name -->
    <string name="tab_collection_dialog_message">Наистина ли искате да изтриете %1$s?</string>
    <!-- Tab collection deletion prompt dialog option to delete the collection -->
    <string name="tab_collection_dialog_positive">Изтриване</string>

    <!-- Text displayed in a notification when the user enters full screen mode -->
    <string name="full_screen_notification">Режим на цял екран</string>
    <!-- Message for copying the URL via long press on the toolbar -->
    <string name="url_copied">Адресът е копиран</string>

    <!-- Sample text for accessibility font size -->
    <string name="accessibility_text_size_sample_text_1">Това е примерен текст. Той е тук, за да покаже как ще изглежда текста при намаляване и увеличаване на размера чрез тази настройка.</string>
    <!-- Summary for Accessibility Text Size Scaling Preference -->
    <string name="preference_accessibility_text_size_summary">Направи текста в уебсайтовете по-голям или по-малък</string>
    <!-- Title for Accessibility Text Size Scaling Preference -->
    <string name="preference_accessibility_font_size_title">Размер на шрифт</string>

    <!-- Title for Accessibility Text Automatic Size Scaling Preference -->
    <string name="preference_accessibility_auto_size_2">Автоматичен размер на шрифта</string>
    <!-- Summary for Accessibility Text Automatic Size Scaling Preference -->
    <string name="preference_accessibility_auto_size_summary">Размерът на шрифта ще отговаря на настройките на Android. Изключете, за да управлявате размера на шрифта оттук.</string>

    <!-- Title for the Delete browsing data preference -->
    <string name="preferences_delete_browsing_data">Изтриване на данни от разглеждане</string>
    <!-- Title for the tabs item in Delete browsing data -->
    <string name="preferences_delete_browsing_data_tabs_title_2">Отворени раздели</string>
    <!-- Subtitle for the tabs item in Delete browsing data, parameter will be replaced with the number of open tabs -->
    <string name="preferences_delete_browsing_data_tabs_subtitle">%d раздела</string>
    <!-- Title for the data and history items in Delete browsing data -->
    <!-- Title for the history item in Delete browsing data -->
    <string name="preferences_delete_browsing_data_browsing_history_title">История на разглеждане</string>
    <!-- Subtitle for the data and history items in delete browsing data, parameter will be replaced with the
        number of history items the user has -->
    <string name="preferences_delete_browsing_data_browsing_data_subtitle">%d адреса</string>
    <!-- Title for the cookies and site data items in Delete browsing data -->
    <string name="preferences_delete_browsing_data_cookies_and_site_data">Бисквитки и данни на страници</string>
    <!-- Subtitle for the cookies item in Delete browsing data -->
    <string name="preferences_delete_browsing_data_cookies_subtitle">Ще бъдете отписани от повечето страници</string>
    <!-- Title for the cached images and files item in Delete browsing data -->
    <string name="preferences_delete_browsing_data_cached_files">Буферирани изображения и файлове</string>
    <!-- Subtitle for the cached images and files item in Delete browsing data -->
    <string name="preferences_delete_browsing_data_cached_files_subtitle">Освобождава място за съхранение</string>
    <!-- Title for the site permissions item in Delete browsing data -->
    <string name="preferences_delete_browsing_data_site_permissions">Права на страницата</string>
    <!-- Title for the downloads item in Delete browsing data -->
    <string name="preferences_delete_browsing_data_downloads">Изтегляния</string>
    <!-- Text for the button to delete browsing data -->
    <string name="preferences_delete_browsing_data_button">Изтриване на данни от разглеждане</string>
    <!-- Title for the Delete browsing data on quit preference -->
    <string name="preferences_delete_browsing_data_on_quit">Изтриване на история при изход</string>
    <!-- Summary for the Delete browsing data on quit preference. "Quit" translation should match delete_browsing_data_on_quit_action translation. -->
    <string name="preference_summary_delete_browsing_data_on_quit_2">Автоматично изтрива историята на разглеждане, при избор на \&quot;Изход\&quot; от главното меню</string>
    <!-- Action item in menu for the Delete browsing data on quit feature -->
    <string name="delete_browsing_data_on_quit_action">Изход</string>

    <!-- Title text of a delete browsing data dialog. -->
    <string name="delete_history_prompt_title">Времеви обхват за изчистване</string>
    <!-- Body text of a delete browsing data dialog. -->
    <string name="delete_history_prompt_body" moz:RemovedIn="130" tools:ignore="UnusedResources">Премахва история (включително история, синхронизирана от други устройства), бисквитки и друга информация за сърфирането.</string>
    <!-- Body text of a delete browsing data dialog. -->
    <string name="delete_history_prompt_body_2">Премахва история (включително история, синхронизирана от други устройства)</string>
    <!-- Radio button in the delete browsing data dialog to delete history items for the last hour. -->
    <string name="delete_history_prompt_button_last_hour">Последения час</string>
    <!-- Radio button in the delete browsing data dialog to delete history items for today and yesterday. -->
    <string name="delete_history_prompt_button_today_and_yesterday">Днес и вчера</string>
    <!-- Radio button in the delete browsing data dialog to delete all history. -->
    <string name="delete_history_prompt_button_everything">Всичко</string>

    <!-- Dialog message to the user asking to delete browsing data. Parameter will be replaced by app name. -->
    <string name="delete_browsing_data_prompt_message_3">%s ще изтрие избраните данни от историята на разглеждане.</string>
    <!-- Text for the cancel button for the data deletion dialog -->
    <string name="delete_browsing_data_prompt_cancel">Отказ</string>
    <!-- Text for the allow button for the data deletion dialog -->
    <string name="delete_browsing_data_prompt_allow">Изтриване</string>

    <!-- Text for the snackbar confirmation that the data was deleted -->
    <string name="preferences_delete_browsing_data_snackbar">Историята е изчистена</string>

    <!-- Text for the snackbar to show the user that the deletion of browsing data is in progress -->
    <string name="deleting_browsing_data_in_progress">Изтриване на данни от разглеждане…</string>

    <!-- Dialog message to the user asking to delete all history items inside the opened group. Parameter will be replaced by a history group name. -->
    <string name="delete_all_history_group_prompt_message">Премахване на страниците от „%s“</string>
    <!-- Text for the cancel button for the history group deletion dialog -->
    <string name="delete_history_group_prompt_cancel">Отказ</string>
    <!-- Text for the allow button for the history group dialog -->
    <string name="delete_history_group_prompt_allow">Премахване</string>
    <!-- Text for the snackbar confirmation that the history group was deleted -->
    <string name="delete_history_group_snackbar">Групата е премахната</string>

    <!-- Onboarding -->
    <!-- text to display in the snackbar once account is signed-in -->
    <string name="onboarding_firefox_account_sync_is_on">Синхронизирането е включено</string>

    <!-- Onboarding theme -->
    <!-- Text shown in snackbar when multiple tabs have been sent to device -->
    <string name="sync_sent_tabs_snackbar">Разделите са изпратени!</string>
    <!-- Text shown in snackbar when one tab has been sent to device  -->
    <string name="sync_sent_tab_snackbar">Разделът е изпратен!</string>
    <!-- Text shown in snackbar when sharing tabs failed  -->
    <string name="sync_sent_tab_error_snackbar">Грешка при изпращане</string>
    <!-- Text shown in snackbar for the "retry" action that the user has after sharing tabs failed -->
    <string name="sync_sent_tab_error_snackbar_action">НОВ ОПИТ</string>
    <!-- Title of QR Pairing Fragment -->
    <string name="sync_scan_code">Сканиране на код</string>

    <!-- Instructions on how to access pairing -->
    <string name="sign_in_instructions"><![CDATA[Отворете Firefox на вашият компютър и посетете <b>https://firefox.com/pair</b>]]></string>
    <!-- Text shown for sign in pairing when ready -->
    <string name="sign_in_ready_for_scan">В готовност за сканиране</string>
    <!-- Text shown for settings option for sign with pairing -->
    <string name="sign_in_with_camera">Вписване чрез камерата</string>
    <!-- Text shown for settings option for sign with email -->
    <string name="sign_in_with_email">Или чрез електронна поща</string>
    <!-- Text shown for settings option for create new account text.'Firefox' intentionally hardcoded here.-->
    <string name="sign_in_create_account_text"><![CDATA[Нямате акаунт? <u>Създайте такъв,</u> за да синхронизирате Firefox между различни устройства.]]></string>
    <!-- Text shown in confirmation dialog to sign out of account. The first parameter is the name of the app (e.g. Firefox Preview) -->
    <string name="sign_out_confirmation_message_2">%s ще спре да се синхронизира с вашия профил, но няма да изтрива данни от разглеждане от устройството.</string>
    <!-- Option to continue signing out of account shown in confirmation dialog to sign out of account -->
    <string name="sign_out_disconnect">Изключване</string>
    <!-- Option to cancel signing out shown in confirmation dialog to sign out of account -->
    <string name="sign_out_cancel">Отказ</string>

    <!-- Error message snackbar shown after the user tried to select a default folder which cannot be altered -->
    <string name="bookmark_cannot_edit_root">Подразбираните папки не могат да бъдат променяни</string>

    <!-- Enhanced Tracking Protection -->
    <!-- Link displayed in enhanced tracking protection panel to access tracking protection settings -->
    <string name="etp_settings">Настройки на защитата</string>
    <!-- Preference title for enhanced tracking protection settings -->
    <string name="preference_enhanced_tracking_protection">Подобрена защита от проследяване</string>
  
    <!-- Preference summary for enhanced tracking protection settings on/off switch -->
    <string name="preference_enhanced_tracking_protection_summary">Вече включва цялостна защита на бисквитките, най-мощната ни бариера срещу проследяване в различни сайтове.</string>
    <!-- Description of enhanced tracking protection. The parameter is the name of the application (For example: Firefox Fenix) -->
    <string name="preference_enhanced_tracking_protection_explanation_2">%s ви предпазва от много от най-разпространените проследявания, които следят какво правите онлайн.</string>
    <!-- Text displayed that links to website about enhanced tracking protection -->
    <string name="preference_enhanced_tracking_protection_explanation_learn_more">Научете повече</string>

    <!-- Preference for enhanced tracking protection for the standard protection settings -->
    <string name="preference_enhanced_tracking_protection_standard_default_1">Стандартна (подразбиране)</string>
    <!-- Preference description for enhanced tracking protection for the standard protection settings -->
    <string name="preference_enhanced_tracking_protection_standard_description_5">Страниците ще зареждат нормално, но ще блокират по-малко тракери.</string>
    <!--  Accessibility text for the Standard protection information icon  -->
    <string name="preference_enhanced_tracking_protection_standard_info_button">Какво е спряно от стандартната защита от проследяване</string>
    <!-- Preference for enhanced tracking protection for the strict protection settings -->
    <string name="preference_enhanced_tracking_protection_strict">Строга</string>
    <!-- Preference description for enhanced tracking protection for the strict protection settings -->
    <string name="preference_enhanced_tracking_protection_strict_description_4">По-силна защита от проследяване и по-бърза производителност, но някои сайтове може да не работят правилно.</string>
    <!--  Accessibility text for the Strict protection information icon  -->
    <string name="preference_enhanced_tracking_protection_strict_info_button">Какво е спряно от строгата защита от проследяване</string>
    <!-- Preference for enhanced tracking protection for the custom protection settings -->
    <string name="preference_enhanced_tracking_protection_custom">По избор</string>
    <!-- Preference description for enhanced tracking protection for the strict protection settings -->
    <string name="preference_enhanced_tracking_protection_custom_description_2">Изберете какво проследяване и кои скриптове да спрете.</string>
    <!--  Accessibility text for the Strict protection information icon  -->
    <string name="preference_enhanced_tracking_protection_custom_info_button">Какво е спряно от потребителската защита от проследяване</string>
    <!-- Header for categories that are being blocked by current Enhanced Tracking Protection settings -->
    <!-- Preference for enhanced tracking protection for the custom protection settings for cookies-->
    <string name="preference_enhanced_tracking_protection_custom_cookies">Бисквитки</string>
    <!-- Option for enhanced tracking protection for the custom protection settings for cookies-->
    <string name="preference_enhanced_tracking_protection_custom_cookies_1">Проследяване в различни сайтове и социални медии</string>
    <!-- Option for enhanced tracking protection for the custom protection settings for cookies-->
    <string name="preference_enhanced_tracking_protection_custom_cookies_2">Бисквитки от непосетени страници</string>
    <!-- Option for enhanced tracking protection for the custom protection settings for cookies-->
    <string name="preference_enhanced_tracking_protection_custom_cookies_3">Всички бисквитки от трети страни (може наруши работата на страници)</string>
    <!-- Option for enhanced tracking protection for the custom protection settings for cookies-->
    <string name="preference_enhanced_tracking_protection_custom_cookies_4">Всички бисквитки (ще наруши работата на страници)</string>
    <!-- Option for enhanced tracking protection for the custom protection settings for cookies-->
    <string name="preference_enhanced_tracking_protection_custom_cookies_5">Изолиране на бисквитки в различни сайтове</string>
    <!-- Preference for Global Privacy Control for the custom privacy settings for Global Privacy Control. '&amp;' is replaced with the ampersand symbol: &-->
    <string name="preference_enhanced_tracking_protection_custom_global_privacy_control">Кажете на уебсайтовете да не споделят и продават данни</string>
    <!-- Preference for enhanced tracking protection for the custom protection settings for tracking content -->
    <string name="preference_enhanced_tracking_protection_custom_tracking_content">Проследяващо съдържание</string>
    <!-- Option for enhanced tracking protection for the custom protection settings for tracking content-->
    <string name="preference_enhanced_tracking_protection_custom_tracking_content_1">Във всички раздели</string>
    <!-- Option for enhanced tracking protection for the custom protection settings for tracking content-->
    <string name="preference_enhanced_tracking_protection_custom_tracking_content_2">Само в поверителни раздели</string>
    <!-- Preference for enhanced tracking protection for the custom protection settings -->
    <string name="preference_enhanced_tracking_protection_custom_cryptominers">Добиване на криптовалути</string>
    <!-- Preference for enhanced tracking protection for the custom protection settings -->
    <string name="preference_enhanced_tracking_protection_custom_fingerprinters">Снемане на цифров отпечатък</string>
    <!-- Button label for navigating to the Enhanced Tracking Protection details -->
    <string name="enhanced_tracking_protection_details">Подробности</string>
    <!-- Header for categories that are being being blocked by current Enhanced Tracking Protection settings -->
    <string name="enhanced_tracking_protection_blocked">Забраняване</string>
    <!-- Header for categories that are being not being blocked by current Enhanced Tracking Protection settings -->
    <string name="enhanced_tracking_protection_allowed">Разрешено</string>
    <!-- Category of trackers (social media trackers) that can be blocked by Enhanced Tracking Protection -->
    <string name="etp_social_media_trackers_title">Проследяване от социални мрежи</string>
    <!-- Description of social media trackers that can be blocked by Enhanced Tracking Protection -->
    <string name="etp_social_media_trackers_description">Ограничава възможността социалните мрежи да проследяват вашата активност в Мрежата.</string>
    <!-- Category of trackers (cross-site tracking cookies) that can be blocked by Enhanced Tracking Protection -->
    <string name="etp_cookies_title">Бисквитки за следене в различни сайтове</string>
    <!-- Category of trackers (cross-site tracking cookies) that can be blocked by Enhanced Tracking Protection -->
    <string name="etp_cookies_title_2">Бисквитки между сайтове</string>
    <!-- Description of cross-site tracking cookies that can be blocked by Enhanced Tracking Protection -->
    <string name="etp_cookies_description">Спира бисквитки, които компаниите за реклама и анализ използват за събиране на ваши данни от посещения в множество страници.</string>
    <!-- Description of cross-site tracking cookies that can be blocked by Enhanced Tracking Protection -->
    <string name="etp_cookies_description_2">Цялостната защита на бисквитките изолира бисквитките само до страницата на която сте, така че механизмите за проследяване да не могат да ви проследят в различни сайтове.</string>
    <!-- Category of trackers (cryptominers) that can be blocked by Enhanced Tracking Protection -->
    <string name="etp_cryptominers_title">Добиване на криптовалути</string>
    <!-- Description of cryptominers that can be blocked by Enhanced Tracking Protection -->
    <string name="etp_cryptominers_description">Предотвратява зловредни скриптове, придобиващи достъп до устройството ви, с цел добив на цифрова валута.</string>
    <!-- Category of trackers (fingerprinters) that can be blocked by Enhanced Tracking Protection -->
    <string name="etp_fingerprinters_title">Снемане на цифров отпечатък</string>
    <!-- Description of fingerprinters that can be blocked by Enhanced Tracking Protection -->
    <string name="etp_fingerprinters_description">Предотвратява събирането на уникални данни за обратно установяване, които могат да бъдат използвани за проследяване. </string>
    <!-- Category of trackers (tracking content) that can be blocked by Enhanced Tracking Protection -->
    <string name="etp_tracking_content_title">Проследяващо съдържание</string>
    <!-- Description of tracking content that can be blocked by Enhanced Tracking Protection -->
    <string name="etp_tracking_content_description">Спира зареждането на външни реклами, видео и друго съдържание, съдържащо проследяващ код. Може да засегне някои страници.</string>
    <!-- Enhanced Tracking Protection message that protection is currently on for this site -->
    <string name="etp_panel_on">Защитите са ВКЛЮЧЕНИ за този сайт</string>
    <!-- Enhanced Tracking Protection message that protection is currently off for this site -->
    <string name="etp_panel_off">Защитите са ИЗКЛЮЧЕНИ за този сайт</string>
    <!-- Header for exceptions list for which sites enhanced tracking protection is always off -->
    <string name="enhanced_tracking_protection_exceptions">Подобрената защита от проследяване е изключена за тези сайтове</string>
    <!-- Content description (not visible, for screen readers etc.): Navigate
    back from ETP details (Ex: Tracking content) -->
    <string name="etp_back_button_content_description">Връщане назад</string>

    <!-- About page link text to open what's new link -->
    <string name="about_whats_new">Какво е новото във %s</string>
    <!-- Open source licenses page title
    The first parameter is the app name -->
    <string name="open_source_licenses_title">%s | библиотеки с отворен код</string>

    <!-- Category of trackers (redirect trackers) that can be blocked by Enhanced Tracking Protection -->
    <string name="etp_redirect_trackers_title">Пренасочващи проследявания</string>

    <!-- Description of redirect tracker cookies that can be blocked by Enhanced Tracking Protection -->
    <string name="etp_redirect_trackers_description">Изчиства бисквитки за пренасочване към известни проследяващи страници.</string>

    <!-- Description of the SmartBlock Enhanced Tracking Protection feature. The * symbol is intentionally hardcoded here,
         as we use it on the UI to indicate which trackers have been partially unblocked.  -->
    <string name="preference_etp_smartblock_description">Някои проследявания, отбелязани по-долу, са частично деблокирани на страницата, защото сте взаимодействали с тях *.</string>
    <!-- Text displayed that links to website about enhanced tracking protection SmartBlock -->
    <string name="preference_etp_smartblock_learn_more">Научете повече</string>

    <!-- Content description (not visible, for screen readers etc.):
    Enhanced tracking protection exception preference icon for ETP settings. -->
    <string name="preference_etp_exceptions_icon_description">Икона за предпочитание за изключение с подобрена защита от проследяване</string>

    <!-- About page link text to open support link -->
    <string name="about_support">Поддръжка</string>
    <!-- About page link text to list of past crashes (like about:crashes on desktop) -->
    <string name="about_crashes">Сривове</string>
    <!-- About page link text to open privacy notice link -->
    <string name="about_privacy_notice">Политика на поверителност</string>
    <!-- About page link text to open know your rights link -->
    <string name="about_know_your_rights">Знайте правата си</string>
    <!-- About page link text to open licensing information link -->
    <string name="about_licensing_information">Лицензна информация</string>
    <!-- About page link text to open a screen with libraries that are used -->
    <string name="about_other_open_source_libraries">Използвани библиотеки</string>
    <!-- Toast shown to the user when they are activating the secret dev menu
        The first parameter is number of long clicks left to enable the menu -->
    <string name="about_debug_menu_toast_progress">Меню за отстраняване на грешки: %1$d оставащи натискания до включване</string>
    <string name="about_debug_menu_toast_done">Меню за отстраняване на грешки включено</string>

    <!-- Browser long press popup menu -->
    <!-- Copy the current url -->
    <string name="browser_toolbar_long_press_popup_copy">Копиране</string>
    <!-- Paste & go the text in the clipboard. '&amp;' is replaced with the ampersand symbol: & -->
    <string name="browser_toolbar_long_press_popup_paste_and_go">Поставяне и посещаване</string>
    <!-- Paste the text in the clipboard -->
    <string name="browser_toolbar_long_press_popup_paste">Поставяне</string>
    <!-- Snackbar message shown after an URL has been copied to clipboard. -->
    <string name="browser_toolbar_url_copied_to_clipboard_snackbar">Адресът е копиран в системния буфер</string>

    <!-- Title text for the Add To Homescreen dialog -->
    <string name="add_to_homescreen_title">Добавяне към началния екран</string>
    <!-- Cancel button text for the Add to Homescreen dialog -->
    <string name="add_to_homescreen_cancel">Отказ</string>
    <!-- Add button text for the Add to Homescreen dialog -->
    <string name="add_to_homescreen_add">Добавяне</string>
    <!-- Continue to website button text for the first-time Add to Homescreen dialog -->
    <string name="add_to_homescreen_continue">Към страницата</string>
    <!-- Placeholder text for the TextView in the Add to Homescreen dialog -->
    <string name="add_to_homescreen_text_placeholder">Име на пряк път</string>

    <!-- Describes the add to homescreen functionality -->
    <string name="add_to_homescreen_description_2">Можете лесно да добавите тази страница към началния екран, за да имате бърз достъп до нея, подобно на приложение.</string>

    <!-- Preference for managing the settings for logins and passwords in Fenix -->
    <string name="preferences_passwords_logins_and_passwords_2">Пароли</string>
    <!-- Preference for managing the saving of logins and passwords in Fenix -->
    <string name="preferences_passwords_save_logins_2">Запазване на пароли</string>
    <!-- Preference option for asking to save passwords in Fenix -->
    <string name="preferences_passwords_save_logins_ask_to_save">Питане за запазване</string>
    <!-- Preference option for never saving passwords in Fenix -->
    <string name="preferences_passwords_save_logins_never_save">Никога</string>

    <!-- Preference for autofilling saved logins in Firefox (in web content), %1$s will be replaced with the app name -->
    <string name="preferences_passwords_autofill2">Автоматично попълване във %1$s</string>
    <!-- Description for the preference for autofilling saved logins in Firefox (in web content), %1$s will be replaced with the app name -->
    <string name="preferences_passwords_autofill_description">Попълват се потребителски имена и пароли в страници, докато използвате %1$s.</string>
    <!-- Preference for autofilling logins from Fenix in other apps (e.g. autofilling the Twitter app) -->
    <string name="preferences_android_autofill">Попълване в други приложения</string>
    <!-- Description for the preference for autofilling logins from Fenix in other apps (e.g. autofilling the Twitter app) -->
    <string name="preferences_android_autofill_description">Попълват се потребителски имена и пароли в други приложения на устройството.</string>

    <!-- Preference option for adding a password -->
    <string name="preferences_logins_add_login_2">Добавяне на парола</string>

    <!-- Preference for syncing saved passwords in Fenix -->
    <string name="preferences_passwords_sync_logins_2">Синхронизиране на пароли</string>
    <!-- Preference for syncing saved passwords in Fenix, when not signed in-->
    <string name="preferences_passwords_sync_logins_across_devices_2">Синхронизиране на пароли между устройства</string>
    <!-- Preference to access list of saved passwords -->
    <string name="preferences_passwords_saved_logins_2">Запазени пароли</string>
    <!-- Description of empty list of saved passwords. Placeholder is replaced with app name.  -->
    <string name="preferences_passwords_saved_logins_description_empty_text_2">Паролите, които запазите или синхронизирате с %s ще бъдат изброени тук. Всички запазени пароли са шифровани.
</string>
    <!-- Clickable text for opening an external link for more information about Sync. -->
    <string name="preferences_passwords_saved_logins_description_empty_learn_more_link_2">Научете повече за синхронизирането</string>
    <!-- Preference to access list of login exceptions that we never save logins for -->
    <string name="preferences_passwords_exceptions">Изключения</string>
    <!-- Empty description of list of login exceptions that we never save passwords for. Parameter will be replaced by app name. -->
    <string name="preferences_passwords_exceptions_description_empty_2">%s няма да запазва пароли за сайтове, изброени тук.</string>
    <!-- Description of list of login exceptions that we never save passwords for. Parameter will be replaced by app name. -->
    <string name="preferences_passwords_exceptions_description_2">%s няма да запази пароли за тези сайтове.</string>
    <!-- Text on button to remove all saved login exceptions -->
    <string name="preferences_passwords_exceptions_remove_all">Изтриване на всички</string>
    <!-- Hint for search box in passwords list -->
    <string name="preferences_passwords_saved_logins_search_2">Търсене на пароли</string>
    <!-- The header for the site that a login is for -->
    <string name="preferences_passwords_saved_logins_site">Страница</string>
    <!-- The header for the username for a login -->
    <string name="preferences_passwords_saved_logins_username">Потребителско име</string>
    <!-- The header for the password for a login -->
    <string name="preferences_passwords_saved_logins_password">Парола</string>

    <!-- Shown in snackbar to tell user that the password has been copied -->
    <string name="logins_password_copied">Паролата е копирана в системния буфер</string>
    <!-- Shown in snackbar to tell user that the username has been copied -->
    <string name="logins_username_copied">Потребителското име е копирано в системния буфер</string>
    <!-- Content Description (for screenreaders etc) read for the button to copy a password in logins-->
    <string name="saved_logins_copy_password">Копиране на парола</string>
    <!-- Content Description (for screenreaders etc) read for the button to clear a password while editing a login-->
    <string name="saved_logins_clear_password">Изчистване на паролата</string>
    <!-- Content Description (for screenreaders etc) read for the button to copy a username in logins -->
    <string name="saved_login_copy_username">Копиране на потребителско име</string>
    <!-- Content Description (for screenreaders etc) read for the button to clear a username while editing a login -->
    <string name="saved_login_clear_username">Изчистване на потребителското име</string>
    <!-- Content Description (for screenreaders etc) read for the button to clear the hostname field while creating a login -->
    <string name="saved_login_clear_hostname">Изчиства името на хоста</string>
    <!-- Content Description (for screenreaders etc) read for the button to open a site in logins -->
    <string name="saved_login_open_site">Отваряне препратката в четеца</string>
    <!-- Content Description (for screenreaders etc) read for the button to reveal a password in logins -->
    <string name="saved_login_reveal_password">Показване на парола</string>
    <!-- Content Description (for screenreaders etc) read for the button to hide a password in logins -->
    <string name="saved_login_hide_password">Скриване на парола</string>
    <!-- Message displayed in biometric prompt displayed for authentication before allowing users to view their passwords -->
    <string name="logins_biometric_prompt_message_2">Отключете, за да видите запазените пароли</string>
    <!-- Title of warning dialog if users have no device authentication set up -->
    <string name="logins_warning_dialog_title_2">Защитете запазените пароли</string>
    <!-- Message of warning dialog if users have no device authentication set up -->
    <string name="logins_warning_dialog_message_2">Настройте фигура, PIN или парола за отключване на устройството, за да защитите запазените пароли от достъп, ако някой друг има вашето устройство.</string>
    <!-- Negative button to ignore warning dialog if users have no device authentication set up -->
    <string name="logins_warning_dialog_later">По-късно</string>
    <!-- Positive button to send users to set up a pin of warning dialog if users have no device authentication set up -->
    <string name="logins_warning_dialog_set_up_now">Настройване</string>
    <!-- Title of PIN verification dialog to direct users to re-enter their device credentials to access their logins -->
    <string name="logins_biometric_prompt_message_pin">Отключете устройството си</string>
    <!-- Title for Accessibility Force Enable Zoom Preference -->
    <string name="preference_accessibility_force_enable_zoom">Мащабиране във всички страници</string>
    <!-- Summary for Accessibility Force Enable Zoom Preference -->
    <string name="preference_accessibility_force_enable_zoom_summary">Разрешава щипване за мащабиране, дори на страници, които не разрешават този жест.</string>
    <!-- Saved logins sorting strategy menu item -by name- (if selected, it will sort saved logins alphabetically) -->
    <string name="saved_logins_sort_strategy_alphabetically">Име (А-Я)</string>
    <!-- Saved logins sorting strategy menu item -by last used- (if selected, it will sort saved logins by last used) -->
    <string name="saved_logins_sort_strategy_last_used">Последно използване</string>

    <!-- Content description (not visible, for screen readers etc.) -->
    <string name="saved_logins_menu_dropdown_chevron_icon_content_description_2">Меню за сортиране на пароли</string>

    <!-- Autofill -->
    <!-- Preference and title for managing the autofill settings -->
    <string name="preferences_autofill">Автоматично попълване</string>
    <!-- Preference and title for managing the settings for addresses -->
    <string name="preferences_addresses">Адреси</string>
    <!-- Preference and title for managing the settings for payment methods -->
    <string name="preferences_credit_cards_2">Начини на плащане</string>
    <!-- Preference for saving and autofilling credit cards -->
    <string name="preferences_credit_cards_save_and_autofill_cards_2">Запазване и попълване на начини на плащане</string>
    <!-- Preference summary for saving and autofilling payment method data. Parameter will be replaced by app name. -->
    <string name="preferences_credit_cards_save_and_autofill_cards_summary_2">%s шифрова всички запазени от вас начини на плащане</string>
    <!-- Preference option for syncing credit cards across devices. This is displayed when the user is not signed into sync -->
    <string name="preferences_credit_cards_sync_cards_across_devices">Синхронизиране на карти между устройства</string>
    <!-- Preference option for syncing credit cards across devices. This is displayed when the user is signed into sync -->
    <string name="preferences_credit_cards_sync_cards">Синхронизиране на карти</string>
    <!-- Preference option for adding a card -->
    <string name="preferences_credit_cards_add_credit_card_2">Добавяне на карта</string>

    <!-- Preference option for managing saved cards -->
    <string name="preferences_credit_cards_manage_saved_cards_2">Управление на карти</string>
    <!-- Preference option for adding an address -->
    <string name="preferences_addresses_add_address">Добавяне на адрес</string>
    <!-- Preference option for managing saved addresses -->
    <string name="preferences_addresses_manage_addresses">Управление на адреси</string>

    <!-- Preference for saving and filling addresses -->
    <string name="preferences_addresses_save_and_autofill_addresses_2">Запазване и попълване на адреси</string>

    <!-- Preference summary for saving and filling address data -->
    <string name="preferences_addresses_save_and_autofill_addresses_summary_2">Включва телефонни номера и имейл адреси</string>

    <!-- Title of the "Add card" screen -->
    <string name="credit_cards_add_card">Добавяне на карта</string>
    <!-- Title of the "Edit card" screen -->
    <string name="credit_cards_edit_card">Редактиране на карта</string>
    <!-- The header for the card number of a credit card -->
    <string name="credit_cards_card_number">Номер на карта</string>
    <!-- The header for the expiration date of a credit card -->
    <string name="credit_cards_expiration_date">Дата на валидност</string>
    <!-- The label for the expiration date month of a credit card to be used by a11y services-->
    <string name="credit_cards_expiration_date_month">Месец на валидност</string>
    <!-- The label for the expiration date year of a credit card to be used by a11y services-->
    <string name="credit_cards_expiration_date_year">Година на валидност</string>
    <!-- The header for the name on the credit card -->
    <string name="credit_cards_name_on_card">Име от картата</string>
    <!-- The text for the "Delete card" menu item for deleting a credit card -->
    <string name="credit_cards_menu_delete_card">Изтриване на картата</string>
    <!-- The text for the "Delete card" button for deleting a credit card -->
    <string name="credit_cards_delete_card_button">Изтриване на картата</string>
    <!-- The text for the confirmation message of "Delete card" dialog -->
    <string name="credit_cards_delete_dialog_confirmation_2">Изтриване на картата?</string>
    <!-- The text for the positive button on "Delete card" dialog -->
    <string name="credit_cards_delete_dialog_button">Премахване</string>
    <!-- The title for the "Save" menu item for saving a credit card -->
    <string name="credit_cards_menu_save">Запазване</string>
    <!-- The text for the "Save" button for saving a credit card -->
    <string name="credit_cards_save_button">Запазване</string>
    <!-- The text for the "Cancel" button for cancelling adding, updating or deleting a credit card -->
    <string name="credit_cards_cancel_button">Отказ</string>
    <!-- Title of the "Saved cards" screen -->
    <string name="credit_cards_saved_cards">Запазени карти</string>
    <!-- Error message for card number validation -->
    <string name="credit_cards_number_validation_error_message_2">Въведете валиден номер на карта</string>
    <!-- Error message for card name on card validation -->
    <string name="credit_cards_name_on_card_validation_error_message_2">Добавяне на име</string>
    <!-- Message displayed in biometric prompt displayed for authentication before allowing users to view their saved credit cards -->
    <string name="credit_cards_biometric_prompt_message">Отключете, за да видите запазените карти</string>
    <!-- Title of warning dialog if users have no device authentication set up -->
    <string name="credit_cards_warning_dialog_title_2">Защитете запазените начини на плащане</string>
    <!-- Message of warning dialog if users have no device authentication set up -->
    <string name="credit_cards_warning_dialog_message_3">Настройте фигура, PIN или парола за отключване на устройството, за да защитите запазените методи на плащане от достъп, ако някой друг има вашето устройство.</string>
    <!-- Positive button to send users to set up a pin of warning dialog if users have no device authentication set up -->
    <string name="credit_cards_warning_dialog_set_up_now">Настройване</string>
    <!-- Negative button to ignore warning dialog if users have no device authentication set up -->
    <string name="credit_cards_warning_dialog_later">По-късно</string>
    <!-- Title of PIN verification dialog to direct users to re-enter their device credentials to access their credit cards -->
    <string name="credit_cards_biometric_prompt_message_pin">Отключете устройството си</string>

    <!-- Message displayed in biometric prompt for authentication, before allowing users to use their stored payment method information -->
    <string name="credit_cards_biometric_prompt_unlock_message_2">Отключете, за да използвате запазените методи на плащане</string>
    <!-- Title of the "Add address" screen -->
    <string name="addresses_add_address">Добавяне на адрес</string>
    <!-- Title of the "Edit address" screen -->
    <string name="addresses_edit_address">Промяна на адрес</string>
    <!-- Title of the "Manage addresses" screen -->
    <string name="addresses_manage_addresses">Управление на адреси</string>

    <!-- The header for the name of an address. Name represents a person's full name, typically made up of a first, middle and last name, e.g. John Joe Doe. -->
    <string name="addresses_name">Име</string>
    <!-- The header for the street address of an address -->
    <string name="addresses_street_address">Адрес</string>
    <!-- The header for the city of an address -->
    <string name="addresses_city">Град</string>
    <!-- The header for the subregion of an address when "state" should be used -->
    <string name="addresses_state">Състояние</string>
    <!-- The header for the subregion of an address when "province" should be used -->
    <string name="addresses_province">Провинция</string>
    <!-- The header for the zip code of an address -->
    <string name="addresses_zip">Пощенски код</string>
    <!-- The header for the country or region of an address -->
    <string name="addresses_country">Държава или район</string>
    <!-- The header for the phone number of an address -->
    <string name="addresses_phone">Телефон</string>

    <!-- The header for the email of an address -->
    <string name="addresses_email">Адрес на ел. поща</string>
    <!-- The text for the "Save" button for saving an address -->
    <string name="addresses_save_button">Запазване</string>
    <!-- The text for the "Cancel" button for cancelling adding, updating or deleting an address -->
    <string name="addresses_cancel_button">Отказ</string>
    <!-- The text for the "Delete address" button for deleting an address -->
    <string name="addressess_delete_address_button">Премахване на адреса</string>
    <!-- The title for the "Delete address" confirmation dialog -->
    <string name="addressess_confirm_dialog_message_2">Изтриване на този адрес?</string>
    <!-- The text for the positive button on "Delete address" dialog -->
    <string name="addressess_confirm_dialog_ok_button">Премахване</string>
    <!-- The text for the negative button on "Delete address" dialog -->
    <string name="addressess_confirm_dialog_cancel_button">Отказ</string>
    <!-- The text for the "Save address" menu item for saving an address -->
    <string name="address_menu_save_address">Запазване на адреса</string>
    <!-- The text for the "Delete address" menu item for deleting an address -->
    <string name="address_menu_delete_address">Премахване на адреса</string>

    <!-- Title of the Add search engine screen -->
    <string name="search_engine_add_custom_search_engine_title">Добавяне на търсеща машина</string>
    <!-- Content description (not visible, for screen readers etc.): Title for the button that navigates to add new engine screen -->
    <string name="search_engine_add_custom_search_engine_button_content_description">Добавяне на търсеща машина</string>
    <!-- Title of the Edit search engine screen -->
    <string name="search_engine_edit_custom_search_engine_title">Промяна на търсеща машина</string>

    <!-- Text for the menu button to edit a search engine -->
    <string name="search_engine_edit">Променяне</string>
    <!-- Text for the menu button to delete a search engine -->
    <string name="search_engine_delete">Премахване</string>

    <!-- Label for the TextField in which user enters custom search engine name -->
    <string name="search_add_custom_engine_name_label">Наименование</string>
    <!-- Placeholder text shown in the Search Engine Name text field before a user enters text -->
    <string name="search_add_custom_engine_name_hint_2">Име на търсеща машина</string>
    <!-- Label for the TextField in which user enters custom search engine URL -->
    <string name="search_add_custom_engine_url_label">Адрес на низа за търсене</string>
    <!-- Placeholder text shown in the Search String TextField before a user enters text -->
    <string name="search_add_custom_engine_search_string_hint_2">Адресът, който да бъде използван при търсене</string>
    <!-- Description text for the Search String TextField. The %s is part of the string -->
    <string name="search_add_custom_engine_search_string_example" formatted="false">Заменете заявката с „%s“. Пример:\nhttps://www.google.com/search?q=%s</string>
    <!-- Accessibility description for the form in which details about the custom search engine are entered -->
    <string name="search_add_custom_engine_form_description">Данни за търсещата машина на потребителя</string>

    <!-- Label for the TextField in which user enters custom search engine suggestion URL -->
    <string name="search_add_custom_engine_suggest_url_label">ППИ за предложения при търсене (по избор)</string>
    <!-- Placeholder text shown in the Search Suggestion String TextField before a user enters text -->
    <string name="search_add_custom_engine_suggest_string_hint">Адрес на ППИ за предложения при търсене</string>
    <!-- Description text for the Search Suggestion String TextField. The %s is part of the string -->
    <string name="search_add_custom_engine_suggest_string_example_2" formatted="false">Заменете заявката за търсене с „%s“. Пример:\nhttps://suggestqueries.google.com/complete/search?client=firefox&amp;q=%s</string>
    <!-- The text for the "Save" button for saving a custom search engine -->
    <string name="search_custom_engine_save_button">Запазване</string>

    <!-- Text shown when a user leaves the name field empty -->
    <string name="search_add_custom_engine_error_empty_name">Въведете име на търсещата машина</string>

    <!-- Text shown when a user leaves the search string field empty -->
    <string name="search_add_custom_engine_error_empty_search_string">Въведете низ за търсене</string>
    <!-- Text shown when a user leaves out the required template string -->
    <string name="search_add_custom_engine_error_missing_template">Уверете се, че низът за търсене съвпада с примера</string>
    <!-- Text shown when we aren't able to validate the custom search query. The first parameter is the url of the custom search engine -->
    <string name="search_add_custom_engine_error_cannot_reach">Грешка при свързване с „%s“</string>
    <!-- Text shown when a user creates a new search engine -->
    <string name="search_add_custom_engine_success_message">%s е създадена</string>
    <!-- Text shown when a user successfully edits a custom search engine -->
    <string name="search_edit_custom_engine_success_message">%s е запазена</string>
    <!-- Text shown when a user successfully deletes a custom search engine -->
    <string name="search_delete_search_engine_success_message">%s е изтрита</string>

    <!-- Heading for the instructions to allow a permission -->
    <string name="phone_feature_blocked_intro">За да разрешите:</string>
    <!-- First step for the allowing a permission -->
    <string name="phone_feature_blocked_step_settings">1. Отворете Настройки на Android</string>
    <!-- Second step for the allowing a permission -->
    <string name="phone_feature_blocked_step_permissions"><![CDATA[2. Докоснете <b>Разрешения</b>]]></string>

    <!-- Third step for the allowing a permission (Fore example: Camera) -->
    <string name="phone_feature_blocked_step_feature"><![CDATA[3. Превключете <b>%1$s</b> в положение ВКЛЮЧЕНО]]></string>

    <!-- Label that indicates a site is using a secure connection -->
    <string name="quick_settings_sheet_secure_connection_2">Връзката е защитена</string>
    <!-- Label that indicates a site is using a insecure connection -->
    <string name="quick_settings_sheet_insecure_connection_2">Връзката не е защитена</string>
    <!-- Label to clear site data -->
    <string name="clear_site_data">Изчистване на бисквитките и данните на сайта</string>
    <!-- Confirmation message for a dialog confirming if the user wants to delete all data for current site -->
    <string name="confirm_clear_site_data"><![CDATA[Сигурни ли сте, че искате да изчистите всички бисквитки и данни на сайта <b>%s</b>?]]></string>
    <!-- Confirmation message for a dialog confirming if the user wants to delete all the permissions for all sites-->
    <string name="confirm_clear_permissions_on_all_sites">Сигурни ли сте, че искате да премахнете всички права за всички страници?</string>
    <!-- Confirmation message for a dialog confirming if the user wants to delete all the permissions for a site-->
    <string name="confirm_clear_permissions_site">Сигурни ли сте, че искате да премахнете всички права за страницата?</string>
    <!-- Confirmation message for a dialog confirming if the user wants to set default value a permission for a site-->
    <string name="confirm_clear_permission_site">Сигурни ли сте, че искате да премахнете това право за страницата?</string>
    <!-- label shown when there are not site exceptions to show in the site exception settings -->
    <string name="no_site_exceptions">Няма изключения</string>
    <!-- Bookmark deletion confirmation -->
    <string name="bookmark_deletion_confirmation">Сигурен ли сте, че искате да изтриете отметката?</string>
    <!-- Browser menu button that adds a shortcut to the home fragment -->
    <string name="browser_menu_add_to_shortcuts">Добавяне към преки пътища</string>
    <!-- Browser menu button that removes a shortcut from the home fragment -->
    <string name="browser_menu_remove_from_shortcuts">Премахване от преките пътища</string>
    <!-- text shown before the issuer name to indicate who its verified by, parameter is the name of
     the certificate authority that verified the ticket-->
    <string name="certificate_info_verified_by">Проверено от: %1$s</string>
    <!-- Login overflow menu delete button -->
    <string name="login_menu_delete_button">Изтриване</string>
    <!-- Login overflow menu edit button -->
    <string name="login_menu_edit_button">Редактиране</string>
    <!-- Message in delete confirmation dialog for password -->
    <string name="login_deletion_confirmation_2">Сигурни ли сте, че искате да изтриете тази парола?</string>
    <!-- Positive action of a dialog asking to delete  -->
    <string name="dialog_delete_positive">Изтриване</string>
    <!-- Negative action of a dialog asking to delete login -->
    <string name="dialog_delete_negative">Отказ</string>
    <!--  The saved password options menu description. -->
    <string name="login_options_menu_2">Опции за парола</string>
    <!--  The editable text field for a website address. -->
    <string name="saved_login_hostname_description_3">Текстовото поле за редактиране на адреса на уебсайта.</string>
    <!--  The editable text field for a username. -->
    <string name="saved_login_username_description_3">Текстовото поле за редактиране на потребителското име.</string>
    <!--  The editable text field for a login's password. -->
    <string name="saved_login_password_description_2">Текстовото поле за редактиране на паролата.</string>
    <!--  The button description to save changes to an edited password. -->
    <string name="save_changes_to_login_2">Запазване на промените.</string>
    <!--  The page title for editing a saved password. -->
    <string name="edit_2">Редактиране на паролата</string>
    <!--  The page title for adding new password. -->
    <string name="add_login_2">Добавяне на парола</string>
    <!--  Error text displayed underneath the password field when it is in an error case. -->
    <string name="saved_login_password_required_2">Въведете парола</string>
    <!--  The error message in add login view when username field is blank. -->
    <string name="saved_login_username_required_2">Въведете потребителско име</string>
    <!--  The error message in add login view when hostname field is blank. -->
    <string name="saved_login_hostname_required" tools:ignore="UnusedResources">Името на хоста е задължително</string>
    <!--  The error message in add login view when hostname field is blank. -->
    <string name="saved_login_hostname_required_2" tools:ignore="UnusedResources">Въведете уеб адрес</string>
    <!-- Voice search button content description  -->
    <string name="voice_search_content_description">Гласово търсене</string>
    <!-- Voice search prompt description displayed after the user presses the voice search button -->
    <string name="voice_search_explainer">Говорете сега</string>
    <!--  The error message in edit login view when a duplicate username exists. -->
    <string name="saved_login_duplicate">Регистрация с това потребителско име вече съществува</string>

    <!-- This is the hint text that is shown inline on the hostname field of the create new login page. 'https://www.example.com' intentionally hardcoded here -->
    <string name="add_login_hostname_hint_text">https://www.example.com</string>

    <!-- This is an error message shown below the hostname field of the add login page when a hostname does not contain http or https. -->
    <string name="add_login_hostname_invalid_text_3">Адресът трябва да съдържа „https://“ или „http://“</string>
    <!-- This is an error message shown below the hostname field of the add login page when a hostname is invalid. -->
    <string name="add_login_hostname_invalid_text_2">Необходимо е валидно име на хост</string>

    <!-- Synced Tabs -->
    <!-- Text displayed to ask user to connect another device as no devices found with account -->
    <string name="synced_tabs_connect_another_device">Добавете друго на устройство.</string>
    <!-- Text displayed asking user to re-authenticate -->
    <string name="synced_tabs_reauth">Моля, удостоверете се отново.</string>
    <!-- Text displayed when user has disabled tab syncing in Firefox Sync Account -->
    <string name="synced_tabs_enable_tab_syncing">Моля, включете синхронизиране на раздели.</string>
    <!-- Text displayed when user has no tabs that have been synced -->
    <string name="synced_tabs_no_tabs">Няма отворени раздели във Firefox на други ваши устройства.</string>
    <!-- Text displayed in the synced tabs screen when a user is not signed in to Firefox Sync describing Synced Tabs -->
    <string name="synced_tabs_sign_in_message">Вижте разделите от други ваши устройства.</string>
    <!-- Text displayed on a button in the synced tabs screen to link users to sign in when a user is not signed in to Firefox Sync -->
    <string name="synced_tabs_sign_in_button">Вписване в Sync</string>

    <!-- The text displayed when a synced device has no tabs to show in the list of Synced Tabs. -->
    <string name="synced_tabs_no_open_tabs">Няма отворени раздели</string>

    <!-- Content description for expanding a group of synced tabs. -->
    <string name="synced_tabs_expand_group">Разгъване на групата синхронизирани раздели</string>
    <!-- Content description for collapsing a group of synced tabs. -->
    <string name="synced_tabs_collapse_group">Свиване на групата синхронизирани раздели</string>

    <!-- Top Sites -->
    <!-- Title text displayed in the dialog when shortcuts limit is reached. -->
    <string name="shortcut_max_limit_title">Пределът за преки пътища е достигнат</string>
    <!-- Content description text displayed in the dialog when shortcut limit is reached. -->
    <string name="shortcut_max_limit_content">За да добавите нов пряк път, премахнете такъв. Докоснете и задръжте страницата и изберете премахване.</string>
    <!-- Confirmation dialog button text when top sites limit is reached. -->
    <string name="top_sites_max_limit_confirmation_button">Добре, разбрах</string>

    <!-- Label for the preference to show the shortcuts for the most visited top sites on the homepage -->
    <string name="top_sites_toggle_top_recent_sites_4">Бързи клавиши</string>
    <!-- Title text displayed in the rename top site dialog. -->
    <string name="top_sites_rename_dialog_title">Наименование</string>
    <!-- Hint for renaming title of a shortcut -->
    <string name="shortcut_name_hint">Име на пряк път</string>
    <!-- Button caption to confirm the renaming of the top site. -->
    <string name="top_sites_rename_dialog_ok">Добре</string>
    <!-- Dialog button text for canceling the rename top site prompt. -->
    <string name="top_sites_rename_dialog_cancel">Отказ</string>

    <!-- Text for the menu button to open the homepage settings. -->
    <string name="top_sites_menu_settings">Настройки</string>
    <!-- Text for the menu button to navigate to sponsors and privacy support articles. '&amp;' is replaced with the ampersand symbol: & -->
    <string name="top_sites_menu_sponsor_privacy">Спонсори и поверителност</string>
    <!-- Label text displayed for a sponsored top site. -->
    <string name="top_sites_sponsored_label">Спонсорирано</string>

    <!-- Inactive tabs in the tabs tray -->
    <!-- Title text displayed in the tabs tray when a tab has been unused for 14 days. -->
    <string name="inactive_tabs_title">Неактивни раздели</string>
    <!-- Content description for closing all inactive tabs -->
    <string name="inactive_tabs_delete_all">Затваряне на всички неактивни раздели</string>

    <!-- Content description for expanding the inactive tabs section. -->
    <string name="inactive_tabs_expand_content_description">Разгъване на неактивните раздели</string>
    <!-- Content description for collapsing the inactive tabs section. -->
    <string name="inactive_tabs_collapse_content_description">Сгъване на неактивните раздели</string>

    <!-- Inactive tabs auto-close message in the tabs tray -->
    <!-- The header text of the auto-close message when the user is asked if they want to turn on the auto-closing of inactive tabs. -->
    <string name="inactive_tabs_auto_close_message_header" tools:ignore="UnusedResources">Автоматично затваряне след един месец?</string>
    <!-- A description below the header to notify the user what the inactive tabs auto-close feature is. -->
    <string name="inactive_tabs_auto_close_message_description" tools:ignore="UnusedResources">Firefox може да затваря разделите, които не са преглеждани през последния месец.</string>
    <!-- A call to action below the description to allow the user to turn on the auto closing of inactive tabs. -->
    <string name="inactive_tabs_auto_close_message_action" tools:ignore="UnusedResources">АВТОМАТИЧНО ЗАТВАРЯНЕ</string>
    <!-- Text for the snackbar to confirm auto-close is enabled for inactive tabs -->
    <string name="inactive_tabs_auto_close_message_snackbar">Автоматичното затваряне е включено</string>

    <!-- Awesome bar suggestion's headers -->
    <!-- Search suggestions title for Firefox Suggest. -->
    <string name="firefox_suggest_header">Предложение от Firefox</string>
    <!-- Title for search suggestions when Google is the default search suggestion engine. -->
    <string name="google_search_engine_suggestion_header">Търсене в Гугъл</string>
    <!-- Title for search suggestions when the default search suggestion engine is anything other than Google. The first parameter is default search engine name. -->
    <string name="other_default_search_engine_suggestion_header">Търсене с %s</string>

    <!-- Default browser experiment -->
    <!-- Default browser card title -->
    <string name="default_browser_experiment_card_title">Сменете браузъра по подразбиране</string>
    <!-- Default browser card text -->
    <string name="default_browser_experiment_card_text">Задайте Firefox като стандартно приложение за отваряне на страници, електронна поща и съобщения.</string>

    <!-- Content description for close button in collection placeholder. -->
    <string name="remove_home_collection_placeholder_content_description">Премахване</string>

    <!-- Content description radio buttons with a link to more information -->
    <string name="radio_preference_info_content_description">Натиснете за подробности</string>

    <!-- Content description for the action bar "up" button -->
    <string name="action_bar_up_description" moz:removedIn="124" tools:ignore="UnusedResources">Придвижване нагоре</string>

    <!-- Content description for privacy content close button -->
    <string name="privacy_content_close_button_content_description">Затваряне</string>

    <!-- Pocket recommended stories -->
    <!-- Header text for a section on the home screen. -->
    <string name="pocket_stories_header_1">Истории, провокиращи размисъл</string>
    <!-- Header text for a section on the home screen. -->
    <string name="pocket_stories_categories_header">Истории по тема</string>
    <!-- Text of a button allowing users to access an external url for more Pocket recommendations. -->
    <string name="pocket_stories_placeholder_text">Открийте повече</string>
    <!-- Title of an app feature. Smaller than a heading. The first parameter is product name Pocket -->
    <string name="pocket_stories_feature_title_2">С подкрепата на %s.</string>
    <!-- Caption for describing a certain feature. The placeholder is for a clickable text (eg: Learn more) which will load an url in a new tab when clicked.  -->
    <string name="pocket_stories_feature_caption">Част от семейството на Firefox. %s</string>
    <!-- Clickable text for opening an external link for more information about Pocket. -->
    <string name="pocket_stories_feature_learn_more">Научете повече</string>

    <!-- Text indicating that the Pocket story that also displays this text is a sponsored story by other 3rd party entity. -->
    <string name="pocket_stories_sponsor_indication">Спонсорирано</string>

    <!-- Snackbar message for enrolling in a Nimbus experiment from the secret settings when Studies preference is Off.-->
    <string name="experiments_snackbar">Активирайте телеметрията за изпращане на данни.</string>
    <!-- Snackbar button text to navigate to telemetry settings.-->
    <string name="experiments_snackbar_button">Към настройки</string>

    <!-- Review quality check feature-->
    <!-- Name for the review quality check feature used as title for the panel. -->
    <string name="review_quality_check_feature_name_2">Проверка за преглед</string>
    <!-- Summary for grades A and B for review quality check adjusted grading. -->
    <string name="review_quality_check_grade_a_b_description">Надеждни отзиви</string>
    <!-- Summary for grade C for review quality check adjusted grading. -->
    <string name="review_quality_check_grade_c_description">Смесица от надеждни и ненадеждни отзиви</string>
    <!-- Summary for grades D and F for review quality check adjusted grading. -->
    <string name="review_quality_check_grade_d_f_description">Ненадеждни отзиви</string>
    <!-- Text for title presenting the reliability of a product's reviews. -->
    <string name="review_quality_check_grade_title">Колко надеждни са тези отзиви?</string>
    <!-- Title for when the rating has been updated by the review checker -->
    <string name="review_quality_check_adjusted_rating_title">Коригиран рейтинг</string>
    <!-- Description for a product's adjusted star rating. The text presents that the product's reviews which were evaluated as unreliable were removed from the adjusted rating. -->
    <string name="review_quality_check_adjusted_rating_description_2">Въз основа на надеждни отзиви</string>
    <!-- Title for list of highlights from a product's review emphasizing a product's important traits. -->
    <string name="review_quality_check_highlights_title">Акценти от скорошни рецензии</string>
    <!-- Title for section explaining how we analyze the reliability of a product's reviews. -->
    <string name="review_quality_check_explanation_title">Как определяме качеството на отзивите</string>
    <!-- Paragraph explaining how we analyze the reliability of a product's reviews. First parameter is the Fakespot product name. In the phrase "Fakespot by Mozilla", "by" can be localized. Does not need to stay by. -->
    <string name="review_quality_check_explanation_body_reliability">Използваме AI технологията на %s от Mozilla, за да проверим надеждността на отзивите за продукти. Това ще ви помогне да оцените само качеството на отзивите, а не качеството на продукта.</string>
    <!-- Paragraph explaining the grading system we use to classify the reliability of a product's reviews. -->
    <string name="review_quality_check_info_review_grade_header"><![CDATA[Приписваме на отзивите за всеки продукт <b>буквична оценка</b> от A до F.]]></string>
    <!-- Description explaining grades A and B for review quality check adjusted grading. -->
    <string name="review_quality_check_info_grade_info_AB">Надеждни отзиви. Вярваме, че рецензиите са вероятни от реални клиенти, оставили честни и безпристрастни отзиви.</string>
    <!-- Description explaining grade C for review quality check adjusted grading. -->
    <string name="review_quality_check_info_grade_info_C">Вярваме, че има комбинация от надеждни и ненадеждни отзиви.</string>
    <!-- Description explaining grades D and F for review quality check adjusted grading. -->
    <string name="review_quality_check_info_grade_info_DF">Ненадеждни отзиви. Вярваме, че отзивите вероятно са фалшиви или от пристрастни рецензенти.</string>
    <!-- Paragraph explaining how a product's adjusted grading is calculated. -->
    <string name="review_quality_check_explanation_body_adjusted_grading"><![CDATA[<b>Коригираната оценка</b> се основава само на отзиви, които смятаме за надеждни.]]></string>
    <!-- Paragraph explaining product review highlights. First parameter is the name of the retailer (e.g. Amazon). -->
    <string name="review_quality_check_explanation_body_highlights"><![CDATA[<b>Акцентите</b> са от %s отзиви през последните 80 дни, които смятаме за надеждни.]]></string>
    <!-- Text for learn more caption presenting a link with information about review quality. First parameter is for clickable text defined in review_quality_check_info_learn_more_link. -->
    <string name="review_quality_check_info_learn_more">Научете повече за %s.</string>
    <!-- Clickable text that links to review quality check SuMo page. First parameter is the Fakespot product name. -->
    <string name="review_quality_check_info_learn_more_link_2">как %s определя качеството на рецензията</string>
    <!-- Text for title of settings section. -->
    <string name="review_quality_check_settings_title">Настройки</string>
    <!-- Text for label for switch preference to show recommended products from review quality check settings section. -->
    <string name="review_quality_check_settings_recommended_products">Показване на рекламите в програмата за прегледи</string>
    <!-- Description for switch preference to show recommended products from review quality check settings section. First parameter is for clickable text defined in review_quality_check_settings_recommended_products_learn_more.-->
    <string name="review_quality_check_settings_recommended_products_description_2" tools:ignore="UnusedResources">От време на време ще виждате реклами на подходящи продукти. Ние рекламираме само продукти с надеждни отзиви. %s</string>
    <!-- Clickable text that links to review quality check recommended products support article. -->
    <string name="review_quality_check_settings_recommended_products_learn_more" tools:ignore="UnusedResources">Научете повече</string>
    <!-- Text for turning sidebar off button from review quality check settings section. -->
    <string name="review_quality_check_settings_turn_off">Изключване на проверката за рецензии</string>
    <!-- Text for title of recommended product section. This is displayed above a product image, suggested as an alternative to the product reviewed. -->
    <string name="review_quality_check_ad_title" tools:ignore="UnusedResources">Повече за разглеждане</string>
    <!-- Caption for recommended product section indicating this is an ad by Fakespot. First parameter is the Fakespot product name. -->
    <string name="review_quality_check_ad_caption" tools:ignore="UnusedResources">Реклама от %s</string>
    <!-- Caption for review quality check panel. First parameter is for clickable text defined in review_quality_check_powered_by_link. -->
    <string name="review_quality_check_powered_by_2">Проверката на отзиви се поддържа от %s</string>
    <!-- Clickable text that links to Fakespot.com. First parameter is the Fakespot product name. In the phrase "Fakespot by Mozilla", "by" can be localized. Does not need to stay by. -->
    <string name="review_quality_check_powered_by_link" tools:ignore="UnusedResources">%s от Mozilla</string>
    <!-- Text for title of warning card informing the user that the current analysis is outdated. -->
    <string name="review_quality_check_outdated_analysis_warning_title" tools:ignore="UnusedResources">Нова информация за проверка</string>
    <!-- Text for button from warning card informing the user that the current analysis is outdated. Clicking this should trigger the product's re-analysis. -->
    <string name="review_quality_check_outdated_analysis_warning_action" tools:ignore="UnusedResources">Проверяване</string>

    <!-- Title for warning card informing the user that the current product does not have enough reviews for a review analysis. -->
    <string name="review_quality_check_no_reviews_warning_title">Все още няма достатъчно отзиви</string>
    <!-- Text for body of warning card informing the user that the current product does not have enough reviews for a review analysis. -->
    <string name="review_quality_check_no_reviews_warning_body">Когато този продукт има повече отзиви, ще можем да проверим качеството им.</string>
    <!-- Title for warning card informing the user that the current product is currently not available. -->
    <string name="review_quality_check_product_availability_warning_title">Продуктът не е наличен</string>
    <!-- Text for the body of warning card informing the user that the current product is currently not available. -->
    <string name="review_quality_check_product_availability_warning_body">Ако видите, че продуктът е отново в наличност, докладвайте и ще работим върху проверка на отзивите.</string>
    <!-- Clickable text for warning card informing the user that the current product is currently not available. Clicking this should inform the server that the product is available. -->
    <string name="review_quality_check_product_availability_warning_action_2">Докладвайте продукта е наличен</string>
    <!-- Title for warning card informing the user that the current product's analysis is still processing. The parameter is the percentage progress (0-100%) of the analysis process (e.g. 56%). -->
    <string name="review_quality_check_analysis_in_progress_warning_title_2">Проверка на качеството на рецензията (%s)</string>
    <!-- Text for body of warning card informing the user that the current product's analysis is still processing. -->
    <string name="review_quality_check_analysis_in_progress_warning_body">Това може да отнеме около 60 секунди.</string>
    <!-- Title for info card displayed after the user reports a product is back in stock. -->
    <string name="review_quality_check_analysis_requested_info_title">Благодарим ви, че докладвахте!</string>
    <!-- Text for body of info card displayed after the user reports a product is back in stock. -->
    <string name="review_quality_check_analysis_requested_info_body">Би трябвало да имаме информация за отзивите на този продукт в рамките на 24 часа. Моля, проверете отново.</string>
    <!-- Title for info card displayed when the user review checker while on a product that Fakespot does not analyze (e.g. gift cards, music). -->
    <string name="review_quality_check_not_analyzable_info_title">Не можем да проверим тези отзиви</string>
    <!-- Text for body of info card displayed when the user review checker while on a product that Fakespot does not analyze (e.g. gift cards, music). -->
    <string name="review_quality_check_not_analyzable_info_body">За съжаление, не можем да проверим качеството на отзивите за определени видове продукти. Например карти за подарък и поточно видео, музика и игри.</string>
    <!-- Title for info card displayed when another user reported the displayed product is back in stock. -->
    <string name="review_quality_check_analysis_requested_other_user_info_title" tools:ignore="UnusedResources">Информация очаквайте скоро</string>
    <!-- Text for body of info card displayed when another user reported the displayed product is back in stock. -->
    <string name="review_quality_check_analysis_requested_other_user_info_body" tools:ignore="UnusedResources">Би трябвало да имаме информация за отзивите на този продукт в рамките на 24 часа. Моля, проверете отново.</string>
    <!-- Title for info card displayed to the user when analysis finished updating. -->
    <string name="review_quality_check_analysis_updated_confirmation_title" tools:ignore="UnusedResources">Анализът е актуален</string>
    <!-- Text for the action button from info card displayed to the user when analysis finished updating. -->
    <string name="review_quality_check_analysis_updated_confirmation_action" tools:ignore="UnusedResources">Разбрах</string>
    <!-- Title for error card displayed to the user when an error occurred. -->
    <string name="review_quality_check_generic_error_title">В момента няма налична информация</string>
    <!-- Text for body of error card displayed to the user when an error occurred. -->
    <string name="review_quality_check_generic_error_body">Работим за разрешаване на проблема. Моля, проверете отново по-късно.</string>
    <!-- Title for error card displayed to the user when the device is disconnected from the network. -->
    <string name="review_quality_check_no_connection_title">Няма мрежова връзка</string>
    <!-- Text for body of error card displayed to the user when the device is disconnected from the network. -->
    <string name="review_quality_check_no_connection_body">Проверете мрежовата си връзка и опитайте да презаредите страницата.</string>
    <!-- Title for card displayed to the user for products whose reviews were not analyzed yet. -->
    <string name="review_quality_check_no_analysis_title">Все още няма информация за тези отзиви</string>
    <!-- Text for the body of card displayed to the user for products whose reviews were not analyzed yet. -->
    <string name="review_quality_check_no_analysis_body">За да разберете дали отзивите за този продукт са надеждни, проверете качеството им. Отнема само около 60 секунди.</string>
    <!-- Text for button from body of card displayed to the user for products whose reviews were not analyzed yet. Clicking this should trigger a product analysis. -->
    <string name="review_quality_check_no_analysis_link">Проверете качеството на отзивите</string>
    <!-- Headline for review quality check contextual onboarding card. -->
    <string name="review_quality_check_contextual_onboarding_title">Опитайте нашето надеждно ръководство за отзиви за продукти</string>
    <!-- Description for review quality check contextual onboarding card. The first and last two parameters are for retailer names (e.g. Amazon, Walmart). The second parameter is for the name of the application (e.g. Firefox). -->
    <string name="review_quality_check_contextual_onboarding_description">Вижте колко надеждни са отзивите за продукта в %1$s, преди да купите. Проверка на рецензиите, експериментална функция от %2$s, е вградена директно в браузъра. Работи и на %3$s и %4$s.</string>
    <!-- Description for review quality check contextual onboarding card. The first parameters is for retailer name (e.g. Amazon). The second parameter is for the name of the application (e.g. Firefox). -->
    <string name="review_quality_check_contextual_onboarding_description_one_vendor">Вижте колко надеждни са отзивите за продукта в %1$s, преди да купите. Проверка за преглед, експериментална функция от %2$s, е вградена директно в браузъра.</string>
    <!-- Paragraph presenting review quality check feature. First parameter is the Fakespot product name. Second parameter is for clickable text defined in review_quality_check_contextual_onboarding_learn_more_link. In the phrase "Fakespot by Mozilla", "by" can be localized. Does not need to stay by. -->
    <string name="review_quality_check_contextual_onboarding_learn_more">Използвайки мощта на %1$s от Mozilla, ние ви помагаме да избегнете необективни и недостоверни рецензии. Нашият AI модел винаги се подобрява, за да ви защитава, докато пазарувате. %2$s</string>
    <!-- Clickable text from the contextual onboarding card that links to review quality check support article. -->
    <string name="review_quality_check_contextual_onboarding_learn_more_link">Научете повече</string>
    <!-- Caption text to be displayed in review quality check contextual onboarding card above the opt-in button. First parameter is Firefox app name, third parameter is the Fakespot product name. Second & fourth are for clickable texts defined in review_quality_check_contextual_onboarding_privacy_policy_3 and review_quality_check_contextual_onboarding_terms_use. -->
    <string name="review_quality_check_contextual_onboarding_caption_3" moz:RemovedIn="124" tools:ignore="UnusedResources">Избирайки „Да, изпробвайте“ вие се съгласявате с %2$s на %1$s и %4$s на %3$s.</string>
    <!-- Caption text to be displayed in review quality check contextual onboarding card above the opt-in button. First parameter is Firefox app name, third parameter is the Fakespot product name. Second & fourth are for clickable texts defined in review_quality_check_contextual_onboarding_privacy_policy_3 and review_quality_check_contextual_onboarding_terms_use. -->
    <string name="review_quality_check_contextual_onboarding_caption_4">Избирайки „Да, изпробвайте“ вие се съгласявате с %2$s на %1$s и %4$s на %3$s.</string>
    <!-- Clickable text from the review quality check contextual onboarding card that links to Fakespot privacy notice. -->
    <string name="review_quality_check_contextual_onboarding_privacy_policy_3">политика на поверителност</string>
    <!-- Clickable text from the review quality check contextual onboarding card that links to Fakespot terms of use. -->
    <string name="review_quality_check_contextual_onboarding_terms_use">условия за ползване</string>
    <!-- Text for opt-in button from the review quality check contextual onboarding card. -->
    <string name="review_quality_check_contextual_onboarding_primary_button_text">Да, пробване</string>
    <!-- Text for opt-out button from the review quality check contextual onboarding card. -->
    <string name="review_quality_check_contextual_onboarding_secondary_button_text">Не сега</string>
    <!-- Text for the first CFR presenting the review quality check feature. -->
    <string name="review_quality_check_first_cfr_message">Разберете дали можете да се доверите на отзивите за този продукт — преди да закупите.</string>
    <!-- Text displayed in the first CFR presenting the review quality check feature that opens the review checker when clicked. -->
    <string name="review_quality_check_first_cfr_action" tools:ignore="UnusedResources">Опитайте проверка на отзиви</string>
    <!-- Text for the second CFR presenting the review quality check feature. -->
    <string name="review_quality_check_second_cfr_message">Тези отзиви надеждни ли са? Проверете сега, за да видите коригирана оценка.</string>
    <!-- Text displayed in the second CFR presenting the review quality check feature that opens the review checker when clicked. -->
    <string name="review_quality_check_second_cfr_action" tools:ignore="UnusedResources">Отваряне на проверка за отзиви</string>
    <!-- Flag showing that the review quality check feature is work in progress. -->
    <string name="review_quality_check_beta_flag">Beta</string>
    <!-- Content description (not visible, for screen readers etc.) for opening browser menu button to open review quality check bottom sheet. -->
    <string name="review_quality_check_open_handle_content_description">Отваряне на проверка за отзиви</string>
    <!-- Content description (not visible, for screen readers etc.) for closing browser menu button to open review quality check bottom sheet. -->
    <string name="review_quality_check_close_handle_content_description">Затваряне на програмата за преглед</string>
    <!-- Content description (not visible, for screen readers etc.) for review quality check star rating. First parameter is the number of stars (1-5) representing the rating. -->
    <string name="review_quality_check_star_rating_content_description">%1$s от 5 звезди</string>
    <!-- Text for minimize button from highlights card. When clicked the highlights card should reduce its size. -->
    <string name="review_quality_check_highlights_show_less">По-малко</string>
    <!-- Text for maximize button from highlights card. When clicked the highlights card should expand to its full size. -->
    <string name="review_quality_check_highlights_show_more">Повече</string>
    <!-- Text for highlights card quality category header. Reviews shown under this header should refer the product's quality. -->
    <string name="review_quality_check_highlights_type_quality">Качество</string>
    <!-- Text for highlights card price category header. Reviews shown under this header should refer the product's price. -->
    <string name="review_quality_check_highlights_type_price">Цена</string>
    <!-- Text for highlights card shipping category header. Reviews shown under this header should refer the product's shipping. -->
    <string name="review_quality_check_highlights_type_shipping">Доставка</string>
    <!-- Text for highlights card packaging and appearance category header. Reviews shown under this header should refer the product's packaging and appearance. -->
    <string name="review_quality_check_highlights_type_packaging_appearance">Опаковка и външен вид</string>
    <!-- Text for highlights card competitiveness category header. Reviews shown under this header should refer the product's competitiveness. -->
    <string name="review_quality_check_highlights_type_competitiveness">Конкурентоспособност</string>
    <!-- Text that is surrounded by quotes. The parameter is the actual text that is in quotes. An example of that text could be: Excellent craftsmanship, and that is displayed as “Excellent craftsmanship”. The text comes from a buyer's review that the feature is highlighting"   -->
    <string name="surrounded_with_quotes">„%s“</string>

    <!-- Accessibility services actions labels. These will be appended to accessibility actions like "Double tap to.." but not by or applications but by services like Talkback. -->
    <!-- Action label for elements that can be collapsed if interacting with them. Talkback will append this to say "Double tap to collapse". -->
    <string name="a11y_action_label_collapse">срив</string>
    <!-- Current state for elements that can be collapsed if interacting with them. Talkback will dictate this after a state change. -->
    <string name="a11y_state_label_collapsed">свито</string>
    <!-- Action label for elements that can be expanded if interacting with them. Talkback will append this to say "Double tap to expand". -->
    <string name="a11y_action_label_expand">разгънете</string>
    <!-- Current state for elements that can be expanded if interacting with them. Talkback will dictate this after a state change. -->
    <string name="a11y_state_label_expanded">разширено</string>
    <!-- Action label for links to a website containing documentation about a wallpaper collection. Talkback will append this to say "Double tap to open link to learn more about this collection". -->
    <string name="a11y_action_label_wallpaper_collection_learn_more">отворете връзката, за да научите повече за тази колекция</string>
    <!-- Action label for links that point to an article. Talkback will append this to say "Double tap to read the article". -->
    <string name="a11y_action_label_read_article">прочетете статията</string>
    <!-- Action label for links to the Firefox Pocket website. Talkback will append this to say "Double tap to open link to learn more". -->
    <string name="a11y_action_label_pocket_learn_more">отворете препратката, за да научите повече</string>
    <!-- Content description for headings announced by accessibility service. The first parameter is the text of the heading. Talkback will announce the first parameter and then speak the word "Heading" indicating to the user that this text is a heading for a section. -->
    <string name="a11y_heading">%s, Заглавие</string>

    <!-- Title for dialog displayed when trying to access links present in a text. -->
    <string name="a11y_links_title">Препратки</string>
    <!-- Additional content description for text bodies that contain urls. -->
    <string name="a11y_links_available">Налични връзки</string>

    <!-- Translations feature-->

    <!-- Translation request dialog -->
    <!-- Title for the translation dialog that allows a user to translate the webpage. -->
    <string name="translations_bottom_sheet_title">език. Превеждане на страницата?</string>
    <!-- Title for the translation dialog after a translation was completed successfully.
    The first parameter is the name of the language that the page was translated from, for example, "French".
    The second parameter is the name of the language that the page was translated to, for example, "English". -->
    <string name="translations_bottom_sheet_title_translation_completed">Страницата е преведена от %1$s на %2$s</string>
    <!-- Title for the translation dialog that allows a user to translate the webpage when a user uses the translation feature the first time. The first parameter is the name of the application, for example, "Fenix". -->
    <string name="translations_bottom_sheet_title_first_time">Опитайте с поверителни преводи след %1$s</string>
    <!-- Additional information on the translation dialog that appears when a user uses the translation feature the first time. The first parameter is clickable text with a link, for example, "Learn more". -->
    <string name="translations_bottom_sheet_info_message">За ваша поверителност, преводите никога не напускат устройството ви. Нови езици и подобрения очакват скоро! %1$s</string>
    <!-- Text that links to additional information about the Firefox translations feature. -->
    <string name="translations_bottom_sheet_info_message_learn_more">Научете повече</string>
    <!-- Label for the dropdown to select which language to translate from on the translations dialog. Usually the translate from language selected will be the same as the page language. -->
    <string name="translations_bottom_sheet_translate_from">Превеждане от</string>
    <!-- Label for the dropdown to select which language to translate to on the translations dialog. Usually the translate to language selected will be the user's preferred language. -->
    <string name="translations_bottom_sheet_translate_to">Превеждане на</string>
    <!-- Label for the dropdown to select which language to translate from on the translations dialog when the page language is not supported. This selection is to allow the user to select another language, in case we automatically detected the page language incorrectly. -->
    <string name="translations_bottom_sheet_translate_from_unsupported_language">Опитайте с друг изходен език</string>
    <!-- Button text on the translations dialog to dismiss the dialog and return to the browser. -->
    <string name="translations_bottom_sheet_negative_button">Не сега</string>
    <!-- Button text on the translations dialog to restore the translated website back to the original untranslated version. -->
    <string name="translations_bottom_sheet_negative_button_restore">Показване на оригинала</string>
    <!-- Accessibility announcement (not visible, for screen readers etc.) for the translations dialog after restore button was pressed that indicates the original untranslated page was loaded. -->
    <string name="translations_bottom_sheet_restore_accessibility_announcement">Оригиналната непреведена страница е заредена</string>
    <!-- Button text on the translations dialog when a translation error appears, used to dismiss the dialog and return to the browser. -->
    <string name="translations_bottom_sheet_negative_button_error">Готово</string>
    <!-- Button text on the translations dialog to begin a translation of the website. -->
    <string name="translations_bottom_sheet_positive_button">Превеждане</string>
    <!-- Button text on the translations dialog when a translation error appears. -->
    <string name="translations_bottom_sheet_positive_button_error">Нов опит</string>
    <!-- Inactive button text on the translations dialog that indicates a translation is currently in progress. This button will be accompanied by a loading icon. -->
    <string name="translations_bottom_sheet_translating_in_progress">Превеждане</string>
    <!-- Button content description (not visible, for screen readers etc.) for the translations dialog translate button that indicates a translation is currently in progress. -->
    <string name="translations_bottom_sheet_translating_in_progress_content_description">Превеждането е в процес на изпълнение</string>

    <!-- Default dropdown option when initially selecting a language from the translations dialog language selection dropdown. -->
    <string name="translations_bottom_sheet_default_dropdown_selection">Избор на език</string>
    <!-- The title of the warning card informs the user that a translation could not be completed. -->
    <string name="translation_error_could_not_translate_warning_text">Възникна проблем при превода. Моля, опитайте отново.</string>
    <!-- The title of the warning card informs the user that the list of languages cannot be loaded. -->
    <string name="translation_error_could_not_load_languages_warning_text">Езиците не можаха да бъдат заредени. Проверете връзката си с интернет и опитайте отново.</string>
    <!-- The title of the warning card informs the user that a language is not supported. The first parameter is the name of the language that is not supported. -->
    <string name="translation_error_language_not_supported_warning_text">За съжаление, все още не поддържаме %1$s.</string>

    <!-- Snackbar title shown if the user closes the Translation Request dialogue and a translation is in progress. -->
    <string name="translation_in_progress_snackbar">Превеждане…</string>

    <!-- Title for the data saving mode warning dialog used in the translation request dialog.
    This dialog will be presented when the user attempts to perform
    a translation without the necessary language files downloaded first when Android's data saver mode is enabled and the user is not using WiFi.
    The first parameter is the size in kilobytes or megabytes of the language file. -->
    <string name="translations_download_language_file_dialog_title">Изтегляне на езика в режим за икономия на данни (%1$s)?</string>


    <!-- Translations options dialog -->
    <!-- Title of the translation options dialog that allows a user to set their translation options for the site the user is currently on. -->
    <string name="translation_option_bottom_sheet_title_heading">Опции за превод</string>
    <!-- Toggle switch label that allows a user to set the setting if they would like the browser to always offer or suggest translations when available. -->
    <string name="translation_option_bottom_sheet_always_translate">Винаги предлагайте превод</string>
    <!-- Toggle switch label that allows a user to set if they would like a given language to automatically translate or not. The first parameter is the language name, for example, "Spanish". -->
    <string name="translation_option_bottom_sheet_always_translate_in_language">%1$s винаги се превежда</string>
    <!-- Toggle switch label that allows a user to set if they would like to never be offered a translation of the given language. The first parameter is the language name, for example, "Spanish". -->
    <string name="translation_option_bottom_sheet_never_translate_in_language">Без превод на %1$s</string>
    <!-- Toggle switch label that allows a user to set the setting if they would like the browser to never translate the site the user is currently visiting. -->
    <string name="translation_option_bottom_sheet_never_translate_site">Без превод на този сайт</string>
    <!-- Toggle switch description that will appear under the "Never translate these sites" settings toggle switch to provide more information on how this setting interacts with other settings. -->
    <string name="translation_option_bottom_sheet_switch_never_translate_site_description">Заменя всички останали настройки</string>
    <!-- Toggle switch description that will appear under the "Never translate" and "Always translate" toggle switch settings to provide more information on how these  settings interacts with other settings. -->
    <string name="translation_option_bottom_sheet_switch_description">Заменя предложенията за превод</string>
    <!-- Button text for the button that will take the user to the translation settings dialog. -->
    <string name="translation_option_bottom_sheet_translation_settings">Настройки на превода</string>
    <!-- Button text for the button that will take the user to a website to learn more about how translations works in the given app. The first parameter is the name of the application, for example, "Fenix". -->
    <string name="translation_option_bottom_sheet_about_translations">Относно преводите от %1$s</string>

    <!-- Content description (not visible, for screen readers etc.) for closing the translations bottom sheet. -->
    <string name="translation_option_bottom_sheet_close_content_description">Затваряне на листа Преводи</string>

    <!-- The title of the warning card informs the user that an error has occurred at page settings. -->
    <string name="translation_option_bottom_sheet_error_warning_text">Някои настройки временно не са налични.</string>

    <!-- Translation settings dialog -->
    <!-- Title of the translation settings dialog that allows a user to set their preferred translation settings. -->
    <string name="translation_settings_toolbar_title">Преводи</string>
    <!-- Toggle switch label that indicates that the browser should signal or indicate when a translation is possible for any page. -->
    <string name="translation_settings_offer_to_translate">Предложете превод, когато е възможно</string>
    <!-- Toggle switch label that indicates that downloading files required for translating is permitted when using data saver mode in Android. -->
    <string name="translation_settings_always_download">Езиците се изтеглят винаги в режим за икономия на данни</string>
    <!-- Section header text that begins the section of a list of different options the user may select to adjust their translation preferences. -->
    <string name="translation_settings_translation_preference">Настройки на превода</string>
    <!-- Button text for the button that will take the user to the automatic translations settings dialog. On the automatic translations settings dialog, the user can set if translations should occur automatically for a given language. -->
    <string name="translation_settings_automatic_translation">Автоматичен превод</string>
    <!-- Button text for the button that will take the user to the never translate these sites dialog. On the never translate these sites dialog, the user can set if translations should never occur on certain websites. -->
    <string name="translation_settings_automatic_never_translate_sites">Тези сайтове никога да не бъдат превеждани</string>
    <!-- Button text for the button that will take the user to the download languages dialog. On the download languages dialog, the user can manage which languages they would like to download for translations. -->
    <string name="translation_settings_download_language">Изтегляне на езици</string>

    <!-- Automatic translation preference screen -->
    <!-- Title of the automatic translation preference screen that will appear on the toolbar.-->
    <string name="automatic_translation_toolbar_title_preference">Автоматичен превод</string>
    <!-- Screen header presenting the automatic translation preference feature. It will appear under the toolbar. -->
    <string name="automatic_translation_header_preference">Изберете език, който да управлявате „винаги превежда“ и „never translate“.</string>

    <!-- The title of the warning card informs the user that the system could not load languages for translation settings. -->
    <string name="automatic_translation_error_warning_text">Езиците не можаха да бъдат заредени. Моля, проверете отново по-късно.</string>

    <!-- Automatic translation options preference screen -->
    <!-- Preference option for offering to translate. Radio button title text.-->
    <string name="automatic_translation_option_offer_to_translate_title_preference">Предложение за превод (по подразбиране)</string>
    <!-- Preference option for offering to translate. Radio button summary text. The first parameter is the name of the app defined in app_name (for example: Fenix)-->
    <string name="automatic_translation_option_offer_to_translate_summary_preference">%1$s ще предлага превод на сайтове на този език.</string>
    <!-- Preference option for always translate. Radio button title text. -->
    <string name="automatic_translation_option_always_translate_title_preference">Винаги да се превежда</string>
    <!-- Preference option for always translate. Radio button summary text. The first parameter is the name of the app defined in app_name (for example: Fenix)-->
    <string name="automatic_translation_option_always_translate_summary_preference">%1$s ще преведе този език автоматично при зареждане на страницата.</string>
    <!-- Preference option for never translate. Radio button title text.-->
    <string name="automatic_translation_option_never_translate_title_preference">Никога да не се превежда</string>
    <!-- Preference option for never translate. Radio button summary text. The first parameter is the name of the app defined in app_name (for example: Fenix)-->
    <string name="automatic_translation_option_never_translate_summary_preference">%1$s никога няма да предложи превод на сайтове на този език.</string>

    <!-- Never translate site preference screen -->
    <!-- Title of the never translate site preference screen that will appear on the toolbar.-->
    <string name="never_translate_site_toolbar_title_preference">Тези сайтове никога да не бъдат превеждани</string>
    <!-- Screen header presenting the never translate site preference feature. It will appear under the toolbar. -->
    <string name="never_translate_site_header_preference">За да добавите нов сайт: Посетете го и изберете „Never translate this site“ от менюто за превод.</string>
    <!-- Content description (not visible, for screen readers etc.): For a never-translated site list item that is selected.
             The first parameter is web site url (for example:"wikipedia.com") -->
    <string name="never_translate_site_item_list_content_description_preference">Премахване на %1$s</string>
    <!-- The title of the warning card informs the user that an error has occurred at the never translate sites list. -->
    <string name="never_translate_site_error_warning_text">Сайтовете не можаха да бъдат заредени. Моля, проверете отново по-късно.</string>
    <!-- The Delete site dialogue title will appear when the user clicks on a list item.
             The first parameter is web site url (for example:"wikipedia.com") -->
    <string name="never_translate_site_dialog_title_preference">Изтриване на %1$s?</string>
    <!-- The Delete site dialogue positive button will appear when the user clicks on a list item. The site will be deleted. -->
    <string name="never_translate_site_dialog_confirm_delete_preference">Изтриване</string>
    <!-- The Delete site dialogue negative button will appear when the user clicks on a list item. The dialog will be dismissed. -->
    <string name="never_translate_site_dialog_cancel_preference">Отказ</string>

    <!-- Download languages preference screen -->
    <!-- Title of the download languages preference screen toolbar.-->
    <string name="download_languages_toolbar_title_preference">Изтегляне на езици</string>
    <!-- Screen header presenting the download language preference feature. It will appear under the toolbar.The first parameter is "Learn More," a clickable text with a link. Talkback will append this to say "Double tap to open link to learn more". -->
    <string name="download_languages_header_preference">Изтеглете цялостни езици за по-бързи преводи, както и за преводи офлайн. %1$s</string>
    <!-- Clickable text from the screen header that links to a website. -->
    <string name="download_languages_header_learn_more_preference">Научете повече</string>
    <!-- The subhead of the download language preference screen will appear above the pivot language. -->
    <string name="download_languages_available_languages_preference">Достъпни езици</string>
    <!-- Text that will appear beside a core or pivot language package name to show that the language is necessary for the translation feature to function. -->
    <string name="download_languages_default_system_language_require_preference">задължителен</string>
    <!-- A text for download language preference item.
    The first parameter is the language name, for example, "Spanish".
    The second parameter is the language file size, for example, "(3.91 KB)" or, if the language package name is a pivot language, "(required)". -->
    <string name="download_languages_language_item_preference">%1$s (%2$s)</string>
    <!-- The subhead of the download language preference screen will appear above the items that were not downloaded. -->
    <string name="download_language_header_preference">Изтегляне на езици</string>
    <!-- All languages list item. When the user presses this item, they can download all languages. -->
    <string name="download_language_all_languages_item_preference">Всички езици</string>
    <!-- All languages list item. When the user presses this item, they can delete all languages that were downloaded. -->
    <string name="download_language_all_languages_item_preference_to_delete">Изтриване на всички езици</string>
    <!-- Content description (not visible, for screen readers etc.): For a language list item that was downloaded, the user can now delete it. -->
    <string name="download_languages_item_content_description_downloaded_state">Изтриване</string>
    <!-- Content description (not visible, for screen readers etc.): For a language list item, downloading is in progress. -->
    <string name="download_languages_item_content_description_in_progress_state">Изпълнява се</string>
    <!-- Content description (not visible, for screen readers etc.): For a language list item that was not downloaded. -->
    <string name="download_languages_item_content_description_not_downloaded_state">Изтегляния</string>
    <!-- Content description (not visible, for screen readers etc.): For a language list item that is selected. -->
    <string name="download_languages_item_content_description_selected_state" moz:removedIn="127" tools:ignore="UnusedResources">Избрано</string>

    <!-- The title of the warning card informs the user that an error has occurred when fetching the list of languages. -->
    <string name="download_languages_fetch_error_warning_text">Езиците не можаха да бъдат заредени. Моля, проверете отново по-късно.</string>
    <!-- The title of the warning card informs the user that an error has occurred at downloading a language.
      The first parameter is the language name, for example, "Spanish". -->
    <string name="download_languages_error_warning_text"><![CDATA[<b>%1$s</b> не можа да бъде изтеглено. Моля, опитайте отново.]]></string>
    <!-- The title of the warning card informs the user that an error has occurred at deleting a language.
          The first parameter is the language name, for example, "Spanish". -->
    <string name="download_languages_delete_error_warning_text"><![CDATA[<b>%1$s</b> не можа да бъде изтрито. Моля, опитайте отново.]]></string>

    <!-- Title for the dialog used by the translations feature to confirm deleting a language.
    The dialog will be presented when the user requests deletion of a language.
    The first parameter is the name of the language, for example, "Spanish" and the second parameter is the size in kilobytes or megabytes of the language file. -->
    <string name="delete_language_file_dialog_title">Изтриване на %1$s (%2$s)?</string>
    <!-- Additional information for the dialog used by the translations feature to confirm deleting a language. The first parameter is the name of the application, for example, "Fenix". -->
    <string name="delete_language_file_dialog_message">Ако изтриете този език, %1$s ще изтегли частични езици в склада ви, докато превеждате.</string>
    <!-- Title for the dialog used by the translations feature to confirm deleting all languages file.
    The dialog will be presented when the user requests deletion of all languages file.
    The first parameter is the size in kilobytes or megabytes of the language file. -->
    <string name="delete_language_all_languages_file_dialog_title">Изтриване на всички езици (%1$s)?</string>
    <!-- Additional information for the dialog used by the translations feature to confirm deleting all languages file. The first parameter is the name of the application, for example, "Fenix". -->
    <string name="delete_language_all_languages_file_dialog_message">Ако изтриете всички езици, %1$s ще изтегли частични езици в склада ви, докато превеждате.</string>
    <!-- Button text on the dialog used by the translations feature to confirm deleting a language. -->
    <string name="delete_language_file_dialog_positive_button_text">Изтриване</string>
    <!-- Button text on the dialog used by the translations feature to cancel deleting a language. -->
    <string name="delete_language_file_dialog_negative_button_text">Отказ</string>

    <!-- Title for the data saving mode warning dialog used by the translations feature.
    This dialog will be presented when the user attempts to download a language or perform
    a translation without the necessary language files downloaded first when Android's data saver mode is enabled and the user is not using WiFi.
    The first parameter is the size in kilobytes or megabytes of the language file.-->
    <string name="download_language_file_dialog_title">Изтегляне в режим за икономия на данни (%1$s)?</string>
    <!-- Additional information for the data saving mode warning dialog used by the translations feature. This text explains the reason a download is required for a translation. -->
    <string name="download_language_file_dialog_message_all_languages">Изтегляне на частични езици в склада, за да запазим преводите поверителни.</string>
    <!-- Additional information for the data saving mode warning dialog used by the translations feature. This text explains the reason a download is required for a translation without mentioning the cache. -->
    <string name="download_language_file_dialog_message_all_languages_no_cache" moz:removedIn="129" tools:ignore="UnusedResources">Изтегляне на частични езици, за да запазим преводите поверителни.</string>
    <!-- Checkbox label text on the data saving mode warning dialog used by the translations feature. This checkbox allows users to ignore the data usage warnings. -->
    <string name="download_language_file_dialog_checkbox_text">Изтегляне винаги в режим за пестене на данни</string>
    <!-- Button text on the data saving mode warning dialog used by the translations feature to allow users to confirm they wish to continue and download the language file. -->
    <string name="download_language_file_dialog_positive_button_text">Изтегляния</string>
    <!-- Button text on the data saving mode warning dialog used by the translations feature to allow users to confirm they wish to continue and download the language file and perform a translation. -->
    <string name="download_language_file_dialog_positive_button_text_all_languages">Изтеглете и преведете</string>
    <!-- Button text on the data saving mode warning dialog used by the translations feature to allow users to cancel the action and not perform a download of the language file. -->
    <string name="download_language_file_dialog_negative_button_text">Отказ</string>

    <!-- Debug drawer -->
    <!-- The user-facing title of the Debug Drawer feature. -->
    <string name="debug_drawer_title">Инструменти за отстраняване на грешки</string>
    <!-- Content description (not visible, for screen readers etc.): Navigate back within the debug drawer. -->
    <string name="debug_drawer_back_button_content_description">Връщане назад</string>

    <!-- Content description (not visible, for screen readers etc.): Open debug drawer. -->
    <string name="debug_drawer_fab_content_description">Отваряне на чекмеджето за отстраняване на грешки</string>

    <!-- Debug drawer tabs tools -->
    <!-- The title of the Tab Tools feature in the Debug Drawer. -->
    <string name="debug_drawer_tab_tools_title">Инструменти за раздели</string>
    <!-- The title of the tab count section in Tab Tools. -->
    <string name="debug_drawer_tab_tools_tab_count_title">Брой на разделите</string>
    <!-- The active tab count category in the tab count section in Tab Tools. -->
    <string name="debug_drawer_tab_tools_tab_count_normal" moz:removedIn="127" tools:ignore="UnusedResources">Включен</string>
    <!-- The active tab count category in the tab count section in Tab Tools. -->
    <string name="debug_drawer_tab_tools_tab_count_active">Включен</string>
    <!-- The inactive tab count category in the tab count section in Tab Tools. -->
    <string name="debug_drawer_tab_tools_tab_count_inactive">Изключени</string>
    <!-- The private tab count category in the tab count section in Tab Tools. -->
    <string name="debug_drawer_tab_tools_tab_count_private">Лични</string>
    <!-- The total tab count category in the tab count section in Tab Tools. -->
    <string name="debug_drawer_tab_tools_tab_count_total">Всичко</string>
    <!-- The title of the tab creation tool section in Tab Tools. -->
    <string name="debug_drawer_tab_tools_tab_creation_tool_title">Инструмент за създаване на раздели</string>
    <!-- The label of the text field in the tab creation tool. -->
    <string name="debug_drawer_tab_tools_tab_creation_tool_text_field_label">Количество на разделите за създаване</string>
    <!-- The error message of the text field in the tab creation tool when the text field is empty -->
    <string name="debug_drawer_tab_tools_tab_quantity_empty_error">Текстовото поле е празно</string>
    <!-- The error message of the text field in the tab creation tool when the text field has characters other than digits -->
    <string name="debug_drawer_tab_tools_tab_quantity_non_digits_error">Моля, въведете само положителни цели числа</string>
    <!-- The error message of the text field in the tab creation tool when the text field is a zero -->
    <string name="debug_drawer_tab_tools_tab_quantity_non_zero_error">Моля, въведете число, по-голямо от нула</string>
    <!-- The error message of the text field in the tab creation tool when the text field is a
        quantity greater than the max tabs. The first parameter is the maximum number of tabs
        that can be generated in one operation.-->
    <string name="debug_drawer_tab_tools_tab_quantity_exceed_max_error">Надвишен е максималният брой раздели (%1$s), които могат да бъдат генерирани с една операция</string>
    <!-- The button text to add tabs to the active tab group in the tab creation tool. -->
    <string name="debug_drawer_tab_tools_tab_creation_tool_button_text_active">Добавяне към активните раздели</string>
    <!-- The button text to add tabs to the inactive tab group in the tab creation tool. -->
    <string name="debug_drawer_tab_tools_tab_creation_tool_button_text_inactive">Добавяне към неактивните раздели</string>
    <!-- The button text to add tabs to the private tab group in the tab creation tool. -->
    <string name="debug_drawer_tab_tools_tab_creation_tool_button_text_private">Добавяне към поверителните раздели</string>

    <!-- Micro survey -->

    <!-- Microsurvey -->
    <!-- Prompt view -->
    <!-- The microsurvey prompt title. Note: The word "Firefox" should NOT be translated -->
    <string name="micro_survey_prompt_title" tools:ignore="UnusedResources">Помогнете ни да направим Firefox по-добър. Отнема само минута.</string>
    <!-- The continue button label -->
    <string name="micro_survey_continue_button_label" tools:ignore="UnusedResources">Продължаване</string>
    <!-- Survey view -->
    <!-- The survey header -->
    <string name="micro_survey_survey_header" moz:removedIn="129" tools:ignore="UnusedResources">Попълнете тази анкета</string>
    <!-- The survey header -->
    <string name="micro_survey_survey_header_2">Моля, попълнете анкетата</string>
    <!-- The privacy notice link -->
    <string name="micro_survey_privacy_notice" moz:removedIn="129" tools:ignore="UnusedResources">Политика на поверителност</string>
    <!-- The privacy notice link -->
    <string name="micro_survey_privacy_notice_2">Политика на поверителност</string>
    <!-- The submit button label text -->
    <string name="micro_survey_submit_button_label">Изпращане</string>
    <!-- The close button label text -->
<<<<<<< HEAD
    <string name="micro_survey_close_button_label" tools:ignore="UnusedResources">Затваряне</string>
=======
    <string name="micro_survey_close_button_label" moz:removedIn="128" tools:ignore="UnusedResources">Затваряне</string>
    <!-- The survey completion header -->
    <string name="micro_survey_survey_header_confirmation" tools:ignore="UnusedResources">Проучването е завършено</string>
>>>>>>> 9f949a8e
    <!-- The survey completion confirmation text -->
    <string name="micro_survey_feedback_confirmation">Благодарим ви за отзива!</string>
    <!-- Option for likert scale -->
    <string name="likert_scale_option_1" tools:ignore="UnusedResources">Много доволен</string>
    <!-- Option for likert scale -->
    <string name="likert_scale_option_2" tools:ignore="UnusedResources">Доволен/а</string>
    <!-- Option for likert scale -->
    <string name="likert_scale_option_3" tools:ignore="UnusedResources">Неутрално</string>
    <!-- Option for likert scale -->
    <string name="likert_scale_option_4" tools:ignore="UnusedResources">Недоволен/а</string>
    <!-- Option for likert scale -->
    <string name="likert_scale_option_5" tools:ignore="UnusedResources">Много недоволен</string>

<<<<<<< HEAD
    <!-- Microsurvey accessibility -->
=======
    <!-- Option for likert scale -->
    <string name="likert_scale_option_6" tools:ignore="UnusedResources">не го ползвам</string>
    <!-- Text shown in prompt for homepage microsurvey. 'Firefox' intentionally hardcoded here- -->
    <string name="microsurvey_prompt_homepage_title" tools:ignore="UnusedResources">Доколко сте доволни от началната страница на Firefox?</string>
    <!-- Accessibility -->
>>>>>>> 9f949a8e
    <!-- Content description (not visible, for screen readers etc.) for opening microsurvey bottom sheet. -->
    <string name="microsurvey_open_handle_content_description" tools:ignore="UnusedResources">Отваряне на анкета</string>
    <!-- Content description (not visible, for screen readers etc.) for closing microsurvey bottom sheet. -->
    <string name="microsurvey_close_handle_content_description" tools:ignore="UnusedResources">Затваряне на анкетата</string>
    <!-- Content description for "X" button that is closing microsurvey. -->
    <string name="microsurvey_close_button_content_description" tools:ignore="UnusedResources">Затваряне</string>

    <!-- Debug drawer logins -->
    <!-- The title of the Logins feature in the Debug Drawer. -->
    <string name="debug_drawer_logins_title">Регистрации</string>
    <!-- The title of the logins section in the Logins feature, where the parameter will be the site domain  -->
    <string name="debug_drawer_logins_current_domain_label">Текущ домейн: %s</string>
    <!-- The label for a button to add a new fake login for the current domain in the Logins feature. -->
    <string name="debug_drawer_logins_add_login_button">Добавете фалшиви данни за вход за този домейн</string>
    <!-- Content description for delete button where parameter will be the username of the login -->
    <string name="debug_drawer_logins_delete_login_button_content_description">Изтриване на данни за вход с потребителско име %s</string>
</resources><|MERGE_RESOLUTION|>--- conflicted
+++ resolved
@@ -1644,7 +1644,7 @@
     <string name="etp_settings">Настройки на защитата</string>
     <!-- Preference title for enhanced tracking protection settings -->
     <string name="preference_enhanced_tracking_protection">Подобрена защита от проследяване</string>
-  
+
     <!-- Preference summary for enhanced tracking protection settings on/off switch -->
     <string name="preference_enhanced_tracking_protection_summary">Вече включва цялостна защита на бисквитките, най-мощната ни бариера срещу проследяване в различни сайтове.</string>
     <!-- Description of enhanced tracking protection. The parameter is the name of the application (For example: Firefox Fenix) -->
@@ -2724,13 +2724,9 @@
     <!-- The submit button label text -->
     <string name="micro_survey_submit_button_label">Изпращане</string>
     <!-- The close button label text -->
-<<<<<<< HEAD
-    <string name="micro_survey_close_button_label" tools:ignore="UnusedResources">Затваряне</string>
-=======
     <string name="micro_survey_close_button_label" moz:removedIn="128" tools:ignore="UnusedResources">Затваряне</string>
     <!-- The survey completion header -->
     <string name="micro_survey_survey_header_confirmation" tools:ignore="UnusedResources">Проучването е завършено</string>
->>>>>>> 9f949a8e
     <!-- The survey completion confirmation text -->
     <string name="micro_survey_feedback_confirmation">Благодарим ви за отзива!</string>
     <!-- Option for likert scale -->
@@ -2744,15 +2740,11 @@
     <!-- Option for likert scale -->
     <string name="likert_scale_option_5" tools:ignore="UnusedResources">Много недоволен</string>
 
-<<<<<<< HEAD
-    <!-- Microsurvey accessibility -->
-=======
     <!-- Option for likert scale -->
     <string name="likert_scale_option_6" tools:ignore="UnusedResources">не го ползвам</string>
     <!-- Text shown in prompt for homepage microsurvey. 'Firefox' intentionally hardcoded here- -->
     <string name="microsurvey_prompt_homepage_title" tools:ignore="UnusedResources">Доколко сте доволни от началната страница на Firefox?</string>
     <!-- Accessibility -->
->>>>>>> 9f949a8e
     <!-- Content description (not visible, for screen readers etc.) for opening microsurvey bottom sheet. -->
     <string name="microsurvey_open_handle_content_description" tools:ignore="UnusedResources">Отваряне на анкета</string>
     <!-- Content description (not visible, for screen readers etc.) for closing microsurvey bottom sheet. -->
