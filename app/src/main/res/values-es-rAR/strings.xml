<?xml version="1.0" encoding="utf-8"?>
<resources xmlns:tools="http://schemas.android.com/tools" xmlns:moz="http://mozac.org/tools">

    <!-- App name for private browsing mode. The first parameter is the name of the app defined in app_name (for example: Fenix)-->
    <string name="app_name_private_5">%s privado</string>
    <!-- App name for private browsing mode. The first parameter is the name of the app defined in app_name (for example: Fenix)-->
    <string name="app_name_private_4">%s (Privado)</string>

    <!-- Home Fragment -->
    <!-- Content description (not visible, for screen readers etc.): "Three dot" menu button. -->
    <string name="content_description_menu">Más opciones</string>
    <!-- Content description (not visible, for screen readers etc.): "Private Browsing" menu button. -->
    <string name="content_description_private_browsing_button">Habilitar navegación privada</string>
    <!-- Content description (not visible, for screen readers etc.): "Private Browsing" menu button. -->
    <string name="content_description_disable_private_browsing_button">Deshabilitar la navegación privada</string>
    <!-- Placeholder text shown in the search bar before a user enters text for the default engine -->
    <string name="search_hint">Buscar o ingresar la dirección</string>
    <!-- Placeholder text shown in the search bar before a user enters text for a general engine -->
    <string name="search_hint_general_engine">Buscar en la web</string>
    <!-- Placeholder text shown in search bar when using history search -->
    <string name="history_search_hint">Buscar en historial</string>
    <!-- Placeholder text shown in search bar when using bookmarks search -->
    <string name="bookmark_search_hint">Buscar en marcadores</string>
    <!-- Placeholder text shown in search bar when using tabs search -->
    <string name="tab_search_hint">Buscar pestañas</string>
    <!-- Placeholder text shown in the search bar when using application search engines -->
    <string name="application_search_hint">Ingresar términos de búsqueda</string>
    <!-- No Open Tabs Message Description -->
    <string name="no_open_tabs_description">Tus pestañas abiertas se mostrarán aquí.</string>

    <!-- No Private Tabs Message Description -->
    <string name="no_private_tabs_description">Tus pestañas privadas se mostrarán aquí.</string>

    <!-- Tab tray multi select title in app bar. The first parameter is the number of tabs selected -->
    <string name="tab_tray_multi_select_title">Se seleccionó %1$d</string>
    <!-- Label of button in create collection dialog for creating a new collection  -->
    <string name="tab_tray_add_new_collection">Agregar colección nueva</string>
    <!-- Label of editable text in create collection dialog for naming a new collection  -->
    <string name="tab_tray_add_new_collection_name">Nombre</string>
    <!-- Label of button in save to collection dialog for selecting a current collection  -->
    <string name="tab_tray_select_collection">Seleccionar colección</string>
    <!-- Content description for close button while in multiselect mode in tab tray -->
    <string name="tab_tray_close_multiselect_content_description">Salir del modo de selección múltiple</string>
    <!-- Content description for save to collection button while in multiselect mode in tab tray -->
    <string name="tab_tray_collection_button_multiselect_content_description">Guardar pestañas seleccionadas en la colección</string>
    <!-- Content description on checkmark while tab is selected in multiselect mode in tab tray -->
    <string name="tab_tray_multiselect_selected_content_description">Seleccionadas</string>

    <!-- Home - Recently saved bookmarks -->
    <!-- Title for the home screen section with recently saved bookmarks. -->
    <string name="recently_saved_title">Guardados recientemente</string>
    <!-- Content description for the button which navigates the user to show all of their saved bookmarks. -->
    <string name="recently_saved_show_all_content_description_2">Mostrar todos los marcadores guardados</string>

    <!-- Text for the menu button to remove a recently saved bookmark from the user's home screen -->
    <string name="recently_saved_menu_item_remove">Eliminar</string>

    <!-- About content. The first parameter is the name of the application. (For example: Fenix) -->
    <string name="about_content">%1$s es producido por Mozilla.</string>


    <!-- Private Browsing -->
    <!-- Explanation for private browsing displayed to users on home view when they first enable private mode
        The first parameter is the name of the app defined in app_name (for example: Fenix) -->
    <string name="private_browsing_placeholder_description_2">
        %1$s elimina tu historial de búsqueda y navegación cuando salís de la aplicación o cerrás todas las pestañas privadas. Si bien esto no te hace anónimo en los sitios web o con tu proveedor de servicios de Internet, resulta más fácil mantener privado lo que hacés en línea respecto de cualquier otra persona que use este dispositivo.</string>
    <string name="private_browsing_common_myths">       Mitos comunes sobre la navegación privada    </string>

    <!-- True Private Browsing Mode -->
    <!-- Title for info card on private homescreen in True Private Browsing Mode. -->
    <string name="felt_privacy_desc_card_title">No dejés rastros en este dispositivo</string>
    <!-- Explanation for private browsing displayed to users on home view when they first enable
        private mode in our new Total Private Browsing mode.
        The first parameter is the name of the app defined in app_name (for example: Firefox Nightly)
        The second parameter is the clickable link text in felt_privacy_info_card_subtitle_link_text -->
    <string name="felt_privacy_info_card_subtitle" moz:removedIn="120" tools:ignore="UnusedResources">%1$s borra tus cookies, historial y datos del sitio cuando cerrás todas tus ventanas privadas. %2$s</string>
    <!-- Explanation for private browsing displayed to users on home view when they first enable
        private mode in our new Total Private Browsing mode.
        The first parameter is the name of the app defined in app_name (for example: Firefox Nightly)
        The second parameter is the clickable link text in felt_privacy_info_card_subtitle_link_text -->
    <string name="felt_privacy_info_card_subtitle_2">%1$s elimina las cookies, historial y datos del sitio cuando cerrás todas las pestañas privadas. %2$s</string>
    <!-- Clickable portion of the explanation for private browsing that links the user to our
        about privacy page.
        This string is used in felt_privacy_info_card_subtitle as the second parameter.-->
    <string name="felt_privacy_info_card_subtitle_link_text">¿Quién podría ver mi actividad?</string>

    <!-- Private mode shortcut "contextual feature recommendation" (CFR) -->
    <!-- Text for the Private mode shortcut CFR message for adding a private mode shortcut to open private tabs from the Home screen -->
    <string name="private_mode_cfr_message_2">Abrir la próxima pestaña privada con un solo toque.</string>
    <!-- Text for the positive button to accept adding a Private Browsing shortcut to the Home screen -->
    <string name="private_mode_cfr_pos_button_text">Agregar a pantalla de inicio</string>
    <!-- Text for the negative button to decline adding a Private Browsing shortcut to the Home screen -->
    <string name="cfr_neg_button_text">No gracias</string>

    <!-- Open in App "contextual feature recommendation" (CFR) -->
    <!-- Text for the info message. The first parameter is the name of the application.-->
    <string name="open_in_app_cfr_info_message_2">Podés configurar %1$s para que abra automáticamente enlaces en aplicaciones.</string>
    <!-- Text for the positive action button -->
    <string name="open_in_app_cfr_positive_button_text">Ir a Ajustes</string>
    <!-- Text for the negative action button -->
    <string name="open_in_app_cfr_negative_button_text">Descartar</string>

    <!-- Total cookie protection "contextual feature recommendation" (CFR) -->
    <!-- Text for the message displayed in the contextual feature recommendation popup promoting the total cookie protection feature. -->
    <string name="tcp_cfr_message">Nuestra función de privacidad más poderosa hasta ahora aísla a los rastreadores entre sitios.</string>

    <!-- Text displayed that links to website containing documentation about the "Total cookie protection" feature. -->
    <string name="tcp_cfr_learn_more">Conocé sobre la protección total de cookies</string>


    <!-- Private browsing erase action "contextual feature recommendation" (CFR) -->
    <!-- Text for the message displayed in the contextual feature recommendation popup promoting the erase private browsing feature. -->
    <string name="erase_action_cfr_message">Tocá aquí para iniciar una nueva sesión privada. Eliminá tu historial, cookies… todo.</string>


    <!-- Text for the info dialog when camera permissions have been denied but user tries to access a camera feature. -->
    <string name="camera_permissions_needed_message">Se necesita acceso a la cámara. Andá a la configuración de Android, pulsá permisos y permitir.</string>
    <!-- Text for the positive action button to go to Android Settings to grant permissions. -->
    <string name="camera_permissions_needed_positive_button_text">Ir a Ajustes</string>
    <!-- Text for the negative action button to dismiss the dialog. -->
    <string name="camera_permissions_needed_negative_button_text">Descartar</string>

    <!-- Text for the banner message to tell users about our auto close feature. -->
    <string name="tab_tray_close_tabs_banner_message">Configurar las pestañas abiertas para que se cierren automáticamente las que no se hayan visto en el último día, semana o mes.</string>
    <!-- Text for the positive action button to go to Settings for auto close tabs. -->
    <string name="tab_tray_close_tabs_banner_positive_button_text">Ver opciones</string>
    <!-- Text for the negative action button to dismiss the Close Tabs Banner. -->
    <string name="tab_tray_close_tabs_banner_negative_button_text">Descartar</string>

    <!-- Text for the banner message to tell users about our inactive tabs feature. -->
    <string name="tab_tray_inactive_onboarding_message">Las pestañas que no se vieron por dos semanas se mueven acá.</string>
    <!-- Text for the action link to go to Settings for inactive tabs. -->
    <string name="tab_tray_inactive_onboarding_button_text">Desactivar en configuración</string>

    <!-- Text for title for the auto-close dialog of the inactive tabs. -->
    <string name="tab_tray_inactive_auto_close_title">¿Cerrar automáticamente después de un mes?</string>
    <!-- Text for the body for the auto-close dialog of the inactive tabs.
        The first parameter is the name of the application.-->
    <string name="tab_tray_inactive_auto_close_body_2">%1$s puede cerrar pestañas que no abriste durante el último mes.</string>
    <!-- Content description for close button in the auto-close dialog of the inactive tabs. -->
    <string name="tab_tray_inactive_auto_close_button_content_description">Cerrar</string>

    <!-- Text for turn on auto close tabs button in the auto-close dialog of the inactive tabs. -->
    <string name="tab_tray_inactive_turn_on_auto_close_button_2">Habilitar cierre automático</string>


    <!-- Home screen icons - Long press shortcuts -->
    <!-- Shortcut action to open new tab -->
    <string name="home_screen_shortcut_open_new_tab_2">Nueva pestaña</string>
    <!-- Shortcut action to open new private tab -->
    <string name="home_screen_shortcut_open_new_private_tab_2">Nueva pestaña privada</string>

    <!-- Shortcut action to open Passwords screens -->
    <string name="home_screen_shortcut_open_password_screen">Acceso directo a contraseñas</string>

    <!-- Recent Tabs -->
    <!-- Header text for jumping back into the recent tab in the home screen -->
    <string name="recent_tabs_header">Regresar a</string>
    <!-- Button text for showing all the tabs in the tabs tray -->
    <string name="recent_tabs_show_all">Mostrar todas</string>

    <!-- Content description for the button which navigates the user to show all recent tabs in the tabs tray. -->
    <string name="recent_tabs_show_all_content_description_2">Botón para mostrar todas las pestañas recientes</string>

    <!-- Text for button in synced tab card that opens synced tabs tray -->
    <string name="recent_tabs_see_all_synced_tabs_button_text">Ver todas las pestañas sincronizadas</string>
    <!-- Accessibility description for device icon used for recent synced tab -->
    <string name="recent_tabs_synced_device_icon_content_description">Dispositivo sincronizado</string>
    <!-- Text for the dropdown menu to remove a recent synced tab from the homescreen -->
    <string name="recent_synced_tab_menu_item_remove">Eliminar</string>
    <!-- Text for the menu button to remove a grouped highlight from the user's browsing history
         in the Recently visited section -->
    <string name="recent_tab_menu_item_remove">Eliminar</string>

    <!-- History Metadata -->
    <!-- Header text for a section on the home screen that displays grouped highlights from the
         user's browsing history, such as topics they have researched or explored on the web -->
    <string name="history_metadata_header_2">Visitados recientemente</string>
    <!-- Text for the menu button to remove a grouped highlight from the user's browsing history
         in the Recently visited section -->
    <string name="recently_visited_menu_item_remove">Eliminar</string>

    <!-- Content description for the button which navigates the user to show all of their history. -->
    <string name="past_explorations_show_all_content_description_2">Mostrar todas las exploraciones pasadas</string>

    <!-- Browser Fragment -->
    <!-- Content description (not visible, for screen readers etc.): Navigate backward (browsing history) -->
    <string name="browser_menu_back">Retroceder</string>
    <!-- Content description (not visible, for screen readers etc.): Navigate forward (browsing history) -->
    <string name="browser_menu_forward">Avanzar</string>
    <!-- Content description (not visible, for screen readers etc.): Refresh current website -->
    <string name="browser_menu_refresh">Recargar</string>
    <!-- Content description (not visible, for screen readers etc.): Stop loading current website -->
    <string name="browser_menu_stop">Detener</string>
    <!-- Browser menu button that opens the addon manager -->
    <string name="browser_menu_add_ons">Complementos</string>
    <!-- Browser menu button that opens account settings -->
    <string name="browser_menu_account_settings">Información de la cuenta</string>
    <!-- Text displayed when there are no add-ons to be shown -->
    <string name="no_add_ons">No hay complementos aquí</string>
    <!-- Browser menu button that sends a user to help articles -->
    <string name="browser_menu_help">Ayuda</string>
    <!-- Browser menu button that sends a to a the what's new article -->
    <string name="browser_menu_whats_new">¿Qué hay de nuevo?</string>
    <!-- Browser menu button that opens the settings menu -->
    <string name="browser_menu_settings">Ajustes</string>
    <!-- Browser menu button that opens a user's library -->
    <string name="browser_menu_library">Biblioteca</string>
    <!-- Browser menu toggle that requests a desktop site -->
    <string name="browser_menu_desktop_site">Sitio de escritorio</string>
    <!-- Browser menu button that reopens a private tab as a regular tab -->
    <string name="browser_menu_open_in_regular_tab">Abrir en una pestaña normal</string>
    <!-- Browser menu toggle that adds a shortcut to the site on the device home screen. -->
    <string name="browser_menu_add_to_homescreen">Agregar a pantalla de inicio</string>
    <!-- Browser menu toggle that installs a Progressive Web App shortcut to the site on the device home screen. -->
    <string name="browser_menu_install_on_homescreen">Instalar</string>
    <!-- Content description (not visible, for screen readers etc.) for the Resync tabs button -->
    <string name="resync_button_content_description">Resincronizar</string>
    <!-- Browser menu button that opens the find in page menu -->
    <string name="browser_menu_find_in_page">Buscar en la página</string>
    <!-- Browser menu button that saves the current tab to a collection -->
    <string name="browser_menu_save_to_collection_2">Guardar en la colección</string>
    <!-- Browser menu button that open a share menu to share the current site -->
    <string name="browser_menu_share">Compartir</string>
    <!-- Browser menu button shown in custom tabs that opens the current tab in Fenix
        The first parameter is the name of the app defined in app_name (for example: Fenix) -->
    <string name="browser_menu_open_in_fenix">Abrir en %1$s</string>
    <!-- Browser menu text shown in custom tabs to indicate this is a Fenix tab
        The first parameter is the name of the app defined in app_name (for example: Fenix) -->
    <string name="browser_menu_powered_by">DESARROLLADO POR %1$s</string>

    <!-- Browser menu text shown in custom tabs to indicate this is a Fenix tab
        The first parameter is the name of the app defined in app_name (for example: Fenix) -->
    <string name="browser_menu_powered_by2">Desarrollado por %1$s</string>

    <!-- Browser menu button to put the current page in reader mode -->
    <string name="browser_menu_read">Vista de lectura</string>
    <!-- Browser menu button content description to close reader mode and return the user to the regular browser -->
    <string name="browser_menu_read_close">Salir de vista de lectura</string>
    <!-- Browser menu button to open the current page in an external app -->
    <string name="browser_menu_open_app_link">Abrir en la aplicación</string>

    <!-- Browser menu button to show reader view appearance controls e.g. the used font type and size -->
    <string name="browser_menu_customize_reader_view">Personalizar vista de lectura</string>
    <!-- Browser menu label for adding a bookmark -->
    <string name="browser_menu_add">Agregar</string>
    <!-- Browser menu label for editing a bookmark -->
    <string name="browser_menu_edit">Editar</string>

    <!-- Button shown on the home page that opens the Customize home settings -->
    <string name="browser_menu_customize_home_1">Personalizar inicio</string>
    <!-- Browser Toolbar -->
    <!-- Content description for the Home screen button on the browser toolbar -->
    <string name="browser_toolbar_home">Pantalla de inicio</string>

    <!-- Content description (not visible, for screen readers etc.): Erase button: Erase the browsing
         history and go back to the home screen. -->
    <string name="browser_toolbar_erase">Borrar historial de navegación</string>
    <!-- Locale Settings Fragment -->
    <!-- Content description for tick mark on selected language -->
    <string name="a11y_selected_locale_content_description">Idioma seleccionado</string>
    <!-- Text for default locale item -->
    <string name="default_locale_text">Usar el idioma del dispositivo</string>
    <!-- Placeholder text shown in the search bar before a user enters text -->
    <string name="locale_search_hint">Buscar idioma</string>

    <!-- Search Fragment -->
    <!-- Button in the search view that lets a user search by scanning a QR code -->
    <string name="search_scan_button">Escanear</string>
    <!-- Button in the search view that lets a user change their search engine -->
    <string name="search_engine_button" moz:RemovedIn="121" tools:ignore="UnusedResources">Buscador</string>
    <!-- Button in the search view when shortcuts are displayed that takes a user to the search engine settings -->
    <string name="search_shortcuts_engine_settings">Configuración del buscador</string>
    <!-- Button in the search view that lets a user navigate to the site in their clipboard -->
    <string name="awesomebar_clipboard_title">Completar enlace desde el portapapeles</string>


    <!-- Button in the search suggestions onboarding that allows search suggestions in private sessions -->
    <string name="search_suggestions_onboarding_allow_button">Permitir</string>
    <!-- Button in the search suggestions onboarding that does not allow search suggestions in private sessions -->
    <string name="search_suggestions_onboarding_do_not_allow_button">No permitir</string>
    <!-- Search suggestion onboarding hint title text -->
    <string name="search_suggestions_onboarding_title">¿Permitir sugerencias de búsqueda en sesiones privadas?</string>
    <!-- Search suggestion onboarding hint description text, first parameter is the name of the app defined in app_name (for example: Fenix)-->
    <string name="search_suggestions_onboarding_text">%s va a compartir todo lo que escribas en la barra de direcciones con tu motor de búsqueda predeterminado.</string>

    <!-- Search engine suggestion title text. The first parameter is the name of the suggested engine-->
    <string name="search_engine_suggestions_title">Buscar en %s</string>
    <!-- Search engine suggestion description text -->
    <string name="search_engine_suggestions_description">Buscar directamente desde la barra de direcciones</string>

    <!-- Menu option in the search selector menu to open the search settings -->
    <string name="search_settings_menu_item">Configuración de búsqueda</string>

    <!-- Header text for the search selector menu -->
    <string name="search_header_menu_item_2">Esta vez, buscar en:</string>

    <!-- Content description (not visible, for screen readers etc.): Search engine icon. The first parameter is the search engine name (for example: DuckDuckGo). -->
    <string name="search_engine_icon_content_description" tools:ignore="UnusedResources">Buscador %s</string>

    <!-- Home onboarding -->
    <!-- Onboarding home screen popup dialog, shown on top of the Jump back in section. -->
    <string name="onboarding_home_screen_jump_back_contextual_hint_2">Conocé tu página de inicio personalizada. Las pestañas recientes, los marcadores y los resultados de búsqueda aparecerán aquí.</string>
    <!-- Home onboarding dialog welcome screen title text. -->
    <string name="onboarding_home_welcome_title_2">Bienvenido a una Internet más personal</string>
    <!-- Home onboarding dialog welcome screen description text. -->
    <string name="onboarding_home_welcome_description">Más colores. Mejor privacidad. Mismo compromiso con las personas por encima de los beneficios.</string>

    <!-- Home onboarding dialog sign into sync screen title text. -->
    <string name="onboarding_home_sync_title_3">Cambiar de pantallas es más fácil que nunca</string>
    <!-- Home onboarding dialog sign into sync screen description text. -->
    <string name="onboarding_home_sync_description">Continuá donde lo dejaste con las pestañas de otros dispositivos ahora en tu página de inicio.</string>
    <!-- Text for the button to continue the onboarding on the home onboarding dialog. -->
    <string name="onboarding_home_get_started_button">Comenzar</string>
    <!-- Text for the button to navigate to the sync sign in screen on the home onboarding dialog. -->
    <string name="onboarding_home_sign_in_button">Iniciar sesión</string>
    <!-- Text for the button to skip the onboarding on the home onboarding dialog. -->
    <string name="onboarding_home_skip_button">Omitir</string>

    <!-- Onboarding home screen sync popup dialog message, shown on top of Recent Synced Tabs in the Jump back in section. -->
    <string name="sync_cfr_message">¡Tus pestañas se están sincronizando! Continuá donde lo dejaste en tu otro dispositivo.</string>

    <!-- Content description (not visible, for screen readers etc.): Close button for the home onboarding dialog -->
    <string name="onboarding_home_content_description_close_button">Cerrar</string>

    <!-- Notification pre-permission dialog -->
    <!-- Enable notification pre permission dialog title
        The first parameter is the name of the app defined in app_name (for example: Fenix) -->
    <string name="onboarding_home_enable_notifications_title">Las notificaciones te ayudan a hacer más con %s</string>

    <!-- Enable notification pre permission dialog description with rationale
        The first parameter is the name of the app defined in app_name (for example: Fenix) -->
    <string name="onboarding_home_enable_notifications_description">Sincronizá tus pestañas entre dispositivos, administrá descargas, obtené consejos sobre cómo aprovechar al máximo la protección de privacidad de %s y más.</string>
    <!-- Text for the button to request notification permission on the device -->
    <string name="onboarding_home_enable_notifications_positive_button">Continuar</string>
    <!-- Text for the button to not request notification permission on the device and dismiss the dialog -->
    <string name="onboarding_home_enable_notifications_negative_button">No ahora</string>

    <!-- Juno first user onboarding flow experiment, strings are marked unused as they are only referenced by Nimbus experiments. -->
    <!-- Title for set firefox as default browser screen used by Nimbus experiments. Nimbus experiments do not support string placeholders.
        Note: The word "Firefox" should NOT be translated -->
    <string name="juno_onboarding_default_browser_title_nimbus" moz:removedIn="120" tools:ignore="UnusedResources">Hacé de Firefox tu navegador favorito</string>
    <!-- Title for set firefox as default browser screen used by Nimbus experiments. -->
    <string name="juno_onboarding_default_browser_title_nimbus_2">Nos encanta mantenerte seguro</string>
    <!-- Description for set firefox as default browser screen used by Nimbus experiments. Nimbus experiments do not support string placeholders.
        Note: The word "Firefox" should NOT be translated -->
    <string name="juno_onboarding_default_browser_description_nimbus" moz:removedIn="120" tools:ignore="UnusedResources">Firefox pone a las personas por encima de las ganancias y defiende tu privacidad bloqueando los rastreadores entre sitios.\n\nMás información en nuestra nota de privacidad.</string>
    <!-- Description for set firefox as default browser screen used by Nimbus experiments. -->
    <string name="juno_onboarding_default_browser_description_nimbus_2">Nuestro navegador respaldado sin fines de lucro ayuda a evitar que las empresas te sigan en secreto por la web.\n\nMás información en nuestro aviso de privacidad.</string>
    <!-- Text for the link to the privacy notice webpage for set as firefox default browser screen.
    This is part of the string with the key "juno_onboarding_default_browser_description". -->
    <string name="juno_onboarding_default_browser_description_link_text" tools:ignore="UnusedResources">nota de privacidad</string>
    <!-- Text for the button to set firefox as default browser on the device -->
    <string name="juno_onboarding_default_browser_positive_button" tools:ignore="UnusedResources">Establecer como navegador predeterminado</string>
    <!-- Text for the button dismiss the screen and move on with the flow -->
    <string name="juno_onboarding_default_browser_negative_button" tools:ignore="UnusedResources">No ahora</string>
    <!-- Title for sign in to sync screen. -->
    <string name="juno_onboarding_sign_in_title" moz:removedIn="120" tools:ignore="UnusedResources">Cambiá de teléfono a computadora y viceversa</string>
    <!-- Title for sign in to sync screen. -->
    <string name="juno_onboarding_sign_in_title_2">Mantenete cifrado cuando cambies entre dispositivos</string>
    <!-- Description for sign in to sync screen. -->
    <string name="juno_onboarding_sign_in_description" moz:removedIn="120" tools:ignore="UnusedResources">Traé las pestañas y contraseñas de tus otros dispositivos para continuar donde lo habías dejado.</string>
    <!-- Description for sign in to sync screen. Nimbus experiments do not support string placeholders.
     Note: The word "Firefox" should NOT be translated -->
    <string name="juno_onboarding_sign_in_description_2">Cuando iniciaste la sesión y estás sincronizado, estás más seguro. Firefox cifra tus contraseñas, marcadores y más.</string>
    <!-- Text for the button to sign in to sync on the device -->
    <string name="juno_onboarding_sign_in_positive_button" tools:ignore="UnusedResources">Iniciar sesión</string>
    <!-- Text for the button dismiss the screen and move on with the flow -->
    <string name="juno_onboarding_sign_in_negative_button" tools:ignore="UnusedResources">No ahora</string>
    <!-- Title for enable notification permission screen used by Nimbus experiments. Nimbus experiments do not support string placeholders.
        Note: The word "Firefox" should NOT be translated -->
    <string name="juno_onboarding_enable_notifications_title_nimbus" moz:removedIn="120" tools:ignore="UnusedResources">Las notificaciones te ayudan a hacer más con Firefox</string>
    <!-- Title for enable notification permission screen used by Nimbus experiments. Nimbus experiments do not support string placeholders.
        Note: The word "Firefox" should NOT be translated -->
    <string name="juno_onboarding_enable_notifications_title_nimbus_2">Las notificaciones te ayudan a mantenerte más seguro con Firefox</string>
    <!-- Description for enable notification permission screen used by Nimbus experiments. Nimbus experiments do not support string placeholders.
       Note: The word "Firefox" should NOT be translated -->
    <string name="juno_onboarding_enable_notifications_description_nimbus" moz:removedIn="120" tools:ignore="UnusedResources">Enviá pestañas entre dispositivos, administrá descargas y recibí consejos para sacar el máximo provecho de Firefox.</string>
    <!-- Description for enable notification permission screen used by Nimbus experiments. Nimbus experiments do not support string placeholders.
       Note: The word "Firefox" should NOT be translated -->
    <string name="juno_onboarding_enable_notifications_description_nimbus_2">Enviá pestañas entre dispositivos de forma segura y descubrí otras funciones de privacidad de Firefox.</string>
    <!-- Text for the button to request notification permission on the device -->
    <string name="juno_onboarding_enable_notifications_positive_button" tools:ignore="UnusedResources">Habilitar notificaciones</string>
    <!-- Text for the button dismiss the screen and move on with the flow -->
    <string name="juno_onboarding_enable_notifications_negative_button" tools:ignore="UnusedResources">No ahora</string>

    <!-- Title for add search widget screen used by Nimbus experiments. Nimbus experiments do not support string placeholders.
        Note: The word "Firefox" should NOT be translated -->
    <string name="juno_onboarding_add_search_widget_title" tools:ignore="UnusedResources">Probá el widget de búsqueda de Firefox</string>
    <!-- Description for add search widget screen used by Nimbus experiments. Nimbus experiments do not support string placeholders.
        Note: The word "Firefox" should NOT be translated -->
    <string name="juno_onboarding_add_search_widget_description" tools:ignore="UnusedResources">Con Firefox en tu pantalla de inicio, tendrás fácil acceso al navegador que prioriza la privacidad y bloquea los rastreadores entre sitios.</string>
    <!-- Text for the button to add search widget on the device used by Nimbus experiments. Nimbus experiments do not support string placeholders.
        Note: The word "Firefox" should NOT be translated -->
    <string name="juno_onboarding_add_search_widget_positive_button" tools:ignore="UnusedResources">Agregar widget de Firefox</string>
    <!-- Text for the button to dismiss the screen and move on with the flow -->
    <string name="juno_onboarding_add_search_widget_negative_button" tools:ignore="UnusedResources">No ahora</string>

    <!-- Search Widget -->
    <!-- Content description for searching with a widget. The first parameter is the name of the application.-->
    <string name="search_widget_content_description_2">Abrir una nueva pestaña de %1$s</string>
    <!-- Text preview for smaller sized widgets -->
    <string name="search_widget_text_short">Buscar</string>
    <!-- Text preview for larger sized widgets -->
    <string name="search_widget_text_long">Buscar en la web</string>

    <!-- Content description (not visible, for screen readers etc.): Voice search -->
    <string name="search_widget_voice">Búsqueda por voz</string>

    <!-- Preferences -->
    <!-- Title for the settings page-->
    <string name="settings">Ajustes</string>
    <!-- Preference category for general settings -->
    <string name="preferences_category_general">General</string>
    <!-- Preference category for all links about Fenix -->
    <string name="preferences_category_about">Acerca de</string>
    <!-- Preference category for settings related to changing the default search engine -->
    <string name="preferences_category_select_default_search_engine">Seleccioná uno</string>
    <!-- Preference for settings related to managing search shortcuts for the quick search menu -->
    <string name="preferences_manage_search_shortcuts" moz:removedIn="120" tools:ignore="UnusedResources">Administrar atajos de búsqueda</string>
    <!-- Preference for settings related to managing search shortcuts for the quick search menu -->
    <string name="preferences_manage_search_shortcuts_2">Administrar buscadores alternativos</string>
    <!-- Summary for preference for settings related to managing search shortcuts for the quick search menu -->
    <string name="preferences_manage_search_shortcuts_summary">Editar buscadores visibles en el menú de búsqueda</string>
    <!-- Preference category for settings related to managing search shortcuts for the quick search menu -->
    <string name="preferences_category_engines_in_search_menu">Buscadores visibles en el menú de búsqueda</string>
    <!-- Preference for settings related to changing the default search engine -->
    <string name="preferences_default_search_engine">Motor de búsqueda predeterminado</string>
    <!-- Preference for settings related to Search -->
    <string name="preferences_search">Buscar</string>
    <!-- Preference for settings related to Search engines -->
    <string name="preferences_search_engines">Buscadores</string>
    <!-- Preference for settings related to Search engines suggestions-->
    <string name="preferences_search_engines_suggestions">Sugerencias de buscadores</string>
    <!-- Preference for settings related to Search address bar -->
    <string name="preferences_search_address_bar" moz:removedIn="120" tools:ignore="UnusedResources">Barra de direcciones</string>
    <!-- Preference Category for settings related to Search address bar -->
    <string name="preferences_settings_address_bar">Preferencias de la barra de direcciones</string>
    <!-- Preference Category for settings to Firefox Suggest -->
    <string name="preference_search_address_bar_fx_suggest">Barra de direcciones - Sugerencias de Firefox</string>
    <!-- Preference link to Learn more about Firefox Suggest -->
    <string name="preference_search_learn_about_fx_suggest">Más información sobre las sugerencias de Firefox</string>
    <!-- Preference link to rating Fenix on the Play Store -->
    <string name="preferences_rate">Calificarlo en Google Play</string>
    <!-- Preference linking to about page for Fenix
        The first parameter is the name of the app defined in app_name (for example: Fenix) -->
    <string name="preferences_about">Acerca de %1$s</string>
    <!-- Preference for settings related to changing the default browser -->
    <string name="preferences_set_as_default_browser">Establecer como navegador predeterminado</string>
    <!-- Preference category for advanced settings -->
    <string name="preferences_category_advanced">Avanzadas</string>
    <!-- Preference category for privacy and security settings -->
    <string name="preferences_category_privacy_security">Privacidad y seguridad</string>
    <!-- Preference for advanced site permissions -->
    <string name="preferences_site_permissions">Permisos del sitio</string>
    <!-- Preference for private browsing options -->
    <string name="preferences_private_browsing_options">Navegación privada</string>
    <!-- Preference for opening links in a private tab-->
    <string name="preferences_open_links_in_a_private_tab">Abrir enlace en una pestaña privada</string>
    <!-- Preference for allowing screenshots to be taken while in a private tab-->
    <string name="preferences_allow_screenshots_in_private_mode">Permitir capturas de pantalla en navegación privada</string>
    <!-- Will inform the user of the risk of activating Allow screenshots in private browsing option -->
    <string name="preferences_screenshots_in_private_mode_disclaimer">Si se permite, las pestañas privadas también serán visibles cuando haya varias aplicaciones abiertas</string>
    <!-- Preference for adding private browsing shortcut -->
    <string name="preferences_add_private_browsing_shortcut">Agregar atajo de navegación privada</string>
    <!-- Preference for enabling "HTTPS-Only" mode -->
    <string name="preferences_https_only_title">Modo solo HTTPS</string>

    <!-- Preference for removing cookie/consent banners from sites automatically. See reduce_cookie_banner_summary for additional context. -->
    <string name="preferences_cookie_banner_reduction" moz:RemovedIn="121" tools:ignore="UnusedResources">Reducción de mensajes de cookies</string>
    <!-- Label for cookie banner section in quick settings panel. -->
    <string name="cookie_banner_blocker">Bloqueador de mensajes de cookies</string>
    <!-- Preference for removing cookie/consent banners from sites automatically in private mode. See reduce_cookie_banner_summary for additional context. -->
    <string name="preferences_cookie_banner_reduction_private_mode">Bloqueador de mensajes de cookies en navegación privada</string>
    <!-- Preference for rejecting or removing as many cookie/consent banners as possible on sites. See reduce_cookie_banner_summary for additional context. -->
    <string name="reduce_cookie_banner_option" moz:RemovedIn="121" tools:ignore="UnusedResources">Reducir mensajes de cookies</string>
    <!-- Summary of cookie banner handling preference if the setting disabled is set to off -->
    <string name="reduce_cookie_banner_option_off" moz:RemovedIn="121" tools:ignore="UnusedResources">Desactivado</string>
    <!-- Summary of cookie banner handling preference if the setting enabled is set to on -->
    <string name="reduce_cookie_banner_option_on" moz:RemovedIn="121" tools:ignore="UnusedResources">Activado</string>

    <!-- Summary for the preference for rejecting all cookies whenever possible. The first parameter is the application name -->
    <string name="reduce_cookie_banner_summary_1" moz:RemovedIn="121" tools:ignore="UnusedResources">%1$s intenta rechazar automáticamente las solicitudes de cookies en los mensajes de cookies.</string>
    <!-- Text for indicating cookie banner handling is off this site, this is shown as part of the protections panel with the tracking protection toggle -->
    <string name="reduce_cookie_banner_off_for_site">Desactivada para este sitio</string>
    <!-- Text for cancel button indicating that cookie banner reduction is not supported for the current site, this is shown as part of the cookie banner details view. -->
    <string name="cookie_banner_handling_details_site_is_not_supported_cancel_button">Cancelar</string>
    <!-- Text for request support button indicating that cookie banner reduction is not supported for the current site, this is shown as part of the cookie banner details view. -->
    <string name="cookie_banner_handling_details_site_is_not_supported_request_support_button_2">Enviar solicitud</string>
    <!-- Text for title indicating that cookie banner reduction is not supported for the current site, this is shown as part of the cookie banner details view. -->
    <string name="cookie_banner_handling_details_site_is_not_supported_title_2">¿Solicitar ayuda para este sitio?</string>
    <!-- Label for the snackBar, after the user reports with success a website where cookie banner reducer did not work -->
    <string name="cookie_banner_handling_report_site_snack_bar_text_2">Solicitud enviada</string>
    <!-- Text for indicating cookie banner handling is on this site, this is shown as part of the protections panel with the tracking protection toggle -->
    <string name="reduce_cookie_banner_on_for_site">Habilitada para este sitio</string>
    <!-- Text for indicating that a request for unsupported site was sent to Nimbus (it's a Mozilla library for experiments), this is shown as part of the protections panel with the tracking protection toggle -->
    <string name="reduce_cookie_banner_unsupported_site_request_submitted_2">Solicitud de ayuda enviada</string>
    <!-- Text for indicating cookie banner handling is currently not supported for this site, this is shown as part of the protections panel with the tracking protection toggle -->
    <string name="reduce_cookie_banner_unsupported_site">Sitio actualmente no soportado</string>
    <!-- Title text for a detail explanation indicating cookie banner handling is on this site, this is shown as part of the cookie banner panel in the toolbar. The first parameter is a shortened URL of the current site-->
    <string name="reduce_cookie_banner_details_panel_title_on_for_site" moz:RemovedIn="121" tools:ignore="UnusedResources">¿Habilitar reducción de mensajes de cookies para %1$s?</string>
    <!-- Title text for a detail explanation indicating cookie banner handling is on this site, this is shown as part of the cookie banner panel in the toolbar. The first parameter is a shortened URL of the current site-->
    <string name="reduce_cookie_banner_details_panel_title_on_for_site_1">¿Activar el bloqueo de mensajes de cookies para %1$s?</string>
    <!-- Title text for a detail explanation indicating cookie banner handling is off this site, this is shown as part of the cookie banner panel in the toolbar. The first parameter is a shortened URL of the current site-->
    <string name="reduce_cookie_banner_details_panel_title_off_for_site" moz:RemovedIn="121" tools:ignore="UnusedResources">¿Deshabilitar reducción de mensajes de cookies para %1$s?</string>
    <!-- Title text for a detail explanation indicating cookie banner handling is off this site, this is shown as part of the cookie banner panel in the toolbar. The first parameter is a shortened URL of the current site-->
    <string name="reduce_cookie_banner_details_panel_title_off_for_site_1">¿Desactivar el bloqueo de mensajes de cookies para %1$s?</string>
    <!-- Title text for a detail explanation indicating cookie banner reducer didn't work for the current site, this is shown as part of the cookie banner panel in the toolbar. The first parameter is the application name-->
    <string name="reduce_cookie_banner_details_panel_title_unsupported_site_request_2">%1$s no puede rechazar automáticamente las solicitudes de cookies en este sitio. Podés enviar una solicitud para soportar a este sitio en el futuro.</string>
    <!-- Long text for a detail explanation indicating what will happen if cookie banner handling is off for a site, this is shown as part of the cookie banner panel in the toolbar. The first parameter is the application name -->
    <string name="reduce_cookie_banner_details_panel_description_off_for_site" moz:RemovedIn="121" tools:ignore="UnusedResources">%1$s borrará las cookies de este sitio y actualizará la página. Borrar todas las cookies puede cerrar la sesión o vaciar los carritos de compras.</string>

    <!-- Long text for a detail explanation indicating what will happen if cookie banner handling is off for a site, this is shown as part of the cookie banner panel in the toolbar. The first parameter is the application name -->
    <string name="reduce_cookie_banner_details_panel_description_off_for_site_1">Al desactivar, %1$s borrará las cookies y recargará el sitio. Esto puede cerrar las sesiones o vaciar los carritos de compras.</string>
    <!-- Long text for a detail explanation indicating what will happen if cookie banner handling is on for a site, this is shown as part of the cookie banner panel in the toolbar. The first parameter is the application name -->
    <string name="reduce_cookie_banner_details_panel_description_on_for_site_2" moz:RemovedIn="121" tools:ignore="UnusedResources">%1$s puede intentar rechazar automáticamente todos los pedidos de cookies en sitios soportados.</string>
    <!-- Long text for a detail explanation indicating what will happen if cookie banner handling is on for a site, this is shown as part of the cookie banner panel in the toolbar. The first parameter is the application name -->
    <string name="reduce_cookie_banner_details_panel_description_on_for_site_3">Al activarlo, %1$s intentará rechazar automáticamente los mensajes de cookies en este sitio.</string>
    <!-- Title text for the cookie banner re-engagement dialog. The first parameter is the application name. -->
    <string name="reduce_cookie_banner_dialog_title" moz:RemovedIn="121" tools:ignore="UnusedResources">¿Permitir que %1$s rechace los mensajes de cookies?</string>
    <!-- Body text for the cookie banner re-engagement dialog use. The first parameter is the application name. -->
    <string name="reduce_cookie_banner_dialog_body" moz:RemovedIn="121" tools:ignore="UnusedResources">%1$s puede rechazar automáticamente muchos pedidos de mensajes de cookies.</string>
    <!-- Remind me later text button for the onboarding dialog -->
    <string name="reduce_cookie_banner_dialog_not_now_button" moz:RemovedIn="121" tools:ignore="UnusedResources">No ahora</string>
    <!-- Snack text for the cookie banner dialog, after user hit the dismiss banner button -->
    <string name="reduce_cookie_banner_dialog_snackbar_text" moz:RemovedIn="121" tools:ignore="UnusedResources">Vas a ver menos pedidos de cookies</string>

    <!-- Change setting text button, for the cookie banner re-engagement dialog -->
    <string name="reduce_cookie_banner_dialog_change_setting_button" moz:RemovedIn="121" tools:ignore="UnusedResources">Permitir</string>
<<<<<<< HEAD
=======

    <!--Title for the cookie banner re-engagement CFR, the placeholder is replaced with app name -->
    <string name="cookie_banner_cfr_title">%1$s acaba de rechazar las cookies</string>
    <!--Message for the cookie banner re-engagement CFR -->
    <string name="cookie_banner_cfr_message">Menos distracciones, menos cookies que te rastrean en este sitio.</string>
>>>>>>> d602c86b

    <!-- Description of the preference to enable "HTTPS-Only" mode. -->
    <string name="preferences_https_only_summary">Intenta conectarse automáticamente a sitios usando el protocolo de cifrado HTTPS para mayor seguridad.</string>
    <!-- Summary of https only preference if https only is set to off -->
    <string name="preferences_https_only_off">Desactivado</string>
    <!-- Summary of https only preference if https only is set to on in all tabs -->
    <string name="preferences_https_only_on_all">Sí, en todas las pestañas</string>
    <!-- Summary of https only preference if https only is set to on in private tabs only -->
    <string name="preferences_https_only_on_private">Sí, en pestañas privadas</string>
    <!-- Text displayed that links to website containing documentation about "HTTPS-Only" mode -->
    <string name="preferences_http_only_learn_more">Conocer más</string>
    <!-- Option for the https only setting -->
    <string name="preferences_https_only_in_all_tabs">Habilitar en todas las pestañas</string>
    <!-- Option for the https only setting -->
    <string name="preferences_https_only_in_private_tabs">Habilitar solo en pestañas privadas</string>
    <!-- Title shown in the error page for when trying to access a http website while https only mode is enabled. -->
    <string name="errorpage_httpsonly_title">Sitio seguro no disponible</string>
    <!-- Message shown in the error page for when trying to access a http website while https only mode is enabled. The message has two paragraphs. This is the first. -->
    <string name="errorpage_httpsonly_message_title">Lo más probable es que el sitio web simplemente no sea compatible con HTTPs.</string>
    <!-- Message shown in the error page for when trying to access a http website while https only mode is enabled. The message has two paragraphs. This is the second. -->
    <string name="errorpage_httpsonly_message_summary">Sin embargo, también es posible que un atacante esté involucrado. Si continúa al sitio web, no debe ingresar ninguna información sensible. Si continúa, el modo solo HTTPS se desactivará temporalmente para el sitio.</string>
    <!-- Preference for accessibility -->
    <string name="preferences_accessibility">Accesibilidad</string>
    <!-- Preference to override the Firefox Account server -->
    <string name="preferences_override_fxa_server" moz:RemovedIn="120" tools:ignore="UnusedResources">Servidor personalizado de cuenta de Firefox</string>
    <!-- Preference to override the Mozilla account server -->
    <string name="preferences_override_account_server">Servidor personalizado de cuenta de Mozilla</string>
    <!-- Preference to override the Sync token server -->
    <string name="preferences_override_sync_tokenserver">Servidor personalizado de Sync</string>
    <!-- Toast shown after updating the FxA/Sync server override preferences -->
    <string name="toast_override_fxa_sync_server_done" moz:RemovedIn="120" tools:ignore="UnusedResources">Los servidores de cuenta de Firefox y Sync fueron modificados. Cerrando la aplicación para aplicar los cambios…</string>
    <!-- Toast shown after updating the Mozilla account/Sync server override preferences -->
    <string name="toast_override_account_sync_server_done">Cuenta de Mozilla/servidor de Sync modificados. Saliendo de la aplicación para aplicar cambios…</string>
    <!-- Preference category for account information -->
    <string name="preferences_category_account">Cuenta</string>
    <!-- Preference for changing where the toolbar is positioned -->
    <string name="preferences_toolbar">Barra de herramientas</string>
    <!-- Preference for changing default theme to dark or light mode -->
    <string name="preferences_theme">Tema</string>
    <!-- Preference for customizing the home screen -->
    <string name="preferences_home_2">Página de inicio</string>
    <!-- Preference for gestures based actions -->
    <string name="preferences_gestures">Gestos</string>
    <!-- Preference for settings related to visual options -->
    <string name="preferences_customize">Personalizar</string>
    <!-- Preference description for banner about signing in -->
    <string name="preferences_sign_in_description_2">Iniciá la sesión para sincronizar pestañas, marcadores, contraseñas y más.</string>
    <!-- Preference shown instead of account display name while account profile information isn't available yet. -->
    <string name="preferences_account_default_name" moz:RemovedIn="120" tools:ignore="UnusedResources">Cuenta Firefox</string>
    <!-- Preference shown instead of account display name while account profile information isn't available yet. -->
    <string name="preferences_account_default_name_2">Cuenta de Mozilla</string>
    <!-- Preference text for account title when there was an error syncing FxA -->
    <string name="preferences_account_sync_error">Reconectar para reanudar la sincronización</string>
    <!-- Preference for language -->
    <string name="preferences_language">Idioma</string>
    <!-- Preference for data choices -->
    <string name="preferences_data_choices">Elección de datos</string>
    <!-- Preference for data collection -->
    <string name="preferences_data_collection">Recopilación de datos</string>
    <!-- Preference for developers -->
    <string name="preferences_remote_debugging">Depuración remota vía USB</string>
    <!-- Preference title for switch preference to show search engines -->
    <string name="preferences_show_search_engines" moz:RemovedIn="120" tools:ignore="UnusedResources">Mostrar buscadores</string>
    <!-- Preference title for switch preference to show search suggestions -->
    <string name="preferences_show_search_suggestions">Mostrar sugerencias de búsqueda</string>
    <!-- Preference title for switch preference to show voice search button -->
    <string name="preferences_show_voice_search">Mostrar búsqueda por voz</string>
    <!-- Preference title for switch preference to show search suggestions also in private mode -->
    <string name="preferences_show_search_suggestions_in_private">Mostrar en sesiones privadas</string>
    <!-- Preference title for switch preference to show a clipboard suggestion when searching -->
    <string name="preferences_show_clipboard_suggestions">Mostrar sugerencias del portapapeles</string>
    <!-- Preference title for switch preference to suggest browsing history when searching -->
    <string name="preferences_search_browsing_history">Buscar historial de navegación</string>
    <!-- Preference title for switch preference to suggest bookmarks when searching -->
    <string name="preferences_search_bookmarks">Buscar marcadores</string>
    <!-- Preference title for switch preference to suggest synced tabs when searching -->
    <string name="preferences_search_synced_tabs">Buscar pestañas sincronizadas</string>
    <!-- Preference for account settings -->
    <string name="preferences_account_settings">Configuración de la cuenta</string>

    <!-- Preference for enabling url autocomplete-->
    <string name="preferences_enable_autocomplete_urls">Autocompletar URLs</string>
    <!-- Preference title for switch preference to show sponsored Firefox Suggest search suggestions -->
    <string name="preferences_show_sponsored_suggestions">Sugerencias de patrocinadores</string>
    <!-- Summary for preference to show sponsored Firefox Suggest search suggestions.
         The first parameter is the name of the application. -->
    <string name="preferences_show_sponsored_suggestions_summary">Ayudar a %1$s con sugerencias patrocinadas ocasionales</string>
    <!-- Preference title for switch preference to show Firefox Suggest search suggestions for web content.
         The first parameter is the name of the application. -->
    <string name="preferences_show_nonsponsored_suggestions">Sugerencias de %1$s</string>
    <!-- Summary for preference to show Firefox Suggest search suggestions for web content -->
    <string name="preferences_show_nonsponsored_suggestions_summary">Obtener sugerencias de la web relacionadas con tu búsqueda</string>
    <!-- Preference for open links in third party apps -->
    <string name="preferences_open_links_in_apps">Abrir enlaces en aplicaciones</string>

    <!-- Preference for open links in third party apps always open in apps option -->
    <string name="preferences_open_links_in_apps_always">Siempre</string>
    <!-- Preference for open links in third party apps ask before opening option -->
    <string name="preferences_open_links_in_apps_ask">Preguntar antes de abrir</string>
    <!-- Preference for open links in third party apps never open in apps option -->
    <string name="preferences_open_links_in_apps_never">Nunca</string>
    <!-- Preference for open download with an external download manager app -->
    <string name="preferences_external_download_manager">Administrador de descargas externo</string>
    <!-- Preference for enabling gecko engine logs -->
    <string name="preferences_enable_gecko_logs">Habilitar registros de Gecko</string>
    <!-- Message to indicate users that we are quitting the application to apply the changes -->
    <string name="quit_application">Saliendo de la aplicación para aplicar cambios…</string>

    <!-- Preference for add_ons -->
    <string name="preferences_addons">Complementos</string>

    <!-- Preference for installing a local add-on -->
    <string name="preferences_install_local_addon">Instalar complemento desde archivo</string>
    <!-- Preference for notifications -->
    <string name="preferences_notifications">Notificaciones</string>

    <!-- Summary for notification preference indicating notifications are allowed -->
    <string name="notifications_allowed_summary">Permitido</string>
    <!-- Summary for notification preference indicating notifications are not allowed -->
    <string name="notifications_not_allowed_summary">No permitido</string>

    <!-- Add-on Preferences -->
    <!-- Preference to customize the configured AMO (addons.mozilla.org) collection -->
    <string name="preferences_customize_amo_collection">Colección personalizada de complementos</string>
    <!-- Button caption to confirm the add-on collection configuration -->
    <string name="customize_addon_collection_ok">Aceptar</string>
    <!-- Button caption to abort the add-on collection configuration -->
    <string name="customize_addon_collection_cancel">Cancelar</string>
    <!-- Hint displayed on input field for custom collection name -->
    <string name="customize_addon_collection_hint">Nombre de la colección</string>
    <!-- Hint displayed on input field for custom collection user ID-->
    <string name="customize_addon_collection_user_hint">Dueño de la colección (ID de usuario)</string>
    <!-- Toast shown after confirming the custom add-on collection configuration -->
    <string name="toast_customize_addon_collection_done">Colección de complementos modificada. Cerrando la aplicación para aplicar los cambios…</string>

    <!-- Customize Home -->
    <!-- Header text for jumping back into the recent tab in customize the home screen -->
    <string name="customize_toggle_jump_back_in">Regresar a</string>
    <!-- Title for the customize home screen section with recently saved bookmarks. -->
    <string name="customize_toggle_recent_bookmarks">Marcadores recientes</string>
    <!-- Title for the customize home screen section with recently visited. Recently visited is
    a section where users see a list of tabs that they have visited in the past few days -->
    <string name="customize_toggle_recently_visited">Visitados recientemente</string>

    <!-- Title for the customize home screen section with Pocket. -->
    <string name="customize_toggle_pocket_2">Historias que te hacen reflexionar</string>
    <!-- Summary for the customize home screen section with Pocket. The first parameter is product name Pocket -->
    <string name="customize_toggle_pocket_summary">Artículos impulsados por %s</string>
    <!-- Title for the customize home screen section with sponsored Pocket stories. -->
    <string name="customize_toggle_pocket_sponsored">Historias patrocinadas</string>
    <!-- Title for the opening wallpaper settings screen -->
    <string name="customize_wallpapers">Fondos de pantalla</string>
    <!-- Title for the customize home screen section with sponsored shortcuts. -->
    <string name="customize_toggle_contile">Accesos directos patrocinados</string>

    <!-- Wallpapers -->
    <!-- Content description for various wallpapers. The first parameter is the name of the wallpaper -->
    <string name="wallpapers_item_name_content_description">Elemento de fondo de pantalla: %1$s</string>
    <!-- Snackbar message for when wallpaper is selected -->
    <string name="wallpaper_updated_snackbar_message">¡Se actualizó el fondo de pantalla!</string>
    <!-- Snackbar label for action to view selected wallpaper -->
    <string name="wallpaper_updated_snackbar_action">Ver</string>
    <!-- Snackbar message for when wallpaper couldn't be downloaded -->
    <string name="wallpaper_download_error_snackbar_message">No se pudo descargar el fondo de pantalla</string>
    <!-- Snackbar label for action to retry downloading the wallpaper -->
    <string name="wallpaper_download_error_snackbar_action">Intentar nuevamente</string>
    <!-- Snackbar message for when wallpaper couldn't be selected because of the disk error -->
    <string name="wallpaper_select_error_snackbar_message">No se pudo cambiar el fondo de pantalla</string>
    <!-- Text displayed that links to website containing documentation about the "Limited Edition" wallpapers. -->
    <string name="wallpaper_learn_more">Conocer más</string>

    <!-- Text for classic wallpapers title. The first parameter is the Firefox name. -->
    <string name="wallpaper_classic_title">%s clásico</string>
    <!-- Text for artist series wallpapers title. "Artist series" represents a collection of artist collaborated wallpapers. -->
    <string name="wallpaper_artist_series_title">Serie de artista</string>
    <!-- Description text for the artist series wallpapers with learn more link. The first parameter is the learn more string defined in wallpaper_learn_more. "Independent voices" is the name of the wallpaper collection -->
    <string name="wallpaper_artist_series_description_with_learn_more">La colección Voces Independientes. %s</string>
    <!-- Description text for the artist series wallpapers. "Independent voices" is the name of the wallpaper collection -->
    <string name="wallpaper_artist_series_description">La colección Voces Independientes.</string>
    <!-- Wallpaper onboarding dialog header text. -->
    <string name="wallpapers_onboarding_dialog_title_text">Probá un toque de color</string>
    <!-- Wallpaper onboarding dialog body text. -->
    <string name="wallpapers_onboarding_dialog_body_text">Elegí un fondo de pantalla que te represente.</string>
    <!-- Wallpaper onboarding dialog learn more button text. The button navigates to the wallpaper settings screen. -->
    <string name="wallpapers_onboarding_dialog_explore_more_button_text">Explorar más fondos de pantalla</string>

    <!-- Add-ons general availability nimbus message-->
    <!-- Title of the Nimbus message for add-ons general availability-->
    <string name="addon_ga_message_title" tools:ignore="UnusedResources">Nuevos complementos disponibles ahora</string>
    <!-- Body of the Nimbus message for add-ons general availability. 'Firefox' intentionally hardcoded here-->
    <string name="addon_ga_message_body" tools:ignore="UnusedResources">Descubrí más de 100 extensiones nuevas que te permiten personalizar Firefox.</string>
    <!-- Button text of the Nimbus message for add-ons general availability. -->
    <string name="addon_ga_message_button" tools:ignore="UnusedResources">Explorar complementos</string>

    <!-- Add-on Installation from AMO-->
    <!-- Error displayed when user attempts to install an add-on from AMO (addons.mozilla.org) that is not supported -->
    <string name="addon_not_supported_error" moz:removedIn="120" tools:ignore="UnusedResources">El complemento no es compatible</string>
    <!-- Error displayed when user attempts to install an add-on from AMO (addons.mozilla.org) that is already installed -->
    <string name="addon_already_installed" moz:removedIn="120" tools:ignore="UnusedResources">El complemento ya está instalado</string>

    <!-- Add-on process crash dialog to user -->
    <!-- Title of a dialog shown to the user when enough errors have occurred with addons and they need to be temporarily disabled -->
    <string name="addon_process_crash_dialog_title" tools:ignore="UnusedResources">Los complementos están deshabilitados temporalmente</string>
    <!-- The first parameter is the application name. This is a message shown to the user when too many errors have occurred with the addons process and they have been disabled. The user can decide if they would like to continue trying to start add-ons or if they'd rather continue without them. -->
    <string name="addon_process_crash_dialog_message" tools:ignore="UnusedResources">Uno o más complementos dejaron de funcionar, haciendo que el sistema sea inestable. %1$s intentó reiniciar el(los) complemento(s) sin éxito.\n\nLos complementos no se reiniciarán durante la sesión actual.\n\nQuitar o deshabilitar los complementos puede solucionar este problema.</string>
    <!-- This will cause the add-ons to try restarting but the dialog will reappear if it is unsuccessful again -->
    <string name="addon_process_crash_dialog_retry_button_text" tools:ignore="UnusedResources">Probá reiniciar los complementos</string>
    <!-- The user will continue with all add-ons disabled -->
    <string name="addon_process_crash_dialog_disable_addons_button_text" tools:ignore="UnusedResources">Continuar con los complementos deshabilitados</string>

    <!-- Account Preferences -->
    <!-- Preference for managing your account via accounts.firefox.com -->
    <string name="preferences_manage_account">Administrar cuenta</string>
    <!-- Summary of the preference for managing your account via accounts.firefox.com. -->
    <string name="preferences_manage_account_summary">Cambiar la contraseña, administrar la recopilación de datos o eliminar la cuenta</string>
    <!-- Preference for triggering sync -->
    <string name="preferences_sync_now">Sincronizar ahora</string>
    <!-- Preference category for sync -->
    <string name="preferences_sync_category">Elegir qué sincronizar</string>
    <!-- Preference for syncing history -->
    <string name="preferences_sync_history">Historial</string>
    <!-- Preference for syncing bookmarks -->
    <string name="preferences_sync_bookmarks">Marcadores</string>
    <!-- Preference for syncing logins -->
    <string name="preferences_sync_logins">Inicios de sesión</string>
    <!-- Preference for syncing tabs -->
    <string name="preferences_sync_tabs_2">Pestañas abiertas</string>
    <!-- Preference for signing out -->
    <string name="preferences_sign_out">Cerrar sesión</string>
    <!-- Preference displays and allows changing current FxA device name -->
    <string name="preferences_sync_device_name">Nombre del dispositivo</string>
    <!-- Text shown when user enters empty device name -->
    <string name="empty_device_name_error">El nombre del dispositivo no puede estar vacío.</string>
    <!-- Label indicating that sync is in progress -->
    <string name="sync_syncing_in_progress">Sincronizando…</string>


    <!-- Label summary indicating that sync failed. The first parameter is the date stamp showing last time it succeeded -->
    <string name="sync_failed_summary">Falló la sincronización. Último éxito: %s</string>
    <!-- Label summary showing never synced -->
    <string name="sync_failed_never_synced_summary">La sincronización falló. Última sincronización: nunca</string>
    <!-- Label summary the date we last synced. The first parameter is date stamp showing last time synced -->
    <string name="sync_last_synced_summary">Última sincronización: %s</string>
    <!-- Label summary showing never synced -->
    <string name="sync_never_synced_summary">Última sincronización: nunca</string>

    <!-- Text for displaying the default device name.
        The first parameter is the application name, the second is the device manufacturer name
        and the third is the device model. -->
    <string name="default_device_name_2">%1$s en %2$s %3$s</string>

    <!-- Preference for syncing credit cards -->
    <string name="preferences_sync_credit_cards">Tarjetas de crédito</string>
    <!-- Preference for syncing addresses -->
    <string name="preferences_sync_address">Direcciones</string>

    <!-- Send Tab -->
    <!-- Name of the "receive tabs" notification channel. Displayed in the "App notifications" system settings for the app -->
    <string name="fxa_received_tab_channel_name">Pestañas recibidas</string>
    <!-- Description of the "receive tabs" notification channel. Displayed in the "App notifications" system settings for the app -->
    <string name="fxa_received_tab_channel_description">Notificaciones de pestañas recibidas de otros dispositivos Firefox.</string>
    <!--  The body for these is the URL of the tab received  -->
    <string name="fxa_tab_received_notification_name">Pestaña recibida</string>
    <!-- %s is the device name -->
    <string name="fxa_tab_received_from_notification_name">Pestaña de %s</string>

    <!-- Advanced Preferences -->
    <!-- Preference for tracking protection exceptions -->
    <string name="preferences_tracking_protection_exceptions">Excepciones</string>
    <!-- Button in Exceptions Preference to turn on tracking protection for all sites (remove all exceptions) -->
    <string name="preferences_tracking_protection_exceptions_turn_on_for_all">Habilitar para todos los sitios</string>


    <!-- Text displayed when there are no exceptions -->
    <string name="exceptions_empty_message_description">Las excepciones te permiten deshabilitar la protección de rastreo para los sitios seleccionados.</string>
    <!-- Text displayed when there are no exceptions, with learn more link that brings users to a tracking protection SUMO page -->
    <string name="exceptions_empty_message_learn_more_link">Conocer más</string>

    <!-- Preference switch for usage and technical data collection -->
    <string name="preference_usage_data">Uso y datos técnicos</string>
    <!-- Preference description for usage and technical data collection -->
    <string name="preferences_usage_data_description">Compartí datos de rendimiento, uso, hardware y personalizaciones de tu navegador con Mozilla para ayudarnos a mejorar %1$s</string>
    <!-- Preference switch for marketing data collection -->
    <string name="preferences_marketing_data">Datos de marketing</string>
    <!-- Preference description for marketing data collection -->
    <string name="preferences_marketing_data_description2">Compartí datos de uso básicos con Adjust, nuestro proveedor de marketing móvil</string>
    <!-- Title for studies preferences -->
    <string name="preference_experiments_2">Estudios</string>
    <!-- Summary for studies preferences -->
    <string name="preference_experiments_summary_2">Permite que Mozilla instale y realice estudios</string>


    <!-- Turn On Sync Preferences -->
    <!-- Header of the Sync and save your data preference view -->
    <string name="preferences_sync_2">Sincronizá y guardá los datos</string>
    <!-- Preference for reconnecting to FxA sync -->
    <string name="preferences_sync_sign_in_to_reconnect">Iniciar la sesión para reconectar</string>


    <!-- Preference for removing FxA account -->
    <string name="preferences_sync_remove_account">Eliminar cuenta</string>

    <!-- Pairing Feature strings -->
    <!-- Instructions on how to access pairing -->
    <string name="pair_instructions_2"><![CDATA[Escanear el código QR que se muestra en  <b>firefox.com/pair</b>]]></string>

    <!-- Toolbar Preferences -->
    <!-- Preference for using top toolbar -->
    <string name="preference_top_toolbar">Superior</string>
    <!-- Preference for using bottom toolbar -->
    <string name="preference_bottom_toolbar">Inferior</string>

    <!-- Theme Preferences -->
    <!-- Preference for using light theme -->
    <string name="preference_light_theme">Claro</string>
    <!-- Preference for using dark theme -->
    <string name="preference_dark_theme">Oscuro</string>
    <!-- Preference for using using dark or light theme automatically set by battery -->
    <string name="preference_auto_battery_theme">Establecido por ahorro de batería</string>
    <!-- Preference for using following device theme -->
    <string name="preference_follow_device_theme">Usar el tema del dispositivo</string>


    <!-- Gestures Preferences-->
    <!-- Preferences for using pull to refresh in a webpage -->
    <string name="preference_gestures_website_pull_to_refresh">Arrastrar para actualizar</string>
    <!-- Preference for using the dynamic toolbar -->
    <string name="preference_gestures_dynamic_toolbar">Desplazar para ocultar la barra</string>
    <!-- Preference for switching tabs by swiping horizontally on the toolbar -->
    <string name="preference_gestures_swipe_toolbar_switch_tabs">Deslizar la barra hacia los costados para cambiar de pestaña</string>
    <!-- Preference for showing the opened tabs by swiping up on the toolbar-->
    <string name="preference_gestures_swipe_toolbar_show_tabs">Deslizar la barra hacia arriba para abrir pestañas</string>

    <!-- Library -->
    <!-- Option in Library to open Downloads page -->
    <string name="library_downloads">Descargas</string>
    <!-- Option in library to open Bookmarks page -->
    <string name="library_bookmarks">Marcadores</string>
    <!-- Option in library to open Desktop Bookmarks root page -->
    <string name="library_desktop_bookmarks_root">Marcadores de escritorio</string>
    <!-- Option in library to open Desktop Bookmarks "menu" page -->
    <string name="library_desktop_bookmarks_menu">Menú de marcadores</string>
    <!-- Option in library to open Desktop Bookmarks "toolbar" page -->
    <string name="library_desktop_bookmarks_toolbar">Barra de herramientas de marcadores</string>
    <!-- Option in library to open Desktop Bookmarks "unfiled" page -->
    <string name="library_desktop_bookmarks_unfiled">Otros marcadores</string>
    <!-- Option in Library to open History page -->
    <string name="library_history">Historial</string>
    <!-- Option in Library to open a new tab -->
    <string name="library_new_tab">Nueva pestaña</string>
    <!-- Settings Page Title -->
    <string name="settings_title">Ajustes</string>
    <!-- Content description (not visible, for screen readers etc.): "Close button for library settings" -->
    <string name="content_description_close_button">Cerrar</string>

    <!-- Title to show in alert when a lot of tabs are to be opened
    %d is a placeholder for the number of tabs that will be opened -->
    <string name="open_all_warning_title">¿Abrir %d pestañas?</string>
    <!-- Message to warn users that a large number of tabs will be opened
    %s will be replaced by app name. -->
    <string name="open_all_warning_message">Abrir tantas pestañas puede ralentizar a %s mientras se cargan las páginas. ¿Estás seguro de que querés continuar?</string>
    <!-- Dialog button text for confirming open all tabs -->
    <string name="open_all_warning_confirm">Abrir pestañas</string>
    <!-- Dialog button text for canceling open all tabs -->
    <string name="open_all_warning_cancel">Cancelar</string>

    <!-- Text to show users they have one page in the history group section of the History fragment.
    %d is a placeholder for the number of pages in the group. -->
    <string name="history_search_group_site_1">%d página</string>

    <!-- Text to show users they have multiple pages in the history group section of the History fragment.
    %d is a placeholder for the number of pages in the group. -->
    <string name="history_search_group_sites_1">%d páginas</string>

    <!-- Option in library for Recently Closed Tabs -->
    <string name="library_recently_closed_tabs">Pestañas recientemente cerradas</string>
    <!-- Option in library to open Recently Closed Tabs page -->
    <string name="recently_closed_show_full_history">Mostrar historial completo</string>
    <!-- Text to show users they have multiple tabs saved in the Recently Closed Tabs section of history.
    %d is a placeholder for the number of tabs selected. -->
    <string name="recently_closed_tabs">%d pestañas</string>
    <!-- Text to show users they have one tab saved in the Recently Closed Tabs section of history.
    %d is a placeholder for the number of tabs selected. -->
    <string name="recently_closed_tab">%d pestaña</string>
    <!-- Recently closed tabs screen message when there are no recently closed tabs -->
    <string name="recently_closed_empty_message">No hay pestañas recientemente cerradas</string>

    <!-- Tab Management -->
    <!-- Title of preference for tabs management -->
    <string name="preferences_tabs">Pestañas</string>
    <!-- Title of preference that allows a user to specify the tab view -->
    <string name="preferences_tab_view">Vista de pestaña</string>
    <!-- Option for a list tab view -->
    <string name="tab_view_list">Lista</string>
    <!-- Option for a grid tab view -->
    <string name="tab_view_grid">Cuadrícula</string>
    <!-- Title of preference that allows a user to auto close tabs after a specified amount of time -->
    <string name="preferences_close_tabs">Cerrar pestañas</string>

    <!-- Option for auto closing tabs that will never auto close tabs, always allows user to manually close tabs -->
    <string name="close_tabs_manually">Nunca</string>
    <!-- Option for auto closing tabs that will auto close tabs after one day -->
    <string name="close_tabs_after_one_day">Después de un día</string>
    <!-- Option for auto closing tabs that will auto close tabs after one week -->
    <string name="close_tabs_after_one_week">Después de una semana</string>
    <!-- Option for auto closing tabs that will auto close tabs after one month -->
    <string name="close_tabs_after_one_month">Después de un mes</string>

    <!-- Title of preference that allows a user to specify the auto-close settings for open tabs -->
    <string name="preference_auto_close_tabs" tools:ignore="UnusedResources">Cerrar automáticamente pestañas abiertas</string>

    <!-- Opening screen -->
    <!-- Title of a preference that allows a user to choose what screen to show after opening the app -->
    <string name="preferences_opening_screen">Pantalla de apertura</string>
    <!-- Option for always opening the homepage when re-opening the app -->
    <string name="opening_screen_homepage">Página de inicio</string>
    <!-- Option for always opening the user's last-open tab when re-opening the app -->
    <string name="opening_screen_last_tab">Última pestaña</string>
    <!-- Option for always opening the homepage when re-opening the app after four hours of inactivity -->
    <string name="opening_screen_after_four_hours_of_inactivity">Página de inicio después de cuatro horas de inactividad</string>
    <!-- Summary for tabs preference when auto closing tabs setting is set to manual close-->
    <string name="close_tabs_manually_summary">Cerrar manualmente</string>
    <!-- Summary for tabs preference when auto closing tabs setting is set to auto close tabs after one day-->
    <string name="close_tabs_after_one_day_summary">Cerrar después de un día</string>
    <!-- Summary for tabs preference when auto closing tabs setting is set to auto close tabs after one week-->
    <string name="close_tabs_after_one_week_summary">Cerrar después de una semana</string>
    <!-- Summary for tabs preference when auto closing tabs setting is set to auto close tabs after one month-->
    <string name="close_tabs_after_one_month_summary">Cerrar después de un mes</string>

    <!-- Summary for homepage preference indicating always opening the homepage when re-opening the app -->
    <string name="opening_screen_homepage_summary">Abrir en la página de inicio</string>
    <!-- Summary for homepage preference indicating always opening the last-open tab when re-opening the app -->
    <string name="opening_screen_last_tab_summary">Abrir en la última pestaña</string>
    <!-- Summary for homepage preference indicating opening the homepage when re-opening the app after four hours of inactivity -->
    <string name="opening_screen_after_four_hours_of_inactivity_summary">Abrir en la página de inicio después de cuatro horas</string>

    <!-- Inactive tabs -->
    <!-- Category header of a preference that allows a user to enable or disable the inactive tabs feature -->
    <string name="preferences_inactive_tabs">Mover pestañas antiguas a inactivas</string>
    <!-- Title of inactive tabs preference -->
    <string name="preferences_inactive_tabs_title">Las pestañas que no viste durante dos semanas se mueven a la sección inactiva.</string>

    <!-- Studies -->
    <!-- Title of the remove studies button -->
    <string name="studies_remove">Eliminar</string>
    <!-- Title of the active section on the studies list -->
    <string name="studies_active">Activo</string>
    <!-- Description for studies, it indicates why Firefox use studies. The first parameter is the name of the application. -->
    <string name="studies_description_2">%1$s puede instalar y ejecutar estudios de vez en cuando.</string>
    <!-- Learn more link for studies, links to an article for more information about studies. -->
    <string name="studies_learn_more">Conocer más</string>

    <!-- Dialog message shown after removing a study -->
    <string name="studies_restart_app">La aplicación se cerrará para aplicar los cambios</string>
    <!-- Dialog button to confirm the removing a study. -->
    <string name="studies_restart_dialog_ok">Aceptar</string>
    <!-- Dialog button text for canceling removing a study. -->
    <string name="studies_restart_dialog_cancel">Cancelar</string>

    <!-- Toast shown after turning on/off studies preferences -->
    <string name="studies_toast_quit_application" tools:ignore="UnusedResources">Saliendo de la aplicación para aplicar cambios…</string>

    <!-- Sessions -->
    <!-- Title for the list of tabs -->
    <string name="tab_header_label">Pestañas abiertas</string>
    <!-- Title for the list of tabs in the current private session -->
    <string name="tabs_header_private_tabs_title">Pestañas privadas</string>
    <!-- Title for the list of tabs in the synced tabs -->
    <string name="tabs_header_synced_tabs_title">Pestañas sincronizadas</string>
    <!-- Content description (not visible, for screen readers etc.): Add tab button. Adds a news tab when pressed -->
    <string name="add_tab">Agregar pestaña</string>
    <!-- Content description (not visible, for screen readers etc.): Add tab button. Adds a news tab when pressed -->
    <string name="add_private_tab">Agregar pestaña privada</string>
    <!-- Text for the new tab button to indicate adding a new private tab in the tab -->
    <string name="tab_drawer_fab_content">Privado</string>
    <!-- Text for the new tab button to indicate syncing command on the synced tabs page -->
    <string name="tab_drawer_fab_sync">Sincronizar</string>
    <!-- Text shown in the menu for sharing all tabs -->
    <string name="tab_tray_menu_item_share">Compartir todas las pestañas</string>
    <!-- Text shown in the menu to view recently closed tabs -->
    <string name="tab_tray_menu_recently_closed">Pestañas recientemente cerradas</string>
    <!-- Text shown in the tabs tray inactive tabs section -->
    <string name="tab_tray_inactive_recently_closed" tools:ignore="UnusedResources">Recientemente cerrados</string>
    <!-- Text shown in the menu to view account settings -->
    <string name="tab_tray_menu_account_settings">Configuración de la cuenta</string>
    <!-- Text shown in the menu to view tab settings -->
    <string name="tab_tray_menu_tab_settings">Configuración de pestañas</string>
    <!-- Text shown in the menu for closing all tabs -->
    <string name="tab_tray_menu_item_close">Cerrar todas las pestañas</string>
    <!-- Text shown in the multiselect menu for bookmarking selected tabs. -->
    <string name="tab_tray_multiselect_menu_item_bookmark">Marcador</string>
    <!-- Text shown in the multiselect menu for closing selected tabs. -->
    <string name="tab_tray_multiselect_menu_item_close">Cerrar</string>
    <!-- Content description for tabs tray multiselect share button -->
    <string name="tab_tray_multiselect_share_content_description">Compartir pestañas seleccionadas</string>
    <!-- Content description for tabs tray multiselect menu -->
    <string name="tab_tray_multiselect_menu_content_description">Menú de pestañas seleccionadas</string>
    <!-- Content description (not visible, for screen readers etc.): Removes tab from collection button. Removes the selected tab from collection when pressed -->
    <string name="remove_tab_from_collection">Eliminar pestaña de la colección</string>
    <!-- Text for button to enter multiselect mode in tabs tray -->
    <string name="tabs_tray_select_tabs">Seleccionar pestañas</string>
    <!-- Content description (not visible, for screen readers etc.): Close tab button. Closes the current session when pressed -->
    <string name="close_tab">Cerrar pestaña</string>
    <!-- Content description (not visible, for screen readers etc.): Close tab <title> button. First parameter is tab title  -->
    <string name="close_tab_title">Cerrar pestaña %s</string>
    <!-- Content description (not visible, for screen readers etc.): Opens the open tabs menu when pressed -->
    <string name="open_tabs_menu">Abrir menú de pestañas</string>
    <!-- Open tabs menu item to save tabs to collection -->
    <string name="tabs_menu_save_to_collection1">Guardar pestañas en la colección</string>
    <!-- Text for the menu button to delete a collection -->
    <string name="collection_delete">Eliminar colección</string>
    <!-- Text for the menu button to rename a collection -->
    <string name="collection_rename">Cambiar nombre de la colección</string>


    <!-- Text for the button to open tabs of the selected collection -->
    <string name="collection_open_tabs">Abrir pestañas</string>


    <!-- Hint for adding name of a collection -->
    <string name="collection_name_hint">Nombre de la colección</string>
    <!-- Text for the menu button to rename a top site -->
    <string name="rename_top_site">Renombrar</string>
    <!-- Text for the menu button to remove a top site -->
    <string name="remove_top_site">Eliminar</string>

    <!-- Text for the menu button to delete a top site from history -->
    <string name="delete_from_history">Eliminar del historial</string>
    <!-- Postfix for private WebApp titles, placeholder is replaced with app name -->
    <string name="pwa_site_controls_title_private">%1$s (modo privado)</string>

    <!-- History -->
    <!-- Text for the button to search all history -->
    <string name="history_search_1">Ingresar términos de búsqueda</string>
    <!-- Text for the button to clear all history -->
    <string name="history_delete_all">Eliminar historial</string>

    <!-- Text for the snackbar to confirm that multiple browsing history items has been deleted -->
    <string name="history_delete_multiple_items_snackbar">Historial eliminado</string>
    <!-- Text for the snackbar to confirm that a single browsing history item has been deleted. The first parameter is the shortened URL of the deleted history item. -->
    <string name="history_delete_single_item_snackbar">Se eliminó %1$s</string>
    <!-- Context description text for the button to delete a single history item -->
    <string name="history_delete_item">Eliminar</string>
    <!-- History multi select title in app bar
    The first parameter is the number of bookmarks selected -->
    <string name="history_multi_select_title">%1$d seleccionado</string>
    <!-- Text for the header that groups the history for today -->
    <string name="history_today">Hoy</string>
    <!-- Text for the header that groups the history for yesterday -->
    <string name="history_yesterday">Ayer</string>
    <!-- Text for the header that groups the history the past 7 days -->
    <string name="history_7_days">Últimos 7 días</string>
    <!-- Text for the header that groups the history the past 30 days -->
    <string name="history_30_days">Últimos 30 días</string>
    <!-- Text for the header that groups the history older than the last month -->
    <string name="history_older">Más antiguo</string>
    <!-- Text shown when no history exists -->
    <string name="history_empty_message">Aquí no hay historial</string>

    <!-- Downloads -->
    <!-- Text for the snackbar to confirm that multiple downloads items have been removed -->
    <string name="download_delete_multiple_items_snackbar_1">Descargas eliminadas</string>
    <!-- Text for the snackbar to confirm that a single download item has been removed. The first parameter is the name of the download item. -->
    <string name="download_delete_single_item_snackbar">%1$s eliminado </string>
    <!-- Text shown when no download exists -->
    <string name="download_empty_message_1">No hay archivos descargados</string>
    <!-- History multi select title in app bar
    The first parameter is the number of downloads selected -->
    <string name="download_multi_select_title">Se seleccionó %1$d</string>


    <!-- Text for the button to remove a single download item -->
    <string name="download_delete_item_1">Eliminar</string>


    <!-- Crashes -->
    <!-- Title text displayed on the tab crash page. This first parameter is the name of the application (For example: Fenix) -->
    <string name="tab_crash_title_2">Disculpá. %1$s no puede cargar esa página.</string>
    <!-- Send crash report checkbox text on the tab crash page -->
    <string name="tab_crash_send_report">Enviar informe de fallo a Mozilla</string>
    <!-- Close tab button text on the tab crash page -->
    <string name="tab_crash_close">Cerrar pestaña</string>
    <!-- Restore tab button text on the tab crash page -->
    <string name="tab_crash_restore">Restaurar pestaña</string>

    <!-- Bookmarks -->
    <!-- Confirmation message for a dialog confirming if the user wants to delete the selected folder -->
    <string name="bookmark_delete_folder_confirmation_dialog">¿Estás seguro de que querés eliminar esta carpeta?</string>
    <!-- Confirmation message for a dialog confirming if the user wants to delete multiple items including folders. Parameter will be replaced by app name. -->
    <string name="bookmark_delete_multiple_folders_confirmation_dialog">%s va a eliminar los elementos seleccionados.</string>
    <!-- Text for the cancel button on delete bookmark dialog -->
    <string name="bookmark_delete_negative">Cancelar</string>
    <!-- Screen title for adding a bookmarks folder -->
    <string name="bookmark_add_folder">Agregar carpeta</string>
    <!-- Snackbar title shown after a bookmark has been created. -->
    <string name="bookmark_saved_snackbar">¡Marcador guardado!</string>

    <!-- Snackbar edit button shown after a bookmark has been created. -->
    <string name="edit_bookmark_snackbar_action">EDIT</string>
    <!-- Bookmark overflow menu edit button -->
    <string name="bookmark_menu_edit_button">Editar</string>
    <!-- Bookmark overflow menu copy button -->
    <string name="bookmark_menu_copy_button">Copiar</string>
    <!-- Bookmark overflow menu share button -->
    <string name="bookmark_menu_share_button">Compartir</string>
    <!-- Bookmark overflow menu open in new tab button -->
    <string name="bookmark_menu_open_in_new_tab_button">Abrir en una nueva pestaña</string>
    <!-- Bookmark overflow menu open in private tab button -->
    <string name="bookmark_menu_open_in_private_tab_button">Abrir en una pestaña privada</string>
    <!-- Bookmark overflow menu open all in tabs button -->
    <string name="bookmark_menu_open_all_in_tabs_button">Abrir todo en pestañas nuevas</string>
    <!-- Bookmark overflow menu open all in private tabs button -->
    <string name="bookmark_menu_open_all_in_private_tabs_button">Abrir todo en pestañas privadas</string>
    <!-- Bookmark overflow menu delete button -->
    <string name="bookmark_menu_delete_button">Eliminar</string>
    <!--Bookmark overflow menu save button -->
    <string name="bookmark_menu_save_button">Guardar</string>
    <!-- Bookmark multi select title in app bar
     The first parameter is the number of bookmarks selected -->
    <string name="bookmarks_multi_select_title">Se seleccionó %1$d</string>
    <!-- Bookmark editing screen title -->
    <string name="edit_bookmark_fragment_title">Editar marcador</string>
    <!-- Bookmark folder editing screen title -->
    <string name="edit_bookmark_folder_fragment_title">Editar carpeta</string>
    <!-- Bookmark sign in button message -->
    <string name="bookmark_sign_in_button">Iniciar sesión para ver los marcadores sincronizados</string>
    <!-- Bookmark URL editing field label -->
    <string name="bookmark_url_label">URL</string>
    <!-- Bookmark FOLDER editing field label -->
    <string name="bookmark_folder_label">FOLDER</string>
    <!-- Bookmark NAME editing field label -->
    <string name="bookmark_name_label">NAME</string>
    <!-- Bookmark add folder screen title -->
    <string name="bookmark_add_folder_fragment_label">Agregar carpeta</string>
    <!-- Bookmark select folder screen title -->
    <string name="bookmark_select_folder_fragment_label">Seleccionar carpeta</string>
    <!-- Bookmark editing error missing title -->
    <string name="bookmark_empty_title_error">Debe tener un título</string>
    <!-- Bookmark editing error missing or improper URL -->
    <string name="bookmark_invalid_url_error">URL inválida</string>
    <!-- Bookmark screen message for empty bookmarks folder -->
    <string name="bookmarks_empty_message">No hay marcadores aquí</string>

    <!-- Bookmark snackbar message on deletion
     The first parameter is the host part of the URL of the bookmark deleted, if any -->
    <string name="bookmark_deletion_snackbar_message">Se eliminó %1$s</string>

    <!-- Bookmark snackbar message on deleting multiple bookmarks not including folders-->
    <string name="bookmark_deletion_multiple_snackbar_message_2">Marcadores eliminados</string>
    <!-- Bookmark snackbar message on deleting multiple bookmarks including folders-->
    <string name="bookmark_deletion_multiple_snackbar_message_3">Eliminar carpetas seleccionadas</string>
    <!-- Bookmark undo button for deletion snackbar action -->
    <string name="bookmark_undo_deletion">DESHACER</string>

    <!-- Text for the button to search all bookmarks -->
    <string name="bookmark_search">Ingresá el término de búsqueda</string>

    <!-- Site Permissions -->
    <!-- Button label that take the user to the Android App setting -->
    <string name="phone_feature_go_to_settings">Ir a Ajustes</string>
    <!-- Content description (not visible, for screen readers etc.): Quick settings sheet
        to give users access to site specific information / settings. For example:
        Secure settings status and a button to modify site permissions -->
    <string name="quick_settings_sheet">Hoja de ajustes rápidos</string>
    <!-- Label that indicates that this option it the recommended one -->
    <string name="phone_feature_recommended">Recomendado</string>
    <!-- Button label for clearing all the information of site permissions-->
    <string name="clear_permissions">Eliminar permisos</string>
    <!-- Text for the OK button on Clear permissions dialog -->
    <string name="clear_permissions_positive">Aceptar</string>
    <!-- Text for the cancel button on Clear permissions dialog -->
    <string name="clear_permissions_negative">Cancelar</string>
    <!-- Button label for clearing a site permission-->
    <string name="clear_permission">Eliminar permiso</string>
    <!-- Text for the OK button on Clear permission dialog -->
    <string name="clear_permission_positive">Aceptar</string>
    <!-- Text for the cancel button on Clear permission dialog -->
    <string name="clear_permission_negative">Cancelar</string>
    <!-- Button label for clearing all the information on all sites-->
    <string name="clear_permissions_on_all_sites">Eliminar permisos en todos los sitios</string>
    <!-- Preference for altering video and audio autoplay for all websites -->
    <string name="preference_browser_feature_autoplay">Reproducción automática</string>
    <!-- Preference for altering the camera access for all websites -->
    <string name="preference_phone_feature_camera">Cámara</string>
    <!-- Preference for altering the microphone access for all websites -->
    <string name="preference_phone_feature_microphone">Micrófono</string>
    <!-- Preference for altering the location access for all websites -->
    <string name="preference_phone_feature_location">Ubicación</string>
    <!-- Preference for altering the notification access for all websites -->
    <string name="preference_phone_feature_notification">Notificación</string>
    <!-- Preference for altering the persistent storage access for all websites -->
    <string name="preference_phone_feature_persistent_storage">Almacenamiento persistente</string>
    <!-- Preference for altering the storage access setting for all websites -->
    <string name="preference_phone_feature_cross_origin_storage_access">Cookies de sitios cruzados</string>
    <!-- Preference for altering the EME access for all websites -->
    <string name="preference_phone_feature_media_key_system_access">Contenido controlado por DRM</string>
    <!-- Label that indicates that a permission must be asked always -->
    <string name="preference_option_phone_feature_ask_to_allow">Pedir permiso</string>
    <!-- Label that indicates that a permission must be blocked -->
    <string name="preference_option_phone_feature_blocked">Bloqueado</string>
    <!-- Label that indicates that a permission must be allowed -->
    <string name="preference_option_phone_feature_allowed">Permitido</string>
    <!--Label that indicates a permission is by the Android OS-->
    <string name="phone_feature_blocked_by_android">Bloqueado por Android</string>
    <!-- Preference for showing a list of websites that the default configurations won't apply to them -->
    <string name="preference_exceptions">Excepciones</string>
    <!-- Summary of tracking protection preference if tracking protection is set to off -->
    <string name="tracking_protection_off">Desactivada</string>

    <!-- Summary of tracking protection preference if tracking protection is set to standard -->
    <string name="tracking_protection_standard">Estándar</string>
    <!-- Summary of tracking protection preference if tracking protection is set to strict -->
    <string name="tracking_protection_strict">Estricta</string>
    <!-- Summary of tracking protection preference if tracking protection is set to custom -->
    <string name="tracking_protection_custom">Personalizada</string>
    <!-- Label for global setting that indicates that all video and audio autoplay is allowed -->
    <string name="preference_option_autoplay_allowed2">Permitir audio y video</string>
    <!-- Label for site specific setting that indicates that all video and audio autoplay is allowed -->
    <string name="quick_setting_option_autoplay_allowed">Permitir audio y video</string>
    <!-- Label that indicates that video and audio autoplay is only allowed over Wi-Fi -->
    <string name="preference_option_autoplay_allowed_wifi_only2">Bloquear audio y video solo en datos celulares</string>
    <!-- Subtext that explains 'autoplay on Wi-Fi only' option -->
    <string name="preference_option_autoplay_allowed_wifi_subtext">El audio y el video se van a reproducir con Wi-Fi</string>
    <!-- Label for global setting that indicates that video autoplay is allowed, but audio autoplay is blocked -->
    <string name="preference_option_autoplay_block_audio2">Bloquear solo audio</string>
    <!-- Label for site specific setting that indicates that video autoplay is allowed, but audio autoplay is blocked -->
    <string name="quick_setting_option_autoplay_block_audio">Bloquear solo audio</string>
    <!-- Label for global setting that indicates that all video and audio autoplay is blocked -->
    <string name="preference_option_autoplay_blocked3">Bloquear audio y video</string>
    <!-- Label for site specific setting that indicates that all video and audio autoplay is blocked -->
    <string name="quick_setting_option_autoplay_blocked">Bloquear audio y video</string>
    <!-- Summary of delete browsing data on quit preference if it is set to on -->
    <string name="delete_browsing_data_quit_on">Activado</string>
    <!-- Summary of delete browsing data on quit preference if it is set to off -->
    <string name="delete_browsing_data_quit_off">Desactivada</string>

    <!-- Summary of studies preference if it is set to on -->
    <string name="studies_on">Activado</string>
    <!-- Summary of studies data on quit preference if it is set to off -->
    <string name="studies_off">Desactivado</string>

    <!-- Collections -->
    <!-- Collections header on home fragment -->
    <string name="collections_header">Colecciones</string>
    <!-- Content description (not visible, for screen readers etc.): Opens the collection menu when pressed -->
    <string name="collection_menu_button_content_description">Menú de colecciones</string>
    <!-- Label to describe what collections are to a new user without any collections -->
    <string name="no_collections_description2">Recolectá lo que te importa.\nAgrupá búsquedas, sitios y pestañas similares para acceder rápidamente más tarde.</string>
    <!-- Title for the "select tabs" step of the collection creator -->
    <string name="create_collection_select_tabs">Seleccionar pestañas</string>
    <!-- Title for the "select collection" step of the collection creator -->
    <string name="create_collection_select_collection">Seleccionar colección</string>
    <!-- Title for the "name collection" step of the collection creator -->
    <string name="create_collection_name_collection">Nombrar la colección</string>
    <!-- Button to add new collection for the "select collection" step of the collection creator -->
    <string name="create_collection_add_new_collection">Agregar nueva colección</string>
    <!-- Button to select all tabs in the "select tabs" step of the collection creator -->
    <string name="create_collection_select_all">Seleccionar todo</string>
    <!-- Button to deselect all tabs in the "select tabs" step of the collection creator -->
    <string name="create_collection_deselect_all">Dejar deseleccionar todo</string>
    <!-- Text to prompt users to select the tabs to save in the "select tabs" step of the collection creator -->
    <string name="create_collection_save_to_collection_empty">Seleccionar pestañas para guardar</string>
    <!-- Text to show users how many tabs they have selected in the "select tabs" step of the collection creator.
     %d is a placeholder for the number of tabs selected. -->
    <string name="create_collection_save_to_collection_tabs_selected">%d pestañas seleccionadas</string>
    <!-- Text to show users they have one tab selected in the "select tabs" step of the collection creator.
    %d is a placeholder for the number of tabs selected. -->
    <string name="create_collection_save_to_collection_tab_selected">%d pestaña seleccionada</string>

    <!-- Text shown in snackbar when multiple tabs have been saved in a collection -->
    <string name="create_collection_tabs_saved">¡Pestañas guardadas!</string>
    <!-- Text shown in snackbar when one or multiple tabs have been saved in a new collection -->
    <string name="create_collection_tabs_saved_new_collection">¡Colección guardada!</string>
    <!-- Text shown in snackbar when one tab has been saved in a collection -->
    <string name="create_collection_tab_saved">¡Pestaña guardada!</string>
    <!-- Content description (not visible, for screen readers etc.): button to close the collection creator -->
    <string name="create_collection_close">Cerrar</string>
    <!-- Button to save currently selected tabs in the "select tabs" step of the collection creator-->
    <string name="create_collection_save">Guardar</string>

    <!-- Snackbar action to view the collection the user just created or updated -->
    <string name="create_collection_view">Ver</string>

    <!-- Text for the OK button from collection dialogs -->
    <string name="create_collection_positive">Aceptar</string>
    <!-- Text for the cancel button from collection dialogs -->
    <string name="create_collection_negative">Cancelar</string>

    <!-- Default name for a new collection in "name new collection" step of the collection creator. %d is a placeholder for the number of collections-->
    <string name="create_collection_default_name">Colección %d</string>

    <!-- Share -->
    <!-- Share screen header -->
    <string name="share_header_2">Compartir</string>
    <!-- Content description (not visible, for screen readers etc.):
        "Share" button. Opens the share menu when pressed. -->
    <string name="share_button_content_description">Compartir</string>
    <!-- Text for the Save to PDF feature in the share menu -->
    <string name="share_save_to_pdf">Guardar como PDF</string>
    <!-- Text for error message when generating a PDF file Text. -->
    <string name="unable_to_save_to_pdf_error">No se pudo generar el PDF</string>
    <!-- Text for standard error snackbar dismiss button. -->
    <string name="standard_snackbar_error_dismiss">Descartar</string>
    <!-- Text for error message when printing a page and it fails. -->
    <string name="unable_to_print_error" moz:removedIn="121" tools:ignore="UnusedResources">No se puede imprimir</string>
    <!-- Text for error message when printing a page and it fails. -->
    <string name="unable_to_print_page_error">No se puede imprimir esta página</string>
    <!-- Text for the print feature in the share and browser menu -->
    <string name="menu_print">Imprimir</string>
    <!-- Sub-header in the dialog to share a link to another sync device -->
    <string name="share_device_subheader">Enviar al dispositivo</string>
    <!-- Sub-header in the dialog to share a link to an app from the full list -->
    <string name="share_link_all_apps_subheader">Todas las acciones</string>
    <!-- Sub-header in the dialog to share a link to an app from the most-recent sorted list -->
    <string name="share_link_recent_apps_subheader">Usado recientemente</string>
    <!-- Text for the copy link action in the share screen. -->
    <string name="share_copy_link_to_clipboard">Copiar al portapapeles</string>
    <!-- Toast shown after copying link to clipboard -->
    <string name="toast_copy_link_to_clipboard">Copiado al portapapeles</string>
    <!-- An option from the share dialog to sign into sync -->
    <string name="sync_sign_in">Iniciar sesión en Sync</string>
     <!-- An option from the three dot menu to sync and save data -->
    <string name="sync_menu_sync_and_save_data">Sincronizar y guardar datos</string>
    <!-- An option from the share dialog to send link to all other sync devices -->
    <string name="sync_send_to_all">Enviar a todos los dispositivos</string>
    <!-- An option from the share dialog to reconnect to sync -->
    <string name="sync_reconnect">Reconectar a Sync</string>
    <!-- Text displayed when sync is offline and cannot be accessed -->
    <string name="sync_offline">Sin conexión</string>
    <!-- An option to connect additional devices -->
    <string name="sync_connect_device">Conectar otro dispositivo</string>
    <!-- The dialog text shown when additional devices are not available -->
    <string name="sync_connect_device_dialog">Para enviar una pestaña, iniciá sesión en Firefox en al menos un dispositivo más.</string>
    <!-- Confirmation dialog button -->
    <string name="sync_confirmation_button">Entendido</string>

    <!-- Share error message -->
    <string name="share_error_snackbar">No se puede compartir con esta aplicación</string>

    <!-- Add new device screen title -->
    <string name="sync_add_new_device_title">Enviar al dispositivo</string>
    <!-- Text for the warning message on the Add new device screen -->
    <string name="sync_add_new_device_message">No hay dispositivos conectados</string>
    <!-- Text for the button to learn about sending tabs -->
    <string name="sync_add_new_device_learn_button">Conocer sobre enviar pestañas…</string>
    <!-- Text for the button to connect another device -->
    <string name="sync_add_new_device_connect_button">Conectar otro dispositivo…</string>

    <!-- Notifications -->
    <!-- Text shown in the notification that pops up to remind the user that a private browsing session is active. -->
    <string name="notification_pbm_delete_text_2">Cerrar pestañas privadas</string>
    <!-- Name of the marketing notification channel. Displayed in the "App notifications" system settings for the app -->
    <string name="notification_marketing_channel_name">Marketing</string>

    <!-- Title shown in the notification that pops up to remind the user to set fenix as default browser.
    The app name is in the text, due to limitations with localizing Nimbus experiments -->
    <string name="nimbus_notification_default_browser_title" tools:ignore="UnusedResources">Firefox es rápido y privado</string>
    <!-- Text shown in the notification that pops up to remind the user to set fenix as default browser.
    The app name is in the text, due to limitations with localizing Nimbus experiments -->
    <string name="nimbus_notification_default_browser_text" tools:ignore="UnusedResources">Hacé que Firefox sea tu navegador predeterminado</string>
    <!-- Title shown in the notification that pops up to re-engage the user -->
    <string name="notification_re_engagement_title">Probá la navegación privada</string>
    <!-- Text shown in the notification that pops up to re-engage the user.
    %1$s is a placeholder that will be replaced by the app name. -->
    <string name="notification_re_engagement_text">Navegá sin cookies ni historial guardados en %1$s</string>

    <!-- Title A shown in the notification that pops up to re-engage the user -->
    <string name="notification_re_engagement_A_title">Navegá sin dejar rastros</string>
    <!-- Text A shown in the notification that pops up to re-engage the user.
    %1$s is a placeholder that will be replaced by the app name. -->
    <string name="notification_re_engagement_A_text">La navegación privada en %1$s no guarda tu información.</string>
    <!-- Title B shown in the notification that pops up to re-engage the user -->
    <string name="notification_re_engagement_B_title">Empezar tu primera búsqueda</string>
    <!-- Text B shown in the notification that pops up to re-engage the user -->
    <string name="notification_re_engagement_B_text">Buscar algo cercano. O descubrir algo divertido.</string>

    <!-- Survey -->
    <!-- Text shown in the fullscreen message that pops up to ask user to take a short survey.
    The app name is in the text, due to limitations with localizing Nimbus experiments -->
    <string name="nimbus_survey_message_text">Ayudá a mejorar Firefox haciendo una encuesta corta.</string>
    <!-- Preference for taking the short survey. -->
    <string name="preferences_take_survey">Realizar encuesta</string>
    <!-- Preference for not taking the short survey. -->
    <string name="preferences_not_take_survey">No, gracias</string>

    <!-- Snackbar -->
    <!-- Text shown in snackbar when user deletes a collection -->
    <string name="snackbar_collection_deleted">Se eliminó la colección</string>
    <!-- Text shown in snackbar when user renames a collection -->
    <string name="snackbar_collection_renamed">Se cambió el nombre de la colección</string>
    <!-- Text shown in snackbar when user closes a tab -->
    <string name="snackbar_tab_closed">Pestaña cerrada</string>
    <!-- Text shown in snackbar when user closes all tabs -->
    <string name="snackbar_tabs_closed">Pestañas cerradas</string>
    <!-- Text shown in snackbar when user bookmarks a list of tabs -->
    <string name="snackbar_message_bookmarks_saved">¡Marcadores guardados!</string>
    <!-- Text shown in snackbar when user adds a site to shortcuts -->
    <string name="snackbar_added_to_shortcuts">¡Agregado a atajos!</string>
    <!-- Text shown in snackbar when user closes a private tab -->
    <string name="snackbar_private_tab_closed">Pestaña privada cerrada</string>
    <!-- Text shown in snackbar when user closes all private tabs -->
    <string name="snackbar_private_tabs_closed">Pestañas privada cerradas</string>
    <!-- Text shown in snackbar when user erases their private browsing data -->
    <string name="snackbar_private_data_deleted">Se eliminaron los datos de navegación privada</string>
    <!-- Text shown in snackbar to undo deleting a tab, top site or collection -->
    <string name="snackbar_deleted_undo">DESHACER</string>
    <!-- Text shown in snackbar when user removes a top site -->
    <string name="snackbar_top_site_removed">Sitio eliminado</string>
    <!-- QR code scanner prompt which appears after scanning a code, but before navigating to it
        First parameter is the name of the app, second parameter is the URL or text scanned-->
    <string name="qr_scanner_confirmation_dialog_message">Permitir que %1$s abra %2$s</string>
    <!-- QR code scanner prompt dialog positive option to allow navigation to scanned link -->
    <string name="qr_scanner_dialog_positive">ALLOW</string>
    <!-- QR code scanner prompt dialog positive option to deny navigation to scanned link -->
    <string name="qr_scanner_dialog_negative">DENY</string>
    <!-- QR code scanner prompt dialog error message shown when a hostname does not contain http or https. -->
    <string name="qr_scanner_dialog_invalid">Dirección web inválida.</string>
    <!-- QR code scanner prompt dialog positive option when there is an error -->
    <string name="qr_scanner_dialog_invalid_ok">Aceptar</string>
    <!-- Tab collection deletion prompt dialog message. Placeholder will be replaced with the collection name -->
    <string name="tab_collection_dialog_message">¿Estás seguro de que querés eliminar %1$s?</string>
    <!-- Collection and tab deletion prompt dialog message. This will show when the last tab from a collection is deleted -->
    <string name="delete_tab_and_collection_dialog_message">Eliminar esta pestaña va a eliminar toda la colección. Podés crear nuevas colecciones en cualquier momento.</string>
    <!-- Collection and tab deletion prompt dialog title. Placeholder will be replaced with the collection name. This will show when the last tab from a collection is deleted -->
    <string name="delete_tab_and_collection_dialog_title">¿Eliminar %1$s?</string>
    <!-- Tab collection deletion prompt dialog option to delete the collection -->
    <string name="tab_collection_dialog_positive">Eliminar</string>
    <!-- Text displayed in a notification when the user enters full screen mode -->
    <string name="full_screen_notification">Acceder a pantalla completa</string>
    <!-- Message for copying the URL via long press on the toolbar -->
    <string name="url_copied">URL copiada</string>
    <!-- Sample text for accessibility font size -->
    <string name="accessibility_text_size_sample_text_1">Este es un texto de ejemplo. Está aquí para mostrar cómo va a aparecer el texto cuando aumentes o disminuyas el tamaño con esta configuración.</string>
    <!-- Summary for Accessibility Text Size Scaling Preference -->
    <string name="preference_accessibility_text_size_summary">Aumentar o disminuir el tamaño del texto en los sitios web</string>
    <!-- Title for Accessibility Text Size Scaling Preference -->
    <string name="preference_accessibility_font_size_title">Tamaño de la fuente</string>

    <!-- Title for Accessibility Text Automatic Size Scaling Preference -->
    <string name="preference_accessibility_auto_size_2">Cambio automático del tamaño de la fuente</string>
    <!-- Summary for Accessibility Text Automatic Size Scaling Preference -->
    <string name="preference_accessibility_auto_size_summary">El tamaño de fuente va a coincidir con la configuración de Android. Desactivá aquí para administrar el tamaño de la fuente.</string>

    <!-- Title for the Delete browsing data preference -->
    <string name="preferences_delete_browsing_data">Eliminar datos de navegación</string>

    <!-- Title for the tabs item in Delete browsing data -->
    <string name="preferences_delete_browsing_data_tabs_title_2">Pestañas abiertas</string>
    <!-- Subtitle for the tabs item in Delete browsing data, parameter will be replaced with the number of open tabs -->
    <string name="preferences_delete_browsing_data_tabs_subtitle">%d pestañas</string>
    <!-- Title for the data and history items in Delete browsing data -->
    <!-- Title for the history item in Delete browsing data -->
    <string name="preferences_delete_browsing_data_browsing_history_title">Historial de navegación</string>
    <!-- Subtitle for the data and history items in delete browsing data, parameter will be replaced with the
        number of history items the user has -->
    <string name="preferences_delete_browsing_data_browsing_data_subtitle">%d direcciones</string>
    <!-- Title for the cookies and site data items in Delete browsing data -->
    <string name="preferences_delete_browsing_data_cookies_and_site_data">Cookies y datos del sitio</string>
    <!-- Subtitle for the cookies item in Delete browsing data -->
    <string name="preferences_delete_browsing_data_cookies_subtitle">Se cerrará la sesión en la mayor parte de los sitios</string>
    <!-- Title for the cached images and files item in Delete browsing data -->
    <string name="preferences_delete_browsing_data_cached_files">Imágenes y archivos en caché</string>
    <!-- Subtitle for the cached images and files item in Delete browsing data -->
    <string name="preferences_delete_browsing_data_cached_files_subtitle">Libera espacio de almacenamiento</string>
    <!-- Title for the site permissions item in Delete browsing data -->
    <string name="preferences_delete_browsing_data_site_permissions">Permisos del sitio</string>
    <!-- Title for the downloads item in Delete browsing data -->
    <string name="preferences_delete_browsing_data_downloads">Descargas</string>
    <!-- Text for the button to delete browsing data -->
    <string name="preferences_delete_browsing_data_button">Eliminar datos de navegación</string>

    <!-- Title for the Delete browsing data on quit preference -->
    <string name="preferences_delete_browsing_data_on_quit">Eliminar datos de navegación al salir</string>
    <!-- Summary for the Delete browsing data on quit preference. "Quit" translation should match delete_browsing_data_on_quit_action translation. -->
    <string name="preference_summary_delete_browsing_data_on_quit_2">Elimina automáticamente los datos de navegación cuando seleccionás &quot;Salir&quot; en el menú principal</string>
    <!-- Action item in menu for the Delete browsing data on quit feature -->
    <string name="delete_browsing_data_on_quit_action">Salir</string>

    <!-- Title text of a delete browsing data dialog. -->
    <string name="delete_history_prompt_title">Intervalo de tiempo para borrar</string>
    <!-- Body text of a delete browsing data dialog. -->
    <string name="delete_history_prompt_body" moz:RemovedIn="130" tools:ignore="UnusedResources">Elimina el historial (incluyendo historial sincronizado de otros dispositivos), cookies y otros datos de navegación.</string>
    <!-- Body text of a delete browsing data dialog. -->
    <string name="delete_history_prompt_body_2">Elimina el historial (incluido el historial sincronizado de otros dispositivos)</string>
    <!-- Radio button in the delete browsing data dialog to delete history items for the last hour. -->
    <string name="delete_history_prompt_button_last_hour">Última hora</string>
    <!-- Radio button in the delete browsing data dialog to delete history items for today and yesterday. -->
    <string name="delete_history_prompt_button_today_and_yesterday">Hoy y ayer</string>
    <!-- Radio button in the delete browsing data dialog to delete all history. -->
    <string name="delete_history_prompt_button_everything">Todo</string>

    <!-- Dialog message to the user asking to delete browsing data. Parameter will be replaced by app name. -->
    <string name="delete_browsing_data_prompt_message_3">%s va a eliminar los datos de navegación seleccionados.</string>
    <!-- Text for the cancel button for the data deletion dialog -->
    <string name="delete_browsing_data_prompt_cancel">Cancelar</string>
    <!-- Text for the allow button for the data deletion dialog -->
    <string name="delete_browsing_data_prompt_allow">Eliminar</string>
    <!-- Text for the snackbar confirmation that the data was deleted -->
    <string name="preferences_delete_browsing_data_snackbar">Datos de navegación eliminados</string>

    <!-- Text for the snackbar to show the user that the deletion of browsing data is in progress -->
    <string name="deleting_browsing_data_in_progress">Eliminando datos de navegación…</string>

    <!-- Dialog message to the user asking to delete all history items inside the opened group. Parameter will be replaced by a history group name. -->
    <string name="delete_all_history_group_prompt_message">Borrar todos los sitios en “%s”</string>
    <!-- Text for the cancel button for the history group deletion dialog -->
    <string name="delete_history_group_prompt_cancel">Cancelar</string>
    <!-- Text for the allow button for the history group dialog -->
    <string name="delete_history_group_prompt_allow">Borrar</string>
    <!-- Text for the snackbar confirmation that the history group was deleted -->
    <string name="delete_history_group_snackbar">Grupo eliminado</string>

    <!-- Onboarding -->
    <!-- text to display in the snackbar once account is signed-in -->
    <string name="onboarding_firefox_account_sync_is_on">La sincronización está activada</string>

    <!-- Onboarding theme -->
    <!-- Text shown in snackbar when multiple tabs have been sent to device -->
    <string name="sync_sent_tabs_snackbar">¡Pestañas enviadas!</string>
    <!-- Text shown in snackbar when one tab has been sent to device  -->
    <string name="sync_sent_tab_snackbar">¡Pestaña enviada!</string>
    <!-- Text shown in snackbar when sharing tabs failed  -->
    <string name="sync_sent_tab_error_snackbar">Imposible enviar</string>
    <!-- Text shown in snackbar for the "retry" action that the user has after sharing tabs failed -->
    <string name="sync_sent_tab_error_snackbar_action">RETRY</string>
    <!-- Title of QR Pairing Fragment -->
    <string name="sync_scan_code">Escanear el código</string>
    <!-- Instructions on how to access pairing -->
    <string name="sign_in_instructions"><![CDATA[En tu computadora, abrí Firefox y andá a <b>https://firefox.com/pair</b>]]></string>
    <!-- Text shown for sign in pairing when ready -->
    <string name="sign_in_ready_for_scan">Listo para escanear</string>
    <!-- Text shown for settings option for sign with pairing -->
    <string name="sign_in_with_camera">Iniciá sesión con tu cámara</string>
    <!-- Text shown for settings option for sign with email -->
    <string name="sign_in_with_email">Usá el correo electrónico en su lugar</string>
    <!-- Text shown for settings option for create new account text.'Firefox' intentionally hardcoded here.-->
    <string name="sign_in_create_account_text"><![CDATA[¿No tenés cuenta? <u> Creá una </u> para sincronizar Firefox entre dispositivos.]]></string>
    <!-- Text shown in confirmation dialog to sign out of account. The first parameter is the name of the app (e.g. Firefox Preview) -->
    <string name="sign_out_confirmation_message_2">%s va a dejar de sincronizarse con tu cuenta, pero no se borrarán los datos de navegación del dispositivo.</string>
    <!-- Option to continue signing out of account shown in confirmation dialog to sign out of account -->
    <string name="sign_out_disconnect">Desconectar</string>
    <!-- Option to cancel signing out shown in confirmation dialog to sign out of account -->
    <string name="sign_out_cancel">Cancelar</string>

    <!-- Error message snackbar shown after the user tried to select a default folder which cannot be altered -->
    <string name="bookmark_cannot_edit_root">No se pueden editar carpetas predeterminadas</string>

    <!-- Enhanced Tracking Protection -->
    <!-- Link displayed in enhanced tracking protection panel to access tracking protection settings -->
    <string name="etp_settings">Ajustes de protección</string>
    <!-- Preference title for enhanced tracking protection settings -->
    <string name="preference_enhanced_tracking_protection">Protección contra rastreo aumentada</string>
    <!-- Preference summary for enhanced tracking protection settings on/off switch -->
    <string name="preference_enhanced_tracking_protection_summary">Ahora con protección total de cookies, nuestra barrera más poderosa hasta hoy contra rastreadores de sitios cruzados.</string>
    <!-- Description of enhanced tracking protection. The parameter is the name of the application (For example: Firefox Fenix) -->
    <string name="preference_enhanced_tracking_protection_explanation_2">%s te protege de muchos de los rastreadores más comunes que siguen lo que hacés en línea.</string>
    <!-- Text displayed that links to website about enhanced tracking protection -->
    <string name="preference_enhanced_tracking_protection_explanation_learn_more">Conocer más</string>
    <!-- Preference for enhanced tracking protection for the standard protection settings -->
    <string name="preference_enhanced_tracking_protection_standard_default_1">Estándar (predeterminado)</string>
    <!-- Preference description for enhanced tracking protection for the standard protection settings -->
    <string name="preference_enhanced_tracking_protection_standard_description_5">Las páginas se van a cargar normalmente, pero bloquean menos rastreadores.</string>
    <!--  Accessibility text for the Standard protection information icon  -->
    <string name="preference_enhanced_tracking_protection_standard_info_button">Qué es lo que está bloqueado por la protección de rastreo estándar</string>
    <!-- Preference for enhanced tracking protection for the strict protection settings -->
    <string name="preference_enhanced_tracking_protection_strict">Estricta</string>
    <!-- Preference description for enhanced tracking protection for the strict protection settings -->
    <string name="preference_enhanced_tracking_protection_strict_description_4">Mayor protección de rastreo y rendimiento más rápido, pero algunos sitios pueden no funcionar correctamente.</string>
    <!--  Accessibility text for the Strict protection information icon  -->
    <string name="preference_enhanced_tracking_protection_strict_info_button">Qué es lo que está bloqueado por la protección de rastreo estricta</string>
    <!-- Preference for enhanced tracking protection for the custom protection settings -->
    <string name="preference_enhanced_tracking_protection_custom">Personalizada</string>
    <!-- Preference description for enhanced tracking protection for the strict protection settings -->
    <string name="preference_enhanced_tracking_protection_custom_description_2">Elegí qué rastreadores y secuencias de comandos querés bloquear.</string>
    <!--  Accessibility text for the Strict protection information icon  -->
    <string name="preference_enhanced_tracking_protection_custom_info_button">Esto es lo que está bloqueado por la protección de rastreo estándar</string>
    <!-- Header for categories that are being blocked by current Enhanced Tracking Protection settings -->
    <!-- Preference for enhanced tracking protection for the custom protection settings for cookies-->
    <string name="preference_enhanced_tracking_protection_custom_cookies">Cookies</string>
    <!-- Option for enhanced tracking protection for the custom protection settings for cookies-->
    <string name="preference_enhanced_tracking_protection_custom_cookies_1">Rastreadores de sitios y redes sociales</string>
    <!-- Option for enhanced tracking protection for the custom protection settings for cookies-->
    <string name="preference_enhanced_tracking_protection_custom_cookies_2">Cookies de sitios no visitados</string>
    <!-- Option for enhanced tracking protection for the custom protection settings for cookies-->
    <string name="preference_enhanced_tracking_protection_custom_cookies_3">Todas las cookies de terceros (puede causar errores en los sitios web)</string>
    <!-- Option for enhanced tracking protection for the custom protection settings for cookies-->
    <string name="preference_enhanced_tracking_protection_custom_cookies_4">Todas las cookies (va a causar errores en los sitios web)</string>
    <!-- Option for enhanced tracking protection for the custom protection settings for cookies-->
    <string name="preference_enhanced_tracking_protection_custom_cookies_5">Aislar cookies de sitios cruzados</string>
    <!-- Preference for enhanced tracking protection for the custom protection settings for tracking content -->
    <string name="preference_enhanced_tracking_protection_custom_tracking_content">Contenido de rastreo</string>
    <!-- Option for enhanced tracking protection for the custom protection settings for tracking content-->
    <string name="preference_enhanced_tracking_protection_custom_tracking_content_1">En todas las pestañas</string>
    <!-- Option for enhanced tracking protection for the custom protection settings for tracking content-->
    <string name="preference_enhanced_tracking_protection_custom_tracking_content_2">Solo en pestañas privadas</string>
    <!-- Preference for enhanced tracking protection for the custom protection settings -->
    <string name="preference_enhanced_tracking_protection_custom_cryptominers">Criptomineros</string>
    <!-- Preference for enhanced tracking protection for the custom protection settings -->
    <string name="preference_enhanced_tracking_protection_custom_fingerprinters">Detectores de huellas digitales</string>
    <!-- Button label for navigating to the Enhanced Tracking Protection details -->
    <string name="enhanced_tracking_protection_details">Detalles</string>
    <!-- Header for categories that are being being blocked by current Enhanced Tracking Protection settings -->
    <string name="enhanced_tracking_protection_blocked">Bloqueado</string>
    <!-- Header for categories that are being not being blocked by current Enhanced Tracking Protection settings -->
    <string name="enhanced_tracking_protection_allowed">Permitido</string>
    <!-- Category of trackers (social media trackers) that can be blocked by Enhanced Tracking Protection -->
    <string name="etp_social_media_trackers_title">Rastreadores de redes sociales</string>
    <!-- Description of social media trackers that can be blocked by Enhanced Tracking Protection -->
    <string name="etp_social_media_trackers_description">Limita la capacidad de las redes sociales para rastrear tu actividad de navegación en la web.</string>
    <!-- Category of trackers (cross-site tracking cookies) that can be blocked by Enhanced Tracking Protection -->
    <string name="etp_cookies_title">Cookies de rastreo de sitios cruzados</string>
    <!-- Category of trackers (cross-site tracking cookies) that can be blocked by Enhanced Tracking Protection -->
    <string name="etp_cookies_title_2">Cookies de sitios cruzados</string>
    <!-- Description of cross-site tracking cookies that can be blocked by Enhanced Tracking Protection -->
    <string name="etp_cookies_description">Bloquea las cookies que utilizan las redes publicitarias y las empresas de análisis para compilar tus datos de navegación en muchos sitios.</string>
    <!-- Description of cross-site tracking cookies that can be blocked by Enhanced Tracking Protection -->
    <string name="etp_cookies_description_2">La protección total de cookies aísla las cookies del sitio en el que estás para que los rastreadores, como las redes publicitarias, no puedan usarlas para seguirte a través de los sitios.</string>
    <!-- Category of trackers (cryptominers) that can be blocked by Enhanced Tracking Protection -->
    <string name="etp_cryptominers_title">Criptomineros</string>
    <!-- Description of cryptominers that can be blocked by Enhanced Tracking Protection -->
    <string name="etp_cryptominers_description">Impide que los scripts maliciosos obtengan acceso a tu dispositivo para extraer moneda digital.</string>
    <!-- Category of trackers (fingerprinters) that can be blocked by Enhanced Tracking Protection -->
    <string name="etp_fingerprinters_title">Detectores de huellas digitales</string>
    <!-- Description of fingerprinters that can be blocked by Enhanced Tracking Protection -->
    <string name="etp_fingerprinters_description">Impide que se recopilen datos identificables acerca de tu dispositivo que pueden usarse para fines de rastreo.</string>
    <!-- Category of trackers (tracking content) that can be blocked by Enhanced Tracking Protection -->
    <string name="etp_tracking_content_title">Contenido de rastreo</string>
    <!-- Description of tracking content that can be blocked by Enhanced Tracking Protection -->
    <string name="etp_tracking_content_description">Detiene la carga de anuncios externos, videos y otro contenido que contiene código de rastreo. Puede afectar la funcionalidad del sitio web.</string>
    <!-- Enhanced Tracking Protection message that protection is currently on for this site -->
    <string name="etp_panel_on">Las protecciones están activadas para este sitio</string>
    <!-- Enhanced Tracking Protection message that protection is currently off for this site -->
    <string name="etp_panel_off">Las protecciones están desactivadas para este sitio</string>
    <!-- Header for exceptions list for which sites enhanced tracking protection is always off -->
    <string name="enhanced_tracking_protection_exceptions">La protección contra rastreo aumentada está deshabilitada para estos sitios</string>
    <!-- Content description (not visible, for screen readers etc.): Navigate
    back from ETP details (Ex: Tracking content) -->
    <string name="etp_back_button_content_description">Ir hacia atrás</string>
    <!-- About page link text to open what's new link -->
    <string name="about_whats_new">¿Qué hay de nuevo en %s?</string>
    <!-- Open source licenses page title
    The first parameter is the app name -->
    <string name="open_source_licenses_title">%s | Bibliotecas OSS</string>

    <!-- Category of trackers (redirect trackers) that can be blocked by Enhanced Tracking Protection -->
    <string name="etp_redirect_trackers_title">Redirigir rastreadores</string>
    <!-- Description of redirect tracker cookies that can be blocked by Enhanced Tracking Protection -->
    <string name="etp_redirect_trackers_description">Borra las cookies establecidas por redireccionamientos a sitios web de rastreo conocidos.</string>

    <!-- Description of the SmartBlock Enhanced Tracking Protection feature. The * symbol is intentionally hardcoded here,
         as we use it on the UI to indicate which trackers have been partially unblocked.  -->
    <string name="preference_etp_smartblock_description">Algunos rastreadores marcados a continuación fueron parcialmente desbloqueados en esta página porque interactuaste con ellos *.</string>
    <!-- Text displayed that links to website about enhanced tracking protection SmartBlock -->
    <string name="preference_etp_smartblock_learn_more">Conocer más</string>

    <!-- Content description (not visible, for screen readers etc.):
    Enhanced tracking protection exception preference icon for ETP settings. -->
    <string name="preference_etp_exceptions_icon_description">Icono de preferencia de excepción de protección de rastreo mejorada</string>

    <!-- About page link text to open support link -->
    <string name="about_support">Ayuda</string>
    <!-- About page link text to list of past crashes (like about:crashes on desktop) -->
    <string name="about_crashes">Fallos</string>
    <!-- About page link text to open privacy notice link -->
    <string name="about_privacy_notice">Nota de privacidad</string>
    <!-- About page link text to open know your rights link -->
    <string name="about_know_your_rights">Conocé tus derechos</string>
    <!-- About page link text to open licensing information link -->
    <string name="about_licensing_information">Información de la licencia</string>
    <!-- About page link text to open a screen with libraries that are used -->
    <string name="about_other_open_source_libraries">Bibliotecas que usamos</string>

    <!-- Toast shown to the user when they are activating the secret dev menu
        The first parameter is number of long clicks left to enable the menu -->
    <string name="about_debug_menu_toast_progress">Menú de depuración: %1$d clic(s) para habilitarlo</string>
    <string name="about_debug_menu_toast_done">Menú de depuración habilitado</string>

    <!-- Browser long press popup menu -->
    <!-- Copy the current url -->
    <string name="browser_toolbar_long_press_popup_copy">Copiar</string>
    <!-- Paste & go the text in the clipboard. '&amp;' is replaced with the ampersand symbol: & -->
    <string name="browser_toolbar_long_press_popup_paste_and_go">Pegar e ir</string>
    <!-- Paste the text in the clipboard -->
    <string name="browser_toolbar_long_press_popup_paste">Pegar</string>

    <!-- Snackbar message shown after an URL has been copied to clipboard. -->
    <string name="browser_toolbar_url_copied_to_clipboard_snackbar">URL copiada al portapapeles</string>

    <!-- Title text for the Add To Homescreen dialog -->
    <string name="add_to_homescreen_title">Agregar a pantalla de inicio</string>
    <!-- Cancel button text for the Add to Homescreen dialog -->
    <string name="add_to_homescreen_cancel">Cancelar</string>
    <!-- Add button text for the Add to Homescreen dialog -->
    <string name="add_to_homescreen_add">Agregar</string>
    <!-- Continue to website button text for the first-time Add to Homescreen dialog -->
    <string name="add_to_homescreen_continue">Continuar al sitio web</string>
    <!-- Placeholder text for the TextView in the Add to Homescreen dialog -->
    <string name="add_to_homescreen_text_placeholder">Nombre de acceso directo</string>

    <!-- Describes the add to homescreen functionality -->
    <string name="add_to_homescreen_description_2">Podés agregar este sitio a la pantalla de inicio del dispositivo fácilmente para tener acceso instantáneo y navegar más rápido con una experiencia similar a la de una aplicación.</string>

    <!-- Preference for managing the settings for logins and passwords in Fenix -->
    <string name="preferences_passwords_logins_and_passwords">Inicios de sesión y contraseñas</string>
    <!-- Preference for managing the saving of logins and passwords in Fenix -->
    <string name="preferences_passwords_save_logins">Guardar inicios de sesión y contraseñas</string>
    <!-- Preference option for asking to save passwords in Fenix -->
    <string name="preferences_passwords_save_logins_ask_to_save">Solicitar guardar</string>
    <!-- Preference option for never saving passwords in Fenix -->
    <string name="preferences_passwords_save_logins_never_save">Nunca guardar</string>
    <!-- Preference for autofilling saved logins in Firefox (in web content), %1$s will be replaced with the app name -->
    <string name="preferences_passwords_autofill2">Autocompletar en %1$s</string>
    <!-- Description for the preference for autofilling saved logins in Firefox (in web content), %1$s will be replaced with the app name -->
    <string name="preferences_passwords_autofill_description">Completar y guardar nombres de usuario y contraseñas en sitios web mientras se usa %1$s.</string>
    <!-- Preference for autofilling logins from Fenix in other apps (e.g. autofilling the Twitter app) -->
    <string name="preferences_android_autofill">Autocompletar en otras aplicaciones</string>
    <!-- Description for the preference for autofilling logins from Fenix in other apps (e.g. autofilling the Twitter app) -->
    <string name="preferences_android_autofill_description">Completar nombres de usuario y contraseñas en otras aplicaciones de tu dispositivo.</string>

    <!-- Preference option for adding a login -->
    <string name="preferences_logins_add_login">Agregar inicio de sesión</string>

    <!-- Preference for syncing saved logins in Fenix -->
    <string name="preferences_passwords_sync_logins">Sincronizar inicios de sesión</string>
    <!-- Preference for syncing saved logins in Fenix, when not signed in-->
    <string name="preferences_passwords_sync_logins_across_devices">Sincronizar inicios de sesión entre dispositivos</string>
    <!-- Preference to access list of saved logins -->
    <string name="preferences_passwords_saved_logins">Inicios de sesión guardados</string>
    <!-- Description of empty list of saved passwords. Placeholder is replaced with app name.  -->
    <string name="preferences_passwords_saved_logins_description_empty_text">Aquí se van a ver los inicios de sesión que guardes o sincronices con %s.</string>
    <!-- Preference to access list of saved logins -->
    <string name="preferences_passwords_saved_logins_description_empty_learn_more_link">Conocé más acerca de Sync.</string>
    <!-- Preference to access list of login exceptions that we never save logins for -->
    <string name="preferences_passwords_exceptions">Excepciones</string>
    <!-- Empty description of list of login exceptions that we never save logins for -->
    <string name="preferences_passwords_exceptions_description_empty">Los inicios de sesión y las contraseñas que no se guardan se mostrarán aquí.</string>
    <!-- Description of list of login exceptions that we never save logins for -->
    <string name="preferences_passwords_exceptions_description">Los inicios de sesión y las contraseñas no se van a guardar para estos sitios.</string>
    <!-- Text on button to remove all saved login exceptions -->
    <string name="preferences_passwords_exceptions_remove_all">Eliminar todas las excepciones</string>
    <!-- Hint for search box in logins list -->
    <string name="preferences_passwords_saved_logins_search">Buscar inicios de sesión</string>
    <!-- The header for the site that a login is for -->
    <string name="preferences_passwords_saved_logins_site">Sitio</string>
    <!-- The header for the username for a login -->
    <string name="preferences_passwords_saved_logins_username">Nombre de usuario</string>
    <!-- The header for the password for a login -->
    <string name="preferences_passwords_saved_logins_password">Contraseña</string>
    <!-- Shown in snackbar to tell user that the password has been copied -->
    <string name="logins_password_copied">Contraseña copiada al portapapeles</string>
    <!-- Shown in snackbar to tell user that the username has been copied -->
    <string name="logins_username_copied">Nombre de usuario copiado al portapapeles</string>
    <!-- Content Description (for screenreaders etc) read for the button to copy a password in logins-->
    <string name="saved_logins_copy_password">Copiar contraseña</string>
    <!-- Content Description (for screenreaders etc) read for the button to clear a password while editing a login-->
    <string name="saved_logins_clear_password">Borrar contraseña</string>
    <!-- Content Description (for screenreaders etc) read for the button to copy a username in logins -->
    <string name="saved_login_copy_username">Copiar nombre de usuario</string>
    <!-- Content Description (for screenreaders etc) read for the button to clear a username while editing a login -->
    <string name="saved_login_clear_username">Borrar nombre de usuario</string>
    <!-- Content Description (for screenreaders etc) read for the button to clear the hostname field while creating a login -->
    <string name="saved_login_clear_hostname">Eliminar nombre de host</string>
    <!-- Content Description (for screenreaders etc) read for the button to open a site in logins -->
    <string name="saved_login_open_site">Abrir sitio en el navegador</string>
    <!-- Content Description (for screenreaders etc) read for the button to reveal a password in logins -->
    <string name="saved_login_reveal_password">Mostrar contraseña</string>
    <!-- Content Description (for screenreaders etc) read for the button to hide a password in logins -->
    <string name="saved_login_hide_password">Ocultar contraseña</string>
    <!-- Message displayed in biometric prompt displayed for authentication before allowing users to view their logins -->
    <string name="logins_biometric_prompt_message">Desbloqueá para ver tus inicios de sesión guardados</string>
    <!-- Title of warning dialog if users have no device authentication set up -->
    <string name="logins_warning_dialog_title">Asegurá inicios de sesión y contraseñas</string>
    <!-- Message of warning dialog if users have no device authentication set up -->
    <string name="logins_warning_dialog_message">Configurá un patrón de bloqueo del dispositivo, un PIN o una contraseña para proteger el acceso a tus inicios de sesión y contraseñas guardadas por si alguien más tiene tu dispositivo.</string>
    <!-- Negative button to ignore warning dialog if users have no device authentication set up -->
    <string name="logins_warning_dialog_later">Más tarde</string>
    <!-- Positive button to send users to set up a pin of warning dialog if users have no device authentication set up -->
    <string name="logins_warning_dialog_set_up_now">Configurar ahora</string>
    <!-- Title of PIN verification dialog to direct users to re-enter their device credentials to access their logins -->
    <string name="logins_biometric_prompt_message_pin">Desbloqueá tu dispositivo</string>
    <!-- Title for Accessibility Force Enable Zoom Preference -->
    <string name="preference_accessibility_force_enable_zoom">Zoom en todos los sitios web</string>
    <!-- Summary for Accessibility Force Enable Zoom Preference -->
    <string name="preference_accessibility_force_enable_zoom_summary">Habilitar esta opción para permitir pellizcar y hacer zoom, incluso en sitios web que evitan este gesto.</string>

    <!-- Saved logins sorting strategy menu item -by name- (if selected, it will sort saved logins alphabetically) -->
    <string name="saved_logins_sort_strategy_alphabetically">Nombre (A-Z)</string>
    <!-- Saved logins sorting strategy menu item -by last used- (if selected, it will sort saved logins by last used) -->
    <string name="saved_logins_sort_strategy_last_used">Usado por última vez</string>
    <!-- Content description (not visible, for screen readers etc.): Sort saved logins dropdown menu chevron icon -->
    <string name="saved_logins_menu_dropdown_chevron_icon_content_description">Ordenar menú de inicio de sesión</string>

    <!-- Autofill -->
    <!-- Preference and title for managing the autofill settings -->
    <string name="preferences_autofill">Autocompletar</string>
    <!-- Preference and title for managing the settings for addresses -->
    <string name="preferences_addresses">Direcciones</string>
    <!-- Preference and title for managing the settings for credit cards -->
    <string name="preferences_credit_cards">Tarjetas de crédito</string>
    <!-- Preference for saving and autofilling credit cards -->
    <string name="preferences_credit_cards_save_and_autofill_cards">Guardar y autocompletar tarjetas</string>
    <!-- Preference summary for saving and autofilling credit card data -->
    <string name="preferences_credit_cards_save_and_autofill_cards_summary">Los datos están cifrados</string>
    <!-- Preference option for syncing credit cards across devices. This is displayed when the user is not signed into sync -->
    <string name="preferences_credit_cards_sync_cards_across_devices">Sincronizar tarjetas entre dispositivos</string>
    <!-- Preference option for syncing credit cards across devices. This is displayed when the user is signed into sync -->
    <string name="preferences_credit_cards_sync_cards">Sincronizar tarjetas</string>
    <!-- Preference option for adding a credit card -->
    <string name="preferences_credit_cards_add_credit_card">Agregar tarjeta de crédito</string>

    <!-- Preference option for managing saved credit cards -->
    <string name="preferences_credit_cards_manage_saved_cards">Administrar tarjetas guardadas</string>
    <!-- Preference option for adding an address -->
    <string name="preferences_addresses_add_address">Agregar dirección</string>
    <!-- Preference option for managing saved addresses -->
    <string name="preferences_addresses_manage_addresses">Administrar direcciones</string>
    <!-- Preference for saving and autofilling addresses -->
    <string name="preferences_addresses_save_and_autofill_addresses">Guardar y autocompletar direcciones</string>
    <!-- Preference summary for saving and autofilling address data -->
    <string name="preferences_addresses_save_and_autofill_addresses_summary">Incluir información como números, correos electrónicos y direcciones de envíos</string>

    <!-- Title of the "Add card" screen -->
    <string name="credit_cards_add_card">Agregar tarjeta</string>
    <!-- Title of the "Edit card" screen -->
    <string name="credit_cards_edit_card">Editar tarjeta</string>
    <!-- The header for the card number of a credit card -->
    <string name="credit_cards_card_number">Número de tarjeta</string>
    <!-- The header for the expiration date of a credit card -->
    <string name="credit_cards_expiration_date">Fecha de vencimiento</string>
    <!-- The label for the expiration date month of a credit card to be used by a11y services-->
    <string name="credit_cards_expiration_date_month">Mes de fecha de vencimiento</string>
    <!-- The label for the expiration date year of a credit card to be used by a11y services-->
    <string name="credit_cards_expiration_date_year">Año de fecha de vencimiento</string>
    <!-- The header for the name on the credit card -->
    <string name="credit_cards_name_on_card">Nombre en la tarjeta</string>
    <!-- The text for the "Delete card" menu item for deleting a credit card -->
    <string name="credit_cards_menu_delete_card">Borrar tarjeta</string>
    <!-- The text for the "Delete card" button for deleting a credit card -->
    <string name="credit_cards_delete_card_button">Borrar tarjeta</string>
    <!-- The text for the confirmation message of "Delete card" dialog -->
    <string name="credit_cards_delete_dialog_confirmation">¿Estás seguro de querer borrar esta tarjeta de crédito?</string>
    <!-- The text for the positive button on "Delete card" dialog -->
    <string name="credit_cards_delete_dialog_button">Borrar</string>
    <!-- The title for the "Save" menu item for saving a credit card -->
    <string name="credit_cards_menu_save">Guardar</string>
    <!-- The text for the "Save" button for saving a credit card -->
    <string name="credit_cards_save_button">Guardar</string>
    <!-- The text for the "Cancel" button for cancelling adding, updating or deleting a credit card -->
    <string name="credit_cards_cancel_button">Cancelar</string>

    <!-- Title of the "Saved cards" screen -->
    <string name="credit_cards_saved_cards">Tarjetas guardadas</string>

    <!-- Error message for credit card number validation -->
    <string name="credit_cards_number_validation_error_message">Ingresá un número de tarjeta de crédito válido</string>

    <!-- Error message for credit card name on card validation -->
    <string name="credit_cards_name_on_card_validation_error_message">Se debe completar este campo</string>
    <!-- Message displayed in biometric prompt displayed for authentication before allowing users to view their saved credit cards -->
    <string name="credit_cards_biometric_prompt_message">Desbloqueá para ver los inicios de sesión guardados</string>
    <!-- Title of warning dialog if users have no device authentication set up -->
    <string name="credit_cards_warning_dialog_title">Asegurá tus tarjetas de crédito</string>

    <!-- Message of warning dialog if users have no device authentication set up -->
    <string name="credit_cards_warning_dialog_message">Configurá un patrón de bloqueo del dispositivo, PIN o contraseña para proteger el acceso a tus tarjetas de crédito guardadas si alguien más tiene tu dispositivo.</string>
    <!-- Positive button to send users to set up a pin of warning dialog if users have no device authentication set up -->
    <string name="credit_cards_warning_dialog_set_up_now">Configurar ahora</string>
    <!-- Negative button to ignore warning dialog if users have no device authentication set up -->
    <string name="credit_cards_warning_dialog_later">Más tarde</string>
    <!-- Title of PIN verification dialog to direct users to re-enter their device credentials to access their credit cards -->
    <string name="credit_cards_biometric_prompt_message_pin">Desbloqueá tu dispositivo</string>

    <!-- Message displayed in biometric prompt for authentication, before allowing users to use their stored credit card information -->
    <string name="credit_cards_biometric_prompt_unlock_message">Desbloquear para usar la información almacenada de la tarjeta de crédito</string>

    <!-- Title of the "Add address" screen -->
    <string name="addresses_add_address">Agregar dirección</string>
    <!-- Title of the "Edit address" screen -->
    <string name="addresses_edit_address">Editar dirección</string>
    <!-- Title of the "Manage addresses" screen -->
    <string name="addresses_manage_addresses">Administrar direcciones</string>
    <!-- The header for the first name of an address -->
    <string name="addresses_first_name">Primer Nombre</string>
    <!-- The header for the middle name of an address -->
    <string name="addresses_middle_name">Segundo nombre</string>
    <!-- The header for the last name of an address -->
    <string name="addresses_last_name">Apellido</string>
    <!-- The header for the street address of an address -->
    <string name="addresses_street_address">Dirección</string>
    <!-- The header for the city of an address -->
    <string name="addresses_city">Ciudad</string>
    <!-- The header for the subregion of an address when "state" should be used -->
    <string name="addresses_state">Estado/Provincia</string>
    <!-- The header for the subregion of an address when "province" should be used -->
    <string name="addresses_province">Provincia</string>
    <!-- The header for the zip code of an address -->
    <string name="addresses_zip">Código postal</string>
    <!-- The header for the country or region of an address -->
    <string name="addresses_country">País o región</string>
    <!-- The header for the phone number of an address -->
    <string name="addresses_phone">Teléfono</string>
    <!-- The header for the email of an address -->
    <string name="addresses_email">Correo electrónico</string>
    <!-- The text for the "Save" button for saving an address -->
    <string name="addresses_save_button">Guardar</string>
    <!-- The text for the "Cancel" button for cancelling adding, updating or deleting an address -->
    <string name="addresses_cancel_button">Cancelar</string>
    <!-- The text for the "Delete address" button for deleting an address -->
    <string name="addressess_delete_address_button">Borrar dirección</string>

    <!-- The title for the "Delete address" confirmation dialog -->
    <string name="addressess_confirm_dialog_message">¿Estás seguro de querer borrar esta dirección?</string>
    <!-- The text for the positive button on "Delete address" dialog -->
    <string name="addressess_confirm_dialog_ok_button">Borrar</string>
    <!-- The text for the negative button on "Delete address" dialog -->
    <string name="addressess_confirm_dialog_cancel_button">Cancelar</string>
    <!-- The text for the "Save address" menu item for saving an address -->
    <string name="address_menu_save_address">Guardar dirección</string>
    <!-- The text for the "Delete address" menu item for deleting an address -->
    <string name="address_menu_delete_address">Borrar dirección</string>

    <!-- Title of the Add search engine screen -->
    <string name="search_engine_add_custom_search_engine_title">Agregar buscador</string>

    <!-- Content description (not visible, for screen readers etc.): Title for the button that navigates to add new engine screen -->
    <string name="search_engine_add_custom_search_engine_button_content_description">Agregar un nuevo buscador</string>
    <!-- Title of the Edit search engine screen -->
    <string name="search_engine_edit_custom_search_engine_title">Agregar buscador</string>
    <!-- Content description (not visible, for screen readers etc.): Title for the button to add a search engine in the action bar -->
    <string name="search_engine_add_button_content_description" moz:RemovedIn="120" tools:ignore="UnusedResources">Agregar</string>
    <!-- Content description (not visible, for screen readers etc.): Title for the button to save a search engine in the action bar -->
    <string name="search_engine_add_custom_search_engine_edit_button_content_description" moz:RemovedIn="120" tools:ignore="UnusedResources">Guardar</string>
    <!-- Text for the menu button to edit a search engine -->
    <string name="search_engine_edit">Editar</string>
    <!-- Text for the menu button to delete a search engine -->
    <string name="search_engine_delete">Eliminar</string>

    <!-- Text for the button to create a custom search engine on the Add search engine screen -->
    <string name="search_add_custom_engine_label_other" moz:RemovedIn="120" tools:ignore="UnusedResources">Otro</string>
    <!-- Label for the TextField in which user enters custom search engine name -->
    <string name="search_add_custom_engine_name_label">Nombre</string>
    <!-- Placeholder text shown in the Search Engine Name TextField before a user enters text -->
    <string name="search_add_custom_engine_name_hint" moz:RemovedIn="120" tools:ignore="UnusedResources">Nombre</string>
    <!-- Placeholder text shown in the Search Engine Name text field before a user enters text -->
    <string name="search_add_custom_engine_name_hint_2">Nombre del buscador</string>
    <!-- Label for the TextField in which user enters custom search engine URL -->
    <string name="search_add_custom_engine_url_label">URL de la cadena de búsqueda</string>
    <!-- Placeholder text shown in the Search String TextField before a user enters text -->
    <string name="search_add_custom_engine_search_string_hint" moz:RemovedIn="120" tools:ignore="UnusedResources">Cadena de búsqueda para usar</string>
    <!-- Placeholder text shown in the Search String TextField before a user enters text -->
    <string name="search_add_custom_engine_search_string_hint_2">URL a usar para la búsqueda</string>
    <!-- Description text for the Search String TextField. The %s is part of the string -->
    <string name="search_add_custom_engine_search_string_example" formatted="false">Reemplazar la consulta con &quot;%s&quot;. Ejemplo:\n https://www.google.com/search?q=%s</string>

    <!-- Accessibility description for the form in which details about the custom search engine are entered -->
    <string name="search_add_custom_engine_form_description">Detalles del motor de búsqueda personalizado</string>

    <!-- Label for the TextField in which user enters custom search engine suggestion URL -->
    <string name="search_add_custom_engine_suggest_url_label">API de sugerencias de búsqueda (opcional)</string>
    <!-- Placeholder text shown in the Search Suggestion String TextField before a user enters text -->
    <string name="search_add_custom_engine_suggest_string_hint">URL de la API de sugerencias de búsqueda</string>
    <!-- Description text for the Search Suggestion String TextField. The %s is part of the string -->
    <string name="search_add_custom_engine_suggest_string_example_2" formatted="false">Reemplazar la consulta con “%s”. Ejemplo:\nhttps://suggestqueries.google.com/complete/search?client=firefox&amp;q=%s</string>
    <!-- The text for the "Save" button for saving a custom search engine -->
    <string name="search_custom_engine_save_button">Guardar</string>

    <!-- Text shown when a user leaves the name field empty -->
    <string name="search_add_custom_engine_error_empty_name">Ingresar el nombre del buscador</string>
    <!-- Text shown when a user leaves the search string field empty -->
    <string name="search_add_custom_engine_error_empty_search_string">Ingresar una cadena de búsqueda</string>
    <!-- Text shown when a user leaves out the required template string -->
    <string name="search_add_custom_engine_error_missing_template">Verificar que la cadena de búsqueda coincida con el formato del ejemplo</string>
    <!-- Text shown when we aren't able to validate the custom search query. The first parameter is the url of the custom search engine -->
    <string name="search_add_custom_engine_error_cannot_reach">Error al conectarse con &quot;%s&quot;</string>
    <!-- Text shown when a user creates a new search engine -->
    <string name="search_add_custom_engine_success_message">%s creado </string>
    <!-- Text shown when a user successfully edits a custom search engine -->
    <string name="search_edit_custom_engine_success_message">%s guardado</string>
    <!-- Text shown when a user successfully deletes a custom search engine -->
    <string name="search_delete_search_engine_success_message">Se eliminó %s</string>

    <!-- Heading for the instructions to allow a permission -->
    <string name="phone_feature_blocked_intro">Para permitirlo:</string>
    <!-- First step for the allowing a permission -->
    <string name="phone_feature_blocked_step_settings">1. Vaya a los ajustes de Android</string>
    <!-- Second step for the allowing a permission -->
    <string name="phone_feature_blocked_step_permissions"><![CDATA[2. Tocá <b>Permisos</b>]]></string>

    <!-- Third step for the allowing a permission (Fore example: Camera) -->
    <string name="phone_feature_blocked_step_feature"><![CDATA[3. Cambiá <b>%1$s</b> a Habilitado]]></string>

    <!-- Label that indicates a site is using a secure connection -->
    <string name="quick_settings_sheet_secure_connection_2">La conexión es segura</string>
    <!-- Label that indicates a site is using a insecure connection -->
    <string name="quick_settings_sheet_insecure_connection_2">La conexión no es segura</string>
    <!-- Label to clear site data -->
    <string name="clear_site_data">Borrar cookies y datos del sitio</string>
    <!-- Confirmation message for a dialog confirming if the user wants to delete all data for current site -->
    <string name="confirm_clear_site_data"><![CDATA[¿Estás seguro de querer borrar todas las cookies y datos del sitio <b>%s</b>?]]></string>
    <!-- Confirmation message for a dialog confirming if the user wants to delete all the permissions for all sites-->
    <string name="confirm_clear_permissions_on_all_sites">¿Estás seguro de que querés borrar todos los permisos de todos los sitios?</string>
    <!-- Confirmation message for a dialog confirming if the user wants to delete all the permissions for a site-->
    <string name="confirm_clear_permissions_site">¿Estás seguro de que querés eliminar todos los permisos de todos los sitios?</string>
    <!-- Confirmation message for a dialog confirming if the user wants to set default value a permission for a site-->
    <string name="confirm_clear_permission_site">¿Estás seguro de que querés eliminar todos los permisos de este sitio?</string>
    <!-- label shown when there are not site exceptions to show in the site exception settings -->
    <string name="no_site_exceptions">Sin excepciones para el sitio</string>
    <!-- Bookmark deletion confirmation -->
    <string name="bookmark_deletion_confirmation">¿Estás seguro de que querés eliminar este marcador?</string>
    <!-- Browser menu button that adds a shortcut to the home fragment -->
    <string name="browser_menu_add_to_shortcuts">Agregar a atajos</string>
    <!-- Browser menu button that removes a shortcut from the home fragment -->
    <string name="browser_menu_remove_from_shortcuts">Eliminar de atajos</string>
    <!-- text shown before the issuer name to indicate who its verified by, parameter is the name of
     the certificate authority that verified the ticket-->
    <string name="certificate_info_verified_by">Verificado por: %1$s</string>
    <!-- Login overflow menu delete button -->
    <string name="login_menu_delete_button">Eliminar</string>
    <!-- Login overflow menu edit button -->
    <string name="login_menu_edit_button">Editar</string>
    <!-- Message in delete confirmation dialog for logins -->
    <string name="login_deletion_confirmation">¿Estás seguro de que querés eliminar este inicio de sesión?</string>
    <!-- Positive action of a dialog asking to delete  -->
    <string name="dialog_delete_positive">Eliminar</string>
    <!-- Negative action of a dialog asking to delete login -->
    <string name="dialog_delete_negative">Cancelar</string>
    <!--  The saved login options menu description. -->
    <string name="login_options_menu">Opciones de inicio de sesión</string>
    <!--  The editable text field for a login's web address. -->
    <string name="saved_login_hostname_description">El campo de texto editable para la dirección web del inicio de sesión.</string>
    <!--  The editable text field for a login's username. -->
    <string name="saved_login_username_description">El campo de texto editable para el nombre de usuario del inicio de sesión.</string>
    <!--  The editable text field for a login's password. -->
    <string name="saved_login_password_description">El campo de texto editable para la contraseña del inicio de sesión.</string>
    <!--  The button description to save changes to an edited login. -->
    <string name="save_changes_to_login">Guardar cambios para el inicio de sesión.</string>
    <!--  The page title for editing a saved login. -->
    <string name="edit">Editar</string>
    <!--  The page title for adding new login. -->
    <string name="add_login">Agregar nuevo inicio de sesión</string>
    <!--  The error message in add/edit login view when password field is blank. -->
    <string name="saved_login_password_required">Se necesita contraseña</string>
    <!--  The error message in add login view when username field is blank. -->
    <string name="saved_login_username_required">Se requiere nombre de usuario</string>
    <!--  The error message in add login view when hostname field is blank. -->
    <string name="saved_login_hostname_required" tools:ignore="UnusedResources">Se requiere nombre de host</string>
    <!-- Voice search button content description  -->
    <string name="voice_search_content_description">Búsqueda por voz</string>
    <!-- Voice search prompt description displayed after the user presses the voice search button -->
    <string name="voice_search_explainer">Hablar ahora</string>

    <!--  The error message in edit login view when a duplicate username exists. -->
    <string name="saved_login_duplicate">Ya existe un inicio de sesión con ese nombre de usuario</string>

    <!-- This is the hint text that is shown inline on the hostname field of the create new login page. 'https://www.example.com' intentionally hardcoded here -->
    <string name="add_login_hostname_hint_text">https://www.example.com</string>
    <!-- This is an error message shown below the hostname field of the add login page when a hostname does not contain http or https. -->
    <string name="add_login_hostname_invalid_text_3">La dirección web debe contener &quot;https://&quot; o &quot;http://&quot;</string>
    <!-- This is an error message shown below the hostname field of the add login page when a hostname is invalid. -->
    <string name="add_login_hostname_invalid_text_2">Se requiere nombre de host válido</string>

    <!-- Synced Tabs -->
    <!-- Text displayed to ask user to connect another device as no devices found with account -->
    <string name="synced_tabs_connect_another_device">Conectar otro dispositivo.</string>
    <!-- Text displayed asking user to re-authenticate -->
    <string name="synced_tabs_reauth">Volver a autenticar.</string>
    <!-- Text displayed when user has disabled tab syncing in Firefox Sync Account -->
    <string name="synced_tabs_enable_tab_syncing">Habilitar sincronización de pestañas.</string>

    <!-- Text displayed when user has no tabs that have been synced -->
    <string name="synced_tabs_no_tabs">No tenés ninguna pestaña abierta en Firefox en tus otros dispositivos.</string>
    <!-- Text displayed in the synced tabs screen when a user is not signed in to Firefox Sync describing Synced Tabs -->
    <string name="synced_tabs_sign_in_message">Ver una lista de pestañas de tus otros dispositivos.</string>
    <!-- Text displayed on a button in the synced tabs screen to link users to sign in when a user is not signed in to Firefox Sync -->
    <string name="synced_tabs_sign_in_button">Iniciá sesión para sincronizar</string>

    <!-- The text displayed when a synced device has no tabs to show in the list of Synced Tabs. -->
    <string name="synced_tabs_no_open_tabs">No hay pestañas abiertas</string>

    <!-- Content description for expanding a group of synced tabs. -->
    <string name="synced_tabs_expand_group">Expandir grupo de pestañas sincronizadas</string>
    <!-- Content description for collapsing a group of synced tabs. -->
    <string name="synced_tabs_collapse_group">Ocultar grupo de pestañas sincronizadas</string>

    <!-- Top Sites -->
    <!-- Title text displayed in the dialog when shortcuts limit is reached. -->
    <string name="shortcut_max_limit_title">Alcanzaste el límite para atajos</string>
    <!-- Content description text displayed in the dialog when shortcut limit is reached. -->
    <string name="shortcut_max_limit_content">Para agregar un nuevo atajo, eliminá uno. Tocá y mantené presionado el sitio y seleccioná eliminar.</string>
    <!-- Confirmation dialog button text when top sites limit is reached. -->
    <string name="top_sites_max_limit_confirmation_button">Listo, lo entendí.</string>

    <!-- Label for the preference to show the shortcuts for the most visited top sites on the homepage -->
    <string name="top_sites_toggle_top_recent_sites_4">Accesos directos</string>
    <!-- Title text displayed in the rename top site dialog. -->
    <string name="top_sites_rename_dialog_title">Nombre</string>
    <!-- Hint for renaming title of a shortcut -->
    <string name="shortcut_name_hint">Nombre del atajo</string>
    <!-- Button caption to confirm the renaming of the top site. -->
    <string name="top_sites_rename_dialog_ok">Aceptar</string>
    <!-- Dialog button text for canceling the rename top site prompt. -->
    <string name="top_sites_rename_dialog_cancel">Cancelar</string>

    <!-- Text for the menu button to open the homepage settings. -->
    <string name="top_sites_menu_settings">Opciones</string>
    <!-- Text for the menu button to navigate to sponsors and privacy support articles. '&amp;' is replaced with the ampersand symbol: & -->
    <string name="top_sites_menu_sponsor_privacy">Nuestros patrocinadores y tu privacidad</string>
    <!-- Label text displayed for a sponsored top site. -->
    <string name="top_sites_sponsored_label">Patrocinados</string>

    <!-- Inactive tabs in the tabs tray -->
    <!-- Title text displayed in the tabs tray when a tab has been unused for 14 days. -->
    <string name="inactive_tabs_title">Pestañas inactivas</string>

    <!-- Content description for closing all inactive tabs -->
    <string name="inactive_tabs_delete_all">Cerrar todas las pestañas inactivas</string>

    <!-- Content description for expanding the inactive tabs section. -->
    <string name="inactive_tabs_expand_content_description">Expandir pestañas inactivas</string>
    <!-- Content description for collapsing the inactive tabs section. -->
    <string name="inactive_tabs_collapse_content_description">Contraer pestañas inactivas</string>

    <!-- Inactive tabs auto-close message in the tabs tray -->
    <!-- The header text of the auto-close message when the user is asked if they want to turn on the auto-closing of inactive tabs. -->
    <string name="inactive_tabs_auto_close_message_header" tools:ignore="UnusedResources">¿Cerrar automáticamente después de un mes?</string>
    <!-- A description below the header to notify the user what the inactive tabs auto-close feature is. -->
    <string name="inactive_tabs_auto_close_message_description" tools:ignore="UnusedResources">Firefox puede cerrar pestañas que no viste durante el último mes.</string>
    <!-- A call to action below the description to allow the user to turn on the auto closing of inactive tabs. -->
    <string name="inactive_tabs_auto_close_message_action" tools:ignore="UnusedResources">ACTIVAR EL CIERRE AUTOMÁTICO</string>

    <!-- Text for the snackbar to confirm auto-close is enabled for inactive tabs -->
    <string name="inactive_tabs_auto_close_message_snackbar">Cierre automático habilitado</string>

    <!-- Awesome bar suggestion's headers -->
    <!-- Search suggestions title for Firefox Suggest. -->
    <string name="firefox_suggest_header">Sugerencia de Firefox</string>

    <!-- Title for search suggestions when Google is the default search suggestion engine. -->
    <string name="google_search_engine_suggestion_header">Búsqueda de Google</string>
    <!-- Title for search suggestions when the default search suggestion engine is anything other than Google. The first parameter is default search engine name. -->
    <string name="other_default_search_engine_suggestion_header">Buscar en %s</string>

    <!-- Default browser experiment -->
    <string name="default_browser_experiment_card_text">Configurar enlaces de sitios web, correos electrónicos y mensajes para que se abran automáticamente en Firefox.</string>

    <!-- Content description for close button in collection placeholder. -->
    <string name="remove_home_collection_placeholder_content_description">Eliminar</string>

    <!-- Content description radio buttons with a link to more information -->
    <string name="radio_preference_info_content_description">Hacer clic aquí para más detalles</string>

    <!-- Content description for the action bar "up" button -->
    <string name="action_bar_up_description">Navegar hacia arriba</string>

    <!-- Content description for privacy content close button -->
    <string name="privacy_content_close_button_content_description">Cerrar</string>

    <!-- Pocket recommended stories -->
    <!-- Header text for a section on the home screen. -->
    <string name="pocket_stories_header_1">Historias que te hacen reflexionar</string>
    <!-- Header text for a section on the home screen. -->
    <string name="pocket_stories_categories_header">Historias por tema</string>
    <!-- Text of a button allowing users to access an external url for more Pocket recommendations. -->
    <string name="pocket_stories_placeholder_text">Descubrir más</string>
    <!-- Title of an app feature. Smaller than a heading. The first parameter is product name Pocket -->
    <string name="pocket_stories_feature_title_2">Impulsado por %s.</string>
    <!-- Caption for describing a certain feature. The placeholder is for a clickable text (eg: Learn more) which will load an url in a new tab when clicked.  -->
    <string name="pocket_stories_feature_caption">Parte de la familia de Firefox. %s</string>
    <!-- Clickable text for opening an external link for more information about Pocket. -->
    <string name="pocket_stories_feature_learn_more">Conocer más</string>

    <!-- Text indicating that the Pocket story that also displays this text is a sponsored story by other 3rd party entity. -->
    <string name="pocket_stories_sponsor_indication">Patrocinado</string>

    <!-- Snackbar message for enrolling in a Nimbus experiment from the secret settings when Studies preference is Off.-->
    <string name="experiments_snackbar">Habilitar telemetry para enviar datos.</string>
    <!-- Snackbar button text to navigate to telemetry settings.-->
    <string name="experiments_snackbar_button">Ir a ajustes</string>

    <!-- Review quality check feature-->
    <!-- Name for the review quality check feature used as title for the panel. -->
    <string name="review_quality_check_feature_name" moz:RemovedIn="120" tools:ignore="UnusedResources">Verificador de revisiones</string>
    <!-- Name for the review quality check feature used as title for the panel. -->
    <string name="review_quality_check_feature_name_2">Verificador de revisiones</string>
    <!-- Summary for grades A and B for review quality check adjusted grading. -->
    <string name="review_quality_check_grade_a_b_description">Revisiones confiables</string>
    <!-- Summary for grade C for review quality check adjusted grading. -->
    <string name="review_quality_check_grade_c_description">Mezcla de revisiones confiables y no confiables</string>
    <!-- Summary for grades D and F for review quality check adjusted grading. -->
    <string name="review_quality_check_grade_d_f_description">Revisiones no confiables</string>
    <!-- Text for title presenting the reliability of a product's reviews. -->
    <string name="review_quality_check_grade_title">¿Qué tan confiables son estas revisiones?</string>
    <!-- Title for when the rating has been updated by the review checker -->
    <string name="review_quality_check_adjusted_rating_title">Calificación ajustada</string>
    <!-- Description for a product's adjusted star rating. The text presents that the product's reviews which were evaluated as unreliable were removed from the adjusted rating. -->
    <string name="review_quality_check_adjusted_rating_description">Revisiones no confiables eliminadas</string>
    <!-- Title for list of highlights from a product's review emphasizing a product's important traits. -->
    <string name="review_quality_check_highlights_title">Destacados de revisiones recientes</string>
    <!-- Title for section explaining how we analyze the reliability of a product's reviews. -->
    <string name="review_quality_check_explanation_title">Cómo determinamos la calidad de las revisiones</string>
    <!-- Paragraph explaining how we analyze the reliability of a product's reviews. First parameter is the Fakespot product name. In the phrase "Fakespot by Mozilla", "by" can be localized. Does not need to stay by. -->
    <string name="review_quality_check_explanation_body_reliability">Usamos tecnología de IA de %s de Mozilla para verificar la confiabilidad de las revisiones de productos. Esto solo te ayudará a evaluar la calidad de las reseñas, no la calidad del producto. </string>
    <!-- Paragraph explaining the grading system we use to classify the reliability of a product's reviews. -->
    <string name="review_quality_check_info_review_grade_header"><![CDATA[Asignamos a las revisiones de cada producto una <b>calificación con letras</b> de la A a la F.]]></string>
    <!-- Description explaining grades A and B for review quality check adjusted grading. -->
    <string name="review_quality_check_info_grade_info_AB">Revisiones confiables. Creemos que las revisiones probablemente provengan de clientes reales que dejaron revisiones honestas e imparciales.</string>
    <!-- Description explaining grades A and B for review quality check adjusted grading. -->
    <string name="review_quality_check_info_grade_info_AB_2" moz:RemovedIn="120" tools:ignore="UnusedResources">Creemos que las revisiones son confiables.</string>
    <!-- Description explaining grade C for review quality check adjusted grading. -->
    <string name="review_quality_check_info_grade_info_C">Creemos que hay una mezcla de revisiones confiables y no confiables.</string>
    <!-- Description explaining grades D and F for review quality check adjusted grading. -->
    <string name="review_quality_check_info_grade_info_DF">Revisiones poco fiables. Creemos que las revisiones probablemente sean falsas o provengan de revisores sesgados.</string>
    <!-- Description explaining grades D and F for review quality check adjusted grading. -->
    <string name="review_quality_check_info_grade_info_DF_2" moz:RemovedIn="120" tools:ignore="UnusedResources">Creemos que las revisiones no son confiables.</string>
    <!-- Paragraph explaining how a product's adjusted grading is calculated. -->
    <string name="review_quality_check_explanation_body_adjusted_grading"><![CDATA[La <b>calificación ajustada</b> se basa únicamente en revisiones que consideramos confiables.]]></string>
    <!-- Paragraph explaining product review highlights. First parameter is the name of the retailer (e.g. Amazon). -->
    <string name="review_quality_check_explanation_body_highlights"><![CDATA[Los <b>destacados</b> provienen de revisiones de %s de los últimos 80 días que creemos que son confiables.]]></string>
    <!-- Text for learn more caption presenting a link with information about review quality. First parameter is for clickable text defined in review_quality_check_info_learn_more_link. -->
    <string name="review_quality_check_info_learn_more">Conocer más sobre %s.</string>
    <!-- Clickable text that links to review quality check SuMo page. First parameter is the Fakespot product name. In the phrase "Fakespot by Mozilla", "by" can be localized. Does not need to stay by. -->
    <string name="review_quality_check_info_learn_more_link" moz:RemovedIn="121" tools:ignore="UnusedResources">cómo %s de Mozilla determina la calidad de las reseñas</string>
    <!-- Clickable text that links to review quality check SuMo page. First parameter is the Fakespot product name. -->
    <string name="review_quality_check_info_learn_more_link_2">cómo %s determina la calidad de la revisión</string>
    <!-- Text for title of settings section. -->
    <string name="review_quality_check_settings_title">Configuración</string>
    <!-- Text for label for switch preference to show recommended products from review quality check settings section. -->
    <string name="review_quality_check_settings_recommended_products">Mostrar publicidad en el verificador de revisiones</string>
    <!-- Description for switch preference to show recommended products from review quality check settings section. First parameter is for clickable text defined in review_quality_check_settings_recommended_products_learn_more.-->
    <string name="review_quality_check_settings_recommended_products_description" moz:RemovedIn="120" tools:ignore="UnusedResources">Verás publicidades ocasionales de productos relevantes. Todos los anuncios deben cumplir con nuestros estándares de calidad de revisiones. %s</string>
    <!-- Description for switch preference to show recommended products from review quality check settings section. First parameter is for clickable text defined in review_quality_check_settings_recommended_products_learn_more.-->
    <string name="review_quality_check_settings_recommended_products_description_2" tools:ignore="UnusedResources">Verás anuncios ocasionales de productos relevantes. Solo anunciamos productos con revisiones confiables. %s</string>
    <!-- Clickable text that links to review quality check recommended products support article. -->
    <string name="review_quality_check_settings_recommended_products_learn_more" tools:ignore="UnusedResources">Conocer más</string>
    <!-- Text for turning sidebar off button from review quality check settings section. -->
    <string name="review_quality_check_settings_turn_off">Desactivar el verificador de revisiones</string>
    <!-- Text for title of recommended product section. This is displayed above a product image, suggested as an alternative to the product reviewed. -->
    <string name="review_quality_check_ad_title" tools:ignore="UnusedResources">Más para considerar</string>
    <!-- Caption for recommended product section indicating this is an ad by Fakespot. First parameter is the Fakespot product name. -->
    <string name="review_quality_check_ad_caption" tools:ignore="UnusedResources">Publicidad de %s</string>
    <!-- Caption for review quality check panel. First parameter is for clickable text defined in review_quality_check_powered_by_link. -->
    <string name="review_quality_check_powered_by_2">El verificador de revisiones funciona con %s</string>
    <!-- Clickable text that links to Fakespot.com. First parameter is the Fakespot product name. In the phrase "Fakespot by Mozilla", "by" can be localized. Does not need to stay by. -->
    <string name="review_quality_check_powered_by_link" tools:ignore="UnusedResources">%s de Mozilla</string>
    <!-- Text for title of warning card informing the user that the current analysis is outdated. -->
    <string name="review_quality_check_outdated_analysis_warning_title" tools:ignore="UnusedResources">Nueva información para verificar</string>
    <!-- Text for button from warning card informing the user that the current analysis is outdated. Clicking this should trigger the product's re-analysis. -->
    <string name="review_quality_check_outdated_analysis_warning_action" tools:ignore="UnusedResources">Verificar ahora</string>
    <!-- Title for warning card informing the user that the current product does not have enough reviews for a review analysis. -->
    <string name="review_quality_check_no_reviews_warning_title">Aún no hay suficientes revisiones</string>
    <!-- Text for body of warning card informing the user that the current product does not have enough reviews for a review analysis. -->
    <string name="review_quality_check_no_reviews_warning_body">Cuando este producto tenga más revisiones, podremos verificar su calidad.</string>
    <!-- Title for warning card informing the user that the current product is currently not available. -->
    <string name="review_quality_check_product_availability_warning_title" tools:ignore="UnusedResources">Producto no disponible</string>
    <!-- Text for the body of warning card informing the user that the current product is currently not available. -->
    <string name="review_quality_check_product_availability_warning_body" tools:ignore="UnusedResources">Si ves que este producto está nuevamente en stock, informanos y trabajaremos en verificar las revisiones.</string>
    <!-- Clickable text for warning card informing the user that the current product is currently not available. Clicking this should inform the server that the product is available. -->
    <string name="review_quality_check_product_availability_warning_action" moz:RemovedIn="120" tools:ignore="UnusedResources">Informar que este producto vuelve a estar en stock</string>
    <!-- Clickable text for warning card informing the user that the current product is currently not available. Clicking this should inform the server that the product is available. -->
    <string name="review_quality_check_product_availability_warning_action_2" tools:ignore="UnusedResources">Informar que el producto está en stock</string>
    <!-- Title for warning card informing the user that the current product's re-analysis is still processing. -->
    <string name="review_quality_check_reanalysis_in_progress_warning_title">Verificando la calidad de la revisión</string>
    <!-- Title for warning card informing the user that the current product's analysis is still processing. -->
    <string name="review_quality_check_analysis_in_progress_warning_title">Verificando la calidad de la revisión</string>
    <!-- Text for body of warning card informing the user that the current product's analysis is still processing. -->
    <string name="review_quality_check_analysis_in_progress_warning_body">Esto puede tardar unos 60 segundos.</string>
    <!-- Title for info card displayed after the user reports a product is back in stock. -->
    <string name="review_quality_check_analysis_requested_info_title" tools:ignore="UnusedResources">¡Gracias por informarnos!</string>
    <!-- Text for body of info card displayed after the user reports a product is back in stock. -->
    <string name="review_quality_check_analysis_requested_info_body" tools:ignore="UnusedResources">Deberíamos tener información sobre las revisiones de este producto en las próximas 24 horas. Volvé a chequear.</string>
    <!-- Title for info card displayed when the user review checker while on a product that Fakespot does not analyze (e.g. gift cards, music). -->
    <string name="review_quality_check_not_analyzable_info_title">No podemos comprobar estas revisiones</string>
    <!-- Text for body of info card displayed when the user review checker while on a product that Fakespot does not analyze (e.g. gift cards, music). -->
    <string name="review_quality_check_not_analyzable_info_body">Lamentablemente, no podemos verificar la calidad de las revisiones de ciertos tipos de productos. Por ejemplo, tarjetas de regalo y streaming de vídeos, música y juegos.</string>
    <!-- Title for info card displayed when another user reported the displayed product is back in stock. -->
    <string name="review_quality_check_analysis_requested_other_user_info_title" tools:ignore="UnusedResources">La información llegará pronto</string>
    <!-- Text for body of info card displayed when another user reported the displayed product is back in stock. -->
    <string name="review_quality_check_analysis_requested_other_user_info_body" tools:ignore="UnusedResources">Deberíamos tener información sobre las revisiones de este producto en las próximas 24 horas. Volvé a chequear.</string>
    <!-- Title for info card displayed to the user when analysis finished updating. -->
    <string name="review_quality_check_analysis_updated_confirmation_title" tools:ignore="UnusedResources">El análisis está actualizado</string>
    <!-- Text for the action button from info card displayed to the user when analysis finished updating. -->
    <string name="review_quality_check_analysis_updated_confirmation_action" tools:ignore="UnusedResources">Entendido</string>
    <!-- Title for error card displayed to the user when an error occurred. -->
    <string name="review_quality_check_generic_error_title">No hay información disponible en este momento</string>
    <!-- Text for body of error card displayed to the user when an error occurred. -->
    <string name="review_quality_check_generic_error_body">Estamos trabajando para resolver este problema. Volvé a chequear pronto.</string>
    <!-- Title for error card displayed to the user when the device is disconnected from the network. -->
    <string name="review_quality_check_no_connection_title">No hay conexion de red</string>
    <!-- Text for body of error card displayed to the user when the device is disconnected from the network. -->
    <string name="review_quality_check_no_connection_body">Verificá tu conexión de red y luego intentá recargar la página.</string>
    <!-- Title for card displayed to the user for products whose reviews were not analyzed yet. -->
    <string name="review_quality_check_no_analysis_title">Aún no hay información sobre estas revisiones</string>
    <!-- Text for the body of card displayed to the user for products whose reviews were not analyzed yet. -->
    <string name="review_quality_check_no_analysis_body">Para saber si las revisiones de este producto son fiables, verificá la calidad de las revisiones. Solo toma unos 60 segundos.</string>
    <!-- Text for button from body of card displayed to the user for products whose reviews were not analyzed yet. Clicking this should trigger a product analysis. -->
    <string name="review_quality_check_no_analysis_link">Verificar la calidad de la revisión</string>
    <!-- Headline for review quality check contextual onboarding card. -->
    <string name="review_quality_check_contextual_onboarding_title">Probá nuestra guía confiable de revisiones de productos</string>
    <!-- Description for review quality check contextual onboarding card. The first and last two parameters are for retailer names (e.g. Amazon, Walmart). The second parameter is for the name of the application (e.g. Firefox). -->
    <string name="review_quality_check_contextual_onboarding_description">Fijate que tan confiables son las revisiones de productos en %1$s antes de comprar. El verificador de revisiones, una funcionalidad experimental de %2$s, está integrado en el navegador. Funciona también en %3$s y %4$s.</string>
    <!-- Description for review quality check contextual onboarding card. The first parameters is for retailer name (e.g. Amazon). The second parameter is for the name of the application (e.g. Firefox). -->
    <string name="review_quality_check_contextual_onboarding_description_one_vendor">Fijate que tan confiables son las revisiones de productos en %1$s antes de comprar. El verificador de revisiones, una funcionalidad experimental de %2$s, está integrado en el navegador.</string>
    <!-- Paragraph presenting review quality check feature. First parameter is the Fakespot product name. Second parameter is for clickable text defined in review_quality_check_contextual_onboarding_learn_more_link. In the phrase "Fakespot by Mozilla", "by" can be localized. Does not need to stay by. -->
    <string name="review_quality_check_contextual_onboarding_learn_more">Usando el poder de %1$s de Mozilla, te ayudamos a evitar revisiones sesgadas y no auténticas. Nuestro modelo de IA siempre está mejorando para protegerte mientras comprás. %2$s</string>
    <!-- Clickable text from the contextual onboarding card that links to review quality check support article. -->
    <string name="review_quality_check_contextual_onboarding_learn_more_link">Conocer más</string>
    <!-- Caption text to be displayed in review quality check contextual onboarding card above the opt-in button. First parameter is the Fakespot product name. Following parameters are for clickable texts defined in review_quality_check_contextual_onboarding_privacy_policy and review_quality_check_contextual_onboarding_terms_use. In the phrase "Fakespot by Mozilla", "by" can be localized. Does not need to stay by. -->
<<<<<<< HEAD
    <string name="review_quality_check_contextual_onboarding_caption" moz:RemovedIn="121" tools:ignore="UnusedResources">Al seleccionar “Si, probalo” Estás de acuerdo con %1$s de Mozilla %2$s y %3$s.</string>
    <!-- Caption text to be displayed in review quality check contextual onboarding card above the opt-in button. Parameter is the Fakespot product name. After the colon, what appears are two links, each on their own line. The first link is to a Privacy policy (review_quality_check_contextual_onboarding_privacy_policy_2). The second link is to Terms of use (review_quality_check_contextual_onboarding_terms_use_2). -->
    <string name="review_quality_check_contextual_onboarding_caption_2">Al seleccionar “Sí, probalo” aceptás lo siguiente de%1$s:</string>
    <!-- Clickable text from the review quality check contextual onboarding card that links to Fakespot privacy policy. -->
    <string name="review_quality_check_contextual_onboarding_privacy_policy" moz:RemovedIn="121" tools:ignore="UnusedResources">política de privacidad</string>
    <!-- Clickable text from the review quality check contextual onboarding card that links to Fakespot privacy policy. -->
=======
    <string name="review_quality_check_contextual_onboarding_caption" moz:RemovedIn="121" tools:ignore="UnusedResources">Al seleccionar “Si, probarlo” Estás de acuerdo con %1$s de Mozilla %2$s y %3$s.</string>
    <!-- Caption text to be displayed in review quality check contextual onboarding card above the opt-in button. Parameter is the Fakespot product name. After the colon, what appears are two links, each on their own line. The first link is to a Privacy policy (review_quality_check_contextual_onboarding_privacy_policy_2). The second link is to Terms of use (review_quality_check_contextual_onboarding_terms_use_2). -->
    <string name="review_quality_check_contextual_onboarding_caption_2">Al seleccionar “Sí, probarlo” aceptás lo siguiente de %1$s:</string>
    <!-- Clickable text from the review quality check contextual onboarding card that links to Fakespot privacy policy. -->
    <string name="review_quality_check_contextual_onboarding_privacy_policy" moz:RemovedIn="121" tools:ignore="UnusedResources">política de privacidad</string>
    <!-- Clickable text from the review quality check contextual onboarding card that links to Fakespot privacy policy. -->
>>>>>>> d602c86b
    <string name="review_quality_check_contextual_onboarding_privacy_policy_2">Política de privacidad</string>
    <!-- Clickable text from the review quality check contextual onboarding card that links to Fakespot terms of use. -->
    <string name="review_quality_check_contextual_onboarding_terms_use" moz:RemovedIn="121" tools:ignore="UnusedResources">términos de uso</string>
    <!-- Clickable text from the review quality check contextual onboarding card that links to Fakespot terms of use. -->
    <string name="review_quality_check_contextual_onboarding_terms_use_2">Términos de uso</string>
    <!-- Text for opt-in button from the review quality check contextual onboarding card. -->
    <string name="review_quality_check_contextual_onboarding_primary_button_text">Sí, probarlo</string>
    <!-- Text for opt-out button from the review quality check contextual onboarding card. -->
    <string name="review_quality_check_contextual_onboarding_secondary_button_text">No ahora</string>
    <!-- Text for the first CFR presenting the review quality check feature. -->
    <string name="review_quality_check_first_cfr_message">Descubrí si podés confiar en las revisiones de este producto — antes de comprarlo.</string>
    <!-- Text displayed in the first CFR presenting the review quality check feature that opens the review checker when clicked. -->
    <string name="review_quality_check_first_cfr_action" tools:ignore="UnusedResources">Probá el verificador de revisiones</string>
    <!-- Text for the second CFR presenting the review quality check feature. -->
    <string name="review_quality_check_second_cfr_message">¿Son confiables estas revisiones? Verificá ahora para ver una calificación ajustada.</string>
    <!-- Text displayed in the second CFR presenting the review quality check feature that opens the review checker when clicked. -->
    <string name="review_quality_check_second_cfr_action" tools:ignore="UnusedResources">Abrir el verificador de revisiones</string>
    <!-- Flag showing that the review quality check feature is work in progress. -->
    <string name="review_quality_check_beta_flag">Beta</string>
    <!-- Content description (not visible, for screen readers etc.) for opening browser menu button to open review quality check bottom sheet. -->
    <string name="review_quality_check_open_handle_content_description">Abrir el verificador de revisiones</string>
    <!-- Content description (not visible, for screen readers etc.) for closing browser menu button to open review quality check bottom sheet. -->
    <string name="review_quality_check_close_handle_content_description">Cerrar el verificador de revisiones</string>
    <!-- Content description (not visible, for screen readers etc.) for review quality check star rating. First parameter is the number of stars (1-5) representing the rating. -->
    <string name="review_quality_check_star_rating_content_description">%1$s de 5 estrellas</string>
    <!-- Text for minimize button from highlights card. When clicked the highlights card should reduce its size. -->
    <string name="review_quality_check_highlights_show_less">Mostrar menos</string>
    <!-- Text for maximize button from highlights card. When clicked the highlights card should expand to its full size. -->
    <string name="review_quality_check_highlights_show_more">Mostrar más</string>
    <!-- Text for highlights card quality category header. Reviews shown under this header should refer the product's quality. -->
    <string name="review_quality_check_highlights_type_quality">Calidad</string>
    <!-- Text for highlights card price category header. Reviews shown under this header should refer the product's price. -->
    <string name="review_quality_check_highlights_type_price">Precio</string>
    <!-- Text for highlights card shipping category header. Reviews shown under this header should refer the product's shipping. -->
    <string name="review_quality_check_highlights_type_shipping">Envío</string>
    <!-- Text for highlights card packaging and appearance category header. Reviews shown under this header should refer the product's packaging and appearance. -->
    <string name="review_quality_check_highlights_type_packaging_appearance">Embalaje y apariencia</string>
    <!-- Text for highlights card competitiveness category header. Reviews shown under this header should refer the product's competitiveness. -->
    <string name="review_quality_check_highlights_type_competitiveness">Competitividad</string>

    <!-- Accessibility services actions labels. These will be appended to accessibility actions like "Double tap to.." but not by or applications but by services like Talkback. -->
    <!-- Action label for elements that can be collapsed if interacting with them. Talkback will append this to say "Double tap to collapse". -->
    <string name="a11y_action_label_collapse">contraer</string>
    <!-- Current state for elements that can be collapsed if interacting with them. Talkback will dictate this after a state change. -->
    <string name="a11y_state_label_collapsed">colapsado</string>
    <!-- Action label for elements that can be expanded if interacting with them. Talkback will append this to say "Double tap to expand". -->
    <string name="a11y_action_label_expand">expandir</string>
    <!-- Current state for elements that can be expanded if interacting with them. Talkback will dictate this after a state change. -->
    <string name="a11y_state_label_expanded">expandido</string>
    <!-- Action label for links to a website containing documentation about a wallpaper collection. Talkback will append this to say "Double tap to open link to learn more about this collection". -->
    <string name="a11y_action_label_wallpaper_collection_learn_more">abrir enlace para conocer más sobre esta colección</string>
    <!-- Action label for links that point to an article. Talkback will append this to say "Double tap to read the article". -->
    <string name="a11y_action_label_read_article">leer el artículo</string>
    <!-- Action label for links to the Firefox Pocket website. Talkback will append this to say "Double tap to open link to learn more". -->
    <string name="a11y_action_label_pocket_learn_more">abrir enlace para conocer más</string>
    <!-- Content description for headings announced by accessibility service. The first parameter is the text of the heading. Talkback will announce the first parameter and then speak the word "Heading" indicating to the user that this text is a heading for a section. -->
    <string name="a11y_heading">%s, encabezado</string>
</resources><|MERGE_RESOLUTION|>--- conflicted
+++ resolved
@@ -527,14 +527,11 @@
 
     <!-- Change setting text button, for the cookie banner re-engagement dialog -->
     <string name="reduce_cookie_banner_dialog_change_setting_button" moz:RemovedIn="121" tools:ignore="UnusedResources">Permitir</string>
-<<<<<<< HEAD
-=======
 
     <!--Title for the cookie banner re-engagement CFR, the placeholder is replaced with app name -->
     <string name="cookie_banner_cfr_title">%1$s acaba de rechazar las cookies</string>
     <!--Message for the cookie banner re-engagement CFR -->
     <string name="cookie_banner_cfr_message">Menos distracciones, menos cookies que te rastrean en este sitio.</string>
->>>>>>> d602c86b
 
     <!-- Description of the preference to enable "HTTPS-Only" mode. -->
     <string name="preferences_https_only_summary">Intenta conectarse automáticamente a sitios usando el protocolo de cifrado HTTPS para mayor seguridad.</string>
@@ -2342,21 +2339,12 @@
     <!-- Clickable text from the contextual onboarding card that links to review quality check support article. -->
     <string name="review_quality_check_contextual_onboarding_learn_more_link">Conocer más</string>
     <!-- Caption text to be displayed in review quality check contextual onboarding card above the opt-in button. First parameter is the Fakespot product name. Following parameters are for clickable texts defined in review_quality_check_contextual_onboarding_privacy_policy and review_quality_check_contextual_onboarding_terms_use. In the phrase "Fakespot by Mozilla", "by" can be localized. Does not need to stay by. -->
-<<<<<<< HEAD
-    <string name="review_quality_check_contextual_onboarding_caption" moz:RemovedIn="121" tools:ignore="UnusedResources">Al seleccionar “Si, probalo” Estás de acuerdo con %1$s de Mozilla %2$s y %3$s.</string>
-    <!-- Caption text to be displayed in review quality check contextual onboarding card above the opt-in button. Parameter is the Fakespot product name. After the colon, what appears are two links, each on their own line. The first link is to a Privacy policy (review_quality_check_contextual_onboarding_privacy_policy_2). The second link is to Terms of use (review_quality_check_contextual_onboarding_terms_use_2). -->
-    <string name="review_quality_check_contextual_onboarding_caption_2">Al seleccionar “Sí, probalo” aceptás lo siguiente de%1$s:</string>
-    <!-- Clickable text from the review quality check contextual onboarding card that links to Fakespot privacy policy. -->
-    <string name="review_quality_check_contextual_onboarding_privacy_policy" moz:RemovedIn="121" tools:ignore="UnusedResources">política de privacidad</string>
-    <!-- Clickable text from the review quality check contextual onboarding card that links to Fakespot privacy policy. -->
-=======
     <string name="review_quality_check_contextual_onboarding_caption" moz:RemovedIn="121" tools:ignore="UnusedResources">Al seleccionar “Si, probarlo” Estás de acuerdo con %1$s de Mozilla %2$s y %3$s.</string>
     <!-- Caption text to be displayed in review quality check contextual onboarding card above the opt-in button. Parameter is the Fakespot product name. After the colon, what appears are two links, each on their own line. The first link is to a Privacy policy (review_quality_check_contextual_onboarding_privacy_policy_2). The second link is to Terms of use (review_quality_check_contextual_onboarding_terms_use_2). -->
     <string name="review_quality_check_contextual_onboarding_caption_2">Al seleccionar “Sí, probarlo” aceptás lo siguiente de %1$s:</string>
     <!-- Clickable text from the review quality check contextual onboarding card that links to Fakespot privacy policy. -->
     <string name="review_quality_check_contextual_onboarding_privacy_policy" moz:RemovedIn="121" tools:ignore="UnusedResources">política de privacidad</string>
     <!-- Clickable text from the review quality check contextual onboarding card that links to Fakespot privacy policy. -->
->>>>>>> d602c86b
     <string name="review_quality_check_contextual_onboarding_privacy_policy_2">Política de privacidad</string>
     <!-- Clickable text from the review quality check contextual onboarding card that links to Fakespot terms of use. -->
     <string name="review_quality_check_contextual_onboarding_terms_use" moz:RemovedIn="121" tools:ignore="UnusedResources">términos de uso</string>
