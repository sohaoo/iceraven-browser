<?xml version="1.0" encoding="utf-8"?>
<resources xmlns:tools="http://schemas.android.com/tools" xmlns:moz="http://mozac.org/tools">

    <!-- App name for private browsing mode. The first parameter is the name of the app defined in app_name (for example: Fenix)-->
    <string name="app_name_private_5">%s privado</string>
    <!-- App name for private browsing mode. The first parameter is the name of the app defined in app_name (for example: Fenix)-->
    <string name="app_name_private_4">%s (Privado)</string>

    <!-- Home Fragment -->
    <!-- Content description (not visible, for screen readers etc.): "Three dot" menu button. -->
    <string name="content_description_menu">Más opciones</string>
    <!-- Content description (not visible, for screen readers etc.): "Private Browsing" menu button. -->
    <string name="content_description_private_browsing_button">Habilitar navegación privada</string>
    <!-- Content description (not visible, for screen readers etc.): "Private Browsing" menu button. -->
    <string name="content_description_disable_private_browsing_button">Deshabilitar la navegación privada</string>
    <!-- Placeholder text shown in the search bar before a user enters text for the default engine -->
    <string name="search_hint">Buscar o ingresar la dirección</string>
    <!-- Placeholder text shown in the search bar before a user enters text for a general engine -->
    <string name="search_hint_general_engine">Buscar en la web</string>
    <!-- Placeholder text shown in search bar when using history search -->
    <string name="history_search_hint">Buscar en historial</string>
    <!-- Placeholder text shown in search bar when using bookmarks search -->
    <string name="bookmark_search_hint">Buscar en marcadores</string>
    <!-- Placeholder text shown in search bar when using tabs search -->
    <string name="tab_search_hint">Buscar pestañas</string>
    <!-- Placeholder text shown in the search bar when using application search engines -->
    <string name="application_search_hint">Ingresar términos de búsqueda</string>
    <!-- No Open Tabs Message Description -->
    <string name="no_open_tabs_description">Tus pestañas abiertas se mostrarán aquí.</string>

    <!-- No Private Tabs Message Description -->
    <string name="no_private_tabs_description">Tus pestañas privadas se mostrarán aquí.</string>

    <!-- Tab tray multi select title in app bar. The first parameter is the number of tabs selected -->
    <string name="tab_tray_multi_select_title">Se seleccionó %1$d</string>
    <!-- Label of button in create collection dialog for creating a new collection  -->
    <string name="tab_tray_add_new_collection">Agregar colección nueva</string>
    <!-- Label of editable text in create collection dialog for naming a new collection  -->
    <string name="tab_tray_add_new_collection_name">Nombre</string>
    <!-- Label of button in save to collection dialog for selecting a current collection  -->
    <string name="tab_tray_select_collection">Seleccionar colección</string>
    <!-- Content description for close button while in multiselect mode in tab tray -->
    <string name="tab_tray_close_multiselect_content_description">Salir del modo de selección múltiple</string>
    <!-- Content description for save to collection button while in multiselect mode in tab tray -->
    <string name="tab_tray_collection_button_multiselect_content_description">Guardar pestañas seleccionadas en la colección</string>
    <!-- Content description on checkmark while tab is selected in multiselect mode in tab tray -->
    <string name="tab_tray_multiselect_selected_content_description">Seleccionadas</string>

    <!-- Home - Bookmarks -->
    <!-- Title for the home screen section with bookmarks. -->
    <string name="home_bookmarks_title">Marcadores</string>
    <!-- Content description for the button which navigates the user to show all of their bookmarks. -->
    <string name="home_bookmarks_show_all_content_description">Mostrar todos los marcadores</string>
    <!-- Text for the menu button to remove a recently saved bookmark from the user's home screen -->
    <string name="home_bookmarks_menu_item_remove">Eliminar</string>

    <!-- About content. The first parameter is the name of the application. (For example: Fenix) -->
    <string name="about_content">%1$s es producido por Mozilla.</string>


    <!-- Private Browsing -->
    <!-- Explanation for private browsing displayed to users on home view when they first enable private mode
        The first parameter is the name of the app defined in app_name (for example: Fenix) -->
    <string name="private_browsing_placeholder_description_2">
        %1$s elimina tu historial de búsqueda y navegación cuando salís de la aplicación o cerrás todas las pestañas privadas. Si bien esto no te hace anónimo en los sitios web o con tu proveedor de servicios de Internet, resulta más fácil mantener privado lo que hacés en línea respecto de cualquier otra persona que use este dispositivo.</string>
    <string name="private_browsing_common_myths">       Mitos comunes sobre la navegación privada    </string>

    <!-- True Private Browsing Mode -->
    <!-- Title for info card on private homescreen in True Private Browsing Mode. -->
    <string name="felt_privacy_desc_card_title">No dejés rastros en este dispositivo</string>
    <!-- Explanation for private browsing displayed to users on home view when they first enable
        private mode in our new Total Private Browsing mode.
        The first parameter is the name of the app defined in app_name (for example: Firefox Nightly)
        The second parameter is the clickable link text in felt_privacy_info_card_subtitle_link_text -->
    <string name="felt_privacy_info_card_subtitle_2">%1$s elimina las cookies, historial y datos del sitio cuando cerrás todas las pestañas privadas. %2$s</string>
    <!-- Clickable portion of the explanation for private browsing that links the user to our
        about privacy page.
        This string is used in felt_privacy_info_card_subtitle as the second parameter.-->
    <string name="felt_privacy_info_card_subtitle_link_text">¿Quién podría ver mi actividad?</string>

    <!-- Private mode shortcut "contextual feature recommendation" (CFR) -->
    <!-- Text for the Private mode shortcut CFR message for adding a private mode shortcut to open private tabs from the Home screen -->
    <string name="private_mode_cfr_message_2">Abrir la próxima pestaña privada con un solo toque.</string>
    <!-- Text for the positive button to accept adding a Private Browsing shortcut to the Home screen -->
    <string name="private_mode_cfr_pos_button_text">Agregar a pantalla de inicio</string>
    <!-- Text for the negative button to decline adding a Private Browsing shortcut to the Home screen -->
    <string name="cfr_neg_button_text">No gracias</string>

    <!-- Open in App "contextual feature recommendation" (CFR) -->
    <!-- Text for the info message. The first parameter is the name of the application.-->
    <string name="open_in_app_cfr_info_message_2">Podés configurar %1$s para que abra automáticamente enlaces en aplicaciones.</string>
    <!-- Text for the positive action button -->
    <string name="open_in_app_cfr_positive_button_text">Ir a Ajustes</string>
    <!-- Text for the negative action button -->
    <string name="open_in_app_cfr_negative_button_text">Descartar</string>

    <!-- Total cookie protection "contextual feature recommendation" (CFR) -->
    <!-- Text for the message displayed in the contextual feature recommendation popup promoting the total cookie protection feature. -->
    <string name="tcp_cfr_message">Nuestra función de privacidad más poderosa hasta ahora aísla a los rastreadores entre sitios.</string>

    <!-- Text displayed that links to website containing documentation about the "Total cookie protection" feature. -->
    <string name="tcp_cfr_learn_more">Conocé sobre la protección total de cookies</string>


    <!-- Private browsing erase action "contextual feature recommendation" (CFR) -->
    <!-- Text for the message displayed in the contextual feature recommendation popup promoting the erase private browsing feature. -->
    <string name="erase_action_cfr_message">Tocá aquí para iniciar una nueva sesión privada. Eliminá tu historial, cookies… todo.</string>


    <!-- Toolbar "contextual feature recommendation" (CFR) -->
    <!-- Text for the title displayed in the contextual feature recommendation popup promoting the navigation bar. -->
    <string name="navbar_cfr_title">Navegá más rápido con la nueva navegación</string>
    <!-- Text for the message displayed in the contextual feature recommendation popup promoting the navigation bar. -->
    <string name="navbar_cfr_message" moz:removedIn="130" tools:ignore="UnusedResources">Esta barra se oculta a medida que te desplazás hacia abajo para tener más espacio de navegación.</string>

    <!-- Text for the message displayed in the contextual feature recommendation popup promoting the navigation bar. -->
    <string name="navbar_cfr_message_2">En un sitio web, esta barra se oculta a medida que te desplazás hacia abajo para tener más espacio de navegación.</string>

    <!-- Text for the message displayed for the popup promoting the long press of navigation in the navigation bar. -->
    <string name="navbar_navigation_buttons_cfr_message">Tocá y mantené presionadas las flechas para saltar entre páginas en el historial de esta pestaña.</string>

    <!-- Text for the info dialog when camera permissions have been denied but user tries to access a camera feature. -->
    <string name="camera_permissions_needed_message">Se necesita acceso a la cámara. Andá a la configuración de Android, pulsá permisos y permitir.</string>
    <!-- Text for the positive action button to go to Android Settings to grant permissions. -->
    <string name="camera_permissions_needed_positive_button_text">Ir a Ajustes</string>
    <!-- Text for the negative action button to dismiss the dialog. -->
    <string name="camera_permissions_needed_negative_button_text">Descartar</string>

    <!-- Text for the banner message to tell users about our auto close feature. -->
    <string name="tab_tray_close_tabs_banner_message">Configurar las pestañas abiertas para que se cierren automáticamente las que no se hayan visto en el último día, semana o mes.</string>
    <!-- Text for the positive action button to go to Settings for auto close tabs. -->
    <string name="tab_tray_close_tabs_banner_positive_button_text">Ver opciones</string>
    <!-- Text for the negative action button to dismiss the Close Tabs Banner. -->
    <string name="tab_tray_close_tabs_banner_negative_button_text">Descartar</string>

    <!-- Text for the banner message to tell users about our inactive tabs feature. -->
    <string name="tab_tray_inactive_onboarding_message">Las pestañas que no se vieron por dos semanas se mueven acá.</string>
    <!-- Text for the action link to go to Settings for inactive tabs. -->
    <string name="tab_tray_inactive_onboarding_button_text">Desactivar en configuración</string>

    <!-- Text for title for the auto-close dialog of the inactive tabs. -->
    <string name="tab_tray_inactive_auto_close_title">¿Cerrar automáticamente después de un mes?</string>
    <!-- Text for the body for the auto-close dialog of the inactive tabs.
        The first parameter is the name of the application.-->
    <string name="tab_tray_inactive_auto_close_body_2">%1$s puede cerrar pestañas que no abriste durante el último mes.</string>
    <!-- Content description for close button in the auto-close dialog of the inactive tabs. -->
    <string name="tab_tray_inactive_auto_close_button_content_description">Cerrar</string>

    <!-- Text for turn on auto close tabs button in the auto-close dialog of the inactive tabs. -->
    <string name="tab_tray_inactive_turn_on_auto_close_button_2">Habilitar cierre automático</string>


    <!-- Home screen icons - Long press shortcuts -->
    <!-- Shortcut action to open new tab -->
    <string name="home_screen_shortcut_open_new_tab_2">Nueva pestaña</string>
    <!-- Shortcut action to open new private tab -->
    <string name="home_screen_shortcut_open_new_private_tab_2">Nueva pestaña privada</string>

    <!-- Shortcut action to open Passwords screen -->
    <string name="home_screen_shortcut_passwords">Contraseñas</string>

    <!-- Recent Tabs -->
    <!-- Header text for jumping back into the recent tab in the home screen -->
    <string name="recent_tabs_header">Regresar a</string>
    <!-- Button text for showing all the tabs in the tabs tray -->
    <string name="recent_tabs_show_all">Mostrar todas</string>

    <!-- Content description for the button which navigates the user to show all recent tabs in the tabs tray. -->
    <string name="recent_tabs_show_all_content_description_2">Botón para mostrar todas las pestañas recientes</string>

    <!-- Text for button in synced tab card that opens synced tabs tray -->
    <string name="recent_tabs_see_all_synced_tabs_button_text">Ver todas las pestañas sincronizadas</string>
    <!-- Accessibility description for device icon used for recent synced tab -->
    <string name="recent_tabs_synced_device_icon_content_description">Dispositivo sincronizado</string>
    <!-- Text for the dropdown menu to remove a recent synced tab from the homescreen -->
    <string name="recent_synced_tab_menu_item_remove">Eliminar</string>
    <!-- Text for the menu button to remove a grouped highlight from the user's browsing history
         in the Recently visited section -->
    <string name="recent_tab_menu_item_remove">Eliminar</string>

    <!-- History Metadata -->
    <!-- Header text for a section on the home screen that displays grouped highlights from the
         user's browsing history, such as topics they have researched or explored on the web -->
    <string name="history_metadata_header_2">Visitados recientemente</string>
    <!-- Text for the menu button to remove a grouped highlight from the user's browsing history
         in the Recently visited section -->
    <string name="recently_visited_menu_item_remove">Eliminar</string>

    <!-- Content description for the button which navigates the user to show all of their history. -->
    <string name="past_explorations_show_all_content_description_2">Mostrar todas las exploraciones pasadas</string>

    <!-- Browser Fragment -->
    <!-- Content description (not visible, for screen readers etc.): Navigate backward (browsing history) -->
    <string name="browser_menu_back">Retroceder</string>
    <!-- Content description (not visible, for screen readers etc.): Navigate forward (browsing history) -->
    <string name="browser_menu_forward">Avanzar</string>
    <!-- Content description (not visible, for screen readers etc.): Refresh current website -->
    <string name="browser_menu_refresh">Recargar</string>
    <!-- Content description (not visible, for screen readers etc.): Stop loading current website -->
    <string name="browser_menu_stop">Detener</string>
    <!-- Browser menu button that opens the extensions manager -->
    <string name="browser_menu_extensions">Extensiones</string>
    <!-- Browser menu button that opens the extensions manager -->
    <string name="browser_menu_manage_extensions">Administrar extensiones</string>
    <!-- Browser menu button that opens AMO in a tab -->
    <string name="browser_menu_discover_more_extensions">Descubrir más extensiones</string>
    <!-- Browser menu button that opens account settings -->
    <string name="browser_menu_account_settings">Información de la cuenta</string>
    <!-- Browser menu button that sends a user to help articles -->
    <string name="browser_menu_help">Ayuda</string>
    <!-- Browser menu button that sends a to a the what's new article -->
    <string name="browser_menu_whats_new">¿Qué hay de nuevo?</string>
    <!-- Browser menu button that opens the settings menu -->
    <string name="browser_menu_settings">Ajustes</string>
    <!-- Browser menu button that opens a user's library -->
    <string name="browser_menu_library">Biblioteca</string>
    <!-- Browser menu toggle that requests a desktop site -->
    <string name="browser_menu_desktop_site">Sitio de escritorio</string>
    <!-- Browser menu button that reopens a private tab as a regular tab -->
    <string name="browser_menu_open_in_regular_tab">Abrir en una pestaña normal</string>
    <!-- Browser menu toggle that adds a shortcut to the site on the device home screen. -->
    <string name="browser_menu_add_to_homescreen">Agregar a pantalla de inicio</string>
    <!-- Browser menu toggle that adds a shortcut to the site on the device home screen. -->
    <string name="browser_menu_add_to_homescreen_2">Agregar a la pantalla de inicio…</string>
    <!-- Content description (not visible, for screen readers etc.) for the Resync tabs button -->
    <string name="resync_button_content_description">Resincronizar</string>
    <!-- Browser menu button that opens the find in page menu -->
    <string name="browser_menu_find_in_page">Buscar en la página</string>
    <!-- Browser menu button that opens the find in page menu -->
    <string name="browser_menu_find_in_page_2">Buscar en la página…</string>
    <!-- Browser menu button that opens the translations dialog, which has options to translate the current browser page. -->
    <string name="browser_menu_translations">Traducir página</string>
    <!-- Browser menu button that saves the current tab to a collection -->
    <string name="browser_menu_save_to_collection">Guardar en la colección…</string>
    <!-- Browser menu button that saves the current tab to a collection -->
    <string name="browser_menu_save_to_collection_2">Guardar en la colección</string>
    <!-- Browser menu button that open a share menu to share the current site -->
    <string name="browser_menu_share">Compartir</string>
    <!-- Browser menu button that open a share menu to share the current site -->
    <string name="browser_menu_share_2">Compartir…</string>
    <!-- Browser menu button shown in custom tabs that opens the current tab in Fenix
        The first parameter is the name of the app defined in app_name (for example: Fenix) -->
    <string name="browser_menu_open_in_fenix">Abrir en %1$s</string>
    <!-- Browser menu text shown in custom tabs to indicate this is a Fenix tab
        The first parameter is the name of the app defined in app_name (for example: Fenix) -->
    <string name="browser_menu_powered_by">DESARROLLADO POR %1$s</string>

    <!-- Browser menu text shown in custom tabs to indicate this is a Fenix tab
        The first parameter is the name of the app defined in app_name (for example: Fenix) -->
    <string name="browser_menu_powered_by2">Desarrollado por %1$s</string>

    <!-- Browser menu button to put the current page in reader mode -->
    <string name="browser_menu_read">Vista de lectura</string>
    <!-- Browser menu button content description to close reader mode and return the user to the regular browser -->
    <string name="browser_menu_read_close">Salir de vista de lectura</string>
    <!-- Browser menu button to open the current page in an external app -->
    <string name="browser_menu_open_app_link">Abrir en la aplicación</string>

    <!-- Browser menu button to show reader view appearance controls e.g. the used font type and size -->
    <string name="browser_menu_customize_reader_view">Personalizar vista de lectura</string>
    <!-- Browser menu button to show reader view appearance controls e.g. the used font type and size -->
    <string name="browser_menu_customize_reader_view_2">Personalizar vista de lectura</string>
    <!-- Browser menu label for adding a bookmark -->
    <string name="browser_menu_add">Agregar</string>
    <!-- Browser menu label for editing a bookmark -->
    <string name="browser_menu_edit">Editar</string>

    <!-- Button shown on the home page that opens the Customize home settings -->
    <string name="browser_menu_customize_home_1">Personalizar inicio</string>

    <!-- Browser menu label to sign in to sync on the device using Mozilla accounts -->
    <string name="browser_menu_sign_in">Iniciar sesión</string>
    <!-- Browser menu caption label for the "Sign in" browser menu item described in `browser_menu_sign_in` -->
    <string name="browser_menu_sign_in_caption">Sincronizar contraseñas, pestañas y más</string>

    <!-- Browser menu label to sign back in to sync on the device when the user's account needs to be reauthenticated -->
    <string name="browser_menu_sign_back_in_to_sync">Volver a iniciar sesión para sincronizar</string>
    <!-- Browser menu caption label for the "Sign back in to sync" browser menu item described in `browser_menu_sign_back_in_to_sync` when there is an error in syncing -->
    <string name="browser_menu_syncing_paused_caption">Sincronización en pausa</string>
    <!-- Browser menu label that creates a private tab -->
    <string name="browser_menu_new_private_tab">Nueva pestaña privada</string>
    <!-- Browser menu label that navigates to the Password screen -->
    <string name="browser_menu_passwords">Contraseñas</string>

    <!-- Browser menu label that navigates to the SUMO page for the Firefox for Android release notes.
         The first parameter is the name of the app defined in app_name (for example: Fenix)-->
    <string name="browser_menu_new_in_firefox">Nuevo en %1$s</string>

    <!-- Browser menu label that toggles the request for the desktop site of the currently visited page -->
    <string name="browser_menu_switch_to_desktop_site">Cambiar al sitio de escritorio</string>
    <!-- Browser menu label that toggles the request for the mobile site of the currently visited page -->
    <string name="browser_menu_switch_to_mobile_site">Cambiar al sitio móvil</string>
    <!-- Browser menu label that navigates to the page tools sub-menu -->
    <string name="browser_menu_tools">Herramientas</string>
    <!-- Browser menu label that navigates to the save sub-menu, which contains various save related menu items such as
         bookmarking a page, saving to collection, shortcut or as a PDF, and adding to home screen -->
    <string name="browser_menu_save">Guardar</string>

    <!-- Browser menu label that bookmarks the currently visited page -->
    <string name="browser_menu_bookmark_this_page">Marcar esta página</string>
    <!-- Browser menu label that navigates to the edit bookmark screen for the current bookmarked page -->
    <string name="browser_menu_edit_bookmark">Editar marcador</string>
    <!-- Browser menu label that the saves the currently visited page as a PDF -->
    <string name="browser_menu_save_as_pdf">Guardar como PDF…</string>
    <!-- Browser menu label for turning ON reader view of the current visited page -->
    <string name="browser_menu_turn_on_reader_view">Activar vista de lectura</string>
    <!-- Browser menu label for turning OFF reader view of the current visited page -->
    <string name="browser_menu_turn_off_reader_view">Desactivar vista de lectura</string>
    <!-- Browser menu label for navigating to the translation feature, which provides language translation options the current visited page -->
    <string name="browser_menu_translate_page">Traducir página…</string>
    <!-- Browser menu label that is displayed when the current page has been translated by the translation feature.
         The first parameter is the name of the language that page was translated to (e.g. English). -->
    <string name="browser_menu_translated_to">Traducido al %1$s</string>
    <!-- Browser menu label for the print feature -->
    <string name="browser_menu_print">Imprimir…</string>

    <!-- Extensions management fragment -->
    <!-- Text displayed when there are no extensions to be shown -->
    <string name="extensions_management_no_extensions">No hay extensiones aquí</string>

    <!-- Browser Toolbar -->
    <!-- Content description for the Home screen button on the browser toolbar -->
    <string name="browser_toolbar_home">Pantalla de inicio</string>

    <!-- Content description (not visible, for screen readers etc.): Erase button: Erase the browsing
         history and go back to the home screen. -->
    <string name="browser_toolbar_erase">Borrar historial de navegación</string>
    <!-- Content description for the translate page toolbar button that opens the translations dialog when no translation has occurred. -->
    <string name="browser_toolbar_translate">Traducir página</string>

    <!-- Content description (not visible, for screen readers etc.) for the translate page toolbar button that opens the translations dialog when the page is translated successfully.
         The first parameter is the name of the language that is displayed in the original page. (For example: English)
         The second parameter is the name of the language which the page was translated to. (For example: French) -->
    <string name="browser_toolbar_translated_successfully">Página traducida de %1$s a %2$s.</string>

    <!-- Locale Settings Fragment -->
    <!-- Content description for tick mark on selected language -->
    <string name="a11y_selected_locale_content_description">Idioma seleccionado</string>
    <!-- Text for default locale item -->
    <string name="default_locale_text">Usar el idioma del dispositivo</string>
    <!-- Placeholder text shown in the search bar before a user enters text -->
    <string name="locale_search_hint">Buscar idioma</string>

    <!-- Search Fragment -->
    <!-- Button in the search view that lets a user search by scanning a QR code -->
    <string name="search_scan_button">Escanear</string>
    <!-- Button in the search view when shortcuts are displayed that takes a user to the search engine settings -->
    <string name="search_shortcuts_engine_settings">Configuración del buscador</string>
    <!-- Button in the search view that lets a user navigate to the site in their clipboard -->
    <string name="awesomebar_clipboard_title">Completar enlace desde el portapapeles</string>


    <!-- Button in the search suggestions onboarding that allows search suggestions in private sessions -->
    <string name="search_suggestions_onboarding_allow_button">Permitir</string>
    <!-- Button in the search suggestions onboarding that does not allow search suggestions in private sessions -->
    <string name="search_suggestions_onboarding_do_not_allow_button">No permitir</string>
    <!-- Search suggestion onboarding hint title text -->
    <string name="search_suggestions_onboarding_title">¿Permitir sugerencias de búsqueda en sesiones privadas?</string>
    <!-- Search suggestion onboarding hint description text, first parameter is the name of the app defined in app_name (for example: Fenix)-->
    <string name="search_suggestions_onboarding_text">%s va a compartir todo lo que escribas en la barra de direcciones con tu motor de búsqueda predeterminado.</string>

    <!-- Search engine suggestion title text. The first parameter is the name of the suggested engine-->
    <string name="search_engine_suggestions_title">Buscar en %s</string>
    <!-- Search engine suggestion description text -->
    <string name="search_engine_suggestions_description">Buscar directamente desde la barra de direcciones</string>

    <!-- Menu option in the search selector menu to open the search settings -->
    <string name="search_settings_menu_item">Configuración de búsqueda</string>

    <!-- Header text for the search selector menu -->
    <string name="search_header_menu_item_2">Esta vez, buscar en:</string>

    <!-- Content description (not visible, for screen readers etc.): Search engine icon. The first parameter is the search engine name (for example: DuckDuckGo). -->
    <string name="search_engine_icon_content_description" tools:ignore="UnusedResources">Buscador %s</string>

    <!-- Home onboarding -->
    <!-- Onboarding home screen popup dialog, shown on top of the Jump back in section. -->
    <string name="onboarding_home_screen_jump_back_contextual_hint_2">Conocé tu página de inicio personalizada. Las pestañas recientes, los marcadores y los resultados de búsqueda aparecerán aquí.</string>
    <!-- Home onboarding dialog welcome screen title text. -->
    <string name="onboarding_home_welcome_title_2">Bienvenido a una Internet más personal</string>
    <!-- Home onboarding dialog welcome screen description text. -->
    <string name="onboarding_home_welcome_description">Más colores. Mejor privacidad. Mismo compromiso con las personas por encima de los beneficios.</string>

    <!-- Home onboarding dialog sign into sync screen title text. -->
    <string name="onboarding_home_sync_title_3">Cambiar de pantallas es más fácil que nunca</string>
    <!-- Home onboarding dialog sign into sync screen description text. -->
    <string name="onboarding_home_sync_description">Continuá donde lo dejaste con las pestañas de otros dispositivos ahora en tu página de inicio.</string>
    <!-- Text for the button to continue the onboarding on the home onboarding dialog. -->
    <string name="onboarding_home_get_started_button">Comenzar</string>
    <!-- Text for the button to navigate to the sync sign in screen on the home onboarding dialog. -->
    <string name="onboarding_home_sign_in_button">Iniciar sesión</string>
    <!-- Text for the button to skip the onboarding on the home onboarding dialog. -->
    <string name="onboarding_home_skip_button">Omitir</string>

    <!-- Onboarding home screen sync popup dialog message, shown on top of Recent Synced Tabs in the Jump back in section. -->
    <string name="sync_cfr_message">¡Tus pestañas se están sincronizando! Continuá donde lo dejaste en tu otro dispositivo.</string>

    <!-- Content description (not visible, for screen readers etc.): Close button for the home onboarding dialog -->
    <string name="onboarding_home_content_description_close_button">Cerrar</string>

    <!-- Notification pre-permission dialog -->
    <!-- Enable notification pre permission dialog title
        The first parameter is the name of the app defined in app_name (for example: Fenix) -->
    <string name="onboarding_home_enable_notifications_title" moz:removedIn="124" tools:ignore="UnusedResources">Las notificaciones te ayudan a hacer más con %s</string>

    <!-- Enable notification pre permission dialog description with rationale
        The first parameter is the name of the app defined in app_name (for example: Fenix) -->
    <string name="onboarding_home_enable_notifications_description" moz:removedIn="124" tools:ignore="UnusedResources">Sincronizá tus pestañas entre dispositivos, administrá descargas, obtené consejos sobre cómo aprovechar al máximo la protección de privacidad de %s y más.</string>
    <!-- Text for the button to request notification permission on the device -->
    <string name="onboarding_home_enable_notifications_positive_button" moz:removedIn="124" tools:ignore="UnusedResources">Continuar</string>
    <!-- Text for the button to not request notification permission on the device and dismiss the dialog -->
    <string name="onboarding_home_enable_notifications_negative_button" moz:removedIn="124" tools:ignore="UnusedResources">No ahora</string>

    <!-- Juno first user onboarding flow experiment, strings are marked unused as they are only referenced by Nimbus experiments. -->
    <!-- Description for learning more about our privacy notice. -->
    <string name="juno_onboarding_privacy_notice_text">Aviso de privacidad de Firefox</string>
    <!-- Title for set firefox as default browser screen used by Nimbus experiments. -->
    <string name="juno_onboarding_default_browser_title_nimbus_2">Nos encanta mantenerte seguro</string>
    <!-- Title for set firefox as default browser screen used by Nimbus experiments.
        Note: The word "Firefox" should NOT be translated -->
    <string name="juno_onboarding_default_browser_title_nimbus_3" tools:ignore="UnusedResources">Descubrí por qué millones aman Firefox</string>
    <!-- Title for set firefox as default browser screen used by Nimbus experiments. -->
    <string name="juno_onboarding_default_browser_title_nimbus_4" tools:ignore="UnusedResources">Navegación segura con más opciones</string>
    <!-- Description for set firefox as default browser screen used by Nimbus experiments. -->
    <string name="juno_onboarding_default_browser_description_nimbus_3">Nuestro navegador respaldado sin fines de lucro ayuda a evitar que las empresas te sigan en secreto por la web.</string>
    <!-- Description for set firefox as default browser screen used by Nimbus experiments. -->
    <string name="juno_onboarding_default_browser_description_nimbus_4" tools:ignore="UnusedResources">Más de 100 millones de personas protegen su privacidad eligiendo un navegador respaldado por una organización sin fines de lucro.</string>
    <!-- Description for set firefox as default browser screen used by Nimbus experiments. -->
    <string name="juno_onboarding_default_browser_description_nimbus_5" tools:ignore="UnusedResources">¿Rastreadores conocidos? Bloqueados automáticamente. ¿Extensiones? Probá las 700. ¿PDFs? Nuestro lector incorporado los hace fáciles de administrar.</string>
    <!-- Description for set firefox as default browser screen used by Nimbus experiments. -->
    <string name="juno_onboarding_default_browser_description_nimbus_2" moz:RemovedIn="124" tools:ignore="UnusedResources">Nuestro navegador respaldado sin fines de lucro ayuda a evitar que las empresas te sigan en secreto por la web.\n\nMás información en nuestro aviso de privacidad.</string>
    <!-- Text for the link to the privacy notice webpage for set as firefox default browser screen.
    This is part of the string with the key "juno_onboarding_default_browser_description". -->
    <string name="juno_onboarding_default_browser_description_link_text" moz:RemovedIn="124" tools:ignore="UnusedResources">nota de privacidad</string>
    <!-- Text for the button to set firefox as default browser on the device -->
    <string name="juno_onboarding_default_browser_positive_button" tools:ignore="UnusedResources">Establecer como navegador predeterminado</string>
    <!-- Text for the button dismiss the screen and move on with the flow -->
    <string name="juno_onboarding_default_browser_negative_button" tools:ignore="UnusedResources">No ahora</string>
    <!-- Title for sign in to sync screen. -->
    <string name="juno_onboarding_sign_in_title_2">Mantenete cifrado cuando cambies entre dispositivos</string>
    <!-- Description for sign in to sync screen. Nimbus experiments do not support string placeholders.
     Note: The word "Firefox" should NOT be translated -->
    <string name="juno_onboarding_sign_in_description_2" moz:RemovedIn="130" tools:ignore="UnusedResources">Cuando iniciaste la sesión y estás sincronizado, estás más seguro. Firefox cifra tus contraseñas, marcadores y más.</string>
    <!-- Description for sign in to sync screen. Nimbus experiments do not support string placeholders.
     Note: The word "Firefox" should NOT be translated -->
    <string name="juno_onboarding_sign_in_description_3">Firefox cifra tus contraseñas, marcadores y más cuando estás sincronizado.</string>
    <!-- Text for the button to sign in to sync on the device -->
    <string name="juno_onboarding_sign_in_positive_button" tools:ignore="UnusedResources">Iniciar sesión</string>
    <!-- Text for the button dismiss the screen and move on with the flow -->
    <string name="juno_onboarding_sign_in_negative_button" tools:ignore="UnusedResources">No ahora</string>
    <!-- Title for enable notification permission screen used by Nimbus experiments. Nimbus experiments do not support string placeholders.
        Note: The word "Firefox" should NOT be translated -->
    <string name="juno_onboarding_enable_notifications_title_nimbus_2">Las notificaciones te ayudan a mantenerte más seguro con Firefox</string>
    <!-- Description for enable notification permission screen used by Nimbus experiments. Nimbus experiments do not support string placeholders.
       Note: The word "Firefox" should NOT be translated -->
    <string name="juno_onboarding_enable_notifications_description_nimbus_2">Enviá pestañas entre dispositivos de forma segura y descubrí otras funciones de privacidad de Firefox.</string>
    <!-- Text for the button to request notification permission on the device -->
    <string name="juno_onboarding_enable_notifications_positive_button" tools:ignore="UnusedResources">Habilitar notificaciones</string>
    <!-- Text for the button dismiss the screen and move on with the flow -->
    <string name="juno_onboarding_enable_notifications_negative_button" tools:ignore="UnusedResources">No ahora</string>

    <!-- Title for add search widget screen used by Nimbus experiments. Nimbus experiments do not support string placeholders.
        Note: The word "Firefox" should NOT be translated -->
    <string name="juno_onboarding_add_search_widget_title" tools:ignore="UnusedResources">Probá el widget de búsqueda de Firefox</string>
    <!-- Description for add search widget screen used by Nimbus experiments. Nimbus experiments do not support string placeholders.
        Note: The word "Firefox" should NOT be translated -->
    <string name="juno_onboarding_add_search_widget_description" tools:ignore="UnusedResources">Con Firefox en tu pantalla de inicio, tendrás fácil acceso al navegador que prioriza la privacidad y bloquea los rastreadores entre sitios.</string>
    <!-- Text for the button to add search widget on the device used by Nimbus experiments. Nimbus experiments do not support string placeholders.
        Note: The word "Firefox" should NOT be translated -->
    <string name="juno_onboarding_add_search_widget_positive_button" tools:ignore="UnusedResources">Agregar widget de Firefox</string>
    <!-- Text for the button to dismiss the screen and move on with the flow -->
    <string name="juno_onboarding_add_search_widget_negative_button" tools:ignore="UnusedResources">No ahora</string>

    <!-- Search Widget -->
    <!-- Content description for searching with a widget. The first parameter is the name of the application.-->
    <string name="search_widget_content_description_2">Abrir una nueva pestaña de %1$s</string>
    <!-- Text preview for smaller sized widgets -->
    <string name="search_widget_text_short">Buscar</string>
    <!-- Text preview for larger sized widgets -->
    <string name="search_widget_text_long">Buscar en la web</string>

    <!-- Content description (not visible, for screen readers etc.): Voice search -->
    <string name="search_widget_voice">Búsqueda por voz</string>

    <!-- Preferences -->
    <!-- Title for the settings page-->
    <string name="settings">Ajustes</string>
    <!-- Preference category for general settings -->
    <string name="preferences_category_general">General</string>
    <!-- Preference category for all links about Fenix -->
    <string name="preferences_category_about">Acerca de</string>
    <!-- Preference category for settings related to changing the default search engine -->
    <string name="preferences_category_select_default_search_engine">Seleccioná uno</string>
    <!-- Preference for settings related to managing search shortcuts for the quick search menu -->
    <string name="preferences_manage_search_shortcuts_2">Administrar buscadores alternativos</string>
    <!-- Summary for preference for settings related to managing search shortcuts for the quick search menu -->
    <string name="preferences_manage_search_shortcuts_summary">Editar buscadores visibles en el menú de búsqueda</string>
    <!-- Preference category for settings related to managing search shortcuts for the quick search menu -->
    <string name="preferences_category_engines_in_search_menu">Buscadores visibles en el menú de búsqueda</string>
    <!-- Preference for settings related to changing the default search engine -->
    <string name="preferences_default_search_engine">Motor de búsqueda predeterminado</string>
    <!-- Preference for settings related to Search -->
    <string name="preferences_search">Buscar</string>
    <!-- Preference for settings related to Search engines -->
    <string name="preferences_search_engines">Buscadores</string>
    <!-- Preference for settings related to Search engines suggestions-->
    <string name="preferences_search_engines_suggestions">Sugerencias de buscadores</string>
    <!-- Preference Category for settings related to Search address bar -->
    <string name="preferences_settings_address_bar">Preferencias de la barra de direcciones</string>
    <!-- Preference Category for settings to Firefox Suggest -->
    <string name="preference_search_address_bar_fx_suggest">Barra de direcciones - Sugerencias de Firefox</string>
    <!-- Preference link to Learn more about Firefox Suggest -->
    <string name="preference_search_learn_about_fx_suggest">Más información sobre las sugerencias de Firefox</string>
    <!-- Preference link to rating Fenix on the Play Store -->
    <string name="preferences_rate">Calificarlo en Google Play</string>
    <!-- Preference linking to about page for Fenix
        The first parameter is the name of the app defined in app_name (for example: Fenix) -->
    <string name="preferences_about">Acerca de %1$s</string>
    <!-- Preference for settings related to changing the default browser -->
    <string name="preferences_set_as_default_browser">Establecer como navegador predeterminado</string>
    <!-- Preference category for advanced settings -->
    <string name="preferences_category_advanced">Avanzadas</string>
    <!-- Preference category for privacy and security settings -->
    <string name="preferences_category_privacy_security">Privacidad y seguridad</string>
    <!-- Preference for advanced site permissions -->
    <string name="preferences_site_permissions">Permisos del sitio</string>
    <!-- Preference for private browsing options -->
    <string name="preferences_private_browsing_options">Navegación privada</string>
    <!-- Preference for opening links in a private tab-->
    <string name="preferences_open_links_in_a_private_tab">Abrir enlace en una pestaña privada</string>
    <!-- Preference for allowing screenshots to be taken while in a private tab-->
    <string name="preferences_allow_screenshots_in_private_mode">Permitir capturas de pantalla en navegación privada</string>
    <!-- Will inform the user of the risk of activating Allow screenshots in private browsing option -->
    <string name="preferences_screenshots_in_private_mode_disclaimer">Si se permite, las pestañas privadas también serán visibles cuando haya varias aplicaciones abiertas</string>
    <!-- Preference for adding private browsing shortcut -->
    <string name="preferences_add_private_browsing_shortcut">Agregar atajo de navegación privada</string>
    <!-- Preference for enabling "HTTPS-Only" mode -->
    <string name="preferences_https_only_title">Modo solo HTTPS</string>

    <!-- Label for cookie banner section in quick settings panel. -->
    <string name="cookie_banner_blocker">Bloqueador de mensajes de cookies</string>
    <!-- Preference for removing cookie/consent banners from sites automatically in private mode. See reduce_cookie_banner_summary for additional context. -->
    <string name="preferences_cookie_banner_reduction_private_mode">Bloqueador de mensajes de cookies en navegación privada</string>

    <!-- Text for indicating cookie banner handling is off this site, this is shown as part of the protections panel with the tracking protection toggle -->
    <string name="reduce_cookie_banner_off_for_site">Desactivada para este sitio</string>
    <!-- Text for cancel button indicating that cookie banner reduction is not supported for the current site, this is shown as part of the cookie banner details view. -->
    <string name="cookie_banner_handling_details_site_is_not_supported_cancel_button">Cancelar</string>
    <!-- Text for request support button indicating that cookie banner reduction is not supported for the current site, this is shown as part of the cookie banner details view. -->
    <string name="cookie_banner_handling_details_site_is_not_supported_request_support_button_2">Enviar solicitud</string>
    <!-- Text for title indicating that cookie banner reduction is not supported for the current site, this is shown as part of the cookie banner details view. -->
    <string name="cookie_banner_handling_details_site_is_not_supported_title_2">¿Solicitar ayuda para este sitio?</string>
    <!-- Label for the snackBar, after the user reports with success a website where cookie banner reducer did not work -->
    <string name="cookie_banner_handling_report_site_snack_bar_text_2">Solicitud enviada</string>
    <!-- Text for indicating cookie banner handling is on this site, this is shown as part of the protections panel with the tracking protection toggle -->
    <string name="reduce_cookie_banner_on_for_site">Habilitada para este sitio</string>
    <!-- Text for indicating that a request for unsupported site was sent to Nimbus (it's a Mozilla library for experiments), this is shown as part of the protections panel with the tracking protection toggle -->
    <string name="reduce_cookie_banner_unsupported_site_request_submitted_2">Solicitud de ayuda enviada</string>
    <!-- Text for indicating cookie banner handling is currently not supported for this site, this is shown as part of the protections panel with the tracking protection toggle -->
    <string name="reduce_cookie_banner_unsupported_site">Sitio actualmente no soportado</string>
    <!-- Title text for a detail explanation indicating cookie banner handling is on this site, this is shown as part of the cookie banner panel in the toolbar. The first parameter is a shortened URL of the current site-->
    <string name="reduce_cookie_banner_details_panel_title_on_for_site_1">¿Activar el bloqueo de mensajes de cookies para %1$s?</string>
    <!-- Title text for a detail explanation indicating cookie banner handling is off this site, this is shown as part of the cookie banner panel in the toolbar. The first parameter is a shortened URL of the current site-->
    <string name="reduce_cookie_banner_details_panel_title_off_for_site_1">¿Desactivar el bloqueo de mensajes de cookies para %1$s?</string>
    <!-- Title text for a detail explanation indicating cookie banner reducer didn't work for the current site, this is shown as part of the cookie banner panel in the toolbar. The first parameter is the application name-->
    <string name="reduce_cookie_banner_details_panel_title_unsupported_site_request_2">%1$s no puede rechazar automáticamente las solicitudes de cookies en este sitio. Podés enviar una solicitud para soportar a este sitio en el futuro.</string>

    <!-- Long text for a detail explanation indicating what will happen if cookie banner handling is off for a site, this is shown as part of the cookie banner panel in the toolbar. The first parameter is the application name -->
    <string name="reduce_cookie_banner_details_panel_description_off_for_site_1">Al desactivar, %1$s borrará las cookies y recargará el sitio. Esto puede cerrar las sesiones o vaciar los carritos de compras.</string>
    <!-- Long text for a detail explanation indicating what will happen if cookie banner handling is on for a site, this is shown as part of the cookie banner panel in the toolbar. The first parameter is the application name -->
    <string name="reduce_cookie_banner_details_panel_description_on_for_site_3">Al activarlo, %1$s intentará rechazar automáticamente los mensajes de cookies en este sitio.</string>

    <!--Title for the cookie banner re-engagement CFR, the placeholder is replaced with app name -->
    <string name="cookie_banner_cfr_title">%1$s acaba de rechazar las cookies</string>
    <!--Message for the cookie banner re-engagement CFR -->
    <string name="cookie_banner_cfr_message">Menos distracciones, menos cookies que te rastrean en este sitio.</string>

    <!-- Description of the preference to enable "HTTPS-Only" mode. -->
    <string name="preferences_https_only_summary">Intenta conectarse automáticamente a sitios usando el protocolo de cifrado HTTPS para mayor seguridad.</string>
    <!-- Summary of https only preference if https only is set to off -->
    <string name="preferences_https_only_off">Desactivado</string>
    <!-- Summary of https only preference if https only is set to on in all tabs -->
    <string name="preferences_https_only_on_all">Sí, en todas las pestañas</string>
    <!-- Summary of https only preference if https only is set to on in private tabs only -->
    <string name="preferences_https_only_on_private">Sí, en pestañas privadas</string>
    <!-- Text displayed that links to website containing documentation about "HTTPS-Only" mode -->
    <string name="preferences_http_only_learn_more">Conocer más</string>
    <!-- Option for the https only setting -->
    <string name="preferences_https_only_in_all_tabs">Habilitar en todas las pestañas</string>
    <!-- Option for the https only setting -->
    <string name="preferences_https_only_in_private_tabs">Habilitar solo en pestañas privadas</string>
    <!-- Title shown in the error page for when trying to access a http website while https only mode is enabled. -->
    <string name="errorpage_httpsonly_title">Sitio seguro no disponible</string>
    <!-- Message shown in the error page for when trying to access a http website while https only mode is enabled. The message has two paragraphs. This is the first. -->
    <string name="errorpage_httpsonly_message_title">Lo más probable es que el sitio web simplemente no sea compatible con HTTPS.</string>
    <!-- Message shown in the error page for when trying to access a http website while https only mode is enabled. The message has two paragraphs. This is the second. -->
    <string name="errorpage_httpsonly_message_summary">Sin embargo, también es posible que un atacante esté involucrado. Si continúa al sitio web, no debe ingresar ninguna información sensible. Si continúa, el modo solo HTTPS se desactivará temporalmente para el sitio.</string>
    <!-- Preference for accessibility -->
    <string name="preferences_accessibility">Accesibilidad</string>
    <!-- Preference to override the Mozilla account server -->
    <string name="preferences_override_account_server">Servidor personalizado de cuenta de Mozilla</string>
    <!-- Preference to override the Sync token server -->
    <string name="preferences_override_sync_tokenserver">Servidor personalizado de Sync</string>
    <!-- Toast shown after updating the Mozilla account/Sync server override preferences -->
    <string name="toast_override_account_sync_server_done">Cuenta de Mozilla/servidor de Sync modificados. Saliendo de la aplicación para aplicar cambios…</string>
    <!-- Preference category for account information -->
    <string name="preferences_category_account">Cuenta</string>
    <!-- Preference for changing where the toolbar is positioned -->
    <string name="preferences_toolbar" moz:removedIn="129" tools:ignore="UnusedResources">Barra de herramientas</string>
    <!-- Preference for changing where the AddressBar is positioned -->
    <string name="preferences_toolbar_2">Ubicación de la barra de direcciones</string>
    <!-- Preference for changing default theme to dark or light mode -->
    <string name="preferences_theme">Tema</string>
    <!-- Preference for customizing the home screen -->
    <string name="preferences_home_2">Página de inicio</string>
    <!-- Preference for gestures based actions -->
    <string name="preferences_gestures">Gestos</string>
    <!-- Preference for settings related to visual options -->
    <string name="preferences_customize">Personalizar</string>
    <!-- Preference description for banner about signing in -->
    <string name="preferences_sign_in_description_2">Iniciá la sesión para sincronizar pestañas, marcadores, contraseñas y más.</string>
    <!-- Preference shown instead of account display name while account profile information isn't available yet. -->
    <string name="preferences_account_default_name_2">Cuenta de Mozilla</string>
    <!-- Preference text for account title when there was an error syncing FxA -->
    <string name="preferences_account_sync_error">Reconectar para reanudar la sincronización</string>
    <!-- Preference for language -->
    <string name="preferences_language">Idioma</string>
    <!-- Preference for translations -->
    <string name="preferences_translations">Traducciones</string>
    <!-- Preference for data choices -->
    <string name="preferences_data_choices">Elección de datos</string>
    <!-- Preference for data collection -->
    <string name="preferences_data_collection">Recopilación de datos</string>
    <!-- Preference for developers -->
    <string name="preferences_remote_debugging">Depuración remota vía USB</string>
    <!-- Preference title for switch preference to show search suggestions -->
    <string name="preferences_show_search_suggestions">Mostrar sugerencias de búsqueda</string>
    <!-- Preference title for switch preference to show voice search button -->
    <string name="preferences_show_voice_search">Mostrar búsqueda por voz</string>
    <!-- Preference title for switch preference to show search suggestions also in private mode -->
    <string name="preferences_show_search_suggestions_in_private">Mostrar en sesiones privadas</string>
    <!-- Preference title for switch preference to show a clipboard suggestion when searching -->
    <string name="preferences_show_clipboard_suggestions">Mostrar sugerencias del portapapeles</string>
    <!-- Preference title for switch preference to suggest browsing history when searching -->
    <string name="preferences_search_browsing_history">Buscar historial de navegación</string>
    <!-- Preference title for switch preference to suggest bookmarks when searching -->
    <string name="preferences_search_bookmarks">Buscar marcadores</string>
    <!-- Preference title for switch preference to suggest synced tabs when searching -->
    <string name="preferences_search_synced_tabs">Buscar pestañas sincronizadas</string>
    <!-- Preference for account settings -->
    <string name="preferences_account_settings">Configuración de la cuenta</string>

    <!-- Preference for enabling url autocomplete-->
    <string name="preferences_enable_autocomplete_urls">Autocompletar URLs</string>
    <!-- Preference title for switch preference to show sponsored Firefox Suggest search suggestions -->
    <string name="preferences_show_sponsored_suggestions">Sugerencias de patrocinadores</string>
    <!-- Summary for preference to show sponsored Firefox Suggest search suggestions.
         The first parameter is the name of the application. -->
    <string name="preferences_show_sponsored_suggestions_summary">Ayudar a %1$s con sugerencias patrocinadas ocasionales</string>
    <!-- Preference title for switch preference to show Firefox Suggest search suggestions for web content.
         The first parameter is the name of the application. -->
    <string name="preferences_show_nonsponsored_suggestions">Sugerencias de %1$s</string>
    <!-- Summary for preference to show Firefox Suggest search suggestions for web content -->
    <string name="preferences_show_nonsponsored_suggestions_summary">Obtener sugerencias de la web relacionadas con tu búsqueda</string>
    <!-- Preference for open links in third party apps -->
    <string name="preferences_open_links_in_apps">Abrir enlaces en aplicaciones</string>

    <!-- Preference for open links in third party apps always open in apps option -->
    <string name="preferences_open_links_in_apps_always">Siempre</string>
    <!-- Preference for open links in third party apps ask before opening option -->
    <string name="preferences_open_links_in_apps_ask">Preguntar antes de abrir</string>
    <!-- Preference for open links in third party apps never open in apps option -->
    <string name="preferences_open_links_in_apps_never">Nunca</string>
    <!-- Preference for open download with an external download manager app -->
    <string name="preferences_external_download_manager">Administrador de descargas externo</string>
    <!-- Preference for enabling gecko engine logs -->
    <string name="preferences_enable_gecko_logs">Habilitar registros de Gecko</string>
    <!-- Message to indicate users that we are quitting the application to apply the changes -->
    <string name="quit_application">Saliendo de la aplicación para aplicar cambios…</string>

    <!-- Preference for extensions -->
    <string name="preferences_extensions">Extensiones</string>
    <!-- Preference for installing a local extension -->
    <string name="preferences_install_local_extension">Instalar extensión desde archivo</string>
    <!-- Preference for notifications -->
    <string name="preferences_notifications">Notificaciones</string>

    <!-- Summary for notification preference indicating notifications are allowed -->
    <string name="notifications_allowed_summary">Permitido</string>
    <!-- Summary for notification preference indicating notifications are not allowed -->
    <string name="notifications_not_allowed_summary">No permitido</string>

    <!-- Add-on Permissions -->
    <!-- The title of the required permissions section from addon's permissions screen -->
    <string name="addons_permissions_heading_required" tools:ignore="UnusedResources">Necesarios</string>
    <!-- The title of the optional permissions section from addon's permissions screen -->
    <string name="addons_permissions_heading_optional" tools:ignore="UnusedResources">Opcional</string>
    <!-- The title of the origin permission option allowing a user to enable the extension to run on all sites -->
    <string name="addons_permissions_allow_for_all_sites" tools:ignore="UnusedResources">Permitir para todos los sitios</string>
    <!-- The subtitle for the allow for all sites preference toggle -->
    <string name="addons_permissions_allow_for_all_sites_subtitle" tools:ignore="UnusedResources">Si confías en esta extensión, puedes darle permisos en todos los sitios web.</string>

    <!-- The text shown when an extension does not require permissions -->
    <string name="addons_does_not_require_permissions">Este complemento no requiere ningún permiso.</string>

    <!-- Add-on Preferences -->
    <!-- Preference to customize the configured AMO (addons.mozilla.org) collection -->
    <string name="preferences_customize_extension_collection">Colección personalizada de extensiones</string>
    <!-- Button caption to confirm the add-on collection configuration -->
    <string name="customize_addon_collection_ok">Aceptar</string>
    <!-- Button caption to abort the add-on collection configuration -->
    <string name="customize_addon_collection_cancel">Cancelar</string>
    <!-- Hint displayed on input field for custom collection name -->
    <string name="customize_addon_collection_hint">Nombre de la colección</string>
    <!-- Hint displayed on input field for custom collection user ID-->
    <string name="customize_addon_collection_user_hint">Dueño de la colección (ID de usuario)</string>

    <!-- Toast shown after confirming the custom extension collection configuration -->
    <string name="toast_customize_extension_collection_done">Se modificó la colección de extensiones. Saliendo de la aplicación para aplicar cambios…</string>

    <!-- Customize Home -->
    <!-- Header text for jumping back into the recent tab in customize the home screen -->
    <string name="customize_toggle_jump_back_in">Regresar a</string>
    <!-- Title for the customize home screen section with bookmarks. -->
    <string name="customize_toggle_bookmarks">Marcadores</string>
    <!-- Title for the customize home screen section with recently visited. Recently visited is
    a section where users see a list of tabs that they have visited in the past few days -->
    <string name="customize_toggle_recently_visited">Visitados recientemente</string>

    <!-- Title for the customize home screen section with Pocket. -->
    <string name="customize_toggle_pocket_2">Historias que te hacen reflexionar</string>
    <!-- Summary for the customize home screen section with Pocket. The first parameter is product name Pocket -->
    <string name="customize_toggle_pocket_summary">Artículos impulsados por %s</string>
    <!-- Title for the customize home screen section with sponsored Pocket stories. -->
    <string name="customize_toggle_pocket_sponsored">Historias patrocinadas</string>
    <!-- Title for the opening wallpaper settings screen -->
    <string name="customize_wallpapers">Fondos de pantalla</string>
    <!-- Title for the customize home screen section with sponsored shortcuts. -->
    <string name="customize_toggle_contile">Accesos directos patrocinados</string>

    <!-- Wallpapers -->
    <!-- Content description for various wallpapers. The first parameter is the name of the wallpaper -->
    <string name="wallpapers_item_name_content_description">Elemento de fondo de pantalla: %1$s</string>
    <!-- Snackbar message for when wallpaper is selected -->
    <string name="wallpaper_updated_snackbar_message">¡Se actualizó el fondo de pantalla!</string>
    <!-- Snackbar label for action to view selected wallpaper -->
    <string name="wallpaper_updated_snackbar_action">Ver</string>
    <!-- Snackbar message for when wallpaper couldn't be downloaded -->
    <string name="wallpaper_download_error_snackbar_message">No se pudo descargar el fondo de pantalla</string>
    <!-- Snackbar label for action to retry downloading the wallpaper -->
    <string name="wallpaper_download_error_snackbar_action">Intentar nuevamente</string>
    <!-- Snackbar message for when wallpaper couldn't be selected because of the disk error -->
    <string name="wallpaper_select_error_snackbar_message">No se pudo cambiar el fondo de pantalla</string>
    <!-- Text displayed that links to website containing documentation about the "Limited Edition" wallpapers. -->
    <string name="wallpaper_learn_more">Conocer más</string>

    <!-- Text for classic wallpapers title. The first parameter is the Firefox name. -->
    <string name="wallpaper_classic_title">%s clásico</string>
    <!-- Text for artist series wallpapers title. "Artist series" represents a collection of artist collaborated wallpapers. -->
    <string name="wallpaper_artist_series_title">Serie de artista</string>
    <!-- Description text for the artist series wallpapers with learn more link. The first parameter is the learn more string defined in wallpaper_learn_more. "Independent voices" is the name of the wallpaper collection -->
    <string name="wallpaper_artist_series_description_with_learn_more">La colección Voces Independientes. %s</string>
    <!-- Description text for the artist series wallpapers. "Independent voices" is the name of the wallpaper collection -->
    <string name="wallpaper_artist_series_description">La colección Voces Independientes.</string>
    <!-- Wallpaper onboarding dialog header text. -->
    <string name="wallpapers_onboarding_dialog_title_text">Probá un toque de color</string>
    <!-- Wallpaper onboarding dialog body text. -->
    <string name="wallpapers_onboarding_dialog_body_text">Elegí un fondo de pantalla que te represente.</string>
    <!-- Wallpaper onboarding dialog learn more button text. The button navigates to the wallpaper settings screen. -->
    <string name="wallpapers_onboarding_dialog_explore_more_button_text">Explorar más fondos de pantalla</string>

    <!-- Add-ons general availability nimbus message-->
    <!-- Title of the Nimbus message for extension general availability-->
    <string name="addon_ga_message_title_2" tools:ignore="UnusedResources">Nuevas extensiones ahora disponibles</string>
    <!-- Body of the Nimbus message for add-ons general availability. 'Firefox' intentionally hardcoded here-->
    <string name="addon_ga_message_body" tools:ignore="UnusedResources">Descubrí más de 100 extensiones nuevas que te permiten personalizar Firefox.</string>

    <!-- Button text of the Nimbus message for extensions general availability. -->
    <string name="addon_ga_message_button_2" tools:ignore="UnusedResources">Explorar extensiones</string>

    <!-- Extension process crash dialog to user -->
    <!-- Title of the extension crash dialog shown to the user when enough errors have occurred with extensions and they need to be temporarily disabled -->
    <string name="extension_process_crash_dialog_title">Las extensiones están temporalmente deshabilitadas</string>
    <!-- This is a message shown to the user when too many errors have occurred with the extensions process and they have been disabled.
    The user can decide if they would like to continue trying to start extensions or if they'd rather continue without them.
    The first parameter is the application name. -->
    <string name="extension_process_crash_dialog_message">Una o más extensiones dejaron de funcionar, haciendo que el sistema sea inestable. %1$s intentó reiniciar la(s) extensión(es) sin éxito.\n\nLas extensiones no se reiniciarán durante la sesión actual.\n\nQuitar o deshabilitar las extensiones puede solucionar este problema.</string>
    <!-- Button text on the extension crash dialog to prompt the user to try restarting the extensions but the dialog will reappear if it is unsuccessful again -->
    <string name="extension_process_crash_dialog_retry_button_text" tools:ignore="UnusedResources">Probá reiniciar las extensiones</string>

    <!-- Button text on the extension crash dialog to prompt the user to continue with all extensions disabled. -->
    <string name="extension_process_crash_dialog_disable_extensions_button_text">Continuar con las extensiones deshabilitadas</string>

    <!-- Account Preferences -->
    <!-- Preference for managing your account via accounts.firefox.com -->
    <string name="preferences_manage_account">Administrar cuenta</string>
    <!-- Summary of the preference for managing your account via accounts.firefox.com. -->
    <string name="preferences_manage_account_summary">Cambiar la contraseña, administrar la recopilación de datos o eliminar la cuenta</string>
    <!-- Preference for triggering sync -->
    <string name="preferences_sync_now">Sincronizar ahora</string>
    <!-- Preference category for sync -->
    <string name="preferences_sync_category">Elegir qué sincronizar</string>
    <!-- Preference for syncing history -->
    <string name="preferences_sync_history">Historial</string>
    <!-- Preference for syncing bookmarks -->
    <string name="preferences_sync_bookmarks">Marcadores</string>
    <!-- Preference for syncing passwords -->
    <string name="preferences_sync_logins_2">Contraseñas</string>
    <!-- Preference for syncing tabs -->
    <string name="preferences_sync_tabs_2">Pestañas abiertas</string>
    <!-- Preference for signing out -->
    <string name="preferences_sign_out">Cerrar sesión</string>
    <!-- Preference displays and allows changing current FxA device name -->
    <string name="preferences_sync_device_name">Nombre del dispositivo</string>
    <!-- Text shown when user enters empty device name -->
    <string name="empty_device_name_error">El nombre del dispositivo no puede estar vacío.</string>
    <!-- Label indicating that sync is in progress -->
    <string name="sync_syncing_in_progress">Sincronizando…</string>


    <!-- Label summary indicating that sync failed. The first parameter is the date stamp showing last time it succeeded -->
    <string name="sync_failed_summary">Falló la sincronización. Último éxito: %s</string>
    <!-- Label summary showing never synced -->
    <string name="sync_failed_never_synced_summary">La sincronización falló. Última sincronización: nunca</string>
    <!-- Label summary the date we last synced. The first parameter is date stamp showing last time synced -->
    <string name="sync_last_synced_summary">Última sincronización: %s</string>
    <!-- Label summary showing never synced -->
    <string name="sync_never_synced_summary">Última sincronización: nunca</string>

    <!-- Text for displaying the default device name.
        The first parameter is the application name, the second is the device manufacturer name
        and the third is the device model. -->
    <string name="default_device_name_2">%1$s en %2$s %3$s</string>

    <!-- Preference for syncing payment methods -->
    <string name="preferences_sync_credit_cards_2">Métodos de pago</string>
    <!-- Preference for syncing addresses -->
    <string name="preferences_sync_address">Direcciones</string>

    <!-- Send Tab -->
    <!-- Name of the "receive tabs" notification channel. Displayed in the "App notifications" system settings for the app -->
    <string name="fxa_received_tab_channel_name">Pestañas recibidas</string>
    <!-- Description of the "receive tabs" notification channel. Displayed in the "App notifications" system settings for the app -->
    <string name="fxa_received_tab_channel_description">Notificaciones de pestañas recibidas de otros dispositivos Firefox.</string>
    <!--  The body for these is the URL of the tab received  -->
    <string name="fxa_tab_received_notification_name">Pestaña recibida</string>
    <!-- %s is the device name -->
    <string name="fxa_tab_received_from_notification_name">Pestaña de %s</string>

    <!-- Close Synced Tabs -->
    <!-- The title for a notification shown when the user closes tabs that are currently
    open on this device from another device that's signed in to the same Mozilla account.
    %1$s is a placeholder for the app name; %2$d is the number of tabs closed.  -->
    <string name="fxa_tabs_closed_notification_title">Pestañas cerradas en %1$s: %2$d</string>
    <!-- The body for a "closed synced tabs" notification. -->
    <string name="fxa_tabs_closed_text">Ver pestañas cerradas recientemente</string>

    <!-- Advanced Preferences -->
    <!-- Preference for tracking protection exceptions -->
    <string name="preferences_tracking_protection_exceptions">Excepciones</string>
    <!-- Button in Exceptions Preference to turn on tracking protection for all sites (remove all exceptions) -->
    <string name="preferences_tracking_protection_exceptions_turn_on_for_all">Habilitar para todos los sitios</string>


    <!-- Text displayed when there are no exceptions -->
    <string name="exceptions_empty_message_description">Las excepciones te permiten deshabilitar la protección de rastreo para los sitios seleccionados.</string>
    <!-- Text displayed when there are no exceptions, with learn more link that brings users to a tracking protection SUMO page -->
    <string name="exceptions_empty_message_learn_more_link">Conocer más</string>

    <!-- Preference switch for usage and technical data collection -->
    <string name="preference_usage_data">Uso y datos técnicos</string>
    <!-- Preference description for usage and technical data collection -->
    <string name="preferences_usage_data_description">Compartí datos de rendimiento, uso, hardware y personalizaciones de tu navegador con Mozilla para ayudarnos a mejorar %1$s</string>
    <!-- Preference switch for marketing data collection -->
    <string name="preferences_marketing_data">Datos de marketing</string>
    <!-- Preference description for marketing data collection -->
    <string name="preferences_marketing_data_description2">Compartí datos de uso básicos con Adjust, nuestro proveedor de marketing móvil</string>
    <!-- Title for studies preferences -->
    <string name="preference_experiments_2">Estudios</string>
    <!-- Summary for studies preferences -->
    <string name="preference_experiments_summary_2">Permite que Mozilla instale y realice estudios</string>


    <!-- Turn On Sync Preferences -->
    <!-- Header of the Sync and save your data preference view -->
    <string name="preferences_sync_2">Sincronizá y guardá los datos</string>
    <!-- Preference for reconnecting to FxA sync -->
    <string name="preferences_sync_sign_in_to_reconnect">Iniciar la sesión para reconectar</string>


    <!-- Preference for removing FxA account -->
    <string name="preferences_sync_remove_account">Eliminar cuenta</string>

    <!-- Pairing Feature strings -->
    <!-- Instructions on how to access pairing -->
    <string name="pair_instructions_2"><![CDATA[Escanear el código QR que se muestra en  <b>firefox.com/pair</b>]]></string>

    <!-- Toolbar Preferences -->
    <!-- Preference for using top toolbar -->
    <string name="preference_top_toolbar">Superior</string>
    <!-- Preference for using bottom toolbar -->
    <string name="preference_bottom_toolbar">Inferior</string>

    <!-- Theme Preferences -->
    <!-- Preference for using light theme -->
    <string name="preference_light_theme">Claro</string>
    <!-- Preference for using dark theme -->
    <string name="preference_dark_theme">Oscuro</string>
    <!-- Preference for using using dark or light theme automatically set by battery -->
    <string name="preference_auto_battery_theme">Establecido por ahorro de batería</string>
    <!-- Preference for using following device theme -->
    <string name="preference_follow_device_theme">Usar el tema del dispositivo</string>


    <!-- Gestures Preferences-->
    <!-- Preferences for using pull to refresh in a webpage -->
    <string name="preference_gestures_website_pull_to_refresh">Arrastrar para actualizar</string>
    <!-- Preference for using the dynamic toolbar -->
    <string name="preference_gestures_dynamic_toolbar">Desplazar para ocultar la barra</string>
    <!-- Preference for switching tabs by swiping horizontally on the toolbar -->
    <string name="preference_gestures_swipe_toolbar_switch_tabs" moz:removedIn="129" tools:ignore="UnusedResources">Deslizar la barra hacia los costados para cambiar de pestaña</string>
    <!-- Preference for showing the opened tabs by swiping up on the toolbar-->
    <string name="preference_gestures_swipe_toolbar_show_tabs">Deslizar la barra hacia arriba para abrir pestañas</string>

    <!-- Preference for using the dynamic toolbars -->
    <string name="preference_gestures_dynamic_toolbar_2">Desplazar para ocultar la barra de direcciones y la barra de herramientas</string>
    <!-- Preference for switching tabs by swiping horizontally on the addressbar -->
    <string name="preference_gestures_swipe_toolbar_switch_tabs_2">Deslizar la barra de direcciones hacia los costados para cambiar de pestaña</string>

    <!-- Library -->
    <!-- Option in Library to open Downloads page -->
    <string name="library_downloads">Descargas</string>
    <!-- Option in library to open Bookmarks page -->
    <string name="library_bookmarks">Marcadores</string>
    <!-- Option in library to open Desktop Bookmarks root page -->
    <string name="library_desktop_bookmarks_root">Marcadores de escritorio</string>
    <!-- Option in library to open Desktop Bookmarks "menu" page -->
    <string name="library_desktop_bookmarks_menu">Menú de marcadores</string>
    <!-- Option in library to open Desktop Bookmarks "toolbar" page -->
    <string name="library_desktop_bookmarks_toolbar">Barra de herramientas de marcadores</string>
    <!-- Option in library to open Desktop Bookmarks "unfiled" page -->
    <string name="library_desktop_bookmarks_unfiled">Otros marcadores</string>
    <!-- Option in Library to open History page -->
    <string name="library_history">Historial</string>
    <!-- Option in Library to open a new tab -->
    <string name="library_new_tab">Nueva pestaña</string>
    <!-- Settings Page Title -->
    <string name="settings_title">Ajustes</string>
    <!-- Content description (not visible, for screen readers etc.): "Close button for library settings" -->
    <string name="content_description_close_button">Cerrar</string>

    <!-- Title to show in alert when a lot of tabs are to be opened
    %d is a placeholder for the number of tabs that will be opened -->
    <string name="open_all_warning_title">¿Abrir %d pestañas?</string>
    <!-- Message to warn users that a large number of tabs will be opened
    %s will be replaced by app name. -->
    <string name="open_all_warning_message">Abrir tantas pestañas puede ralentizar a %s mientras se cargan las páginas. ¿Estás seguro de que querés continuar?</string>
    <!-- Dialog button text for confirming open all tabs -->
    <string name="open_all_warning_confirm">Abrir pestañas</string>
    <!-- Dialog button text for canceling open all tabs -->
    <string name="open_all_warning_cancel">Cancelar</string>

    <!-- Text to show users they have one page in the history group section of the History fragment.
    %d is a placeholder for the number of pages in the group. -->
    <string name="history_search_group_site_1">%d página</string>

    <!-- Text to show users they have multiple pages in the history group section of the History fragment.
    %d is a placeholder for the number of pages in the group. -->
    <string name="history_search_group_sites_1">%d páginas</string>

    <!-- Option in library for Recently Closed Tabs -->
    <string name="library_recently_closed_tabs">Pestañas recientemente cerradas</string>
    <!-- Option in library to open Recently Closed Tabs page -->
    <string name="recently_closed_show_full_history">Mostrar historial completo</string>
    <!-- Text to show users they have multiple tabs saved in the Recently Closed Tabs section of history.
    %d is a placeholder for the number of tabs selected. -->
    <string name="recently_closed_tabs">%d pestañas</string>
    <!-- Text to show users they have one tab saved in the Recently Closed Tabs section of history.
    %d is a placeholder for the number of tabs selected. -->
    <string name="recently_closed_tab">%d pestaña</string>
    <!-- Recently closed tabs screen message when there are no recently closed tabs -->
    <string name="recently_closed_empty_message">No hay pestañas recientemente cerradas</string>

    <!-- Tab Management -->
    <!-- Title of preference for tabs management -->
    <string name="preferences_tabs">Pestañas</string>
    <!-- Title of preference that allows a user to specify the tab view -->
    <string name="preferences_tab_view">Vista de pestaña</string>
    <!-- Option for a list tab view -->
    <string name="tab_view_list">Lista</string>
    <!-- Option for a grid tab view -->
    <string name="tab_view_grid">Cuadrícula</string>
    <!-- Title of preference that allows a user to auto close tabs after a specified amount of time -->
    <string name="preferences_close_tabs">Cerrar pestañas</string>

    <!-- Option for auto closing tabs that will never auto close tabs, always allows user to manually close tabs -->
    <string name="close_tabs_manually">Nunca</string>
    <!-- Option for auto closing tabs that will auto close tabs after one day -->
    <string name="close_tabs_after_one_day">Después de un día</string>
    <!-- Option for auto closing tabs that will auto close tabs after one week -->
    <string name="close_tabs_after_one_week">Después de una semana</string>
    <!-- Option for auto closing tabs that will auto close tabs after one month -->
    <string name="close_tabs_after_one_month">Después de un mes</string>

    <!-- Title of preference that allows a user to specify the auto-close settings for open tabs -->
    <string name="preference_auto_close_tabs" tools:ignore="UnusedResources">Cerrar automáticamente pestañas abiertas</string>

    <!-- Opening screen -->
    <!-- Title of a preference that allows a user to choose what screen to show after opening the app -->
    <string name="preferences_opening_screen">Pantalla de apertura</string>
    <!-- Option for always opening the homepage when re-opening the app -->
    <string name="opening_screen_homepage">Página de inicio</string>
    <!-- Option for always opening the user's last-open tab when re-opening the app -->
    <string name="opening_screen_last_tab">Última pestaña</string>
    <!-- Option for always opening the homepage when re-opening the app after four hours of inactivity -->
    <string name="opening_screen_after_four_hours_of_inactivity">Página de inicio después de cuatro horas de inactividad</string>
    <!-- Summary for tabs preference when auto closing tabs setting is set to manual close-->
    <string name="close_tabs_manually_summary">Cerrar manualmente</string>
    <!-- Summary for tabs preference when auto closing tabs setting is set to auto close tabs after one day-->
    <string name="close_tabs_after_one_day_summary">Cerrar después de un día</string>
    <!-- Summary for tabs preference when auto closing tabs setting is set to auto close tabs after one week-->
    <string name="close_tabs_after_one_week_summary">Cerrar después de una semana</string>
    <!-- Summary for tabs preference when auto closing tabs setting is set to auto close tabs after one month-->
    <string name="close_tabs_after_one_month_summary">Cerrar después de un mes</string>

    <!-- Summary for homepage preference indicating always opening the homepage when re-opening the app -->
    <string name="opening_screen_homepage_summary">Abrir en la página de inicio</string>
    <!-- Summary for homepage preference indicating always opening the last-open tab when re-opening the app -->
    <string name="opening_screen_last_tab_summary">Abrir en la última pestaña</string>
    <!-- Summary for homepage preference indicating opening the homepage when re-opening the app after four hours of inactivity -->
    <string name="opening_screen_after_four_hours_of_inactivity_summary">Abrir en la página de inicio después de cuatro horas</string>

    <!-- Inactive tabs -->
    <!-- Category header of a preference that allows a user to enable or disable the inactive tabs feature -->
    <string name="preferences_inactive_tabs">Mover pestañas antiguas a inactivas</string>
    <!-- Title of inactive tabs preference -->
    <string name="preferences_inactive_tabs_title">Las pestañas que no viste durante dos semanas se mueven a la sección inactiva.</string>

    <!-- Studies -->
    <!-- Title of the remove studies button -->
    <string name="studies_remove">Eliminar</string>
    <!-- Title of the active section on the studies list -->
    <string name="studies_active">Activo</string>
    <!-- Description for studies, it indicates why Firefox use studies. The first parameter is the name of the application. -->
    <string name="studies_description_2">%1$s puede instalar y ejecutar estudios de vez en cuando.</string>
    <!-- Learn more link for studies, links to an article for more information about studies. -->
    <string name="studies_learn_more">Conocer más</string>

    <!-- Dialog message shown after removing a study -->
    <string name="studies_restart_app">La aplicación se cerrará para aplicar los cambios</string>
    <!-- Dialog button to confirm the removing a study. -->
    <string name="studies_restart_dialog_ok">Aceptar</string>
    <!-- Dialog button text for canceling removing a study. -->
    <string name="studies_restart_dialog_cancel">Cancelar</string>

    <!-- Toast shown after turning on/off studies preferences -->
    <string name="studies_toast_quit_application" tools:ignore="UnusedResources">Saliendo de la aplicación para aplicar cambios…</string>

    <!-- Sessions -->
    <!-- Title for the list of tabs -->
    <string name="tab_header_label">Pestañas abiertas</string>
    <!-- Title for the list of tabs in the current private session -->
    <string name="tabs_header_private_tabs_title">Pestañas privadas</string>
    <!-- Title for the list of tabs in the synced tabs -->
    <string name="tabs_header_synced_tabs_title">Pestañas sincronizadas</string>
    <!-- Content description (not visible, for screen readers etc.): Add tab button. Adds a news tab when pressed -->
    <string name="add_tab">Agregar pestaña</string>
    <!-- Content description (not visible, for screen readers etc.): Add tab button. Adds a news tab when pressed -->
    <string name="add_private_tab">Agregar pestaña privada</string>
    <!-- Text for the new tab button to indicate adding a new private tab in the tab -->
    <string name="tab_drawer_fab_content">Privado</string>
    <!-- Text for the new tab button to indicate syncing command on the synced tabs page -->
    <string name="tab_drawer_fab_sync">Sincronizar</string>
    <!-- Text shown in the menu for sharing all tabs -->
    <string name="tab_tray_menu_item_share">Compartir todas las pestañas</string>
    <!-- Text shown in the menu to view recently closed tabs -->
    <string name="tab_tray_menu_recently_closed">Pestañas recientemente cerradas</string>
    <!-- Text shown in the tabs tray inactive tabs section -->
    <string name="tab_tray_inactive_recently_closed" tools:ignore="UnusedResources">Recientemente cerrados</string>
    <!-- Text shown in the menu to view account settings -->
    <string name="tab_tray_menu_account_settings">Configuración de la cuenta</string>
    <!-- Text shown in the menu to view tab settings -->
    <string name="tab_tray_menu_tab_settings">Configuración de pestañas</string>
    <!-- Text shown in the menu for closing all tabs -->
    <string name="tab_tray_menu_item_close">Cerrar todas las pestañas</string>
    <!-- Text shown in the multiselect menu for bookmarking selected tabs. -->
    <string name="tab_tray_multiselect_menu_item_bookmark">Marcador</string>
    <!-- Text shown in the multiselect menu for closing selected tabs. -->
    <string name="tab_tray_multiselect_menu_item_close">Cerrar</string>
    <!-- Content description for tabs tray multiselect share button -->
    <string name="tab_tray_multiselect_share_content_description">Compartir pestañas seleccionadas</string>
    <!-- Content description for tabs tray multiselect menu -->
    <string name="tab_tray_multiselect_menu_content_description">Menú de pestañas seleccionadas</string>
    <!-- Content description (not visible, for screen readers etc.): Removes tab from collection button. Removes the selected tab from collection when pressed -->
    <string name="remove_tab_from_collection">Eliminar pestaña de la colección</string>
    <!-- Text for button to enter multiselect mode in tabs tray -->
    <string name="tabs_tray_select_tabs">Seleccionar pestañas</string>
    <!-- Content description (not visible, for screen readers etc.): Close tab button. Closes the current session when pressed -->
    <string name="close_tab">Cerrar pestaña</string>
    <!-- Content description (not visible, for screen readers etc.): Close tab <title> button. First parameter is tab title  -->
    <string name="close_tab_title">Cerrar pestaña %s</string>
    <!-- Content description (not visible, for screen readers etc.): Opens the open tabs menu when pressed -->
    <string name="open_tabs_menu">Abrir menú de pestañas</string>
    <!-- Open tabs menu item to save tabs to collection -->
    <string name="tabs_menu_save_to_collection1">Guardar pestañas en la colección</string>
    <!-- Text for the menu button to delete a collection -->
    <string name="collection_delete">Eliminar colección</string>
    <!-- Text for the menu button to rename a collection -->
    <string name="collection_rename">Cambiar nombre de la colección</string>


    <!-- Text for the button to open tabs of the selected collection -->
    <string name="collection_open_tabs">Abrir pestañas</string>


    <!-- Hint for adding name of a collection -->
    <string name="collection_name_hint">Nombre de la colección</string>
    <!-- Text for the menu button to rename a top site -->
    <string name="rename_top_site">Renombrar</string>
    <!-- Text for the menu button to remove a top site -->
    <string name="remove_top_site">Eliminar</string>

    <!-- Text for the menu button to delete a top site from history -->
    <string name="delete_from_history">Eliminar del historial</string>
    <!-- Postfix for private WebApp titles, placeholder is replaced with app name -->
    <string name="pwa_site_controls_title_private">%1$s (modo privado)</string>

    <!-- History -->
    <!-- Text for the button to search all history -->
    <string name="history_search_1">Ingresar términos de búsqueda</string>
    <!-- Text for the button to clear all history -->
    <string name="history_delete_all">Eliminar historial</string>

    <!-- Text for the snackbar to confirm that multiple browsing history items has been deleted -->
    <string name="history_delete_multiple_items_snackbar">Historial eliminado</string>
    <!-- Text for the snackbar to confirm that a single browsing history item has been deleted. The first parameter is the shortened URL of the deleted history item. -->
    <string name="history_delete_single_item_snackbar">Se eliminó %1$s</string>
    <!-- Context description text for the button to delete a single history item -->
    <string name="history_delete_item">Eliminar</string>
    <!-- History multi select title in app bar
    The first parameter is the number of bookmarks selected -->
    <string name="history_multi_select_title">%1$d seleccionado</string>
    <!-- Text for the header that groups the history for today -->
    <string name="history_today">Hoy</string>
    <!-- Text for the header that groups the history for yesterday -->
    <string name="history_yesterday">Ayer</string>
    <!-- Text for the header that groups the history the past 7 days -->
    <string name="history_7_days">Últimos 7 días</string>
    <!-- Text for the header that groups the history the past 30 days -->
    <string name="history_30_days">Últimos 30 días</string>
    <!-- Text for the header that groups the history older than the last month -->
    <string name="history_older">Más antiguo</string>
    <!-- Text shown when no history exists -->
    <string name="history_empty_message">Aquí no hay historial</string>

    <!-- Downloads -->
    <!-- Text for the snackbar to confirm that multiple downloads items have been removed -->
    <string name="download_delete_multiple_items_snackbar_1">Descargas eliminadas</string>
    <!-- Text for the snackbar to confirm that a single download item has been removed. The first parameter is the name of the download item. -->
    <string name="download_delete_single_item_snackbar">%1$s eliminado </string>
    <!-- Text shown when no download exists -->
    <string name="download_empty_message_1">No hay archivos descargados</string>
    <!-- History multi select title in app bar
    The first parameter is the number of downloads selected -->
    <string name="download_multi_select_title">Se seleccionó %1$d</string>


    <!-- Text for the button to remove a single download item -->
    <string name="download_delete_item_1">Eliminar</string>


    <!-- Crashes -->
    <!-- Title text displayed on the tab crash page. This first parameter is the name of the application (For example: Fenix) -->
    <string name="tab_crash_title_2">Disculpá. %1$s no puede cargar esa página.</string>
    <!-- Send crash report checkbox text on the tab crash page -->
    <string name="tab_crash_send_report">Enviar informe de fallo a Mozilla</string>
    <!-- Close tab button text on the tab crash page -->
    <string name="tab_crash_close">Cerrar pestaña</string>
    <!-- Restore tab button text on the tab crash page -->
    <string name="tab_crash_restore">Restaurar pestaña</string>

    <!-- Bookmarks -->
    <!-- Confirmation message for a dialog confirming if the user wants to delete the selected folder -->
    <string name="bookmark_delete_folder_confirmation_dialog">¿Estás seguro de que querés eliminar esta carpeta?</string>
    <!-- Confirmation message for a dialog confirming if the user wants to delete multiple items including folders. Parameter will be replaced by app name. -->
    <string name="bookmark_delete_multiple_folders_confirmation_dialog">%s va a eliminar los elementos seleccionados.</string>
    <!-- Text for the cancel button on delete bookmark dialog -->
    <string name="bookmark_delete_negative">Cancelar</string>
    <!-- Screen title for adding a bookmarks folder -->
    <string name="bookmark_add_folder">Agregar carpeta</string>
    <!-- Snackbar title shown after a bookmark has been created. -->
    <string name="bookmark_saved_snackbar">¡Marcador guardado!</string>

    <!-- Snackbar edit button shown after a bookmark has been created. -->
    <string name="edit_bookmark_snackbar_action">EDIT</string>
    <!-- Bookmark overflow menu edit button -->
    <string name="bookmark_menu_edit_button">Editar</string>
    <!-- Bookmark overflow menu copy button -->
    <string name="bookmark_menu_copy_button">Copiar</string>
    <!-- Bookmark overflow menu share button -->
    <string name="bookmark_menu_share_button">Compartir</string>
    <!-- Bookmark overflow menu open in new tab button -->
    <string name="bookmark_menu_open_in_new_tab_button">Abrir en una nueva pestaña</string>
    <!-- Bookmark overflow menu open in private tab button -->
    <string name="bookmark_menu_open_in_private_tab_button">Abrir en una pestaña privada</string>
    <!-- Bookmark overflow menu open all in tabs button -->
    <string name="bookmark_menu_open_all_in_tabs_button">Abrir todo en pestañas nuevas</string>
    <!-- Bookmark overflow menu open all in private tabs button -->
    <string name="bookmark_menu_open_all_in_private_tabs_button">Abrir todo en pestañas privadas</string>
    <!-- Bookmark overflow menu delete button -->
    <string name="bookmark_menu_delete_button">Eliminar</string>
    <!--Bookmark overflow menu save button -->
    <string name="bookmark_menu_save_button">Guardar</string>
    <!-- Bookmark multi select title in app bar
     The first parameter is the number of bookmarks selected -->
    <string name="bookmarks_multi_select_title">Se seleccionó %1$d</string>
    <!-- Bookmark editing screen title -->
    <string name="edit_bookmark_fragment_title">Editar marcador</string>
    <!-- Bookmark folder editing screen title -->
    <string name="edit_bookmark_folder_fragment_title">Editar carpeta</string>
    <!-- Bookmark sign in button message -->
    <string name="bookmark_sign_in_button">Iniciar sesión para ver los marcadores sincronizados</string>
    <!-- Bookmark URL editing field label -->
    <string name="bookmark_url_label">URL</string>
    <!-- Bookmark FOLDER editing field label -->
    <string name="bookmark_folder_label">FOLDER</string>
    <!-- Bookmark NAME editing field label -->
    <string name="bookmark_name_label">NAME</string>
    <!-- Bookmark add folder screen title -->
    <string name="bookmark_add_folder_fragment_label">Agregar carpeta</string>
    <!-- Bookmark select folder screen title -->
    <string name="bookmark_select_folder_fragment_label">Seleccionar carpeta</string>
    <!-- Bookmark editing error missing title -->
    <string name="bookmark_empty_title_error">Debe tener un título</string>
    <!-- Bookmark editing error missing or improper URL -->
    <string name="bookmark_invalid_url_error">URL inválida</string>
    <!-- Bookmark screen message for empty bookmarks folder -->
    <string name="bookmarks_empty_message">No hay marcadores aquí</string>

    <!-- Bookmark snackbar message on deletion
     The first parameter is the host part of the URL of the bookmark deleted, if any -->
    <string name="bookmark_deletion_snackbar_message">Se eliminó %1$s</string>

    <!-- Bookmark snackbar message on deleting multiple bookmarks not including folders-->
    <string name="bookmark_deletion_multiple_snackbar_message_2">Marcadores eliminados</string>
    <!-- Bookmark snackbar message on deleting multiple bookmarks including folders-->
    <string name="bookmark_deletion_multiple_snackbar_message_3">Eliminar carpetas seleccionadas</string>
    <!-- Bookmark undo button for deletion snackbar action -->
    <string name="bookmark_undo_deletion">DESHACER</string>

    <!-- Text for the button to search all bookmarks -->
    <string name="bookmark_search">Ingresá el término de búsqueda</string>

    <!-- Site Permissions -->
    <!-- Button label that take the user to the Android App setting -->
    <string name="phone_feature_go_to_settings">Ir a Ajustes</string>
    <!-- Content description (not visible, for screen readers etc.): Quick settings sheet
        to give users access to site specific information / settings. For example:
        Secure settings status and a button to modify site permissions -->
    <string name="quick_settings_sheet">Hoja de ajustes rápidos</string>
    <!-- Label that indicates that this option it the recommended one -->
    <string name="phone_feature_recommended">Recomendado</string>
    <!-- Button label for clearing all the information of site permissions-->
    <string name="clear_permissions">Eliminar permisos</string>
    <!-- Text for the OK button on Clear permissions dialog -->
    <string name="clear_permissions_positive">Aceptar</string>
    <!-- Text for the cancel button on Clear permissions dialog -->
    <string name="clear_permissions_negative">Cancelar</string>
    <!-- Button label for clearing a site permission-->
    <string name="clear_permission">Eliminar permiso</string>
    <!-- Text for the OK button on Clear permission dialog -->
    <string name="clear_permission_positive">Aceptar</string>
    <!-- Text for the cancel button on Clear permission dialog -->
    <string name="clear_permission_negative">Cancelar</string>
    <!-- Button label for clearing all the information on all sites-->
    <string name="clear_permissions_on_all_sites">Eliminar permisos en todos los sitios</string>
    <!-- Preference for altering video and audio autoplay for all websites -->
    <string name="preference_browser_feature_autoplay">Reproducción automática</string>
    <!-- Preference for altering the camera access for all websites -->
    <string name="preference_phone_feature_camera">Cámara</string>
    <!-- Preference for altering the microphone access for all websites -->
    <string name="preference_phone_feature_microphone">Micrófono</string>
    <!-- Preference for altering the location access for all websites -->
    <string name="preference_phone_feature_location">Ubicación</string>
    <!-- Preference for altering the notification access for all websites -->
    <string name="preference_phone_feature_notification">Notificación</string>
    <!-- Preference for altering the persistent storage access for all websites -->
    <string name="preference_phone_feature_persistent_storage">Almacenamiento persistente</string>
    <!-- Preference for altering the storage access setting for all websites -->
    <string name="preference_phone_feature_cross_origin_storage_access">Cookies de sitios cruzados</string>
    <!-- Preference for altering the EME access for all websites -->
    <string name="preference_phone_feature_media_key_system_access">Contenido controlado por DRM</string>
    <!-- Label that indicates that a permission must be asked always -->
    <string name="preference_option_phone_feature_ask_to_allow">Pedir permiso</string>
    <!-- Label that indicates that a permission must be blocked -->
    <string name="preference_option_phone_feature_blocked">Bloqueado</string>
    <!-- Label that indicates that a permission must be allowed -->
    <string name="preference_option_phone_feature_allowed">Permitido</string>
    <!--Label that indicates a permission is by the Android OS-->
    <string name="phone_feature_blocked_by_android">Bloqueado por Android</string>
    <!-- Preference for showing a list of websites that the default configurations won't apply to them -->
    <string name="preference_exceptions">Excepciones</string>
    <!-- Summary of tracking protection preference if tracking protection is set to off -->
    <string name="tracking_protection_off">Desactivada</string>

    <!-- Summary of tracking protection preference if tracking protection is set to standard -->
    <string name="tracking_protection_standard">Estándar</string>
    <!-- Summary of tracking protection preference if tracking protection is set to strict -->
    <string name="tracking_protection_strict">Estricta</string>
    <!-- Summary of tracking protection preference if tracking protection is set to custom -->
    <string name="tracking_protection_custom">Personalizada</string>
    <!-- Label for global setting that indicates that all video and audio autoplay is allowed -->
    <string name="preference_option_autoplay_allowed2">Permitir audio y video</string>
    <!-- Label for site specific setting that indicates that all video and audio autoplay is allowed -->
    <string name="quick_setting_option_autoplay_allowed">Permitir audio y video</string>
    <!-- Label that indicates that video and audio autoplay is only allowed over Wi-Fi -->
    <string name="preference_option_autoplay_allowed_wifi_only2">Bloquear audio y video solo en datos celulares</string>
    <!-- Subtext that explains 'autoplay on Wi-Fi only' option -->
    <string name="preference_option_autoplay_allowed_wifi_subtext">El audio y el video se van a reproducir con Wi-Fi</string>
    <!-- Label for global setting that indicates that video autoplay is allowed, but audio autoplay is blocked -->
    <string name="preference_option_autoplay_block_audio2">Bloquear solo audio</string>
    <!-- Label for site specific setting that indicates that video autoplay is allowed, but audio autoplay is blocked -->
    <string name="quick_setting_option_autoplay_block_audio">Bloquear solo audio</string>
    <!-- Label for global setting that indicates that all video and audio autoplay is blocked -->
    <string name="preference_option_autoplay_blocked3">Bloquear audio y video</string>
    <!-- Label for site specific setting that indicates that all video and audio autoplay is blocked -->
    <string name="quick_setting_option_autoplay_blocked">Bloquear audio y video</string>
    <!-- Summary of delete browsing data on quit preference if it is set to on -->
    <string name="delete_browsing_data_quit_on">Activado</string>
    <!-- Summary of delete browsing data on quit preference if it is set to off -->
    <string name="delete_browsing_data_quit_off">Desactivada</string>

    <!-- Summary of studies preference if it is set to on -->
    <string name="studies_on">Activado</string>
    <!-- Summary of studies data on quit preference if it is set to off -->
    <string name="studies_off">Desactivado</string>

    <!-- Collections -->
    <!-- Collections header on home fragment -->
    <string name="collections_header">Colecciones</string>
    <!-- Content description (not visible, for screen readers etc.): Opens the collection menu when pressed -->
    <string name="collection_menu_button_content_description">Menú de colecciones</string>
    <!-- Label to describe what collections are to a new user without any collections -->
    <string name="no_collections_description2">Recolectá lo que te importa.\nAgrupá búsquedas, sitios y pestañas similares para acceder rápidamente más tarde.</string>
    <!-- Title for the "select tabs" step of the collection creator -->
    <string name="create_collection_select_tabs">Seleccionar pestañas</string>
    <!-- Title for the "select collection" step of the collection creator -->
    <string name="create_collection_select_collection">Seleccionar colección</string>
    <!-- Title for the "name collection" step of the collection creator -->
    <string name="create_collection_name_collection">Nombrar la colección</string>
    <!-- Button to add new collection for the "select collection" step of the collection creator -->
    <string name="create_collection_add_new_collection">Agregar nueva colección</string>
    <!-- Button to select all tabs in the "select tabs" step of the collection creator -->
    <string name="create_collection_select_all">Seleccionar todo</string>
    <!-- Button to deselect all tabs in the "select tabs" step of the collection creator -->
    <string name="create_collection_deselect_all">Dejar deseleccionar todo</string>
    <!-- Text to prompt users to select the tabs to save in the "select tabs" step of the collection creator -->
    <string name="create_collection_save_to_collection_empty">Seleccionar pestañas para guardar</string>
    <!-- Text to show users how many tabs they have selected in the "select tabs" step of the collection creator.
     %d is a placeholder for the number of tabs selected. -->
    <string name="create_collection_save_to_collection_tabs_selected">%d pestañas seleccionadas</string>
    <!-- Text to show users they have one tab selected in the "select tabs" step of the collection creator.
    %d is a placeholder for the number of tabs selected. -->
    <string name="create_collection_save_to_collection_tab_selected">%d pestaña seleccionada</string>

    <!-- Text shown in snackbar when multiple tabs have been saved in a collection -->
    <string name="create_collection_tabs_saved">¡Pestañas guardadas!</string>
    <!-- Text shown in snackbar when one or multiple tabs have been saved in a new collection -->
    <string name="create_collection_tabs_saved_new_collection">¡Colección guardada!</string>
    <!-- Text shown in snackbar when one tab has been saved in a collection -->
    <string name="create_collection_tab_saved">¡Pestaña guardada!</string>
    <!-- Content description (not visible, for screen readers etc.): button to close the collection creator -->
    <string name="create_collection_close">Cerrar</string>
    <!-- Button to save currently selected tabs in the "select tabs" step of the collection creator-->
    <string name="create_collection_save">Guardar</string>

    <!-- Snackbar action to view the collection the user just created or updated -->
    <string name="create_collection_view">Ver</string>

    <!-- Text for the OK button from collection dialogs -->
    <string name="create_collection_positive">Aceptar</string>
    <!-- Text for the cancel button from collection dialogs -->
    <string name="create_collection_negative">Cancelar</string>

    <!-- Default name for a new collection in "name new collection" step of the collection creator. %d is a placeholder for the number of collections-->
    <string name="create_collection_default_name">Colección %d</string>

    <!-- Share -->
    <!-- Share screen header -->
    <string name="share_header_2">Compartir</string>
    <!-- Content description (not visible, for screen readers etc.):
        "Share" button. Opens the share menu when pressed. -->
    <string name="share_button_content_description">Compartir</string>
    <!-- Text for the Save to PDF feature in the share menu -->
    <string name="share_save_to_pdf">Guardar como PDF</string>
    <!-- Text for error message when generating a PDF file Text. -->
    <string name="unable_to_save_to_pdf_error">No se pudo generar el PDF</string>
    <!-- Text for standard error snackbar dismiss button. -->
    <string name="standard_snackbar_error_dismiss">Descartar</string>
    <!-- Text for error message when printing a page and it fails. -->
    <string name="unable_to_print_page_error">No se puede imprimir esta página</string>
    <!-- Text for the print feature in the share and browser menu -->
    <string name="menu_print">Imprimir</string>
    <!-- Sub-header in the dialog to share a link to another sync device -->
    <string name="share_device_subheader">Enviar al dispositivo</string>
    <!-- Sub-header in the dialog to share a link to an app from the full list -->
    <string name="share_link_all_apps_subheader">Todas las acciones</string>
    <!-- Sub-header in the dialog to share a link to an app from the most-recent sorted list -->
    <string name="share_link_recent_apps_subheader">Usado recientemente</string>
    <!-- Text for the copy link action in the share screen. -->
    <string name="share_copy_link_to_clipboard">Copiar al portapapeles</string>
    <!-- Toast shown after copying link to clipboard -->
    <string name="toast_copy_link_to_clipboard">Copiado al portapapeles</string>
    <!-- An option from the share dialog to sign into sync -->
    <string name="sync_sign_in">Iniciar sesión en Sync</string>
     <!-- An option from the three dot menu to sync and save data -->
    <string name="sync_menu_sync_and_save_data">Sincronizar y guardar datos</string>
    <!-- An option from the share dialog to send link to all other sync devices -->
    <string name="sync_send_to_all">Enviar a todos los dispositivos</string>
    <!-- An option from the share dialog to reconnect to sync -->
    <string name="sync_reconnect">Reconectar a Sync</string>
    <!-- Text displayed when sync is offline and cannot be accessed -->
    <string name="sync_offline">Sin conexión</string>
    <!-- An option to connect additional devices -->
    <string name="sync_connect_device">Conectar otro dispositivo</string>
    <!-- The dialog text shown when additional devices are not available -->
    <string name="sync_connect_device_dialog">Para enviar una pestaña, iniciá sesión en Firefox en al menos un dispositivo más.</string>
    <!-- Confirmation dialog button -->
    <string name="sync_confirmation_button">Entendido</string>

    <!-- Share error message -->
    <string name="share_error_snackbar">No se puede compartir con esta aplicación</string>

    <!-- Add new device screen title -->
    <string name="sync_add_new_device_title">Enviar al dispositivo</string>
    <!-- Text for the warning message on the Add new device screen -->
    <string name="sync_add_new_device_message">No hay dispositivos conectados</string>
    <!-- Text for the button to learn about sending tabs -->
    <string name="sync_add_new_device_learn_button">Conocer sobre enviar pestañas…</string>
    <!-- Text for the button to connect another device -->
    <string name="sync_add_new_device_connect_button">Conectar otro dispositivo…</string>

    <!-- Notifications -->
    <!-- Text shown in the notification that pops up to remind the user that a private browsing session is active. -->
    <string name="notification_pbm_delete_text_2">Cerrar pestañas privadas</string>

    <!-- Text for option one, shown in microsurvey.-->
    <string name="microsurvey_survey_5_point_option_0" tools:ignore="UnusedResources" moz:removedIn="130">Neutral</string>
    <!-- Text for option two, shown in microsurvey.-->
    <string name="microsurvey_survey_5_point_option_1" tools:ignore="UnusedResources" moz:removedIn="130">Muy insatisfecho</string>
    <!-- Text for option three, shown in microsurvey.-->
    <string name="microsurvey_survey_5_point_option_2" tools:ignore="UnusedResources" moz:removedIn="130">Insatisfecho</string>
    <!-- Text for option four, shown in microsurvey.-->
    <string name="microsurvey_survey_5_point_option_3" tools:ignore="UnusedResources" moz:removedIn="130">Satisfecho</string>
    <!-- Text for option five, shown in microsurvey.-->
    <string name="microsurvey_survey_5_point_option_4" tools:ignore="UnusedResources" moz:removedIn="130">Muy satisfecho</string>


    <!-- Text shown in the notification that pops up to remind the user that a private browsing session is active for Android 14+ -->
    <string name="notification_erase_title_android_14">¿Cerrar pestañas privadas?</string>
    <string name="notification_erase_text_android_14">Tocá o deslizá esta notificación para cerrar las pestañas privadas.</string>

    <!-- Name of the marketing notification channel. Displayed in the "App notifications" system settings for the app -->
    <string name="notification_marketing_channel_name">Marketing</string>

    <!-- Title shown in the notification that pops up to remind the user to set fenix as default browser.
    The app name is in the text, due to limitations with localizing Nimbus experiments -->
    <string name="nimbus_notification_default_browser_title" tools:ignore="UnusedResources">Firefox es rápido y privado</string>
    <!-- Text shown in the notification that pops up to remind the user to set fenix as default browser.
    The app name is in the text, due to limitations with localizing Nimbus experiments -->
    <string name="nimbus_notification_default_browser_text" tools:ignore="UnusedResources">Hacé que Firefox sea tu navegador predeterminado</string>
    <!-- Title shown in the notification that pops up to re-engage the user -->
    <string name="notification_re_engagement_title">Probá la navegación privada</string>
    <!-- Text shown in the notification that pops up to re-engage the user.
    %1$s is a placeholder that will be replaced by the app name. -->
    <string name="notification_re_engagement_text">Navegá sin cookies ni historial guardados en %1$s</string>

    <!-- Title A shown in the notification that pops up to re-engage the user -->
    <string name="notification_re_engagement_A_title">Navegá sin dejar rastros</string>
    <!-- Text A shown in the notification that pops up to re-engage the user.
    %1$s is a placeholder that will be replaced by the app name. -->
    <string name="notification_re_engagement_A_text">La navegación privada en %1$s no guarda tu información.</string>
    <!-- Title B shown in the notification that pops up to re-engage the user -->
    <string name="notification_re_engagement_B_title">Empezar tu primera búsqueda</string>
    <!-- Text B shown in the notification that pops up to re-engage the user -->
    <string name="notification_re_engagement_B_text">Buscar algo cercano. O descubrir algo divertido.</string>

    <!-- Survey -->
    <!-- Text shown in the fullscreen message that pops up to ask user to take a short survey.
    The app name is in the text, due to limitations with localizing Nimbus experiments -->
    <string name="nimbus_survey_message_text">Ayudá a mejorar Firefox haciendo una encuesta corta.</string>
    <!-- Preference for taking the short survey. -->
    <string name="preferences_take_survey">Realizar encuesta</string>
    <!-- Preference for not taking the short survey. -->
    <string name="preferences_not_take_survey">No, gracias</string>

    <!-- Snackbar -->
    <!-- Text shown in snackbar when user deletes a collection -->
    <string name="snackbar_collection_deleted">Se eliminó la colección</string>
    <!-- Text shown in snackbar when user renames a collection -->
    <string name="snackbar_collection_renamed">Se cambió el nombre de la colección</string>
    <!-- Text shown in snackbar when user closes a tab -->
    <string name="snackbar_tab_closed">Pestaña cerrada</string>
    <!-- Text shown in snackbar when user closes all tabs -->
    <string name="snackbar_tabs_closed">Pestañas cerradas</string>
    <!-- Text shown in snackbar when user closes multiple inactive tabs. %1$s will be replaced with the number of tabs closed. -->
    <string name="snackbar_num_tabs_closed">Pestañas cerradas: %1$s</string>
    <!-- Text shown in snackbar when user bookmarks a list of tabs -->
    <string name="snackbar_message_bookmarks_saved">¡Marcadores guardados!</string>
    <!-- Text shown in snackbar when user adds a site to shortcuts -->
    <string name="snackbar_added_to_shortcuts">¡Agregado a atajos!</string>
    <!-- Text shown in snackbar when user closes a private tab -->
    <string name="snackbar_private_tab_closed">Pestaña privada cerrada</string>
    <!-- Text shown in snackbar when user closes all private tabs -->
    <string name="snackbar_private_tabs_closed">Pestañas privada cerradas</string>
    <!-- Text shown in snackbar when user erases their private browsing data -->
    <string name="snackbar_private_data_deleted">Se eliminaron los datos de navegación privada</string>
    <!-- Text shown in snackbar to undo deleting a tab, top site or collection -->
    <string name="snackbar_deleted_undo">DESHACER</string>
    <!-- Text shown in snackbar when user removes a top site -->
    <string name="snackbar_top_site_removed">Sitio eliminado</string>
    <!-- QR code scanner prompt which appears after scanning a code, but before navigating to it
        First parameter is the name of the app, second parameter is the URL or text scanned-->
    <string name="qr_scanner_confirmation_dialog_message">Permitir que %1$s abra %2$s</string>
    <!-- QR code scanner prompt dialog positive option to allow navigation to scanned link -->
    <string name="qr_scanner_dialog_positive">ALLOW</string>
    <!-- QR code scanner prompt dialog positive option to deny navigation to scanned link -->
    <string name="qr_scanner_dialog_negative">DENY</string>
    <!-- QR code scanner prompt dialog error message shown when a hostname does not contain http or https. -->
    <string name="qr_scanner_dialog_invalid">Dirección web inválida.</string>
    <!-- QR code scanner prompt dialog positive option when there is an error -->
    <string name="qr_scanner_dialog_invalid_ok">Aceptar</string>
    <!-- Tab collection deletion prompt dialog message. Placeholder will be replaced with the collection name -->
    <string name="tab_collection_dialog_message">¿Estás seguro de que querés eliminar %1$s?</string>
    <!-- Tab collection deletion prompt dialog option to delete the collection -->
    <string name="tab_collection_dialog_positive">Eliminar</string>
    <!-- Text displayed in a notification when the user enters full screen mode -->
    <string name="full_screen_notification" moz:removedIn="130" tools:ignore="UnusedResources">Acceder a pantalla completa</string>
    <!-- Message for copying the URL via long press on the toolbar -->
    <string name="url_copied">URL copiada</string>
    <!-- Sample text for accessibility font size -->
    <string name="accessibility_text_size_sample_text_1">Este es un texto de ejemplo. Está aquí para mostrar cómo va a aparecer el texto cuando aumentes o disminuyas el tamaño con esta configuración.</string>
    <!-- Summary for Accessibility Text Size Scaling Preference -->
    <string name="preference_accessibility_text_size_summary">Aumentar o disminuir el tamaño del texto en los sitios web</string>
    <!-- Title for Accessibility Text Size Scaling Preference -->
    <string name="preference_accessibility_font_size_title">Tamaño de la fuente</string>

    <!-- Title for Accessibility Text Automatic Size Scaling Preference -->
    <string name="preference_accessibility_auto_size_2">Cambio automático del tamaño de la fuente</string>
    <!-- Summary for Accessibility Text Automatic Size Scaling Preference -->
    <string name="preference_accessibility_auto_size_summary">El tamaño de fuente va a coincidir con la configuración de Android. Desactivá aquí para administrar el tamaño de la fuente.</string>

    <!-- Title for the Delete browsing data preference -->
    <string name="preferences_delete_browsing_data">Eliminar datos de navegación</string>

    <!-- Title for the tabs item in Delete browsing data -->
    <string name="preferences_delete_browsing_data_tabs_title_2">Pestañas abiertas</string>
    <!-- Subtitle for the tabs item in Delete browsing data, parameter will be replaced with the number of open tabs -->
    <string name="preferences_delete_browsing_data_tabs_subtitle">%d pestañas</string>
    <!-- Title for the data and history items in Delete browsing data -->
    <!-- Title for the history item in Delete browsing data -->
    <string name="preferences_delete_browsing_data_browsing_history_title">Historial de navegación</string>
    <!-- Subtitle for the data and history items in delete browsing data, parameter will be replaced with the
        number of history items the user has -->
    <string name="preferences_delete_browsing_data_browsing_data_subtitle">%d direcciones</string>
    <!-- Title for the cookies and site data items in Delete browsing data -->
    <string name="preferences_delete_browsing_data_cookies_and_site_data">Cookies y datos del sitio</string>
    <!-- Subtitle for the cookies item in Delete browsing data -->
    <string name="preferences_delete_browsing_data_cookies_subtitle">Se cerrará la sesión en la mayor parte de los sitios</string>
    <!-- Title for the cached images and files item in Delete browsing data -->
    <string name="preferences_delete_browsing_data_cached_files">Imágenes y archivos en caché</string>
    <!-- Subtitle for the cached images and files item in Delete browsing data -->
    <string name="preferences_delete_browsing_data_cached_files_subtitle">Libera espacio de almacenamiento</string>
    <!-- Title for the site permissions item in Delete browsing data -->
    <string name="preferences_delete_browsing_data_site_permissions">Permisos del sitio</string>
    <!-- Title for the downloads item in Delete browsing data -->
    <string name="preferences_delete_browsing_data_downloads">Descargas</string>
    <!-- Text for the button to delete browsing data -->
    <string name="preferences_delete_browsing_data_button">Eliminar datos de navegación</string>

    <!-- Title for the Delete browsing data on quit preference -->
    <string name="preferences_delete_browsing_data_on_quit">Eliminar datos de navegación al salir</string>
    <!-- Summary for the Delete browsing data on quit preference. "Quit" translation should match delete_browsing_data_on_quit_action translation. -->
    <string name="preference_summary_delete_browsing_data_on_quit_2">Elimina automáticamente los datos de navegación cuando seleccionás &quot;Salir&quot; en el menú principal</string>
    <!-- Action item in menu for the Delete browsing data on quit feature -->
    <string name="delete_browsing_data_on_quit_action">Salir</string>

    <!-- Title text of a delete browsing data dialog. -->
    <string name="delete_history_prompt_title">Intervalo de tiempo para borrar</string>
    <!-- Body text of a delete browsing data dialog. -->
    <string name="delete_history_prompt_body" moz:RemovedIn="130" tools:ignore="UnusedResources">Elimina el historial (incluyendo historial sincronizado de otros dispositivos), cookies y otros datos de navegación.</string>
    <!-- Body text of a delete browsing data dialog. -->
    <string name="delete_history_prompt_body_2">Elimina el historial (incluido el historial sincronizado de otros dispositivos)</string>
    <!-- Radio button in the delete browsing data dialog to delete history items for the last hour. -->
    <string name="delete_history_prompt_button_last_hour">Última hora</string>
    <!-- Radio button in the delete browsing data dialog to delete history items for today and yesterday. -->
    <string name="delete_history_prompt_button_today_and_yesterday">Hoy y ayer</string>
    <!-- Radio button in the delete browsing data dialog to delete all history. -->
    <string name="delete_history_prompt_button_everything">Todo</string>

    <!-- Dialog message to the user asking to delete browsing data. Parameter will be replaced by app name. -->
    <string name="delete_browsing_data_prompt_message_3">%s va a eliminar los datos de navegación seleccionados.</string>
    <!-- Text for the cancel button for the data deletion dialog -->
    <string name="delete_browsing_data_prompt_cancel">Cancelar</string>
    <!-- Text for the allow button for the data deletion dialog -->
    <string name="delete_browsing_data_prompt_allow">Eliminar</string>
    <!-- Text for the snackbar confirmation that the data was deleted -->
    <string name="preferences_delete_browsing_data_snackbar">Datos de navegación eliminados</string>

    <!-- Text for the snackbar to show the user that the deletion of browsing data is in progress -->
    <string name="deleting_browsing_data_in_progress">Eliminando datos de navegación…</string>

    <!-- Dialog message to the user asking to delete all history items inside the opened group. Parameter will be replaced by a history group name. -->
    <string name="delete_all_history_group_prompt_message">Borrar todos los sitios en “%s”</string>
    <!-- Text for the cancel button for the history group deletion dialog -->
    <string name="delete_history_group_prompt_cancel">Cancelar</string>
    <!-- Text for the allow button for the history group dialog -->
    <string name="delete_history_group_prompt_allow">Borrar</string>
    <!-- Text for the snackbar confirmation that the history group was deleted -->
    <string name="delete_history_group_snackbar">Grupo eliminado</string>

    <!-- Onboarding -->
    <!-- text to display in the snackbar once account is signed-in -->
    <string name="onboarding_firefox_account_sync_is_on">La sincronización está activada</string>

    <!-- Onboarding theme -->
    <!-- Text shown in snackbar when multiple tabs have been sent to device -->
    <string name="sync_sent_tabs_snackbar">¡Pestañas enviadas!</string>
    <!-- Text shown in snackbar when one tab has been sent to device  -->
    <string name="sync_sent_tab_snackbar">¡Pestaña enviada!</string>
    <!-- Text shown in snackbar when sharing tabs failed  -->
    <string name="sync_sent_tab_error_snackbar">Imposible enviar</string>
    <!-- Text shown in snackbar for the "retry" action that the user has after sharing tabs failed -->
    <string name="sync_sent_tab_error_snackbar_action">RETRY</string>
    <!-- Title of QR Pairing Fragment -->
    <string name="sync_scan_code">Escanear el código</string>
    <!-- Instructions on how to access pairing -->
    <string name="sign_in_instructions"><![CDATA[En tu computadora, abrí Firefox y andá a <b>https://firefox.com/pair</b>]]></string>
    <!-- Text shown for sign in pairing when ready -->
    <string name="sign_in_ready_for_scan">Listo para escanear</string>
    <!-- Text shown for settings option for sign with pairing -->
    <string name="sign_in_with_camera">Iniciá sesión con tu cámara</string>
    <!-- Text shown for settings option for sign with email -->
    <string name="sign_in_with_email">Usá el correo electrónico en su lugar</string>
    <!-- Text shown for settings option for create new account text.'Firefox' intentionally hardcoded here.-->
    <string name="sign_in_create_account_text"><![CDATA[¿No tenés cuenta? <u> Creá una </u> para sincronizar Firefox entre dispositivos.]]></string>
    <!-- Text shown in confirmation dialog to sign out of account. The first parameter is the name of the app (e.g. Firefox Preview) -->
    <string name="sign_out_confirmation_message_2">%s va a dejar de sincronizarse con tu cuenta, pero no se borrarán los datos de navegación del dispositivo.</string>
    <!-- Option to continue signing out of account shown in confirmation dialog to sign out of account -->
    <string name="sign_out_disconnect">Desconectar</string>
    <!-- Option to cancel signing out shown in confirmation dialog to sign out of account -->
    <string name="sign_out_cancel">Cancelar</string>

    <!-- Error message snackbar shown after the user tried to select a default folder which cannot be altered -->
    <string name="bookmark_cannot_edit_root">No se pueden editar carpetas predeterminadas</string>

    <!-- Enhanced Tracking Protection -->
    <!-- Link displayed in enhanced tracking protection panel to access tracking protection settings -->
    <string name="etp_settings">Ajustes de protección</string>
    <!-- Preference title for enhanced tracking protection settings -->
    <string name="preference_enhanced_tracking_protection">Protección contra rastreo aumentada</string>
    <!-- Preference summary for enhanced tracking protection settings on/off switch -->
    <string name="preference_enhanced_tracking_protection_summary">Ahora con protección total de cookies, nuestra barrera más poderosa hasta hoy contra rastreadores de sitios cruzados.</string>
    <!-- Description of enhanced tracking protection. The parameter is the name of the application (For example: Firefox Fenix) -->
    <string name="preference_enhanced_tracking_protection_explanation_2">%s te protege de muchos de los rastreadores más comunes que siguen lo que hacés en línea.</string>
    <!-- Text displayed that links to website about enhanced tracking protection -->
    <string name="preference_enhanced_tracking_protection_explanation_learn_more">Conocer más</string>
    <!-- Preference for enhanced tracking protection for the standard protection settings -->
    <string name="preference_enhanced_tracking_protection_standard_default_1">Estándar (predeterminado)</string>
    <!-- Preference description for enhanced tracking protection for the standard protection settings -->
    <string name="preference_enhanced_tracking_protection_standard_description_5">Las páginas se van a cargar normalmente, pero bloquean menos rastreadores.</string>
    <!--  Accessibility text for the Standard protection information icon  -->
    <string name="preference_enhanced_tracking_protection_standard_info_button">Qué es lo que está bloqueado por la protección de rastreo estándar</string>
    <!-- Preference for enhanced tracking protection for the strict protection settings -->
    <string name="preference_enhanced_tracking_protection_strict">Estricta</string>
    <!-- Preference description for enhanced tracking protection for the strict protection settings -->
    <string name="preference_enhanced_tracking_protection_strict_description_4">Mayor protección de rastreo y rendimiento más rápido, pero algunos sitios pueden no funcionar correctamente.</string>
    <!--  Accessibility text for the Strict protection information icon  -->
    <string name="preference_enhanced_tracking_protection_strict_info_button">Qué es lo que está bloqueado por la protección de rastreo estricta</string>
    <!-- Preference for enhanced tracking protection for the custom protection settings -->
    <string name="preference_enhanced_tracking_protection_custom">Personalizada</string>
    <!-- Preference description for enhanced tracking protection for the strict protection settings -->
    <string name="preference_enhanced_tracking_protection_custom_description_2">Elegí qué rastreadores y secuencias de comandos querés bloquear.</string>
    <!--  Accessibility text for the Strict protection information icon  -->
    <string name="preference_enhanced_tracking_protection_custom_info_button">Esto es lo que está bloqueado por la protección de rastreo estándar</string>
    <!-- Header for categories that are being blocked by current Enhanced Tracking Protection settings -->
    <!-- Preference for enhanced tracking protection for the custom protection settings for cookies-->
    <string name="preference_enhanced_tracking_protection_custom_cookies">Cookies</string>
    <!-- Option for enhanced tracking protection for the custom protection settings for cookies-->
    <string name="preference_enhanced_tracking_protection_custom_cookies_1">Rastreadores de sitios y redes sociales</string>
    <!-- Option for enhanced tracking protection for the custom protection settings for cookies-->
    <string name="preference_enhanced_tracking_protection_custom_cookies_2">Cookies de sitios no visitados</string>
    <!-- Option for enhanced tracking protection for the custom protection settings for cookies-->
    <string name="preference_enhanced_tracking_protection_custom_cookies_3">Todas las cookies de terceros (puede causar errores en los sitios web)</string>
    <!-- Option for enhanced tracking protection for the custom protection settings for cookies-->
    <string name="preference_enhanced_tracking_protection_custom_cookies_4">Todas las cookies (va a causar errores en los sitios web)</string>
    <!-- Option for enhanced tracking protection for the custom protection settings for cookies-->
    <string name="preference_enhanced_tracking_protection_custom_cookies_5">Aislar cookies de sitios cruzados</string>
    <!-- Preference for Global Privacy Control for the custom privacy settings for Global Privacy Control. '&amp;' is replaced with the ampersand symbol: &-->
    <string name="preference_enhanced_tracking_protection_custom_global_privacy_control">Decirle a los sitios web que no compartan ni vendan datos</string>
    <!-- Preference for enhanced tracking protection for the custom protection settings for tracking content -->
    <string name="preference_enhanced_tracking_protection_custom_tracking_content">Contenido de rastreo</string>
    <!-- Option for enhanced tracking protection for the custom protection settings for tracking content-->
    <string name="preference_enhanced_tracking_protection_custom_tracking_content_1">En todas las pestañas</string>
    <!-- Option for enhanced tracking protection for the custom protection settings for tracking content-->
    <string name="preference_enhanced_tracking_protection_custom_tracking_content_2">Solo en pestañas privadas</string>
    <!-- Preference for enhanced tracking protection for the custom protection settings -->
    <string name="preference_enhanced_tracking_protection_custom_cryptominers">Criptomineros</string>
    <!-- Preference for enhanced tracking protection for the custom protection settings -->
    <string name="preference_enhanced_tracking_protection_custom_fingerprinters" moz:RemovedIn="130" tools:ignore="UnusedResources">Detectores de huellas digitales</string>
    <!-- Preference for enhanced tracking protection for the custom protection settings -->
    <string name="preference_enhanced_tracking_protection_custom_known_fingerprinters">Detectores de huellas digitales conocidas</string>
    <!-- Button label for navigating to the Enhanced Tracking Protection details -->
    <string name="enhanced_tracking_protection_details">Detalles</string>
    <!-- Header for categories that are being being blocked by current Enhanced Tracking Protection settings -->
    <string name="enhanced_tracking_protection_blocked">Bloqueado</string>
    <!-- Header for categories that are being not being blocked by current Enhanced Tracking Protection settings -->
    <string name="enhanced_tracking_protection_allowed">Permitido</string>
    <!-- Category of trackers (social media trackers) that can be blocked by Enhanced Tracking Protection -->
    <string name="etp_social_media_trackers_title">Rastreadores de redes sociales</string>
    <!-- Description of social media trackers that can be blocked by Enhanced Tracking Protection -->
    <string name="etp_social_media_trackers_description">Limita la capacidad de las redes sociales para rastrear tu actividad de navegación en la web.</string>
    <!-- Category of trackers (cross-site tracking cookies) that can be blocked by Enhanced Tracking Protection -->
    <string name="etp_cookies_title">Cookies de rastreo de sitios cruzados</string>
    <!-- Category of trackers (cross-site tracking cookies) that can be blocked by Enhanced Tracking Protection -->
    <string name="etp_cookies_title_2">Cookies de sitios cruzados</string>
    <!-- Description of cross-site tracking cookies that can be blocked by Enhanced Tracking Protection -->
    <string name="etp_cookies_description">Bloquea las cookies que utilizan las redes publicitarias y las empresas de análisis para compilar tus datos de navegación en muchos sitios.</string>
    <!-- Description of cross-site tracking cookies that can be blocked by Enhanced Tracking Protection -->
    <string name="etp_cookies_description_2">La protección total de cookies aísla las cookies del sitio en el que estás para que los rastreadores, como las redes publicitarias, no puedan usarlas para seguirte a través de los sitios.</string>
    <!-- Category of trackers (cryptominers) that can be blocked by Enhanced Tracking Protection -->
    <string name="etp_cryptominers_title">Criptomineros</string>
    <!-- Description of cryptominers that can be blocked by Enhanced Tracking Protection -->
    <string name="etp_cryptominers_description">Impide que los scripts maliciosos obtengan acceso a tu dispositivo para extraer moneda digital.</string>
    <!-- Category of trackers (fingerprinters) that can be blocked by Enhanced Tracking Protection -->
    <string name="etp_fingerprinters_title" moz:RemovedIn="130" tools:ignore="UnusedResources">Detectores de huellas digitales</string>
    <!-- Description of fingerprinters that can be blocked by Enhanced Tracking Protection -->
    <string name="etp_fingerprinters_description" moz:RemovedIn="130" tools:ignore="UnusedResources">Impide que se recopilen datos identificables acerca de tu dispositivo que pueden usarse para fines de rastreo.</string>
    <!-- Description of fingerprinters that can be blocked by Enhanced Tracking Protection -->
    <string name="etp_known_fingerprinters_description">Impide que se recopilen datos identificables acerca de tu dispositivo que pueden usarse para fines de rastreo.</string>
    <!-- Category of trackers (tracking content) that can be blocked by Enhanced Tracking Protection -->
    <string name="etp_tracking_content_title">Contenido de rastreo</string>
    <!-- Description of tracking content that can be blocked by Enhanced Tracking Protection -->
    <string name="etp_tracking_content_description">Detiene la carga de anuncios externos, videos y otro contenido que contiene código de rastreo. Puede afectar la funcionalidad del sitio web.</string>
    <!-- Enhanced Tracking Protection message that protection is currently on for this site -->
    <string name="etp_panel_on">Las protecciones están activadas para este sitio</string>
    <!-- Enhanced Tracking Protection message that protection is currently off for this site -->
    <string name="etp_panel_off">Las protecciones están desactivadas para este sitio</string>
    <!-- Header for exceptions list for which sites enhanced tracking protection is always off -->
    <string name="enhanced_tracking_protection_exceptions">La protección contra rastreo aumentada está deshabilitada para estos sitios</string>
    <!-- Content description (not visible, for screen readers etc.): Navigate
    back from ETP details (Ex: Tracking content) -->
    <string name="etp_back_button_content_description">Ir hacia atrás</string>
    <!-- About page link text to open what's new link -->
    <string name="about_whats_new">¿Qué hay de nuevo en %s?</string>
    <!-- Open source licenses page title
    The first parameter is the app name -->
    <string name="open_source_licenses_title">%s | Bibliotecas OSS</string>

    <!-- Category of trackers (redirect trackers) that can be blocked by Enhanced Tracking Protection -->
    <string name="etp_redirect_trackers_title">Redirigir rastreadores</string>
    <!-- Description of redirect tracker cookies that can be blocked by Enhanced Tracking Protection -->
    <string name="etp_redirect_trackers_description">Borra las cookies establecidas por redireccionamientos a sitios web de rastreo conocidos.</string>

    <!-- Preference for fingerprinting protection for the custom protection settings -->
    <string name="etp_suspected_fingerprinters_title">Presuntos detectores de huellas digitales</string>
    <!-- Description of fingerprinters that can be blocked by fingerprinting protection -->
    <string name="etp_suspected_fingerprinters_description">Habilita la protección de huellas digitales para detener a los detectores de huellas digitales sospechosos.</string>
    <!-- Category of trackers (fingerprinters) that can be blocked by Enhanced Tracking Protection -->
    <string name="etp_known_fingerprinters_title">Detectores de huellas digitales conocidas</string>
    <!-- Description of the SmartBlock Enhanced Tracking Protection feature. The * symbol is intentionally hardcoded here,
         as we use it on the UI to indicate which trackers have been partially unblocked.  -->
    <string name="preference_etp_smartblock_description">Algunos rastreadores marcados a continuación fueron parcialmente desbloqueados en esta página porque interactuaste con ellos *.</string>
    <!-- Text displayed that links to website about enhanced tracking protection SmartBlock -->
    <string name="preference_etp_smartblock_learn_more">Conocer más</string>

    <!-- Content description (not visible, for screen readers etc.):
    Enhanced tracking protection exception preference icon for ETP settings. -->
    <string name="preference_etp_exceptions_icon_description">Icono de preferencia de excepción de protección de rastreo mejorada</string>

    <!-- About page link text to open support link -->
    <string name="about_support">Ayuda</string>
    <!-- About page link text to list of past crashes (like about:crashes on desktop) -->
    <string name="about_crashes">Fallos</string>
    <!-- About page link text to open privacy notice link -->
    <string name="about_privacy_notice">Nota de privacidad</string>
    <!-- About page link text to open know your rights link -->
    <string name="about_know_your_rights">Conocé tus derechos</string>
    <!-- About page link text to open licensing information link -->
    <string name="about_licensing_information">Información de la licencia</string>
    <!-- About page link text to open a screen with libraries that are used -->
    <string name="about_other_open_source_libraries">Bibliotecas que usamos</string>

    <!-- Toast shown to the user when they are activating the secret dev menu
        The first parameter is number of long clicks left to enable the menu -->
    <string name="about_debug_menu_toast_progress">Menú de depuración: %1$d clic(s) para habilitarlo</string>
    <string name="about_debug_menu_toast_done">Menú de depuración habilitado</string>

    <!-- Browser long press popup menu -->
    <!-- Copy the current url -->
    <string name="browser_toolbar_long_press_popup_copy">Copiar</string>
    <!-- Paste & go the text in the clipboard. '&amp;' is replaced with the ampersand symbol: & -->
    <string name="browser_toolbar_long_press_popup_paste_and_go">Pegar e ir</string>
    <!-- Paste the text in the clipboard -->
    <string name="browser_toolbar_long_press_popup_paste">Pegar</string>

    <!-- Snackbar message shown after an URL has been copied to clipboard. -->
    <string name="browser_toolbar_url_copied_to_clipboard_snackbar">URL copiada al portapapeles</string>

    <!-- Title text for the Add To Homescreen dialog -->
    <string name="add_to_homescreen_title">Agregar a pantalla de inicio</string>
    <!-- Cancel button text for the Add to Homescreen dialog -->
    <string name="add_to_homescreen_cancel">Cancelar</string>
    <!-- Add button text for the Add to Homescreen dialog -->
    <string name="add_to_homescreen_add">Agregar</string>
    <!-- Continue to website button text for the first-time Add to Homescreen dialog -->
    <string name="add_to_homescreen_continue">Continuar al sitio web</string>
    <!-- Placeholder text for the TextView in the Add to Homescreen dialog -->
    <string name="add_to_homescreen_text_placeholder">Nombre de acceso directo</string>

    <!-- Describes the add to homescreen functionality -->
    <string name="add_to_homescreen_description_2">Podés agregar este sitio a la pantalla de inicio del dispositivo fácilmente para tener acceso instantáneo y navegar más rápido con una experiencia similar a la de una aplicación.</string>

    <!-- Preference for managing the settings for logins and passwords in Fenix -->
    <string name="preferences_passwords_logins_and_passwords_2">Contraseñas</string>
    <!-- Preference for managing the saving of logins and passwords in Fenix -->
    <string name="preferences_passwords_save_logins_2">Guardar contraseñas</string>
    <!-- Preference option for asking to save passwords in Fenix -->
    <string name="preferences_passwords_save_logins_ask_to_save">Solicitar guardar</string>
    <!-- Preference option for never saving passwords in Fenix -->
    <string name="preferences_passwords_save_logins_never_save">Nunca guardar</string>
    <!-- Preference for autofilling saved logins in Firefox (in web content), %1$s will be replaced with the app name -->
    <string name="preferences_passwords_autofill2">Autocompletar en %1$s</string>
    <!-- Description for the preference for autofilling saved logins in Firefox (in web content), %1$s will be replaced with the app name -->
    <string name="preferences_passwords_autofill_description">Completar y guardar nombres de usuario y contraseñas en sitios web mientras se usa %1$s.</string>
    <!-- Preference for autofilling logins from Fenix in other apps (e.g. autofilling the Twitter app) -->
    <string name="preferences_android_autofill">Autocompletar en otras aplicaciones</string>
    <!-- Description for the preference for autofilling logins from Fenix in other apps (e.g. autofilling the Twitter app) -->
    <string name="preferences_android_autofill_description">Completar nombres de usuario y contraseñas en otras aplicaciones de tu dispositivo.</string>

    <!-- Preference option for adding a password -->
    <string name="preferences_logins_add_login_2">Agregar contraseña</string>

    <!-- Preference for syncing saved passwords in Fenix -->
    <string name="preferences_passwords_sync_logins_2">Sincronizar contraseñas</string>
    <!-- Preference for syncing saved passwords in Fenix, when not signed in-->
    <string name="preferences_passwords_sync_logins_across_devices_2">Sincronizar contraseñas entre dispositivos</string>
    <!-- Preference to access list of saved passwords -->
    <string name="preferences_passwords_saved_logins_2">Contraseñas guardadas</string>
    <!-- Description of empty list of saved passwords. Placeholder is replaced with app name.  -->
    <string name="preferences_passwords_saved_logins_description_empty_text_2">Las contraseñas que guardés o sincronicés con %s aparecerán acá. Todas las contraseñas que guardés están encriptadas.</string>
    <!-- Clickable text for opening an external link for more information about Sync. -->
    <string name="preferences_passwords_saved_logins_description_empty_learn_more_link_2">Conocé más acerca de la sincronización</string>
    <!-- Preference to access list of login exceptions that we never save logins for -->
    <string name="preferences_passwords_exceptions">Excepciones</string>
    <!-- Empty description of list of login exceptions that we never save passwords for. Parameter will be replaced by app name. -->
    <string name="preferences_passwords_exceptions_description_empty_2">%s no guardará las contraseñas de los sitios listados acá.</string>
    <!-- Description of list of login exceptions that we never save passwords for. Parameter will be replaced by app name. -->
    <string name="preferences_passwords_exceptions_description_2">%s no guardará las contraseñas de estos sitios.</string>
    <!-- Text on button to remove all saved login exceptions -->
    <string name="preferences_passwords_exceptions_remove_all">Eliminar todas las excepciones</string>
    <!-- Hint for search box in passwords list -->
    <string name="preferences_passwords_saved_logins_search_2">Buscar contraseñas</string>
    <!-- The header for the site that a login is for -->
    <string name="preferences_passwords_saved_logins_site">Sitio</string>
    <!-- The header for the username for a login -->
    <string name="preferences_passwords_saved_logins_username">Nombre de usuario</string>
    <!-- The header for the password for a login -->
    <string name="preferences_passwords_saved_logins_password">Contraseña</string>
    <!-- Shown in snackbar to tell user that the password has been copied -->
    <string name="logins_password_copied">Contraseña copiada al portapapeles</string>
    <!-- Shown in snackbar to tell user that the username has been copied -->
    <string name="logins_username_copied">Nombre de usuario copiado al portapapeles</string>
    <!-- Content Description (for screenreaders etc) read for the button to copy a password in logins-->
    <string name="saved_logins_copy_password">Copiar contraseña</string>
    <!-- Content Description (for screenreaders etc) read for the button to clear a password while editing a login-->
    <string name="saved_logins_clear_password">Borrar contraseña</string>
    <!-- Content Description (for screenreaders etc) read for the button to copy a username in logins -->
    <string name="saved_login_copy_username">Copiar nombre de usuario</string>
    <!-- Content Description (for screenreaders etc) read for the button to clear a username while editing a login -->
    <string name="saved_login_clear_username">Borrar nombre de usuario</string>
    <!-- Content Description (for screenreaders etc) read for the button to clear the hostname field while creating a login -->
    <string name="saved_login_clear_hostname">Eliminar nombre de host</string>
    <!-- Content Description (for screenreaders etc) read for the button to open a site in logins -->
    <string name="saved_login_open_site">Abrir sitio en el navegador</string>
    <!-- Content Description (for screenreaders etc) read for the button to reveal a password in logins -->
    <string name="saved_login_reveal_password">Mostrar contraseña</string>
    <!-- Content Description (for screenreaders etc) read for the button to hide a password in logins -->
    <string name="saved_login_hide_password">Ocultar contraseña</string>
    <!-- Message displayed in biometric prompt displayed for authentication before allowing users to view their passwords -->
    <string name="logins_biometric_prompt_message_2">Desbloqueá para ver las contraseñas guardadas</string>
    <!-- Title of warning dialog if users have no device authentication set up -->
    <string name="logins_warning_dialog_title_2">Asegurá tus contraseñas guardadas</string>
    <!-- Message of warning dialog if users have no device authentication set up -->
    <string name="logins_warning_dialog_message_2">Configurá un patrón de bloqueo del dispositivo, PIN o contraseña para proteger el acceso a tus contraseñas guardadas si alguien más tiene tu dispositivo.</string>
    <!-- Negative button to ignore warning dialog if users have no device authentication set up -->
    <string name="logins_warning_dialog_later">Más tarde</string>
    <!-- Positive button to send users to set up a pin of warning dialog if users have no device authentication set up -->
    <string name="logins_warning_dialog_set_up_now">Configurar ahora</string>
    <!-- Title of PIN verification dialog to direct users to re-enter their device credentials to access their logins -->
    <string name="logins_biometric_prompt_message_pin">Desbloqueá tu dispositivo</string>
    <!-- Title for Accessibility Force Enable Zoom Preference -->
    <string name="preference_accessibility_force_enable_zoom">Zoom en todos los sitios web</string>
    <!-- Summary for Accessibility Force Enable Zoom Preference -->
    <string name="preference_accessibility_force_enable_zoom_summary">Habilitar esta opción para permitir pellizcar y hacer zoom, incluso en sitios web que evitan este gesto.</string>

    <!-- Saved logins sorting strategy menu item -by name- (if selected, it will sort saved logins alphabetically) -->
    <string name="saved_logins_sort_strategy_alphabetically">Nombre (A-Z)</string>
    <!-- Saved logins sorting strategy menu item -by last used- (if selected, it will sort saved logins by last used) -->
    <string name="saved_logins_sort_strategy_last_used">Usado por última vez</string>

    <!-- Content description (not visible, for screen readers etc.) -->
    <string name="saved_logins_menu_dropdown_chevron_icon_content_description_2">Menú ordenar contraseñas</string>

    <!-- Autofill -->
    <!-- Preference and title for managing the autofill settings -->
    <string name="preferences_autofill">Autocompletar</string>
    <!-- Preference and title for managing the settings for addresses -->
    <string name="preferences_addresses">Direcciones</string>
    <!-- Preference and title for managing the settings for payment methods -->
    <string name="preferences_credit_cards_2">Métodos de pago</string>
    <!-- Preference for saving and autofilling credit cards -->
    <string name="preferences_credit_cards_save_and_autofill_cards_2">Guardar y completar métodos de pago</string>
    <!-- Preference summary for saving and autofilling payment method data. Parameter will be replaced by app name. -->
    <string name="preferences_credit_cards_save_and_autofill_cards_summary_2">%s cifra todos los métodos de pago guardados</string>
    <!-- Preference option for syncing credit cards across devices. This is displayed when the user is not signed into sync -->
    <string name="preferences_credit_cards_sync_cards_across_devices">Sincronizar tarjetas entre dispositivos</string>
    <!-- Preference option for syncing credit cards across devices. This is displayed when the user is signed into sync -->
    <string name="preferences_credit_cards_sync_cards">Sincronizar tarjetas</string>

    <!-- Preference option for adding a card -->
    <string name="preferences_credit_cards_add_credit_card_2">Agregar tarjeta</string>
    <!-- Preference option for managing saved cards -->
    <string name="preferences_credit_cards_manage_saved_cards_2">Administrar tarjetas</string>
    <!-- Preference option for adding an address -->
    <string name="preferences_addresses_add_address">Agregar dirección</string>
    <!-- Preference option for managing saved addresses -->
    <string name="preferences_addresses_manage_addresses">Administrar direcciones</string>
    <!-- Preference for saving and filling addresses -->
    <string name="preferences_addresses_save_and_autofill_addresses_2">Guardar y completar direcciones</string>

    <!-- Preference summary for saving and filling address data -->
    <string name="preferences_addresses_save_and_autofill_addresses_summary_2">Incluye números de teléfono y direcciones de correo electrónico</string>

    <!-- Title of the "Add card" screen -->
    <string name="credit_cards_add_card">Agregar tarjeta</string>
    <!-- Title of the "Edit card" screen -->
    <string name="credit_cards_edit_card">Editar tarjeta</string>
    <!-- The header for the card number of a credit card -->
    <string name="credit_cards_card_number">Número de tarjeta</string>
    <!-- The header for the expiration date of a credit card -->
    <string name="credit_cards_expiration_date">Fecha de vencimiento</string>
    <!-- The label for the expiration date month of a credit card to be used by a11y services-->
    <string name="credit_cards_expiration_date_month">Mes de fecha de vencimiento</string>
    <!-- The label for the expiration date year of a credit card to be used by a11y services-->
    <string name="credit_cards_expiration_date_year">Año de fecha de vencimiento</string>
    <!-- The header for the name on the credit card -->
    <string name="credit_cards_name_on_card">Nombre en la tarjeta</string>
    <!-- The text for the "Delete card" menu item for deleting a credit card -->
    <string name="credit_cards_menu_delete_card">Borrar tarjeta</string>
    <!-- The text for the "Delete card" button for deleting a credit card -->
    <string name="credit_cards_delete_card_button">Borrar tarjeta</string>
    <!-- The text for the confirmation message of "Delete card" dialog -->
    <string name="credit_cards_delete_dialog_confirmation_2">¿Borrar tarjeta?</string>
    <!-- The text for the positive button on "Delete card" dialog -->
    <string name="credit_cards_delete_dialog_button">Borrar</string>
    <!-- The title for the "Save" menu item for saving a credit card -->
    <string name="credit_cards_menu_save">Guardar</string>
    <!-- The text for the "Save" button for saving a credit card -->
    <string name="credit_cards_save_button">Guardar</string>
    <!-- The text for the "Cancel" button for cancelling adding, updating or deleting a credit card -->
    <string name="credit_cards_cancel_button">Cancelar</string>

    <!-- Title of the "Saved cards" screen -->
    <string name="credit_cards_saved_cards">Tarjetas guardadas</string>

    <!-- Error message for card number validation -->
    <string name="credit_cards_number_validation_error_message_2">Ingresá un número de tarjeta válido</string>
    <!-- Error message for card name on card validation -->
    <string name="credit_cards_name_on_card_validation_error_message_2">Agregar un nombre</string>
    <!-- Message displayed in biometric prompt displayed for authentication before allowing users to view their saved credit cards -->
    <string name="credit_cards_biometric_prompt_message">Desbloqueá para ver las tarjetas guardadas</string>

    <!-- Title of warning dialog if users have no device authentication set up -->
    <string name="credit_cards_warning_dialog_title_2">Asegurá tus métodos de pago guardados</string>
    <!-- Message of warning dialog if users have no device authentication set up -->
    <string name="credit_cards_warning_dialog_message_3">Configurá un patrón de bloqueo del dispositivo, un PIN o una contraseña para proteger el acceso a tus métodos de pago guardados por si otra persona accede a tu dispositivo.</string>
    <!-- Positive button to send users to set up a pin of warning dialog if users have no device authentication set up -->
    <string name="credit_cards_warning_dialog_set_up_now">Configurar ahora</string>
    <!-- Negative button to ignore warning dialog if users have no device authentication set up -->
    <string name="credit_cards_warning_dialog_later">Más tarde</string>
    <!-- Title of PIN verification dialog to direct users to re-enter their device credentials to access their credit cards -->
    <string name="credit_cards_biometric_prompt_message_pin">Desbloqueá tu dispositivo</string>

    <!-- Message displayed in biometric prompt for authentication, before allowing users to use their stored payment method information -->
    <string name="credit_cards_biometric_prompt_unlock_message_2">Desbloquear para usar los métodos de pago guardados</string>
    <!-- Title of the "Add address" screen -->
    <string name="addresses_add_address">Agregar dirección</string>
    <!-- Title of the "Edit address" screen -->
    <string name="addresses_edit_address">Editar dirección</string>
    <!-- Title of the "Manage addresses" screen -->
    <string name="addresses_manage_addresses">Administrar direcciones</string>
    <!-- The header for the name of an address. Name represents a person's full name, typically made up of a first, middle and last name, e.g. John Joe Doe. -->
    <string name="addresses_name">Nombre</string>
    <!-- The header for the street address of an address -->
    <string name="addresses_street_address">Dirección</string>
    <!-- The header for the city of an address -->
    <string name="addresses_city">Ciudad</string>
    <!-- The header for the subregion of an address when "state" should be used -->
    <string name="addresses_state">Estado/Provincia</string>
    <!-- The header for the subregion of an address when "province" should be used -->
    <string name="addresses_province">Provincia</string>
    <!-- The header for the zip code of an address -->
    <string name="addresses_zip">Código postal</string>
    <!-- The header for the country or region of an address -->
    <string name="addresses_country">País o región</string>
    <!-- The header for the phone number of an address -->
    <string name="addresses_phone">Teléfono</string>
    <!-- The header for the email of an address -->
    <string name="addresses_email">Correo electrónico</string>
    <!-- The text for the "Save" button for saving an address -->
    <string name="addresses_save_button">Guardar</string>
    <!-- The text for the "Cancel" button for cancelling adding, updating or deleting an address -->
    <string name="addresses_cancel_button">Cancelar</string>
    <!-- The text for the "Delete address" button for deleting an address -->
    <string name="addressess_delete_address_button">Borrar dirección</string>

    <!-- The title for the "Delete address" confirmation dialog -->
    <string name="addressess_confirm_dialog_message_2">¿Borrar esta dirección?</string>
    <!-- The text for the positive button on "Delete address" dialog -->
    <string name="addressess_confirm_dialog_ok_button">Borrar</string>
    <!-- The text for the negative button on "Delete address" dialog -->
    <string name="addressess_confirm_dialog_cancel_button">Cancelar</string>
    <!-- The text for the "Save address" menu item for saving an address -->
    <string name="address_menu_save_address">Guardar dirección</string>
    <!-- The text for the "Delete address" menu item for deleting an address -->
    <string name="address_menu_delete_address">Borrar dirección</string>

    <!-- Title of the Add search engine screen -->
    <string name="search_engine_add_custom_search_engine_title">Agregar buscador</string>

    <!-- Content description (not visible, for screen readers etc.): Title for the button that navigates to add new engine screen -->
    <string name="search_engine_add_custom_search_engine_button_content_description">Agregar un nuevo buscador</string>
    <!-- Title of the Edit search engine screen -->
    <string name="search_engine_edit_custom_search_engine_title">Agregar buscador</string>
    <!-- Text for the menu button to edit a search engine -->
    <string name="search_engine_edit">Editar</string>
    <!-- Text for the menu button to delete a search engine -->
    <string name="search_engine_delete">Eliminar</string>

    <!-- Label for the TextField in which user enters custom search engine name -->
    <string name="search_add_custom_engine_name_label">Nombre</string>
    <!-- Placeholder text shown in the Search Engine Name text field before a user enters text -->
    <string name="search_add_custom_engine_name_hint_2">Nombre del buscador</string>
    <!-- Label for the TextField in which user enters custom search engine URL -->
    <string name="search_add_custom_engine_url_label">URL de la cadena de búsqueda</string>
    <!-- Placeholder text shown in the Search String TextField before a user enters text -->
    <string name="search_add_custom_engine_search_string_hint_2">URL a usar para la búsqueda</string>
    <!-- Description text for the Search String TextField. The %s is part of the string -->
    <string name="search_add_custom_engine_search_string_example" formatted="false">Reemplazar la consulta con &quot;%s&quot;. Ejemplo:\n https://www.google.com/search?q=%s</string>

    <!-- Accessibility description for the form in which details about the custom search engine are entered -->
    <string name="search_add_custom_engine_form_description">Detalles del motor de búsqueda personalizado</string>

    <!-- Label for the TextField in which user enters custom search engine suggestion URL -->
    <string name="search_add_custom_engine_suggest_url_label">API de sugerencias de búsqueda (opcional)</string>
    <!-- Placeholder text shown in the Search Suggestion String TextField before a user enters text -->
    <string name="search_add_custom_engine_suggest_string_hint">URL de la API de sugerencias de búsqueda</string>
    <!-- Description text for the Search Suggestion String TextField. The %s is part of the string -->
    <string name="search_add_custom_engine_suggest_string_example_2" formatted="false">Reemplazar la consulta con “%s”. Ejemplo:\nhttps://suggestqueries.google.com/complete/search?client=firefox&amp;q=%s</string>
    <!-- The text for the "Save" button for saving a custom search engine -->
    <string name="search_custom_engine_save_button">Guardar</string>

    <!-- Text shown when a user leaves the name field empty -->
    <string name="search_add_custom_engine_error_empty_name">Ingresar el nombre del buscador</string>
    <!-- Text shown when a user leaves the search string field empty -->
    <string name="search_add_custom_engine_error_empty_search_string">Ingresar una cadena de búsqueda</string>
    <!-- Text shown when a user leaves out the required template string -->
    <string name="search_add_custom_engine_error_missing_template">Verificar que la cadena de búsqueda coincida con el formato del ejemplo</string>
    <!-- Text shown when we aren't able to validate the custom search query. The first parameter is the url of the custom search engine -->
    <string name="search_add_custom_engine_error_cannot_reach">Error al conectarse con &quot;%s&quot;</string>
    <!-- Text shown when a user creates a new search engine -->
    <string name="search_add_custom_engine_success_message">%s creado </string>
    <!-- Text shown when a user successfully edits a custom search engine -->
    <string name="search_edit_custom_engine_success_message">%s guardado</string>
    <!-- Text shown when a user successfully deletes a custom search engine -->
    <string name="search_delete_search_engine_success_message">Se eliminó %s</string>

    <!-- Heading for the instructions to allow a permission -->
    <string name="phone_feature_blocked_intro">Para permitirlo:</string>
    <!-- First step for the allowing a permission -->
    <string name="phone_feature_blocked_step_settings">1. Vaya a los ajustes de Android</string>
    <!-- Second step for the allowing a permission -->
    <string name="phone_feature_blocked_step_permissions"><![CDATA[2. Tocá <b>Permisos</b>]]></string>

    <!-- Third step for the allowing a permission (Fore example: Camera) -->
    <string name="phone_feature_blocked_step_feature"><![CDATA[3. Cambiá <b>%1$s</b> a Habilitado]]></string>

    <!-- Label that indicates a site is using a secure connection -->
    <string name="quick_settings_sheet_secure_connection_2">La conexión es segura</string>
    <!-- Label that indicates a site is using a insecure connection -->
    <string name="quick_settings_sheet_insecure_connection_2">La conexión no es segura</string>
    <!-- Label to clear site data -->
    <string name="clear_site_data">Borrar cookies y datos del sitio</string>
    <!-- Confirmation message for a dialog confirming if the user wants to delete all data for current site -->
    <string name="confirm_clear_site_data"><![CDATA[¿Estás seguro de querer borrar todas las cookies y datos del sitio <b>%s</b>?]]></string>
    <!-- Confirmation message for a dialog confirming if the user wants to delete all the permissions for all sites-->
    <string name="confirm_clear_permissions_on_all_sites">¿Estás seguro de que querés borrar todos los permisos de todos los sitios?</string>
    <!-- Confirmation message for a dialog confirming if the user wants to delete all the permissions for a site-->
    <string name="confirm_clear_permissions_site">¿Estás seguro de que querés eliminar todos los permisos de todos los sitios?</string>
    <!-- Confirmation message for a dialog confirming if the user wants to set default value a permission for a site-->
    <string name="confirm_clear_permission_site">¿Estás seguro de que querés eliminar todos los permisos de este sitio?</string>
    <!-- label shown when there are not site exceptions to show in the site exception settings -->
    <string name="no_site_exceptions">Sin excepciones para el sitio</string>
    <!-- Bookmark deletion confirmation -->
    <string name="bookmark_deletion_confirmation">¿Estás seguro de que querés eliminar este marcador?</string>
    <!-- Browser menu button that adds a shortcut to the home fragment -->
    <string name="browser_menu_add_to_shortcuts">Agregar a atajos</string>
    <!-- Browser menu button that removes a shortcut from the home fragment -->
    <string name="browser_menu_remove_from_shortcuts">Eliminar de atajos</string>
    <!-- text shown before the issuer name to indicate who its verified by, parameter is the name of
     the certificate authority that verified the ticket-->
    <string name="certificate_info_verified_by">Verificado por: %1$s</string>
    <!-- Login overflow menu delete button -->
    <string name="login_menu_delete_button">Eliminar</string>
    <!-- Login overflow menu edit button -->
    <string name="login_menu_edit_button">Editar</string>
    <!-- Message in delete confirmation dialog for password -->
    <string name="login_deletion_confirmation_2">¿Estás seguro de que querés eliminar esta contraseña?</string>
    <!-- Positive action of a dialog asking to delete  -->
    <string name="dialog_delete_positive">Eliminar</string>
    <!-- Negative action of a dialog asking to delete login -->
    <string name="dialog_delete_negative">Cancelar</string>
    <!--  The saved password options menu description. -->
    <string name="login_options_menu_2">Opciones de contraseña</string>
    <!--  The editable text field for a website address. -->
    <string name="saved_login_hostname_description_3">El campo de texto editable para la dirección del sitio web.</string>
    <!--  The editable text field for a username. -->
    <string name="saved_login_username_description_3">El campo de texto editable para el nombre de usuario.</string>
    <!--  The editable text field for a login's password. -->
    <string name="saved_login_password_description_2">El campo de texto editable para la contraseña.</string>
    <!--  The button description to save changes to an edited password. -->
    <string name="save_changes_to_login_2">Guardar cambios.</string>
    <!--  The page title for editing a saved password. -->
    <string name="edit_2">Editar contraseña</string>
    <!--  The page title for adding new password. -->
    <string name="add_login_2">Agregar contraseña</string>
    <!--  Error text displayed underneath the password field when it is in an error case. -->
    <string name="saved_login_password_required_2">Ingresar una contraseña</string>
    <!--  The error message in add login view when username field is blank. -->
    <string name="saved_login_username_required_2">Ingresar un nombre de usuario</string>
    <!--  The error message in add login view when hostname field is blank. -->
    <string name="saved_login_hostname_required" tools:ignore="UnusedResources">Se requiere nombre de host</string>
    <!--  The error message in add login view when hostname field is blank. -->
    <string name="saved_login_hostname_required_2" tools:ignore="UnusedResources">Ingresar una dirección web</string>
    <!-- Voice search button content description  -->
    <string name="voice_search_content_description">Búsqueda por voz</string>
    <!-- Voice search prompt description displayed after the user presses the voice search button -->
    <string name="voice_search_explainer">Hablar ahora</string>

    <!--  The error message in edit login view when a duplicate username exists. -->
    <string name="saved_login_duplicate">Ya existe un inicio de sesión con ese nombre de usuario</string>

    <!-- This is the hint text that is shown inline on the hostname field of the create new login page. 'https://www.example.com' intentionally hardcoded here -->
    <string name="add_login_hostname_hint_text">https://www.example.com</string>
    <!-- This is an error message shown below the hostname field of the add login page when a hostname does not contain http or https. -->
    <string name="add_login_hostname_invalid_text_3">La dirección web debe contener &quot;https://&quot; o &quot;http://&quot;</string>
    <!-- This is an error message shown below the hostname field of the add login page when a hostname is invalid. -->
    <string name="add_login_hostname_invalid_text_2">Se requiere nombre de host válido</string>

    <!-- Synced Tabs -->
    <!-- Text displayed to ask user to connect another device as no devices found with account -->
    <string name="synced_tabs_connect_another_device">Conectar otro dispositivo.</string>
    <!-- Text displayed asking user to re-authenticate -->
    <string name="synced_tabs_reauth">Volver a autenticar.</string>
    <!-- Text displayed when user has disabled tab syncing in Firefox Sync Account -->
    <string name="synced_tabs_enable_tab_syncing">Habilitar sincronización de pestañas.</string>

    <!-- Text displayed when user has no tabs that have been synced -->
    <string name="synced_tabs_no_tabs">No tenés ninguna pestaña abierta en Firefox en tus otros dispositivos.</string>
    <!-- Text displayed in the synced tabs screen when a user is not signed in to Firefox Sync describing Synced Tabs -->
    <string name="synced_tabs_sign_in_message">Ver una lista de pestañas de tus otros dispositivos.</string>
    <!-- Text displayed on a button in the synced tabs screen to link users to sign in when a user is not signed in to Firefox Sync -->
    <string name="synced_tabs_sign_in_button">Iniciá sesión para sincronizar</string>

    <!-- The text displayed when a synced device has no tabs to show in the list of Synced Tabs. -->
    <string name="synced_tabs_no_open_tabs">No hay pestañas abiertas</string>

    <!-- Content description for expanding a group of synced tabs. -->
    <string name="synced_tabs_expand_group">Expandir grupo de pestañas sincronizadas</string>
    <!-- Content description for collapsing a group of synced tabs. -->
    <string name="synced_tabs_collapse_group">Ocultar grupo de pestañas sincronizadas</string>

    <!-- Top Sites -->
    <!-- Title text displayed in the dialog when shortcuts limit is reached. -->
    <string name="shortcut_max_limit_title">Alcanzaste el límite para atajos</string>
    <!-- Content description text displayed in the dialog when shortcut limit is reached. -->
    <string name="shortcut_max_limit_content">Para agregar un nuevo atajo, eliminá uno. Tocá y mantené presionado el sitio y seleccioná eliminar.</string>
    <!-- Confirmation dialog button text when top sites limit is reached. -->
    <string name="top_sites_max_limit_confirmation_button">Listo, lo entendí.</string>

    <!-- Label for the preference to show the shortcuts for the most visited top sites on the homepage -->
    <string name="top_sites_toggle_top_recent_sites_4">Accesos directos</string>
    <!-- Title text displayed in the rename top site dialog. -->
    <string name="top_sites_rename_dialog_title">Nombre</string>
    <!-- Hint for renaming title of a shortcut -->
    <string name="shortcut_name_hint">Nombre del atajo</string>
    <!-- Button caption to confirm the renaming of the top site. -->
    <string name="top_sites_rename_dialog_ok">Aceptar</string>
    <!-- Dialog button text for canceling the rename top site prompt. -->
    <string name="top_sites_rename_dialog_cancel">Cancelar</string>

    <!-- Text for the menu button to open the homepage settings. -->
    <string name="top_sites_menu_settings">Opciones</string>
    <!-- Text for the menu button to navigate to sponsors and privacy support articles. '&amp;' is replaced with the ampersand symbol: & -->
    <string name="top_sites_menu_sponsor_privacy">Nuestros patrocinadores y tu privacidad</string>
    <!-- Label text displayed for a sponsored top site. -->
    <string name="top_sites_sponsored_label">Patrocinados</string>

    <!-- Inactive tabs in the tabs tray -->
    <!-- Title text displayed in the tabs tray when a tab has been unused for 14 days. -->
    <string name="inactive_tabs_title">Pestañas inactivas</string>

    <!-- Content description for closing all inactive tabs -->
    <string name="inactive_tabs_delete_all">Cerrar todas las pestañas inactivas</string>

    <!-- Content description for expanding the inactive tabs section. -->
    <string name="inactive_tabs_expand_content_description">Expandir pestañas inactivas</string>
    <!-- Content description for collapsing the inactive tabs section. -->
    <string name="inactive_tabs_collapse_content_description">Contraer pestañas inactivas</string>

    <!-- Inactive tabs auto-close message in the tabs tray -->
    <!-- The header text of the auto-close message when the user is asked if they want to turn on the auto-closing of inactive tabs. -->
    <string name="inactive_tabs_auto_close_message_header" tools:ignore="UnusedResources">¿Cerrar automáticamente después de un mes?</string>
    <!-- A description below the header to notify the user what the inactive tabs auto-close feature is. -->
    <string name="inactive_tabs_auto_close_message_description" tools:ignore="UnusedResources">Firefox puede cerrar pestañas que no viste durante el último mes.</string>
    <!-- A call to action below the description to allow the user to turn on the auto closing of inactive tabs. -->
    <string name="inactive_tabs_auto_close_message_action" tools:ignore="UnusedResources">ACTIVAR EL CIERRE AUTOMÁTICO</string>

    <!-- Text for the snackbar to confirm auto-close is enabled for inactive tabs -->
    <string name="inactive_tabs_auto_close_message_snackbar">Cierre automático habilitado</string>

    <!-- Awesome bar suggestion's headers -->
    <!-- Search suggestions title for Firefox Suggest. -->
    <string name="firefox_suggest_header">Sugerencia de Firefox</string>

    <!-- Title for search suggestions when Google is the default search suggestion engine. -->
    <string name="google_search_engine_suggestion_header">Búsqueda de Google</string>
    <!-- Title for search suggestions when the default search suggestion engine is anything other than Google. The first parameter is default search engine name. -->
    <string name="other_default_search_engine_suggestion_header">Buscar en %s</string>

    <!-- Default browser experiment -->
    <!-- Default browser card title -->
    <string name="default_browser_experiment_card_title">Cambiá tu navegador predeterminado</string>
    <!-- Default browser card text -->
    <string name="default_browser_experiment_card_text">Configurar enlaces de sitios web, correos electrónicos y mensajes para que se abran automáticamente en Firefox.</string>

    <!-- Content description for close button in collection placeholder. -->
    <string name="remove_home_collection_placeholder_content_description">Eliminar</string>

    <!-- Content description radio buttons with a link to more information -->
    <string name="radio_preference_info_content_description">Hacer clic aquí para más detalles</string>

    <!-- Content description for the action bar "up" button -->
    <string name="action_bar_up_description" moz:removedIn="124" tools:ignore="UnusedResources">Navegar hacia arriba</string>

    <!-- Content description for privacy content close button -->
    <string name="privacy_content_close_button_content_description">Cerrar</string>

    <!-- Pocket recommended stories -->
    <!-- Header text for a section on the home screen. -->
    <string name="pocket_stories_header_1">Historias que te hacen reflexionar</string>
    <!-- Header text for a section on the home screen. -->
    <string name="pocket_stories_categories_header">Historias por tema</string>
    <!-- Text of a button allowing users to access an external url for more Pocket recommendations. -->
    <string name="pocket_stories_placeholder_text">Descubrir más</string>
    <!-- Title of an app feature. Smaller than a heading. The first parameter is product name Pocket -->
    <string name="pocket_stories_feature_title_2">Impulsado por %s.</string>
    <!-- Caption for describing a certain feature. The placeholder is for a clickable text (eg: Learn more) which will load an url in a new tab when clicked.  -->
    <string name="pocket_stories_feature_caption">Parte de la familia de Firefox. %s</string>
    <!-- Clickable text for opening an external link for more information about Pocket. -->
    <string name="pocket_stories_feature_learn_more">Conocer más</string>

    <!-- Text indicating that the Pocket story that also displays this text is a sponsored story by other 3rd party entity. -->
    <string name="pocket_stories_sponsor_indication">Patrocinado</string>

    <!-- Snackbar message for enrolling in a Nimbus experiment from the secret settings when Studies preference is Off.-->
    <string name="experiments_snackbar">Habilitar telemetry para enviar datos.</string>
    <!-- Snackbar button text to navigate to telemetry settings.-->
    <string name="experiments_snackbar_button">Ir a ajustes</string>

    <!-- Review quality check feature-->
    <!-- Name for the review quality check feature used as title for the panel. -->
    <string name="review_quality_check_feature_name_2">Verificador de revisiones</string>
    <!-- Summary for grades A and B for review quality check adjusted grading. -->
    <string name="review_quality_check_grade_a_b_description">Revisiones confiables</string>
    <!-- Summary for grade C for review quality check adjusted grading. -->
    <string name="review_quality_check_grade_c_description">Mezcla de revisiones confiables y no confiables</string>
    <!-- Summary for grades D and F for review quality check adjusted grading. -->
    <string name="review_quality_check_grade_d_f_description">Revisiones no confiables</string>
    <!-- Text for title presenting the reliability of a product's reviews. -->
    <string name="review_quality_check_grade_title">¿Qué tan confiables son estas revisiones?</string>
    <!-- Title for when the rating has been updated by the review checker -->
    <string name="review_quality_check_adjusted_rating_title">Calificación ajustada</string>
    <!-- Description for a product's adjusted star rating. The text presents that the product's reviews which were evaluated as unreliable were removed from the adjusted rating. -->
    <string name="review_quality_check_adjusted_rating_description_2">Basado en revisiones confiables</string>
    <!-- Title for list of highlights from a product's review emphasizing a product's important traits. -->
    <string name="review_quality_check_highlights_title">Destacados de revisiones recientes</string>
    <!-- Title for section explaining how we analyze the reliability of a product's reviews. -->
    <string name="review_quality_check_explanation_title">Cómo determinamos la calidad de las revisiones</string>
    <!-- Paragraph explaining how we analyze the reliability of a product's reviews. First parameter is the Fakespot product name. In the phrase "Fakespot by Mozilla", "by" can be localized. Does not need to stay by. -->
    <string name="review_quality_check_explanation_body_reliability">Usamos tecnología de IA de %s de Mozilla para verificar la confiabilidad de las revisiones de productos. Esto solo te ayudará a evaluar la calidad de las reseñas, no la calidad del producto. </string>
    <!-- Paragraph explaining the grading system we use to classify the reliability of a product's reviews. -->
    <string name="review_quality_check_info_review_grade_header"><![CDATA[Asignamos a las revisiones de cada producto una <b>calificación con letras</b> de la A a la F.]]></string>
    <!-- Description explaining grades A and B for review quality check adjusted grading. -->
    <string name="review_quality_check_info_grade_info_AB">Revisiones confiables. Creemos que las revisiones probablemente provengan de clientes reales que dejaron revisiones honestas e imparciales.</string>
    <!-- Description explaining grade C for review quality check adjusted grading. -->
    <string name="review_quality_check_info_grade_info_C">Creemos que hay una mezcla de revisiones confiables y no confiables.</string>
    <!-- Description explaining grades D and F for review quality check adjusted grading. -->
    <string name="review_quality_check_info_grade_info_DF">Revisiones poco fiables. Creemos que las revisiones probablemente sean falsas o provengan de revisores sesgados.</string>
    <!-- Paragraph explaining how a product's adjusted grading is calculated. -->
    <string name="review_quality_check_explanation_body_adjusted_grading"><![CDATA[La <b>calificación ajustada</b> se basa únicamente en revisiones que consideramos confiables.]]></string>
    <!-- Paragraph explaining product review highlights. First parameter is the name of the retailer (e.g. Amazon). -->
    <string name="review_quality_check_explanation_body_highlights"><![CDATA[Los <b>destacados</b> provienen de revisiones de %s de los últimos 80 días que creemos que son confiables.]]></string>
    <!-- Text for learn more caption presenting a link with information about review quality. First parameter is for clickable text defined in review_quality_check_info_learn_more_link. -->
    <string name="review_quality_check_info_learn_more">Conocer más sobre %s.</string>
    <!-- Clickable text that links to review quality check SuMo page. First parameter is the Fakespot product name. -->
    <string name="review_quality_check_info_learn_more_link_2">cómo %s determina la calidad de la revisión</string>
    <!-- Text for title of settings section. -->
    <string name="review_quality_check_settings_title">Configuración</string>
    <!-- Text for label for switch preference to show recommended products from review quality check settings section. -->
    <string name="review_quality_check_settings_recommended_products">Mostrar publicidad en el verificador de revisiones</string>
    <!-- Description for switch preference to show recommended products from review quality check settings section. First parameter is for clickable text defined in review_quality_check_settings_recommended_products_learn_more.-->
    <string name="review_quality_check_settings_recommended_products_description_2" tools:ignore="UnusedResources">Verás anuncios ocasionales de productos relevantes. Solo anunciamos productos con revisiones confiables. %s</string>
    <!-- Clickable text that links to review quality check recommended products support article. -->
    <string name="review_quality_check_settings_recommended_products_learn_more" tools:ignore="UnusedResources">Conocer más</string>
    <!-- Text for turning sidebar off button from review quality check settings section. -->
    <string name="review_quality_check_settings_turn_off">Desactivar el verificador de revisiones</string>
    <!-- Text for title of recommended product section. This is displayed above a product image, suggested as an alternative to the product reviewed. -->
    <string name="review_quality_check_ad_title" tools:ignore="UnusedResources">Más para considerar</string>
    <!-- Caption for recommended product section indicating this is an ad by Fakespot. First parameter is the Fakespot product name. -->
    <string name="review_quality_check_ad_caption" tools:ignore="UnusedResources">Publicidad de %s</string>
    <!-- Caption for review quality check panel. First parameter is for clickable text defined in review_quality_check_powered_by_link. -->
    <string name="review_quality_check_powered_by_2">El verificador de revisiones funciona con %s</string>
    <!-- Clickable text that links to Fakespot.com. First parameter is the Fakespot product name. In the phrase "Fakespot by Mozilla", "by" can be localized. Does not need to stay by. -->
    <string name="review_quality_check_powered_by_link" tools:ignore="UnusedResources">%s de Mozilla</string>
    <!-- Text for title of warning card informing the user that the current analysis is outdated. -->
    <string name="review_quality_check_outdated_analysis_warning_title" tools:ignore="UnusedResources">Nueva información para verificar</string>
    <!-- Text for button from warning card informing the user that the current analysis is outdated. Clicking this should trigger the product's re-analysis. -->
    <string name="review_quality_check_outdated_analysis_warning_action" tools:ignore="UnusedResources">Verificar ahora</string>
    <!-- Title for warning card informing the user that the current product does not have enough reviews for a review analysis. -->
    <string name="review_quality_check_no_reviews_warning_title">Aún no hay suficientes revisiones</string>
    <!-- Text for body of warning card informing the user that the current product does not have enough reviews for a review analysis. -->
    <string name="review_quality_check_no_reviews_warning_body">Cuando este producto tenga más revisiones, podremos verificar su calidad.</string>
    <!-- Title for warning card informing the user that the current product is currently not available. -->
    <string name="review_quality_check_product_availability_warning_title">Producto no disponible</string>
    <!-- Text for the body of warning card informing the user that the current product is currently not available. -->
    <string name="review_quality_check_product_availability_warning_body">Si ves que este producto está nuevamente en stock, informanos y trabajaremos en verificar las revisiones.</string>
    <!-- Clickable text for warning card informing the user that the current product is currently not available. Clicking this should inform the server that the product is available. -->
    <string name="review_quality_check_product_availability_warning_action_2">Informar que el producto está en stock</string>
    <!-- Title for warning card informing the user that the current product's analysis is still processing. The parameter is the percentage progress (0-100%) of the analysis process (e.g. 56%). -->
    <string name="review_quality_check_analysis_in_progress_warning_title_2">Verificando la calidad de la revisión (%s)</string>
    <!-- Text for body of warning card informing the user that the current product's analysis is still processing. -->
    <string name="review_quality_check_analysis_in_progress_warning_body">Esto puede tardar unos 60 segundos.</string>
    <!-- Title for info card displayed after the user reports a product is back in stock. -->
    <string name="review_quality_check_analysis_requested_info_title">¡Gracias por informarnos!</string>
    <!-- Text for body of info card displayed after the user reports a product is back in stock. -->
    <string name="review_quality_check_analysis_requested_info_body">Deberíamos tener información sobre las revisiones de este producto en las próximas 24 horas. Volvé a chequear.</string>
    <!-- Title for info card displayed when the user review checker while on a product that Fakespot does not analyze (e.g. gift cards, music). -->
    <string name="review_quality_check_not_analyzable_info_title">No podemos comprobar estas revisiones</string>
    <!-- Text for body of info card displayed when the user review checker while on a product that Fakespot does not analyze (e.g. gift cards, music). -->
    <string name="review_quality_check_not_analyzable_info_body">Lamentablemente, no podemos verificar la calidad de las revisiones de ciertos tipos de productos. Por ejemplo, tarjetas de regalo y streaming de vídeos, música y juegos.</string>
    <!-- Title for info card displayed when another user reported the displayed product is back in stock. -->
    <string name="review_quality_check_analysis_requested_other_user_info_title" tools:ignore="UnusedResources">La información llegará pronto</string>
    <!-- Text for body of info card displayed when another user reported the displayed product is back in stock. -->
    <string name="review_quality_check_analysis_requested_other_user_info_body" tools:ignore="UnusedResources">Deberíamos tener información sobre las revisiones de este producto en las próximas 24 horas. Volvé a chequear.</string>
    <!-- Title for info card displayed to the user when analysis finished updating. -->
    <string name="review_quality_check_analysis_updated_confirmation_title" tools:ignore="UnusedResources">El análisis está actualizado</string>
    <!-- Text for the action button from info card displayed to the user when analysis finished updating. -->
    <string name="review_quality_check_analysis_updated_confirmation_action" tools:ignore="UnusedResources">Entendido</string>
    <!-- Title for error card displayed to the user when an error occurred. -->
    <string name="review_quality_check_generic_error_title">No hay información disponible en este momento</string>
    <!-- Text for body of error card displayed to the user when an error occurred. -->
    <string name="review_quality_check_generic_error_body">Estamos trabajando para resolver este problema. Volvé a chequear pronto.</string>
    <!-- Title for error card displayed to the user when the device is disconnected from the network. -->
    <string name="review_quality_check_no_connection_title">No hay conexion de red</string>
    <!-- Text for body of error card displayed to the user when the device is disconnected from the network. -->
    <string name="review_quality_check_no_connection_body">Verificá tu conexión de red y luego intentá recargar la página.</string>
    <!-- Title for card displayed to the user for products whose reviews were not analyzed yet. -->
    <string name="review_quality_check_no_analysis_title">Aún no hay información sobre estas revisiones</string>
    <!-- Text for the body of card displayed to the user for products whose reviews were not analyzed yet. -->
    <string name="review_quality_check_no_analysis_body">Para saber si las revisiones de este producto son fiables, verificá la calidad de las revisiones. Solo toma unos 60 segundos.</string>
    <!-- Text for button from body of card displayed to the user for products whose reviews were not analyzed yet. Clicking this should trigger a product analysis. -->
    <string name="review_quality_check_no_analysis_link">Verificar la calidad de la revisión</string>
    <!-- Headline for review quality check contextual onboarding card. -->
    <string name="review_quality_check_contextual_onboarding_title">Probá nuestra guía confiable de revisiones de productos</string>
    <!-- Description for review quality check contextual onboarding card. The first and last two parameters are for retailer names (e.g. Amazon, Walmart). The second parameter is for the name of the application (e.g. Firefox). -->
    <string name="review_quality_check_contextual_onboarding_description">Fijate que tan confiables son las revisiones de productos en %1$s antes de comprar. El verificador de revisiones, una funcionalidad experimental de %2$s, está integrado en el navegador. Funciona también en %3$s y %4$s.</string>
    <!-- Description for review quality check contextual onboarding card. The first parameters is for retailer name (e.g. Amazon). The second parameter is for the name of the application (e.g. Firefox). -->
    <string name="review_quality_check_contextual_onboarding_description_one_vendor">Fijate que tan confiables son las revisiones de productos en %1$s antes de comprar. El verificador de revisiones, una funcionalidad experimental de %2$s, está integrado en el navegador.</string>
    <!-- Paragraph presenting review quality check feature. First parameter is the Fakespot product name. Second parameter is for clickable text defined in review_quality_check_contextual_onboarding_learn_more_link. In the phrase "Fakespot by Mozilla", "by" can be localized. Does not need to stay by. -->
    <string name="review_quality_check_contextual_onboarding_learn_more">Usando el poder de %1$s de Mozilla, te ayudamos a evitar revisiones sesgadas y no auténticas. Nuestro modelo de IA siempre está mejorando para protegerte mientras comprás. %2$s</string>
    <!-- Clickable text from the contextual onboarding card that links to review quality check support article. -->
    <string name="review_quality_check_contextual_onboarding_learn_more_link">Conocer más</string>
    <!-- Caption text to be displayed in review quality check contextual onboarding card above the opt-in button. First parameter is Firefox app name, third parameter is the Fakespot product name. Second & fourth are for clickable texts defined in review_quality_check_contextual_onboarding_privacy_policy_3 and review_quality_check_contextual_onboarding_terms_use. -->
    <string name="review_quality_check_contextual_onboarding_caption_3" moz:RemovedIn="124" tools:ignore="UnusedResources">Al seleccionar “Si, probarlo” Estás de acuerdo con %2$s de %1$s y %4$s de %3$s.</string>
    <!-- Caption text to be displayed in review quality check contextual onboarding card above the opt-in button. First parameter is Firefox app name, third parameter is the Fakespot product name. Second & fourth are for clickable texts defined in review_quality_check_contextual_onboarding_privacy_policy_3 and review_quality_check_contextual_onboarding_terms_use. -->
    <string name="review_quality_check_contextual_onboarding_caption_4">Al seleccionar “Si, probarlo” Estás de acuerdo con %2$s de %1$s y %4$s de %3$s.</string>
    <!-- Clickable text from the review quality check contextual onboarding card that links to Fakespot privacy notice. -->
    <string name="review_quality_check_contextual_onboarding_privacy_policy_3">nota de privacidad</string>
    <!-- Clickable text from the review quality check contextual onboarding card that links to Fakespot terms of use. -->
    <string name="review_quality_check_contextual_onboarding_terms_use">términos de uso</string>
    <!-- Text for opt-in button from the review quality check contextual onboarding card. -->
    <string name="review_quality_check_contextual_onboarding_primary_button_text">Sí, probarlo</string>
    <!-- Text for opt-out button from the review quality check contextual onboarding card. -->
    <string name="review_quality_check_contextual_onboarding_secondary_button_text">No ahora</string>
    <!-- Text for the first CFR presenting the review quality check feature. -->
    <string name="review_quality_check_first_cfr_message">Descubrí si podés confiar en las revisiones de este producto — antes de comprarlo.</string>
    <!-- Text displayed in the first CFR presenting the review quality check feature that opens the review checker when clicked. -->
    <string name="review_quality_check_first_cfr_action" tools:ignore="UnusedResources">Probá el verificador de revisiones</string>
    <!-- Text for the second CFR presenting the review quality check feature. -->
    <string name="review_quality_check_second_cfr_message">¿Son confiables estas revisiones? Verificá ahora para ver una calificación ajustada.</string>
    <!-- Text displayed in the second CFR presenting the review quality check feature that opens the review checker when clicked. -->
    <string name="review_quality_check_second_cfr_action" tools:ignore="UnusedResources">Abrir el verificador de revisiones</string>
    <!-- Flag showing that the review quality check feature is work in progress. -->
    <string name="review_quality_check_beta_flag" moz:removedIn="130" tools:ignore="UnusedResources">Beta</string>
    <!-- Content description (not visible, for screen readers etc.) for opening browser menu button to open review quality check bottom sheet. -->
    <string name="review_quality_check_open_handle_content_description">Abrir el verificador de revisiones</string>
    <!-- Content description (not visible, for screen readers etc.) for closing browser menu button to open review quality check bottom sheet. -->
    <string name="review_quality_check_close_handle_content_description">Cerrar el verificador de revisiones</string>
    <!-- Content description (not visible, for screen readers etc.) for review quality check star rating. First parameter is the number of stars (1-5) representing the rating. -->
    <string name="review_quality_check_star_rating_content_description">%1$s de 5 estrellas</string>
    <!-- Text for minimize button from highlights card. When clicked the highlights card should reduce its size. -->
    <string name="review_quality_check_highlights_show_less">Mostrar menos</string>
    <!-- Text for maximize button from highlights card. When clicked the highlights card should expand to its full size. -->
    <string name="review_quality_check_highlights_show_more">Mostrar más</string>
    <!-- Text for highlights card quality category header. Reviews shown under this header should refer the product's quality. -->
    <string name="review_quality_check_highlights_type_quality">Calidad</string>
    <!-- Text for highlights card price category header. Reviews shown under this header should refer the product's price. -->
    <string name="review_quality_check_highlights_type_price">Precio</string>
    <!-- Text for highlights card shipping category header. Reviews shown under this header should refer the product's shipping. -->
    <string name="review_quality_check_highlights_type_shipping">Envío</string>
    <!-- Text for highlights card packaging and appearance category header. Reviews shown under this header should refer the product's packaging and appearance. -->
    <string name="review_quality_check_highlights_type_packaging_appearance">Embalaje y apariencia</string>
    <!-- Text for highlights card competitiveness category header. Reviews shown under this header should refer the product's competitiveness. -->
    <string name="review_quality_check_highlights_type_competitiveness">Competitividad</string>

    <!-- Text that is surrounded by quotes. The parameter is the actual text that is in quotes. An example of that text could be: Excellent craftsmanship, and that is displayed as “Excellent craftsmanship”. The text comes from a buyer's review that the feature is highlighting"   -->
    <string name="surrounded_with_quotes">“%s”</string>

    <!-- Accessibility services actions labels. These will be appended to accessibility actions like "Double tap to.." but not by or applications but by services like Talkback. -->
    <!-- Action label for elements that can be collapsed if interacting with them. Talkback will append this to say "Double tap to collapse". -->
    <string name="a11y_action_label_collapse">contraer</string>
    <!-- Current state for elements that can be collapsed if interacting with them. Talkback will dictate this after a state change. -->
    <string name="a11y_state_label_collapsed">colapsado</string>
    <!-- Action label for elements that can be expanded if interacting with them. Talkback will append this to say "Double tap to expand". -->
    <string name="a11y_action_label_expand">expandir</string>
    <!-- Current state for elements that can be expanded if interacting with them. Talkback will dictate this after a state change. -->
    <string name="a11y_state_label_expanded">expandido</string>
    <!-- Action label for links to a website containing documentation about a wallpaper collection. Talkback will append this to say "Double tap to open link to learn more about this collection". -->
    <string name="a11y_action_label_wallpaper_collection_learn_more">abrir enlace para conocer más sobre esta colección</string>
    <!-- Action label for links that point to an article. Talkback will append this to say "Double tap to read the article". -->
    <string name="a11y_action_label_read_article">leer el artículo</string>
    <!-- Action label for links to the Firefox Pocket website. Talkback will append this to say "Double tap to open link to learn more". -->
    <string name="a11y_action_label_pocket_learn_more">abrir enlace para conocer más</string>
    <!-- Content description for headings announced by accessibility service. The first parameter is the text of the heading. Talkback will announce the first parameter and then speak the word "Heading" indicating to the user that this text is a heading for a section. -->
    <string name="a11y_heading">%s, encabezado</string>

    <!-- Title for dialog displayed when trying to access links present in a text. -->
    <string name="a11y_links_title">Enlaces</string>
    <!-- Additional content description for text bodies that contain urls. -->
    <string name="a11y_links_available">Enlaces disponibles</string>

    <!-- Translations feature-->

    <!-- Translation request dialog -->
    <!-- Title for the translation dialog that allows a user to translate the webpage. -->
    <string name="translations_bottom_sheet_title">¿Traducir esta página?</string>
    <!-- Title for the translation dialog after a translation was completed successfully.
    The first parameter is the name of the language that the page was translated from, for example, "French".
    The second parameter is the name of the language that the page was translated to, for example, "English". -->
    <string name="translations_bottom_sheet_title_translation_completed">Página traducida de %1$s a %2$s</string>
    <!-- Title for the translation dialog that allows a user to translate the webpage when a user uses the translation feature the first time. The first parameter is the name of the application, for example, "Fenix". -->
    <string name="translations_bottom_sheet_title_first_time">Probar traducciones privadas en %1$s</string>
    <!-- Additional information on the translation dialog that appears when a user uses the translation feature the first time. The first parameter is clickable text with a link, for example, "Learn more". -->
    <string name="translations_bottom_sheet_info_message">Para tu privacidad, las traducciones nunca salen de tu dispositivo. ¡Nuevos idiomas y mejoras próximamente! %1$s</string>
    <!-- Text that links to additional information about the Firefox translations feature. -->
    <string name="translations_bottom_sheet_info_message_learn_more">Conocer más</string>
    <!-- Label for the dropdown to select which language to translate from on the translations dialog. Usually the translate from language selected will be the same as the page language. -->
    <string name="translations_bottom_sheet_translate_from">Traducir de</string>
    <!-- Label for the dropdown to select which language to translate to on the translations dialog. Usually the translate to language selected will be the user's preferred language. -->
    <string name="translations_bottom_sheet_translate_to">Traducir a</string>
    <!-- Label for the dropdown to select which language to translate from on the translations dialog when the page language is not supported. This selection is to allow the user to select another language, in case we automatically detected the page language incorrectly. -->
    <string name="translations_bottom_sheet_translate_from_unsupported_language">Probá otro idioma fuente</string>
    <!-- Button text on the translations dialog to dismiss the dialog and return to the browser. -->
    <string name="translations_bottom_sheet_negative_button">No ahora</string>
    <!-- Button text on the translations dialog to restore the translated website back to the original untranslated version. -->
    <string name="translations_bottom_sheet_negative_button_restore">Mostrar el original</string>
    <!-- Accessibility announcement (not visible, for screen readers etc.) for the translations dialog after restore button was pressed that indicates the original untranslated page was loaded. -->
    <string name="translations_bottom_sheet_restore_accessibility_announcement">Se cargó la página original sin traducir</string>
    <!-- Button text on the translations dialog when a translation error appears, used to dismiss the dialog and return to the browser. -->
    <string name="translations_bottom_sheet_negative_button_error">Listo</string>
    <!-- Button text on the translations dialog to begin a translation of the website. -->
    <string name="translations_bottom_sheet_positive_button">Traducir</string>
    <!-- Button text on the translations dialog when a translation error appears. -->
    <string name="translations_bottom_sheet_positive_button_error">Intentar nuevamente</string>
    <!-- Inactive button text on the translations dialog that indicates a translation is currently in progress. This button will be accompanied by a loading icon. -->
    <string name="translations_bottom_sheet_translating_in_progress">Traduciendo</string>
    <!-- Button content description (not visible, for screen readers etc.) for the translations dialog translate button that indicates a translation is currently in progress. -->
    <string name="translations_bottom_sheet_translating_in_progress_content_description">Traducción en proceso</string>

    <!-- Default dropdown option when initially selecting a language from the translations dialog language selection dropdown. -->
    <string name="translations_bottom_sheet_default_dropdown_selection">Seleccionar un idioma</string>
    <!-- The title of the warning card informs the user that a translation could not be completed. -->
    <string name="translation_error_could_not_translate_warning_text">Hubo un problema al traducir. Probá de nuevo.</string>
    <!-- The title of the warning card informs the user that the list of languages cannot be loaded. -->
    <string name="translation_error_could_not_load_languages_warning_text">No se pudieron cargar los idiomas. Verificá tu conexión a Internet y probá de nuevo.</string>
    <!-- The title of the warning card informs the user that a language is not supported. The first parameter is the name of the language that is not supported. -->
    <string name="translation_error_language_not_supported_warning_text">Lo sentimos, todavía no soportamos %1$s.</string>

    <!-- Snackbar title shown if the user closes the Translation Request dialogue and a translation is in progress. -->
    <string name="translation_in_progress_snackbar">Traduciendo…</string>

    <!-- Title for the data saving mode warning dialog used in the translation request dialog.
    This dialog will be presented when the user attempts to perform
    a translation without the necessary language files downloaded first when Android's data saver mode is enabled and the user is not using WiFi.
    The first parameter is the size in kilobytes or megabytes of the language file. -->
    <string name="translations_download_language_file_dialog_title">¿Descargar idioma en modo de ahorro de datos (%1$s)?</string>


    <!-- Translations options dialog -->
    <!-- Title of the translation options dialog that allows a user to set their translation options for the site the user is currently on. -->
    <string name="translation_option_bottom_sheet_title_heading">Opciones de traducción</string>
    <!-- Toggle switch label that allows a user to set the setting if they would like the browser to always offer or suggest translations when available. -->
    <string name="translation_option_bottom_sheet_always_translate">Siempre ofrecer la traducción</string>
    <!-- Toggle switch label that allows a user to set if they would like a given language to automatically translate or not. The first parameter is the language name, for example, "Spanish". -->
    <string name="translation_option_bottom_sheet_always_translate_in_language">Siempre traducir %1$s</string>
    <!-- Toggle switch label that allows a user to set if they would like to never be offered a translation of the given language. The first parameter is the language name, for example, "Spanish". -->
    <string name="translation_option_bottom_sheet_never_translate_in_language">Nunca traducir %1$s</string>
    <!-- Toggle switch label that allows a user to set the setting if they would like the browser to never translate the site the user is currently visiting. -->
    <string name="translation_option_bottom_sheet_never_translate_site">Nunca traducir este sitio</string>
    <!-- Toggle switch description that will appear under the "Never translate these sites" settings toggle switch to provide more information on how this setting interacts with other settings. -->
    <string name="translation_option_bottom_sheet_switch_never_translate_site_description">Anula todas las demás configuraciones</string>
    <!-- Toggle switch description that will appear under the "Never translate" and "Always translate" toggle switch settings to provide more information on how these  settings interacts with other settings. -->
    <string name="translation_option_bottom_sheet_switch_description">Anula las ofertas de traducción</string>
    <!-- Button text for the button that will take the user to the translation settings dialog. -->
    <string name="translation_option_bottom_sheet_translation_settings">Configuración de traducción</string>

    <!-- Button text for the button that will take the user to a website to learn more about how translations works in the given app. The first parameter is the name of the application, for example, "Fenix". -->
    <string name="translation_option_bottom_sheet_about_translations">Acerca de las traducciones en %1$s</string>

    <!-- Content description (not visible, for screen readers etc.) for closing the translations bottom sheet. -->
    <string name="translation_option_bottom_sheet_close_content_description">Cerrar la hoja de traducciones</string>

    <!-- The title of the warning card informs the user that an error has occurred at page settings. -->
    <string name="translation_option_bottom_sheet_error_warning_text">Algunas configuraciones no están disponibles temporariamente.</string>

    <!-- Translation settings dialog -->
    <!-- Title of the translation settings dialog that allows a user to set their preferred translation settings. -->
    <string name="translation_settings_toolbar_title">Traducciones</string>
    <!-- Toggle switch label that indicates that the browser should signal or indicate when a translation is possible for any page. -->
    <string name="translation_settings_offer_to_translate">Ofrecer traducir cuando sea posible</string>
    <!-- Toggle switch label that indicates that downloading files required for translating is permitted when using data saver mode in Android. -->
    <string name="translation_settings_always_download">Descargar siempre idiomas en modo de ahorro de datos</string>
    <!-- Section header text that begins the section of a list of different options the user may select to adjust their translation preferences. -->
    <string name="translation_settings_translation_preference">Preferencias de traducción</string>
    <!-- Button text for the button that will take the user to the automatic translations settings dialog. On the automatic translations settings dialog, the user can set if translations should occur automatically for a given language. -->
    <string name="translation_settings_automatic_translation">Traducción automática</string>
    <!-- Button text for the button that will take the user to the never translate these sites dialog. On the never translate these sites dialog, the user can set if translations should never occur on certain websites. -->
    <string name="translation_settings_automatic_never_translate_sites">Nunca traducir estos sitios</string>
    <!-- Button text for the button that will take the user to the download languages dialog. On the download languages dialog, the user can manage which languages they would like to download for translations. -->
    <string name="translation_settings_download_language">Descargar idiomas</string>

    <!-- Automatic translation preference screen -->
    <!-- Title of the automatic translation preference screen that will appear on the toolbar.-->
    <string name="automatic_translation_toolbar_title_preference">Traducción automática</string>
    <!-- Screen header presenting the automatic translation preference feature. It will appear under the toolbar. -->
    <string name="automatic_translation_header_preference">Seleccioná un idioma para administrar las preferencias de ”traducir siempre“ y ”nunca traducir“.</string>

    <!-- The title of the warning card informs the user that the system could not load languages for translation settings. -->
    <string name="automatic_translation_error_warning_text">No se pudieron cargar los idiomas. Intentalo de nuevo más tarde.</string>

    <!-- Automatic translation options preference screen -->
    <!-- Preference option for offering to translate. Radio button title text.-->
    <string name="automatic_translation_option_offer_to_translate_title_preference">Ofrecer traducción (predeterminado)</string>
    <!-- Preference option for offering to translate. Radio button summary text. The first parameter is the name of the app defined in app_name (for example: Fenix)-->
    <string name="automatic_translation_option_offer_to_translate_summary_preference">%1$s ofrecerá traducir sitios en este idioma.</string>
    <!-- Preference option for always translate. Radio button title text. -->
    <string name="automatic_translation_option_always_translate_title_preference">Traducir siempre</string>
    <!-- Preference option for always translate. Radio button summary text. The first parameter is the name of the app defined in app_name (for example: Fenix)-->
    <string name="automatic_translation_option_always_translate_summary_preference">%1$s traducirá este idioma automáticamente cuando se cargue la página.</string>
    <!-- Preference option for never translate. Radio button title text.-->
    <string name="automatic_translation_option_never_translate_title_preference">Nunca traducir</string>

    <!-- Preference option for never translate. Radio button summary text. The first parameter is the name of the app defined in app_name (for example: Fenix)-->
    <string name="automatic_translation_option_never_translate_summary_preference">%1$s nunca ofrecerá traducir sitios en este idioma.</string>

    <!-- Never translate site preference screen -->
    <!-- Title of the never translate site preference screen that will appear on the toolbar.-->
    <string name="never_translate_site_toolbar_title_preference">Nunca traducir estos sitios</string>
    <!-- Screen header presenting the never translate site preference feature. It will appear under the toolbar. -->
    <string name="never_translate_site_header_preference">Para agregar un nuevo sitio: visitalo y seleccioná “Nunca traducir este sitio” en el menú de traducción.</string>
    <!-- Content description (not visible, for screen readers etc.): For a never-translated site list item that is selected.
             The first parameter is web site url (for example:"wikipedia.com") -->
    <string name="never_translate_site_item_list_content_description_preference">Eliminar %1$s</string>
    <!-- The title of the warning card informs the user that an error has occurred at the never translate sites list. -->
    <string name="never_translate_site_error_warning_text">No se pudieron cargar los sitios. Intentalo de nuevo más tarde.</string>
    <!-- The Delete site dialogue title will appear when the user clicks on a list item.
             The first parameter is web site url (for example:"wikipedia.com") -->
    <string name="never_translate_site_dialog_title_preference">¿Eliminar %1$s?</string>
    <!-- The Delete site dialogue positive button will appear when the user clicks on a list item. The site will be deleted. -->
    <string name="never_translate_site_dialog_confirm_delete_preference">Borrar</string>
    <!-- The Delete site dialogue negative button will appear when the user clicks on a list item. The dialog will be dismissed. -->
    <string name="never_translate_site_dialog_cancel_preference">Cancelar</string>

    <!-- Download languages preference screen -->
    <!-- Title of the download languages preference screen toolbar.-->
    <string name="download_languages_toolbar_title_preference" moz:removedIn="130" tools:ignore="UnusedResources">Descargar idiomas</string>
    <!-- Title of the toolbar for the translation feature screen where users may download different languages for translation. -->
    <string name="download_languages_translations_toolbar_title_preference">Descargar idiomas</string>
    <!-- Screen header presenting the download language preference feature. It will appear under the toolbar.The first parameter is "Learn More," a clickable text with a link. Talkback will append this to say "Double tap to open link to learn more". -->
    <string name="download_languages_header_preference">Descargar idiomas completos para traducciones más rápidas y sin conexión. %1$s</string>
    <!-- Clickable text from the screen header that links to a website. -->
    <string name="download_languages_header_learn_more_preference">Conocer más</string>
    <!-- The subhead of the download language preference screen will appear above the pivot language. -->
    <string name="download_languages_available_languages_preference">Idiomas disponibles</string>
    <!-- Text that will appear beside a core or pivot language package name to show that the language is necessary for the translation feature to function. -->
    <string name="download_languages_default_system_language_require_preference">requerido</string>
    <!-- A text for download language preference item.
    The first parameter is the language name, for example, "Spanish".
    The second parameter is the language file size, for example, "(3.91 KB)" or, if the language package name is a pivot language, "(required)". -->
    <string name="download_languages_language_item_preference">%1$s (%2$s)</string>
    <!-- The subhead of the download language preference screen will appear above the items that were not downloaded. -->
    <string name="download_language_header_preference">Descargar idiomas</string>
    <!-- All languages list item. When the user presses this item, they can download all languages. -->
    <string name="download_language_all_languages_item_preference">Todos los idiomas</string>
    <!-- All languages list item. When the user presses this item, they can delete all languages that were downloaded. -->
    <string name="download_language_all_languages_item_preference_to_delete">Eliminar todos los idiomas</string>
    <!-- Content description (not visible, for screen readers etc.): For a language list item that was downloaded, the user can now delete it. -->
    <string name="download_languages_item_content_description_downloaded_state">Borrar</string>
    <!-- Content description (not visible, for screen readers etc.): For a language list item, downloading is in progress. -->
    <string name="download_languages_item_content_description_in_progress_state" moz:removedIn="129" tools:ignore="UnusedResources">En proceso</string>
    <!-- Content description (not visible, for screen readers etc.): For a language list item, deleting is in progress. -->
    <string name="download_languages_item_content_description_delete_in_progress_state">En proceso</string>
    <!-- Content description (not visible, for screen readers etc.): For a language list item, downloading is in progress.
    The first parameter is the language name, for example, "Spanish".
    The second parameter is the language file size, for example, "(3.91 KB)". -->
    <string name="download_languages_item_content_description_download_in_progress_state">Detener la descarga de %1$s (%2$s)</string>
    <!-- Content description (not visible, for screen readers etc.): For a language list item that was not downloaded. -->
    <string name="download_languages_item_content_description_not_downloaded_state">Descargar</string>

    <!-- The title of the warning card informs the user that an error has occurred when fetching the list of languages. -->
    <string name="download_languages_fetch_error_warning_text">No se pudieron cargar los idiomas. Intentalo de nuevo más tarde.</string>

    <!-- The title of the warning card informs the user that an error has occurred at downloading a language.
      The first parameter is the language name, for example, "Spanish". -->
    <string name="download_languages_error_warning_text"><![CDATA[No se pudo descargar <b>%1$s</b>. Probá de nuevo.]]></string>
    <!-- The title of the warning card informs the user that an error has occurred at deleting a language.
          The first parameter is the language name, for example, "Spanish". -->
    <string name="download_languages_delete_error_warning_text"><![CDATA[No se pudo borrar <b>%1$s</b>. Probá de nuevo.]]></string>

    <!-- The title of the warning card informs the user that an error has occurred when fetching the list of languages. -->
    <string name="download_languages_fetch_error_warning_text">No se pudieron cargar los idiomas. Intentalo de nuevo más tarde.</string>

    <!-- The title of the warning card informs the user that an error has occurred at downloading a language.
      The first parameter is the language name, for example, "Spanish". -->
    <string name="download_languages_error_warning_text"><![CDATA[No se pudo descargar <b>%1$s</b>. Probá de nuevo.]]></string>
    <!-- The title of the warning card informs the user that an error has occurred at deleting a language.
          The first parameter is the language name, for example, "Spanish". -->
    <string name="download_languages_delete_error_warning_text"><![CDATA[No se pudo borrar <b>%1$s</b>. Probá de nuevo.]]></string>

    <!-- Title for the dialog used by the translations feature to confirm deleting a language.
    The dialog will be presented when the user requests deletion of a language.
    The first parameter is the name of the language, for example, "Spanish" and the second parameter is the size in kilobytes or megabytes of the language file. -->
    <string name="delete_language_file_dialog_title">¿Borrar %1$s (%2$s)?</string>
    <!-- Additional information for the dialog used by the translations feature to confirm deleting a language. The first parameter is the name of the application, for example, "Fenix". -->
    <string name="delete_language_file_dialog_message">Si borrás este idioma, %1$s descargará idiomas parcialmente al caché mientras se traduce.</string>
    <!-- Title for the dialog used by the translations feature to confirm deleting all languages file.
    The dialog will be presented when the user requests deletion of all languages file.
    The first parameter is the size in kilobytes or megabytes of the language file. -->
    <string name="delete_language_all_languages_file_dialog_title">¿Borrar todos los idiomas (%1$s)?</string>
    <!-- Additional information for the dialog used by the translations feature to confirm deleting all languages file. The first parameter is the name of the application, for example, "Fenix". -->
    <string name="delete_language_all_languages_file_dialog_message">Si borrás todos los idiomas, %1$s descargará idiomas parcialmente al caché mientras se traduce.</string>
    <!-- Button text on the dialog used by the translations feature to confirm deleting a language. -->
    <string name="delete_language_file_dialog_positive_button_text">Borrar</string>
    <!-- Button text on the dialog used by the translations feature to cancel deleting a language. -->
    <string name="delete_language_file_dialog_negative_button_text">Cancelar</string>

    <!-- Title for the dialog used by the translations feature to confirm canceling a download in progress for a language file.
    The first parameter is the name of the language, for example, "Spanish". -->
    <string name="cancel_download_language_file_dialog_title">¿Cancelar la descarga de %1$s?</string>
    <!-- Button text on the dialog used by the translations feature confirms canceling a download in progress for a language file. -->
    <string name="cancel_download_language_file_dialog_positive_button_text">Sí</string>
    <!-- Button text on the dialog used by the translations feature to dismiss the dialog. -->
    <string name="cancel_download_language_file_negative_button_text">No</string>

    <!-- Title for the data saving mode warning dialog used by the translations feature.
    This dialog will be presented when the user attempts to download a language or perform
    a translation without the necessary language files downloaded first when Android's data saver mode is enabled and the user is not using WiFi.
    The first parameter is the size in kilobytes or megabytes of the language file.-->
    <string name="download_language_file_dialog_title">¿Descargar en modo de ahorro de datos (%1$s)?</string>
    <!-- Additional information for the data saving mode warning dialog used by the translations feature. This text explains the reason a download is required for a translation. -->
    <string name="download_language_file_dialog_message_all_languages">Descargamos idiomas parcialmente al caché para mantener las traducciones privadas.</string>
    <!-- Additional information for the data saving mode warning dialog used by the translations feature. This text explains the reason a download is required for a translation without mentioning the cache. -->
    <string name="download_language_file_dialog_message_all_languages_no_cache" moz:removedIn="129" tools:ignore="UnusedResources">Descargamos idiomas parcialmente para mantener las traducciones privadas.</string>
    <!-- Checkbox label text on the data saving mode warning dialog used by the translations feature. This checkbox allows users to ignore the data usage warnings. -->
    <string name="download_language_file_dialog_checkbox_text">Descargar siempre en modo de ahorro de datos</string>
    <!-- Button text on the data saving mode warning dialog used by the translations feature to allow users to confirm they wish to continue and download the language file. -->
    <string name="download_language_file_dialog_positive_button_text">Descargar</string>
    <!-- Button text on the data saving mode warning dialog used by the translations feature to allow users to confirm they wish to continue and download the language file and perform a translation. -->
    <string name="download_language_file_dialog_positive_button_text_all_languages">Descargar y traducir</string>
    <!-- Button text on the data saving mode warning dialog used by the translations feature to allow users to cancel the action and not perform a download of the language file. -->
    <string name="download_language_file_dialog_negative_button_text">Cancelar</string>

    <!-- Debug drawer -->
    <!-- The user-facing title of the Debug Drawer feature. -->
    <string name="debug_drawer_title">Herramientas de depuración</string>
    <!-- Content description (not visible, for screen readers etc.): Navigate back within the debug drawer. -->
    <string name="debug_drawer_back_button_content_description">Navegar hacia atrás</string>

    <!-- Content description (not visible, for screen readers etc.): Open debug drawer. -->
    <string name="debug_drawer_fab_content_description">Abrir cajón de depuración</string>

    <!-- Debug drawer tabs tools -->
    <!-- The title of the Tab Tools feature in the Debug Drawer. -->
    <string name="debug_drawer_tab_tools_title">Herramientas de pestañas</string>
    <!-- The title of the tab count section in Tab Tools. -->
    <string name="debug_drawer_tab_tools_tab_count_title">Cantidad de pestañas</string>
    <!-- The active tab count category in the tab count section in Tab Tools. -->
    <string name="debug_drawer_tab_tools_tab_count_active">Activo</string>
    <!-- The inactive tab count category in the tab count section in Tab Tools. -->
    <string name="debug_drawer_tab_tools_tab_count_inactive">Inactiva</string>
    <!-- The private tab count category in the tab count section in Tab Tools. -->
    <string name="debug_drawer_tab_tools_tab_count_private">Privada</string>
    <!-- The total tab count category in the tab count section in Tab Tools. -->
    <string name="debug_drawer_tab_tools_tab_count_total">Total</string>
    <!-- The title of the tab creation tool section in Tab Tools. -->
    <string name="debug_drawer_tab_tools_tab_creation_tool_title">Herramienta de creación de pestañas</string>
    <!-- The label of the text field in the tab creation tool. -->
    <string name="debug_drawer_tab_tools_tab_creation_tool_text_field_label">Cantidad de pestañas a crear</string>
    <!-- The error message of the text field in the tab creation tool when the text field is empty -->
    <string name="debug_drawer_tab_tools_tab_quantity_empty_error">El campo de texto está vacío</string>
    <!-- The error message of the text field in the tab creation tool when the text field has characters other than digits -->
    <string name="debug_drawer_tab_tools_tab_quantity_non_digits_error">Ingresar solamente enteros positivos</string>
    <!-- The error message of the text field in the tab creation tool when the text field is a zero -->
    <string name="debug_drawer_tab_tools_tab_quantity_non_zero_error">Ingresar un número mayor que cero</string>
    <!-- The error message of the text field in the tab creation tool when the text field is a
        quantity greater than the max tabs. The first parameter is the maximum number of tabs
        that can be generated in one operation.-->
    <string name="debug_drawer_tab_tools_tab_quantity_exceed_max_error">Se superó el número máximo de pestañas (%1$s) que se pueden generar en una operación</string>
    <!-- The button text to add tabs to the active tab group in the tab creation tool. -->
    <string name="debug_drawer_tab_tools_tab_creation_tool_button_text_active">Agregar a pestañas activas</string>
    <!-- The button text to add tabs to the inactive tab group in the tab creation tool. -->
    <string name="debug_drawer_tab_tools_tab_creation_tool_button_text_inactive">Agregar a pestañas inactivas</string>
    <!-- The button text to add tabs to the private tab group in the tab creation tool. -->
    <string name="debug_drawer_tab_tools_tab_creation_tool_button_text_private">Agregar a pestañas privadas</string>

    <!-- Micro survey -->

    <!-- Microsurvey -->
    <!-- Prompt view -->
    <!-- The microsurvey prompt title. Note: The word "Firefox" should NOT be translated -->
    <string name="micro_survey_prompt_title" tools:ignore="UnusedResources">Ayudanos a mejorar Firefox. Solo lleva un minuto.</string>
    <!-- The continue button label -->
    <string name="micro_survey_continue_button_label" tools:ignore="UnusedResources">Continuar</string>
    <!-- Survey view -->
<<<<<<< HEAD
    <!-- The survey header -->
    <string name="micro_survey_survey_header" moz:removedIn="129" tools:ignore="UnusedResources">Completá esta encuesta</string>
    <!-- The survey header -->
    <string name="micro_survey_survey_header_2">Por favor completá la encuesta</string>
    <!-- The privacy notice link -->
    <string name="micro_survey_privacy_notice" moz:removedIn="129" tools:ignore="UnusedResources">Nota de privacidad</string>
    <!-- The privacy notice link -->
=======
    <!-- The survey header -->
    <string name="micro_survey_survey_header" moz:removedIn="129" tools:ignore="UnusedResources">Completá esta encuesta</string>
    <!-- The survey header -->
    <string name="micro_survey_survey_header_2">Por favor completá la encuesta</string>
    <!-- The privacy notice link -->
    <string name="micro_survey_privacy_notice" moz:removedIn="129" tools:ignore="UnusedResources">Nota de privacidad</string>
    <!-- The privacy notice link -->
>>>>>>> 6455719a
    <string name="micro_survey_privacy_notice_2">Nota de privacidad</string>
    <!-- The submit button label text -->
    <string name="micro_survey_submit_button_label">Enviar</string>
    <!-- The close button label text -->
    <string name="micro_survey_close_button_label" moz:removedIn="128" tools:ignore="UnusedResources">Cerrar</string>
    <!-- The survey completion header -->
    <string name="micro_survey_survey_header_confirmation" tools:ignore="UnusedResources">Encuesta completa</string>
    <!-- The survey completion confirmation text -->
    <string name="micro_survey_feedback_confirmation">¡Gracias por tus comentarios!</string>
    <!-- Option for likert scale -->
    <string name="likert_scale_option_1" tools:ignore="UnusedResources">Muy satisfecho</string>
    <!-- Option for likert scale -->
    <string name="likert_scale_option_2" tools:ignore="UnusedResources">Satisfecho</string>
    <!-- Option for likert scale -->
    <string name="likert_scale_option_3" tools:ignore="UnusedResources">Neutral</string>
    <!-- Option for likert scale -->
    <string name="likert_scale_option_4" tools:ignore="UnusedResources">Insatisfecho</string>
    <!-- Option for likert scale -->
    <string name="likert_scale_option_5" tools:ignore="UnusedResources">Muy insatisfecho</string>

    <!-- Option for likert scale -->
    <string name="likert_scale_option_6" tools:ignore="UnusedResources">No lo uso</string>
<<<<<<< HEAD
    <!-- Text shown in prompt for homepage microsurvey. 'Firefox' intentionally hardcoded here- -->
    <string name="microsurvey_prompt_homepage_title" tools:ignore="UnusedResources">¿Qué tan satisfecho estás con la página de inicio de Firefox?</string>
    <!-- Accessibility -->
=======
    <!-- Text shown in prompt for homepage microsurvey. Note: The word "Firefox" should NOT be translated. -->
    <string name="microsurvey_prompt_homepage_title" tools:ignore="UnusedResources" moz:removedIn="130">¿Qué tan satisfecho estás con la página de inicio de Firefox?</string>
    <!-- Text shown in prompt for printing microsurvey. "sec" It's an abbreviation for "second". Note: The word "Firefox" should NOT be translated. -->
    <string name="microsurvey_prompt_printing_title" tools:ignore="UnusedResources">Ayudá a mejorar la impresión en Firefox. Solo toma un segundo</string>
    <!-- Text shown in prompt for printing microsurvey. Note: The word "Firefox" should NOT be translated. -->
    <string name="microsurvey_survey_printing_title" tools:ignore="UnusedResources">¿Cuán satisfecho estás con la impresión en Firefox?</string>
    <!-- Text shown in prompt for homepage microsurvey. Note: The word "Firefox" should NOT be translated. -->
    <string name="microsurvey_homepage_title" tools:ignore="UnusedResources">¿Qué tan satisfecho estás con la página de inicio de Firefox?</string>
    <!-- Accessibility -->
    <!-- Content description for the survey application icon. Note: The word "Firefox" should NOT be translated.  -->
    <string name="microsurvey_app_icon_content_description">Logo de Firefox</string>
    <!-- Content description for the survey feature icon. -->
    <string name="microsurvey_feature_icon_content_description">Ícono de función de encuesta</string>
>>>>>>> 6455719a
    <!-- Content description (not visible, for screen readers etc.) for opening microsurvey bottom sheet. -->
    <string name="microsurvey_open_handle_content_description" tools:ignore="UnusedResources" moz:removedIn="130">Abrir encuesta</string>
    <!-- Content description (not visible, for screen readers etc.) for closing microsurvey bottom sheet. -->
    <string name="microsurvey_close_handle_content_description">Cerrar encuesta</string>
    <!-- Content description for "X" button that is closing microsurvey. -->
    <string name="microsurvey_close_button_content_description">Cerrar</string>

    <!-- Debug drawer logins -->
    <!-- The title of the Logins feature in the Debug Drawer. -->
    <string name="debug_drawer_logins_title">Inicios de sesión</string>
    <!-- The title of the logins section in the Logins feature, where the parameter will be the site domain  -->
    <string name="debug_drawer_logins_current_domain_label">Dominio actual: %s</string>
    <!-- The label for a button to add a new fake login for the current domain in the Logins feature. -->
    <string name="debug_drawer_logins_add_login_button">Agregar un inicio de sesión falso para este dominio</string>
    <!-- Content description for delete button where parameter will be the username of the login -->
    <string name="debug_drawer_logins_delete_login_button_content_description">Eliminar el inicio de sesión con nombre de usuario %s</string>

    <!-- Debug drawer "contextual feature recommendation" (CFR) tools -->
    <!-- The title of the CFR Tools feature in the Debug Drawer -->
    <string name="debug_drawer_cfr_tools_title">Herramientas de CFR</string>
    <!-- The title of the reset CFR section in CFR Tools -->
    <string name="debug_drawer_cfr_tools_reset_cfr_title">Restablecer CFRs</string>

    <!-- Messages explaining how to exit fullscreen mode -->
    <!-- Message shown to explain how to exit fullscreen mode when gesture navigation is enabled -->
    <string name="exit_fullscreen_with_gesture">Para salir de pantalla completa, arrastrá desde arriba y usá el gesto hacia atrás</string>
    <!-- Message shown to explain how to exit fullscreen mode when using back button navigation -->
    <string name="exit_fullscreen_with_back_button">Para salir de pantalla completa, arrastrá desde arriba y presioná atrás</string>

    <!-- Beta Label Component !-->
    <!-- Text shown as a label or tag to indicate a feature or area is still undergoing active development. Note that here "Beta" should not be translated, as it is used as an icon styled element. -->
    <string name="beta_feature">BETA</string>
</resources><|MERGE_RESOLUTION|>--- conflicted
+++ resolved
@@ -2764,7 +2764,6 @@
     <!-- The continue button label -->
     <string name="micro_survey_continue_button_label" tools:ignore="UnusedResources">Continuar</string>
     <!-- Survey view -->
-<<<<<<< HEAD
     <!-- The survey header -->
     <string name="micro_survey_survey_header" moz:removedIn="129" tools:ignore="UnusedResources">Completá esta encuesta</string>
     <!-- The survey header -->
@@ -2772,15 +2771,6 @@
     <!-- The privacy notice link -->
     <string name="micro_survey_privacy_notice" moz:removedIn="129" tools:ignore="UnusedResources">Nota de privacidad</string>
     <!-- The privacy notice link -->
-=======
-    <!-- The survey header -->
-    <string name="micro_survey_survey_header" moz:removedIn="129" tools:ignore="UnusedResources">Completá esta encuesta</string>
-    <!-- The survey header -->
-    <string name="micro_survey_survey_header_2">Por favor completá la encuesta</string>
-    <!-- The privacy notice link -->
-    <string name="micro_survey_privacy_notice" moz:removedIn="129" tools:ignore="UnusedResources">Nota de privacidad</string>
-    <!-- The privacy notice link -->
->>>>>>> 6455719a
     <string name="micro_survey_privacy_notice_2">Nota de privacidad</string>
     <!-- The submit button label text -->
     <string name="micro_survey_submit_button_label">Enviar</string>
@@ -2803,11 +2793,6 @@
 
     <!-- Option for likert scale -->
     <string name="likert_scale_option_6" tools:ignore="UnusedResources">No lo uso</string>
-<<<<<<< HEAD
-    <!-- Text shown in prompt for homepage microsurvey. 'Firefox' intentionally hardcoded here- -->
-    <string name="microsurvey_prompt_homepage_title" tools:ignore="UnusedResources">¿Qué tan satisfecho estás con la página de inicio de Firefox?</string>
-    <!-- Accessibility -->
-=======
     <!-- Text shown in prompt for homepage microsurvey. Note: The word "Firefox" should NOT be translated. -->
     <string name="microsurvey_prompt_homepage_title" tools:ignore="UnusedResources" moz:removedIn="130">¿Qué tan satisfecho estás con la página de inicio de Firefox?</string>
     <!-- Text shown in prompt for printing microsurvey. "sec" It's an abbreviation for "second". Note: The word "Firefox" should NOT be translated. -->
@@ -2821,7 +2806,6 @@
     <string name="microsurvey_app_icon_content_description">Logo de Firefox</string>
     <!-- Content description for the survey feature icon. -->
     <string name="microsurvey_feature_icon_content_description">Ícono de función de encuesta</string>
->>>>>>> 6455719a
     <!-- Content description (not visible, for screen readers etc.) for opening microsurvey bottom sheet. -->
     <string name="microsurvey_open_handle_content_description" tools:ignore="UnusedResources" moz:removedIn="130">Abrir encuesta</string>
     <!-- Content description (not visible, for screen readers etc.) for closing microsurvey bottom sheet. -->
