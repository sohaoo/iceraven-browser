--- conflicted
+++ resolved
@@ -221,14 +221,9 @@
     <string name="browser_menu_manage_extensions">Administrar extensiones</string>
     <!-- Content description (not visible, for screen readers etc.): Section heading for recommended extensions.-->
     <string name="browser_menu_recommended_section_content_description">Extensiones recomendadas</string>
-<<<<<<< HEAD
-    <!-- Content description (not visible, for screen readers etc.): Label for plus icon used to add extensions. -->
-    <string name="browser_menu_extension_plus_icon_content_description">Agregar extensión</string>
-=======
     <!-- Content description (not visible, for screen readers etc.): Label for plus icon used to add extension.
       The first parameter is the name of the extension (for example: ClearURLs). -->
     <string name="browser_menu_extension_plus_icon_content_description_2">Agregar %1$s</string>
->>>>>>> a07f670f
     <!-- Browser menu button that opens AMO in a tab -->
     <string name="browser_menu_discover_more_extensions">Descubrir más extensiones</string>
     <!-- Browser menu description that is shown when one or more extensions are disabled due to extension errors -->
@@ -325,8 +320,6 @@
     <string name="browser_menu_tools">Herramientas</string>
     <!-- Content description (not visible, for screen readers etc.): Back button for all menu redesign sub-menu -->
     <string name="browser_menu_back_button_content_description">Volver al menu principal</string>
-<<<<<<< HEAD
-=======
     <!-- Content description (not visible, for screen readers etc.) for bottom sheet handlebar main menu. -->
     <string name="browser_main_menu_handlebar_content_description">Cerrar hoja del menú principal</string>
     <!-- Content description (not visible, for screen readers etc.) for bottom sheet handlebar extensions menu. -->
@@ -337,7 +330,6 @@
     <string name="browser_tools_menu_handlebar_content_description">Cerrar hoja del menú herramientas</string>
     <!-- Content description (not visible, for screen readers etc.) for bottom sheet handlebar custom tab menu. -->
     <string name="browser_custom_tab_menu_handlebar_content_description">Cerrar hoja del menú pestaña personalizada</string>
->>>>>>> a07f670f
     <!-- Browser menu description that describes the various tools related menu items inside of the tools sub-menu -->
     <string name="browser_menu_tools_description_with_translate">Vista de lectura, traducir, imprimir, compartir, abrir aplicación</string>
     <!-- Browser menu description that describes the various tools related menu items inside of the tools sub-menu -->
@@ -1350,11 +1342,6 @@
 
     <!-- Content description for the bookmark list new folder navigation bar button -->
     <string name="bookmark_add_new_folder_button_content_description">Agregar una nueva carpeta</string>
-<<<<<<< HEAD
-    <!-- Content description for the bookmark navigation bar close button -->
-    <string name="bookmark_close_button_content_description" tools:ignore="UnusedResources" moz:removedIn="130">Cerrar marcadores</string>
-=======
->>>>>>> a07f670f
     <!-- Content description for bookmark search floating action button -->
     <string name="bookmark_search_button_content_description">Buscar en marcadores</string>
     <!-- Content description for the overflow menu for a bookmark item. Paramter will a folder name or bookmark title. -->
@@ -1371,12 +1358,9 @@
     <!-- Description for the bookmark list empty state when you're in an empty folder. -->
     <string name="bookmark_empty_list_folder_description">Agregá marcadores al navegar para poder encontrar tus sitios favoritos más tarde.</string>
 
-<<<<<<< HEAD
-=======
     <!-- Description for the add new folder button when selecting a folder. -->
     <string name="bookmark_select_folder_new_folder_button_title" tools:ignore="UnusedResources">Nueva carpeta</string>
 
->>>>>>> a07f670f
     <!-- Site Permissions -->
     <!-- Button label that take the user to the Android App setting -->
     <string name="phone_feature_go_to_settings">Ir a Ajustes</string>
@@ -2888,11 +2872,6 @@
     <string name="likert_scale_option_7" tools:ignore="BrandUsage,UnusedResources">No uso la búsqueda en Firefox</string>
     <!-- Option for likert scale -->
     <string name="likert_scale_option_8" tools:ignore="UnusedResources">No uso la sincronización</string>
-<<<<<<< HEAD
-    <!-- Text shown in prompt for homepage microsurvey. Note: The word "Firefox" should NOT be translated. -->
-    <string name="microsurvey_prompt_homepage_title" tools:ignore="BrandUsage,UnusedResources" moz:removedIn="130">¿Qué tan satisfecho estás con la página de inicio de Firefox?</string>
-=======
->>>>>>> a07f670f
     <!-- Text shown in prompt for printing microsurvey. "sec" It's an abbreviation for "second". Note: The word "Firefox" should NOT be translated. -->
     <string name="microsurvey_prompt_printing_title" tools:ignore="BrandUsage,UnusedResources">Ayudá a mejorar la impresión en Firefox. Solo toma un segundo</string>
     <!-- Text shown in prompt for search microsurvey. Note: The word "Firefox" should NOT be translated. -->
