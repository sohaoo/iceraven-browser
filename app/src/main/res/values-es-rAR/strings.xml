<?xml version="1.0" encoding="utf-8"?>
<resources xmlns:tools="http://schemas.android.com/tools" xmlns:moz="http://mozac.org/tools">

    <!-- App name for private browsing mode. The first parameter is the name of the app defined in app_name (for example: Fenix)-->
    <string name="app_name_private_5">%s privado</string>
    <!-- App name for private browsing mode. The first parameter is the name of the app defined in app_name (for example: Fenix)-->
    <string name="app_name_private_4">%s (Privado)</string>

    <!-- Home Fragment -->
    <!-- Content description (not visible, for screen readers etc.): "Three dot" menu button. -->
    <string name="content_description_menu">Más opciones</string>
    <!-- Content description (not visible, for screen readers etc.): "Private Browsing" menu button. -->
    <string name="content_description_private_browsing_button">Habilitar navegación privada</string>
    <!-- Content description (not visible, for screen readers etc.): "Private Browsing" menu button. -->
    <string name="content_description_disable_private_browsing_button">Deshabilitar la navegación privada</string>
    <!-- Placeholder text shown in the search bar before a user enters text for the default engine -->
    <string name="search_hint">Buscar o ingresar la dirección</string>
    <!-- Placeholder text shown in the search bar before a user enters text for a general engine -->
    <string name="search_hint_general_engine">Buscar en la web</string>
    <!-- Placeholder text shown in search bar when using history search -->
    <string name="history_search_hint">Buscar en historial</string>
    <!-- Placeholder text shown in search bar when using bookmarks search -->
    <string name="bookmark_search_hint">Buscar en marcadores</string>
    <!-- Placeholder text shown in search bar when using tabs search -->
    <string name="tab_search_hint">Buscar pestañas</string>
    <!-- Placeholder text shown in the search bar when using application search engines -->
    <string name="application_search_hint">Ingresar términos de búsqueda</string>
    <!-- No Open Tabs Message Description -->
    <string name="no_open_tabs_description">Tus pestañas abiertas se mostrarán aquí.</string>

    <!-- No Private Tabs Message Description -->
    <string name="no_private_tabs_description">Tus pestañas privadas se mostrarán aquí.</string>

    <!-- Tab tray multi select title in app bar. The first parameter is the number of tabs selected -->
    <string name="tab_tray_multi_select_title">Se seleccionó %1$d</string>
    <!-- Label of button in create collection dialog for creating a new collection  -->
    <string name="tab_tray_add_new_collection">Agregar colección nueva</string>
    <!-- Label of editable text in create collection dialog for naming a new collection  -->
    <string name="tab_tray_add_new_collection_name">Nombre</string>
    <!-- Label of button in save to collection dialog for selecting a current collection  -->
    <string name="tab_tray_select_collection">Seleccionar colección</string>
    <!-- Content description for close button while in multiselect mode in tab tray -->
    <string name="tab_tray_close_multiselect_content_description">Salir del modo de selección múltiple</string>
    <!-- Content description for save to collection button while in multiselect mode in tab tray -->
    <string name="tab_tray_collection_button_multiselect_content_description">Guardar pestañas seleccionadas en la colección</string>
    <!-- Content description on checkmark while tab is selected in multiselect mode in tab tray -->
    <string name="tab_tray_multiselect_selected_content_description">Seleccionadas</string>

    <!-- Home - Recently saved bookmarks -->
    <!-- Title for the home screen section with recently saved bookmarks. -->
    <string name="recently_saved_title" moz:removedIn="127" tools:ignore="UnusedResources">Guardados recientemente</string>
    <!-- Content description for the button which navigates the user to show all of their saved bookmarks. -->
    <string name="recently_saved_show_all_content_description_2" moz:removedIn="127" tools:ignore="UnusedResources">Mostrar todos los marcadores guardados</string>

    <!-- Text for the menu button to remove a recently saved bookmark from the user's home screen -->
    <string name="recently_saved_menu_item_remove" moz:removedIn="127" tools:ignore="UnusedResources">Eliminar</string>

    <!-- Home - Bookmarks -->
    <!-- Title for the home screen section with bookmarks. -->
    <string name="home_bookmarks_title">Marcadores</string>
    <!-- Content description for the button which navigates the user to show all of their bookmarks. -->
    <string name="home_bookmarks_show_all_content_description">Mostrar todos los marcadores</string>
    <!-- Text for the menu button to remove a recently saved bookmark from the user's home screen -->
    <string name="home_bookmarks_menu_item_remove">Eliminar</string>

    <!-- About content. The first parameter is the name of the application. (For example: Fenix) -->
    <string name="about_content">%1$s es producido por Mozilla.</string>


    <!-- Private Browsing -->
    <!-- Explanation for private browsing displayed to users on home view when they first enable private mode
        The first parameter is the name of the app defined in app_name (for example: Fenix) -->
    <string name="private_browsing_placeholder_description_2">
        %1$s elimina tu historial de búsqueda y navegación cuando salís de la aplicación o cerrás todas las pestañas privadas. Si bien esto no te hace anónimo en los sitios web o con tu proveedor de servicios de Internet, resulta más fácil mantener privado lo que hacés en línea respecto de cualquier otra persona que use este dispositivo.</string>
    <string name="private_browsing_common_myths">       Mitos comunes sobre la navegación privada    </string>

    <!-- True Private Browsing Mode -->
    <!-- Title for info card on private homescreen in True Private Browsing Mode. -->
    <string name="felt_privacy_desc_card_title">No dejés rastros en este dispositivo</string>
    <!-- Explanation for private browsing displayed to users on home view when they first enable
        private mode in our new Total Private Browsing mode.
        The first parameter is the name of the app defined in app_name (for example: Firefox Nightly)
        The second parameter is the clickable link text in felt_privacy_info_card_subtitle_link_text -->
    <string name="felt_privacy_info_card_subtitle_2">%1$s elimina las cookies, historial y datos del sitio cuando cerrás todas las pestañas privadas. %2$s</string>
    <!-- Clickable portion of the explanation for private browsing that links the user to our
        about privacy page.
        This string is used in felt_privacy_info_card_subtitle as the second parameter.-->
    <string name="felt_privacy_info_card_subtitle_link_text">¿Quién podría ver mi actividad?</string>

    <!-- Private mode shortcut "contextual feature recommendation" (CFR) -->
    <!-- Text for the Private mode shortcut CFR message for adding a private mode shortcut to open private tabs from the Home screen -->
    <string name="private_mode_cfr_message_2">Abrir la próxima pestaña privada con un solo toque.</string>
    <!-- Text for the positive button to accept adding a Private Browsing shortcut to the Home screen -->
    <string name="private_mode_cfr_pos_button_text">Agregar a pantalla de inicio</string>
    <!-- Text for the negative button to decline adding a Private Browsing shortcut to the Home screen -->
    <string name="cfr_neg_button_text">No gracias</string>

    <!-- Open in App "contextual feature recommendation" (CFR) -->
    <!-- Text for the info message. The first parameter is the name of the application.-->
    <string name="open_in_app_cfr_info_message_2">Podés configurar %1$s para que abra automáticamente enlaces en aplicaciones.</string>
    <!-- Text for the positive action button -->
    <string name="open_in_app_cfr_positive_button_text">Ir a Ajustes</string>
    <!-- Text for the negative action button -->
    <string name="open_in_app_cfr_negative_button_text">Descartar</string>

    <!-- Total cookie protection "contextual feature recommendation" (CFR) -->
    <!-- Text for the message displayed in the contextual feature recommendation popup promoting the total cookie protection feature. -->
    <string name="tcp_cfr_message">Nuestra función de privacidad más poderosa hasta ahora aísla a los rastreadores entre sitios.</string>

    <!-- Text displayed that links to website containing documentation about the "Total cookie protection" feature. -->
    <string name="tcp_cfr_learn_more">Conocé sobre la protección total de cookies</string>


    <!-- Private browsing erase action "contextual feature recommendation" (CFR) -->
    <!-- Text for the message displayed in the contextual feature recommendation popup promoting the erase private browsing feature. -->
    <string name="erase_action_cfr_message">Tocá aquí para iniciar una nueva sesión privada. Eliminá tu historial, cookies… todo.</string>


    <!-- Text for the info dialog when camera permissions have been denied but user tries to access a camera feature. -->
    <string name="camera_permissions_needed_message">Se necesita acceso a la cámara. Andá a la configuración de Android, pulsá permisos y permitir.</string>
    <!-- Text for the positive action button to go to Android Settings to grant permissions. -->
    <string name="camera_permissions_needed_positive_button_text">Ir a Ajustes</string>
    <!-- Text for the negative action button to dismiss the dialog. -->
    <string name="camera_permissions_needed_negative_button_text">Descartar</string>

    <!-- Text for the banner message to tell users about our auto close feature. -->
    <string name="tab_tray_close_tabs_banner_message">Configurar las pestañas abiertas para que se cierren automáticamente las que no se hayan visto en el último día, semana o mes.</string>
    <!-- Text for the positive action button to go to Settings for auto close tabs. -->
    <string name="tab_tray_close_tabs_banner_positive_button_text">Ver opciones</string>
    <!-- Text for the negative action button to dismiss the Close Tabs Banner. -->
    <string name="tab_tray_close_tabs_banner_negative_button_text">Descartar</string>

    <!-- Text for the banner message to tell users about our inactive tabs feature. -->
    <string name="tab_tray_inactive_onboarding_message">Las pestañas que no se vieron por dos semanas se mueven acá.</string>
    <!-- Text for the action link to go to Settings for inactive tabs. -->
    <string name="tab_tray_inactive_onboarding_button_text">Desactivar en configuración</string>

    <!-- Text for title for the auto-close dialog of the inactive tabs. -->
    <string name="tab_tray_inactive_auto_close_title">¿Cerrar automáticamente después de un mes?</string>
    <!-- Text for the body for the auto-close dialog of the inactive tabs.
        The first parameter is the name of the application.-->
    <string name="tab_tray_inactive_auto_close_body_2">%1$s puede cerrar pestañas que no abriste durante el último mes.</string>
    <!-- Content description for close button in the auto-close dialog of the inactive tabs. -->
    <string name="tab_tray_inactive_auto_close_button_content_description">Cerrar</string>

    <!-- Text for turn on auto close tabs button in the auto-close dialog of the inactive tabs. -->
    <string name="tab_tray_inactive_turn_on_auto_close_button_2">Habilitar cierre automático</string>


    <!-- Home screen icons - Long press shortcuts -->
    <!-- Shortcut action to open new tab -->
    <string name="home_screen_shortcut_open_new_tab_2">Nueva pestaña</string>
    <!-- Shortcut action to open new private tab -->
    <string name="home_screen_shortcut_open_new_private_tab_2">Nueva pestaña privada</string>

    <!-- Shortcut action to open Passwords screen -->
    <string name="home_screen_shortcut_passwords">Contraseñas</string>
    <!-- Shortcut action to open Passwords screen -->
    <string name="home_screen_shortcut_open_password_screen" moz:removedIn="126" tools:ignore="UnusedResources">Acceso directo a contraseñas</string>

    <!-- Recent Tabs -->
    <!-- Header text for jumping back into the recent tab in the home screen -->
    <string name="recent_tabs_header">Regresar a</string>
    <!-- Button text for showing all the tabs in the tabs tray -->
    <string name="recent_tabs_show_all">Mostrar todas</string>

    <!-- Content description for the button which navigates the user to show all recent tabs in the tabs tray. -->
    <string name="recent_tabs_show_all_content_description_2">Botón para mostrar todas las pestañas recientes</string>

    <!-- Text for button in synced tab card that opens synced tabs tray -->
    <string name="recent_tabs_see_all_synced_tabs_button_text">Ver todas las pestañas sincronizadas</string>
    <!-- Accessibility description for device icon used for recent synced tab -->
    <string name="recent_tabs_synced_device_icon_content_description">Dispositivo sincronizado</string>
    <!-- Text for the dropdown menu to remove a recent synced tab from the homescreen -->
    <string name="recent_synced_tab_menu_item_remove">Eliminar</string>
    <!-- Text for the menu button to remove a grouped highlight from the user's browsing history
         in the Recently visited section -->
    <string name="recent_tab_menu_item_remove">Eliminar</string>

    <!-- History Metadata -->
    <!-- Header text for a section on the home screen that displays grouped highlights from the
         user's browsing history, such as topics they have researched or explored on the web -->
    <string name="history_metadata_header_2">Visitados recientemente</string>
    <!-- Text for the menu button to remove a grouped highlight from the user's browsing history
         in the Recently visited section -->
    <string name="recently_visited_menu_item_remove">Eliminar</string>

    <!-- Content description for the button which navigates the user to show all of their history. -->
    <string name="past_explorations_show_all_content_description_2">Mostrar todas las exploraciones pasadas</string>

    <!-- Browser Fragment -->
    <!-- Content description (not visible, for screen readers etc.): Navigate backward (browsing history) -->
    <string name="browser_menu_back">Retroceder</string>
    <!-- Content description (not visible, for screen readers etc.): Navigate forward (browsing history) -->
    <string name="browser_menu_forward">Avanzar</string>
    <!-- Content description (not visible, for screen readers etc.): Refresh current website -->
    <string name="browser_menu_refresh">Recargar</string>
    <!-- Content description (not visible, for screen readers etc.): Stop loading current website -->
    <string name="browser_menu_stop">Detener</string>
    <!-- Browser menu button that opens the addon manager -->
    <string name="browser_menu_add_ons" moz:removedIn="126" tools:ignore="UnusedResources">Complementos</string>
    <!-- Browser menu button that opens the extensions manager -->
    <string name="browser_menu_extensions">Extensiones</string>
    <!-- Browser menu button that opens the extensions manager -->
    <string name="browser_menu_manage_extensions">Administrar extensiones</string>
    <!-- Browser menu button that opens AMO in a tab -->
    <string name="browser_menu_discover_more_extensions">Descubrir más extensiones</string>
    <!-- Browser menu button that opens account settings -->
    <string name="browser_menu_account_settings">Información de la cuenta</string>
    <!-- Text displayed when there are no add-ons to be shown -->
    <string name="no_add_ons" moz:removedIn="126" tools:ignore="UnusedResources">No hay complementos aquí</string>
    <!-- Browser menu button that sends a user to help articles -->
    <string name="browser_menu_help">Ayuda</string>
    <!-- Browser menu button that sends a to a the what's new article -->
    <string name="browser_menu_whats_new">¿Qué hay de nuevo?</string>
    <!-- Browser menu button that opens the settings menu -->
    <string name="browser_menu_settings">Ajustes</string>
    <!-- Browser menu button that opens a user's library -->
    <string name="browser_menu_library">Biblioteca</string>
    <!-- Browser menu toggle that requests a desktop site -->
    <string name="browser_menu_desktop_site">Sitio de escritorio</string>
    <!-- Browser menu button that reopens a private tab as a regular tab -->
    <string name="browser_menu_open_in_regular_tab">Abrir en una pestaña normal</string>
    <!-- Browser menu toggle that adds a shortcut to the site on the device home screen. -->
    <string name="browser_menu_add_to_homescreen">Agregar a pantalla de inicio</string>
    <!-- Browser menu toggle that adds a shortcut to the site on the device home screen. -->
    <string name="browser_menu_add_to_homescreen_2">Agregar a la pantalla de inicio…</string>
    <!-- Browser menu toggle that installs a Progressive Web App shortcut to the site on the device home screen. -->
    <string name="browser_menu_install_on_homescreen" moz:removedIn="126" tools:ignore="UnusedResources">Instalar</string>
    <!-- Content description (not visible, for screen readers etc.) for the Resync tabs button -->
    <string name="resync_button_content_description">Resincronizar</string>
    <!-- Browser menu button that opens the find in page menu -->
    <string name="browser_menu_find_in_page">Buscar en la página</string>
    <!-- Browser menu button that opens the find in page menu -->
    <string name="browser_menu_find_in_page_2">Buscar en la página…</string>
    <!-- Browser menu button that opens the translations dialog, which has options to translate the current browser page. -->
    <string name="browser_menu_translations">Traducir página</string>
    <!-- Browser menu button that saves the current tab to a collection -->
    <string name="browser_menu_save_to_collection">Guardar en la colección…</string>
    <!-- Browser menu button that saves the current tab to a collection -->
    <string name="browser_menu_save_to_collection_2">Guardar en la colección</string>
    <!-- Browser menu button that open a share menu to share the current site -->
    <string name="browser_menu_share">Compartir</string>
    <!-- Browser menu button that open a share menu to share the current site -->
    <string name="browser_menu_share_2">Compartir…</string>
    <!-- Browser menu button shown in custom tabs that opens the current tab in Fenix
        The first parameter is the name of the app defined in app_name (for example: Fenix) -->
    <string name="browser_menu_open_in_fenix">Abrir en %1$s</string>
    <!-- Browser menu text shown in custom tabs to indicate this is a Fenix tab
        The first parameter is the name of the app defined in app_name (for example: Fenix) -->
    <string name="browser_menu_powered_by">DESARROLLADO POR %1$s</string>

    <!-- Browser menu text shown in custom tabs to indicate this is a Fenix tab
        The first parameter is the name of the app defined in app_name (for example: Fenix) -->
    <string name="browser_menu_powered_by2">Desarrollado por %1$s</string>

    <!-- Browser menu button to put the current page in reader mode -->
    <string name="browser_menu_read">Vista de lectura</string>
    <!-- Browser menu button content description to close reader mode and return the user to the regular browser -->
    <string name="browser_menu_read_close">Salir de vista de lectura</string>
    <!-- Browser menu button to open the current page in an external app -->
    <string name="browser_menu_open_app_link">Abrir en la aplicación</string>

    <!-- Browser menu button to show reader view appearance controls e.g. the used font type and size -->
    <string name="browser_menu_customize_reader_view">Personalizar vista de lectura</string>
    <!-- Browser menu label for adding a bookmark -->
    <string name="browser_menu_add">Agregar</string>
    <!-- Browser menu label for editing a bookmark -->
    <string name="browser_menu_edit">Editar</string>

    <!-- Button shown on the home page that opens the Customize home settings -->
    <string name="browser_menu_customize_home_1">Personalizar inicio</string>

    <!-- Browser menu label to sign in to sync on the device using Mozilla accounts -->
    <string name="browser_menu_sign_in">Iniciar sesión</string>
    <!-- Browser menu caption label for the "Sign in" browser menu item described in `browser_menu_sign_in` -->
    <string name="browser_menu_sign_in_caption">Sincronizar contraseñas, pestañas y más</string>

    <!-- Browser menu label to sign back in to sync on the device when the user's account needs to be reauthenticated -->
    <string name="browser_menu_sign_back_in_to_sync">Volver a iniciar sesión para sincronizar</string>
    <!-- Browser menu caption label for the "Sign back in to sync" browser menu item described in `browser_menu_sign_back_in_to_sync` when there is an error in syncing -->
    <string name="browser_menu_syncing_paused_caption">Sincronización en pausa</string>
    <!-- Browser menu label that creates a private tab -->
    <string name="browser_menu_new_private_tab">Nueva pestaña privada</string>
    <!-- Browser menu label that navigates to the Password screen -->
    <string name="browser_menu_passwords">Contraseñas</string>

    <!-- Browser menu label that navigates to the SUMO page for the Firefox for Android release notes.
         The first parameter is the name of the app defined in app_name (for example: Fenix)-->
    <string name="browser_menu_new_in_firefox">Nuevo en %1$s</string>

    <!-- Browser menu label that toggles the request for the desktop site of the currently visited page -->
    <string name="browser_menu_switch_to_desktop_site">Cambiar al sitio de escritorio</string>
    <!-- Browser menu label that navigates to the page tools sub-menu -->
    <string name="browser_menu_tools">Herramientas</string>
    <!-- Browser menu label that navigates to the save sub-menu, which contains various save related menu items such as
         bookmarking a page, saving to collection, shortcut or as a PDF, and adding to home screen -->
    <string name="browser_menu_save">Guardar</string>
<<<<<<< HEAD
=======

    <!-- Browser menu label that bookmarks the currently visited page -->
    <string name="browser_menu_bookmark_this_page">Marcar esta página</string>
    <!-- Browser menu label that navigates to the edit bookmark screen for the current bookmarked page -->
    <string name="browser_menu_edit_bookmark">Editar marcador</string>
    <!-- Browser menu label that the saves the currently visited page as a PDF -->
    <string name="browser_menu_save_as_pdf">Guardar como PDF…</string>
    <!-- Browser menu label for turning ON reader view of the current visited page -->
    <string name="browser_menu_turn_on_reader_view">Activar vista de lectura</string>
    <!-- Browser menu label for turning OFF reader view of the current visited page -->
    <string name="browser_menu_turn_off_reader_view">Desactivar vista de lectura</string>
    <!-- Browser menu label for navigating to the translation feature, which provides language translation options the current visited page -->
    <string name="browser_menu_translate_page">Traducir página…</string>
    <!-- Browser menu label that is displayed when the current page has been translated by the translation feature.
         The first parameter is the name of the language that page was translated to (e.g. English). -->
    <string name="browser_menu_translated_to">Traducido al %1$s</string>
    <!-- Browser menu label for the print feature -->
    <string name="browser_menu_print">Imprimir…</string>
>>>>>>> 7fda8002

    <!-- Extensions management fragment -->
    <!-- Text displayed when there are no extensions to be shown -->
    <string name="extensions_management_no_extensions">No hay extensiones aquí</string>

    <!-- Browser Toolbar -->
    <!-- Content description for the Home screen button on the browser toolbar -->
    <string name="browser_toolbar_home">Pantalla de inicio</string>

    <!-- Content description (not visible, for screen readers etc.): Erase button: Erase the browsing
         history and go back to the home screen. -->
    <string name="browser_toolbar_erase">Borrar historial de navegación</string>
    <!-- Content description for the translate page toolbar button that opens the translations dialog when no translation has occurred. -->
    <string name="browser_toolbar_translate">Traducir página</string>

    <!-- Content description (not visible, for screen readers etc.) for the translate page toolbar button that opens the translations dialog when the page is translated successfully.
         The first parameter is the name of the language that is displayed in the original page. (For example: English)
         The second parameter is the name of the language which the page was translated to. (For example: French) -->
    <string name="browser_toolbar_translated_successfully">Página traducida de %1$s a %2$s.</string>

    <!-- Locale Settings Fragment -->
    <!-- Content description for tick mark on selected language -->
    <string name="a11y_selected_locale_content_description">Idioma seleccionado</string>
    <!-- Text for default locale item -->
    <string name="default_locale_text">Usar el idioma del dispositivo</string>
    <!-- Placeholder text shown in the search bar before a user enters text -->
    <string name="locale_search_hint">Buscar idioma</string>

    <!-- Search Fragment -->
    <!-- Button in the search view that lets a user search by scanning a QR code -->
    <string name="search_scan_button">Escanear</string>
    <!-- Button in the search view when shortcuts are displayed that takes a user to the search engine settings -->
    <string name="search_shortcuts_engine_settings">Configuración del buscador</string>
    <!-- Button in the search view that lets a user navigate to the site in their clipboard -->
    <string name="awesomebar_clipboard_title">Completar enlace desde el portapapeles</string>


    <!-- Button in the search suggestions onboarding that allows search suggestions in private sessions -->
    <string name="search_suggestions_onboarding_allow_button">Permitir</string>
    <!-- Button in the search suggestions onboarding that does not allow search suggestions in private sessions -->
    <string name="search_suggestions_onboarding_do_not_allow_button">No permitir</string>
    <!-- Search suggestion onboarding hint title text -->
    <string name="search_suggestions_onboarding_title">¿Permitir sugerencias de búsqueda en sesiones privadas?</string>
    <!-- Search suggestion onboarding hint description text, first parameter is the name of the app defined in app_name (for example: Fenix)-->
    <string name="search_suggestions_onboarding_text">%s va a compartir todo lo que escribas en la barra de direcciones con tu motor de búsqueda predeterminado.</string>

    <!-- Search engine suggestion title text. The first parameter is the name of the suggested engine-->
    <string name="search_engine_suggestions_title">Buscar en %s</string>
    <!-- Search engine suggestion description text -->
    <string name="search_engine_suggestions_description">Buscar directamente desde la barra de direcciones</string>

    <!-- Menu option in the search selector menu to open the search settings -->
    <string name="search_settings_menu_item">Configuración de búsqueda</string>

    <!-- Header text for the search selector menu -->
    <string name="search_header_menu_item_2">Esta vez, buscar en:</string>

    <!-- Content description (not visible, for screen readers etc.): Search engine icon. The first parameter is the search engine name (for example: DuckDuckGo). -->
    <string name="search_engine_icon_content_description" tools:ignore="UnusedResources">Buscador %s</string>

    <!-- Home onboarding -->
    <!-- Onboarding home screen popup dialog, shown on top of the Jump back in section. -->
    <string name="onboarding_home_screen_jump_back_contextual_hint_2">Conocé tu página de inicio personalizada. Las pestañas recientes, los marcadores y los resultados de búsqueda aparecerán aquí.</string>
    <!-- Home onboarding dialog welcome screen title text. -->
    <string name="onboarding_home_welcome_title_2">Bienvenido a una Internet más personal</string>
    <!-- Home onboarding dialog welcome screen description text. -->
    <string name="onboarding_home_welcome_description">Más colores. Mejor privacidad. Mismo compromiso con las personas por encima de los beneficios.</string>

    <!-- Home onboarding dialog sign into sync screen title text. -->
    <string name="onboarding_home_sync_title_3">Cambiar de pantallas es más fácil que nunca</string>
    <!-- Home onboarding dialog sign into sync screen description text. -->
    <string name="onboarding_home_sync_description">Continuá donde lo dejaste con las pestañas de otros dispositivos ahora en tu página de inicio.</string>
    <!-- Text for the button to continue the onboarding on the home onboarding dialog. -->
    <string name="onboarding_home_get_started_button">Comenzar</string>
    <!-- Text for the button to navigate to the sync sign in screen on the home onboarding dialog. -->
    <string name="onboarding_home_sign_in_button">Iniciar sesión</string>
    <!-- Text for the button to skip the onboarding on the home onboarding dialog. -->
    <string name="onboarding_home_skip_button">Omitir</string>

    <!-- Onboarding home screen sync popup dialog message, shown on top of Recent Synced Tabs in the Jump back in section. -->
    <string name="sync_cfr_message">¡Tus pestañas se están sincronizando! Continuá donde lo dejaste en tu otro dispositivo.</string>

    <!-- Content description (not visible, for screen readers etc.): Close button for the home onboarding dialog -->
    <string name="onboarding_home_content_description_close_button">Cerrar</string>

    <!-- Notification pre-permission dialog -->
    <!-- Enable notification pre permission dialog title
        The first parameter is the name of the app defined in app_name (for example: Fenix) -->
    <string name="onboarding_home_enable_notifications_title" moz:removedIn="124" tools:ignore="UnusedResources">Las notificaciones te ayudan a hacer más con %s</string>

    <!-- Enable notification pre permission dialog description with rationale
        The first parameter is the name of the app defined in app_name (for example: Fenix) -->
    <string name="onboarding_home_enable_notifications_description" moz:removedIn="124" tools:ignore="UnusedResources">Sincronizá tus pestañas entre dispositivos, administrá descargas, obtené consejos sobre cómo aprovechar al máximo la protección de privacidad de %s y más.</string>
    <!-- Text for the button to request notification permission on the device -->
    <string name="onboarding_home_enable_notifications_positive_button" moz:removedIn="124" tools:ignore="UnusedResources">Continuar</string>
    <!-- Text for the button to not request notification permission on the device and dismiss the dialog -->
    <string name="onboarding_home_enable_notifications_negative_button" moz:removedIn="124" tools:ignore="UnusedResources">No ahora</string>

    <!-- Juno first user onboarding flow experiment, strings are marked unused as they are only referenced by Nimbus experiments. -->
    <!-- Description for learning more about our privacy notice. -->
    <string name="juno_onboarding_privacy_notice_text">Aviso de privacidad de Firefox</string>
    <!-- Title for set firefox as default browser screen used by Nimbus experiments. -->
    <string name="juno_onboarding_default_browser_title_nimbus_2">Nos encanta mantenerte seguro</string>
    <!-- Title for set firefox as default browser screen used by Nimbus experiments.
        Note: The word "Firefox" should NOT be translated -->
    <string name="juno_onboarding_default_browser_title_nimbus_3" tools:ignore="UnusedResources">Descubrí por qué millones aman Firefox</string>
    <!-- Title for set firefox as default browser screen used by Nimbus experiments. -->
    <string name="juno_onboarding_default_browser_title_nimbus_4" tools:ignore="UnusedResources">Navegación segura con más opciones</string>
    <!-- Description for set firefox as default browser screen used by Nimbus experiments. -->
    <string name="juno_onboarding_default_browser_description_nimbus_3">Nuestro navegador respaldado sin fines de lucro ayuda a evitar que las empresas te sigan en secreto por la web.</string>
    <!-- Description for set firefox as default browser screen used by Nimbus experiments. -->
    <string name="juno_onboarding_default_browser_description_nimbus_4" tools:ignore="UnusedResources">Más de 100 millones de personas protegen su privacidad eligiendo un navegador respaldado por una organización sin fines de lucro.</string>
    <!-- Description for set firefox as default browser screen used by Nimbus experiments. -->
    <string name="juno_onboarding_default_browser_description_nimbus_5" tools:ignore="UnusedResources">¿Rastreadores conocidos? Bloqueados automáticamente. ¿Extensiones? Probá las 700. ¿PDFs? Nuestro lector incorporado los hace fáciles de administrar.</string>
    <!-- Description for set firefox as default browser screen used by Nimbus experiments. -->
    <string name="juno_onboarding_default_browser_description_nimbus_2" moz:RemovedIn="124" tools:ignore="UnusedResources">Nuestro navegador respaldado sin fines de lucro ayuda a evitar que las empresas te sigan en secreto por la web.\n\nMás información en nuestro aviso de privacidad.</string>
    <!-- Text for the link to the privacy notice webpage for set as firefox default browser screen.
    This is part of the string with the key "juno_onboarding_default_browser_description". -->
    <string name="juno_onboarding_default_browser_description_link_text" moz:RemovedIn="124" tools:ignore="UnusedResources">nota de privacidad</string>
    <!-- Text for the button to set firefox as default browser on the device -->
    <string name="juno_onboarding_default_browser_positive_button" tools:ignore="UnusedResources">Establecer como navegador predeterminado</string>
    <!-- Text for the button dismiss the screen and move on with the flow -->
    <string name="juno_onboarding_default_browser_negative_button" tools:ignore="UnusedResources">No ahora</string>
    <!-- Title for sign in to sync screen. -->
    <string name="juno_onboarding_sign_in_title_2">Mantenete cifrado cuando cambies entre dispositivos</string>
    <!-- Description for sign in to sync screen. Nimbus experiments do not support string placeholders.
     Note: The word "Firefox" should NOT be translated -->
    <string name="juno_onboarding_sign_in_description_2">Cuando iniciaste la sesión y estás sincronizado, estás más seguro. Firefox cifra tus contraseñas, marcadores y más.</string>
    <!-- Text for the button to sign in to sync on the device -->
    <string name="juno_onboarding_sign_in_positive_button" tools:ignore="UnusedResources">Iniciar sesión</string>
    <!-- Text for the button dismiss the screen and move on with the flow -->
    <string name="juno_onboarding_sign_in_negative_button" tools:ignore="UnusedResources">No ahora</string>
    <!-- Title for enable notification permission screen used by Nimbus experiments. Nimbus experiments do not support string placeholders.
        Note: The word "Firefox" should NOT be translated -->
    <string name="juno_onboarding_enable_notifications_title_nimbus_2">Las notificaciones te ayudan a mantenerte más seguro con Firefox</string>
    <!-- Description for enable notification permission screen used by Nimbus experiments. Nimbus experiments do not support string placeholders.
       Note: The word "Firefox" should NOT be translated -->
    <string name="juno_onboarding_enable_notifications_description_nimbus_2">Enviá pestañas entre dispositivos de forma segura y descubrí otras funciones de privacidad de Firefox.</string>
    <!-- Text for the button to request notification permission on the device -->
    <string name="juno_onboarding_enable_notifications_positive_button" tools:ignore="UnusedResources">Habilitar notificaciones</string>
    <!-- Text for the button dismiss the screen and move on with the flow -->
    <string name="juno_onboarding_enable_notifications_negative_button" tools:ignore="UnusedResources">No ahora</string>

    <!-- Title for add search widget screen used by Nimbus experiments. Nimbus experiments do not support string placeholders.
        Note: The word "Firefox" should NOT be translated -->
    <string name="juno_onboarding_add_search_widget_title" tools:ignore="UnusedResources">Probá el widget de búsqueda de Firefox</string>
    <!-- Description for add search widget screen used by Nimbus experiments. Nimbus experiments do not support string placeholders.
        Note: The word "Firefox" should NOT be translated -->
    <string name="juno_onboarding_add_search_widget_description" tools:ignore="UnusedResources">Con Firefox en tu pantalla de inicio, tendrás fácil acceso al navegador que prioriza la privacidad y bloquea los rastreadores entre sitios.</string>
    <!-- Text for the button to add search widget on the device used by Nimbus experiments. Nimbus experiments do not support string placeholders.
        Note: The word "Firefox" should NOT be translated -->
    <string name="juno_onboarding_add_search_widget_positive_button" tools:ignore="UnusedResources">Agregar widget de Firefox</string>
    <!-- Text for the button to dismiss the screen and move on with the flow -->
    <string name="juno_onboarding_add_search_widget_negative_button" tools:ignore="UnusedResources">No ahora</string>

    <!-- Search Widget -->
    <!-- Content description for searching with a widget. The first parameter is the name of the application.-->
    <string name="search_widget_content_description_2">Abrir una nueva pestaña de %1$s</string>
    <!-- Text preview for smaller sized widgets -->
    <string name="search_widget_text_short">Buscar</string>
    <!-- Text preview for larger sized widgets -->
    <string name="search_widget_text_long">Buscar en la web</string>

    <!-- Content description (not visible, for screen readers etc.): Voice search -->
    <string name="search_widget_voice">Búsqueda por voz</string>

    <!-- Preferences -->
    <!-- Title for the settings page-->
    <string name="settings">Ajustes</string>
    <!-- Preference category for general settings -->
    <string name="preferences_category_general">General</string>
    <!-- Preference category for all links about Fenix -->
    <string name="preferences_category_about">Acerca de</string>
    <!-- Preference category for settings related to changing the default search engine -->
    <string name="preferences_category_select_default_search_engine">Seleccioná uno</string>
    <!-- Preference for settings related to managing search shortcuts for the quick search menu -->
    <string name="preferences_manage_search_shortcuts_2">Administrar buscadores alternativos</string>
    <!-- Summary for preference for settings related to managing search shortcuts for the quick search menu -->
    <string name="preferences_manage_search_shortcuts_summary">Editar buscadores visibles en el menú de búsqueda</string>
    <!-- Preference category for settings related to managing search shortcuts for the quick search menu -->
    <string name="preferences_category_engines_in_search_menu">Buscadores visibles en el menú de búsqueda</string>
    <!-- Preference for settings related to changing the default search engine -->
    <string name="preferences_default_search_engine">Motor de búsqueda predeterminado</string>
    <!-- Preference for settings related to Search -->
    <string name="preferences_search">Buscar</string>
    <!-- Preference for settings related to Search engines -->
    <string name="preferences_search_engines">Buscadores</string>
    <!-- Preference for settings related to Search engines suggestions-->
    <string name="preferences_search_engines_suggestions">Sugerencias de buscadores</string>
    <!-- Preference Category for settings related to Search address bar -->
    <string name="preferences_settings_address_bar">Preferencias de la barra de direcciones</string>
    <!-- Preference Category for settings to Firefox Suggest -->
    <string name="preference_search_address_bar_fx_suggest">Barra de direcciones - Sugerencias de Firefox</string>
    <!-- Preference link to Learn more about Firefox Suggest -->
    <string name="preference_search_learn_about_fx_suggest">Más información sobre las sugerencias de Firefox</string>
    <!-- Preference link to rating Fenix on the Play Store -->
    <string name="preferences_rate">Calificarlo en Google Play</string>
    <!-- Preference linking to about page for Fenix
        The first parameter is the name of the app defined in app_name (for example: Fenix) -->
    <string name="preferences_about">Acerca de %1$s</string>
    <!-- Preference for settings related to changing the default browser -->
    <string name="preferences_set_as_default_browser">Establecer como navegador predeterminado</string>
    <!-- Preference category for advanced settings -->
    <string name="preferences_category_advanced">Avanzadas</string>
    <!-- Preference category for privacy and security settings -->
    <string name="preferences_category_privacy_security">Privacidad y seguridad</string>
    <!-- Preference for advanced site permissions -->
    <string name="preferences_site_permissions">Permisos del sitio</string>
    <!-- Preference for private browsing options -->
    <string name="preferences_private_browsing_options">Navegación privada</string>
    <!-- Preference for opening links in a private tab-->
    <string name="preferences_open_links_in_a_private_tab">Abrir enlace en una pestaña privada</string>
    <!-- Preference for allowing screenshots to be taken while in a private tab-->
    <string name="preferences_allow_screenshots_in_private_mode">Permitir capturas de pantalla en navegación privada</string>
    <!-- Will inform the user of the risk of activating Allow screenshots in private browsing option -->
    <string name="preferences_screenshots_in_private_mode_disclaimer">Si se permite, las pestañas privadas también serán visibles cuando haya varias aplicaciones abiertas</string>
    <!-- Preference for adding private browsing shortcut -->
    <string name="preferences_add_private_browsing_shortcut">Agregar atajo de navegación privada</string>
    <!-- Preference for enabling "HTTPS-Only" mode -->
    <string name="preferences_https_only_title">Modo solo HTTPS</string>

    <!-- Label for cookie banner section in quick settings panel. -->
    <string name="cookie_banner_blocker">Bloqueador de mensajes de cookies</string>
    <!-- Preference for removing cookie/consent banners from sites automatically in private mode. See reduce_cookie_banner_summary for additional context. -->
    <string name="preferences_cookie_banner_reduction_private_mode">Bloqueador de mensajes de cookies en navegación privada</string>

    <!-- Text for indicating cookie banner handling is off this site, this is shown as part of the protections panel with the tracking protection toggle -->
    <string name="reduce_cookie_banner_off_for_site">Desactivada para este sitio</string>
    <!-- Text for cancel button indicating that cookie banner reduction is not supported for the current site, this is shown as part of the cookie banner details view. -->
    <string name="cookie_banner_handling_details_site_is_not_supported_cancel_button">Cancelar</string>
    <!-- Text for request support button indicating that cookie banner reduction is not supported for the current site, this is shown as part of the cookie banner details view. -->
    <string name="cookie_banner_handling_details_site_is_not_supported_request_support_button_2">Enviar solicitud</string>
    <!-- Text for title indicating that cookie banner reduction is not supported for the current site, this is shown as part of the cookie banner details view. -->
    <string name="cookie_banner_handling_details_site_is_not_supported_title_2">¿Solicitar ayuda para este sitio?</string>
    <!-- Label for the snackBar, after the user reports with success a website where cookie banner reducer did not work -->
    <string name="cookie_banner_handling_report_site_snack_bar_text_2">Solicitud enviada</string>
    <!-- Text for indicating cookie banner handling is on this site, this is shown as part of the protections panel with the tracking protection toggle -->
    <string name="reduce_cookie_banner_on_for_site">Habilitada para este sitio</string>
    <!-- Text for indicating that a request for unsupported site was sent to Nimbus (it's a Mozilla library for experiments), this is shown as part of the protections panel with the tracking protection toggle -->
    <string name="reduce_cookie_banner_unsupported_site_request_submitted_2">Solicitud de ayuda enviada</string>
    <!-- Text for indicating cookie banner handling is currently not supported for this site, this is shown as part of the protections panel with the tracking protection toggle -->
    <string name="reduce_cookie_banner_unsupported_site">Sitio actualmente no soportado</string>
    <!-- Title text for a detail explanation indicating cookie banner handling is on this site, this is shown as part of the cookie banner panel in the toolbar. The first parameter is a shortened URL of the current site-->
    <string name="reduce_cookie_banner_details_panel_title_on_for_site_1">¿Activar el bloqueo de mensajes de cookies para %1$s?</string>
    <!-- Title text for a detail explanation indicating cookie banner handling is off this site, this is shown as part of the cookie banner panel in the toolbar. The first parameter is a shortened URL of the current site-->
    <string name="reduce_cookie_banner_details_panel_title_off_for_site_1">¿Desactivar el bloqueo de mensajes de cookies para %1$s?</string>
    <!-- Title text for a detail explanation indicating cookie banner reducer didn't work for the current site, this is shown as part of the cookie banner panel in the toolbar. The first parameter is the application name-->
    <string name="reduce_cookie_banner_details_panel_title_unsupported_site_request_2">%1$s no puede rechazar automáticamente las solicitudes de cookies en este sitio. Podés enviar una solicitud para soportar a este sitio en el futuro.</string>

    <!-- Long text for a detail explanation indicating what will happen if cookie banner handling is off for a site, this is shown as part of the cookie banner panel in the toolbar. The first parameter is the application name -->
    <string name="reduce_cookie_banner_details_panel_description_off_for_site_1">Al desactivar, %1$s borrará las cookies y recargará el sitio. Esto puede cerrar las sesiones o vaciar los carritos de compras.</string>
    <!-- Long text for a detail explanation indicating what will happen if cookie banner handling is on for a site, this is shown as part of the cookie banner panel in the toolbar. The first parameter is the application name -->
    <string name="reduce_cookie_banner_details_panel_description_on_for_site_3">Al activarlo, %1$s intentará rechazar automáticamente los mensajes de cookies en este sitio.</string>

    <!--Title for the cookie banner re-engagement CFR, the placeholder is replaced with app name -->
    <string name="cookie_banner_cfr_title">%1$s acaba de rechazar las cookies</string>
    <!--Message for the cookie banner re-engagement CFR -->
    <string name="cookie_banner_cfr_message">Menos distracciones, menos cookies que te rastrean en este sitio.</string>

    <!-- Description of the preference to enable "HTTPS-Only" mode. -->
    <string name="preferences_https_only_summary">Intenta conectarse automáticamente a sitios usando el protocolo de cifrado HTTPS para mayor seguridad.</string>
    <!-- Summary of https only preference if https only is set to off -->
    <string name="preferences_https_only_off">Desactivado</string>
    <!-- Summary of https only preference if https only is set to on in all tabs -->
    <string name="preferences_https_only_on_all">Sí, en todas las pestañas</string>
    <!-- Summary of https only preference if https only is set to on in private tabs only -->
    <string name="preferences_https_only_on_private">Sí, en pestañas privadas</string>
    <!-- Text displayed that links to website containing documentation about "HTTPS-Only" mode -->
    <string name="preferences_http_only_learn_more">Conocer más</string>
    <!-- Option for the https only setting -->
    <string name="preferences_https_only_in_all_tabs">Habilitar en todas las pestañas</string>
    <!-- Option for the https only setting -->
    <string name="preferences_https_only_in_private_tabs">Habilitar solo en pestañas privadas</string>
    <!-- Title shown in the error page for when trying to access a http website while https only mode is enabled. -->
    <string name="errorpage_httpsonly_title">Sitio seguro no disponible</string>
    <!-- Message shown in the error page for when trying to access a http website while https only mode is enabled. The message has two paragraphs. This is the first. -->
    <string name="errorpage_httpsonly_message_title">Lo más probable es que el sitio web simplemente no sea compatible con HTTPS.</string>
    <!-- Message shown in the error page for when trying to access a http website while https only mode is enabled. The message has two paragraphs. This is the second. -->
    <string name="errorpage_httpsonly_message_summary">Sin embargo, también es posible que un atacante esté involucrado. Si continúa al sitio web, no debe ingresar ninguna información sensible. Si continúa, el modo solo HTTPS se desactivará temporalmente para el sitio.</string>
    <!-- Preference for accessibility -->
    <string name="preferences_accessibility">Accesibilidad</string>
    <!-- Preference to override the Mozilla account server -->
    <string name="preferences_override_account_server">Servidor personalizado de cuenta de Mozilla</string>
    <!-- Preference to override the Sync token server -->
    <string name="preferences_override_sync_tokenserver">Servidor personalizado de Sync</string>
    <!-- Toast shown after updating the Mozilla account/Sync server override preferences -->
    <string name="toast_override_account_sync_server_done">Cuenta de Mozilla/servidor de Sync modificados. Saliendo de la aplicación para aplicar cambios…</string>
    <!-- Preference category for account information -->
    <string name="preferences_category_account">Cuenta</string>
    <!-- Preference for changing where the toolbar is positioned -->
    <string name="preferences_toolbar">Barra de herramientas</string>
    <!-- Preference for changing default theme to dark or light mode -->
    <string name="preferences_theme">Tema</string>
    <!-- Preference for customizing the home screen -->
    <string name="preferences_home_2">Página de inicio</string>
    <!-- Preference for gestures based actions -->
    <string name="preferences_gestures">Gestos</string>
    <!-- Preference for settings related to visual options -->
    <string name="preferences_customize">Personalizar</string>
    <!-- Preference description for banner about signing in -->
    <string name="preferences_sign_in_description_2">Iniciá la sesión para sincronizar pestañas, marcadores, contraseñas y más.</string>
    <!-- Preference shown instead of account display name while account profile information isn't available yet. -->
    <string name="preferences_account_default_name_2">Cuenta de Mozilla</string>
    <!-- Preference text for account title when there was an error syncing FxA -->
    <string name="preferences_account_sync_error">Reconectar para reanudar la sincronización</string>
    <!-- Preference for language -->
    <string name="preferences_language">Idioma</string>
    <!-- Preference for translation -->
<<<<<<< HEAD
    <string name="preferences_translation">Traducción</string>
=======
    <string name="preferences_translation" moz:removedIn="127" tools:ignore="UnusedResources">Traducción</string>
    <!-- Preference for translations -->
    <string name="preferences_translations">Traducciones</string>
>>>>>>> 7fda8002
    <!-- Preference for data choices -->
    <string name="preferences_data_choices">Elección de datos</string>
    <!-- Preference for data collection -->
    <string name="preferences_data_collection">Recopilación de datos</string>
    <!-- Preference for developers -->
    <string name="preferences_remote_debugging">Depuración remota vía USB</string>
    <!-- Preference title for switch preference to show search suggestions -->
    <string name="preferences_show_search_suggestions">Mostrar sugerencias de búsqueda</string>
    <!-- Preference title for switch preference to show voice search button -->
    <string name="preferences_show_voice_search">Mostrar búsqueda por voz</string>
    <!-- Preference title for switch preference to show search suggestions also in private mode -->
    <string name="preferences_show_search_suggestions_in_private">Mostrar en sesiones privadas</string>
    <!-- Preference title for switch preference to show a clipboard suggestion when searching -->
    <string name="preferences_show_clipboard_suggestions">Mostrar sugerencias del portapapeles</string>
    <!-- Preference title for switch preference to suggest browsing history when searching -->
    <string name="preferences_search_browsing_history">Buscar historial de navegación</string>
    <!-- Preference title for switch preference to suggest bookmarks when searching -->
    <string name="preferences_search_bookmarks">Buscar marcadores</string>
    <!-- Preference title for switch preference to suggest synced tabs when searching -->
    <string name="preferences_search_synced_tabs">Buscar pestañas sincronizadas</string>
    <!-- Preference for account settings -->
    <string name="preferences_account_settings">Configuración de la cuenta</string>

    <!-- Preference for enabling url autocomplete-->
    <string name="preferences_enable_autocomplete_urls">Autocompletar URLs</string>
    <!-- Preference title for switch preference to show sponsored Firefox Suggest search suggestions -->
    <string name="preferences_show_sponsored_suggestions">Sugerencias de patrocinadores</string>
    <!-- Summary for preference to show sponsored Firefox Suggest search suggestions.
         The first parameter is the name of the application. -->
    <string name="preferences_show_sponsored_suggestions_summary">Ayudar a %1$s con sugerencias patrocinadas ocasionales</string>
    <!-- Preference title for switch preference to show Firefox Suggest search suggestions for web content.
         The first parameter is the name of the application. -->
    <string name="preferences_show_nonsponsored_suggestions">Sugerencias de %1$s</string>
    <!-- Summary for preference to show Firefox Suggest search suggestions for web content -->
    <string name="preferences_show_nonsponsored_suggestions_summary">Obtener sugerencias de la web relacionadas con tu búsqueda</string>
    <!-- Preference for open links in third party apps -->
    <string name="preferences_open_links_in_apps">Abrir enlaces en aplicaciones</string>

    <!-- Preference for open links in third party apps always open in apps option -->
    <string name="preferences_open_links_in_apps_always">Siempre</string>
    <!-- Preference for open links in third party apps ask before opening option -->
    <string name="preferences_open_links_in_apps_ask">Preguntar antes de abrir</string>
    <!-- Preference for open links in third party apps never open in apps option -->
    <string name="preferences_open_links_in_apps_never">Nunca</string>
    <!-- Preference for open download with an external download manager app -->
    <string name="preferences_external_download_manager">Administrador de descargas externo</string>
    <!-- Preference for enabling gecko engine logs -->
    <string name="preferences_enable_gecko_logs">Habilitar registros de Gecko</string>
    <!-- Message to indicate users that we are quitting the application to apply the changes -->
    <string name="quit_application">Saliendo de la aplicación para aplicar cambios…</string>

    <!-- Preference for add_ons -->
    <string name="preferences_addons" moz:removedIn="126" tools:ignore="UnusedResources">Complementos</string>

    <!-- Preference for extensions -->
    <string name="preferences_extensions">Extensiones</string>
    <!-- Preference for installing a local add-on -->
    <string name="preferences_install_local_addon" moz:removedIn="126" tools:ignore="UnusedResources">Instalar complemento desde archivo</string>
    <!-- Preference for installing a local extension -->
    <string name="preferences_install_local_extension">Instalar extensión desde archivo</string>
    <!-- Preference for notifications -->
    <string name="preferences_notifications">Notificaciones</string>

    <!-- Summary for notification preference indicating notifications are allowed -->
    <string name="notifications_allowed_summary">Permitido</string>
    <!-- Summary for notification preference indicating notifications are not allowed -->
    <string name="notifications_not_allowed_summary">No permitido</string>

    <!-- Add-on Permissions -->
    <!-- The title of the required permissions section from addon's permissions screen -->
    <string name="addons_permissions_heading_required" tools:ignore="UnusedResources">Necesarios</string>
    <!-- The title of the optional permissions section from addon's permissions screen -->
    <string name="addons_permissions_heading_optional" tools:ignore="UnusedResources">Opcional</string>
<<<<<<< HEAD
    <!-- The title of the section with websites that have permissions granted from addon's permissions screen -->
    <string name="addons_permissions_heading_read_and_change_website_data" tools:ignore="UnusedResources">Leer y cambiar los datos de sitios web</string>
    <!-- The description of the icon that can delete one of the websites displayed  -->
    <string name="addons_permissions_icon_description_delete_website" tools:ignore="UnusedResources">Eliminar sitio web</string>
=======
>>>>>>> 7fda8002
    <!-- The title of the origin permission option allowing a user to enable the extension to run on all sites -->
    <string name="addons_permissions_allow_for_all_sites" tools:ignore="UnusedResources">Permitir para todos los sitios</string>
    <!-- The subtitle for the allow for all sites preference toggle -->
    <string name="addons_permissions_allow_for_all_sites_subtitle" tools:ignore="UnusedResources">Si confías en esta extensión, puedes darle permisos en todos los sitios web.</string>

    <!-- Add-on Preferences -->
    <!-- Preference to customize the configured AMO (addons.mozilla.org) collection -->
    <string name="preferences_customize_amo_collection" moz:removedIn="126" tools:ignore="UnusedResources">Colección personalizada de complementos</string>
    <!-- Preference to customize the configured AMO (addons.mozilla.org) collection -->
    <string name="preferences_customize_extension_collection">Colección personalizada de extensiones</string>
    <!-- Button caption to confirm the add-on collection configuration -->
    <string name="customize_addon_collection_ok">Aceptar</string>
    <!-- Button caption to abort the add-on collection configuration -->
    <string name="customize_addon_collection_cancel">Cancelar</string>
    <!-- Hint displayed on input field for custom collection name -->
    <string name="customize_addon_collection_hint">Nombre de la colección</string>
    <!-- Hint displayed on input field for custom collection user ID-->
    <string name="customize_addon_collection_user_hint">Dueño de la colección (ID de usuario)</string>
    <!-- Toast shown after confirming the custom add-on collection configuration -->
    <string name="toast_customize_addon_collection_done" moz:removedIn="126" tools:ignore="UnusedResources">Colección de complementos modificada. Cerrando la aplicación para aplicar los cambios…</string>

    <!-- Toast shown after confirming the custom extension collection configuration -->
    <string name="toast_customize_extension_collection_done">Se modificó la colección de extensiones. Saliendo de la aplicación para aplicar cambios…</string>

    <!-- Customize Home -->
    <!-- Header text for jumping back into the recent tab in customize the home screen -->
    <string name="customize_toggle_jump_back_in">Regresar a</string>
    <!-- Title for the customize home screen section with recently saved bookmarks. -->
    <string name="customize_toggle_recent_bookmarks" moz:removedIn="127" tools:ignore="UnusedResources">Marcadores recientes</string>
    <!-- Title for the customize home screen section with bookmarks. -->
    <string name="customize_toggle_bookmarks">Marcadores</string>
    <!-- Title for the customize home screen section with recently visited. Recently visited is
    a section where users see a list of tabs that they have visited in the past few days -->
    <string name="customize_toggle_recently_visited">Visitados recientemente</string>

    <!-- Title for the customize home screen section with Pocket. -->
    <string name="customize_toggle_pocket_2">Historias que te hacen reflexionar</string>
    <!-- Summary for the customize home screen section with Pocket. The first parameter is product name Pocket -->
    <string name="customize_toggle_pocket_summary">Artículos impulsados por %s</string>
    <!-- Title for the customize home screen section with sponsored Pocket stories. -->
    <string name="customize_toggle_pocket_sponsored">Historias patrocinadas</string>
    <!-- Title for the opening wallpaper settings screen -->
    <string name="customize_wallpapers">Fondos de pantalla</string>
    <!-- Title for the customize home screen section with sponsored shortcuts. -->
    <string name="customize_toggle_contile">Accesos directos patrocinados</string>

    <!-- Wallpapers -->
    <!-- Content description for various wallpapers. The first parameter is the name of the wallpaper -->
    <string name="wallpapers_item_name_content_description">Elemento de fondo de pantalla: %1$s</string>
    <!-- Snackbar message for when wallpaper is selected -->
    <string name="wallpaper_updated_snackbar_message">¡Se actualizó el fondo de pantalla!</string>
    <!-- Snackbar label for action to view selected wallpaper -->
    <string name="wallpaper_updated_snackbar_action">Ver</string>
    <!-- Snackbar message for when wallpaper couldn't be downloaded -->
    <string name="wallpaper_download_error_snackbar_message">No se pudo descargar el fondo de pantalla</string>
    <!-- Snackbar label for action to retry downloading the wallpaper -->
    <string name="wallpaper_download_error_snackbar_action">Intentar nuevamente</string>
    <!-- Snackbar message for when wallpaper couldn't be selected because of the disk error -->
    <string name="wallpaper_select_error_snackbar_message">No se pudo cambiar el fondo de pantalla</string>
    <!-- Text displayed that links to website containing documentation about the "Limited Edition" wallpapers. -->
    <string name="wallpaper_learn_more">Conocer más</string>

    <!-- Text for classic wallpapers title. The first parameter is the Firefox name. -->
    <string name="wallpaper_classic_title">%s clásico</string>
    <!-- Text for artist series wallpapers title. "Artist series" represents a collection of artist collaborated wallpapers. -->
    <string name="wallpaper_artist_series_title">Serie de artista</string>
    <!-- Description text for the artist series wallpapers with learn more link. The first parameter is the learn more string defined in wallpaper_learn_more. "Independent voices" is the name of the wallpaper collection -->
    <string name="wallpaper_artist_series_description_with_learn_more">La colección Voces Independientes. %s</string>
    <!-- Description text for the artist series wallpapers. "Independent voices" is the name of the wallpaper collection -->
    <string name="wallpaper_artist_series_description">La colección Voces Independientes.</string>
    <!-- Wallpaper onboarding dialog header text. -->
    <string name="wallpapers_onboarding_dialog_title_text">Probá un toque de color</string>
    <!-- Wallpaper onboarding dialog body text. -->
    <string name="wallpapers_onboarding_dialog_body_text">Elegí un fondo de pantalla que te represente.</string>
    <!-- Wallpaper onboarding dialog learn more button text. The button navigates to the wallpaper settings screen. -->
    <string name="wallpapers_onboarding_dialog_explore_more_button_text">Explorar más fondos de pantalla</string>

    <!-- Add-ons general availability nimbus message-->
    <!-- Title of the Nimbus message for add-ons general availability-->
    <string name="addon_ga_message_title" moz:removedIn="126" tools:ignore="UnusedResources">Nuevos complementos disponibles ahora</string>
    <!-- Title of the Nimbus message for extension general availability-->
    <string name="addon_ga_message_title_2" tools:ignore="UnusedResources">Nuevas extensiones ahora disponibles</string>
    <!-- Body of the Nimbus message for add-ons general availability. 'Firefox' intentionally hardcoded here-->
    <string name="addon_ga_message_body" tools:ignore="UnusedResources">Descubrí más de 100 extensiones nuevas que te permiten personalizar Firefox.</string>
    <!-- Button text of the Nimbus message for add-ons general availability. -->
    <string name="addon_ga_message_button" moz:removedIn="126" tools:ignore="UnusedResources">Explorar complementos</string>

    <!-- Button text of the Nimbus message for extensions general availability. -->
    <string name="addon_ga_message_button_2" tools:ignore="UnusedResources">Explorar extensiones</string>

    <!-- Extension process crash dialog to user -->
    <!-- Title of a dialog shown to the user when enough errors have occurred with addons and they need to be temporarily disabled -->
    <string name="addon_process_crash_dialog_title" moz:removedIn="126" tools:ignore="UnusedResources">Los complementos están deshabilitados temporalmente</string>
    <!-- Title of the extension crash dialog shown to the user when enough errors have occurred with extensions and they need to be temporarily disabled -->
    <string name="extension_process_crash_dialog_title">Las extensiones están temporalmente deshabilitadas</string>
    <!-- The first parameter is the application name. This is a message shown to the user when too many errors have occurred with the addons process and they have been disabled. The user can decide if they would like to continue trying to start add-ons or if they'd rather continue without them. -->
    <string name="addon_process_crash_dialog_message" moz:removedIn="126" tools:ignore="UnusedResources">Uno o más complementos dejaron de funcionar, haciendo que el sistema sea inestable. %1$s intentó reiniciar el(los) complemento(s) sin éxito.\n\nLos complementos no se reiniciarán durante la sesión actual.\n\nQuitar o deshabilitar los complementos puede solucionar este problema.</string>
    <!-- This is a message shown to the user when too many errors have occurred with the extensions process and they have been disabled.
    The user can decide if they would like to continue trying to start extensions or if they'd rather continue without them.
    The first parameter is the application name. -->
    <string name="extension_process_crash_dialog_message">Una o más extensiones dejaron de funcionar, haciendo que el sistema sea inestable. %1$s intentó reiniciar la(s) extensión(es) sin éxito.\n\nLas extensiones no se reiniciarán durante la sesión actual.\n\nQuitar o deshabilitar las extensiones puede solucionar este problema.</string>
    <!-- This will cause the add-ons to try restarting but the dialog will reappear if it is unsuccessful again -->
    <string name="addon_process_crash_dialog_retry_button_text" moz:removedIn="126" tools:ignore="UnusedResources">Probá reiniciar los complementos</string>
    <!-- Button text on the extension crash dialog to prompt the user to try restarting the extensions but the dialog will reappear if it is unsuccessful again -->
    <string name="extension_process_crash_dialog_retry_button_text" tools:ignore="UnusedResources">Probá reiniciar las extensiones</string>
    <!-- The user will continue with all add-ons disabled -->
    <string name="addon_process_crash_dialog_disable_addons_button_text" moz:removedIn="126" tools:ignore="UnusedResources">Continuar con los complementos deshabilitados</string>

    <!-- Button text on the extension crash dialog to prompt the user to continue with all extensions disabled. -->
    <string name="extension_process_crash_dialog_disable_extensions_button_text">Continuar con las extensiones deshabilitadas</string>

    <!-- Account Preferences -->
    <!-- Preference for managing your account via accounts.firefox.com -->
    <string name="preferences_manage_account">Administrar cuenta</string>
    <!-- Summary of the preference for managing your account via accounts.firefox.com. -->
    <string name="preferences_manage_account_summary">Cambiar la contraseña, administrar la recopilación de datos o eliminar la cuenta</string>
    <!-- Preference for triggering sync -->
    <string name="preferences_sync_now">Sincronizar ahora</string>
    <!-- Preference category for sync -->
    <string name="preferences_sync_category">Elegir qué sincronizar</string>
    <!-- Preference for syncing history -->
    <string name="preferences_sync_history">Historial</string>
    <!-- Preference for syncing bookmarks -->
    <string name="preferences_sync_bookmarks">Marcadores</string>
    <!-- Preference for syncing passwords -->
    <string name="preferences_sync_logins_2">Contraseñas</string>
    <!-- Preference for syncing tabs -->
    <string name="preferences_sync_tabs_2">Pestañas abiertas</string>
    <!-- Preference for signing out -->
    <string name="preferences_sign_out">Cerrar sesión</string>
    <!-- Preference displays and allows changing current FxA device name -->
    <string name="preferences_sync_device_name">Nombre del dispositivo</string>
    <!-- Text shown when user enters empty device name -->
    <string name="empty_device_name_error">El nombre del dispositivo no puede estar vacío.</string>
    <!-- Label indicating that sync is in progress -->
    <string name="sync_syncing_in_progress">Sincronizando…</string>


    <!-- Label summary indicating that sync failed. The first parameter is the date stamp showing last time it succeeded -->
    <string name="sync_failed_summary">Falló la sincronización. Último éxito: %s</string>
    <!-- Label summary showing never synced -->
    <string name="sync_failed_never_synced_summary">La sincronización falló. Última sincronización: nunca</string>
    <!-- Label summary the date we last synced. The first parameter is date stamp showing last time synced -->
    <string name="sync_last_synced_summary">Última sincronización: %s</string>
    <!-- Label summary showing never synced -->
    <string name="sync_never_synced_summary">Última sincronización: nunca</string>

    <!-- Text for displaying the default device name.
        The first parameter is the application name, the second is the device manufacturer name
        and the third is the device model. -->
    <string name="default_device_name_2">%1$s en %2$s %3$s</string>

    <!-- Preference for syncing payment methods -->
    <string name="preferences_sync_credit_cards_2">Métodos de pago</string>
    <!-- Preference for syncing addresses -->
    <string name="preferences_sync_address">Direcciones</string>

    <!-- Send Tab -->
    <!-- Name of the "receive tabs" notification channel. Displayed in the "App notifications" system settings for the app -->
    <string name="fxa_received_tab_channel_name">Pestañas recibidas</string>
    <!-- Description of the "receive tabs" notification channel. Displayed in the "App notifications" system settings for the app -->
    <string name="fxa_received_tab_channel_description">Notificaciones de pestañas recibidas de otros dispositivos Firefox.</string>
    <!--  The body for these is the URL of the tab received  -->
    <string name="fxa_tab_received_notification_name">Pestaña recibida</string>
    <!-- %s is the device name -->
    <string name="fxa_tab_received_from_notification_name">Pestaña de %s</string>

    <!-- Close Synced Tabs -->
    <!-- The title for a notification shown when the user closes tabs that are currently
    open on this device from another device that's signed in to the same Mozilla account.
    %1$s is a placeholder for the app name; %2$d is the number of tabs closed.  -->
    <string name="fxa_tabs_closed_notification_title">Pestañas cerradas en %1$s: %2$d</string>
    <!-- The body for a "closed synced tabs" notification. -->
    <string name="fxa_tabs_closed_text">Ver pestañas cerradas recientemente</string>

    <!-- Advanced Preferences -->
    <!-- Preference for tracking protection exceptions -->
    <string name="preferences_tracking_protection_exceptions">Excepciones</string>
    <!-- Button in Exceptions Preference to turn on tracking protection for all sites (remove all exceptions) -->
    <string name="preferences_tracking_protection_exceptions_turn_on_for_all">Habilitar para todos los sitios</string>


    <!-- Text displayed when there are no exceptions -->
    <string name="exceptions_empty_message_description">Las excepciones te permiten deshabilitar la protección de rastreo para los sitios seleccionados.</string>
    <!-- Text displayed when there are no exceptions, with learn more link that brings users to a tracking protection SUMO page -->
    <string name="exceptions_empty_message_learn_more_link">Conocer más</string>

    <!-- Preference switch for usage and technical data collection -->
    <string name="preference_usage_data">Uso y datos técnicos</string>
    <!-- Preference description for usage and technical data collection -->
    <string name="preferences_usage_data_description">Compartí datos de rendimiento, uso, hardware y personalizaciones de tu navegador con Mozilla para ayudarnos a mejorar %1$s</string>
    <!-- Preference switch for marketing data collection -->
    <string name="preferences_marketing_data">Datos de marketing</string>
    <!-- Preference description for marketing data collection -->
    <string name="preferences_marketing_data_description2">Compartí datos de uso básicos con Adjust, nuestro proveedor de marketing móvil</string>
    <!-- Title for studies preferences -->
    <string name="preference_experiments_2">Estudios</string>
    <!-- Summary for studies preferences -->
    <string name="preference_experiments_summary_2">Permite que Mozilla instale y realice estudios</string>


    <!-- Turn On Sync Preferences -->
    <!-- Header of the Sync and save your data preference view -->
    <string name="preferences_sync_2">Sincronizá y guardá los datos</string>
    <!-- Preference for reconnecting to FxA sync -->
    <string name="preferences_sync_sign_in_to_reconnect">Iniciar la sesión para reconectar</string>


    <!-- Preference for removing FxA account -->
    <string name="preferences_sync_remove_account">Eliminar cuenta</string>

    <!-- Pairing Feature strings -->
    <!-- Instructions on how to access pairing -->
    <string name="pair_instructions_2"><![CDATA[Escanear el código QR que se muestra en  <b>firefox.com/pair</b>]]></string>

    <!-- Toolbar Preferences -->
    <!-- Preference for using top toolbar -->
    <string name="preference_top_toolbar">Superior</string>
    <!-- Preference for using bottom toolbar -->
    <string name="preference_bottom_toolbar">Inferior</string>

    <!-- Theme Preferences -->
    <!-- Preference for using light theme -->
    <string name="preference_light_theme">Claro</string>
    <!-- Preference for using dark theme -->
    <string name="preference_dark_theme">Oscuro</string>
    <!-- Preference for using using dark or light theme automatically set by battery -->
    <string name="preference_auto_battery_theme">Establecido por ahorro de batería</string>
    <!-- Preference for using following device theme -->
    <string name="preference_follow_device_theme">Usar el tema del dispositivo</string>


    <!-- Gestures Preferences-->
    <!-- Preferences for using pull to refresh in a webpage -->
    <string name="preference_gestures_website_pull_to_refresh">Arrastrar para actualizar</string>
    <!-- Preference for using the dynamic toolbar -->
    <string name="preference_gestures_dynamic_toolbar">Desplazar para ocultar la barra</string>
    <!-- Preference for switching tabs by swiping horizontally on the toolbar -->
    <string name="preference_gestures_swipe_toolbar_switch_tabs">Deslizar la barra hacia los costados para cambiar de pestaña</string>
    <!-- Preference for showing the opened tabs by swiping up on the toolbar-->
    <string name="preference_gestures_swipe_toolbar_show_tabs">Deslizar la barra hacia arriba para abrir pestañas</string>

    <!-- Library -->
    <!-- Option in Library to open Downloads page -->
    <string name="library_downloads">Descargas</string>
    <!-- Option in library to open Bookmarks page -->
    <string name="library_bookmarks">Marcadores</string>
    <!-- Option in library to open Desktop Bookmarks root page -->
    <string name="library_desktop_bookmarks_root">Marcadores de escritorio</string>
    <!-- Option in library to open Desktop Bookmarks "menu" page -->
    <string name="library_desktop_bookmarks_menu">Menú de marcadores</string>
    <!-- Option in library to open Desktop Bookmarks "toolbar" page -->
    <string name="library_desktop_bookmarks_toolbar">Barra de herramientas de marcadores</string>
    <!-- Option in library to open Desktop Bookmarks "unfiled" page -->
    <string name="library_desktop_bookmarks_unfiled">Otros marcadores</string>
    <!-- Option in Library to open History page -->
    <string name="library_history">Historial</string>
    <!-- Option in Library to open a new tab -->
    <string name="library_new_tab">Nueva pestaña</string>
    <!-- Settings Page Title -->
    <string name="settings_title">Ajustes</string>
    <!-- Content description (not visible, for screen readers etc.): "Close button for library settings" -->
    <string name="content_description_close_button">Cerrar</string>

    <!-- Title to show in alert when a lot of tabs are to be opened
    %d is a placeholder for the number of tabs that will be opened -->
    <string name="open_all_warning_title">¿Abrir %d pestañas?</string>
    <!-- Message to warn users that a large number of tabs will be opened
    %s will be replaced by app name. -->
    <string name="open_all_warning_message">Abrir tantas pestañas puede ralentizar a %s mientras se cargan las páginas. ¿Estás seguro de que querés continuar?</string>
    <!-- Dialog button text for confirming open all tabs -->
    <string name="open_all_warning_confirm">Abrir pestañas</string>
    <!-- Dialog button text for canceling open all tabs -->
    <string name="open_all_warning_cancel">Cancelar</string>

    <!-- Text to show users they have one page in the history group section of the History fragment.
    %d is a placeholder for the number of pages in the group. -->
    <string name="history_search_group_site_1">%d página</string>

    <!-- Text to show users they have multiple pages in the history group section of the History fragment.
    %d is a placeholder for the number of pages in the group. -->
    <string name="history_search_group_sites_1">%d páginas</string>

    <!-- Option in library for Recently Closed Tabs -->
    <string name="library_recently_closed_tabs">Pestañas recientemente cerradas</string>
    <!-- Option in library to open Recently Closed Tabs page -->
    <string name="recently_closed_show_full_history">Mostrar historial completo</string>
    <!-- Text to show users they have multiple tabs saved in the Recently Closed Tabs section of history.
    %d is a placeholder for the number of tabs selected. -->
    <string name="recently_closed_tabs">%d pestañas</string>
    <!-- Text to show users they have one tab saved in the Recently Closed Tabs section of history.
    %d is a placeholder for the number of tabs selected. -->
    <string name="recently_closed_tab">%d pestaña</string>
    <!-- Recently closed tabs screen message when there are no recently closed tabs -->
    <string name="recently_closed_empty_message">No hay pestañas recientemente cerradas</string>

    <!-- Tab Management -->
    <!-- Title of preference for tabs management -->
    <string name="preferences_tabs">Pestañas</string>
    <!-- Title of preference that allows a user to specify the tab view -->
    <string name="preferences_tab_view">Vista de pestaña</string>
    <!-- Option for a list tab view -->
    <string name="tab_view_list">Lista</string>
    <!-- Option for a grid tab view -->
    <string name="tab_view_grid">Cuadrícula</string>
    <!-- Title of preference that allows a user to auto close tabs after a specified amount of time -->
    <string name="preferences_close_tabs">Cerrar pestañas</string>

    <!-- Option for auto closing tabs that will never auto close tabs, always allows user to manually close tabs -->
    <string name="close_tabs_manually">Nunca</string>
    <!-- Option for auto closing tabs that will auto close tabs after one day -->
    <string name="close_tabs_after_one_day">Después de un día</string>
    <!-- Option for auto closing tabs that will auto close tabs after one week -->
    <string name="close_tabs_after_one_week">Después de una semana</string>
    <!-- Option for auto closing tabs that will auto close tabs after one month -->
    <string name="close_tabs_after_one_month">Después de un mes</string>

    <!-- Title of preference that allows a user to specify the auto-close settings for open tabs -->
    <string name="preference_auto_close_tabs" tools:ignore="UnusedResources">Cerrar automáticamente pestañas abiertas</string>

    <!-- Opening screen -->
    <!-- Title of a preference that allows a user to choose what screen to show after opening the app -->
    <string name="preferences_opening_screen">Pantalla de apertura</string>
    <!-- Option for always opening the homepage when re-opening the app -->
    <string name="opening_screen_homepage">Página de inicio</string>
    <!-- Option for always opening the user's last-open tab when re-opening the app -->
    <string name="opening_screen_last_tab">Última pestaña</string>
    <!-- Option for always opening the homepage when re-opening the app after four hours of inactivity -->
    <string name="opening_screen_after_four_hours_of_inactivity">Página de inicio después de cuatro horas de inactividad</string>
    <!-- Summary for tabs preference when auto closing tabs setting is set to manual close-->
    <string name="close_tabs_manually_summary">Cerrar manualmente</string>
    <!-- Summary for tabs preference when auto closing tabs setting is set to auto close tabs after one day-->
    <string name="close_tabs_after_one_day_summary">Cerrar después de un día</string>
    <!-- Summary for tabs preference when auto closing tabs setting is set to auto close tabs after one week-->
    <string name="close_tabs_after_one_week_summary">Cerrar después de una semana</string>
    <!-- Summary for tabs preference when auto closing tabs setting is set to auto close tabs after one month-->
    <string name="close_tabs_after_one_month_summary">Cerrar después de un mes</string>

    <!-- Summary for homepage preference indicating always opening the homepage when re-opening the app -->
    <string name="opening_screen_homepage_summary">Abrir en la página de inicio</string>
    <!-- Summary for homepage preference indicating always opening the last-open tab when re-opening the app -->
    <string name="opening_screen_last_tab_summary">Abrir en la última pestaña</string>
    <!-- Summary for homepage preference indicating opening the homepage when re-opening the app after four hours of inactivity -->
    <string name="opening_screen_after_four_hours_of_inactivity_summary">Abrir en la página de inicio después de cuatro horas</string>

    <!-- Inactive tabs -->
    <!-- Category header of a preference that allows a user to enable or disable the inactive tabs feature -->
    <string name="preferences_inactive_tabs">Mover pestañas antiguas a inactivas</string>
    <!-- Title of inactive tabs preference -->
    <string name="preferences_inactive_tabs_title">Las pestañas que no viste durante dos semanas se mueven a la sección inactiva.</string>

    <!-- Studies -->
    <!-- Title of the remove studies button -->
    <string name="studies_remove">Eliminar</string>
    <!-- Title of the active section on the studies list -->
    <string name="studies_active">Activo</string>
    <!-- Description for studies, it indicates why Firefox use studies. The first parameter is the name of the application. -->
    <string name="studies_description_2">%1$s puede instalar y ejecutar estudios de vez en cuando.</string>
    <!-- Learn more link for studies, links to an article for more information about studies. -->
    <string name="studies_learn_more">Conocer más</string>

    <!-- Dialog message shown after removing a study -->
    <string name="studies_restart_app">La aplicación se cerrará para aplicar los cambios</string>
    <!-- Dialog button to confirm the removing a study. -->
    <string name="studies_restart_dialog_ok">Aceptar</string>
    <!-- Dialog button text for canceling removing a study. -->
    <string name="studies_restart_dialog_cancel">Cancelar</string>

    <!-- Toast shown after turning on/off studies preferences -->
    <string name="studies_toast_quit_application" tools:ignore="UnusedResources">Saliendo de la aplicación para aplicar cambios…</string>

    <!-- Sessions -->
    <!-- Title for the list of tabs -->
    <string name="tab_header_label">Pestañas abiertas</string>
    <!-- Title for the list of tabs in the current private session -->
    <string name="tabs_header_private_tabs_title">Pestañas privadas</string>
    <!-- Title for the list of tabs in the synced tabs -->
    <string name="tabs_header_synced_tabs_title">Pestañas sincronizadas</string>
    <!-- Content description (not visible, for screen readers etc.): Add tab button. Adds a news tab when pressed -->
    <string name="add_tab">Agregar pestaña</string>
    <!-- Content description (not visible, for screen readers etc.): Add tab button. Adds a news tab when pressed -->
    <string name="add_private_tab">Agregar pestaña privada</string>
    <!-- Text for the new tab button to indicate adding a new private tab in the tab -->
    <string name="tab_drawer_fab_content">Privado</string>
    <!-- Text for the new tab button to indicate syncing command on the synced tabs page -->
    <string name="tab_drawer_fab_sync">Sincronizar</string>
    <!-- Text shown in the menu for sharing all tabs -->
    <string name="tab_tray_menu_item_share">Compartir todas las pestañas</string>
    <!-- Text shown in the menu to view recently closed tabs -->
    <string name="tab_tray_menu_recently_closed">Pestañas recientemente cerradas</string>
    <!-- Text shown in the tabs tray inactive tabs section -->
    <string name="tab_tray_inactive_recently_closed" tools:ignore="UnusedResources">Recientemente cerrados</string>
    <!-- Text shown in the menu to view account settings -->
    <string name="tab_tray_menu_account_settings">Configuración de la cuenta</string>
    <!-- Text shown in the menu to view tab settings -->
    <string name="tab_tray_menu_tab_settings">Configuración de pestañas</string>
    <!-- Text shown in the menu for closing all tabs -->
    <string name="tab_tray_menu_item_close">Cerrar todas las pestañas</string>
    <!-- Text shown in the multiselect menu for bookmarking selected tabs. -->
    <string name="tab_tray_multiselect_menu_item_bookmark">Marcador</string>
    <!-- Text shown in the multiselect menu for closing selected tabs. -->
    <string name="tab_tray_multiselect_menu_item_close">Cerrar</string>
    <!-- Content description for tabs tray multiselect share button -->
    <string name="tab_tray_multiselect_share_content_description">Compartir pestañas seleccionadas</string>
    <!-- Content description for tabs tray multiselect menu -->
    <string name="tab_tray_multiselect_menu_content_description">Menú de pestañas seleccionadas</string>
    <!-- Content description (not visible, for screen readers etc.): Removes tab from collection button. Removes the selected tab from collection when pressed -->
    <string name="remove_tab_from_collection">Eliminar pestaña de la colección</string>
    <!-- Text for button to enter multiselect mode in tabs tray -->
    <string name="tabs_tray_select_tabs">Seleccionar pestañas</string>
    <!-- Content description (not visible, for screen readers etc.): Close tab button. Closes the current session when pressed -->
    <string name="close_tab">Cerrar pestaña</string>
    <!-- Content description (not visible, for screen readers etc.): Close tab <title> button. First parameter is tab title  -->
    <string name="close_tab_title">Cerrar pestaña %s</string>
    <!-- Content description (not visible, for screen readers etc.): Opens the open tabs menu when pressed -->
    <string name="open_tabs_menu">Abrir menú de pestañas</string>
    <!-- Open tabs menu item to save tabs to collection -->
    <string name="tabs_menu_save_to_collection1">Guardar pestañas en la colección</string>
    <!-- Text for the menu button to delete a collection -->
    <string name="collection_delete">Eliminar colección</string>
    <!-- Text for the menu button to rename a collection -->
    <string name="collection_rename">Cambiar nombre de la colección</string>


    <!-- Text for the button to open tabs of the selected collection -->
    <string name="collection_open_tabs">Abrir pestañas</string>


    <!-- Hint for adding name of a collection -->
    <string name="collection_name_hint">Nombre de la colección</string>
    <!-- Text for the menu button to rename a top site -->
    <string name="rename_top_site">Renombrar</string>
    <!-- Text for the menu button to remove a top site -->
    <string name="remove_top_site">Eliminar</string>

    <!-- Text for the menu button to delete a top site from history -->
    <string name="delete_from_history">Eliminar del historial</string>
    <!-- Postfix for private WebApp titles, placeholder is replaced with app name -->
    <string name="pwa_site_controls_title_private">%1$s (modo privado)</string>

    <!-- History -->
    <!-- Text for the button to search all history -->
    <string name="history_search_1">Ingresar términos de búsqueda</string>
    <!-- Text for the button to clear all history -->
    <string name="history_delete_all">Eliminar historial</string>

    <!-- Text for the snackbar to confirm that multiple browsing history items has been deleted -->
    <string name="history_delete_multiple_items_snackbar">Historial eliminado</string>
    <!-- Text for the snackbar to confirm that a single browsing history item has been deleted. The first parameter is the shortened URL of the deleted history item. -->
    <string name="history_delete_single_item_snackbar">Se eliminó %1$s</string>
    <!-- Context description text for the button to delete a single history item -->
    <string name="history_delete_item">Eliminar</string>
    <!-- History multi select title in app bar
    The first parameter is the number of bookmarks selected -->
    <string name="history_multi_select_title">%1$d seleccionado</string>
    <!-- Text for the header that groups the history for today -->
    <string name="history_today">Hoy</string>
    <!-- Text for the header that groups the history for yesterday -->
    <string name="history_yesterday">Ayer</string>
    <!-- Text for the header that groups the history the past 7 days -->
    <string name="history_7_days">Últimos 7 días</string>
    <!-- Text for the header that groups the history the past 30 days -->
    <string name="history_30_days">Últimos 30 días</string>
    <!-- Text for the header that groups the history older than the last month -->
    <string name="history_older">Más antiguo</string>
    <!-- Text shown when no history exists -->
    <string name="history_empty_message">Aquí no hay historial</string>

    <!-- Downloads -->
    <!-- Text for the snackbar to confirm that multiple downloads items have been removed -->
    <string name="download_delete_multiple_items_snackbar_1">Descargas eliminadas</string>
    <!-- Text for the snackbar to confirm that a single download item has been removed. The first parameter is the name of the download item. -->
    <string name="download_delete_single_item_snackbar">%1$s eliminado </string>
    <!-- Text shown when no download exists -->
    <string name="download_empty_message_1">No hay archivos descargados</string>
    <!-- History multi select title in app bar
    The first parameter is the number of downloads selected -->
    <string name="download_multi_select_title">Se seleccionó %1$d</string>


    <!-- Text for the button to remove a single download item -->
    <string name="download_delete_item_1">Eliminar</string>


    <!-- Crashes -->
    <!-- Title text displayed on the tab crash page. This first parameter is the name of the application (For example: Fenix) -->
    <string name="tab_crash_title_2">Disculpá. %1$s no puede cargar esa página.</string>
    <!-- Send crash report checkbox text on the tab crash page -->
    <string name="tab_crash_send_report">Enviar informe de fallo a Mozilla</string>
    <!-- Close tab button text on the tab crash page -->
    <string name="tab_crash_close">Cerrar pestaña</string>
    <!-- Restore tab button text on the tab crash page -->
    <string name="tab_crash_restore">Restaurar pestaña</string>

    <!-- Bookmarks -->
    <!-- Confirmation message for a dialog confirming if the user wants to delete the selected folder -->
    <string name="bookmark_delete_folder_confirmation_dialog">¿Estás seguro de que querés eliminar esta carpeta?</string>
    <!-- Confirmation message for a dialog confirming if the user wants to delete multiple items including folders. Parameter will be replaced by app name. -->
    <string name="bookmark_delete_multiple_folders_confirmation_dialog">%s va a eliminar los elementos seleccionados.</string>
    <!-- Text for the cancel button on delete bookmark dialog -->
    <string name="bookmark_delete_negative">Cancelar</string>
    <!-- Screen title for adding a bookmarks folder -->
    <string name="bookmark_add_folder">Agregar carpeta</string>
    <!-- Snackbar title shown after a bookmark has been created. -->
    <string name="bookmark_saved_snackbar">¡Marcador guardado!</string>

    <!-- Snackbar edit button shown after a bookmark has been created. -->
    <string name="edit_bookmark_snackbar_action">EDIT</string>
    <!-- Bookmark overflow menu edit button -->
    <string name="bookmark_menu_edit_button">Editar</string>
    <!-- Bookmark overflow menu copy button -->
    <string name="bookmark_menu_copy_button">Copiar</string>
    <!-- Bookmark overflow menu share button -->
    <string name="bookmark_menu_share_button">Compartir</string>
    <!-- Bookmark overflow menu open in new tab button -->
    <string name="bookmark_menu_open_in_new_tab_button">Abrir en una nueva pestaña</string>
    <!-- Bookmark overflow menu open in private tab button -->
    <string name="bookmark_menu_open_in_private_tab_button">Abrir en una pestaña privada</string>
    <!-- Bookmark overflow menu open all in tabs button -->
    <string name="bookmark_menu_open_all_in_tabs_button">Abrir todo en pestañas nuevas</string>
    <!-- Bookmark overflow menu open all in private tabs button -->
    <string name="bookmark_menu_open_all_in_private_tabs_button">Abrir todo en pestañas privadas</string>
    <!-- Bookmark overflow menu delete button -->
    <string name="bookmark_menu_delete_button">Eliminar</string>
    <!--Bookmark overflow menu save button -->
    <string name="bookmark_menu_save_button">Guardar</string>
    <!-- Bookmark multi select title in app bar
     The first parameter is the number of bookmarks selected -->
    <string name="bookmarks_multi_select_title">Se seleccionó %1$d</string>
    <!-- Bookmark editing screen title -->
    <string name="edit_bookmark_fragment_title">Editar marcador</string>
    <!-- Bookmark folder editing screen title -->
    <string name="edit_bookmark_folder_fragment_title">Editar carpeta</string>
    <!-- Bookmark sign in button message -->
    <string name="bookmark_sign_in_button">Iniciar sesión para ver los marcadores sincronizados</string>
    <!-- Bookmark URL editing field label -->
    <string name="bookmark_url_label">URL</string>
    <!-- Bookmark FOLDER editing field label -->
    <string name="bookmark_folder_label">FOLDER</string>
    <!-- Bookmark NAME editing field label -->
    <string name="bookmark_name_label">NAME</string>
    <!-- Bookmark add folder screen title -->
    <string name="bookmark_add_folder_fragment_label">Agregar carpeta</string>
    <!-- Bookmark select folder screen title -->
    <string name="bookmark_select_folder_fragment_label">Seleccionar carpeta</string>
    <!-- Bookmark editing error missing title -->
    <string name="bookmark_empty_title_error">Debe tener un título</string>
    <!-- Bookmark editing error missing or improper URL -->
    <string name="bookmark_invalid_url_error">URL inválida</string>
    <!-- Bookmark screen message for empty bookmarks folder -->
    <string name="bookmarks_empty_message">No hay marcadores aquí</string>

    <!-- Bookmark snackbar message on deletion
     The first parameter is the host part of the URL of the bookmark deleted, if any -->
    <string name="bookmark_deletion_snackbar_message">Se eliminó %1$s</string>

    <!-- Bookmark snackbar message on deleting multiple bookmarks not including folders-->
    <string name="bookmark_deletion_multiple_snackbar_message_2">Marcadores eliminados</string>
    <!-- Bookmark snackbar message on deleting multiple bookmarks including folders-->
    <string name="bookmark_deletion_multiple_snackbar_message_3">Eliminar carpetas seleccionadas</string>
    <!-- Bookmark undo button for deletion snackbar action -->
    <string name="bookmark_undo_deletion">DESHACER</string>

    <!-- Text for the button to search all bookmarks -->
    <string name="bookmark_search">Ingresá el término de búsqueda</string>

    <!-- Site Permissions -->
    <!-- Button label that take the user to the Android App setting -->
    <string name="phone_feature_go_to_settings">Ir a Ajustes</string>
    <!-- Content description (not visible, for screen readers etc.): Quick settings sheet
        to give users access to site specific information / settings. For example:
        Secure settings status and a button to modify site permissions -->
    <string name="quick_settings_sheet">Hoja de ajustes rápidos</string>
    <!-- Label that indicates that this option it the recommended one -->
    <string name="phone_feature_recommended">Recomendado</string>
    <!-- Button label for clearing all the information of site permissions-->
    <string name="clear_permissions">Eliminar permisos</string>
    <!-- Text for the OK button on Clear permissions dialog -->
    <string name="clear_permissions_positive">Aceptar</string>
    <!-- Text for the cancel button on Clear permissions dialog -->
    <string name="clear_permissions_negative">Cancelar</string>
    <!-- Button label for clearing a site permission-->
    <string name="clear_permission">Eliminar permiso</string>
    <!-- Text for the OK button on Clear permission dialog -->
    <string name="clear_permission_positive">Aceptar</string>
    <!-- Text for the cancel button on Clear permission dialog -->
    <string name="clear_permission_negative">Cancelar</string>
    <!-- Button label for clearing all the information on all sites-->
    <string name="clear_permissions_on_all_sites">Eliminar permisos en todos los sitios</string>
    <!-- Preference for altering video and audio autoplay for all websites -->
    <string name="preference_browser_feature_autoplay">Reproducción automática</string>
    <!-- Preference for altering the camera access for all websites -->
    <string name="preference_phone_feature_camera">Cámara</string>
    <!-- Preference for altering the microphone access for all websites -->
    <string name="preference_phone_feature_microphone">Micrófono</string>
    <!-- Preference for altering the location access for all websites -->
    <string name="preference_phone_feature_location">Ubicación</string>
    <!-- Preference for altering the notification access for all websites -->
    <string name="preference_phone_feature_notification">Notificación</string>
    <!-- Preference for altering the persistent storage access for all websites -->
    <string name="preference_phone_feature_persistent_storage">Almacenamiento persistente</string>
    <!-- Preference for altering the storage access setting for all websites -->
    <string name="preference_phone_feature_cross_origin_storage_access">Cookies de sitios cruzados</string>
    <!-- Preference for altering the EME access for all websites -->
    <string name="preference_phone_feature_media_key_system_access">Contenido controlado por DRM</string>
    <!-- Label that indicates that a permission must be asked always -->
    <string name="preference_option_phone_feature_ask_to_allow">Pedir permiso</string>
    <!-- Label that indicates that a permission must be blocked -->
    <string name="preference_option_phone_feature_blocked">Bloqueado</string>
    <!-- Label that indicates that a permission must be allowed -->
    <string name="preference_option_phone_feature_allowed">Permitido</string>
    <!--Label that indicates a permission is by the Android OS-->
    <string name="phone_feature_blocked_by_android">Bloqueado por Android</string>
    <!-- Preference for showing a list of websites that the default configurations won't apply to them -->
    <string name="preference_exceptions">Excepciones</string>
    <!-- Summary of tracking protection preference if tracking protection is set to off -->
    <string name="tracking_protection_off">Desactivada</string>

    <!-- Summary of tracking protection preference if tracking protection is set to standard -->
    <string name="tracking_protection_standard">Estándar</string>
    <!-- Summary of tracking protection preference if tracking protection is set to strict -->
    <string name="tracking_protection_strict">Estricta</string>
    <!-- Summary of tracking protection preference if tracking protection is set to custom -->
    <string name="tracking_protection_custom">Personalizada</string>
    <!-- Label for global setting that indicates that all video and audio autoplay is allowed -->
    <string name="preference_option_autoplay_allowed2">Permitir audio y video</string>
    <!-- Label for site specific setting that indicates that all video and audio autoplay is allowed -->
    <string name="quick_setting_option_autoplay_allowed">Permitir audio y video</string>
    <!-- Label that indicates that video and audio autoplay is only allowed over Wi-Fi -->
    <string name="preference_option_autoplay_allowed_wifi_only2">Bloquear audio y video solo en datos celulares</string>
    <!-- Subtext that explains 'autoplay on Wi-Fi only' option -->
    <string name="preference_option_autoplay_allowed_wifi_subtext">El audio y el video se van a reproducir con Wi-Fi</string>
    <!-- Label for global setting that indicates that video autoplay is allowed, but audio autoplay is blocked -->
    <string name="preference_option_autoplay_block_audio2">Bloquear solo audio</string>
    <!-- Label for site specific setting that indicates that video autoplay is allowed, but audio autoplay is blocked -->
    <string name="quick_setting_option_autoplay_block_audio">Bloquear solo audio</string>
    <!-- Label for global setting that indicates that all video and audio autoplay is blocked -->
    <string name="preference_option_autoplay_blocked3">Bloquear audio y video</string>
    <!-- Label for site specific setting that indicates that all video and audio autoplay is blocked -->
    <string name="quick_setting_option_autoplay_blocked">Bloquear audio y video</string>
    <!-- Summary of delete browsing data on quit preference if it is set to on -->
    <string name="delete_browsing_data_quit_on">Activado</string>
    <!-- Summary of delete browsing data on quit preference if it is set to off -->
    <string name="delete_browsing_data_quit_off">Desactivada</string>

    <!-- Summary of studies preference if it is set to on -->
    <string name="studies_on">Activado</string>
    <!-- Summary of studies data on quit preference if it is set to off -->
    <string name="studies_off">Desactivado</string>

    <!-- Collections -->
    <!-- Collections header on home fragment -->
    <string name="collections_header">Colecciones</string>
    <!-- Content description (not visible, for screen readers etc.): Opens the collection menu when pressed -->
    <string name="collection_menu_button_content_description">Menú de colecciones</string>
    <!-- Label to describe what collections are to a new user without any collections -->
    <string name="no_collections_description2">Recolectá lo que te importa.\nAgrupá búsquedas, sitios y pestañas similares para acceder rápidamente más tarde.</string>
    <!-- Title for the "select tabs" step of the collection creator -->
    <string name="create_collection_select_tabs">Seleccionar pestañas</string>
    <!-- Title for the "select collection" step of the collection creator -->
    <string name="create_collection_select_collection">Seleccionar colección</string>
    <!-- Title for the "name collection" step of the collection creator -->
    <string name="create_collection_name_collection">Nombrar la colección</string>
    <!-- Button to add new collection for the "select collection" step of the collection creator -->
    <string name="create_collection_add_new_collection">Agregar nueva colección</string>
    <!-- Button to select all tabs in the "select tabs" step of the collection creator -->
    <string name="create_collection_select_all">Seleccionar todo</string>
    <!-- Button to deselect all tabs in the "select tabs" step of the collection creator -->
    <string name="create_collection_deselect_all">Dejar deseleccionar todo</string>
    <!-- Text to prompt users to select the tabs to save in the "select tabs" step of the collection creator -->
    <string name="create_collection_save_to_collection_empty">Seleccionar pestañas para guardar</string>
    <!-- Text to show users how many tabs they have selected in the "select tabs" step of the collection creator.
     %d is a placeholder for the number of tabs selected. -->
    <string name="create_collection_save_to_collection_tabs_selected">%d pestañas seleccionadas</string>
    <!-- Text to show users they have one tab selected in the "select tabs" step of the collection creator.
    %d is a placeholder for the number of tabs selected. -->
    <string name="create_collection_save_to_collection_tab_selected">%d pestaña seleccionada</string>

    <!-- Text shown in snackbar when multiple tabs have been saved in a collection -->
    <string name="create_collection_tabs_saved">¡Pestañas guardadas!</string>
    <!-- Text shown in snackbar when one or multiple tabs have been saved in a new collection -->
    <string name="create_collection_tabs_saved_new_collection">¡Colección guardada!</string>
    <!-- Text shown in snackbar when one tab has been saved in a collection -->
    <string name="create_collection_tab_saved">¡Pestaña guardada!</string>
    <!-- Content description (not visible, for screen readers etc.): button to close the collection creator -->
    <string name="create_collection_close">Cerrar</string>
    <!-- Button to save currently selected tabs in the "select tabs" step of the collection creator-->
    <string name="create_collection_save">Guardar</string>

    <!-- Snackbar action to view the collection the user just created or updated -->
    <string name="create_collection_view">Ver</string>

    <!-- Text for the OK button from collection dialogs -->
    <string name="create_collection_positive">Aceptar</string>
    <!-- Text for the cancel button from collection dialogs -->
    <string name="create_collection_negative">Cancelar</string>

    <!-- Default name for a new collection in "name new collection" step of the collection creator. %d is a placeholder for the number of collections-->
    <string name="create_collection_default_name">Colección %d</string>

    <!-- Share -->
    <!-- Share screen header -->
    <string name="share_header_2">Compartir</string>
    <!-- Content description (not visible, for screen readers etc.):
        "Share" button. Opens the share menu when pressed. -->
    <string name="share_button_content_description">Compartir</string>
    <!-- Text for the Save to PDF feature in the share menu -->
    <string name="share_save_to_pdf">Guardar como PDF</string>
    <!-- Text for error message when generating a PDF file Text. -->
    <string name="unable_to_save_to_pdf_error">No se pudo generar el PDF</string>
    <!-- Text for standard error snackbar dismiss button. -->
    <string name="standard_snackbar_error_dismiss">Descartar</string>
    <!-- Text for error message when printing a page and it fails. -->
    <string name="unable_to_print_page_error">No se puede imprimir esta página</string>
    <!-- Text for the print feature in the share and browser menu -->
    <string name="menu_print">Imprimir</string>
    <!-- Sub-header in the dialog to share a link to another sync device -->
    <string name="share_device_subheader">Enviar al dispositivo</string>
    <!-- Sub-header in the dialog to share a link to an app from the full list -->
    <string name="share_link_all_apps_subheader">Todas las acciones</string>
    <!-- Sub-header in the dialog to share a link to an app from the most-recent sorted list -->
    <string name="share_link_recent_apps_subheader">Usado recientemente</string>
    <!-- Text for the copy link action in the share screen. -->
    <string name="share_copy_link_to_clipboard">Copiar al portapapeles</string>
    <!-- Toast shown after copying link to clipboard -->
    <string name="toast_copy_link_to_clipboard">Copiado al portapapeles</string>
    <!-- An option from the share dialog to sign into sync -->
    <string name="sync_sign_in">Iniciar sesión en Sync</string>
     <!-- An option from the three dot menu to sync and save data -->
    <string name="sync_menu_sync_and_save_data">Sincronizar y guardar datos</string>
    <!-- An option from the share dialog to send link to all other sync devices -->
    <string name="sync_send_to_all">Enviar a todos los dispositivos</string>
    <!-- An option from the share dialog to reconnect to sync -->
    <string name="sync_reconnect">Reconectar a Sync</string>
    <!-- Text displayed when sync is offline and cannot be accessed -->
    <string name="sync_offline">Sin conexión</string>
    <!-- An option to connect additional devices -->
    <string name="sync_connect_device">Conectar otro dispositivo</string>
    <!-- The dialog text shown when additional devices are not available -->
    <string name="sync_connect_device_dialog">Para enviar una pestaña, iniciá sesión en Firefox en al menos un dispositivo más.</string>
    <!-- Confirmation dialog button -->
    <string name="sync_confirmation_button">Entendido</string>

    <!-- Share error message -->
    <string name="share_error_snackbar">No se puede compartir con esta aplicación</string>

    <!-- Add new device screen title -->
    <string name="sync_add_new_device_title">Enviar al dispositivo</string>
    <!-- Text for the warning message on the Add new device screen -->
    <string name="sync_add_new_device_message">No hay dispositivos conectados</string>
    <!-- Text for the button to learn about sending tabs -->
    <string name="sync_add_new_device_learn_button">Conocer sobre enviar pestañas…</string>
    <!-- Text for the button to connect another device -->
    <string name="sync_add_new_device_connect_button">Conectar otro dispositivo…</string>

    <!-- Notifications -->
    <!-- Text shown in the notification that pops up to remind the user that a private browsing session is active. -->
    <string name="notification_pbm_delete_text_2">Cerrar pestañas privadas</string>

    <!-- Text shown in the notification that pops up to remind the user that a private browsing session is active for Android 14+ -->
    <string name="notification_erase_title_android_14">¿Cerrar pestañas privadas?</string>
    <string name="notification_erase_text_android_14">Tocá o deslizá esta notificación para cerrar las pestañas privadas.</string>

    <!-- Name of the marketing notification channel. Displayed in the "App notifications" system settings for the app -->
    <string name="notification_marketing_channel_name">Marketing</string>

    <!-- Title shown in the notification that pops up to remind the user to set fenix as default browser.
    The app name is in the text, due to limitations with localizing Nimbus experiments -->
    <string name="nimbus_notification_default_browser_title" tools:ignore="UnusedResources">Firefox es rápido y privado</string>
    <!-- Text shown in the notification that pops up to remind the user to set fenix as default browser.
    The app name is in the text, due to limitations with localizing Nimbus experiments -->
    <string name="nimbus_notification_default_browser_text" tools:ignore="UnusedResources">Hacé que Firefox sea tu navegador predeterminado</string>
    <!-- Title shown in the notification that pops up to re-engage the user -->
    <string name="notification_re_engagement_title">Probá la navegación privada</string>
    <!-- Text shown in the notification that pops up to re-engage the user.
    %1$s is a placeholder that will be replaced by the app name. -->
    <string name="notification_re_engagement_text">Navegá sin cookies ni historial guardados en %1$s</string>

    <!-- Title A shown in the notification that pops up to re-engage the user -->
    <string name="notification_re_engagement_A_title">Navegá sin dejar rastros</string>
    <!-- Text A shown in the notification that pops up to re-engage the user.
    %1$s is a placeholder that will be replaced by the app name. -->
    <string name="notification_re_engagement_A_text">La navegación privada en %1$s no guarda tu información.</string>
    <!-- Title B shown in the notification that pops up to re-engage the user -->
    <string name="notification_re_engagement_B_title">Empezar tu primera búsqueda</string>
    <!-- Text B shown in the notification that pops up to re-engage the user -->
    <string name="notification_re_engagement_B_text">Buscar algo cercano. O descubrir algo divertido.</string>

    <!-- Survey -->
    <!-- Text shown in the fullscreen message that pops up to ask user to take a short survey.
    The app name is in the text, due to limitations with localizing Nimbus experiments -->
    <string name="nimbus_survey_message_text">Ayudá a mejorar Firefox haciendo una encuesta corta.</string>
    <!-- Preference for taking the short survey. -->
    <string name="preferences_take_survey">Realizar encuesta</string>
    <!-- Preference for not taking the short survey. -->
    <string name="preferences_not_take_survey">No, gracias</string>

    <!-- Snackbar -->
    <!-- Text shown in snackbar when user deletes a collection -->
    <string name="snackbar_collection_deleted">Se eliminó la colección</string>
    <!-- Text shown in snackbar when user renames a collection -->
    <string name="snackbar_collection_renamed">Se cambió el nombre de la colección</string>
    <!-- Text shown in snackbar when user closes a tab -->
    <string name="snackbar_tab_closed">Pestaña cerrada</string>
    <!-- Text shown in snackbar when user closes all tabs -->
    <string name="snackbar_tabs_closed">Pestañas cerradas</string>
    <!-- Text shown in snackbar when user bookmarks a list of tabs -->
    <string name="snackbar_message_bookmarks_saved">¡Marcadores guardados!</string>
    <!-- Text shown in snackbar when user adds a site to shortcuts -->
    <string name="snackbar_added_to_shortcuts">¡Agregado a atajos!</string>
    <!-- Text shown in snackbar when user closes a private tab -->
    <string name="snackbar_private_tab_closed">Pestaña privada cerrada</string>
    <!-- Text shown in snackbar when user closes all private tabs -->
    <string name="snackbar_private_tabs_closed">Pestañas privada cerradas</string>
    <!-- Text shown in snackbar when user erases their private browsing data -->
    <string name="snackbar_private_data_deleted">Se eliminaron los datos de navegación privada</string>
    <!-- Text shown in snackbar to undo deleting a tab, top site or collection -->
    <string name="snackbar_deleted_undo">DESHACER</string>
    <!-- Text shown in snackbar when user removes a top site -->
    <string name="snackbar_top_site_removed">Sitio eliminado</string>
    <!-- QR code scanner prompt which appears after scanning a code, but before navigating to it
        First parameter is the name of the app, second parameter is the URL or text scanned-->
    <string name="qr_scanner_confirmation_dialog_message">Permitir que %1$s abra %2$s</string>
    <!-- QR code scanner prompt dialog positive option to allow navigation to scanned link -->
    <string name="qr_scanner_dialog_positive">ALLOW</string>
    <!-- QR code scanner prompt dialog positive option to deny navigation to scanned link -->
    <string name="qr_scanner_dialog_negative">DENY</string>
    <!-- QR code scanner prompt dialog error message shown when a hostname does not contain http or https. -->
    <string name="qr_scanner_dialog_invalid">Dirección web inválida.</string>
    <!-- QR code scanner prompt dialog positive option when there is an error -->
    <string name="qr_scanner_dialog_invalid_ok">Aceptar</string>
    <!-- Tab collection deletion prompt dialog message. Placeholder will be replaced with the collection name -->
    <string name="tab_collection_dialog_message">¿Estás seguro de que querés eliminar %1$s?</string>
    <!-- Collection and tab deletion prompt dialog message. This will show when the last tab from a collection is deleted -->
    <string name="delete_tab_and_collection_dialog_message">Eliminar esta pestaña va a eliminar toda la colección. Podés crear nuevas colecciones en cualquier momento.</string>
    <!-- Collection and tab deletion prompt dialog title. Placeholder will be replaced with the collection name. This will show when the last tab from a collection is deleted -->
    <string name="delete_tab_and_collection_dialog_title">¿Eliminar %1$s?</string>
    <!-- Tab collection deletion prompt dialog option to delete the collection -->
    <string name="tab_collection_dialog_positive">Eliminar</string>
    <!-- Text displayed in a notification when the user enters full screen mode -->
    <string name="full_screen_notification">Acceder a pantalla completa</string>
    <!-- Message for copying the URL via long press on the toolbar -->
    <string name="url_copied">URL copiada</string>
    <!-- Sample text for accessibility font size -->
    <string name="accessibility_text_size_sample_text_1">Este es un texto de ejemplo. Está aquí para mostrar cómo va a aparecer el texto cuando aumentes o disminuyas el tamaño con esta configuración.</string>
    <!-- Summary for Accessibility Text Size Scaling Preference -->
    <string name="preference_accessibility_text_size_summary">Aumentar o disminuir el tamaño del texto en los sitios web</string>
    <!-- Title for Accessibility Text Size Scaling Preference -->
    <string name="preference_accessibility_font_size_title">Tamaño de la fuente</string>

    <!-- Title for Accessibility Text Automatic Size Scaling Preference -->
    <string name="preference_accessibility_auto_size_2">Cambio automático del tamaño de la fuente</string>
    <!-- Summary for Accessibility Text Automatic Size Scaling Preference -->
    <string name="preference_accessibility_auto_size_summary">El tamaño de fuente va a coincidir con la configuración de Android. Desactivá aquí para administrar el tamaño de la fuente.</string>

    <!-- Title for the Delete browsing data preference -->
    <string name="preferences_delete_browsing_data">Eliminar datos de navegación</string>

    <!-- Title for the tabs item in Delete browsing data -->
    <string name="preferences_delete_browsing_data_tabs_title_2">Pestañas abiertas</string>
    <!-- Subtitle for the tabs item in Delete browsing data, parameter will be replaced with the number of open tabs -->
    <string name="preferences_delete_browsing_data_tabs_subtitle">%d pestañas</string>
    <!-- Title for the data and history items in Delete browsing data -->
    <!-- Title for the history item in Delete browsing data -->
    <string name="preferences_delete_browsing_data_browsing_history_title">Historial de navegación</string>
    <!-- Subtitle for the data and history items in delete browsing data, parameter will be replaced with the
        number of history items the user has -->
    <string name="preferences_delete_browsing_data_browsing_data_subtitle">%d direcciones</string>
    <!-- Title for the cookies and site data items in Delete browsing data -->
    <string name="preferences_delete_browsing_data_cookies_and_site_data">Cookies y datos del sitio</string>
    <!-- Subtitle for the cookies item in Delete browsing data -->
    <string name="preferences_delete_browsing_data_cookies_subtitle">Se cerrará la sesión en la mayor parte de los sitios</string>
    <!-- Title for the cached images and files item in Delete browsing data -->
    <string name="preferences_delete_browsing_data_cached_files">Imágenes y archivos en caché</string>
    <!-- Subtitle for the cached images and files item in Delete browsing data -->
    <string name="preferences_delete_browsing_data_cached_files_subtitle">Libera espacio de almacenamiento</string>
    <!-- Title for the site permissions item in Delete browsing data -->
    <string name="preferences_delete_browsing_data_site_permissions">Permisos del sitio</string>
    <!-- Title for the downloads item in Delete browsing data -->
    <string name="preferences_delete_browsing_data_downloads">Descargas</string>
    <!-- Text for the button to delete browsing data -->
    <string name="preferences_delete_browsing_data_button">Eliminar datos de navegación</string>

    <!-- Title for the Delete browsing data on quit preference -->
    <string name="preferences_delete_browsing_data_on_quit">Eliminar datos de navegación al salir</string>
    <!-- Summary for the Delete browsing data on quit preference. "Quit" translation should match delete_browsing_data_on_quit_action translation. -->
    <string name="preference_summary_delete_browsing_data_on_quit_2">Elimina automáticamente los datos de navegación cuando seleccionás &quot;Salir&quot; en el menú principal</string>
    <!-- Action item in menu for the Delete browsing data on quit feature -->
    <string name="delete_browsing_data_on_quit_action">Salir</string>

    <!-- Title text of a delete browsing data dialog. -->
    <string name="delete_history_prompt_title">Intervalo de tiempo para borrar</string>
    <!-- Body text of a delete browsing data dialog. -->
    <string name="delete_history_prompt_body" moz:RemovedIn="130" tools:ignore="UnusedResources">Elimina el historial (incluyendo historial sincronizado de otros dispositivos), cookies y otros datos de navegación.</string>
    <!-- Body text of a delete browsing data dialog. -->
    <string name="delete_history_prompt_body_2">Elimina el historial (incluido el historial sincronizado de otros dispositivos)</string>
    <!-- Radio button in the delete browsing data dialog to delete history items for the last hour. -->
    <string name="delete_history_prompt_button_last_hour">Última hora</string>
    <!-- Radio button in the delete browsing data dialog to delete history items for today and yesterday. -->
    <string name="delete_history_prompt_button_today_and_yesterday">Hoy y ayer</string>
    <!-- Radio button in the delete browsing data dialog to delete all history. -->
    <string name="delete_history_prompt_button_everything">Todo</string>

    <!-- Dialog message to the user asking to delete browsing data. Parameter will be replaced by app name. -->
    <string name="delete_browsing_data_prompt_message_3">%s va a eliminar los datos de navegación seleccionados.</string>
    <!-- Text for the cancel button for the data deletion dialog -->
    <string name="delete_browsing_data_prompt_cancel">Cancelar</string>
    <!-- Text for the allow button for the data deletion dialog -->
    <string name="delete_browsing_data_prompt_allow">Eliminar</string>
    <!-- Text for the snackbar confirmation that the data was deleted -->
    <string name="preferences_delete_browsing_data_snackbar">Datos de navegación eliminados</string>

    <!-- Text for the snackbar to show the user that the deletion of browsing data is in progress -->
    <string name="deleting_browsing_data_in_progress">Eliminando datos de navegación…</string>

    <!-- Dialog message to the user asking to delete all history items inside the opened group. Parameter will be replaced by a history group name. -->
    <string name="delete_all_history_group_prompt_message">Borrar todos los sitios en “%s”</string>
    <!-- Text for the cancel button for the history group deletion dialog -->
    <string name="delete_history_group_prompt_cancel">Cancelar</string>
    <!-- Text for the allow button for the history group dialog -->
    <string name="delete_history_group_prompt_allow">Borrar</string>
    <!-- Text for the snackbar confirmation that the history group was deleted -->
    <string name="delete_history_group_snackbar">Grupo eliminado</string>

    <!-- Onboarding -->
    <!-- text to display in the snackbar once account is signed-in -->
    <string name="onboarding_firefox_account_sync_is_on">La sincronización está activada</string>

    <!-- Onboarding theme -->
    <!-- Text shown in snackbar when multiple tabs have been sent to device -->
    <string name="sync_sent_tabs_snackbar">¡Pestañas enviadas!</string>
    <!-- Text shown in snackbar when one tab has been sent to device  -->
    <string name="sync_sent_tab_snackbar">¡Pestaña enviada!</string>
    <!-- Text shown in snackbar when sharing tabs failed  -->
    <string name="sync_sent_tab_error_snackbar">Imposible enviar</string>
    <!-- Text shown in snackbar for the "retry" action that the user has after sharing tabs failed -->
    <string name="sync_sent_tab_error_snackbar_action">RETRY</string>
    <!-- Title of QR Pairing Fragment -->
    <string name="sync_scan_code">Escanear el código</string>
    <!-- Instructions on how to access pairing -->
    <string name="sign_in_instructions"><![CDATA[En tu computadora, abrí Firefox y andá a <b>https://firefox.com/pair</b>]]></string>
    <!-- Text shown for sign in pairing when ready -->
    <string name="sign_in_ready_for_scan">Listo para escanear</string>
    <!-- Text shown for settings option for sign with pairing -->
    <string name="sign_in_with_camera">Iniciá sesión con tu cámara</string>
    <!-- Text shown for settings option for sign with email -->
    <string name="sign_in_with_email">Usá el correo electrónico en su lugar</string>
    <!-- Text shown for settings option for create new account text.'Firefox' intentionally hardcoded here.-->
    <string name="sign_in_create_account_text"><![CDATA[¿No tenés cuenta? <u> Creá una </u> para sincronizar Firefox entre dispositivos.]]></string>
    <!-- Text shown in confirmation dialog to sign out of account. The first parameter is the name of the app (e.g. Firefox Preview) -->
    <string name="sign_out_confirmation_message_2">%s va a dejar de sincronizarse con tu cuenta, pero no se borrarán los datos de navegación del dispositivo.</string>
    <!-- Option to continue signing out of account shown in confirmation dialog to sign out of account -->
    <string name="sign_out_disconnect">Desconectar</string>
    <!-- Option to cancel signing out shown in confirmation dialog to sign out of account -->
    <string name="sign_out_cancel">Cancelar</string>

    <!-- Error message snackbar shown after the user tried to select a default folder which cannot be altered -->
    <string name="bookmark_cannot_edit_root">No se pueden editar carpetas predeterminadas</string>

    <!-- Enhanced Tracking Protection -->
    <!-- Link displayed in enhanced tracking protection panel to access tracking protection settings -->
    <string name="etp_settings">Ajustes de protección</string>
    <!-- Preference title for enhanced tracking protection settings -->
    <string name="preference_enhanced_tracking_protection">Protección contra rastreo aumentada</string>
    <!-- Preference summary for enhanced tracking protection settings on/off switch -->
    <string name="preference_enhanced_tracking_protection_summary">Ahora con protección total de cookies, nuestra barrera más poderosa hasta hoy contra rastreadores de sitios cruzados.</string>
    <!-- Description of enhanced tracking protection. The parameter is the name of the application (For example: Firefox Fenix) -->
    <string name="preference_enhanced_tracking_protection_explanation_2">%s te protege de muchos de los rastreadores más comunes que siguen lo que hacés en línea.</string>
    <!-- Text displayed that links to website about enhanced tracking protection -->
    <string name="preference_enhanced_tracking_protection_explanation_learn_more">Conocer más</string>
    <!-- Preference for enhanced tracking protection for the standard protection settings -->
    <string name="preference_enhanced_tracking_protection_standard_default_1">Estándar (predeterminado)</string>
    <!-- Preference description for enhanced tracking protection for the standard protection settings -->
    <string name="preference_enhanced_tracking_protection_standard_description_5">Las páginas se van a cargar normalmente, pero bloquean menos rastreadores.</string>
    <!--  Accessibility text for the Standard protection information icon  -->
    <string name="preference_enhanced_tracking_protection_standard_info_button">Qué es lo que está bloqueado por la protección de rastreo estándar</string>
    <!-- Preference for enhanced tracking protection for the strict protection settings -->
    <string name="preference_enhanced_tracking_protection_strict">Estricta</string>
    <!-- Preference description for enhanced tracking protection for the strict protection settings -->
    <string name="preference_enhanced_tracking_protection_strict_description_4">Mayor protección de rastreo y rendimiento más rápido, pero algunos sitios pueden no funcionar correctamente.</string>
    <!--  Accessibility text for the Strict protection information icon  -->
    <string name="preference_enhanced_tracking_protection_strict_info_button">Qué es lo que está bloqueado por la protección de rastreo estricta</string>
    <!-- Preference for enhanced tracking protection for the custom protection settings -->
    <string name="preference_enhanced_tracking_protection_custom">Personalizada</string>
    <!-- Preference description for enhanced tracking protection for the strict protection settings -->
    <string name="preference_enhanced_tracking_protection_custom_description_2">Elegí qué rastreadores y secuencias de comandos querés bloquear.</string>
    <!--  Accessibility text for the Strict protection information icon  -->
    <string name="preference_enhanced_tracking_protection_custom_info_button">Esto es lo que está bloqueado por la protección de rastreo estándar</string>
    <!-- Header for categories that are being blocked by current Enhanced Tracking Protection settings -->
    <!-- Preference for enhanced tracking protection for the custom protection settings for cookies-->
    <string name="preference_enhanced_tracking_protection_custom_cookies">Cookies</string>
    <!-- Option for enhanced tracking protection for the custom protection settings for cookies-->
    <string name="preference_enhanced_tracking_protection_custom_cookies_1">Rastreadores de sitios y redes sociales</string>
    <!-- Option for enhanced tracking protection for the custom protection settings for cookies-->
    <string name="preference_enhanced_tracking_protection_custom_cookies_2">Cookies de sitios no visitados</string>
    <!-- Option for enhanced tracking protection for the custom protection settings for cookies-->
    <string name="preference_enhanced_tracking_protection_custom_cookies_3">Todas las cookies de terceros (puede causar errores en los sitios web)</string>
    <!-- Option for enhanced tracking protection for the custom protection settings for cookies-->
    <string name="preference_enhanced_tracking_protection_custom_cookies_4">Todas las cookies (va a causar errores en los sitios web)</string>
    <!-- Option for enhanced tracking protection for the custom protection settings for cookies-->
    <string name="preference_enhanced_tracking_protection_custom_cookies_5">Aislar cookies de sitios cruzados</string>
    <!-- Preference for Global Privacy Control for the custom privacy settings for Global Privacy Control. '&amp;' is replaced with the ampersand symbol: &-->
    <string name="preference_enhanced_tracking_protection_custom_global_privacy_control">Decirle a los sitios web que no compartan ni vendan datos</string>
    <!-- Preference for enhanced tracking protection for the custom protection settings for tracking content -->
    <string name="preference_enhanced_tracking_protection_custom_tracking_content">Contenido de rastreo</string>
    <!-- Option for enhanced tracking protection for the custom protection settings for tracking content-->
    <string name="preference_enhanced_tracking_protection_custom_tracking_content_1">En todas las pestañas</string>
    <!-- Option for enhanced tracking protection for the custom protection settings for tracking content-->
    <string name="preference_enhanced_tracking_protection_custom_tracking_content_2">Solo en pestañas privadas</string>
    <!-- Preference for enhanced tracking protection for the custom protection settings -->
    <string name="preference_enhanced_tracking_protection_custom_cryptominers">Criptomineros</string>
    <!-- Preference for enhanced tracking protection for the custom protection settings -->
    <string name="preference_enhanced_tracking_protection_custom_fingerprinters">Detectores de huellas digitales</string>
    <!-- Button label for navigating to the Enhanced Tracking Protection details -->
    <string name="enhanced_tracking_protection_details">Detalles</string>
    <!-- Header for categories that are being being blocked by current Enhanced Tracking Protection settings -->
    <string name="enhanced_tracking_protection_blocked">Bloqueado</string>
    <!-- Header for categories that are being not being blocked by current Enhanced Tracking Protection settings -->
    <string name="enhanced_tracking_protection_allowed">Permitido</string>
    <!-- Category of trackers (social media trackers) that can be blocked by Enhanced Tracking Protection -->
    <string name="etp_social_media_trackers_title">Rastreadores de redes sociales</string>
    <!-- Description of social media trackers that can be blocked by Enhanced Tracking Protection -->
    <string name="etp_social_media_trackers_description">Limita la capacidad de las redes sociales para rastrear tu actividad de navegación en la web.</string>
    <!-- Category of trackers (cross-site tracking cookies) that can be blocked by Enhanced Tracking Protection -->
    <string name="etp_cookies_title">Cookies de rastreo de sitios cruzados</string>
    <!-- Category of trackers (cross-site tracking cookies) that can be blocked by Enhanced Tracking Protection -->
    <string name="etp_cookies_title_2">Cookies de sitios cruzados</string>
    <!-- Description of cross-site tracking cookies that can be blocked by Enhanced Tracking Protection -->
    <string name="etp_cookies_description">Bloquea las cookies que utilizan las redes publicitarias y las empresas de análisis para compilar tus datos de navegación en muchos sitios.</string>
    <!-- Description of cross-site tracking cookies that can be blocked by Enhanced Tracking Protection -->
    <string name="etp_cookies_description_2">La protección total de cookies aísla las cookies del sitio en el que estás para que los rastreadores, como las redes publicitarias, no puedan usarlas para seguirte a través de los sitios.</string>
    <!-- Category of trackers (cryptominers) that can be blocked by Enhanced Tracking Protection -->
    <string name="etp_cryptominers_title">Criptomineros</string>
    <!-- Description of cryptominers that can be blocked by Enhanced Tracking Protection -->
    <string name="etp_cryptominers_description">Impide que los scripts maliciosos obtengan acceso a tu dispositivo para extraer moneda digital.</string>
    <!-- Category of trackers (fingerprinters) that can be blocked by Enhanced Tracking Protection -->
    <string name="etp_fingerprinters_title">Detectores de huellas digitales</string>
    <!-- Description of fingerprinters that can be blocked by Enhanced Tracking Protection -->
    <string name="etp_fingerprinters_description">Impide que se recopilen datos identificables acerca de tu dispositivo que pueden usarse para fines de rastreo.</string>
    <!-- Category of trackers (tracking content) that can be blocked by Enhanced Tracking Protection -->
    <string name="etp_tracking_content_title">Contenido de rastreo</string>
    <!-- Description of tracking content that can be blocked by Enhanced Tracking Protection -->
    <string name="etp_tracking_content_description">Detiene la carga de anuncios externos, videos y otro contenido que contiene código de rastreo. Puede afectar la funcionalidad del sitio web.</string>
    <!-- Enhanced Tracking Protection message that protection is currently on for this site -->
    <string name="etp_panel_on">Las protecciones están activadas para este sitio</string>
    <!-- Enhanced Tracking Protection message that protection is currently off for this site -->
    <string name="etp_panel_off">Las protecciones están desactivadas para este sitio</string>
    <!-- Header for exceptions list for which sites enhanced tracking protection is always off -->
    <string name="enhanced_tracking_protection_exceptions">La protección contra rastreo aumentada está deshabilitada para estos sitios</string>
    <!-- Content description (not visible, for screen readers etc.): Navigate
    back from ETP details (Ex: Tracking content) -->
    <string name="etp_back_button_content_description">Ir hacia atrás</string>
    <!-- About page link text to open what's new link -->
    <string name="about_whats_new">¿Qué hay de nuevo en %s?</string>
    <!-- Open source licenses page title
    The first parameter is the app name -->
    <string name="open_source_licenses_title">%s | Bibliotecas OSS</string>

    <!-- Category of trackers (redirect trackers) that can be blocked by Enhanced Tracking Protection -->
    <string name="etp_redirect_trackers_title">Redirigir rastreadores</string>
    <!-- Description of redirect tracker cookies that can be blocked by Enhanced Tracking Protection -->
    <string name="etp_redirect_trackers_description">Borra las cookies establecidas por redireccionamientos a sitios web de rastreo conocidos.</string>

    <!-- Description of the SmartBlock Enhanced Tracking Protection feature. The * symbol is intentionally hardcoded here,
         as we use it on the UI to indicate which trackers have been partially unblocked.  -->
    <string name="preference_etp_smartblock_description">Algunos rastreadores marcados a continuación fueron parcialmente desbloqueados en esta página porque interactuaste con ellos *.</string>
    <!-- Text displayed that links to website about enhanced tracking protection SmartBlock -->
    <string name="preference_etp_smartblock_learn_more">Conocer más</string>

    <!-- Content description (not visible, for screen readers etc.):
    Enhanced tracking protection exception preference icon for ETP settings. -->
    <string name="preference_etp_exceptions_icon_description">Icono de preferencia de excepción de protección de rastreo mejorada</string>

    <!-- About page link text to open support link -->
    <string name="about_support">Ayuda</string>
    <!-- About page link text to list of past crashes (like about:crashes on desktop) -->
    <string name="about_crashes">Fallos</string>
    <!-- About page link text to open privacy notice link -->
    <string name="about_privacy_notice">Nota de privacidad</string>
    <!-- About page link text to open know your rights link -->
    <string name="about_know_your_rights">Conocé tus derechos</string>
    <!-- About page link text to open licensing information link -->
    <string name="about_licensing_information">Información de la licencia</string>
    <!-- About page link text to open a screen with libraries that are used -->
    <string name="about_other_open_source_libraries">Bibliotecas que usamos</string>

    <!-- Toast shown to the user when they are activating the secret dev menu
        The first parameter is number of long clicks left to enable the menu -->
    <string name="about_debug_menu_toast_progress">Menú de depuración: %1$d clic(s) para habilitarlo</string>
    <string name="about_debug_menu_toast_done">Menú de depuración habilitado</string>

    <!-- Browser long press popup menu -->
    <!-- Copy the current url -->
    <string name="browser_toolbar_long_press_popup_copy">Copiar</string>
    <!-- Paste & go the text in the clipboard. '&amp;' is replaced with the ampersand symbol: & -->
    <string name="browser_toolbar_long_press_popup_paste_and_go">Pegar e ir</string>
    <!-- Paste the text in the clipboard -->
    <string name="browser_toolbar_long_press_popup_paste">Pegar</string>

    <!-- Snackbar message shown after an URL has been copied to clipboard. -->
    <string name="browser_toolbar_url_copied_to_clipboard_snackbar">URL copiada al portapapeles</string>

    <!-- Title text for the Add To Homescreen dialog -->
    <string name="add_to_homescreen_title">Agregar a pantalla de inicio</string>
    <!-- Cancel button text for the Add to Homescreen dialog -->
    <string name="add_to_homescreen_cancel">Cancelar</string>
    <!-- Add button text for the Add to Homescreen dialog -->
    <string name="add_to_homescreen_add">Agregar</string>
    <!-- Continue to website button text for the first-time Add to Homescreen dialog -->
    <string name="add_to_homescreen_continue">Continuar al sitio web</string>
    <!-- Placeholder text for the TextView in the Add to Homescreen dialog -->
    <string name="add_to_homescreen_text_placeholder">Nombre de acceso directo</string>

    <!-- Describes the add to homescreen functionality -->
    <string name="add_to_homescreen_description_2">Podés agregar este sitio a la pantalla de inicio del dispositivo fácilmente para tener acceso instantáneo y navegar más rápido con una experiencia similar a la de una aplicación.</string>

    <!-- Preference for managing the settings for logins and passwords in Fenix -->
    <string name="preferences_passwords_logins_and_passwords_2">Contraseñas</string>
    <!-- Preference for managing the saving of logins and passwords in Fenix -->
    <string name="preferences_passwords_save_logins_2">Guardar contraseñas</string>
    <!-- Preference option for asking to save passwords in Fenix -->
    <string name="preferences_passwords_save_logins_ask_to_save">Solicitar guardar</string>
    <!-- Preference option for never saving passwords in Fenix -->
    <string name="preferences_passwords_save_logins_never_save">Nunca guardar</string>
    <!-- Preference for autofilling saved logins in Firefox (in web content), %1$s will be replaced with the app name -->
    <string name="preferences_passwords_autofill2">Autocompletar en %1$s</string>
    <!-- Description for the preference for autofilling saved logins in Firefox (in web content), %1$s will be replaced with the app name -->
    <string name="preferences_passwords_autofill_description">Completar y guardar nombres de usuario y contraseñas en sitios web mientras se usa %1$s.</string>
    <!-- Preference for autofilling logins from Fenix in other apps (e.g. autofilling the Twitter app) -->
    <string name="preferences_android_autofill">Autocompletar en otras aplicaciones</string>
    <!-- Description for the preference for autofilling logins from Fenix in other apps (e.g. autofilling the Twitter app) -->
    <string name="preferences_android_autofill_description">Completar nombres de usuario y contraseñas en otras aplicaciones de tu dispositivo.</string>

    <!-- Preference option for adding a password -->
    <string name="preferences_logins_add_login_2">Agregar contraseña</string>

    <!-- Preference for syncing saved passwords in Fenix -->
    <string name="preferences_passwords_sync_logins_2">Sincronizar contraseñas</string>
    <!-- Preference for syncing saved passwords in Fenix, when not signed in-->
    <string name="preferences_passwords_sync_logins_across_devices_2">Sincronizar contraseñas entre dispositivos</string>
    <!-- Preference to access list of saved passwords -->
    <string name="preferences_passwords_saved_logins_2">Contraseñas guardadas</string>
    <!-- Description of empty list of saved passwords. Placeholder is replaced with app name.  -->
    <string name="preferences_passwords_saved_logins_description_empty_text_2">Las contraseñas que guardés o sincronicés con %s aparecerán acá. Todas las contraseñas que guardés están encriptadas.</string>
    <!-- Clickable text for opening an external link for more information about Sync. -->
    <string name="preferences_passwords_saved_logins_description_empty_learn_more_link_2">Conocé más acerca de la sincronización</string>
    <!-- Preference to access list of login exceptions that we never save logins for -->
    <string name="preferences_passwords_exceptions">Excepciones</string>
    <!-- Empty description of list of login exceptions that we never save passwords for. Parameter will be replaced by app name. -->
    <string name="preferences_passwords_exceptions_description_empty_2">%s no guardará las contraseñas de los sitios listados acá.</string>
    <!-- Description of list of login exceptions that we never save passwords for. Parameter will be replaced by app name. -->
    <string name="preferences_passwords_exceptions_description_2">%s no guardará las contraseñas de estos sitios.</string>
    <!-- Text on button to remove all saved login exceptions -->
    <string name="preferences_passwords_exceptions_remove_all">Eliminar todas las excepciones</string>
    <!-- Hint for search box in passwords list -->
    <string name="preferences_passwords_saved_logins_search_2">Buscar contraseñas</string>
    <!-- The header for the site that a login is for -->
    <string name="preferences_passwords_saved_logins_site">Sitio</string>
    <!-- The header for the username for a login -->
    <string name="preferences_passwords_saved_logins_username">Nombre de usuario</string>
    <!-- The header for the password for a login -->
    <string name="preferences_passwords_saved_logins_password">Contraseña</string>
    <!-- Shown in snackbar to tell user that the password has been copied -->
    <string name="logins_password_copied">Contraseña copiada al portapapeles</string>
    <!-- Shown in snackbar to tell user that the username has been copied -->
    <string name="logins_username_copied">Nombre de usuario copiado al portapapeles</string>
    <!-- Content Description (for screenreaders etc) read for the button to copy a password in logins-->
    <string name="saved_logins_copy_password">Copiar contraseña</string>
    <!-- Content Description (for screenreaders etc) read for the button to clear a password while editing a login-->
    <string name="saved_logins_clear_password">Borrar contraseña</string>
    <!-- Content Description (for screenreaders etc) read for the button to copy a username in logins -->
    <string name="saved_login_copy_username">Copiar nombre de usuario</string>
    <!-- Content Description (for screenreaders etc) read for the button to clear a username while editing a login -->
    <string name="saved_login_clear_username">Borrar nombre de usuario</string>
    <!-- Content Description (for screenreaders etc) read for the button to clear the hostname field while creating a login -->
    <string name="saved_login_clear_hostname">Eliminar nombre de host</string>
    <!-- Content Description (for screenreaders etc) read for the button to open a site in logins -->
    <string name="saved_login_open_site">Abrir sitio en el navegador</string>
    <!-- Content Description (for screenreaders etc) read for the button to reveal a password in logins -->
    <string name="saved_login_reveal_password">Mostrar contraseña</string>
    <!-- Content Description (for screenreaders etc) read for the button to hide a password in logins -->
    <string name="saved_login_hide_password">Ocultar contraseña</string>
    <!-- Message displayed in biometric prompt displayed for authentication before allowing users to view their passwords -->
    <string name="logins_biometric_prompt_message_2">Desbloqueá para ver las contraseñas guardadas</string>
    <!-- Title of warning dialog if users have no device authentication set up -->
    <string name="logins_warning_dialog_title_2">Asegurá tus contraseñas guardadas</string>
    <!-- Message of warning dialog if users have no device authentication set up -->
    <string name="logins_warning_dialog_message_2">Configurá un patrón de bloqueo del dispositivo, PIN o contraseña para proteger el acceso a tus contraseñas guardadas si alguien más tiene tu dispositivo.</string>
    <!-- Negative button to ignore warning dialog if users have no device authentication set up -->
    <string name="logins_warning_dialog_later">Más tarde</string>
    <!-- Positive button to send users to set up a pin of warning dialog if users have no device authentication set up -->
    <string name="logins_warning_dialog_set_up_now">Configurar ahora</string>
    <!-- Title of PIN verification dialog to direct users to re-enter their device credentials to access their logins -->
    <string name="logins_biometric_prompt_message_pin">Desbloqueá tu dispositivo</string>
    <!-- Title for Accessibility Force Enable Zoom Preference -->
    <string name="preference_accessibility_force_enable_zoom">Zoom en todos los sitios web</string>
    <!-- Summary for Accessibility Force Enable Zoom Preference -->
    <string name="preference_accessibility_force_enable_zoom_summary">Habilitar esta opción para permitir pellizcar y hacer zoom, incluso en sitios web que evitan este gesto.</string>

    <!-- Saved logins sorting strategy menu item -by name- (if selected, it will sort saved logins alphabetically) -->
    <string name="saved_logins_sort_strategy_alphabetically">Nombre (A-Z)</string>
    <!-- Saved logins sorting strategy menu item -by last used- (if selected, it will sort saved logins by last used) -->
    <string name="saved_logins_sort_strategy_last_used">Usado por última vez</string>

    <!-- Content description (not visible, for screen readers etc.) -->
    <string name="saved_logins_menu_dropdown_chevron_icon_content_description_2">Menú ordenar contraseñas</string>

    <!-- Autofill -->
    <!-- Preference and title for managing the autofill settings -->
    <string name="preferences_autofill">Autocompletar</string>
    <!-- Preference and title for managing the settings for addresses -->
    <string name="preferences_addresses">Direcciones</string>
    <!-- Preference and title for managing the settings for payment methods -->
    <string name="preferences_credit_cards_2">Métodos de pago</string>
    <!-- Preference for saving and autofilling credit cards -->
    <string name="preferences_credit_cards_save_and_autofill_cards_2">Guardar y completar métodos de pago</string>
    <!-- Preference summary for saving and autofilling payment method data. Parameter will be replaced by app name. -->
    <string name="preferences_credit_cards_save_and_autofill_cards_summary_2">%s cifra todos los métodos de pago guardados</string>
    <!-- Preference option for syncing credit cards across devices. This is displayed when the user is not signed into sync -->
    <string name="preferences_credit_cards_sync_cards_across_devices">Sincronizar tarjetas entre dispositivos</string>
    <!-- Preference option for syncing credit cards across devices. This is displayed when the user is signed into sync -->
    <string name="preferences_credit_cards_sync_cards">Sincronizar tarjetas</string>

    <!-- Preference option for adding a card -->
    <string name="preferences_credit_cards_add_credit_card_2">Agregar tarjeta</string>
    <!-- Preference option for managing saved cards -->
    <string name="preferences_credit_cards_manage_saved_cards_2">Administrar tarjetas</string>
    <!-- Preference option for adding an address -->
    <string name="preferences_addresses_add_address">Agregar dirección</string>
    <!-- Preference option for managing saved addresses -->
    <string name="preferences_addresses_manage_addresses">Administrar direcciones</string>
    <!-- Preference for saving and filling addresses -->
    <string name="preferences_addresses_save_and_autofill_addresses_2">Guardar y completar direcciones</string>

    <!-- Preference summary for saving and filling address data -->
    <string name="preferences_addresses_save_and_autofill_addresses_summary_2">Incluye números de teléfono y direcciones de correo electrónico</string>

    <!-- Title of the "Add card" screen -->
    <string name="credit_cards_add_card">Agregar tarjeta</string>
    <!-- Title of the "Edit card" screen -->
    <string name="credit_cards_edit_card">Editar tarjeta</string>
    <!-- The header for the card number of a credit card -->
    <string name="credit_cards_card_number">Número de tarjeta</string>
    <!-- The header for the expiration date of a credit card -->
    <string name="credit_cards_expiration_date">Fecha de vencimiento</string>
    <!-- The label for the expiration date month of a credit card to be used by a11y services-->
    <string name="credit_cards_expiration_date_month">Mes de fecha de vencimiento</string>
    <!-- The label for the expiration date year of a credit card to be used by a11y services-->
    <string name="credit_cards_expiration_date_year">Año de fecha de vencimiento</string>
    <!-- The header for the name on the credit card -->
    <string name="credit_cards_name_on_card">Nombre en la tarjeta</string>
    <!-- The text for the "Delete card" menu item for deleting a credit card -->
    <string name="credit_cards_menu_delete_card">Borrar tarjeta</string>
    <!-- The text for the "Delete card" button for deleting a credit card -->
    <string name="credit_cards_delete_card_button">Borrar tarjeta</string>
    <!-- The text for the confirmation message of "Delete card" dialog -->
    <string name="credit_cards_delete_dialog_confirmation_2">¿Borrar tarjeta?</string>
    <!-- The text for the positive button on "Delete card" dialog -->
    <string name="credit_cards_delete_dialog_button">Borrar</string>
    <!-- The title for the "Save" menu item for saving a credit card -->
    <string name="credit_cards_menu_save">Guardar</string>
    <!-- The text for the "Save" button for saving a credit card -->
    <string name="credit_cards_save_button">Guardar</string>
    <!-- The text for the "Cancel" button for cancelling adding, updating or deleting a credit card -->
    <string name="credit_cards_cancel_button">Cancelar</string>

    <!-- Title of the "Saved cards" screen -->
    <string name="credit_cards_saved_cards">Tarjetas guardadas</string>

    <!-- Error message for card number validation -->
    <string name="credit_cards_number_validation_error_message_2">Ingresá un número de tarjeta válido</string>
    <!-- Error message for card name on card validation -->
    <string name="credit_cards_name_on_card_validation_error_message_2">Agregar un nombre</string>
    <!-- Message displayed in biometric prompt displayed for authentication before allowing users to view their saved credit cards -->
    <string name="credit_cards_biometric_prompt_message">Desbloqueá para ver las tarjetas guardadas</string>

    <!-- Title of warning dialog if users have no device authentication set up -->
    <string name="credit_cards_warning_dialog_title_2">Asegurá tus métodos de pago guardados</string>
    <!-- Message of warning dialog if users have no device authentication set up -->
    <string name="credit_cards_warning_dialog_message_3">Configurá un patrón de bloqueo del dispositivo, un PIN o una contraseña para proteger el acceso a tus métodos de pago guardados por si otra persona accede a tu dispositivo.</string>
    <!-- Positive button to send users to set up a pin of warning dialog if users have no device authentication set up -->
    <string name="credit_cards_warning_dialog_set_up_now">Configurar ahora</string>
    <!-- Negative button to ignore warning dialog if users have no device authentication set up -->
    <string name="credit_cards_warning_dialog_later">Más tarde</string>
    <!-- Title of PIN verification dialog to direct users to re-enter their device credentials to access their credit cards -->
    <string name="credit_cards_biometric_prompt_message_pin">Desbloqueá tu dispositivo</string>

    <!-- Message displayed in biometric prompt for authentication, before allowing users to use their stored payment method information -->
    <string name="credit_cards_biometric_prompt_unlock_message_2">Desbloquear para usar los métodos de pago guardados</string>
    <!-- Title of the "Add address" screen -->
    <string name="addresses_add_address">Agregar dirección</string>
    <!-- Title of the "Edit address" screen -->
    <string name="addresses_edit_address">Editar dirección</string>
    <!-- Title of the "Manage addresses" screen -->
    <string name="addresses_manage_addresses">Administrar direcciones</string>
    <!-- The header for the name of an address. Name represents a person's full name, typically made up of a first, middle and last name, e.g. John Joe Doe. -->
    <string name="addresses_name">Nombre</string>
    <!-- The header for the street address of an address -->
    <string name="addresses_street_address">Dirección</string>
    <!-- The header for the city of an address -->
    <string name="addresses_city">Ciudad</string>
    <!-- The header for the subregion of an address when "state" should be used -->
    <string name="addresses_state">Estado/Provincia</string>
    <!-- The header for the subregion of an address when "province" should be used -->
    <string name="addresses_province">Provincia</string>
    <!-- The header for the zip code of an address -->
    <string name="addresses_zip">Código postal</string>
    <!-- The header for the country or region of an address -->
    <string name="addresses_country">País o región</string>
    <!-- The header for the phone number of an address -->
    <string name="addresses_phone">Teléfono</string>
    <!-- The header for the email of an address -->
    <string name="addresses_email">Correo electrónico</string>
    <!-- The text for the "Save" button for saving an address -->
    <string name="addresses_save_button">Guardar</string>
    <!-- The text for the "Cancel" button for cancelling adding, updating or deleting an address -->
    <string name="addresses_cancel_button">Cancelar</string>
    <!-- The text for the "Delete address" button for deleting an address -->
    <string name="addressess_delete_address_button">Borrar dirección</string>

    <!-- The title for the "Delete address" confirmation dialog -->
    <string name="addressess_confirm_dialog_message_2">¿Borrar esta dirección?</string>
    <!-- The text for the positive button on "Delete address" dialog -->
    <string name="addressess_confirm_dialog_ok_button">Borrar</string>
    <!-- The text for the negative button on "Delete address" dialog -->
    <string name="addressess_confirm_dialog_cancel_button">Cancelar</string>
    <!-- The text for the "Save address" menu item for saving an address -->
    <string name="address_menu_save_address">Guardar dirección</string>
    <!-- The text for the "Delete address" menu item for deleting an address -->
    <string name="address_menu_delete_address">Borrar dirección</string>

    <!-- Title of the Add search engine screen -->
    <string name="search_engine_add_custom_search_engine_title">Agregar buscador</string>

    <!-- Content description (not visible, for screen readers etc.): Title for the button that navigates to add new engine screen -->
    <string name="search_engine_add_custom_search_engine_button_content_description">Agregar un nuevo buscador</string>
    <!-- Title of the Edit search engine screen -->
    <string name="search_engine_edit_custom_search_engine_title">Agregar buscador</string>
    <!-- Text for the menu button to edit a search engine -->
    <string name="search_engine_edit">Editar</string>
    <!-- Text for the menu button to delete a search engine -->
    <string name="search_engine_delete">Eliminar</string>

    <!-- Label for the TextField in which user enters custom search engine name -->
    <string name="search_add_custom_engine_name_label">Nombre</string>
    <!-- Placeholder text shown in the Search Engine Name text field before a user enters text -->
    <string name="search_add_custom_engine_name_hint_2">Nombre del buscador</string>
    <!-- Label for the TextField in which user enters custom search engine URL -->
    <string name="search_add_custom_engine_url_label">URL de la cadena de búsqueda</string>
    <!-- Placeholder text shown in the Search String TextField before a user enters text -->
    <string name="search_add_custom_engine_search_string_hint_2">URL a usar para la búsqueda</string>
    <!-- Description text for the Search String TextField. The %s is part of the string -->
    <string name="search_add_custom_engine_search_string_example" formatted="false">Reemplazar la consulta con &quot;%s&quot;. Ejemplo:\n https://www.google.com/search?q=%s</string>

    <!-- Accessibility description for the form in which details about the custom search engine are entered -->
    <string name="search_add_custom_engine_form_description">Detalles del motor de búsqueda personalizado</string>

    <!-- Label for the TextField in which user enters custom search engine suggestion URL -->
    <string name="search_add_custom_engine_suggest_url_label">API de sugerencias de búsqueda (opcional)</string>
    <!-- Placeholder text shown in the Search Suggestion String TextField before a user enters text -->
    <string name="search_add_custom_engine_suggest_string_hint">URL de la API de sugerencias de búsqueda</string>
    <!-- Description text for the Search Suggestion String TextField. The %s is part of the string -->
    <string name="search_add_custom_engine_suggest_string_example_2" formatted="false">Reemplazar la consulta con “%s”. Ejemplo:\nhttps://suggestqueries.google.com/complete/search?client=firefox&amp;q=%s</string>
    <!-- The text for the "Save" button for saving a custom search engine -->
    <string name="search_custom_engine_save_button">Guardar</string>

    <!-- Text shown when a user leaves the name field empty -->
    <string name="search_add_custom_engine_error_empty_name">Ingresar el nombre del buscador</string>
    <!-- Text shown when a user leaves the search string field empty -->
    <string name="search_add_custom_engine_error_empty_search_string">Ingresar una cadena de búsqueda</string>
    <!-- Text shown when a user leaves out the required template string -->
    <string name="search_add_custom_engine_error_missing_template">Verificar que la cadena de búsqueda coincida con el formato del ejemplo</string>
    <!-- Text shown when we aren't able to validate the custom search query. The first parameter is the url of the custom search engine -->
    <string name="search_add_custom_engine_error_cannot_reach">Error al conectarse con &quot;%s&quot;</string>
    <!-- Text shown when a user creates a new search engine -->
    <string name="search_add_custom_engine_success_message">%s creado </string>
    <!-- Text shown when a user successfully edits a custom search engine -->
    <string name="search_edit_custom_engine_success_message">%s guardado</string>
    <!-- Text shown when a user successfully deletes a custom search engine -->
    <string name="search_delete_search_engine_success_message">Se eliminó %s</string>

    <!-- Heading for the instructions to allow a permission -->
    <string name="phone_feature_blocked_intro">Para permitirlo:</string>
    <!-- First step for the allowing a permission -->
    <string name="phone_feature_blocked_step_settings">1. Vaya a los ajustes de Android</string>
    <!-- Second step for the allowing a permission -->
    <string name="phone_feature_blocked_step_permissions"><![CDATA[2. Tocá <b>Permisos</b>]]></string>

    <!-- Third step for the allowing a permission (Fore example: Camera) -->
    <string name="phone_feature_blocked_step_feature"><![CDATA[3. Cambiá <b>%1$s</b> a Habilitado]]></string>

    <!-- Label that indicates a site is using a secure connection -->
    <string name="quick_settings_sheet_secure_connection_2">La conexión es segura</string>
    <!-- Label that indicates a site is using a insecure connection -->
    <string name="quick_settings_sheet_insecure_connection_2">La conexión no es segura</string>
    <!-- Label to clear site data -->
    <string name="clear_site_data">Borrar cookies y datos del sitio</string>
    <!-- Confirmation message for a dialog confirming if the user wants to delete all data for current site -->
    <string name="confirm_clear_site_data"><![CDATA[¿Estás seguro de querer borrar todas las cookies y datos del sitio <b>%s</b>?]]></string>
    <!-- Confirmation message for a dialog confirming if the user wants to delete all the permissions for all sites-->
    <string name="confirm_clear_permissions_on_all_sites">¿Estás seguro de que querés borrar todos los permisos de todos los sitios?</string>
    <!-- Confirmation message for a dialog confirming if the user wants to delete all the permissions for a site-->
    <string name="confirm_clear_permissions_site">¿Estás seguro de que querés eliminar todos los permisos de todos los sitios?</string>
    <!-- Confirmation message for a dialog confirming if the user wants to set default value a permission for a site-->
    <string name="confirm_clear_permission_site">¿Estás seguro de que querés eliminar todos los permisos de este sitio?</string>
    <!-- label shown when there are not site exceptions to show in the site exception settings -->
    <string name="no_site_exceptions">Sin excepciones para el sitio</string>
    <!-- Bookmark deletion confirmation -->
    <string name="bookmark_deletion_confirmation">¿Estás seguro de que querés eliminar este marcador?</string>
    <!-- Browser menu button that adds a shortcut to the home fragment -->
    <string name="browser_menu_add_to_shortcuts">Agregar a atajos</string>
    <!-- Browser menu button that removes a shortcut from the home fragment -->
    <string name="browser_menu_remove_from_shortcuts">Eliminar de atajos</string>
    <!-- text shown before the issuer name to indicate who its verified by, parameter is the name of
     the certificate authority that verified the ticket-->
    <string name="certificate_info_verified_by">Verificado por: %1$s</string>
    <!-- Login overflow menu delete button -->
    <string name="login_menu_delete_button">Eliminar</string>
    <!-- Login overflow menu edit button -->
    <string name="login_menu_edit_button">Editar</string>
    <!-- Message in delete confirmation dialog for password -->
    <string name="login_deletion_confirmation_2">¿Estás seguro de que querés eliminar esta contraseña?</string>
    <!-- Positive action of a dialog asking to delete  -->
    <string name="dialog_delete_positive">Eliminar</string>
    <!-- Negative action of a dialog asking to delete login -->
    <string name="dialog_delete_negative">Cancelar</string>
    <!--  The saved password options menu description. -->
    <string name="login_options_menu_2">Opciones de contraseña</string>
    <!--  The editable text field for a website address. -->
    <string name="saved_login_hostname_description_3">El campo de texto editable para la dirección del sitio web.</string>
    <!--  The editable text field for a username. -->
    <string name="saved_login_username_description_3">El campo de texto editable para el nombre de usuario.</string>
    <!--  The editable text field for a login's password. -->
    <string name="saved_login_password_description_2">El campo de texto editable para la contraseña.</string>
    <!--  The button description to save changes to an edited password. -->
    <string name="save_changes_to_login_2">Guardar cambios.</string>
    <!--  The page title for editing a saved password. -->
    <string name="edit_2">Editar contraseña</string>
    <!--  The page title for adding new password. -->
    <string name="add_login_2">Agregar contraseña</string>
    <!--  Error text displayed underneath the password field when it is in an error case. -->
    <string name="saved_login_password_required_2">Ingresar una contraseña</string>
    <!--  The error message in add login view when username field is blank. -->
    <string name="saved_login_username_required_2">Ingresar un nombre de usuario</string>
    <!--  The error message in add login view when hostname field is blank. -->
    <string name="saved_login_hostname_required" tools:ignore="UnusedResources">Se requiere nombre de host</string>
    <!--  The error message in add login view when hostname field is blank. -->
    <string name="saved_login_hostname_required_2" tools:ignore="UnusedResources">Ingresar una dirección web</string>
    <!-- Voice search button content description  -->
    <string name="voice_search_content_description">Búsqueda por voz</string>
    <!-- Voice search prompt description displayed after the user presses the voice search button -->
    <string name="voice_search_explainer">Hablar ahora</string>

    <!--  The error message in edit login view when a duplicate username exists. -->
    <string name="saved_login_duplicate">Ya existe un inicio de sesión con ese nombre de usuario</string>

    <!-- This is the hint text that is shown inline on the hostname field of the create new login page. 'https://www.example.com' intentionally hardcoded here -->
    <string name="add_login_hostname_hint_text">https://www.example.com</string>
    <!-- This is an error message shown below the hostname field of the add login page when a hostname does not contain http or https. -->
    <string name="add_login_hostname_invalid_text_3">La dirección web debe contener &quot;https://&quot; o &quot;http://&quot;</string>
    <!-- This is an error message shown below the hostname field of the add login page when a hostname is invalid. -->
    <string name="add_login_hostname_invalid_text_2">Se requiere nombre de host válido</string>

    <!-- Synced Tabs -->
    <!-- Text displayed to ask user to connect another device as no devices found with account -->
    <string name="synced_tabs_connect_another_device">Conectar otro dispositivo.</string>
    <!-- Text displayed asking user to re-authenticate -->
    <string name="synced_tabs_reauth">Volver a autenticar.</string>
    <!-- Text displayed when user has disabled tab syncing in Firefox Sync Account -->
    <string name="synced_tabs_enable_tab_syncing">Habilitar sincronización de pestañas.</string>

    <!-- Text displayed when user has no tabs that have been synced -->
    <string name="synced_tabs_no_tabs">No tenés ninguna pestaña abierta en Firefox en tus otros dispositivos.</string>
    <!-- Text displayed in the synced tabs screen when a user is not signed in to Firefox Sync describing Synced Tabs -->
    <string name="synced_tabs_sign_in_message">Ver una lista de pestañas de tus otros dispositivos.</string>
    <!-- Text displayed on a button in the synced tabs screen to link users to sign in when a user is not signed in to Firefox Sync -->
    <string name="synced_tabs_sign_in_button">Iniciá sesión para sincronizar</string>

    <!-- The text displayed when a synced device has no tabs to show in the list of Synced Tabs. -->
    <string name="synced_tabs_no_open_tabs">No hay pestañas abiertas</string>

    <!-- Content description for expanding a group of synced tabs. -->
    <string name="synced_tabs_expand_group">Expandir grupo de pestañas sincronizadas</string>
    <!-- Content description for collapsing a group of synced tabs. -->
    <string name="synced_tabs_collapse_group">Ocultar grupo de pestañas sincronizadas</string>

    <!-- Top Sites -->
    <!-- Title text displayed in the dialog when shortcuts limit is reached. -->
    <string name="shortcut_max_limit_title">Alcanzaste el límite para atajos</string>
    <!-- Content description text displayed in the dialog when shortcut limit is reached. -->
    <string name="shortcut_max_limit_content">Para agregar un nuevo atajo, eliminá uno. Tocá y mantené presionado el sitio y seleccioná eliminar.</string>
    <!-- Confirmation dialog button text when top sites limit is reached. -->
    <string name="top_sites_max_limit_confirmation_button">Listo, lo entendí.</string>

    <!-- Label for the preference to show the shortcuts for the most visited top sites on the homepage -->
    <string name="top_sites_toggle_top_recent_sites_4">Accesos directos</string>
    <!-- Title text displayed in the rename top site dialog. -->
    <string name="top_sites_rename_dialog_title">Nombre</string>
    <!-- Hint for renaming title of a shortcut -->
    <string name="shortcut_name_hint">Nombre del atajo</string>
    <!-- Button caption to confirm the renaming of the top site. -->
    <string name="top_sites_rename_dialog_ok">Aceptar</string>
    <!-- Dialog button text for canceling the rename top site prompt. -->
    <string name="top_sites_rename_dialog_cancel">Cancelar</string>

    <!-- Text for the menu button to open the homepage settings. -->
    <string name="top_sites_menu_settings">Opciones</string>
    <!-- Text for the menu button to navigate to sponsors and privacy support articles. '&amp;' is replaced with the ampersand symbol: & -->
    <string name="top_sites_menu_sponsor_privacy">Nuestros patrocinadores y tu privacidad</string>
    <!-- Label text displayed for a sponsored top site. -->
    <string name="top_sites_sponsored_label">Patrocinados</string>

    <!-- Inactive tabs in the tabs tray -->
    <!-- Title text displayed in the tabs tray when a tab has been unused for 14 days. -->
    <string name="inactive_tabs_title">Pestañas inactivas</string>

    <!-- Content description for closing all inactive tabs -->
    <string name="inactive_tabs_delete_all">Cerrar todas las pestañas inactivas</string>

    <!-- Content description for expanding the inactive tabs section. -->
    <string name="inactive_tabs_expand_content_description">Expandir pestañas inactivas</string>
    <!-- Content description for collapsing the inactive tabs section. -->
    <string name="inactive_tabs_collapse_content_description">Contraer pestañas inactivas</string>

    <!-- Inactive tabs auto-close message in the tabs tray -->
    <!-- The header text of the auto-close message when the user is asked if they want to turn on the auto-closing of inactive tabs. -->
    <string name="inactive_tabs_auto_close_message_header" tools:ignore="UnusedResources">¿Cerrar automáticamente después de un mes?</string>
    <!-- A description below the header to notify the user what the inactive tabs auto-close feature is. -->
    <string name="inactive_tabs_auto_close_message_description" tools:ignore="UnusedResources">Firefox puede cerrar pestañas que no viste durante el último mes.</string>
    <!-- A call to action below the description to allow the user to turn on the auto closing of inactive tabs. -->
    <string name="inactive_tabs_auto_close_message_action" tools:ignore="UnusedResources">ACTIVAR EL CIERRE AUTOMÁTICO</string>

    <!-- Text for the snackbar to confirm auto-close is enabled for inactive tabs -->
    <string name="inactive_tabs_auto_close_message_snackbar">Cierre automático habilitado</string>

    <!-- Awesome bar suggestion's headers -->
    <!-- Search suggestions title for Firefox Suggest. -->
    <string name="firefox_suggest_header">Sugerencia de Firefox</string>

    <!-- Title for search suggestions when Google is the default search suggestion engine. -->
    <string name="google_search_engine_suggestion_header">Búsqueda de Google</string>
    <!-- Title for search suggestions when the default search suggestion engine is anything other than Google. The first parameter is default search engine name. -->
    <string name="other_default_search_engine_suggestion_header">Buscar en %s</string>

    <!-- Default browser experiment -->
    <!-- Default browser card title -->
    <string name="default_browser_experiment_card_title">Cambiá tu navegador predeterminado</string>
    <!-- Default browser card text -->
    <string name="default_browser_experiment_card_text">Configurar enlaces de sitios web, correos electrónicos y mensajes para que se abran automáticamente en Firefox.</string>

    <!-- Content description for close button in collection placeholder. -->
    <string name="remove_home_collection_placeholder_content_description">Eliminar</string>

    <!-- Content description radio buttons with a link to more information -->
    <string name="radio_preference_info_content_description">Hacer clic aquí para más detalles</string>

    <!-- Content description for the action bar "up" button -->
    <string name="action_bar_up_description" moz:removedIn="124" tools:ignore="UnusedResources">Navegar hacia arriba</string>

    <!-- Content description for privacy content close button -->
    <string name="privacy_content_close_button_content_description">Cerrar</string>

    <!-- Pocket recommended stories -->
    <!-- Header text for a section on the home screen. -->
    <string name="pocket_stories_header_1">Historias que te hacen reflexionar</string>
    <!-- Header text for a section on the home screen. -->
    <string name="pocket_stories_categories_header">Historias por tema</string>
    <!-- Text of a button allowing users to access an external url for more Pocket recommendations. -->
    <string name="pocket_stories_placeholder_text">Descubrir más</string>
    <!-- Title of an app feature. Smaller than a heading. The first parameter is product name Pocket -->
    <string name="pocket_stories_feature_title_2">Impulsado por %s.</string>
    <!-- Caption for describing a certain feature. The placeholder is for a clickable text (eg: Learn more) which will load an url in a new tab when clicked.  -->
    <string name="pocket_stories_feature_caption">Parte de la familia de Firefox. %s</string>
    <!-- Clickable text for opening an external link for more information about Pocket. -->
    <string name="pocket_stories_feature_learn_more">Conocer más</string>

    <!-- Text indicating that the Pocket story that also displays this text is a sponsored story by other 3rd party entity. -->
    <string name="pocket_stories_sponsor_indication">Patrocinado</string>

    <!-- Snackbar message for enrolling in a Nimbus experiment from the secret settings when Studies preference is Off.-->
    <string name="experiments_snackbar">Habilitar telemetry para enviar datos.</string>
    <!-- Snackbar button text to navigate to telemetry settings.-->
    <string name="experiments_snackbar_button">Ir a ajustes</string>

    <!-- Review quality check feature-->
    <!-- Name for the review quality check feature used as title for the panel. -->
    <string name="review_quality_check_feature_name_2">Verificador de revisiones</string>
    <!-- Summary for grades A and B for review quality check adjusted grading. -->
    <string name="review_quality_check_grade_a_b_description">Revisiones confiables</string>
    <!-- Summary for grade C for review quality check adjusted grading. -->
    <string name="review_quality_check_grade_c_description">Mezcla de revisiones confiables y no confiables</string>
    <!-- Summary for grades D and F for review quality check adjusted grading. -->
    <string name="review_quality_check_grade_d_f_description">Revisiones no confiables</string>
    <!-- Text for title presenting the reliability of a product's reviews. -->
    <string name="review_quality_check_grade_title">¿Qué tan confiables son estas revisiones?</string>
    <!-- Title for when the rating has been updated by the review checker -->
    <string name="review_quality_check_adjusted_rating_title">Calificación ajustada</string>
    <!-- Description for a product's adjusted star rating. The text presents that the product's reviews which were evaluated as unreliable were removed from the adjusted rating. -->
    <string name="review_quality_check_adjusted_rating_description_2">Basado en revisiones confiables</string>
    <!-- Title for list of highlights from a product's review emphasizing a product's important traits. -->
    <string name="review_quality_check_highlights_title">Destacados de revisiones recientes</string>
    <!-- Title for section explaining how we analyze the reliability of a product's reviews. -->
    <string name="review_quality_check_explanation_title">Cómo determinamos la calidad de las revisiones</string>
    <!-- Paragraph explaining how we analyze the reliability of a product's reviews. First parameter is the Fakespot product name. In the phrase "Fakespot by Mozilla", "by" can be localized. Does not need to stay by. -->
    <string name="review_quality_check_explanation_body_reliability">Usamos tecnología de IA de %s de Mozilla para verificar la confiabilidad de las revisiones de productos. Esto solo te ayudará a evaluar la calidad de las reseñas, no la calidad del producto. </string>
    <!-- Paragraph explaining the grading system we use to classify the reliability of a product's reviews. -->
    <string name="review_quality_check_info_review_grade_header"><![CDATA[Asignamos a las revisiones de cada producto una <b>calificación con letras</b> de la A a la F.]]></string>
    <!-- Description explaining grades A and B for review quality check adjusted grading. -->
    <string name="review_quality_check_info_grade_info_AB">Revisiones confiables. Creemos que las revisiones probablemente provengan de clientes reales que dejaron revisiones honestas e imparciales.</string>
    <!-- Description explaining grade C for review quality check adjusted grading. -->
    <string name="review_quality_check_info_grade_info_C">Creemos que hay una mezcla de revisiones confiables y no confiables.</string>
    <!-- Description explaining grades D and F for review quality check adjusted grading. -->
    <string name="review_quality_check_info_grade_info_DF">Revisiones poco fiables. Creemos que las revisiones probablemente sean falsas o provengan de revisores sesgados.</string>
    <!-- Paragraph explaining how a product's adjusted grading is calculated. -->
    <string name="review_quality_check_explanation_body_adjusted_grading"><![CDATA[La <b>calificación ajustada</b> se basa únicamente en revisiones que consideramos confiables.]]></string>
    <!-- Paragraph explaining product review highlights. First parameter is the name of the retailer (e.g. Amazon). -->
    <string name="review_quality_check_explanation_body_highlights"><![CDATA[Los <b>destacados</b> provienen de revisiones de %s de los últimos 80 días que creemos que son confiables.]]></string>
    <!-- Text for learn more caption presenting a link with information about review quality. First parameter is for clickable text defined in review_quality_check_info_learn_more_link. -->
    <string name="review_quality_check_info_learn_more">Conocer más sobre %s.</string>
    <!-- Clickable text that links to review quality check SuMo page. First parameter is the Fakespot product name. -->
    <string name="review_quality_check_info_learn_more_link_2">cómo %s determina la calidad de la revisión</string>
    <!-- Text for title of settings section. -->
    <string name="review_quality_check_settings_title">Configuración</string>
    <!-- Text for label for switch preference to show recommended products from review quality check settings section. -->
    <string name="review_quality_check_settings_recommended_products">Mostrar publicidad en el verificador de revisiones</string>
    <!-- Description for switch preference to show recommended products from review quality check settings section. First parameter is for clickable text defined in review_quality_check_settings_recommended_products_learn_more.-->
    <string name="review_quality_check_settings_recommended_products_description_2" tools:ignore="UnusedResources">Verás anuncios ocasionales de productos relevantes. Solo anunciamos productos con revisiones confiables. %s</string>
    <!-- Clickable text that links to review quality check recommended products support article. -->
    <string name="review_quality_check_settings_recommended_products_learn_more" tools:ignore="UnusedResources">Conocer más</string>
    <!-- Text for turning sidebar off button from review quality check settings section. -->
    <string name="review_quality_check_settings_turn_off">Desactivar el verificador de revisiones</string>
    <!-- Text for title of recommended product section. This is displayed above a product image, suggested as an alternative to the product reviewed. -->
    <string name="review_quality_check_ad_title" tools:ignore="UnusedResources">Más para considerar</string>
    <!-- Caption for recommended product section indicating this is an ad by Fakespot. First parameter is the Fakespot product name. -->
    <string name="review_quality_check_ad_caption" tools:ignore="UnusedResources">Publicidad de %s</string>
    <!-- Caption for review quality check panel. First parameter is for clickable text defined in review_quality_check_powered_by_link. -->
    <string name="review_quality_check_powered_by_2">El verificador de revisiones funciona con %s</string>
    <!-- Clickable text that links to Fakespot.com. First parameter is the Fakespot product name. In the phrase "Fakespot by Mozilla", "by" can be localized. Does not need to stay by. -->
    <string name="review_quality_check_powered_by_link" tools:ignore="UnusedResources">%s de Mozilla</string>
    <!-- Text for title of warning card informing the user that the current analysis is outdated. -->
    <string name="review_quality_check_outdated_analysis_warning_title" tools:ignore="UnusedResources">Nueva información para verificar</string>
    <!-- Text for button from warning card informing the user that the current analysis is outdated. Clicking this should trigger the product's re-analysis. -->
    <string name="review_quality_check_outdated_analysis_warning_action" tools:ignore="UnusedResources">Verificar ahora</string>
    <!-- Title for warning card informing the user that the current product does not have enough reviews for a review analysis. -->
    <string name="review_quality_check_no_reviews_warning_title">Aún no hay suficientes revisiones</string>
    <!-- Text for body of warning card informing the user that the current product does not have enough reviews for a review analysis. -->
    <string name="review_quality_check_no_reviews_warning_body">Cuando este producto tenga más revisiones, podremos verificar su calidad.</string>
    <!-- Title for warning card informing the user that the current product is currently not available. -->
    <string name="review_quality_check_product_availability_warning_title">Producto no disponible</string>
    <!-- Text for the body of warning card informing the user that the current product is currently not available. -->
    <string name="review_quality_check_product_availability_warning_body">Si ves que este producto está nuevamente en stock, informanos y trabajaremos en verificar las revisiones.</string>
    <!-- Clickable text for warning card informing the user that the current product is currently not available. Clicking this should inform the server that the product is available. -->
    <string name="review_quality_check_product_availability_warning_action_2">Informar que el producto está en stock</string>
    <!-- Title for warning card informing the user that the current product's analysis is still processing. The parameter is the percentage progress (0-100%) of the analysis process (e.g. 56%). -->
    <string name="review_quality_check_analysis_in_progress_warning_title_2">Verificando la calidad de la revisión (%s)</string>
    <!-- Text for body of warning card informing the user that the current product's analysis is still processing. -->
    <string name="review_quality_check_analysis_in_progress_warning_body">Esto puede tardar unos 60 segundos.</string>
    <!-- Title for info card displayed after the user reports a product is back in stock. -->
    <string name="review_quality_check_analysis_requested_info_title">¡Gracias por informarnos!</string>
    <!-- Text for body of info card displayed after the user reports a product is back in stock. -->
    <string name="review_quality_check_analysis_requested_info_body">Deberíamos tener información sobre las revisiones de este producto en las próximas 24 horas. Volvé a chequear.</string>
    <!-- Title for info card displayed when the user review checker while on a product that Fakespot does not analyze (e.g. gift cards, music). -->
    <string name="review_quality_check_not_analyzable_info_title">No podemos comprobar estas revisiones</string>
    <!-- Text for body of info card displayed when the user review checker while on a product that Fakespot does not analyze (e.g. gift cards, music). -->
    <string name="review_quality_check_not_analyzable_info_body">Lamentablemente, no podemos verificar la calidad de las revisiones de ciertos tipos de productos. Por ejemplo, tarjetas de regalo y streaming de vídeos, música y juegos.</string>
    <!-- Title for info card displayed when another user reported the displayed product is back in stock. -->
    <string name="review_quality_check_analysis_requested_other_user_info_title" tools:ignore="UnusedResources">La información llegará pronto</string>
    <!-- Text for body of info card displayed when another user reported the displayed product is back in stock. -->
    <string name="review_quality_check_analysis_requested_other_user_info_body" tools:ignore="UnusedResources">Deberíamos tener información sobre las revisiones de este producto en las próximas 24 horas. Volvé a chequear.</string>
    <!-- Title for info card displayed to the user when analysis finished updating. -->
    <string name="review_quality_check_analysis_updated_confirmation_title" tools:ignore="UnusedResources">El análisis está actualizado</string>
    <!-- Text for the action button from info card displayed to the user when analysis finished updating. -->
    <string name="review_quality_check_analysis_updated_confirmation_action" tools:ignore="UnusedResources">Entendido</string>
    <!-- Title for error card displayed to the user when an error occurred. -->
    <string name="review_quality_check_generic_error_title">No hay información disponible en este momento</string>
    <!-- Text for body of error card displayed to the user when an error occurred. -->
    <string name="review_quality_check_generic_error_body">Estamos trabajando para resolver este problema. Volvé a chequear pronto.</string>
    <!-- Title for error card displayed to the user when the device is disconnected from the network. -->
    <string name="review_quality_check_no_connection_title">No hay conexion de red</string>
    <!-- Text for body of error card displayed to the user when the device is disconnected from the network. -->
    <string name="review_quality_check_no_connection_body">Verificá tu conexión de red y luego intentá recargar la página.</string>
    <!-- Title for card displayed to the user for products whose reviews were not analyzed yet. -->
    <string name="review_quality_check_no_analysis_title">Aún no hay información sobre estas revisiones</string>
    <!-- Text for the body of card displayed to the user for products whose reviews were not analyzed yet. -->
    <string name="review_quality_check_no_analysis_body">Para saber si las revisiones de este producto son fiables, verificá la calidad de las revisiones. Solo toma unos 60 segundos.</string>
    <!-- Text for button from body of card displayed to the user for products whose reviews were not analyzed yet. Clicking this should trigger a product analysis. -->
    <string name="review_quality_check_no_analysis_link">Verificar la calidad de la revisión</string>
    <!-- Headline for review quality check contextual onboarding card. -->
    <string name="review_quality_check_contextual_onboarding_title">Probá nuestra guía confiable de revisiones de productos</string>
    <!-- Description for review quality check contextual onboarding card. The first and last two parameters are for retailer names (e.g. Amazon, Walmart). The second parameter is for the name of the application (e.g. Firefox). -->
    <string name="review_quality_check_contextual_onboarding_description">Fijate que tan confiables son las revisiones de productos en %1$s antes de comprar. El verificador de revisiones, una funcionalidad experimental de %2$s, está integrado en el navegador. Funciona también en %3$s y %4$s.</string>
    <!-- Description for review quality check contextual onboarding card. The first parameters is for retailer name (e.g. Amazon). The second parameter is for the name of the application (e.g. Firefox). -->
    <string name="review_quality_check_contextual_onboarding_description_one_vendor">Fijate que tan confiables son las revisiones de productos en %1$s antes de comprar. El verificador de revisiones, una funcionalidad experimental de %2$s, está integrado en el navegador.</string>
    <!-- Paragraph presenting review quality check feature. First parameter is the Fakespot product name. Second parameter is for clickable text defined in review_quality_check_contextual_onboarding_learn_more_link. In the phrase "Fakespot by Mozilla", "by" can be localized. Does not need to stay by. -->
    <string name="review_quality_check_contextual_onboarding_learn_more">Usando el poder de %1$s de Mozilla, te ayudamos a evitar revisiones sesgadas y no auténticas. Nuestro modelo de IA siempre está mejorando para protegerte mientras comprás. %2$s</string>
    <!-- Clickable text from the contextual onboarding card that links to review quality check support article. -->
    <string name="review_quality_check_contextual_onboarding_learn_more_link">Conocer más</string>
    <!-- Caption text to be displayed in review quality check contextual onboarding card above the opt-in button. First parameter is Firefox app name, third parameter is the Fakespot product name. Second & fourth are for clickable texts defined in review_quality_check_contextual_onboarding_privacy_policy_3 and review_quality_check_contextual_onboarding_terms_use. -->
    <string name="review_quality_check_contextual_onboarding_caption_3" moz:RemovedIn="124" tools:ignore="UnusedResources">Al seleccionar “Si, probarlo” Estás de acuerdo con %2$s de %1$s y %4$s de %3$s.</string>
    <!-- Caption text to be displayed in review quality check contextual onboarding card above the opt-in button. First parameter is Firefox app name, third parameter is the Fakespot product name. Second & fourth are for clickable texts defined in review_quality_check_contextual_onboarding_privacy_policy_3 and review_quality_check_contextual_onboarding_terms_use. -->
    <string name="review_quality_check_contextual_onboarding_caption_4">Al seleccionar “Si, probarlo” Estás de acuerdo con %2$s de %1$s y %4$s de %3$s.</string>
    <!-- Clickable text from the review quality check contextual onboarding card that links to Fakespot privacy notice. -->
    <string name="review_quality_check_contextual_onboarding_privacy_policy_3">nota de privacidad</string>
    <!-- Clickable text from the review quality check contextual onboarding card that links to Fakespot terms of use. -->
    <string name="review_quality_check_contextual_onboarding_terms_use">términos de uso</string>
    <!-- Text for opt-in button from the review quality check contextual onboarding card. -->
    <string name="review_quality_check_contextual_onboarding_primary_button_text">Sí, probarlo</string>
    <!-- Text for opt-out button from the review quality check contextual onboarding card. -->
    <string name="review_quality_check_contextual_onboarding_secondary_button_text">No ahora</string>
    <!-- Text for the first CFR presenting the review quality check feature. -->
    <string name="review_quality_check_first_cfr_message">Descubrí si podés confiar en las revisiones de este producto — antes de comprarlo.</string>
    <!-- Text displayed in the first CFR presenting the review quality check feature that opens the review checker when clicked. -->
    <string name="review_quality_check_first_cfr_action" tools:ignore="UnusedResources">Probá el verificador de revisiones</string>
    <!-- Text for the second CFR presenting the review quality check feature. -->
    <string name="review_quality_check_second_cfr_message">¿Son confiables estas revisiones? Verificá ahora para ver una calificación ajustada.</string>
    <!-- Text displayed in the second CFR presenting the review quality check feature that opens the review checker when clicked. -->
    <string name="review_quality_check_second_cfr_action" tools:ignore="UnusedResources">Abrir el verificador de revisiones</string>
    <!-- Flag showing that the review quality check feature is work in progress. -->
    <string name="review_quality_check_beta_flag">Beta</string>
    <!-- Content description (not visible, for screen readers etc.) for opening browser menu button to open review quality check bottom sheet. -->
    <string name="review_quality_check_open_handle_content_description">Abrir el verificador de revisiones</string>
    <!-- Content description (not visible, for screen readers etc.) for closing browser menu button to open review quality check bottom sheet. -->
    <string name="review_quality_check_close_handle_content_description">Cerrar el verificador de revisiones</string>
    <!-- Content description (not visible, for screen readers etc.) for review quality check star rating. First parameter is the number of stars (1-5) representing the rating. -->
    <string name="review_quality_check_star_rating_content_description">%1$s de 5 estrellas</string>
    <!-- Text for minimize button from highlights card. When clicked the highlights card should reduce its size. -->
    <string name="review_quality_check_highlights_show_less">Mostrar menos</string>
    <!-- Text for maximize button from highlights card. When clicked the highlights card should expand to its full size. -->
    <string name="review_quality_check_highlights_show_more">Mostrar más</string>
    <!-- Text for highlights card quality category header. Reviews shown under this header should refer the product's quality. -->
    <string name="review_quality_check_highlights_type_quality">Calidad</string>
    <!-- Text for highlights card price category header. Reviews shown under this header should refer the product's price. -->
    <string name="review_quality_check_highlights_type_price">Precio</string>
    <!-- Text for highlights card shipping category header. Reviews shown under this header should refer the product's shipping. -->
    <string name="review_quality_check_highlights_type_shipping">Envío</string>
    <!-- Text for highlights card packaging and appearance category header. Reviews shown under this header should refer the product's packaging and appearance. -->
    <string name="review_quality_check_highlights_type_packaging_appearance">Embalaje y apariencia</string>
    <!-- Text for highlights card competitiveness category header. Reviews shown under this header should refer the product's competitiveness. -->
    <string name="review_quality_check_highlights_type_competitiveness">Competitividad</string>

    <!-- Text that is surrounded by quotes. The parameter is the actual text that is in quotes. An example of that text could be: Excellent craftsmanship, and that is displayed as “Excellent craftsmanship”. The text comes from a buyer's review that the feature is highlighting"   -->
    <string name="surrounded_with_quotes">“%s”</string>

    <!-- Accessibility services actions labels. These will be appended to accessibility actions like "Double tap to.." but not by or applications but by services like Talkback. -->
    <!-- Action label for elements that can be collapsed if interacting with them. Talkback will append this to say "Double tap to collapse". -->
    <string name="a11y_action_label_collapse">contraer</string>
    <!-- Current state for elements that can be collapsed if interacting with them. Talkback will dictate this after a state change. -->
    <string name="a11y_state_label_collapsed">colapsado</string>
    <!-- Action label for elements that can be expanded if interacting with them. Talkback will append this to say "Double tap to expand". -->
    <string name="a11y_action_label_expand">expandir</string>
    <!-- Current state for elements that can be expanded if interacting with them. Talkback will dictate this after a state change. -->
    <string name="a11y_state_label_expanded">expandido</string>
    <!-- Action label for links to a website containing documentation about a wallpaper collection. Talkback will append this to say "Double tap to open link to learn more about this collection". -->
    <string name="a11y_action_label_wallpaper_collection_learn_more">abrir enlace para conocer más sobre esta colección</string>
    <!-- Action label for links that point to an article. Talkback will append this to say "Double tap to read the article". -->
    <string name="a11y_action_label_read_article">leer el artículo</string>
    <!-- Action label for links to the Firefox Pocket website. Talkback will append this to say "Double tap to open link to learn more". -->
    <string name="a11y_action_label_pocket_learn_more">abrir enlace para conocer más</string>
    <!-- Content description for headings announced by accessibility service. The first parameter is the text of the heading. Talkback will announce the first parameter and then speak the word "Heading" indicating to the user that this text is a heading for a section. -->
    <string name="a11y_heading">%s, encabezado</string>

    <!-- Title for dialog displayed when trying to access links present in a text. -->
    <string name="a11y_links_title">Enlaces</string>
    <!-- Additional content description for text bodies that contain urls. -->
    <string name="a11y_links_available">Enlaces disponibles</string>

    <!-- Translations feature-->

    <!-- Translation request dialog -->
    <!-- Title for the translation dialog that allows a user to translate the webpage. -->
    <string name="translations_bottom_sheet_title">¿Traducir esta página?</string>
    <!-- Title for the translation dialog after a translation was completed successfully.
    The first parameter is the name of the language that the page was translated from, for example, "French".
    The second parameter is the name of the language that the page was translated to, for example, "English". -->
    <string name="translations_bottom_sheet_title_translation_completed">Página traducida de %1$s a %2$s</string>
    <!-- Title for the translation dialog that allows a user to translate the webpage when a user uses the translation feature the first time. The first parameter is the name of the application, for example, "Fenix". -->
    <string name="translations_bottom_sheet_title_first_time">Probar traducciones privadas en %1$s</string>
    <!-- Additional information on the translation dialog that appears when a user uses the translation feature the first time. The first parameter is clickable text with a link, for example, "Learn more". -->
    <string name="translations_bottom_sheet_info_message">Para tu privacidad, las traducciones nunca salen de tu dispositivo. ¡Nuevos idiomas y mejoras próximamente! %1$s</string>
    <!-- Text that links to additional information about the Firefox translations feature. -->
    <string name="translations_bottom_sheet_info_message_learn_more">Conocer más</string>
    <!-- Label for the dropdown to select which language to translate from on the translations dialog. Usually the translate from language selected will be the same as the page language. -->
    <string name="translations_bottom_sheet_translate_from">Traducir de</string>
    <!-- Label for the dropdown to select which language to translate to on the translations dialog. Usually the translate to language selected will be the user's preferred language. -->
    <string name="translations_bottom_sheet_translate_to">Traducir a</string>
    <!-- Label for the dropdown to select which language to translate from on the translations dialog when the page language is not supported. This selection is to allow the user to select another language, in case we automatically detected the page language incorrectly. -->
    <string name="translations_bottom_sheet_translate_from_unsupported_language">Probá otro idioma fuente</string>
    <!-- Button text on the translations dialog to dismiss the dialog and return to the browser. -->
    <string name="translations_bottom_sheet_negative_button">No ahora</string>
    <!-- Button text on the translations dialog to restore the translated website back to the original untranslated version. -->
    <string name="translations_bottom_sheet_negative_button_restore">Mostrar el original</string>
    <!-- Accessibility announcement (not visible, for screen readers etc.) for the translations dialog after restore button was pressed that indicates the original untranslated page was loaded. -->
    <string name="translations_bottom_sheet_restore_accessibility_announcement">Se cargó la página original sin traducir</string>
    <!-- Button text on the translations dialog when a translation error appears, used to dismiss the dialog and return to the browser. -->
    <string name="translations_bottom_sheet_negative_button_error">Listo</string>
    <!-- Button text on the translations dialog to begin a translation of the website. -->
    <string name="translations_bottom_sheet_positive_button">Traducir</string>
    <!-- Button text on the translations dialog when a translation error appears. -->
    <string name="translations_bottom_sheet_positive_button_error">Intentar nuevamente</string>
    <!-- Inactive button text on the translations dialog that indicates a translation is currently in progress. This button will be accompanied by a loading icon. -->
    <string name="translations_bottom_sheet_translating_in_progress">Traduciendo</string>
    <!-- Button content description (not visible, for screen readers etc.) for the translations dialog translate button that indicates a translation is currently in progress. -->
    <string name="translations_bottom_sheet_translating_in_progress_content_description">Traducción en proceso</string>

    <!-- Default dropdown option when initially selecting a language from the translations dialog language selection dropdown. -->
    <string name="translations_bottom_sheet_default_dropdown_selection">Seleccionar un idioma</string>
    <!-- The title of the warning card informs the user that a translation could not be completed. -->
    <string name="translation_error_could_not_translate_warning_text">Hubo un problema al traducir. Probá de nuevo.</string>
    <!-- The title of the warning card informs the user that the list of languages cannot be loaded. -->
    <string name="translation_error_could_not_load_languages_warning_text">No se pudieron cargar los idiomas. Verificá tu conexión a Internet y probá de nuevo.</string>
    <!-- The title of the warning card informs the user that a language is not supported. The first parameter is the name of the language that is not supported. -->
    <string name="translation_error_language_not_supported_warning_text">Lo sentimos, todavía no soportamos %1$s.</string>
    <!-- Button text on the warning card when a language is not supported. The link will take the user to a page to a support page about translations. -->
    <string name="translation_error_language_not_supported_learn_more" moz:removedIn="126" tools:ignore="UnusedResources">Conocer más</string>

    <!-- Snackbar title shown if the user closes the Translation Request dialogue and a translation is in progress. -->
    <string name="translation_in_progress_snackbar">Traduciendo…</string>

    <!-- Title for the data saving mode warning dialog used in the translation request dialog.
    This dialog will be presented when the user attempts to perform
    a translation without the necessary language files downloaded first when Android's data saver mode is enabled and the user is not using WiFi.
    The first parameter is the size in kilobytes or megabytes of the language file. -->
    <string name="translations_download_language_file_dialog_title">¿Descargar idioma en modo de ahorro de datos (%1$s)?</string>


    <!-- Translations options dialog -->
    <!-- Title of the translation options dialog that allows a user to set their translation options for the site the user is currently on. -->
    <string name="translation_option_bottom_sheet_title" moz:removedIn="126" tools:ignore="UnusedResources">Opciones de traducción</string>
    <!-- Title of the translation options dialog that allows a user to set their translation options for the site the user is currently on. -->
    <string name="translation_option_bottom_sheet_title_heading">Opciones de traducción</string>
    <!-- Toggle switch label that allows a user to set the setting if they would like the browser to always offer or suggest translations when available. -->
    <string name="translation_option_bottom_sheet_always_translate">Siempre ofrecer la traducción</string>
    <!-- Toggle switch label that allows a user to set if they would like a given language to automatically translate or not. The first parameter is the language name, for example, "Spanish". -->
    <string name="translation_option_bottom_sheet_always_translate_in_language">Siempre traducir %1$s</string>
    <!-- Toggle switch label that allows a user to set if they would like to never be offered a translation of the given language. The first parameter is the language name, for example, "Spanish". -->
    <string name="translation_option_bottom_sheet_never_translate_in_language">Nunca traducir %1$s</string>
    <!-- Toggle switch label that allows a user to set the setting if they would like the browser to never translate the site the user is currently visiting. -->
    <string name="translation_option_bottom_sheet_never_translate_site">Nunca traducir este sitio</string>
    <!-- Toggle switch description that will appear under the "Never translate these sites" settings toggle switch to provide more information on how this setting interacts with other settings. -->
    <string name="translation_option_bottom_sheet_switch_never_translate_site_description">Anula todas las demás configuraciones</string>
    <!-- Toggle switch description that will appear under the "Never translate" and "Always translate" toggle switch settings to provide more information on how these  settings interacts with other settings. -->
    <string name="translation_option_bottom_sheet_switch_description">Anula las ofertas de traducción</string>
    <!-- Button text for the button that will take the user to the translation settings dialog. -->
    <string name="translation_option_bottom_sheet_translation_settings">Configuración de traducción</string>

    <!-- Button text for the button that will take the user to a website to learn more about how translations works in the given app. The first parameter is the name of the application, for example, "Fenix". -->
    <string name="translation_option_bottom_sheet_about_translations">Acerca de las traducciones en %1$s</string>

    <!-- Content description (not visible, for screen readers etc.) for closing the translations bottom sheet. -->
    <string name="translation_option_bottom_sheet_close_content_description">Cerrar la hoja de traducciones</string>

<<<<<<< HEAD
=======
    <!-- The title of the warning card informs the user that an error has occurred at page settings. -->
    <string name="translation_option_bottom_sheet_error_warning_text">Algunas configuraciones no están disponibles temporariamente.</string>

>>>>>>> 7fda8002
    <!-- Translation settings dialog -->
    <!-- Title of the translation settings dialog that allows a user to set their preferred translation settings. -->
    <string name="translation_settings_toolbar_title">Traducciones</string>
    <!-- Toggle switch label that indicates that the browser should signal or indicate when a translation is possible for any page. -->
    <string name="translation_settings_offer_to_translate">Ofrecer traducir cuando sea posible</string>
    <!-- Toggle switch label that indicates that downloading files required for translating is permitted when using data saver mode in Android. -->
    <string name="translation_settings_always_download">Descargar siempre idiomas en modo de ahorro de datos</string>
    <!-- Section header text that begins the section of a list of different options the user may select to adjust their translation preferences. -->
    <string name="translation_settings_translation_preference">Preferencias de traducción</string>
    <!-- Button text for the button that will take the user to the automatic translations settings dialog. On the automatic translations settings dialog, the user can set if translations should occur automatically for a given language. -->
    <string name="translation_settings_automatic_translation">Traducción automática</string>
    <!-- Button text for the button that will take the user to the never translate these sites dialog. On the never translate these sites dialog, the user can set if translations should never occur on certain websites. -->
    <string name="translation_settings_automatic_never_translate_sites">Nunca traducir estos sitios</string>
    <!-- Button text for the button that will take the user to the download languages dialog. On the download languages dialog, the user can manage which languages they would like to download for translations. -->
    <string name="translation_settings_download_language">Descargar idiomas</string>

    <!-- Automatic translation preference screen -->
    <!-- Title of the automatic translation preference screen that will appear on the toolbar.-->
    <string name="automatic_translation_toolbar_title_preference">Traducción automática</string>
    <!-- Screen header presenting the automatic translation preference feature. It will appear under the toolbar. -->
    <string name="automatic_translation_header_preference">Seleccioná un idioma para administrar las preferencias de ”traducir siempre“ y ”nunca traducir“.</string>

    <!-- The title of the warning card informs the user that the system could not load languages for translation settings. -->
    <string name="automatic_translation_error_warning_text">No se pudieron cargar los idiomas. Intentalo de nuevo más tarde.</string>

    <!-- Automatic translation options preference screen -->
    <!-- Preference option for offering to translate. Radio button title text.-->
    <string name="automatic_translation_option_offer_to_translate_title_preference">Ofrecer traducción (predeterminado)</string>
    <!-- Preference option for offering to translate. Radio button summary text. The first parameter is the name of the app defined in app_name (for example: Fenix)-->
    <string name="automatic_translation_option_offer_to_translate_summary_preference">%1$s ofrecerá traducir sitios en este idioma.</string>
    <!-- Preference option for always translate. Radio button title text. -->
    <string name="automatic_translation_option_always_translate_title_preference">Traducir siempre</string>
    <!-- Preference option for always translate. Radio button summary text. The first parameter is the name of the app defined in app_name (for example: Fenix)-->
    <string name="automatic_translation_option_always_translate_summary_preference">%1$s traducirá este idioma automáticamente cuando se cargue la página.</string>
    <!-- Preference option for never translate. Radio button title text.-->
    <string name="automatic_translation_option_never_translate_title_preference">Nunca traducir</string>

    <!-- Preference option for never translate. Radio button summary text. The first parameter is the name of the app defined in app_name (for example: Fenix)-->
    <string name="automatic_translation_option_never_translate_summary_preference">%1$s nunca ofrecerá traducir sitios en este idioma.</string>

    <!-- Never translate site preference screen -->
    <!-- Title of the never translate site preference screen that will appear on the toolbar.-->
    <string name="never_translate_site_toolbar_title_preference">Nunca traducir estos sitios</string>
    <!-- Screen header presenting the never translate site preference feature. It will appear under the toolbar. -->
    <string name="never_translate_site_header_preference">Para agregar un nuevo sitio: visitalo y seleccioná “Nunca traducir este sitio” en el menú de traducción.</string>
    <!-- Content description (not visible, for screen readers etc.): For a never-translated site list item that is selected.
             The first parameter is web site url (for example:"wikipedia.com") -->
    <string name="never_translate_site_item_list_content_description_preference">Eliminar %1$s</string>
    <!-- The title of the warning card informs the user that an error has occurred at the never translate sites list. -->
    <string name="never_translate_site_error_warning_text">No se pudieron cargar los sitios. Intentalo de nuevo más tarde.</string>
    <!-- The Delete site dialogue title will appear when the user clicks on a list item.
             The first parameter is web site url (for example:"wikipedia.com") -->
    <string name="never_translate_site_dialog_title_preference">¿Eliminar %1$s?</string>
    <!-- The Delete site dialogue positive button will appear when the user clicks on a list item. The site will be deleted. -->
    <string name="never_translate_site_dialog_confirm_delete_preference">Borrar</string>
    <!-- The Delete site dialogue negative button will appear when the user clicks on a list item. The dialog will be dismissed. -->
    <string name="never_translate_site_dialog_cancel_preference">Cancelar</string>

    <!-- Download languages preference screen -->
    <!-- Title of the download languages preference screen toolbar.-->
    <string name="download_languages_toolbar_title_preference">Descargar idiomas</string>
    <!-- Screen header presenting the download language preference feature. It will appear under the toolbar.The first parameter is "Learn More," a clickable text with a link. Talkback will append this to say "Double tap to open link to learn more". -->
    <string name="download_languages_header_preference">Descargar idiomas completos para traducciones más rápidas y sin conexión. %1$s</string>
    <!-- Clickable text from the screen header that links to a website. -->
    <string name="download_languages_header_learn_more_preference">Conocer más</string>
    <!-- The subhead of the download language preference screen will appear above the pivot language. -->
    <string name="download_languages_available_languages_preference">Idiomas disponibles</string>
    <!-- Text that will appear beside a core or pivot language package name to show that the language is necessary for the translation feature to function. -->
    <string name="download_languages_default_system_language_require_preference">requerido</string>
    <!-- A text for download language preference item.
    The first parameter is the language name, for example, "Spanish".
    The second parameter is the language file size, for example, "(3.91 KB)" or, if the language package name is a pivot language, "(required)". -->
    <string name="download_languages_language_item_preference">%1$s (%2$s)</string>
    <!-- The subhead of the download language preference screen will appear above the items that were not downloaded. -->
    <string name="download_language_header_preference">Descargar idiomas</string>
    <!-- All languages list item. When the user presses this item, they can download or delete all languages. -->
    <string name="download_language_all_languages_item_preference">Todos los idiomas</string>
    <!-- Content description (not visible, for screen readers etc.): For a language list item that was downloaded, the user can now delete it. -->
    <string name="download_languages_item_content_description_downloaded_state">Borrar</string>
    <!-- Content description (not visible, for screen readers etc.): For a language list item, downloading is in progress. -->
    <string name="download_languages_item_content_description_in_progress_state">En proceso</string>
    <!-- Content description (not visible, for screen readers etc.): For a language list item that was not downloaded. -->
    <string name="download_languages_item_content_description_not_downloaded_state">Descargar</string>
    <!-- Content description (not visible, for screen readers etc.): For a language list item that is selected. -->
    <string name="download_languages_item_content_description_selected_state">Seleccionado</string>

    <!-- Title for the dialog used by the translations feature to confirm deleting a language.
    The dialog will be presented when the user requests deletion of a language.
    The first parameter is the name of the language, for example, "Spanish" and the second parameter is the size in kilobytes or megabytes of the language file. -->
    <string name="delete_language_file_dialog_title">¿Borrar %1$s (%2$s)?</string>
    <!-- Additional information for the dialog used by the translations feature to confirm deleting a language. The first parameter is the name of the application, for example, "Fenix". -->
    <string name="delete_language_file_dialog_message">Si borrás este idioma, %1$s descargará idiomas parcialmente al caché mientras se traduce.</string>
    <!-- Title for the dialog used by the translations feature to confirm deleting all languages file.
    The dialog will be presented when the user requests deletion of all languages file.
    The first parameter is the size in kilobytes or megabytes of the language file. -->
    <string name="delete_language_all_languages_file_dialog_title">¿Borrar todos los idiomas (%1$s)?</string>
    <!-- Additional information for the dialog used by the translations feature to confirm deleting all languages file. The first parameter is the name of the application, for example, "Fenix". -->
    <string name="delete_language_all_languages_file_dialog_message">Si borrás todos los idiomas, %1$s descargará idiomas parcialmente al caché mientras se traduce.</string>
    <!-- Button text on the dialog used by the translations feature to confirm deleting a language. -->
    <string name="delete_language_file_dialog_positive_button_text">Borrar</string>
    <!-- Button text on the dialog used by the translations feature to cancel deleting a language. -->
    <string name="delete_language_file_dialog_negative_button_text">Cancelar</string>

    <!-- Title for the data saving mode warning dialog used by the translations feature.
    This dialog will be presented when the user attempts to download a language or perform
    a translation without the necessary language files downloaded first when Android's data saver mode is enabled and the user is not using WiFi.
    The first parameter is the size in kilobytes or megabytes of the language file.-->
    <string name="download_language_file_dialog_title">¿Descargar en modo de ahorro de datos (%1$s)?</string>
    <!-- Additional information for the data saving mode warning dialog used by the translations feature. This text explains the reason a download is required for a translation. -->
    <string name="download_language_file_dialog_message_all_languages">Descargamos idiomas parcialmente al caché para mantener las traducciones privadas.</string>
    <!-- Additional information for the data saving mode warning dialog used by the translations feature. This text explains the reason a download is required for a translation without mentioning the cache. -->
    <string name="download_language_file_dialog_message_all_languages_no_cache">Descargamos idiomas parcialmente para mantener las traducciones privadas.</string>
    <!-- Checkbox label text on the data saving mode warning dialog used by the translations feature. This checkbox allows users to ignore the data usage warnings. -->
    <string name="download_language_file_dialog_checkbox_text">Descargar siempre en modo de ahorro de datos</string>
    <!-- Button text on the data saving mode warning dialog used by the translations feature to allow users to confirm they wish to continue and download the language file. -->
    <string name="download_language_file_dialog_positive_button_text">Descargar</string>
    <!-- Button text on the data saving mode warning dialog used by the translations feature to allow users to confirm they wish to continue and download the language file and perform a translation. -->
    <string name="download_language_file_dialog_positive_button_text_all_languages">Descargar y traducir</string>
    <!-- Button text on the data saving mode warning dialog used by the translations feature to allow users to cancel the action and not perform a download of the language file. -->
    <string name="download_language_file_dialog_negative_button_text">Cancelar</string>

    <!-- Debug drawer -->
    <!-- The user-facing title of the Debug Drawer feature. -->
    <string name="debug_drawer_title">Herramientas de depuración</string>
    <!-- Content description (not visible, for screen readers etc.): Navigate back within the debug drawer. -->
    <string name="debug_drawer_back_button_content_description">Navegar hacia atrás</string>

<<<<<<< HEAD
=======
    <!-- Content description (not visible, for screen readers etc.): Open debug drawer. -->
    <string name="debug_drawer_fab_content_description">Abrir cajón de depuración</string>

>>>>>>> 7fda8002
    <!-- Debug drawer tabs tools -->
    <!-- The title of the Tab Tools feature in the Debug Drawer. -->
    <string name="debug_drawer_tab_tools_title">Herramientas de pestañas</string>
    <!-- The title of the tab count section in Tab Tools. -->
    <string name="debug_drawer_tab_tools_tab_count_title">Cantidad de pestañas</string>
    <!-- The active tab count category in the tab count section in Tab Tools. -->
    <string name="debug_drawer_tab_tools_tab_count_normal" moz:removedIn="127" tools:ignore="UnusedResources">Activa</string>
    <!-- The active tab count category in the tab count section in Tab Tools. -->
    <string name="debug_drawer_tab_tools_tab_count_active">Activo</string>
    <!-- The inactive tab count category in the tab count section in Tab Tools. -->
    <string name="debug_drawer_tab_tools_tab_count_inactive">Inactiva</string>
    <!-- The private tab count category in the tab count section in Tab Tools. -->
    <string name="debug_drawer_tab_tools_tab_count_private">Privada</string>
    <!-- The total tab count category in the tab count section in Tab Tools. -->
    <string name="debug_drawer_tab_tools_tab_count_total">Total</string>
    <!-- The title of the tab creation tool section in Tab Tools. -->
    <string name="debug_drawer_tab_tools_tab_creation_tool_title">Herramienta de creación de pestañas</string>
    <!-- The label of the text field in the tab creation tool. -->
    <string name="debug_drawer_tab_tools_tab_creation_tool_text_field_label">Cantidad de pestañas a crear</string>
    <!-- The error message of the text field in the tab creation tool when the text field is empty -->
    <string name="debug_drawer_tab_tools_tab_quantity_empty_error">El campo de texto está vacío</string>
    <!-- The error message of the text field in the tab creation tool when the text field has characters other than digits -->
    <string name="debug_drawer_tab_tools_tab_quantity_non_digits_error">Ingresar solamente enteros positivos</string>
    <!-- The error message of the text field in the tab creation tool when the text field is a zero -->
    <string name="debug_drawer_tab_tools_tab_quantity_non_zero_error">Ingresar un número mayor que cero</string>
    <!-- The error message of the text field in the tab creation tool when the text field is a
        quantity greater than the max tabs. The first parameter is the maximum number of tabs
        that can be generated in one operation.-->
    <string name="debug_drawer_tab_tools_tab_quantity_exceed_max_error">Se superó el número máximo de pestañas (%1$s) que se pueden generar en una operación</string>
    <!-- The button text to add tabs to the active tab group in the tab creation tool. -->
    <string name="debug_drawer_tab_tools_tab_creation_tool_button_text_active">Agregar a pestañas activas</string>
    <!-- The button text to add tabs to the inactive tab group in the tab creation tool. -->
    <string name="debug_drawer_tab_tools_tab_creation_tool_button_text_inactive">Agregar a pestañas inactivas</string>
    <!-- The button text to add tabs to the private tab group in the tab creation tool. -->
    <string name="debug_drawer_tab_tools_tab_creation_tool_button_text_private">Agregar a pestañas privadas</string>

    <!-- Micro survey -->

    <!-- The continue button label -->
    <string name="micro_survey_continue_button_label" tools:ignore="UnusedResources">Continuar</string>
    <!-- The survey header -->
    <string name="micro_survey_survey_header">Completá esta encuesta</string>
    <!-- The privacy notice link -->
    <string name="micro_survey_privacy_notice">Nota de privacidad</string>
    <!-- The submit button label text -->
<<<<<<< HEAD
    <string name="micro_survey_submit_button_label" tools:ignore="UnusedResources">Enviar</string>
    <!-- The close button label text -->
    <string name="micro_survey_close_button_label">Cerrar</string>
    <!-- The survey completion confirmation text -->
    <string name="micro_survey_feedback_confirmation" tools:ignore="UnusedResources">¡Gracias por tus comentarios!</string>
=======
    <string name="micro_survey_submit_button_label">Enviar</string>
    <!-- The close button label text -->
    <string name="micro_survey_close_button_label" tools:ignore="UnusedResources">Cerrar</string>
    <!-- The survey completion confirmation text -->
    <string name="micro_survey_feedback_confirmation">¡Gracias por tus comentarios!</string>
>>>>>>> 7fda8002
    <!-- Option for likert scale -->
    <string name="likert_scale_option_1" tools:ignore="UnusedResources">Muy satisfecho</string>
    <!-- Option for likert scale -->
    <string name="likert_scale_option_2" tools:ignore="UnusedResources">Satisfecho</string>
    <!-- Option for likert scale -->
    <string name="likert_scale_option_3" tools:ignore="UnusedResources">Neutral</string>
    <!-- Option for likert scale -->
    <string name="likert_scale_option_4" tools:ignore="UnusedResources">Insatisfecho</string>
    <!-- Option for likert scale -->
    <string name="likert_scale_option_5" tools:ignore="UnusedResources">Muy insatisfecho</string>

<<<<<<< HEAD
=======
    <!-- Microsurvey accessibility -->
    <!-- Content description (not visible, for screen readers etc.) for opening microsurvey bottom sheet. -->
    <string name="microsurvey_open_handle_content_description" tools:ignore="UnusedResources">Abrir encuesta</string>
    <!-- Content description (not visible, for screen readers etc.) for closing microsurvey bottom sheet. -->
    <string name="microsurvey_close_handle_content_description" tools:ignore="UnusedResources">Cerrar encuesta</string>
    <!-- Content description for "X" button that is closing microsurvey. -->
    <string name="microsurvey_close_button_content_description" tools:ignore="UnusedResources">Cerrar</string>

>>>>>>> 7fda8002
    <!-- Debug drawer logins -->
    <!-- The title of the Logins feature in the Debug Drawer. -->
    <string name="debug_drawer_logins_title">Inicios de sesión</string>
    <!-- The title of the logins section in the Logins feature, where the parameter will be the site domain  -->
    <string name="debug_drawer_logins_current_domain_label">Dominio actual: %s</string>
    <!-- The label for a button to add a new fake login for the current domain in the Logins feature. -->
    <string name="debug_drawer_logins_add_login_button">Agregar un inicio de sesión falso para este dominio</string>
    <!-- Content description for delete button where parameter will be the username of the login -->
    <string name="debug_drawer_logins_delete_login_button_content_description">Eliminar el inicio de sesión con nombre de usuario %s</string>
</resources><|MERGE_RESOLUTION|>--- conflicted
+++ resolved
@@ -296,8 +296,6 @@
     <!-- Browser menu label that navigates to the save sub-menu, which contains various save related menu items such as
          bookmarking a page, saving to collection, shortcut or as a PDF, and adding to home screen -->
     <string name="browser_menu_save">Guardar</string>
-<<<<<<< HEAD
-=======
 
     <!-- Browser menu label that bookmarks the currently visited page -->
     <string name="browser_menu_bookmark_this_page">Marcar esta página</string>
@@ -316,7 +314,6 @@
     <string name="browser_menu_translated_to">Traducido al %1$s</string>
     <!-- Browser menu label for the print feature -->
     <string name="browser_menu_print">Imprimir…</string>
->>>>>>> 7fda8002
 
     <!-- Extensions management fragment -->
     <!-- Text displayed when there are no extensions to be shown -->
@@ -625,13 +622,9 @@
     <!-- Preference for language -->
     <string name="preferences_language">Idioma</string>
     <!-- Preference for translation -->
-<<<<<<< HEAD
-    <string name="preferences_translation">Traducción</string>
-=======
     <string name="preferences_translation" moz:removedIn="127" tools:ignore="UnusedResources">Traducción</string>
     <!-- Preference for translations -->
     <string name="preferences_translations">Traducciones</string>
->>>>>>> 7fda8002
     <!-- Preference for data choices -->
     <string name="preferences_data_choices">Elección de datos</string>
     <!-- Preference for data collection -->
@@ -705,13 +698,6 @@
     <string name="addons_permissions_heading_required" tools:ignore="UnusedResources">Necesarios</string>
     <!-- The title of the optional permissions section from addon's permissions screen -->
     <string name="addons_permissions_heading_optional" tools:ignore="UnusedResources">Opcional</string>
-<<<<<<< HEAD
-    <!-- The title of the section with websites that have permissions granted from addon's permissions screen -->
-    <string name="addons_permissions_heading_read_and_change_website_data" tools:ignore="UnusedResources">Leer y cambiar los datos de sitios web</string>
-    <!-- The description of the icon that can delete one of the websites displayed  -->
-    <string name="addons_permissions_icon_description_delete_website" tools:ignore="UnusedResources">Eliminar sitio web</string>
-=======
->>>>>>> 7fda8002
     <!-- The title of the origin permission option allowing a user to enable the extension to run on all sites -->
     <string name="addons_permissions_allow_for_all_sites" tools:ignore="UnusedResources">Permitir para todos los sitios</string>
     <!-- The subtitle for the allow for all sites preference toggle -->
@@ -2563,12 +2549,9 @@
     <!-- Content description (not visible, for screen readers etc.) for closing the translations bottom sheet. -->
     <string name="translation_option_bottom_sheet_close_content_description">Cerrar la hoja de traducciones</string>
 
-<<<<<<< HEAD
-=======
     <!-- The title of the warning card informs the user that an error has occurred at page settings. -->
     <string name="translation_option_bottom_sheet_error_warning_text">Algunas configuraciones no están disponibles temporariamente.</string>
 
->>>>>>> 7fda8002
     <!-- Translation settings dialog -->
     <!-- Title of the translation settings dialog that allows a user to set their preferred translation settings. -->
     <string name="translation_settings_toolbar_title">Traducciones</string>
@@ -2696,12 +2679,9 @@
     <!-- Content description (not visible, for screen readers etc.): Navigate back within the debug drawer. -->
     <string name="debug_drawer_back_button_content_description">Navegar hacia atrás</string>
 
-<<<<<<< HEAD
-=======
     <!-- Content description (not visible, for screen readers etc.): Open debug drawer. -->
     <string name="debug_drawer_fab_content_description">Abrir cajón de depuración</string>
 
->>>>>>> 7fda8002
     <!-- Debug drawer tabs tools -->
     <!-- The title of the Tab Tools feature in the Debug Drawer. -->
     <string name="debug_drawer_tab_tools_title">Herramientas de pestañas</string>
@@ -2747,19 +2727,11 @@
     <!-- The privacy notice link -->
     <string name="micro_survey_privacy_notice">Nota de privacidad</string>
     <!-- The submit button label text -->
-<<<<<<< HEAD
-    <string name="micro_survey_submit_button_label" tools:ignore="UnusedResources">Enviar</string>
-    <!-- The close button label text -->
-    <string name="micro_survey_close_button_label">Cerrar</string>
-    <!-- The survey completion confirmation text -->
-    <string name="micro_survey_feedback_confirmation" tools:ignore="UnusedResources">¡Gracias por tus comentarios!</string>
-=======
     <string name="micro_survey_submit_button_label">Enviar</string>
     <!-- The close button label text -->
     <string name="micro_survey_close_button_label" tools:ignore="UnusedResources">Cerrar</string>
     <!-- The survey completion confirmation text -->
     <string name="micro_survey_feedback_confirmation">¡Gracias por tus comentarios!</string>
->>>>>>> 7fda8002
     <!-- Option for likert scale -->
     <string name="likert_scale_option_1" tools:ignore="UnusedResources">Muy satisfecho</string>
     <!-- Option for likert scale -->
@@ -2771,8 +2743,6 @@
     <!-- Option for likert scale -->
     <string name="likert_scale_option_5" tools:ignore="UnusedResources">Muy insatisfecho</string>
 
-<<<<<<< HEAD
-=======
     <!-- Microsurvey accessibility -->
     <!-- Content description (not visible, for screen readers etc.) for opening microsurvey bottom sheet. -->
     <string name="microsurvey_open_handle_content_description" tools:ignore="UnusedResources">Abrir encuesta</string>
@@ -2781,7 +2751,6 @@
     <!-- Content description for "X" button that is closing microsurvey. -->
     <string name="microsurvey_close_button_content_description" tools:ignore="UnusedResources">Cerrar</string>
 
->>>>>>> 7fda8002
     <!-- Debug drawer logins -->
     <!-- The title of the Logins feature in the Debug Drawer. -->
     <string name="debug_drawer_logins_title">Inicios de sesión</string>
