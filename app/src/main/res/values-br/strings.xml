--- conflicted
+++ resolved
@@ -312,19 +312,8 @@
     <string name="onboarding_home_enable_notifications_negative_button">Ket bremañ</string>
 
     <!-- Juno first user onboarding flow experiment, strings are marked unused as they are only referenced by Nimbus experiments. -->
-<<<<<<< HEAD
-    <!-- Title for set firefox as default browser screen used by Nimbus experiments. Nimbus experiments do not support string placeholders.
-        Note: The word "Firefox" should NOT be translated -->
-    <string name="juno_onboarding_default_browser_title_nimbus" moz:removedIn="120" tools:ignore="UnusedResources">Lakait Firefox da vezañ ho merdeer dre ziouer</string>
     <!-- Title for set firefox as default browser screen used by Nimbus experiments. -->
     <string name="juno_onboarding_default_browser_title_nimbus_2">Ho surentez a zo talvoudus deomp</string>
-    <!-- Description for set firefox as default browser screen used by Nimbus experiments. Nimbus experiments do not support string placeholders.
-        Note: The word "Firefox" should NOT be translated -->
-    <string name="juno_onboarding_default_browser_description_nimbus" moz:removedIn="120" tools:ignore="UnusedResources">Firefox a lak an dud a-raok an arc’hant ha difenn a ra ho puhez prevez en ur stankañ an heulierien etre al lec’hiennoù. \n\nDeskit hiroc’h en hor evezhiadennoù a-fet buhez prevez.</string>
-=======
-    <!-- Title for set firefox as default browser screen used by Nimbus experiments. -->
-    <string name="juno_onboarding_default_browser_title_nimbus_2">Ho surentez a zo talvoudus deomp</string>
->>>>>>> 4a244ea9
     <!-- Text for the link to the privacy notice webpage for set as firefox default browser screen.
     This is part of the string with the key "juno_onboarding_default_browser_description". -->
     <string name="juno_onboarding_default_browser_description_link_text" tools:ignore="UnusedResources">evezhiadennoù a-fet buhez prevez</string>
@@ -332,30 +321,13 @@
     <string name="juno_onboarding_default_browser_positive_button" tools:ignore="UnusedResources">Lakaat da verdeer dre ziouer</string>
     <!-- Text for the button dismiss the screen and move on with the flow -->
     <string name="juno_onboarding_default_browser_negative_button" tools:ignore="UnusedResources">Ket bremañ</string>
-<<<<<<< HEAD
-    <!-- Title for sign in to sync screen. -->
-    <string name="juno_onboarding_sign_in_title" moz:removedIn="120" tools:ignore="UnusedResources">Tremenit deus ar pellgomz d’an urzhiataer hezoug hag ar c’hontrol</string>
-    <!-- Description for sign in to sync screen. -->
-    <string name="juno_onboarding_sign_in_description" moz:removedIn="120" tools:ignore="UnusedResources">Adtapit ivinelloù ha gerioù-tremen diouzh ho trevnadoù all evit distreiñ e-lec’h ma oac’h.</string>
-=======
->>>>>>> 4a244ea9
     <!-- Text for the button to sign in to sync on the device -->
     <string name="juno_onboarding_sign_in_positive_button" tools:ignore="UnusedResources">Kennaskañ</string>
     <!-- Text for the button dismiss the screen and move on with the flow -->
     <string name="juno_onboarding_sign_in_negative_button" tools:ignore="UnusedResources">Ket bremañ</string>
     <!-- Title for enable notification permission screen used by Nimbus experiments. Nimbus experiments do not support string placeholders.
         Note: The word "Firefox" should NOT be translated -->
-<<<<<<< HEAD
-    <string name="juno_onboarding_enable_notifications_title_nimbus" moz:removedIn="120" tools:ignore="UnusedResources">Gant ar rebuzadurioù e c’hallit ober muioc’h a draoù gant Firefox</string>
-    <!-- Title for enable notification permission screen used by Nimbus experiments. Nimbus experiments do not support string placeholders.
-        Note: The word "Firefox" should NOT be translated -->
     <string name="juno_onboarding_enable_notifications_title_nimbus_2">Gant ar rebuzadurioù e c’hallit chom suroc\'h gant Firefox</string>
-    <!-- Description for enable notification permission screen used by Nimbus experiments. Nimbus experiments do not support string placeholders.
-       Note: The word "Firefox" should NOT be translated -->
-    <string name="juno_onboarding_enable_notifications_description_nimbus" moz:removedIn="120" tools:ignore="UnusedResources">Kasit ivinelloù etre ho trevnadoù, merit pellgargadurioù, lennit alioù evit tapout seizh gwellañ gwarez buhez prevez Firefox.</string>
-=======
-    <string name="juno_onboarding_enable_notifications_title_nimbus_2">Gant ar rebuzadurioù e c’hallit chom suroc\'h gant Firefox</string>
->>>>>>> 4a244ea9
     <!-- Text for the button to request notification permission on the device -->
     <string name="juno_onboarding_enable_notifications_positive_button" tools:ignore="UnusedResources">Gweredekaat ar rebuzadurioù</string>
     <!-- Text for the button dismiss the screen and move on with the flow -->
@@ -384,11 +356,7 @@
     <!-- Preference category for settings related to changing the default search engine -->
     <string name="preferences_category_select_default_search_engine">Dibabit unan</string>
     <!-- Preference for settings related to managing search shortcuts for the quick search menu -->
-<<<<<<< HEAD
-    <string name="preferences_manage_search_shortcuts" moz:removedIn="120" tools:ignore="UnusedResources">Merañ ar berradennoù klask</string>
-=======
     <string name="preferences_manage_search_shortcuts_2">Merañ al luskerioù enklask all</string>
->>>>>>> 4a244ea9
     <!-- Summary for preference for settings related to managing search shortcuts for the quick search menu -->
     <string name="preferences_manage_search_shortcuts_summary">Embann al luskerioù a c’haller gwelet el lañser klask</string>
     <!-- Preference category for settings related to managing search shortcuts for the quick search menu -->
@@ -399,13 +367,8 @@
     <string name="preferences_search">Klask</string>
     <!-- Preference for settings related to Search engines -->
     <string name="preferences_search_engines">Luskerioù klask</string>
-<<<<<<< HEAD
-    <!-- Preference for settings related to Search address bar -->
-    <string name="preferences_search_address_bar" moz:removedIn="120" tools:ignore="UnusedResources">Barrenn chomlecʼhioù</string>
-=======
     <!-- Preference for settings related to Search engines suggestions-->
     <string name="preferences_search_engines_suggestions">Kinnigoù al luskerioù enklask</string>
->>>>>>> 4a244ea9
     <!-- Preference Category for settings to Firefox Suggest -->
     <string name="preference_search_address_bar_fx_suggest">Barrenn chomlec\'hioù - Alioù Firefox</string>
     <!-- Preference link to Learn more about Firefox Suggest -->
@@ -507,20 +470,10 @@
     <string name="errorpage_httpsonly_message_summary">Posupl eo ivez e vefec’h taget, avat. Ma kendalc’hit war al lec’hienn e rankfec’h chom hep lakaat titouroù kizidik. Ma kendalc’hit e vo ivez diweredekaet ar mod HTTPS-hepken war al lec’hienn pad ur mare.</string>
     <!-- Preference for accessibility -->
     <string name="preferences_accessibility">Haezadusted</string>
-<<<<<<< HEAD
-    <!-- Preference to override the Firefox Account server -->
-    <string name="preferences_override_fxa_server" moz:RemovedIn="120" tools:ignore="UnusedResources">Dafariad kont Firefox personelaet</string>
-=======
->>>>>>> 4a244ea9
     <!-- Preference to override the Mozilla account server -->
     <string name="preferences_override_account_server">Dafariad kont Mozilla personelaet</string>
     <!-- Preference to override the Sync token server -->
     <string name="preferences_override_sync_tokenserver">Dafariad Sync personelaet</string>
-<<<<<<< HEAD
-    <!-- Toast shown after updating the FxA/Sync server override preferences -->
-    <string name="toast_override_fxa_sync_server_done" moz:RemovedIn="120" tools:ignore="UnusedResources">Dafariad kont Firefox/Sync kemmet. Kuitaet e vo an arload evit arloañ ar cʼhemmoù…</string>
-=======
->>>>>>> 4a244ea9
     <!-- Preference category for account information -->
     <string name="preferences_category_account">Kont</string>
     <!-- Preference for changing where the toolbar is positioned -->
@@ -536,11 +489,6 @@
     <!-- Preference description for banner about signing in -->
     <string name="preferences_sign_in_description_2">Kennaskit evit goubredañ an ivinelloù, sinedoù, gerioù-tremen ha muioc’h c’hoazh.</string>
     <!-- Preference shown instead of account display name while account profile information isn't available yet. -->
-<<<<<<< HEAD
-    <string name="preferences_account_default_name" moz:RemovedIn="120" tools:ignore="UnusedResources">Kont Firefox</string>
-    <!-- Preference shown instead of account display name while account profile information isn't available yet. -->
-=======
->>>>>>> 4a244ea9
     <string name="preferences_account_default_name_2">Kont Mozilla</string>
     <!-- Preference text for account title when there was an error syncing FxA -->
     <string name="preferences_account_sync_error">Adkennaskit evit kendercʼhel gant ar goubredañ</string>
@@ -552,11 +500,6 @@
     <string name="preferences_data_collection">Dastum roadennoù</string>
     <!-- Preference for developers -->
     <string name="preferences_remote_debugging">Diveugañ a-bell dre USB</string>
-<<<<<<< HEAD
-    <!-- Preference title for switch preference to show search engines -->
-    <string name="preferences_show_search_engines" moz:RemovedIn="120" tools:ignore="UnusedResources">Diskouez al luskerioù klask</string>
-=======
->>>>>>> 4a244ea9
     <!-- Preference title for switch preference to show search suggestions -->
     <string name="preferences_show_search_suggestions">Diskouez kinnigoù ar cʼhlask</string>
     <!-- Preference title for switch preference to show voice search button -->
@@ -681,19 +624,9 @@
     <!-- Title of the Nimbus message for add-ons general availability-->
     <string name="addon_ga_message_title" tools:ignore="UnusedResources">Askouezhioù nevez zo da gaout</string>
 
-<<<<<<< HEAD
-    <!-- Add-on Installation from AMO-->
-    <!-- Error displayed when user attempts to install an add-on from AMO (addons.mozilla.org) that is not supported -->
-    <string name="addon_not_supported_error" moz:removedIn="120" tools:ignore="UnusedResources">Ne vez skoret an enlugellad-mañ</string>
-
-    <!-- Error displayed when user attempts to install an add-on from AMO (addons.mozilla.org) that is already installed -->
-    <string name="addon_already_installed" moz:removedIn="120" tools:ignore="UnusedResources">An enlugellad-mañ a zo bet staliet endeo</string>
-
-=======
     <!-- Button text of the Nimbus message for add-ons general availability. -->
     <string name="addon_ga_message_button" tools:ignore="UnusedResources">Ergerzhout an askouezhioù</string>
 
->>>>>>> 4a244ea9
     <!-- Add-on process crash dialog to user -->
     <!-- Title of a dialog shown to the user when enough errors have occurred with addons and they need to be temporarily disabled -->
     <string name="addon_process_crash_dialog_title" tools:ignore="UnusedResources">Diweredekaet eo an askouezhioù evit ar mare</string>
@@ -1424,11 +1357,8 @@
     <!-- Subtitle for the data and history items in delete browsing data, parameter will be replaced with the
         number of history items the user has -->
     <string name="preferences_delete_browsing_data_browsing_data_subtitle">%d chomlec’h</string>
-<<<<<<< HEAD
-=======
     <!-- Title for the cookies and site data items in Delete browsing data -->
     <string name="preferences_delete_browsing_data_cookies_and_site_data">Toupinoù ha roadennoù lec’hienn</string>
->>>>>>> 4a244ea9
     <!-- Subtitle for the cookies item in Delete browsing data -->
     <string name="preferences_delete_browsing_data_cookies_subtitle">Digennasket e viot eus darn al lec’hiennoù</string>
     <!-- Title for the cached images and files item in Delete browsing data -->
@@ -1897,39 +1827,18 @@
     <string name="search_engine_add_custom_search_engine_button_content_description">Ouzhpennañ ul lusker enklask nevez</string>
     <!-- Title of the Edit search engine screen -->
     <string name="search_engine_edit_custom_search_engine_title">Embann al lusker klask</string>
-<<<<<<< HEAD
-    <!-- Content description (not visible, for screen readers etc.): Title for the button to add a search engine in the action bar -->
-    <string name="search_engine_add_button_content_description" moz:RemovedIn="120" tools:ignore="UnusedResources">Ouzhpennañ</string>
-    <!-- Content description (not visible, for screen readers etc.): Title for the button to save a search engine in the action bar -->
-    <string name="search_engine_add_custom_search_engine_edit_button_content_description" moz:RemovedIn="120" tools:ignore="UnusedResources">Enrollañ</string>
-=======
->>>>>>> 4a244ea9
     <!-- Text for the menu button to edit a search engine -->
     <string name="search_engine_edit">Embann</string>
     <!-- Text for the menu button to delete a search engine -->
     <string name="search_engine_delete">Dilemel</string>
 
-<<<<<<< HEAD
-    <!-- Text for the button to create a custom search engine on the Add search engine screen -->
-    <string name="search_add_custom_engine_label_other" moz:RemovedIn="120" tools:ignore="UnusedResources">All</string>
     <!-- Label for the TextField in which user enters custom search engine name -->
     <string name="search_add_custom_engine_name_label">Anv</string>
-    <!-- Placeholder text shown in the Search Engine Name TextField before a user enters text -->
-    <string name="search_add_custom_engine_name_hint" moz:RemovedIn="120" tools:ignore="UnusedResources">Anv</string>
-=======
-    <!-- Label for the TextField in which user enters custom search engine name -->
-    <string name="search_add_custom_engine_name_label">Anv</string>
->>>>>>> 4a244ea9
     <!-- Placeholder text shown in the Search Engine Name text field before a user enters text -->
     <string name="search_add_custom_engine_name_hint_2">Anv ar c’heflusker enklask</string>
     <!-- Label for the TextField in which user enters custom search engine URL -->
     <string name="search_add_custom_engine_url_label">URL ar chadenn glask</string>
     <!-- Placeholder text shown in the Search String TextField before a user enters text -->
-<<<<<<< HEAD
-    <string name="search_add_custom_engine_search_string_hint" moz:RemovedIn="120" tools:ignore="UnusedResources">Testenn glask da implij</string>
-    <!-- Placeholder text shown in the Search String TextField before a user enters text -->
-=======
->>>>>>> 4a244ea9
     <string name="search_add_custom_engine_search_string_hint_2">URL da implij evit ar c’hlask</string>
     <!-- Description text for the Search String TextField. The %s is part of the string -->
     <string name="search_add_custom_engine_search_string_example" formatted="false">Amsaviñ ar gerioù klasket gant “%s”. Da skouer: \nhttps://www.google.com/search?q= %s</string>
@@ -1940,11 +1849,8 @@
     <string name="search_add_custom_engine_suggest_url_label">API alioù klask (diret)</string>
     <!-- Placeholder text shown in the Search Suggestion String TextField before a user enters text -->
     <string name="search_add_custom_engine_suggest_string_hint">URL API an alioù klask</string>
-<<<<<<< HEAD
-=======
     <!-- Description text for the Search Suggestion String TextField. The %s is part of the string -->
     <string name="search_add_custom_engine_suggest_string_example_2" formatted="false">Erlec’hiañ ar c’hlask gant “%s”. Skouer:\nhttps://suggestqueries.google.com/complete/search?client=firefox&amp;q=%s</string>
->>>>>>> 4a244ea9
     <!-- The text for the "Save" button for saving a custom search engine -->
     <string name="search_custom_engine_save_button">Enrollañ</string>
 
@@ -2161,11 +2067,6 @@
 
     <!-- Review quality check feature-->
     <!-- Name for the review quality check feature used as title for the panel. -->
-<<<<<<< HEAD
-    <string name="review_quality_check_feature_name" moz:RemovedIn="120" tools:ignore="UnusedResources">Gwirier alioù</string>
-    <!-- Name for the review quality check feature used as title for the panel. -->
-=======
->>>>>>> 4a244ea9
     <string name="review_quality_check_feature_name_2">Gwirier alioù</string>
     <!-- Summary for grades A and B for review quality check adjusted grading. -->
     <string name="review_quality_check_grade_a_b_description">Alioù fizius</string>
@@ -2176,19 +2077,9 @@
     <!-- Text for title presenting the reliability of a product's reviews. -->
     <string name="review_quality_check_grade_title">Pegen fizius eo an alioù-se?</string>
     <!-- Description for a product's adjusted star rating. The text presents that the product's reviews which were evaluated as unreliable were removed from the adjusted rating. -->
-<<<<<<< HEAD
-    <string name="review_quality_check_adjusted_rating_description">Alioù disfizius dilamet</string>
-    <!-- Title for section explaining how we analyze the reliability of a product's reviews. -->
-    <string name="review_quality_check_explanation_title">Penaos e termenomp perzhded an alioù</string>
-    <!-- Description explaining grades A and B for review quality check adjusted grading. -->
-    <string name="review_quality_check_info_grade_info_AB_2" moz:RemovedIn="120" tools:ignore="UnusedResources">D’hor soñj e c’haller kaout fiziañs en alioù-se.</string>
-    <!-- Description explaining grades D and F for review quality check adjusted grading. -->
-    <string name="review_quality_check_info_grade_info_DF_2" moz:RemovedIn="120" tools:ignore="UnusedResources">Ni a soñj deomp ez eo fizius an alioù-se.</string>
-=======
     <string name="review_quality_check_adjusted_rating_description" moz:RemovedIn="122" tools:ignore="UnusedResources">Alioù disfizius dilamet</string>
     <!-- Title for section explaining how we analyze the reliability of a product's reviews. -->
     <string name="review_quality_check_explanation_title">Penaos e termenomp perzhded an alioù</string>
->>>>>>> 4a244ea9
     <!-- Text for learn more caption presenting a link with information about review quality. First parameter is for clickable text defined in review_quality_check_info_learn_more_link. -->
     <string name="review_quality_check_info_learn_more">Gouzout muioc’h diwar-benn %s.</string>
     <!-- Clickable text that links to review quality check SuMo page. First parameter is the Fakespot product name. In the phrase "Fakespot by Mozilla", "by" can be localized. Does not need to stay by. -->
@@ -2209,27 +2100,13 @@
     <string name="review_quality_check_ad_caption" tools:ignore="UnusedResources">Bruderezh gant %s</string>
     <!-- Clickable text that links to Fakespot.com. First parameter is the Fakespot product name. In the phrase "Fakespot by Mozilla", "by" can be localized. Does not need to stay by. -->
     <string name="review_quality_check_powered_by_link" tools:ignore="UnusedResources">%s gant Mozilla</string>
-<<<<<<< HEAD
-=======
     <!-- Text for title of warning card informing the user that the current analysis is outdated. -->
     <string name="review_quality_check_outdated_analysis_warning_title" tools:ignore="UnusedResources">Titouroù nevez da wiriañ</string>
->>>>>>> 4a244ea9
     <!-- Text for button from warning card informing the user that the current analysis is outdated. Clicking this should trigger the product's re-analysis. -->
     <string name="review_quality_check_outdated_analysis_warning_action" tools:ignore="UnusedResources">Gwiriañ bremañ</string>
     <!-- Title for warning card informing the user that the current product does not have enough reviews for a review analysis. -->
     <string name="review_quality_check_no_reviews_warning_title">N\'eus ket a-walc’h a alioù c\'hoazh</string>
     <!-- Title for warning card informing the user that the current product is currently not available. -->
-<<<<<<< HEAD
-    <string name="review_quality_check_product_availability_warning_title" tools:ignore="UnusedResources">Dihegerz eo ar produ-mañ</string>
-    <!-- Title for warning card informing the user that the current product's re-analysis is still processing. -->
-    <string name="review_quality_check_reanalysis_in_progress_warning_title">O wiriañ perzhded an ali</string>
-    <!-- Title for warning card informing the user that the current product's analysis is still processing. -->
-    <string name="review_quality_check_analysis_in_progress_warning_title">O wiriañ perzhded an ali</string>
-    <!-- Text for body of warning card informing the user that the current product's analysis is still processing. -->
-    <string name="review_quality_check_analysis_in_progress_warning_body">Gallout a ra padout tro-dro 60 eilenn.</string>
-    <!-- Title for info card displayed after the user reports a product is back in stock. -->
-    <string name="review_quality_check_analysis_requested_info_title" tools:ignore="UnusedResources">Trugarez da vezañ danevellet!</string>
-=======
     <string name="review_quality_check_product_availability_warning_title">Dihegerz eo ar produ-mañ</string>
     <!-- Title for warning card informing the user that the current product's re-analysis is still processing. -->
     <string name="review_quality_check_reanalysis_in_progress_warning_title" moz:RemovedIn="122">O wiriañ perzhded an ali</string>
@@ -2241,7 +2118,6 @@
     <string name="review_quality_check_analysis_in_progress_warning_body">Gallout a ra padout tro-dro 60 eilenn.</string>
     <!-- Title for info card displayed after the user reports a product is back in stock. -->
     <string name="review_quality_check_analysis_requested_info_title">Trugarez da vezañ danevellet!</string>
->>>>>>> 4a244ea9
     <!-- Title for info card displayed when the user review checker while on a product that Fakespot does not analyze (e.g. gift cards, music). -->
     <string name="review_quality_check_not_analyzable_info_title">N’hallomp ket gwiriañ an alioù-mañ</string>
     <!-- Title for info card displayed when another user reported the displayed product is back in stock. -->
@@ -2252,11 +2128,8 @@
     <string name="review_quality_check_generic_error_title">Titour ebet da gaout evit ar mare</string>
     <!-- Title for error card displayed to the user when the device is disconnected from the network. -->
     <string name="review_quality_check_no_connection_title">Kennask ebet ouzh ar rouedad</string>
-<<<<<<< HEAD
-=======
     <!-- Text for body of error card displayed to the user when the device is disconnected from the network. -->
     <string name="review_quality_check_no_connection_body">Gwiriit ma’z oc’h kennasket ouzh ar genrouedad ha klaskit adkargañ ar bajenn.</string>
->>>>>>> 4a244ea9
     <!-- Title for card displayed to the user for products whose reviews were not analyzed yet. -->
     <string name="review_quality_check_no_analysis_title">Titour ebet diwar-benn an alioù-se c’hoazh</string>
     <!-- Text for button from body of card displayed to the user for products whose reviews were not analyzed yet. Clicking this should trigger a product analysis. -->
@@ -2264,15 +2137,6 @@
     <!-- Clickable text from the contextual onboarding card that links to review quality check support article. -->
     <string name="review_quality_check_contextual_onboarding_learn_more_link">Gouzout hiroc’h</string>
     <!-- Clickable text from the review quality check contextual onboarding card that links to Fakespot privacy policy. -->
-<<<<<<< HEAD
-    <string name="review_quality_check_contextual_onboarding_privacy_policy" moz:RemovedIn="121" tools:ignore="UnusedResources">politikerezh a-fet buhez prevez</string>
-    <!-- Clickable text from the review quality check contextual onboarding card that links to Fakespot privacy policy. -->
-    <string name="review_quality_check_contextual_onboarding_privacy_policy_2">Politikerezh a-fet buhez prevez</string>
-    <!-- Clickable text from the review quality check contextual onboarding card that links to Fakespot terms of use. -->
-    <string name="review_quality_check_contextual_onboarding_terms_use" moz:RemovedIn="121" tools:ignore="UnusedResources">termenoù implij</string>
-    <!-- Clickable text from the review quality check contextual onboarding card that links to Fakespot terms of use. -->
-    <string name="review_quality_check_contextual_onboarding_terms_use_2">Termenoù implij</string>
-=======
     <string name="review_quality_check_contextual_onboarding_privacy_policy">politikerezh a-fet buhez prevez</string>
     <!-- Clickable text from the review quality check contextual onboarding card that links to Fakespot privacy policy. -->
     <string name="review_quality_check_contextual_onboarding_privacy_policy_2" moz:RemovedIn="123" tools:ignore="UnusedResources">Politikerezh a-fet buhez prevez</string>
@@ -2280,7 +2144,6 @@
     <string name="review_quality_check_contextual_onboarding_terms_use">termenoù implij</string>
     <!-- Clickable text from the review quality check contextual onboarding card that links to Fakespot terms of use. -->
     <string name="review_quality_check_contextual_onboarding_terms_use_2" moz:RemovedIn="123" tools:ignore="UnusedResources">Termenoù implij</string>
->>>>>>> 4a244ea9
     <!-- Text for opt-in button from the review quality check contextual onboarding card. -->
     <string name="review_quality_check_contextual_onboarding_primary_button_text">Ya, esaeañ anezhañ</string>
     <!-- Text for opt-out button from the review quality check contextual onboarding card. -->
@@ -2312,12 +2175,9 @@
     <!-- Text for highlights card competitiveness category header. Reviews shown under this header should refer the product's competitiveness. -->
     <string name="review_quality_check_highlights_type_competitiveness">Kevezerezh</string>
 
-<<<<<<< HEAD
-=======
     <!-- Text that is surrounded by quotes. The parameter is the actual text that is in quotes. An example of that text could be: Excellent craftsmanship, and that is displayed as “Excellent craftsmanship”. The text comes from a buyer's review that the feature is highlighting"   -->
     <string name="surrounded_with_quotes">“%s”</string>
 
->>>>>>> 4a244ea9
     <!-- Accessibility services actions labels. These will be appended to accessibility actions like "Double tap to.." but not by or applications but by services like Talkback. -->
     <!-- Action label for elements that can be collapsed if interacting with them. Talkback will append this to say "Double tap to collapse". -->
     <string name="a11y_action_label_collapse">bihanaat</string>
@@ -2333,8 +2193,6 @@
     <string name="a11y_action_label_read_article">lenn ar pennad</string>
     <!-- Action label for links to the Firefox Pocket website. Talkback will append this to say "Double tap to open link to learn more". -->
     <string name="a11y_action_label_pocket_learn_more">digeriñ an ere da c’houzout hiroc’h</string>
-<<<<<<< HEAD
-=======
 
     <!-- Content description for headings announced by accessibility service. The first parameter is the text of the heading. Talkback will announce the first parameter and then speak the word "Heading" indicating to the user that this text is a heading for a section. -->
     <string name="a11y_heading">%s, titl</string>
@@ -2461,5 +2319,4 @@
     <string name="debug_drawer_tab_tools_tab_count_private">Prevez</string>
     <!-- The total tab count category in the tab count section in Tab Tools. -->
     <string name="debug_drawer_tab_tools_tab_count_total">Hollad</string>
->>>>>>> 4a244ea9
     </resources>