--- conflicted
+++ resolved
@@ -268,21 +268,16 @@
     <!-- Browser menu label to sign in to sync on the device using Mozilla accounts -->
     <string name="browser_menu_sign_in">Kennaskañ</string>
 
-<<<<<<< HEAD
-=======
     <!-- Browser menu caption label for the "Sign in" browser menu item described in `browser_menu_sign_in` -->
     <string name="browser_menu_sign_in_caption">Goubredit gerioù-tremen, ivinelloù ha muioc’h c’hoazh</string>
     <!-- Browser menu label to sign back in to sync on the device when the user's account needs to be reauthenticated -->
     <string name="browser_menu_sign_back_in_to_sync">Kennaskañ en-dro evit goubredañ</string>
     <!-- Browser menu caption label for the "Sign back in to sync" browser menu item described in `browser_menu_sign_back_in_to_sync` when there is an error in syncing -->
     <string name="browser_menu_syncing_paused_caption">Ehanet eo ar goubredañ</string>
->>>>>>> 7fda8002
     <!-- Browser menu label that creates a private tab -->
     <string name="browser_menu_new_private_tab">Ivinell prevez nevez</string>
     <!-- Browser menu label that navigates to the Password screen -->
     <string name="browser_menu_passwords">Gerioù-tremen</string>
-<<<<<<< HEAD
-=======
 
     <!-- Browser menu label that navigates to the SUMO page for the Firefox for Android release notes.
          The first parameter is the name of the app defined in app_name (for example: Fenix)-->
@@ -312,7 +307,6 @@
     <string name="browser_menu_translated_to">Troet e %1$s</string>
     <!-- Browser menu label for the print feature -->
     <string name="browser_menu_print">Moullañ…</string>
->>>>>>> 7fda8002
 
     <!-- Extensions management fragment -->
     <!-- Text displayed when there are no extensions to be shown -->
@@ -687,11 +681,6 @@
     <string name="addons_permissions_heading_required" tools:ignore="UnusedResources">Rediet</string>
     <!-- The title of the optional permissions section from addon's permissions screen -->
     <string name="addons_permissions_heading_optional" tools:ignore="UnusedResources">Diret</string>
-<<<<<<< HEAD
-    <!-- The description of the icon that can delete one of the websites displayed  -->
-    <string name="addons_permissions_icon_description_delete_website" tools:ignore="UnusedResources">Dilemel al lec’hienn</string>
-=======
->>>>>>> 7fda8002
     <!-- The title of the origin permission option allowing a user to enable the extension to run on all sites -->
     <string name="addons_permissions_allow_for_all_sites" tools:ignore="UnusedResources">Aotren evit an holl lec’hiennoù</string>
 
