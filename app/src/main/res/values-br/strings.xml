<?xml version="1.0" encoding="utf-8"?>
<resources xmlns:tools="http://schemas.android.com/tools" xmlns:moz="http://mozac.org/tools">
    <!-- App name for private browsing mode. The first parameter is the name of the app defined in app_name (for example: Fenix)-->
    <string name="app_name_private_5">%s prevez</string>
    <!-- App name for private browsing mode. The first parameter is the name of the app defined in app_name (for example: Fenix)-->
    <string name="app_name_private_4">%s (prevez)</string>

    <!-- Home Fragment -->
    <!-- Content description (not visible, for screen readers etc.): "Three dot" menu button. -->
    <string name="content_description_menu">Dibarzhioù ouzhpenn</string>
    <!-- Content description (not visible, for screen readers etc.): "Private Browsing" menu button. -->
    <string name="content_description_private_browsing_button">Gweredekaat ar Merdeiñ Prevez</string>
    <!-- Content description (not visible, for screen readers etc.): "Private Browsing" menu button. -->
    <string name="content_description_disable_private_browsing_button">Diweredekaat ar Merdeiñ Prevez</string>
    <!-- Placeholder text shown in the search bar before a user enters text for the default engine -->
    <string name="search_hint">Klask pe chomlecʼh</string>
    <!-- Placeholder text shown in the search bar before a user enters text for a general engine -->
    <string name="search_hint_general_engine">Klask er web</string>
    <!-- Placeholder text shown in search bar when using history search -->
    <string name="history_search_hint">Klask er roll istor</string>
    <!-- Placeholder text shown in search bar when using bookmarks search -->
    <string name="bookmark_search_hint">Klask er sinedoù</string>
    <!-- Placeholder text shown in search bar when using tabs search -->
    <string name="tab_search_hint">Klask en ivinelloù</string>
    <!-- Placeholder text shown in the search bar when using application search engines -->
    <string name="application_search_hint">Skrivit gerioù ar c’hlask</string>
    <!-- No Open Tabs Message Description -->
    <string name="no_open_tabs_description">Diskouezet e vo amañ hocʼh ivinelloù digoret.</string>
    <!-- No Private Tabs Message Description -->
    <string name="no_private_tabs_description">Diskouezet e vo amañ hocʼh ivinelloù prevez.</string>

    <!-- Tab tray multi select title in app bar. The first parameter is the number of tabs selected -->
    <string name="tab_tray_multi_select_title">%1$d diuzet</string>
    <!-- Label of button in create collection dialog for creating a new collection  -->
    <string name="tab_tray_add_new_collection">Ouzhpennañ un dastumad nevez</string>
    <!-- Label of editable text in create collection dialog for naming a new collection  -->
    <string name="tab_tray_add_new_collection_name">Anv</string>
    <!-- Label of button in save to collection dialog for selecting a current collection  -->
    <string name="tab_tray_select_collection">Diuzañ an dastumad</string>
    <!-- Content description for close button while in multiselect mode in tab tray -->
    <string name="tab_tray_close_multiselect_content_description">Kuitaat ar mod lies-diuzañ</string>
    <!-- Content description for save to collection button while in multiselect mode in tab tray -->
    <string name="tab_tray_collection_button_multiselect_content_description">Enrollañ an ivinelloù diuzet en dastumad</string>
    <!-- Content description on checkmark while tab is selected in multiselect mode in tab tray -->
    <string name="tab_tray_multiselect_selected_content_description">Diuzet</string>

    <!-- Home - Bookmarks -->
    <!-- Title for the home screen section with bookmarks. -->
    <string name="home_bookmarks_title">Sinedoù</string>
    <!-- Content description for the button which navigates the user to show all of their bookmarks. -->
    <string name="home_bookmarks_show_all_content_description">Diskouez an holl sinedoù</string>
    <!-- Text for the menu button to remove a recently saved bookmark from the user's home screen -->
    <string name="home_bookmarks_menu_item_remove">Dilemel</string>

    <!-- About content. The first parameter is the name of the application. (For example: Fenix) -->
    <string name="about_content">Gant Mozilla eo produet %1$s.</string>

    <!-- Private Browsing -->
    <!-- Explanation for private browsing displayed to users on home view when they first enable private mode
        The first parameter is the name of the app defined in app_name (for example: Fenix) -->
    <string name="private_browsing_placeholder_description_2">
        %1$s a skarzh ho roll istor klask ha merdeiñ eus an ivinelloù prevez pa guitait anezho pe pa guitait an arload. Daoust ma ne lak ket acʼhanocʼh da vezañ dizanv evit al lecʼhiennoù pe evit ho pourchaser kenrouedad e vo aesocʼh da zercʼhel prevez ar pezh a rit enlinenn evit an dud all a implij an trevnad-mañ.</string>
    <string name="private_browsing_common_myths">
       Mojennoù a vez alies diwar-benn ar merdeiñ prevez
    </string>

    <!-- True Private Browsing Mode -->
    <!-- Title for info card on private homescreen in True Private Browsing Mode. -->
    <string name="felt_privacy_desc_card_title">Na lezel roud ebet war an trevnad-mañ</string>
    <!-- Explanation for private browsing displayed to users on home view when they first enable
        private mode in our new Total Private Browsing mode.
        The first parameter is the name of the app defined in app_name (for example: Firefox Nightly)
        The second parameter is the clickable link text in felt_privacy_info_card_subtitle_link_text -->
    <string name="felt_privacy_info_card_subtitle_2">Pa vez serret hoc’h holl ivinelloù prevez e vez dilamet ho toupinoù, ho roll istor hag ho roadennoù lec’hienn gant %1$s. %2$s</string>
    <!-- Clickable portion of the explanation for private browsing that links the user to our
        about privacy page.
        This string is used in felt_privacy_info_card_subtitle as the second parameter.-->
    <string name="felt_privacy_info_card_subtitle_link_text">Piv a c’hallfe gwelet ar pezh ar ran?</string>

    <!-- Private mode shortcut "contextual feature recommendation" (CFR) -->
    <!-- Text for the Private mode shortcut CFR message for adding a private mode shortcut to open private tabs from the Home screen -->
    <string name="private_mode_cfr_message_2">Lañsit hoc’h ivinell prevez a zeu en ur stokadenn.</string>
    <!-- Text for the positive button to accept adding a Private Browsing shortcut to the Home screen -->
    <string name="private_mode_cfr_pos_button_text">Ouzhpennañ dʼar skramm degemer</string>
    <!-- Text for the negative button to decline adding a Private Browsing shortcut to the Home screen -->
    <string name="cfr_neg_button_text">Ket, trugarez</string>

    <!-- Open in App "contextual feature recommendation" (CFR) -->
    <!-- Text for the info message. The first parameter is the name of the application.-->
    <string name="open_in_app_cfr_info_message_2">Gallout a rit lakaat %1$s da zigeriñ an ereoù ent emgefreek en arloadoù all.</string>
    <!-- Text for the positive action button -->
    <string name="open_in_app_cfr_positive_button_text">Mont en arventennoù</string>
    <!-- Text for the negative action button -->
    <string name="open_in_app_cfr_negative_button_text">Argas</string>

    <!-- Total cookie protection "contextual feature recommendation" (CFR) -->
    <!-- Text for the message displayed in the contextual feature recommendation popup promoting the total cookie protection feature. -->
    <string name="tcp_cfr_message" moz:removedIn="132" tools:ignore="UnusedResources">Hor c’heweriuster prevezded araoketañ betek-hen a lak an heulierien a-gostez.</string>
    <!-- Text displayed that links to website containing documentation about the "Total cookie protection" feature. -->
    <string name="tcp_cfr_learn_more" moz:removedIn="132" tools:ignore="UnusedResources">Gouzout hiroc’h a-zivout ar gwarez toupinoù hollek</string>


    <!-- Private browsing erase action "contextual feature recommendation" (CFR) -->
    <!-- Text for the message displayed in the contextual feature recommendation popup promoting the erase private browsing feature. -->
    <string name="erase_action_cfr_message">Stokit amañ da gregiñ un estez prevez nevez. Dilemel a raio ho roll istor, ho toupinoù — pep tra.</string>


    <!-- Toolbar "contextual feature recommendation" (CFR) -->
    <!-- Text for the title displayed in the contextual feature recommendation popup promoting the navigation bar. -->
    <string name="navbar_cfr_title">Gounezit amzer gant ar merdeiñ nevez</string>
    <!-- Text for the message displayed in the contextual feature recommendation popup promoting the navigation bar. -->
    <string name="navbar_cfr_message" moz:removedIn="130" tools:ignore="UnusedResources">Mont a raio da guzhat ar varrenn-mañ pa vo dibunet ar bajenn war-zu an traoñ evit gounit muioc’h a blas.</string>
    <!-- Text for the message displayed in the contextual feature recommendation popup promoting the navigation bar. -->
    <string name="navbar_cfr_message_2">War ul lec’hienn ez aio ar varrenn-mañ da guzhat pa vo  dibunet ar bajenn war-zu an traoñ evit kaout muioc’h a blas.</string>

    <!-- Text for the message displayed for the popup promoting the long press of navigation in the navigation bar. -->
    <string name="navbar_navigation_buttons_cfr_message">Stokit ha dalc’hit ar biroù evit lammat etre ar pajennoù e roll istor an ivinell.</string>

    <!-- Tablet navigation bar "contextual feature recommendation" (CFR) -->
    <!-- Text for the title displayed in the contextual feature recommendation popup promoting the tablet navigation bar. -->
    <string name="tablet_nav_bar_cfr_title" moz:removedIn="132" tools:ignore="UnusedResources">Nevez: stokit ur wech war ar biroù dehoù ha kleiz.</string>
    <!-- Text for the message displayed in the contextual feature recommendation popup promoting the tablet navigation bar. -->
    <string name="tablet_nav_bar_cfr_message" moz:removedIn="132" tools:ignore="UnusedResources">Ur merdeiñ primoc’h e beg ho pizied.</string>

    <!-- Text for the info dialog when camera permissions have been denied but user tries to access a camera feature. -->
    <string name="camera_permissions_needed_message">Ezhomm a zo haeziñ ar c’hamera. Kit e Arventennoù Android, stokit war an aotreoù ha stokit war aotren.</string>
    <!-- Text for the positive action button to go to Android Settings to grant permissions. -->
    <string name="camera_permissions_needed_positive_button_text">Mont en arventennoù</string>
    <!-- Text for the negative action button to dismiss the dialog. -->
    <string name="camera_permissions_needed_negative_button_text">Argas</string>

    <!-- Text for the banner message to tell users about our auto close feature. -->
    <string name="tab_tray_close_tabs_banner_message">Lakaat an ivinelloù digor da serriñ ent emgefreek pa n’eo ket bet sellet outo e-pad un devezh, ur sizhun pe ur miz.</string>
    <!-- Text for the positive action button to go to Settings for auto close tabs. -->
    <string name="tab_tray_close_tabs_banner_positive_button_text">Dibarzhioù gwel</string>
    <!-- Text for the negative action button to dismiss the Close Tabs Banner. -->
    <string name="tab_tray_close_tabs_banner_negative_button_text">Argas</string>

    <!-- Text for the banner message to tell users about our inactive tabs feature. -->
    <string name="tab_tray_inactive_onboarding_message">An ivinelloù n’ho peus ket gwelet e-pad div sizhun a vo dilec’hiet amañ.</string>
    <!-- Text for the action link to go to Settings for inactive tabs. -->
    <string name="tab_tray_inactive_onboarding_button_text">Diweredekaat en arventennoù</string>

    <!-- Text for title for the auto-close dialog of the inactive tabs. -->
    <string name="tab_tray_inactive_auto_close_title">Em-serriñ goude ur miz?</string>
    <!-- Text for the body for the auto-close dialog of the inactive tabs.
        The first parameter is the name of the application.-->
    <string name="tab_tray_inactive_auto_close_body_2">%1$s a c’hall serriñ ivinelloù n’ho peus ket gwelet er miz diwezhañ.</string>
    <!-- Content description for close button in the auto-close dialog of the inactive tabs. -->
    <string name="tab_tray_inactive_auto_close_button_content_description">Serriñ</string>

    <!-- Text for turn on auto close tabs button in the auto-close dialog of the inactive tabs. -->
    <string name="tab_tray_inactive_turn_on_auto_close_button_2">Enaouiñ an em-serriñ</string>


    <!-- Home screen icons - Long press shortcuts -->
    <!-- Shortcut action to open new tab -->
    <string name="home_screen_shortcut_open_new_tab_2">Ivinell nevez</string>
    <!-- Shortcut action to open new private tab -->
    <string name="home_screen_shortcut_open_new_private_tab_2">Ivinell prevez nevez</string>

    <!-- Shortcut action to open Passwords screen -->
    <string name="home_screen_shortcut_passwords">Gerioù-tremen</string>

    <!-- Recent Tabs -->
    <!-- Header text for jumping back into the recent tab in the home screen -->
    <string name="recent_tabs_header">Distreiñ</string>
    <!-- Button text for showing all the tabs in the tabs tray -->
    <string name="recent_tabs_show_all">Diskouez pep tra</string>

    <!-- Content description for the button which navigates the user to show all recent tabs in the tabs tray. -->
    <string name="recent_tabs_show_all_content_description_2">Diskouez an holl afelloù ivinelloù nevez</string>

    <!-- Text for button in synced tab card that opens synced tabs tray -->
    <string name="recent_tabs_see_all_synced_tabs_button_text">Gwelout an holl ivinelloù goubredet</string>
    <!-- Accessibility description for device icon used for recent synced tab -->
    <string name="recent_tabs_synced_device_icon_content_description">Trevnad goubredet</string>
    <!-- Text for the dropdown menu to remove a recent synced tab from the homescreen -->
    <string name="recent_synced_tab_menu_item_remove">Dilemel</string>
    <!-- Text for the menu button to remove a grouped highlight from the user's browsing history
         in the Recently visited section -->
    <string name="recent_tab_menu_item_remove">Dilemel</string>

    <!-- History Metadata -->
    <!-- Header text for a section on the home screen that displays grouped highlights from the
         user's browsing history, such as topics they have researched or explored on the web -->
    <string name="history_metadata_header_2">Gweladennet nevez ’zo</string>
    <!-- Text for the menu button to remove a grouped highlight from the user's browsing history
         in the Recently visited section -->
    <string name="recently_visited_menu_item_remove">Dilemel</string>

    <!-- Content description for the button which navigates the user to show all of their history. -->
    <string name="past_explorations_show_all_content_description_2">Diskouez an holl verdeadennoù kent</string>

    <!-- Browser Fragment -->
    <!-- Content description (not visible, for screen readers etc.): Navigate backward (browsing history) -->
    <string name="browser_menu_back">Distreiñ</string>
    <!-- Content description (not visible, for screen readers etc.): Navigate forward (browsing history) -->
    <string name="browser_menu_forward">War-lercʼh</string>
    <!-- Content description (not visible, for screen readers etc.): Refresh current website -->
    <string name="browser_menu_refresh">Azbevaat</string>
    <!-- Content description (not visible, for screen readers etc.): Stop loading current website -->
    <string name="browser_menu_stop">Paouez</string>
    <!-- Browser menu button that opens the extensions manager -->
    <string name="browser_menu_extensions">Askouezhioù</string>
    <!-- Browser menu banner header text for extensions onboarding.
        The first parameter is the name of the app defined in app_name (for example: Fenix). -->
    <string name="browser_menu_extensions_banner_onboarding_header">Lakait %s da vezañ eveldoc’h</string>
    <!-- Browser menu banner body text for extensions onboarding.
        The first parameter is the name of the app defined in app_name (for example: Fenix). -->
    <string name="browser_menu_extensions_banner_onboarding_body">An askouezhioù a wella ho merdeiñ, gallout a reont cheñch neuz %s pe gwellaat gwarez ho puhez prevez hag ho surentez.</string>
    <!-- Browser menu banner link text for learning more about extensions -->
    <string name="browser_menu_extensions_banner_learn_more">Gouzout hiroc\'h</string>
    <!-- Browser menu button that opens the extensions manager -->
    <string name="browser_menu_manage_extensions">Merañ an askouezhioù</string>
    <!-- Content description (not visible, for screen readers etc.): Label for plus icon used to add extension.
      The first parameter is the name of the extension (for example: ClearURLs). -->
    <string name="browser_menu_extension_plus_icon_content_description_2">Ouzhpennañ %1$s</string>
    <!-- Content description (not visible, for screen readers etc.): Label for plus icon used to add extensions. -->
    <string name="browser_menu_extension_plus_icon_content_description" moz:removedIn="124" tools:ignore="UnusedResources">Ouzhpennañ an askouezh</string>
    <!-- Browser menu button that opens AMO in a tab -->
    <string name="browser_menu_discover_more_extensions">Dizoloit muioc’h a askouezhioù</string>
    <!-- Browser menu description that is shown when one or more extensions are disabled due to extension errors -->
    <string name="browser_menu_extensions_disabled_description">Diweredekaet evit ar mare</string>
    <!-- Browser menu button that opens account settings -->
    <string name="browser_menu_account_settings">Titouroù ar gont</string>
    <!-- Browser menu button that sends a user to help articles -->
    <string name="browser_menu_help">Skoazell</string>
    <!-- Browser menu button that sends a to a the what's new article -->
    <string name="browser_menu_whats_new">Petra nevez</string>
    <!-- Browser menu button that opens the settings menu -->
    <string name="browser_menu_settings">Arventennoù</string>
    <!-- Browser menu button that opens a user's library -->
    <string name="browser_menu_library">Levraoueg</string>
    <!-- Browser menu toggle that requests a desktop site -->
    <string name="browser_menu_desktop_site">Lecʼhienn urzhiataer</string>
    <!-- Browser menu button that reopens a private tab as a regular tab -->
    <string name="browser_menu_open_in_regular_tab">Digeriñ en un ivinell ordinal</string>
    <!-- Browser menu toggle that adds a shortcut to the site on the device home screen. -->
    <string name="browser_menu_add_to_homescreen">Ouzhpennañ dʼar skramm degemer</string>
    <!-- Browser menu toggle that adds a shortcut to the site on the device home screen. -->
    <string name="browser_menu_add_to_homescreen_2">Ouzhpennañ d\'ar skramm degemer…</string>
    <!-- Content description (not visible, for screen readers etc.) for the Resync tabs button -->
    <string name="resync_button_content_description">Adgoubredañ</string>
    <!-- Browser menu button that opens the find in page menu -->
    <string name="browser_menu_find_in_page">Kavout er bajennad</string>
    <!-- Browser menu button that opens the find in page menu -->
    <string name="browser_menu_find_in_page_2">Kavout er bajennad…</string>
    <!-- Browser menu button that opens the translations dialog, which has options to translate the current browser page. -->
    <string name="browser_menu_translations">Treiñ ar bajenn</string>
    <!-- Browser menu button that saves the current tab to a collection -->
    <string name="browser_menu_save_to_collection">Enrollañ en dastumad…</string>
    <!-- Browser menu button that saves the current tab to a collection -->
    <string name="browser_menu_save_to_collection_2">Enrollañ en dastumad</string>
    <!-- Browser menu button that open a share menu to share the current site -->
    <string name="browser_menu_share">Rannañ</string>
    <!-- Browser menu button that open a share menu to share the current site -->
    <string name="browser_menu_share_2">Rannañ…</string>
    <!-- Browser menu button shown in custom tabs that opens the current tab in Fenix
        The first parameter is the name of the app defined in app_name (for example: Fenix) -->
    <string name="browser_menu_open_in_fenix">Digeriñ e %1$s</string>
    <!-- Browser menu text shown in custom tabs to indicate this is a Fenix tab
        The first parameter is the name of the app defined in app_name (for example: Fenix) -->
    <string name="browser_menu_powered_by">LUSKET GANT %1$s</string>
    <!-- Browser menu text shown in custom tabs to indicate this is a Fenix tab
        The first parameter is the name of the app defined in app_name (for example: Fenix) -->
    <string name="browser_menu_powered_by2">Lusket gant %1$s</string>
    <!-- Browser menu button to put the current page in reader mode -->
    <string name="browser_menu_read">Mod Lenn</string>
    <!-- Browser menu button content description to close reader mode and return the user to the regular browser -->
    <string name="browser_menu_read_close">Serriñ ar mod lenn</string>
    <!-- Browser menu button to open the current page in an external app -->
    <string name="browser_menu_open_app_link">Digeriñ en arload</string>
    <!-- Browser menu button to show reader view appearance controls e.g. the used font type and size -->
    <string name="browser_menu_customize_reader_view">Personelaat ar mod lenn</string>
    <!-- Browser menu button to show reader view appearance controls e.g. the used font type and size -->
    <string name="browser_menu_customize_reader_view_2">Personelaat ar mod lenn</string>
    <!-- Browser menu label for adding a bookmark -->
    <string name="browser_menu_add">Ouzhpennañ</string>
    <!-- Browser menu label for editing a bookmark -->
    <string name="browser_menu_edit">Embann</string>

    <!-- Button shown on the home page that opens the Customize home settings -->
    <string name="browser_menu_customize_home_1">Personelaat an degemer</string>

    <!-- Browser menu label to sign in to sync on the device using Mozilla accounts -->
    <string name="browser_menu_sign_in">Kennaskañ</string>

    <!-- Browser menu caption label for the "Sign in" browser menu item described in `browser_menu_sign_in` -->
    <string name="browser_menu_sign_in_caption">Goubredit gerioù-tremen, ivinelloù ha muioc’h c’hoazh</string>
    <!-- Browser menu label to sign back in to sync on the device when the user's account needs to be reauthenticated -->
    <string name="browser_menu_sign_back_in_to_sync">Kennaskañ en-dro evit goubredañ</string>
    <!-- Browser menu caption label for the "Sign back in to sync" browser menu item described in `browser_menu_sign_back_in_to_sync` when there is an error in syncing -->
    <string name="browser_menu_syncing_paused_caption">Ehanet eo ar goubredañ</string>
    <!-- Browser menu label that creates a private tab -->
    <string name="browser_menu_new_private_tab">Ivinell prevez nevez</string>
    <!-- Browser menu label that navigates to the Password screen -->
    <string name="browser_menu_passwords">Gerioù-tremen</string>

    <!-- Browser menu label that navigates to the SUMO page for the Firefox for Android release notes.
         The first parameter is the name of the app defined in app_name (for example: Fenix)-->
    <string name="browser_menu_new_in_firefox">Nevez e %1$s</string>
    <!-- Browser menu label that toggles the request for the desktop site of the currently visited page -->
    <string name="browser_menu_switch_to_desktop_site">Mont d\'ar stumm evit an urzhiataer</string>
    <!-- Browser menu label that toggles the request for the mobile site of the currently visited page -->
    <string name="browser_menu_switch_to_mobile_site">Lec’hienn hezoug</string>
    <!-- Browser menu label that navigates to the page tools sub-menu -->
    <string name="browser_menu_tools">Ostilhoù</string>
<<<<<<< HEAD
    <!-- Content description (not visible, for screen readers etc.): Back button for the page tools sub-menu -->
=======
    <!-- Content description (not visible, for screen readers etc.): Back button for all menu redesign sub-menu -->
>>>>>>> a07f670f
    <string name="browser_menu_back_button_content_description">Distreiñ d\'al lañser pennañ</string>
    <!-- Browser menu description that describes the various tools related menu items inside of the tools sub-menu -->
    <string name="browser_menu_tools_description_with_translate">Mod lenn, treiñ, moullañ, rannañ, digeriñ en un arload</string>
    <!-- Browser menu description that describes the various tools related menu items inside of the tools sub-menu -->
    <string name="browser_menu_tools_description">Mod lenn, moullañ, rannañ, digeriñ en un arload</string>
    <!-- Browser menu label that navigates to the save sub-menu, which contains various save related menu items such as
         bookmarking a page, saving to collection, shortcut or as a PDF, and adding to home screen -->
    <string name="browser_menu_save">Enrollañ</string>
    <!-- Browser menu description that describes the various save related menu items inside of the save sub-menu -->
    <string name="browser_menu_save_description">Ouzhpennañ ur sined, berradenn, pennbajenn, dastumad, PDF</string>
    <!-- Browser menu label that bookmarks the currently visited page -->
    <string name="browser_menu_bookmark_this_page">Lakaat ur sined war ar bajenn-mañ</string>
    <!-- Browser menu label that navigates to the edit bookmark screen for the current bookmarked page -->
    <string name="browser_menu_edit_bookmark">Kemmañ ar sined</string>
    <!-- Browser menu label that the saves the currently visited page as a PDF -->
    <string name="browser_menu_save_as_pdf">Enrollañ evel PDF…</string>
    <!-- Browser menu label for turning ON reader view of the current visited page -->
    <string name="browser_menu_turn_on_reader_view">Enaouiñ ar mod lenn</string>
    <!-- Browser menu label for turning OFF reader view of the current visited page -->
    <string name="browser_menu_turn_off_reader_view">Kuitaat ar mod lenn</string>

    <!-- Browser menu label for navigating to the translation feature, which provides language translation options the current visited page -->
    <string name="browser_menu_translate_page">Treiñ ar bajenn…</string>
    <!-- Browser menu label that is displayed when the current page has been translated by the translation feature.
         The first parameter is the name of the language that page was translated to (e.g. English). -->
    <string name="browser_menu_translated_to">Troet e %1$s</string>
    <!-- Browser menu label for the print feature -->
    <string name="browser_menu_print">Moullañ…</string>

    <!-- Browser menu label for the Delete browsing data on quit feature.
        The first parameter is the name of the app defined in app_name (for example: Fenix). -->
    <string name="browser_menu_delete_browsing_data_on_quit">Kuitaat %1$s</string>

    <!-- Menu "contextual feature recommendation" (CFR) -->
    <!-- Text for the title in the contextual feature recommendation popup promoting the menu feature. -->
    <string name="menu_cfr_title">Nevez: lañser simplaet</string>
    <!-- Text for the message in the contextual feature recommendation popup promoting the menu feature. -->
    <string name="menu_cfr_body">Kavit ar pezh a glaskit buanoc’h, eus ar merdeiñ prevez d\'an enrollañ</string>

    <!-- Extensions management fragment -->
    <!-- Text displayed when there are no extensions to be shown -->
    <string name="extensions_management_no_extensions">Askouezh ebet da gaout amañ</string>

    <!-- Browser Toolbar -->
    <!-- Content description for the Home screen button on the browser toolbar -->
    <string name="browser_toolbar_home">Skramm degemer</string>

    <!-- Content description (not visible, for screen readers etc.): Erase button: Erase the browsing
         history and go back to the home screen. -->
    <string name="browser_toolbar_erase">Skarzhañ ar roll istor</string>
    <!-- Content description for the translate page toolbar button that opens the translations dialog when no translation has occurred. -->
    <string name="browser_toolbar_translate">Treiñ ar bajenn</string>

    <!-- Content description (not visible, for screen readers etc.) for the translate page toolbar button that opens the translations dialog when the page is translated successfully.
         The first parameter is the name of the language that is displayed in the original page. (For example: English)
         The second parameter is the name of the language which the page was translated to. (For example: French) -->
    <string name="browser_toolbar_translated_successfully">Pajenn troet eus %1$s betek %2$s.</string>

    <!-- Locale Settings Fragment -->
    <!-- Content description for tick mark on selected language -->
    <string name="a11y_selected_locale_content_description">Yezh dibabet</string>
    <!-- Text for default locale item -->
    <string name="default_locale_text">Ober gant yezh an trevnad</string>
    <!-- Placeholder text shown in the search bar before a user enters text -->
    <string name="locale_search_hint">Klask ur yezh</string>

    <!-- Search Fragment -->
    <!-- Button in the search view that lets a user search by scanning a QR code -->
    <string name="search_scan_button">Cʼhwilerviñ</string>
    <!-- Button in the search view when shortcuts are displayed that takes a user to the search engine settings -->
    <string name="search_shortcuts_engine_settings">Arventennoù al lusker klask</string>
    <!-- Button in the search view that lets a user navigate to the site in their clipboard -->
    <string name="awesomebar_clipboard_title">Leuniañ diwar ar golver</string>
    <!-- Button in the search suggestions onboarding that allows search suggestions in private sessions -->
    <string name="search_suggestions_onboarding_allow_button">Aotren</string>
    <!-- Button in the search suggestions onboarding that does not allow search suggestions in private sessions -->
    <string name="search_suggestions_onboarding_do_not_allow_button">Na aotren</string>
    <!-- Search suggestion onboarding hint title text -->
    <string name="search_suggestions_onboarding_title">Aotren alioù klask er merdeiñ prevez?</string>

    <!-- Search suggestion onboarding hint description text, first parameter is the name of the app defined in app_name (for example: Fenix)-->
    <string name="search_suggestions_onboarding_text">%s a ranno ar pezh a vizskrivit er varrenn chomlecʼhioù gant ho lusker enklask dre ziouer.</string>

    <!-- Search engine suggestion title text. The first parameter is the name of the suggested engine-->
    <string name="search_engine_suggestions_title">Klask %s</string>
    <!-- Search engine suggestion description text -->
    <string name="search_engine_suggestions_description">Klask war-eeun eus ar varrenn chomlec’h</string>

    <!-- Menu option in the search selector menu to open the search settings -->
    <string name="search_settings_menu_item">Arventennoù ar c’hlask</string>

    <!-- Header text for the search selector menu -->
    <string name="search_header_menu_item_2">Evit ar c’hlask-mañ:</string>
    <!-- Content description (not visible, for screen readers etc.): Search engine icon. The first parameter is the search engine name (for example: DuckDuckGo). -->
    <string name="search_engine_icon_content_description" tools:ignore="UnusedResources">Lusker klask %s</string>

    <!-- Home onboarding -->
    <!-- Onboarding home screen popup dialog, shown on top of the Jump back in section. -->
    <string name="onboarding_home_screen_jump_back_contextual_hint_2" moz:removedIn="132">Kejit gant ho pajenn degemer personelaet. Ivinelloù nevez, sinedoù ha disoc’hoù enklask a vo diskouezet amañ.</string>
    <!-- Home onboarding dialog welcome screen title text. -->
    <string name="onboarding_home_welcome_title_2">Donemat war un internet personeloc’h</string>
    <!-- Home onboarding dialog welcome screen description text. -->
    <string name="onboarding_home_welcome_description">Muioc’h a livioù, muioc’h a brevezded. An hevelep youl da lakaat an dud a-raok ar gounidoù.</string>
    <!-- Home onboarding dialog sign into sync screen title text. -->
    <string name="onboarding_home_sync_title_3">Cheñch skrammoù a zo aesoc’h c’hoazh bremañ</string>
    <!-- Home onboarding dialog sign into sync screen description text. -->
    <string name="onboarding_home_sync_description">Adkemerit an traoù e lec’h m’ho poa laosket anezho gant ivinelloù war an trevnadoù all d’ho pajenn degemer.</string>
    <!-- Text for the button to continue the onboarding on the home onboarding dialog. -->
    <string name="onboarding_home_get_started_button">Kregiñ ganti</string>
    <!-- Text for the button to navigate to the sync sign in screen on the home onboarding dialog. -->
    <string name="onboarding_home_sign_in_button">Kennaskañ</string>
    <!-- Text for the button to skip the onboarding on the home onboarding dialog. -->
    <string name="onboarding_home_skip_button">Tremen</string>
    <!-- Onboarding home screen sync popup dialog message, shown on top of Recent Synced Tabs in the Jump back in section. -->
    <string name="sync_cfr_message">Goubredet eo hoc’h ivinelloù! Tapit an traoù en-dro lec’h m’ho peus laosket anezho e lec’h all.</string>
    <!-- Content description (not visible, for screen readers etc.): Close button for the home onboarding dialog -->
    <string name="onboarding_home_content_description_close_button">Serriñ</string>

    <!-- Notification pre-permission dialog -->
    <!-- Enable notification pre permission dialog title
        The first parameter is the name of the app defined in app_name (for example: Fenix) -->
    <string name="onboarding_home_enable_notifications_title" moz:removedIn="124" tools:ignore="UnusedResources">Gant ar rebuzadurioù e c’hallit ober muioc’h a draoù gant %s</string>
    <!-- Enable notification pre permission dialog description with rationale
        The first parameter is the name of the app defined in app_name (for example: Fenix) -->
    <string name="onboarding_home_enable_notifications_description" moz:removedIn="124" tools:ignore="UnusedResources">Goubredit hoc’h ivinelloù etre ho trevnadoù, merit ho pellgargadurioù, lennit alioù evit tapout seizh gwellañ gwarez buhez prevez %s ha muioc’h c’hoazh.</string>
    <!-- Text for the button to request notification permission on the device -->
    <string name="onboarding_home_enable_notifications_positive_button" moz:removedIn="124" tools:ignore="UnusedResources">Kenderc’hel</string>
    <!-- Text for the button to not request notification permission on the device and dismiss the dialog -->
    <string name="onboarding_home_enable_notifications_negative_button" moz:removedIn="124" tools:ignore="UnusedResources">Ket bremañ</string>

    <!-- Juno first user onboarding flow experiment, strings are marked unused as they are only referenced by Nimbus experiments. -->
    <!-- Description for learning more about our privacy notice. -->
    <string name="juno_onboarding_privacy_notice_text" tools:ignore="BrandUsage">Politikerezh prevezded Firefox</string>
    <!-- Title for set firefox as default browser screen used by Nimbus experiments. -->
    <string name="juno_onboarding_default_browser_title_nimbus_2">Ho surentez a zo talvoudus deomp</string>
    <!-- Title for set firefox as default browser screen used by Nimbus experiments.
        Note: The word "Firefox" should NOT be translated -->
    <string name="juno_onboarding_default_browser_title_nimbus_3" tools:ignore="BrandUsage,UnusedResources">Dizoloit perak e plij Firefox da vilionoù a dud</string>
    <!-- Title for set firefox as default browser screen used by Nimbus experiments. -->
    <string name="juno_onboarding_default_browser_title_nimbus_4" tools:ignore="UnusedResources">Merdeiñ diogel ha muioc\'h a zibaboù</string>
    <!-- Description for set firefox as default browser screen used by Nimbus experiments. -->
    <string name="juno_onboarding_default_browser_description_nimbus_3">Hor merdeer harpet gant un aozadur hep gounidoù a sikour da herzel an embregerezhioù d\'ho heuliañ pep lec\'h er web.</string>
    <!-- Description for set firefox as default browser screen used by Nimbus experiments. -->
    <string name="juno_onboarding_default_browser_description_nimbus_4" tools:ignore="UnusedResources">Ouzhpenn 100 milion a dud a warez o buhez prevez en ur zibab ur merdeer a zo harpet gant un aozadur hep gounidoù.</string>
    <!-- Description for set firefox as default browser screen used by Nimbus experiments. -->
    <string name="juno_onboarding_default_browser_description_nimbus_5" tools:ignore="UnusedResources">Heulierien anavezet? Stanket diouzhtu. Askouezhioù? Esaeit 700 anezho. PDFoù? Hol lenner enkorfet a lako anezho aes da verañ.</string>
    <!-- Description for set firefox as default browser screen used by Nimbus experiments. -->
    <string name="juno_onboarding_default_browser_description_nimbus_2" moz:RemovedIn="124" tools:ignore="UnusedResources">Hor merdeer harpet gant un aozadur hep gounidoù a sikour da herzel an embregerezhioù d\'ho heuliañ pep lec\'h er web.\n\nGouzout hiroc’h en hor reolennoù a-fet buhez prevez.</string>
    <!-- Text for the link to the privacy notice webpage for set as firefox default browser screen.
    This is part of the string with the key "juno_onboarding_default_browser_description". -->
    <string name="juno_onboarding_default_browser_description_link_text" moz:RemovedIn="124" tools:ignore="UnusedResources">evezhiadennoù a-fet buhez prevez</string>
    <!-- Text for the button to set firefox as default browser on the device -->
    <string name="juno_onboarding_default_browser_positive_button" tools:ignore="UnusedResources">Lakaat da verdeer dre ziouer</string>
    <!-- Text for the button dismiss the screen and move on with the flow -->
    <string name="juno_onboarding_default_browser_negative_button" tools:ignore="UnusedResources">Ket bremañ</string>
    <!-- Title for sign in to sync screen. -->
    <string name="juno_onboarding_sign_in_title_2">Chomit enrineget pa tremenit eus un trevnad d\'egile</string>
    <!-- Description for sign in to sync screen. Nimbus experiments do not support string placeholders.
     Note: The word "Firefox" should NOT be translated -->
    <string name="juno_onboarding_sign_in_description_2" moz:RemovedIn="130" tools:ignore="BrandUsage,UnusedResources">Pa kennaskit hag e weredekait ar goubredañ eo kreñvoc\'h ho surentez. Fiefox a enrineg ho kerioù-tremen, ho sinedoù hag muioc’h c’hoazh.</string>
    <!-- Description for sign in to sync screen. Nimbus experiments do not support string placeholders.
     Note: The word "Firefox" should NOT be translated -->
    <string name="juno_onboarding_sign_in_description_3" tools:ignore="BrandUsage">Firefox a enrineg ho kerioù tremen, sinedoù, ha muioc’h c’hoazh pa goubredit.</string>
    <!-- Text for the button to sign in to sync on the device -->
    <string name="juno_onboarding_sign_in_positive_button" tools:ignore="UnusedResources">Kennaskañ</string>
    <!-- Text for the button dismiss the screen and move on with the flow -->
    <string name="juno_onboarding_sign_in_negative_button" tools:ignore="UnusedResources">Ket bremañ</string>
    <!-- Title for enable notification permission screen used by Nimbus experiments. Nimbus experiments do not support string placeholders.
        Note: The word "Firefox" should NOT be translated -->
    <string name="juno_onboarding_enable_notifications_title_nimbus_2" tools:ignore="BrandUsage">Gant ar rebuzadurioù e c’hallit chom suroc\'h gant Firefox</string>
    <!-- Description for enable notification permission screen used by Nimbus experiments. Nimbus experiments do not support string placeholders.
       Note: The word "Firefox" should NOT be translated -->
    <string name="juno_onboarding_enable_notifications_description_nimbus_2" tools:ignore="BrandUsage">Kas ivinelloù etre ho trevnadoù ha dizoloit keweriusterioù prevezded all Firefox.</string>
    <!-- Text for the button to request notification permission on the device -->
    <string name="juno_onboarding_enable_notifications_positive_button" tools:ignore="UnusedResources">Gweredekaat ar rebuzadurioù</string>
    <!-- Text for the button dismiss the screen and move on with the flow -->
    <string name="juno_onboarding_enable_notifications_negative_button" tools:ignore="UnusedResources">Ket bremañ</string>

    <!-- Title for add search widget screen used by Nimbus experiments. Nimbus experiments do not support string placeholders.
        Note: The word "Firefox" should NOT be translated -->
    <string name="juno_onboarding_add_search_widget_title" tools:ignore="BrandUsage,UnusedResources">Esaeit widjet klask Firefox</string>
    <!-- Description for add search widget screen used by Nimbus experiments. Nimbus experiments do not support string placeholders.
        Note: The word "Firefox" should NOT be translated -->
    <string name="juno_onboarding_add_search_widget_description" tools:ignore="BrandUsage,UnusedResources">Gant Firefox war ho skramm degemer e c’halloc’h digeriñ ar merdeer a lak ho puhez prevez da gentañ hag a stank an heulierien etre al lec’hiennoù.</string>
    <!-- Text for the button to add search widget on the device used by Nimbus experiments. Nimbus experiments do not support string placeholders.
        Note: The word "Firefox" should NOT be translated -->
    <string name="juno_onboarding_add_search_widget_positive_button" tools:ignore="BrandUsage,UnusedResources">Ouzhpennañ ur widjet FIrefox</string>
    <!-- Text for the button to dismiss the screen and move on with the flow -->
    <string name="juno_onboarding_add_search_widget_negative_button" tools:ignore="UnusedResources">Ket bremañ</string>

    <!-- Search Widget -->
    <!-- Content description for searching with a widget. The first parameter is the name of the application.-->
    <string name="search_widget_content_description_2">Digeriñ en un ivinell %1$s nevez</string>
    <!-- Text preview for smaller sized widgets -->
    <string name="search_widget_text_short">Klask</string>
    <!-- Text preview for larger sized widgets -->
    <string name="search_widget_text_long">Klask er web</string>
    <!-- Content description (not visible, for screen readers etc.): Voice search -->
    <string name="search_widget_voice">Klask dre vouezh</string>

    <!-- Preferences -->
    <!-- Title for the settings page-->
    <string name="settings">Arventennoù</string>
    <!-- Preference category for general settings -->
    <string name="preferences_category_general">Hollek</string>
    <!-- Preference category for all links about Fenix -->
    <string name="preferences_category_about">A-zivout</string>
    <!-- Preference category for settings related to changing the default search engine -->
    <string name="preferences_category_select_default_search_engine">Dibabit unan</string>
    <!-- Preference for settings related to managing search shortcuts for the quick search menu -->
    <string name="preferences_manage_search_shortcuts_2">Merañ al luskerioù enklask all</string>
    <!-- Summary for preference for settings related to managing search shortcuts for the quick search menu -->
    <string name="preferences_manage_search_shortcuts_summary">Embann al luskerioù a c’haller gwelet el lañser klask</string>
    <!-- Preference category for settings related to managing search shortcuts for the quick search menu -->
    <string name="preferences_category_engines_in_search_menu">Luskerioù a c’haller gwelet el lañser klask</string>
    <!-- Preference for settings related to changing the default search engine -->
    <string name="preferences_default_search_engine">Keflusker enklask dre ziouer</string>
    <!-- Preference for settings related to Search -->
    <string name="preferences_search">Klask</string>
    <!-- Preference for settings related to Search engines -->
    <string name="preferences_search_engines">Luskerioù klask</string>
    <!-- Preference for settings related to Search engines suggestions-->
    <string name="preferences_search_engines_suggestions">Kinnigoù al luskerioù enklask</string>
    <!-- Preference Category for settings related to Search address bar -->
    <string name="preferences_settings_address_bar">Gwellvezioù ar varrenn chomlec’h</string>
    <!-- Preference Category for settings to Firefox Suggest -->
    <string name="preference_search_address_bar_fx_suggest" tools:ignore="BrandUsage">Barrenn chomlec\'hioù - Alioù Firefox</string>
    <!-- Preference link to Learn more about Firefox Suggest -->
    <string name="preference_search_learn_about_fx_suggest" tools:ignore="BrandUsage">Gouzout hiroc\'h diwar-benn ar pezh a vez aliet gant Firefox</string>
    <!-- Preference link to rating Fenix on the Play Store -->
    <string name="preferences_rate">Notennit war Google Play</string>
    <!-- Preference linking to about page for Fenix
        The first parameter is the name of the app defined in app_name (for example: Fenix) -->
    <string name="preferences_about">A-zivout %1$s</string>
    <!-- Preference for settings related to changing the default browser -->
    <string name="preferences_set_as_default_browser">Lakaat evel merdeer dre ziouer</string>
    <!-- Preference category for advanced settings -->
    <string name="preferences_category_advanced">Kempleshocʼh</string>
    <!-- Preference category for privacy and security settings -->
    <string name="preferences_category_privacy_security">Buhez prevez ha diogelroez</string>
    <!-- Preference for advanced site permissions -->
    <string name="preferences_site_permissions">Aotreoù al lecʼhiennoù</string>
    <!-- Preference for private browsing options -->
    <string name="preferences_private_browsing_options">Merdeiñ prevez</string>
    <!-- Preference for opening links in a private tab-->
    <string name="preferences_open_links_in_a_private_tab">Digeriñ an ereoù en un ivinell brevez</string>
    <!-- Preference for allowing screenshots to be taken while in a private tab-->
    <string name="preferences_allow_screenshots_in_private_mode">Aotren an tapadennoù-skramm er merdeiñ prevez</string>
    <!-- Will inform the user of the risk of activating Allow screenshots in private browsing option -->
    <string name="preferences_screenshots_in_private_mode_disclaimer">Mard eo aotreet, an ivinelloù prevez a vo hewel pa vo meur a arload digor</string>
    <!-- Preference for adding private browsing shortcut -->
    <string name="preferences_add_private_browsing_shortcut">Ouzhpennañ ur verradenn merdeiñ prevez</string>
    <!-- Preference for enabling "HTTPS-Only" mode -->
    <string name="preferences_https_only_title">Mod HTTPS-hepken</string>

    <!-- Label for cookie banner section in quick settings panel. -->
    <string name="cookie_banner_blocker">Stanker banniel an toupinoù</string>
    <!-- Preference for removing cookie/consent banners from sites automatically in private mode. See reduce_cookie_banner_summary for additional context. -->
    <string name="preferences_cookie_banner_reduction_private_mode">Stanker banniel an toupinoù er merdeiñ prevez</string>
    <!-- Text for indicating cookie banner handling is off this site, this is shown as part of the protections panel with the tracking protection toggle -->
    <string name="reduce_cookie_banner_off_for_site">Diweredekaet evit al lec’hienn-mañ</string>
    <!-- Text for cancel button indicating that cookie banner reduction is not supported for the current site, this is shown as part of the cookie banner details view. -->
    <string name="cookie_banner_handling_details_site_is_not_supported_cancel_button">Nullañ</string>
    <!-- Text for request support button indicating that cookie banner reduction is not supported for the current site, this is shown as part of the cookie banner details view. -->
    <string name="cookie_banner_handling_details_site_is_not_supported_request_support_button_2">Kas ur goulenn</string>
    <!-- Text for title indicating that cookie banner reduction is not supported for the current site, this is shown as part of the cookie banner details view. -->
    <string name="cookie_banner_handling_details_site_is_not_supported_title_2">Goulenn vefe skoret al lec’hienn-mañ?</string>
    <!-- Label for the snackBar, after the user reports with success a website where cookie banner reducer did not work -->
    <string name="cookie_banner_handling_report_site_snack_bar_text_2">Goulenn kaset</string>
    <!-- Text for indicating cookie banner handling is on this site, this is shown as part of the protections panel with the tracking protection toggle -->
    <string name="reduce_cookie_banner_on_for_site">Gweredekaet evit al lec’hienn-mañ</string>
    <!-- Text for indicating that a request for unsupported site was sent to Nimbus (it's a Mozilla library for experiments), this is shown as part of the protections panel with the tracking protection toggle -->
    <string name="reduce_cookie_banner_unsupported_site_request_submitted_2">Goulenn skor kaset</string>
    <!-- Text for indicating cookie banner handling is currently not supported for this site, this is shown as part of the protections panel with the tracking protection toggle -->
    <string name="reduce_cookie_banner_unsupported_site">N’eo ket skoret al lec’hienn-mañ c’hoazh</string>
    <!-- Title text for a detail explanation indicating cookie banner handling is on this site, this is shown as part of the cookie banner panel in the toolbar. The first parameter is a shortened URL of the current site-->
    <string name="reduce_cookie_banner_details_panel_title_on_for_site_1">Gweredekaat stanker banniel an toupinoù evit %1$s?</string>
    <!-- Title text for a detail explanation indicating cookie banner handling is off this site, this is shown as part of the cookie banner panel in the toolbar. The first parameter is a shortened URL of the current site-->
    <string name="reduce_cookie_banner_details_panel_title_off_for_site_1">Diweredekaat stanker banniel an toupinoù evit %1$s?</string>
    <!-- Title text for a detail explanation indicating cookie banner reducer didn't work for the current site, this is shown as part of the cookie banner panel in the toolbar. The first parameter is the application name-->
    <string name="reduce_cookie_banner_details_panel_title_unsupported_site_request_2">%1$s n’hall ket nac’hañ ar goulennoù toupinoù war al lec’hienn-mañ. Gallout a rit goulenn e vefe skoret al lec’hienn-mañ en dazont.</string>

    <!-- Long text for a detail explanation indicating what will happen if cookie banner handling is off for a site, this is shown as part of the cookie banner panel in the toolbar. The first parameter is the application name -->
    <string name="reduce_cookie_banner_details_panel_description_off_for_site_1">Diweredekaat ha skarzhet e vo an toupinoù hag adkarget al lec’hienn gant %1$s. Digennaskañ a raio ac’hanoc’h ha goullonderiñ a raio ho paner.</string>
    <!-- Long text for a detail explanation indicating what will happen if cookie banner handling is on for a site, this is shown as part of the cookie banner panel in the toolbar. The first parameter is the application name -->
    <string name="reduce_cookie_banner_details_panel_description_on_for_site_3">Gweredekaat ha %1$s a glasko nac’hañ bannieloù an toupinoù ent emgefreek war al lec’hienn-mañ.</string>
    <!--Title for the cookie banner re-engagement CFR, the placeholder is replaced with app name -->
    <string name="cookie_banner_cfr_title">%1$s en deus nac’het toupinoù evidoc’h</string>
    <!--Message for the cookie banner re-engagement CFR -->
    <string name="cookie_banner_cfr_message">Nebeutoc’h a draoù diezhomm, nebeutoc’h a doupinoù ho’ch heuliañ ac’hanoc’h war al lec’hienn-mañ.</string>

    <!-- Description of the preference to enable "HTTPS-Only" mode. -->
    <string name="preferences_https_only_summary">Klask kennaskañ ent emgefreek gant ar c’homenad HTTPS evit muioc’h a surentez.</string>
    <!-- Summary of https only preference if https only is set to off -->
    <string name="preferences_https_only_off">Diweredekaet</string>
    <!-- Summary of https only preference if https only is set to on in all tabs -->
    <string name="preferences_https_only_on_all">Gweredekaet en holl ivinelloù</string>
    <!-- Summary of https only preference if https only is set to on in private tabs only -->
    <string name="preferences_https_only_on_private">Gweredekaet en ivinelloù prevez</string>
    <!-- Text displayed that links to website containing documentation about "HTTPS-Only" mode -->
    <string name="preferences_http_only_learn_more">Gouzout hiroc’h</string>
    <!-- Option for the https only setting -->
    <string name="preferences_https_only_in_all_tabs">Gweredekaat en holl ivinelloù</string>
    <!-- Option for the https only setting -->
    <string name="preferences_https_only_in_private_tabs">Gweredekaat en ivinelloù prevez hepken</string>
    <!-- Title shown in the error page for when trying to access a http website while https only mode is enabled. -->
    <string name="errorpage_httpsonly_title">Lec’hienn diogel dihegerz </string>
    <!-- Message shown in the error page for when trying to access a http website while https only mode is enabled. The message has two paragraphs. This is the first. -->
    <string name="errorpage_httpsonly_message_title">Moarvat n’eo ket skoret an HTTPS gant al lec’hienn.</string>
    <!-- Message shown in the error page for when trying to access a http website while https only mode is enabled. The message has two paragraphs. This is the second. -->
    <string name="errorpage_httpsonly_message_summary">Posupl eo ivez e vefec’h taget, avat. Ma kendalc’hit war al lec’hienn e rankfec’h chom hep lakaat titouroù kizidik. Ma kendalc’hit e vo ivez diweredekaet ar mod HTTPS-hepken war al lec’hienn pad ur mare.</string>
    <!-- Preference for accessibility -->
    <string name="preferences_accessibility">Haezadusted</string>
    <!-- Preference to override the Mozilla account server -->
    <string name="preferences_override_account_server">Dafariad kont Mozilla personelaet</string>
    <!-- Preference to override the Sync token server -->
    <string name="preferences_override_sync_tokenserver">Dafariad Sync personelaet</string>
    <!-- Toast shown after updating the Mozilla account/Sync server override preferences -->
    <string name="toast_override_account_sync_server_done">Kemmet eo bet an dafariad kontoù Mozilla/Sync. Serriñ a raio an arload evit kemer ar c\'hemmoù e kont…</string>
    <!-- Preference category for account information -->
    <string name="preferences_category_account">Kont</string>
    <!-- Preference for changing where the AddressBar is positioned -->
    <string name="preferences_toolbar_2">Lec’hiadur ar varrenn chomlec’h</string>
    <!-- Preference for changing default theme to dark or light mode -->
    <string name="preferences_theme">Neuz</string>
    <!-- Preference for customizing the home screen -->
    <string name="preferences_home_2">Degemer</string>
    <!-- Preference for gestures based actions -->
    <string name="preferences_gestures">Jestroù</string>
    <!-- Preference for settings related to visual options -->
    <string name="preferences_customize">Personelaat</string>
    <!-- Preference description for banner about signing in -->
    <string name="preferences_sign_in_description_2">Kennaskit evit goubredañ an ivinelloù, sinedoù, gerioù-tremen ha muioc’h c’hoazh.</string>
    <!-- Preference shown instead of account display name while account profile information isn't available yet. -->
    <string name="preferences_account_default_name_2">Kont Mozilla</string>
    <!-- Preference text for account title when there was an error syncing FxA -->
    <string name="preferences_account_sync_error">Adkennaskit evit kendercʼhel gant ar goubredañ</string>
    <!-- Preference for language -->
    <string name="preferences_language">Yezh</string>
    <!-- Preference for translations -->
    <string name="preferences_translations">Troidigezhioù</string>
    <!-- Preference for data choices -->
    <string name="preferences_data_choices">Dibaboù roadennoù</string>
    <!-- Preference for data collection -->
    <string name="preferences_data_collection">Dastum roadennoù</string>
    <!-- Preference for developers -->
    <string name="preferences_remote_debugging">Diveugañ a-bell dre USB</string>
    <!-- Preference title for switch preference to show search suggestions -->
    <string name="preferences_show_search_suggestions">Diskouez kinnigoù ar cʼhlask</string>
    <!-- Preference title for switch preference to show voice search button -->
    <string name="preferences_show_voice_search">Diskouez ar cʼhlask dre vouezh</string>
    <!-- Preference title for switch preference to show search suggestions also in private mode -->
    <string name="preferences_show_search_suggestions_in_private">Diskouez er estezioù prevez</string>
    <!-- Preference title for switch preference to show a clipboard suggestion when searching -->
    <string name="preferences_show_clipboard_suggestions">Diskouez kinnigoù ar golver</string>
    <!-- Preference title for switch preference to suggest browsing history when searching -->
    <string name="preferences_search_browsing_history">Klask er roll istor</string>
    <!-- Preference title for switch preference to suggest bookmarks when searching -->
    <string name="preferences_search_bookmarks">Klask er sinedoù</string>
    <!-- Preference title for switch preference to suggest synced tabs when searching -->
    <string name="preferences_search_synced_tabs">Klask en ivinelloù goubredet</string>
    <!-- Preference for account settings -->
    <string name="preferences_account_settings">Arventennoù ar gont</string>
    <!-- Preference for enabling url autocomplete-->
    <string name="preferences_enable_autocomplete_urls">Leuniañ an ereoù ent emgefreek</string>
    <!-- Preference title for switch preference to show sponsored Firefox Suggest search suggestions -->
    <string name="preferences_show_sponsored_suggestions">Kinnigoù paeroniet</string>
    <!-- Summary for preference to show sponsored Firefox Suggest search suggestions.
         The first parameter is the name of the application. -->
    <string name="preferences_show_sponsored_suggestions_summary">Harpit %1$s gant kuzulioù kevelet diskouezet ur wech an amzer</string>
    <!-- Preference title for switch preference to show Firefox Suggest search suggestions for web content.
         The first parameter is the name of the application. -->
    <string name="preferences_show_nonsponsored_suggestions">Alioù %1$s</string>
    <!-- Summary for preference to show Firefox Suggest search suggestions for web content -->
    <string name="preferences_show_nonsponsored_suggestions_summary">Kaout alioù eus ar web hervez ho klaskoù</string>
    <!-- Preference for open links in third party apps -->
    <string name="preferences_open_links_in_apps">Digeriñ ereoù en arloadoù</string>
    <!-- Preference for open links in third party apps always open in apps option -->
    <string name="preferences_open_links_in_apps_always">Atav</string>
    <!-- Preference for open links in third party apps ask before opening option -->
    <string name="preferences_open_links_in_apps_ask">Goulenn a-raok digeriñ</string>
    <!-- Preference for open links in third party apps never open in apps option -->
    <string name="preferences_open_links_in_apps_never">Morse</string>
    <!-- Preference for open download with an external download manager app -->
    <string name="preferences_external_download_manager">Ardoer pellgargañ diavaez</string>

    <!-- Preference for enabling gecko engine logs -->
    <string name="preferences_enable_gecko_logs">Gweredekaat kerzhlevr Gecko</string>
    <!-- Message to indicate users that we are quitting the application to apply the changes -->
    <string name="quit_application">O serriñ emañ an arload evit kemer e kont ar cheñchamantoù…</string>

    <!-- Preference for extensions -->
    <string name="preferences_extensions">Askouezhioù</string>
    <!-- Preference for installing a local extension -->
    <string name="preferences_install_local_extension">Staliañ an askouezh adalek ur restr</string>
    <!-- Preference for notifications -->
    <string name="preferences_notifications">Rebuzadurioù</string>

    <!-- Summary for notification preference indicating notifications are allowed -->
    <string name="notifications_allowed_summary">Aotreet</string>
    <!-- Summary for notification preference indicating notifications are not allowed -->
    <string name="notifications_not_allowed_summary">N’int ket aotreet</string>

    <!-- Add-on Permissions -->
    <!-- The title of the required permissions section from addon's permissions screen -->
    <string name="addons_permissions_heading_required" tools:ignore="UnusedResources">Rediet</string>
    <!-- The title of the optional permissions section from addon's permissions screen -->
    <string name="addons_permissions_heading_optional" tools:ignore="UnusedResources">Diret</string>
    <!-- The title of the origin permission option allowing a user to enable the extension to run on all sites -->
    <string name="addons_permissions_allow_for_all_sites" tools:ignore="UnusedResources">Aotren evit an holl lec’hiennoù</string>

    <!-- The subtitle for the allow for all sites preference toggle -->
    <string name="addons_permissions_allow_for_all_sites_subtitle" tools:ignore="UnusedResources">M’ho p’eus fiziañs en askouezh-mañ e c’hallit reiñ an aotre dezhañ war an holl lec’hiennoù.</string>
    <!-- The text shown when an extension does not require permissions -->
    <string name="addons_does_not_require_permissions">An askouezh-mañ na c’houlenn aotre ebet.</string>

    <!-- Add-on Preferences -->
    <!-- Preference to customize the configured AMO (addons.mozilla.org) collection -->
    <string name="preferences_customize_extension_collection">Dastumad askouezhioù personelaet</string>
    <!-- Button caption to confirm the add-on collection configuration -->
    <string name="customize_addon_collection_ok">Mat eo</string>
    <!-- Button caption to abort the add-on collection configuration -->
    <string name="customize_addon_collection_cancel">Nullañ</string>
    <!-- Hint displayed on input field for custom collection name -->
    <string name="customize_addon_collection_hint">Anv an dastumad</string>

    <!-- Hint displayed on input field for custom collection user ID-->
    <string name="customize_addon_collection_user_hint">Perc’henn an dastumad (Naoudi an arveriad)</string>

    <!-- Toast shown after confirming the custom extension collection configuration -->
    <string name="toast_customize_extension_collection_done">Kemmet eo bet an dastumad askouezhioù. Emañ an arload o serriñ evit arloañ ar c’hemmoù…</string>

    <!-- Customize Home -->
    <!-- Header text for jumping back into the recent tab in customize the home screen -->
    <string name="customize_toggle_jump_back_in">Distreiñ</string>

    <!-- Title for the customize home screen section with bookmarks. -->
    <string name="customize_toggle_bookmarks">Sinedoù</string>
    <!-- Title for the customize home screen section with recently visited. Recently visited is
    a section where users see a list of tabs that they have visited in the past few days -->
    <string name="customize_toggle_recently_visited">Gweladennet nevez ’zo</string>

    <!-- Title for the customize home screen section with Pocket. -->
    <string name="customize_toggle_pocket_2">Boued spered</string>
    <!-- Summary for the customize home screen section with Pocket. The first parameter is product name Pocket -->
    <string name="customize_toggle_pocket_summary">Pennadoù kinniget gant %s</string>
    <!-- Title for the customize home screen section with sponsored Pocket stories. -->
    <string name="customize_toggle_pocket_sponsored">Istorioù paeroniet</string>
    <!-- Title for the opening wallpaper settings screen -->
    <string name="customize_wallpapers">Drekleurioù</string>
    <!-- Title for the customize home screen section with sponsored shortcuts. -->
    <string name="customize_toggle_contile">Berradennoù paeroniet</string>

    <!-- Wallpapers -->
    <!-- Content description for various wallpapers. The first parameter is the name of the wallpaper -->
    <string name="wallpapers_item_name_content_description">Elfenn drekleur: %1$s</string>
    <!-- Snackbar message for when wallpaper is selected -->
    <string name="wallpaper_updated_snackbar_message">Drekleur hizivaet!</string>
    <!-- Snackbar label for action to view selected wallpaper -->
    <string name="wallpaper_updated_snackbar_action">Gwelout</string>

    <!-- Snackbar message for when wallpaper couldn't be downloaded -->
    <string name="wallpaper_download_error_snackbar_message">N’haller ket pellgargañ an drekleur</string>
    <!-- Snackbar label for action to retry downloading the wallpaper -->
    <string name="wallpaper_download_error_snackbar_action">Klask en-dro</string>
    <!-- Snackbar message for when wallpaper couldn't be selected because of the disk error -->
    <string name="wallpaper_select_error_snackbar_message">N’haller ket kemmañ an drekleur</string>
    <!-- Text displayed that links to website containing documentation about the "Limited Edition" wallpapers. -->
    <string name="wallpaper_learn_more">Gouzout hiroc’h</string>
    <!-- Text for classic wallpapers title. The first parameter is the Firefox name. -->
    <string name="wallpaper_classic_title">%s klasel</string>

    <!-- Text for artist series wallpapers title. "Artist series" represents a collection of artist collaborated wallpapers. -->
    <string name="wallpaper_artist_series_title">Steudadoù arzour·ez</string>
    <!-- Description text for the artist series wallpapers with learn more link. The first parameter is the learn more string defined in wallpaper_learn_more. "Independent voices" is the name of the wallpaper collection -->
    <string name="wallpaper_artist_series_description_with_learn_more">Dastumad ar Mouezhioù Dizalc’h. %s</string>
    <!-- Description text for the artist series wallpapers. "Independent voices" is the name of the wallpaper collection -->
    <string name="wallpaper_artist_series_description">Dastumad ar Mouezhioù Dizalc’h.</string>
    <!-- Wallpaper onboarding dialog header text. -->
    <string name="wallpapers_onboarding_dialog_title_text">Klaskit un tachad liv</string>
    <!-- Wallpaper onboarding dialog body text. -->
    <string name="wallpapers_onboarding_dialog_body_text">Dibabit ur skeudenn drekleur a blij deoc’h.</string>
    <!-- Wallpaper onboarding dialog learn more button text. The button navigates to the wallpaper settings screen. -->
    <string name="wallpapers_onboarding_dialog_explore_more_button_text">Dizoleiñ skeudennoù drekleur all</string>

    <!-- Add-ons general availability nimbus message-->
    <!-- Title of the Nimbus message for extension general availability-->
    <string name="addon_ga_message_title_2" tools:ignore="UnusedResources">Askouezhioù nevez hegerz.</string>
    <!-- Body of the Nimbus message for add-ons general availability. 'Firefox' intentionally hardcoded here-->
    <string name="addon_ga_message_body" tools:ignore="BrandUsage,UnusedResources">Dizoloit ouzhpenn 100 askouezh nevez a sikouro ac’hanoc’h d’ober ar pezh a fell deoc’h gant Firefox.</string>
    <!-- Button text of the Nimbus message for extensions general availability. -->
    <string name="addon_ga_message_button_2" tools:ignore="UnusedResources">Ergerzhout an askouezhioù</string>

    <!-- Extension process crash dialog to user -->
    <!-- Title of the extension crash dialog shown to the user when enough errors have occurred with extensions and they need to be temporarily disabled -->
    <string name="extension_process_crash_dialog_title">Diweredekaet eo an askouezhioù evit ar mare</string>
    <!-- This is a message shown to the user when too many errors have occurred with the extensions process and they have been disabled.
    The user can decide if they would like to continue trying to start extensions or if they'd rather continue without them.
    The first parameter is the application name. -->
    <string name="extension_process_crash_dialog_message">Ur askouezh pe meur a hini a zo sac’het, ar pezh a lak ho reizhiad da vezañ distabil. %1$s en deus klasket da adloc’hañ an askouezh(ioù) hep dont a-benn.\n\nNe vo ket adloc’het an askouezhioù e-kerzh an estez-mañ.\n\nDilemel pe diweredekaat askouezhioù a c’hallfe diskoulmañ ar gudenn-mañ.</string>
    <!-- Button text on the extension crash dialog to prompt the user to try restarting the extensions but the dialog will reappear if it is unsuccessful again -->
    <string name="extension_process_crash_dialog_retry_button_text" tools:ignore="UnusedResources">Klaskit adloc’hañ an askouezhioù</string>

    <!-- Button text on the extension crash dialog to prompt the user to continue with all extensions disabled. -->
    <string name="extension_process_crash_dialog_disable_extensions_button_text">Kenderc’hel gant an askouezhioù diweredekaet</string>

    <!-- Account Preferences -->
    <!-- Preference for managing your account via accounts.firefox.com -->
    <string name="preferences_manage_account">Ardeiñ ar gont</string>
    <!-- Summary of the preference for managing your account via accounts.firefox.com. -->
    <string name="preferences_manage_account_summary">Cheñch ho ker-tremen, merañ dastumadeg ho roadennoù pe dilemel ho kont</string>
    <!-- Preference for triggering sync -->
    <string name="preferences_sync_now">Goubredañ bremañ</string>
    <!-- Preference category for sync -->
    <string name="preferences_sync_category">Dibabit petra vo goubredet</string>
    <!-- Preference for syncing history -->
    <string name="preferences_sync_history">Roll istor</string>
    <!-- Preference for syncing bookmarks -->
    <string name="preferences_sync_bookmarks">Sinedoù</string>
    <!-- Preference for syncing passwords -->
    <string name="preferences_sync_logins_2">Gerioù-tremen</string>
    <!-- Preference for syncing tabs -->
    <string name="preferences_sync_tabs_2">Ivinelloù digor</string>
    <!-- Preference for signing out -->
    <string name="preferences_sign_out">Digennaskañ</string>
    <!-- Preference displays and allows changing current FxA device name -->
    <string name="preferences_sync_device_name">Anv an trevnad</string>
    <!-- Text shown when user enters empty device name -->
    <string name="empty_device_name_error">Anv an trevnad nʼhall ket bezañ goullo.</string>
    <!-- Label indicating that sync is in progress -->
    <string name="sync_syncing_in_progress">O c’houbredañ…</string>
    <!-- Label summary indicating that sync failed. The first parameter is the date stamp showing last time it succeeded -->
    <string name="sync_failed_summary">Goubredañ cʼhwitet. Berzh diwezhañ: %s</string>

    <!-- Label summary showing never synced -->
    <string name="sync_failed_never_synced_summary">Goubredañ cʼhwitet. Goubredañ diwezhañ: morse</string>
    <!-- Label summary the date we last synced. The first parameter is date stamp showing last time synced -->
    <string name="sync_last_synced_summary">Goubredañ diwezhañ: %s</string>
    <!-- Label summary showing never synced -->
    <string name="sync_never_synced_summary">Goubredañ diwezhañ: morse</string>

    <!-- Text for displaying the default device name.
        The first parameter is the application name, the second is the device manufacturer name
        and the third is the device model. -->
    <string name="default_device_name_2">%1$s war %2$s %3$s</string>

    <!-- Preference for syncing payment methods -->
    <string name="preferences_sync_credit_cards_2">Doareoù paeañ</string>
    <!-- Preference for syncing addresses -->
    <string name="preferences_sync_address">Chomlecʼhioù</string>

    <!-- Send Tab -->
    <!-- Name of the "receive tabs" notification channel. Displayed in the "App notifications" system settings for the app -->
    <string name="fxa_received_tab_channel_name">Ivinelloù degemeret</string>
    <!-- Description of the "receive tabs" notification channel. Displayed in the "App notifications" system settings for the app -->
    <string name="fxa_received_tab_channel_description" tools:ignore="BrandUsage">Rebuzadur evit an ivinelloù degemeret eus trevnadoù Firefox all.</string>
    <!--  The body for these is the URL of the tab received  -->
    <string name="fxa_tab_received_notification_name">Ivinell degemeret</string>
    <!-- %s is the device name -->
    <string name="fxa_tab_received_from_notification_name">Ivinell eus %s</string>

    <!-- Close Synced Tabs -->
    <!-- The title for a notification shown when the user closes tabs that are currently
    open on this device from another device that's signed in to the same Mozilla account.
    %1$s is a placeholder for the app name; %2$d is the number of tabs closed.  -->
    <string name="fxa_tabs_closed_notification_title">%1$s ivinell serret: %2$d</string>
    <!-- The body for a "closed synced tabs" notification. -->
    <string name="fxa_tabs_closed_text">Diskouez an ivinelloù bet serret nevez zo</string>

    <!-- Advanced Preferences -->
    <!-- Preference for tracking protection exceptions -->
    <string name="preferences_tracking_protection_exceptions">Nemedennoù</string>
    <!-- Button in Exceptions Preference to turn on tracking protection for all sites (remove all exceptions) -->
    <string name="preferences_tracking_protection_exceptions_turn_on_for_all">Gweredekaat evit an holl lecʼhiennoù</string>
    <!-- Text displayed when there are no exceptions -->
    <string name="exceptions_empty_message_description">An nemedennoù a laosk acʼhanocʼh da ziweredekaat ar gwarez heuliañ evit lecʼhiennoù ʼzo.</string>
    <!-- Text displayed when there are no exceptions, with learn more link that brings users to a tracking protection SUMO page -->
    <string name="exceptions_empty_message_learn_more_link">Gouzout hirocʼh</string>

    <!-- Preference switch for usage and technical data collection -->
    <string name="preference_usage_data">Roadennoù teknikel hag arver</string>
    <!-- Preference description for usage and technical data collection -->
    <string name="preferences_usage_data_description">Rann ar roadennoù digonusted, arver, periant ha personeladur a-zivout ho merdeer gant Mozilla evit sikour acʼhanomp da wellaat %1$s</string>
    <!-- Preference switch for marketing data collection -->
    <string name="preferences_marketing_data">Roadennoù Marketing</string>
    <!-- Preference description for marketing data collection -->
    <string name="preferences_marketing_data_description2">Rannañ titouroù implijoù diazez gant Adjust, hor cʼheveler marketing hezoug</string>
    <!-- Title for studies preferences -->
    <string name="preference_experiments_2">Studioù</string>
    <!-- Summary for studies preferences -->
    <string name="preference_experiments_summary_2">Aotren Mozilla da staliañ ha da luskañ studioù</string>

    <!-- Turn On Sync Preferences -->
    <!-- Header of the Sync and save your data preference view -->
    <string name="preferences_sync_2">Goubredañ hag enrollañ ho roadennoù</string>
    <!-- Preference for reconnecting to FxA sync -->
    <string name="preferences_sync_sign_in_to_reconnect">Kennaskit en-dro</string>
    <!-- Preference for removing FxA account -->
    <string name="preferences_sync_remove_account">Dilemel ar gont</string>

    <!-- Pairing Feature strings -->
    <!-- Instructions on how to access pairing -->
    <string name="pair_instructions_2"><![CDATA[Cʼhwilervit ar boneg QR diskouezet e <b>firefox.com/pair</b>]]></string>

    <!-- Toolbar Preferences -->
    <!-- Preference for using top toolbar -->
    <string name="preference_top_toolbar">Krecʼh</string>
    <!-- Preference for using bottom toolbar -->
    <string name="preference_bottom_toolbar">Traoñ</string>

    <!-- Theme Preferences -->
    <!-- Preference for using light theme -->
    <string name="preference_light_theme">Sklaer</string>
    <!-- Preference for using dark theme -->
    <string name="preference_dark_theme">Teñval</string>
    <!-- Preference for using using dark or light theme automatically set by battery -->
    <string name="preference_auto_battery_theme">Dibabet gant an esperner tredan</string>
    <!-- Preference for using following device theme -->
    <string name="preference_follow_device_theme">Mont gant neuz ar benveg</string>

    <!-- Gestures Preferences-->
    <!-- Preferences for using pull to refresh in a webpage -->
    <string name="preference_gestures_website_pull_to_refresh">Sachit da azgrenaat</string>
    <!-- Preference for using the dynamic toolbar -->
    <string name="preference_gestures_dynamic_toolbar">Dibunit da guzhat ar varrenn-ostilhoù</string>
    <!-- Preference for showing the opened tabs by swiping up on the toolbar-->
    <string name="preference_gestures_swipe_toolbar_show_tabs">Rikli ar ar varrenn-ostilhoù war-zu an nec’h evit digeriñ ivinelloù</string>

    <!-- Preference for using the dynamic toolbars -->
    <string name="preference_gestures_dynamic_toolbar_2">Dibunit da guzhat ar varrenn-chomlec’h hag ar varrenn ostilhoù</string>
    <!-- Preference for switching tabs by swiping horizontally on the addressbar -->
    <string name="preference_gestures_swipe_toolbar_switch_tabs_2">Riklit ar varrenn chomlec’h war ar c’hostez evit cheñch ivinell</string>

    <!-- Library -->
    <!-- Option in Library to open Downloads page -->
    <string name="library_downloads">Pellgargadurioù</string>
    <!-- Option in library to open Bookmarks page -->
    <string name="library_bookmarks">Sinedoù</string>
    <!-- Option in library to open Desktop Bookmarks root page -->
    <string name="library_desktop_bookmarks_root">Sinedoù urzhiataer</string>
    <!-- Option in library to open Desktop Bookmarks "menu" page -->
    <string name="library_desktop_bookmarks_menu">Lañser ar sinedoù</string>
    <!-- Option in library to open Desktop Bookmarks "toolbar" page -->
    <string name="library_desktop_bookmarks_toolbar">Barrenn ostilhoù ar sinedoù</string>
    <!-- Option in library to open Desktop Bookmarks "unfiled" page -->
    <string name="library_desktop_bookmarks_unfiled">Sinedoù all</string>
    <!-- Option in Library to open History page -->
    <string name="library_history">Roll istor</string>
    <!-- Option in Library to open a new tab -->
    <string name="library_new_tab">Ivinell nevez</string>
    <!-- Settings Page Title -->
    <string name="settings_title">Arventennoù</string>
    <!-- Content description (not visible, for screen readers etc.): "Close button for library settings" -->
    <string name="content_description_close_button">Serriñ</string>

    <!-- Title to show in alert when a lot of tabs are to be opened
    %d is a placeholder for the number of tabs that will be opened -->
    <string name="open_all_warning_title">Digeriñ %d a ivinelloù?</string>
    <!-- Message to warn users that a large number of tabs will be opened
    %s will be replaced by app name. -->
    <string name="open_all_warning_message">Digeriñ kement a ivinelloù a c’hallfe gorrekaat %s keit m’emañ ar pajennoù o kargañ. Sur oc’h e fell deoc’h kenderc’hel? </string>
    <!-- Dialog button text for confirming open all tabs -->
    <string name="open_all_warning_confirm">Digeriñ ivinelloù</string>
    <!-- Dialog button text for canceling open all tabs -->
    <string name="open_all_warning_cancel">Nullañ</string>

    <!-- Text to show users they have one page in the history group section of the History fragment.
    %d is a placeholder for the number of pages in the group. -->
    <string name="history_search_group_site_1">%d bajenn</string>
    <!-- Text to show users they have multiple pages in the history group section of the History fragment.
    %d is a placeholder for the number of pages in the group. -->
    <string name="history_search_group_sites_1">%d a bajennoù</string>

    <!-- Option in library for Recently Closed Tabs -->
    <string name="library_recently_closed_tabs">Ivinelloù serret nevez zo</string>
    <!-- Option in library to open Recently Closed Tabs page -->
    <string name="recently_closed_show_full_history">Diskouez ar roll istor a-bezh</string>
    <!-- Text to show users they have multiple tabs saved in the Recently Closed Tabs section of history.
    %d is a placeholder for the number of tabs selected. -->
    <string name="recently_closed_tabs">%d ivinell</string>
    <!-- Text to show users they have one tab saved in the Recently Closed Tabs section of history.
    %d is a placeholder for the number of tabs selected. -->
    <string name="recently_closed_tab">%d ivinell</string>
    <!-- Recently closed tabs screen message when there are no recently closed tabs -->
    <string name="recently_closed_empty_message">N’eus ivinell nevez serret ebet amañ</string>

    <!-- Tab Management -->
    <!-- Title of preference for tabs management -->
    <string name="preferences_tabs">Ivinelloù</string>
    <!-- Title of preference that allows a user to specify the tab view -->
    <string name="preferences_tab_view">Gwel an ivinell</string>
    <!-- Option for a list tab view -->
    <string name="tab_view_list">Roll</string>
    <!-- Option for a grid tab view -->
    <string name="tab_view_grid">Grid</string>
    <!-- Title of preference that allows a user to auto close tabs after a specified amount of time -->
    <string name="preferences_close_tabs">Serriñ an ivinelloù</string>
    <!-- Option for auto closing tabs that will never auto close tabs, always allows user to manually close tabs -->
    <string name="close_tabs_manually">Gant an dorn</string>
    <!-- Option for auto closing tabs that will auto close tabs after one day -->
    <string name="close_tabs_after_one_day">Goude un devezh</string>
    <!-- Option for auto closing tabs that will auto close tabs after one week -->
    <string name="close_tabs_after_one_week">Goude ur sizhunvezh</string>
    <!-- Option for auto closing tabs that will auto close tabs after one month -->
    <string name="close_tabs_after_one_month">Goude ur mizvezh</string>

    <!-- Title of preference that allows a user to specify the auto-close settings for open tabs -->
    <string name="preference_auto_close_tabs" tools:ignore="UnusedResources">Serriñ an ivinelloù digor ent emgefreek</string>

    <!-- Opening screen -->
    <!-- Title of a preference that allows a user to choose what screen to show after opening the app -->
    <string name="preferences_opening_screen">Skramm digeriñ</string>
    <!-- Option for always opening the homepage when re-opening the app -->
    <string name="opening_screen_homepage">Degemer</string>
    <!-- Option for always opening the user's last-open tab when re-opening the app -->
    <string name="opening_screen_last_tab">Ivinell ziwezhañ</string>
    <!-- Option for always opening the homepage when re-opening the app after four hours of inactivity -->
    <string name="opening_screen_after_four_hours_of_inactivity">Pajenn degemer goude peder eurvezh dioberiantiz</string>
    <!-- Summary for tabs preference when auto closing tabs setting is set to manual close-->
    <string name="close_tabs_manually_summary">Serriñ an dornlevr</string>
    <!-- Summary for tabs preference when auto closing tabs setting is set to auto close tabs after one day-->
    <string name="close_tabs_after_one_day_summary">Serriñ goude un devezh</string>
    <!-- Summary for tabs preference when auto closing tabs setting is set to auto close tabs after one week-->
    <string name="close_tabs_after_one_week_summary">Serriñ goude ur sizhun</string>
    <!-- Summary for tabs preference when auto closing tabs setting is set to auto close tabs after one month-->
    <string name="close_tabs_after_one_month_summary">Serriñ goude ur miz</string>

    <!-- Summary for homepage preference indicating always opening the homepage when re-opening the app -->
    <string name="opening_screen_homepage_summary">Digeriñ er bennbajenn</string>
    <!-- Summary for homepage preference indicating always opening the last-open tab when re-opening the app -->
    <string name="opening_screen_last_tab_summary">Digeriñ en ivinell ziwezhañ</string>
    <!-- Summary for homepage preference indicating opening the homepage when re-opening the app after four hours of inactivity -->
    <string name="opening_screen_after_four_hours_of_inactivity_summary">Digeriñ er bennbajenn goude peder eurvezh</string>

    <!-- Inactive tabs -->
    <!-- Category header of a preference that allows a user to enable or disable the inactive tabs feature -->
    <string name="preferences_inactive_tabs">Dilec’hiañ an ivinelloù kozh dioberiant</string>
    <!-- Title of inactive tabs preference -->
    <string name="preferences_inactive_tabs_title">An ivinelloù n’ho peus ket gwelet e-pad div sizhun a vo dilec’hiet er lodenn dioberiant.</string>

    <!-- Studies -->
    <!-- Title of the remove studies button -->
    <string name="studies_remove">Dilemel</string>
    <!-- Title of the active section on the studies list -->
    <string name="studies_active">Oberiant</string>
    <!-- Description for studies, it indicates why Firefox use studies. The first parameter is the name of the application. -->
    <string name="studies_description_2">%1$s a c’hall staliañ hag erounit studiadennoù ur wech an amzer.</string>
    <!-- Learn more link for studies, links to an article for more information about studies. -->
    <string name="studies_learn_more">Gouzout hiroc’h</string>
    <!-- Dialog message shown after removing a study -->
    <string name="studies_restart_app">Serriñ a raio an arload evit kemer e kont ar cheñchamantoù.</string>
    <!-- Dialog button to confirm the removing a study. -->
    <string name="studies_restart_dialog_ok">Mat eo</string>
    <!-- Dialog button text for canceling removing a study. -->
    <string name="studies_restart_dialog_cancel">Nullañ</string>

    <!-- Toast shown after turning on/off studies preferences -->
    <string name="studies_toast_quit_application" tools:ignore="UnusedResources">O serriñ emañ an arload evit kemer e kont ar cheñchamantoù…</string>

    <!-- Sessions -->
    <!-- Title for the list of tabs -->
    <string name="tab_header_label">Ivinelloù digor</string>
    <!-- Title for the list of tabs in the current private session -->
    <string name="tabs_header_private_tabs_title">Ivinelloù prevez</string>
    <!-- Title for the list of tabs in the synced tabs -->
    <string name="tabs_header_synced_tabs_title">Ivinelloù goubredet</string>
    <!-- Content description (not visible, for screen readers etc.): Add tab button. Adds a news tab when pressed -->
    <string name="add_tab">Ouzhpennañ un ivinell</string>
    <!-- Content description (not visible, for screen readers etc.): Add tab button. Adds a news tab when pressed -->
    <string name="add_private_tab">Ouzhpennañ un ivinell prevez</string>
    <!-- Text for the new tab button to indicate adding a new private tab in the tab -->
    <string name="tab_drawer_fab_content">Prevez</string>
    <!-- Text for the new tab button to indicate syncing command on the synced tabs page -->
    <string name="tab_drawer_fab_sync">Goubredañ</string>
    <!-- Text shown in the menu for sharing all tabs -->
    <string name="tab_tray_menu_item_share">Rannañ an holl ivinelloù</string>
    <!-- Text shown in the menu to view recently closed tabs -->
    <string name="tab_tray_menu_recently_closed">Ivinelloù serret nevez zo</string>
    <!-- Text shown in the tabs tray inactive tabs section -->
    <string name="tab_tray_inactive_recently_closed" tools:ignore="UnusedResources">Serret nevez  ’zo</string>
    <!-- Text shown in the menu to view account settings -->
    <string name="tab_tray_menu_account_settings">Arventennoù ar gont</string>
    <!-- Text shown in the menu to view tab settings -->
    <string name="tab_tray_menu_tab_settings">Arventennoù an ivinelloù</string>
    <!-- Text shown in the menu for closing all tabs -->
    <string name="tab_tray_menu_item_close">Serriñ an holl ivinelloù</string>
    <!-- Text shown in the multiselect menu for bookmarking selected tabs. -->
    <string name="tab_tray_multiselect_menu_item_bookmark">Sined</string>
    <!-- Text shown in the multiselect menu for closing selected tabs. -->
    <string name="tab_tray_multiselect_menu_item_close">Serriñ</string>
    <!-- Content description for tabs tray multiselect share button -->
    <string name="tab_tray_multiselect_share_content_description">Serriñ an ivinelloù diuzet</string>
    <!-- Content description for tabs tray multiselect menu -->
    <string name="tab_tray_multiselect_menu_content_description">Lañser an ivinelloù diuzet</string>
    <!-- Content description (not visible, for screen readers etc.): Removes tab from collection button. Removes the selected tab from collection when pressed -->
    <string name="remove_tab_from_collection">Dilemel an ivinell eus an dastumad</string>
    <!-- Text for button to enter multiselect mode in tabs tray -->
    <string name="tabs_tray_select_tabs">Diuzañ ivinelloù</string>
    <!-- Content description (not visible, for screen readers etc.): Close tab button. Closes the current session when pressed -->
    <string name="close_tab">Serriñ an ivinell</string>
    <!-- Content description (not visible, for screen readers etc.): Close tab <title> button. First parameter is tab title  -->
    <string name="close_tab_title">Serriñ an ivinell %s</string>
    <!-- Content description (not visible, for screen readers etc.): Opens the open tabs menu when pressed -->
    <string name="open_tabs_menu">Digeriñ lañser an ivinelloù</string>
    <!-- Open tabs menu item to save tabs to collection -->
    <string name="tabs_menu_save_to_collection1">Enrollañ an ivinelloù en un dastumad</string>

    <!-- Text for the menu button to delete a collection -->
    <string name="collection_delete">Dilemel an dastumad</string>
    <!-- Text for the menu button to rename a collection -->
    <string name="collection_rename">Adenvel an dastumad</string>
    <!-- Text for the button to open tabs of the selected collection -->
    <string name="collection_open_tabs">Digeriñ an ivinelloù</string>
    <!-- Hint for adding name of a collection -->
    <string name="collection_name_hint">Anv an dastumad</string>
    <!-- Text for the menu button to rename a top site -->
    <string name="rename_top_site" moz:removedIn="130" tools:ignore="UnusedResources">Adenvel</string>
    <!-- Text for the menu button to remove a top site -->
    <string name="remove_top_site">Dilemel</string>
    <!-- Text for the menu button to delete a top site from history -->
    <string name="delete_from_history">Dilemel eus ar roll istor</string>
    <!-- Postfix for private WebApp titles, placeholder is replaced with app name -->
    <string name="pwa_site_controls_title_private">%1$s (Mod prevez)</string>

    <!-- History -->
    <!-- Text for the button to search all history -->
    <string name="history_search_1">Enankit gerioù da glask</string>
    <!-- Text for the button to clear all history -->
    <string name="history_delete_all">Dilemel ar roll istor</string>
    <!-- Text for the snackbar to confirm that multiple browsing history items has been deleted -->
    <string name="history_delete_multiple_items_snackbar">Roll istor dilamet</string>
    <!-- Text for the snackbar to confirm that a single browsing history item has been deleted. The first parameter is the shortened URL of the deleted history item. -->
    <string name="history_delete_single_item_snackbar">Dilamet %1$s</string>
    <!-- Context description text for the button to delete a single history item -->
    <string name="history_delete_item">Dilemel</string>
    <!-- History multi select title in app bar
    The first parameter is the number of bookmarks selected -->
    <string name="history_multi_select_title">%1$d diuzet</string>
    <!-- Text for the header that groups the history for today -->
    <string name="history_today">Hiziv</string>
    <!-- Text for the header that groups the history for yesterday -->
    <string name="history_yesterday">Dec’h</string>
    <!-- Text for the header that groups the history the past 7 days -->
    <string name="history_7_days">Ar 7 deiz diwezhañ</string>
    <!-- Text for the header that groups the history the past 30 days -->
    <string name="history_30_days">An 30 deiz diwezhañ</string>
    <!-- Text for the header that groups the history older than the last month -->
    <string name="history_older">Koshocʼh</string>
    <!-- Text shown when no history exists -->
    <string name="history_empty_message">Roll istor ebet amañ</string>

    <!-- Downloads -->
    <!-- Text for the snackbar to confirm that multiple downloads items have been removed -->
    <string name="download_delete_multiple_items_snackbar_1">Pellgargadurioù dilammet</string>
    <!-- Text for the snackbar to confirm that a single download item has been removed. The first parameter is the name of the download item. -->
    <string name="download_delete_single_item_snackbar">Dilamet %1$s</string>
    <!-- Text shown when no download exists -->
    <string name="download_empty_message_1">Restr pellgarget ebet</string>
    <!-- History multi select title in app bar
    The first parameter is the number of downloads selected -->
    <string name="download_multi_select_title">%1$d diuzet</string>


    <!-- Text for the button to remove a single download item -->
    <string name="download_delete_item_1">Dilemel</string>


    <!-- Crashes -->
    <!-- Title text displayed on the tab crash page. This first parameter is the name of the application (For example: Fenix) -->
    <string name="tab_crash_title_2">Digarezit. %1$s ne cʼhall ket kargañ ar bajenn.</string>
    <!-- Send crash report checkbox text on the tab crash page -->
    <string name="tab_crash_send_report">Kas an danevell sacʼhadenn da vMozilla</string>
    <!-- Close tab button text on the tab crash page -->
    <string name="tab_crash_close">Serriñ an ivinell</string>
    <!-- Restore tab button text on the tab crash page -->
    <string name="tab_crash_restore">Assav an ivinell</string>

    <!-- Unsubmitted crash dialog negative button to dismiss the dialog -->
    <string name="unsubmitted_crash_dialog_negative_button">Serriñ</string>

    <!-- Bookmarks -->
    <!-- Confirmation message for a dialog confirming if the user wants to delete the selected folder -->
    <string name="bookmark_delete_folder_confirmation_dialog">Ha fellout a ra deocʼh dilemel an teuliad-mañ?</string>
    <!-- Confirmation message for a dialog confirming if the user wants to delete multiple items including folders. Parameter will be replaced by app name. -->
    <string name="bookmark_delete_multiple_folders_confirmation_dialog">%s a zilamo an elfennoù diuzet.</string>
    <!-- Text for the cancel button on delete bookmark dialog -->
    <string name="bookmark_delete_negative">Nullañ</string>
    <!-- Screen title for adding a bookmarks folder -->
    <string name="bookmark_add_folder">Ouzhnenañ an teuliad</string>
    <!-- Snackbar title shown after a bookmark has been created. -->
    <string name="bookmark_saved_snackbar">Sined enrollet!</string>
    <!-- Snackbar title that confirms a bookmark was saved into a folder. Parameter will be replaced by the name of the folder the bookmark was saved into. -->
    <string name="bookmark_saved_in_folder_snackbar">Enrollet e “%s”</string>
    <!-- Snackbar edit button shown after a bookmark has been created. -->
    <string name="edit_bookmark_snackbar_action">EMBANN</string>
    <!-- Bookmark overflow menu edit button -->
    <string name="bookmark_menu_edit_button">Embann</string>
    <!-- Bookmark overflow menu copy button -->
    <string name="bookmark_menu_copy_button">Eilañ</string>
    <!-- Bookmark overflow menu share button -->
    <string name="bookmark_menu_share_button">Rannañ</string>
    <!-- Bookmark overflow menu open in new tab button -->
    <string name="bookmark_menu_open_in_new_tab_button">Digeriñ en un ivinell nevez</string>
    <!-- Bookmark overflow menu open in private tab button -->
    <string name="bookmark_menu_open_in_private_tab_button">Digeriñ war un ivinell brevez</string>
    <!-- Bookmark overflow menu open all in tabs button -->
    <string name="bookmark_menu_open_all_in_tabs_button">Digeriñ an holl en ivinelloù nevez</string>
    <!-- Bookmark overflow menu open all in private tabs button -->
    <string name="bookmark_menu_open_all_in_private_tabs_button">Digeriñ en holl ivinelloù prevez</string>
    <!-- Bookmark overflow menu delete button -->
    <string name="bookmark_menu_delete_button">Dilemel</string>
    <!--Bookmark overflow menu save button -->
    <string name="bookmark_menu_save_button">Enrollañ</string>
    <!-- Bookmark multi select title in app bar
     The first parameter is the number of bookmarks selected -->
    <string name="bookmarks_multi_select_title">%1$d diuzet</string>
    <!-- Bookmark editing screen title -->
    <string name="edit_bookmark_fragment_title">Embann ar sined</string>
    <!-- Bookmark folder editing screen title -->
    <string name="edit_bookmark_folder_fragment_title">Embann an teuliad</string>
    <!-- Bookmark sign in button message -->
    <string name="bookmark_sign_in_button">Kennaskit da welet ar sinedoù goubredet</string>
    <!-- Bookmark URL editing field label -->
    <string name="bookmark_url_label">URL</string>
    <!-- Bookmark FOLDER editing field label -->
    <string name="bookmark_folder_label">TEULIAD</string>
    <!-- Text indicating which folder a bookmark or folder will be saved in -->
    <string name="bookmark_save_in_label">Enrollañ e-barzh</string>
    <!-- Bookmark NAME editing field label -->
    <string name="bookmark_name_label">ANV</string>
    <!-- Label for a text input field for a bookmark or folder name -->
    <string name="bookmark_name_label_normal_case">Anv</string>
    <!-- Bookmark add folder screen title -->
    <string name="bookmark_add_folder_fragment_label">Ouzhpennañ un teuliad</string>
    <!-- Bookmark select folder screen title -->
    <string name="bookmark_select_folder_fragment_label">Dibab un teuliad</string>
    <!-- Bookmark editing error missing title -->
    <string name="bookmark_empty_title_error">Ret eo lakaat un titl</string>
    <!-- Bookmark editing error missing or improper URL -->
    <string name="bookmark_invalid_url_error">URL didalvoudek</string>
    <!-- Bookmark screen message for empty bookmarks folder -->
    <string name="bookmarks_empty_message">Nʼeus tamm sined ebet amañ</string>
    <!-- Bookmark snackbar message on deletion
     The first parameter is the host part of the URL of the bookmark deleted, if any -->
    <string name="bookmark_deletion_snackbar_message">Dilamet %1$s</string>
    <!-- Bookmark snackbar message on deleting multiple bookmarks not including folders-->
    <string name="bookmark_deletion_multiple_snackbar_message_2">Dilamet eo bet ar sined</string>
    <!-- Bookmark snackbar message on deleting multiple bookmarks including folders-->
    <string name="bookmark_deletion_multiple_snackbar_message_3">O tilemel an teuliadoù diuzet</string>
    <!-- Bookmark undo button for deletion snackbar action -->
    <string name="bookmark_undo_deletion">DIZOBER</string>

    <!-- Text for the button to search all bookmarks -->
    <string name="bookmark_search">Enankit gerioù da glask</string>

    <!-- Content description for the bookmark navigation bar back button -->
    <string name="bookmark_navigate_back_button_content_description">Kent</string>
    <!-- Content description for the bookmark list new folder navigation bar button -->
    <string name="bookmark_add_new_folder_button_content_description">Ouzhpennañ un teuliad</string>
    <!-- Content description for the bookmark navigation bar close button -->
    <string name="bookmark_close_button_content_description" tools:ignore="UnusedResources" moz:removedIn="130">Serriñ ar sinedoù</string>
    <!-- Content description for bookmark search floating action button -->
    <string name="bookmark_search_button_content_description">Klask er sinedoù</string>
    <!-- Content description for the overflow menu for a bookmark item. Paramter will a folder name or bookmark title. -->
    <string name="bookmark_item_menu_button_content_description">Elfenn lañser evit %s</string>

    <!-- Site Permissions -->
    <!-- Button label that take the user to the Android App setting -->
    <string name="phone_feature_go_to_settings">Mont dʼan arventennoù</string>
    <!-- Content description (not visible, for screen readers etc.): Quick settings sheet
        to give users access to site specific information / settings. For example:
        Secure settings status and a button to modify site permissions -->
    <string name="quick_settings_sheet">Panell mont buan dʼan arventennoù</string>
    <!-- Label that indicates that this option it the recommended one -->
    <string name="phone_feature_recommended">Erbedet</string>
    <!-- Button label for clearing all the information of site permissions-->
    <string name="clear_permissions">Skarzhañ an aotreoù</string>
    <!-- Text for the OK button on Clear permissions dialog -->
    <string name="clear_permissions_positive">Mat eo</string>
    <!-- Text for the cancel button on Clear permissions dialog -->
    <string name="clear_permissions_negative">Nullañ</string>
    <!-- Button label for clearing a site permission-->
    <string name="clear_permission">Skarzhañ an aotre</string>
    <!-- Text for the OK button on Clear permission dialog -->
    <string name="clear_permission_positive">Mat eo</string>
    <!-- Text for the cancel button on Clear permission dialog -->
    <string name="clear_permission_negative">Nullañ</string>
    <!-- Button label for clearing all the information on all sites-->
    <string name="clear_permissions_on_all_sites">Skarzhañ an aotreoù war an holl lecʼhiennoù</string>
    <!-- Preference for altering video and audio autoplay for all websites -->
    <string name="preference_browser_feature_autoplay">Lenn emgefreek</string>
    <!-- Preference for altering the camera access for all websites -->
    <string name="preference_phone_feature_camera">Kamera</string>
    <!-- Preference for altering the microphone access for all websites -->
    <string name="preference_phone_feature_microphone">Klevell</string>
    <!-- Preference for altering the location access for all websites -->
    <string name="preference_phone_feature_location">Lecʼhiadur</string>
    <!-- Preference for altering the notification access for all websites -->
    <string name="preference_phone_feature_notification">Rebuzadur</string>
    <!-- Preference for altering the persistent storage access for all websites -->
    <string name="preference_phone_feature_persistent_storage">Stokadur padus</string>
    <!-- Preference for altering the storage access setting for all websites -->
    <string name="preference_phone_feature_cross_origin_storage_access">Toupinoù etrelec’hienn</string>
    <!-- Preference for altering the EME access for all websites -->
    <string name="preference_phone_feature_media_key_system_access">Endalc’had reoliet gant DRM</string>
    <!-- Label that indicates that a permission must be asked always -->
    <string name="preference_option_phone_feature_ask_to_allow">Goulenn an aotre</string>
    <!-- Label that indicates that a permission must be blocked -->
    <string name="preference_option_phone_feature_blocked">Stanket</string>
    <!-- Label that indicates that a permission must be allowed -->
    <string name="preference_option_phone_feature_allowed">Aotreet</string>
    <!--Label that indicates a permission is by the Android OS-->
    <string name="phone_feature_blocked_by_android">Stanket gant Android</string>
    <!-- Preference for showing a list of websites that the default configurations won't apply to them -->
    <string name="preference_exceptions">Nemedennoù</string>
    <!-- Summary of tracking protection preference if tracking protection is set to off -->
    <string name="tracking_protection_off">Diweredekaet</string>
    <!-- Summary of tracking protection preference if tracking protection is set to standard -->
    <string name="tracking_protection_standard">Skoueriek</string>
    <!-- Summary of tracking protection preference if tracking protection is set to strict -->
    <string name="tracking_protection_strict">Strizh</string>
    <!-- Summary of tracking protection preference if tracking protection is set to custom -->
    <string name="tracking_protection_custom">Personelaet</string>
    <!-- Label for global setting that indicates that all video and audio autoplay is allowed -->
    <string name="preference_option_autoplay_allowed2">Aotren an aodio ha video</string>

    <!-- Label for site specific setting that indicates that all video and audio autoplay is allowed -->
    <string name="quick_setting_option_autoplay_allowed">Aotren an aodio ha video</string>
    <!-- Label that indicates that video and audio autoplay is only allowed over Wi-Fi -->
    <string name="preference_option_autoplay_allowed_wifi_only2">Stankañ an aodio hag ar video pa vez war ar roadennoù hezoug nemetken</string>
    <!-- Subtext that explains 'autoplay on Wi-Fi only' option -->
    <string name="preference_option_autoplay_allowed_wifi_subtext">An aodio hag ar video a vo lennet war ar Wi-Fi</string>
    <!-- Label for global setting that indicates that video autoplay is allowed, but audio autoplay is blocked -->
    <string name="preference_option_autoplay_block_audio2">Stankañ an aodio nemetken</string>
    <!-- Label for site specific setting that indicates that video autoplay is allowed, but audio autoplay is blocked -->
    <string name="quick_setting_option_autoplay_block_audio">Stankañ an aodio nemetken</string>
    <!-- Label for global setting that indicates that all video and audio autoplay is blocked -->
    <string name="preference_option_autoplay_blocked3">Stankañ an aodio hag ar video</string>
    <!-- Label for site specific setting that indicates that all video and audio autoplay is blocked -->
    <string name="quick_setting_option_autoplay_blocked">Stankañ an aodio hag ar video</string>
    <!-- Summary of delete browsing data on quit preference if it is set to on -->
    <string name="delete_browsing_data_quit_on">Gweredekaet</string>
    <!-- Summary of delete browsing data on quit preference if it is set to off -->
    <string name="delete_browsing_data_quit_off">Diweredekaet</string>

    <!-- Summary of studies preference if it is set to on -->
    <string name="studies_on">Gweredekaet</string>
    <!-- Summary of studies data on quit preference if it is set to off -->
    <string name="studies_off">Diweredekaet</string>

    <!-- Collections -->
    <!-- Collections header on home fragment -->
    <string name="collections_header">Dastumadoù</string>
    <!-- Content description (not visible, for screen readers etc.): Opens the collection menu when pressed -->
    <string name="collection_menu_button_content_description">Lañser an dastumadoù</string>
    <!-- Label to describe what collections are to a new user without any collections -->
    <string name="no_collections_description2">Dastumit an traoù a gont evidoc’h.\nStrollit ar c’hlaskoù, al lec’hiennoù hag an ivinelloù liammet evit mont d’o sellet diwezhatoc’h.</string>
    <!-- Title for the "select tabs" step of the collection creator -->
    <string name="create_collection_select_tabs">Diuzañ ivinelloù</string>
    <!-- Title for the "select collection" step of the collection creator -->
    <string name="create_collection_select_collection">Diuzañ an dastumad</string>
    <!-- Title for the "name collection" step of the collection creator -->
    <string name="create_collection_name_collection">Envel an dastumad</string>
    <!-- Button to add new collection for the "select collection" step of the collection creator -->
    <string name="create_collection_add_new_collection">Ouzhpennañ un dastumad nevez</string>
    <!-- Button to select all tabs in the "select tabs" step of the collection creator -->
    <string name="create_collection_select_all">Diuzañ an holl</string>
    <!-- Button to deselect all tabs in the "select tabs" step of the collection creator -->
    <string name="create_collection_deselect_all">Diziuzañ an holl</string>
    <!-- Text to prompt users to select the tabs to save in the "select tabs" step of the collection creator -->
    <string name="create_collection_save_to_collection_empty">Diuzañ an ivinelloù da enrollañ</string>
    <!-- Text to show users how many tabs they have selected in the "select tabs" step of the collection creator.
     %d is a placeholder for the number of tabs selected. -->
    <string name="create_collection_save_to_collection_tabs_selected">%d ivinell diuzet</string>
    <!-- Text to show users they have one tab selected in the "select tabs" step of the collection creator.
    %d is a placeholder for the number of tabs selected. -->
    <string name="create_collection_save_to_collection_tab_selected">%d ivinell diuzet</string>
    <!-- Text shown in snackbar when multiple tabs have been saved in a collection -->
    <string name="create_collection_tabs_saved">Ivinelloù enrollet!</string>
    <!-- Text shown in snackbar when one or multiple tabs have been saved in a new collection -->
    <string name="create_collection_tabs_saved_new_collection">Dastumad enrollet!</string>
    <!-- Text shown in snackbar when one tab has been saved in a collection -->
    <string name="create_collection_tab_saved">Ivinell enrollet!</string>
    <!-- Content description (not visible, for screen readers etc.): button to close the collection creator -->
    <string name="create_collection_close">Serriñ</string>
    <!-- Button to save currently selected tabs in the "select tabs" step of the collection creator-->
    <string name="create_collection_save">Enrollañ</string>
    <!-- Snackbar action to view the collection the user just created or updated -->
    <string name="create_collection_view">Gwelet</string>

    <!-- Text for the OK button from collection dialogs -->
    <string name="create_collection_positive">Mat eo</string>
    <!-- Text for the cancel button from collection dialogs -->
    <string name="create_collection_negative">Nullañ</string>

    <!-- Default name for a new collection in "name new collection" step of the collection creator. %d is a placeholder for the number of collections-->
    <string name="create_collection_default_name">Dastumad %d</string>

    <!-- Share -->
    <!-- Share screen header -->
    <string name="share_header_2">Rannañ</string>
    <!-- Content description (not visible, for screen readers etc.):
        "Share" button. Opens the share menu when pressed. -->
    <string name="share_button_content_description">Rannañ</string>
    <!-- Text for the Save to PDF feature in the share menu -->
    <string name="share_save_to_pdf">Enrollañ evel PDF</string>
    <!-- Text for error message when generating a PDF file Text. -->
    <string name="unable_to_save_to_pdf_error">N’haller ket sevel ar PDF</string>
    <!-- Text for standard error snackbar dismiss button. -->
    <string name="standard_snackbar_error_dismiss">Argas</string>
    <!-- Text for error message when printing a page and it fails. -->
    <string name="unable_to_print_page_error">N’haller ket moullañ ar bajenn-mañ</string>
    <!-- Text for the print feature in the share and browser menu -->
    <string name="menu_print">Moullañ</string>
    <!-- Sub-header in the dialog to share a link to another sync device -->
    <string name="share_device_subheader">Kas dʼun trevnad</string>
    <!-- Sub-header in the dialog to share a link to an app from the full list -->
    <string name="share_link_all_apps_subheader">An holl oberennoù</string>
    <!-- Sub-header in the dialog to share a link to an app from the most-recent sorted list -->
    <string name="share_link_recent_apps_subheader">Arveret da ziwezhañ</string>
    <!-- Text for the copy link action in the share screen. -->
    <string name="share_copy_link_to_clipboard">Eilañ er golver</string>
    <!-- Toast shown after copying link to clipboard -->
    <string name="toast_copy_link_to_clipboard">Eilet er golver</string>
    <!-- An option from the share dialog to sign into sync -->
    <string name="sync_sign_in">Kennaskañ ouzh Sync</string>
     <!-- An option from the three dot menu to sync and save data -->
    <string name="sync_menu_sync_and_save_data">Goubredañ hag enrollañ ar roadennoù</string>
    <!-- An option from the share dialog to send link to all other sync devices -->
    <string name="sync_send_to_all">Kas dʼan holl drevnadoù</string>
    <!-- An option from the share dialog to reconnect to sync -->
    <string name="sync_reconnect">Adkennaskañ da Sync</string>
    <!-- Text displayed when sync is offline and cannot be accessed -->
    <string name="sync_offline">Ezlinenn</string>
    <!-- An option to connect additional devices -->
    <string name="sync_connect_device">Kennaskañ un trevnad all</string>
    <!-- The dialog text shown when additional devices are not available -->
    <string name="sync_connect_device_dialog" tools:ignore="BrandUsage">Evit kas un ivinell, kennaskit ouzh Firefox war un trevnad all dʼan nebeutañ.</string>
    <!-- Confirmation dialog button -->
    <string name="sync_confirmation_button">Komprenet am eus!</string>
    <!-- Share error message -->
    <string name="share_error_snackbar">Ne cʼhaller ket rannañ dʼan arload-mañ</string>
    <!-- Add new device screen title -->
    <string name="sync_add_new_device_title">Kaset dʼan trevnad</string>
    <!-- Text for the warning message on the Add new device screen -->
    <string name="sync_add_new_device_message">Nʼeus trevnad ebet kennasket</string>
    <!-- Text for the button to learn about sending tabs -->
    <string name="sync_add_new_device_learn_button">Gouzout hirocʼh a-zivout ar cʼhas ivinelloù…</string>
    <!-- Text for the button to connect another device -->
    <string name="sync_add_new_device_connect_button">Kennaskañ un trevnad all…</string>

    <!-- Notifications -->
    <!-- Text shown in the notification that pops up to remind the user that a private browsing session is active. -->
    <string name="notification_pbm_delete_text_2">Serriñ an ivinelloù prevez</string>

    <!-- Text for option one, shown in microsurvey.-->
    <string name="microsurvey_survey_5_point_option_0" tools:ignore="UnusedResources" moz:removedIn="130">Ali ebet</string>
    <!-- Text for option two, shown in microsurvey.-->
    <string name="microsurvey_survey_5_point_option_1" tools:ignore="UnusedResources" moz:removedIn="130">Displijet-tre</string>
    <!-- Text for option three, shown in microsurvey.-->
    <string name="microsurvey_survey_5_point_option_2" tools:ignore="UnusedResources" moz:removedIn="130">Displijet</string>
    <!-- Text for option four, shown in microsurvey.-->
    <string name="microsurvey_survey_5_point_option_3" tools:ignore="UnusedResources" moz:removedIn="130">Plijet</string>
    <!-- Text for option five, shown in microsurvey.-->
    <string name="microsurvey_survey_5_point_option_4" tools:ignore="UnusedResources" moz:removedIn="130">Plijet-tre</string>

    <!-- Text shown in the notification that pops up to remind the user that a private browsing session is active for Android 14+ -->
    <string name="notification_erase_title_android_14">Serriñ an ivinelloù prevez?</string>

    <string name="notification_erase_text_android_14">Stokit pe riklit ar rebuzadur-mañ evit serriñ an ivinelloù prevez.</string>

    <!-- Name of the marketing notification channel. Displayed in the "App notifications" system settings for the app -->
    <string name="notification_marketing_channel_name">Marketing</string>

    <!-- Title shown in the notification that pops up to remind the user to set fenix as default browser.
    The app name is in the text, due to limitations with localizing Nimbus experiments -->
    <string name="nimbus_notification_default_browser_title" tools:ignore="BrandUsage,UnusedResources">Firefox a zo prim ha prevez</string>
    <!-- Text shown in the notification that pops up to remind the user to set fenix as default browser.
    The app name is in the text, due to limitations with localizing Nimbus experiments -->
    <string name="nimbus_notification_default_browser_text" tools:ignore="BrandUsage,UnusedResources">Lakaat Firefox da vezañ ho merdeer dre ziouer</string>
    <!-- Title shown in the notification that pops up to re-engage the user -->
    <string name="notification_re_engagement_title">Klask ar merdeiñ prevez</string>
    <!-- Text shown in the notification that pops up to re-engage the user.
    %1$s is a placeholder that will be replaced by the app name. -->
    <string name="notification_re_engagement_text">Merdeiñ hep toupin enrollet pe roll istor e %1$s</string>
    <!-- Title A shown in the notification that pops up to re-engage the user -->
    <string name="notification_re_engagement_A_title">Merdeiñ hep roud ebet</string>
    <!-- Text A shown in the notification that pops up to re-engage the user.
    %1$s is a placeholder that will be replaced by the app name. -->
    <string name="notification_re_engagement_A_text">Ar merdeiñ prevez e %1$s ne enroll ket ho titouroù.</string>
    <!-- Title B shown in the notification that pops up to re-engage the user -->
    <string name="notification_re_engagement_B_title">Kregiñ gant ho klask kentañ</string>
    <!-- Text B shown in the notification that pops up to re-engage the user -->
    <string name="notification_re_engagement_B_text">Klask un dra nes. Pe dizoloit un dra bennak plijus.</string>

    <!-- Survey -->
    <!-- Text shown in the fullscreen message that pops up to ask user to take a short survey.
    The app name is in the text, due to limitations with localizing Nimbus experiments -->
    <string name="nimbus_survey_message_text" tools:ignore="BrandUsage">Sikourit da wellaat Firefox en ul leuniañ ur sontadegig.</string>
    <!-- Preference for taking the short survey. -->
    <string name="preferences_take_survey">Kemer perzh er sontadeg</string>
    <!-- Preference for not taking the short survey. -->
    <string name="preferences_not_take_survey">Ket, trugarez</string>

    <!-- Snackbar -->
    <!-- Text shown in snackbar when user deletes a collection -->
    <string name="snackbar_collection_deleted">Dastumad dilamet</string>
    <!-- Text shown in snackbar when user renames a collection -->
    <string name="snackbar_collection_renamed">Dastumad adanvet</string>
    <!-- Text shown in snackbar when user closes a tab -->
    <string name="snackbar_tab_closed">Ivinell serret</string>
    <!-- Text shown in snackbar when user closes all tabs -->
    <string name="snackbar_tabs_closed">Ivinelloù serret</string>
    <!-- Text shown in snackbar when user closes multiple inactive tabs. %1$s will be replaced with the number of tabs closed. -->
    <string name="snackbar_num_tabs_closed">Ivinelloù serret: %1$s</string>
    <!-- Text shown in snackbar when user bookmarks a list of tabs -->
    <string name="snackbar_message_bookmarks_saved">Sined enrollet!</string>
    <!-- Text shown in snackbar when user adds a site to shortcuts -->
    <string name="snackbar_added_to_shortcuts">Ouzhpennet er berradennoù!</string>
    <!-- Text shown in snackbar when user closes a private tab -->
    <string name="snackbar_private_tab_closed">Ivinell prevez serret</string>
    <!-- Text shown in snackbar when user closes all private tabs -->
    <string name="snackbar_private_tabs_closed">Ivinelloù prevez serret</string>
    <!-- Text shown in snackbar when user erases their private browsing data -->
    <string name="snackbar_private_data_deleted">Dilamet eo bet ar roadennoù merdeiñ prevez</string>
    <!-- Text shown in snackbar to undo deleting a tab, top site or collection -->
    <string name="snackbar_deleted_undo">DIZOBER</string>
    <!-- Text shown in snackbar when user removes a top site -->
    <string name="snackbar_top_site_removed">Lecʼhienn dilamet</string>
    <!-- QR code scanner prompt which appears after scanning a code, but before navigating to it
        First parameter is the name of the app, second parameter is the URL or text scanned-->
    <string name="qr_scanner_confirmation_dialog_message">Aotren %1$s da zigeriñ %2$s</string>
    <!-- QR code scanner prompt dialog positive option to allow navigation to scanned link -->
    <string name="qr_scanner_dialog_positive">AOTREN</string>
    <!-- QR code scanner prompt dialog positive option to deny navigation to scanned link -->
    <string name="qr_scanner_dialog_negative">NACʼHAÑ</string>
    <!-- QR code scanner prompt dialog error message shown when a hostname does not contain http or https. -->
    <string name="qr_scanner_dialog_invalid">N’eo ket talvoudek ar chomlec’h web.</string>
    <!-- QR code scanner prompt dialog positive option when there is an error -->
    <string name="qr_scanner_dialog_invalid_ok">Mat</string>
    <!-- Tab collection deletion prompt dialog message. Placeholder will be replaced with the collection name -->
    <string name="tab_collection_dialog_message">Sur ocʼh e fell deocʼh dilemel %1$s?</string>
    <!-- Tab collection deletion prompt dialog option to delete the collection -->
    <string name="tab_collection_dialog_positive">Dilemel</string>
    <!-- Text displayed in a notification when the user enters full screen mode -->
    <string name="full_screen_notification" moz:removedIn="130" tools:ignore="UnusedResources">Mod skramm a-bezh kroget</string>
    <!-- Message for copying the URL via long press on the toolbar -->
    <string name="url_copied">URL eilet</string>
    <!-- Sample text for accessibility font size -->
    <string name="accessibility_text_size_sample_text_1">Un destenn skouer an hini eo. Amañ emañ evit diskouez deocʼh penaos e vo skrammet an destenn pa greskit pe pa zigreskit ar ment gant an arventenn-mañ.</string>
    <!-- Summary for Accessibility Text Size Scaling Preference -->
    <string name="preference_accessibility_text_size_summary">Kreskiñ pe zigreskiñ an destenn war al lecʼhiennoù</string>
    <!-- Title for Accessibility Text Size Scaling Preference -->
    <string name="preference_accessibility_font_size_title">Ment an nodrezh</string>

    <!-- Title for Accessibility Text Automatic Size Scaling Preference -->
    <string name="preference_accessibility_auto_size_2">Ment emgefreek an nodrezh</string>

    <!-- Summary for Accessibility Text Automatic Size Scaling Preference -->
    <string name="preference_accessibility_auto_size_summary">Klotañ a raio ment an nodrezh gant arventennoù Android. Diweredekait da verañ ment an nodrezh amañ.</string>

    <!-- Title for the Delete browsing data preference -->
    <string name="preferences_delete_browsing_data">Dilemel ar roadennoù merdeiñ</string>
    <!-- Title for the tabs item in Delete browsing data -->
    <string name="preferences_delete_browsing_data_tabs_title_2">Ivinelloù digor</string>
    <!-- Subtitle for the tabs item in Delete browsing data, parameter will be replaced with the number of open tabs -->
    <string name="preferences_delete_browsing_data_tabs_subtitle">%d ivinell</string>

    <!-- Title for the data and history items in Delete browsing data -->
    <!-- Title for the history item in Delete browsing data -->
    <string name="preferences_delete_browsing_data_browsing_history_title">Roll istor merdeiñ</string>
    <!-- Subtitle for the data and history items in delete browsing data, parameter will be replaced with the
        number of history items the user has -->
    <string name="preferences_delete_browsing_data_browsing_data_subtitle">%d chomlec’h</string>
    <!-- Title for the cookies and site data items in Delete browsing data -->
    <string name="preferences_delete_browsing_data_cookies_and_site_data">Toupinoù ha roadennoù lec’hienn</string>
    <!-- Subtitle for the cookies item in Delete browsing data -->
    <string name="preferences_delete_browsing_data_cookies_subtitle">Digennasket e viot eus darn al lec’hiennoù</string>
    <!-- Title for the cached images and files item in Delete browsing data -->
    <string name="preferences_delete_browsing_data_cached_files">Skeudennoù ha restroù er c’hrubuilh</string>
    <!-- Subtitle for the cached images and files item in Delete browsing data -->
    <string name="preferences_delete_browsing_data_cached_files_subtitle">Dieubiñ a raio egor kadaviñ</string>

    <!-- Title for the site permissions item in Delete browsing data -->
    <string name="preferences_delete_browsing_data_site_permissions">Aotreoù al lec’hienn</string>
    <!-- Title for the downloads item in Delete browsing data -->
    <string name="preferences_delete_browsing_data_downloads">Pellgargadurioù</string>
    <!-- Text for the button to delete browsing data -->
    <string name="preferences_delete_browsing_data_button">Dilemel ar roadennoù merdeiñ</string>
    <!-- Title for the Delete browsing data on quit preference -->
    <string name="preferences_delete_browsing_data_on_quit">Dilemel ar roadennoù merdeiñ pa vez kuitaet</string>
    <!-- Summary for the Delete browsing data on quit preference. "Quit" translation should match delete_browsing_data_on_quit_action translation. -->
    <string name="preference_summary_delete_browsing_data_on_quit_2">Dilemel a raio ar roadennoù merdeiñ ent emgefreek pa zibabot \&quot;Kuitaat\&quot; el lañser pennañ</string>
    <!-- Action item in menu for the Delete browsing data on quit feature -->
    <string name="delete_browsing_data_on_quit_action">Kuitaat</string>

    <!-- Title text of a delete browsing data dialog. -->
    <string name="delete_history_prompt_title">Mare da zilemel</string>
    <!-- Body text of a delete browsing data dialog. -->
    <string name="delete_history_prompt_body" moz:RemovedIn="130" tools:ignore="UnusedResources">Dilemel a ra ar roll istor (an hini goubredet eus trevnadoù all ivez), toupinoù ha roadennoù merdeiñ.</string>
    <!-- Body text of a delete browsing data dialog. -->
    <string name="delete_history_prompt_body_2">Dilemel a ra ar roll istor (ar roll istor goubredet eus trevnadoù all en o zouez)</string>
    <!-- Radio button in the delete browsing data dialog to delete history items for the last hour. -->
    <string name="delete_history_prompt_button_last_hour">An eurvezh tremenet</string>
    <!-- Radio button in the delete browsing data dialog to delete history items for today and yesterday. -->
    <string name="delete_history_prompt_button_today_and_yesterday">Hiziv ha dec’h</string>
    <!-- Radio button in the delete browsing data dialog to delete all history. -->
    <string name="delete_history_prompt_button_everything">Pep tra</string>

    <!-- Dialog message to the user asking to delete browsing data. Parameter will be replaced by app name. -->
    <string name="delete_browsing_data_prompt_message_3">%s a zilamo ar roadennoù merdeiñ diuzet.</string>
    <!-- Text for the cancel button for the data deletion dialog -->
    <string name="delete_browsing_data_prompt_cancel">Nullañ</string>
    <!-- Text for the allow button for the data deletion dialog -->
    <string name="delete_browsing_data_prompt_allow">Dilemel</string>
    <!-- Text for the snackbar confirmation that the data was deleted -->
    <string name="preferences_delete_browsing_data_snackbar">Dilamet eo bet ar roadennoù merdeiñ</string>
    <!-- Text for the snackbar to show the user that the deletion of browsing data is in progress -->
    <string name="deleting_browsing_data_in_progress">O tilemel ar roadennoù merdeiñ…</string>

    <!-- Dialog message to the user asking to delete all history items inside the opened group. Parameter will be replaced by a history group name. -->
    <string name="delete_all_history_group_prompt_message">Dilemel an holl lec’hiennoù e “%s”</string>
    <!-- Text for the cancel button for the history group deletion dialog -->
    <string name="delete_history_group_prompt_cancel">Nullañ</string>
    <!-- Text for the allow button for the history group dialog -->
    <string name="delete_history_group_prompt_allow">Dilemel</string>
    <!-- Text for the snackbar confirmation that the history group was deleted -->
    <string name="delete_history_group_snackbar">Strollad dilemet</string>

    <!-- Onboarding -->
    <!-- text to display in the snackbar once account is signed-in -->
    <string name="onboarding_firefox_account_sync_is_on">Enaouet eo Sync</string>

    <!-- Onboarding theme -->
    <!-- Text shown in snackbar when multiple tabs have been sent to device -->
    <string name="sync_sent_tabs_snackbar">Ivinelloù kaset!</string>
    <!-- Text shown in snackbar when one tab has been sent to device  -->
    <string name="sync_sent_tab_snackbar">Ivinell kaset!</string>
    <!-- Text shown in snackbar when sharing tabs failed  -->
    <string name="sync_sent_tab_error_snackbar">Ne c’haller ket kas</string>
    <!-- Text shown in snackbar for the "retry" action that the user has after sharing tabs failed -->
    <string name="sync_sent_tab_error_snackbar_action">ADKLASK</string>
    <!-- Title of QR Pairing Fragment -->
    <string name="sync_scan_code">C’hwilerviñ ar boneg</string>
    <!-- Instructions on how to access pairing -->
    <string name="sign_in_instructions" tools:ignore="BrandUsage"><![CDATA[War hoc’h urzhiataer, digorit Firefox ha kit war <b>https://firefox.com/pair</b>]]></string>
    <!-- Text shown for sign in pairing when ready -->
    <string name="sign_in_ready_for_scan">Prest da c’hwilerviñ</string>
    <!-- Text shown for settings option for sign with pairing -->
    <string name="sign_in_with_camera">Kennaskit gant ho kamera</string>
    <!-- Text shown for settings option for sign with email -->
    <string name="sign_in_with_email">Ober gant ur chomlec’h postel kentoc’h</string>
    <!-- Text shown for settings option for create new account text.'Firefox' intentionally hardcoded here.-->
    <string name="sign_in_create_account_text" tools:ignore="BrandUsage"><![CDATA[Kont ebet? <u>Krouit unan</u> evit goubredañ Firefox etre an trevnadoù.]]></string>
    <!-- Text shown in confirmation dialog to sign out of account. The first parameter is the name of the app (e.g. Firefox Preview) -->
    <string name="sign_out_confirmation_message_2">%s a baouezo da c’houbredañ gant ho kont, met ne vo ket dilamet ho roadennoù merdeiñ war an trevnad-mañ.</string>
    <!-- Option to continue signing out of account shown in confirmation dialog to sign out of account -->
    <string name="sign_out_disconnect">Digennaskañ</string>
    <!-- Option to cancel signing out shown in confirmation dialog to sign out of account -->
    <string name="sign_out_cancel">Nullañ</string>
    <!-- Error message snackbar shown after the user tried to select a default folder which cannot be altered -->
    <string name="bookmark_cannot_edit_root">Ne c’haller ket embann an teuliadoù dre ziouer</string>

    <!-- Enhanced Tracking Protection -->
    <!-- Link displayed in enhanced tracking protection panel to access tracking protection settings -->
    <string name="etp_settings">Arventennoù gwarez</string>
    <!-- Preference title for enhanced tracking protection settings -->
    <string name="preference_enhanced_tracking_protection">Gwarez heuliañ araoket</string>
    <!-- Preference summary for enhanced tracking protection settings on/off switch -->
    <string name="preference_enhanced_tracking_protection_summary">Bremañ gant ar gwarez e-enep an toupinoù, an harz brasañ a-enep an heulierien etre al lec’hiennoù an hini eo.</string>
    <!-- Description of enhanced tracking protection. The parameter is the name of the application (For example: Firefox Fenix) -->
    <string name="preference_enhanced_tracking_protection_explanation_2">%s a warezo ac’hanoc’h a-enep d’an heulierien a sell ouzhoc’h enlinenn.</string>
    <!-- Text displayed that links to website about enhanced tracking protection -->
    <string name="preference_enhanced_tracking_protection_explanation_learn_more">Gouzout hiroc’h</string>
    <!-- Preference for enhanced tracking protection for the standard protection settings -->
    <string name="preference_enhanced_tracking_protection_standard_default_1">Skoueriek (dre ziouer)</string>
    <!-- Preference description for enhanced tracking protection for the standard protection settings -->
    <string name="preference_enhanced_tracking_protection_standard_description_5">Ar pajennoù a gargo evel boaz, met ne vo ket stanket kement a heulier.</string>
    <!--  Accessibility text for the Standard protection information icon  -->
    <string name="preference_enhanced_tracking_protection_standard_info_button">Ar pezh a zo stanket gant ar gwarez heuliañ skoueriek</string>
    <!-- Preference for enhanced tracking protection for the strict protection settings -->
    <string name="preference_enhanced_tracking_protection_strict">Strizh</string>
    <!-- Preference description for enhanced tracking protection for the strict protection settings -->
    <string name="preference_enhanced_tracking_protection_strict_description_4">Gwarez heuliañ kreñvoc’h ha digonusted gwelloc’h, met lec’hiennoù ’zo a c’hallo chom hep mont en-dro.</string>
    <!--  Accessibility text for the Strict protection information icon  -->
    <string name="preference_enhanced_tracking_protection_strict_info_button">Ar pezh a zo stanket gant ar gwarez heuliañ strizh</string>
    <!-- Preference for enhanced tracking protection for the custom protection settings -->
    <string name="preference_enhanced_tracking_protection_custom">Personelaet</string>
    <!-- Preference description for enhanced tracking protection for the strict protection settings -->
    <string name="preference_enhanced_tracking_protection_custom_description_2">Dibabit peseurt heulier pe skript herzel.</string>
    <!--  Accessibility text for the Strict protection information icon  -->
    <string name="preference_enhanced_tracking_protection_custom_info_button">Ar pezh a zo stanket gant ar gwarez heuliañ personelaet</string>
    <!-- Header for categories that are being blocked by current Enhanced Tracking Protection settings -->
    <!-- Preference for enhanced tracking protection for the custom protection settings for cookies-->
    <string name="preference_enhanced_tracking_protection_custom_cookies">Toupinoù</string>
    <!-- Option for enhanced tracking protection for the custom protection settings for cookies-->
    <string name="preference_enhanced_tracking_protection_custom_cookies_1">Heulierien etre-lec’hienn ha kevredadel</string>
    <!-- Option for enhanced tracking protection for the custom protection settings for cookies-->
    <string name="preference_enhanced_tracking_protection_custom_cookies_2">Toupinoù al lec’hiennoù n’int ket bet gweladennet</string>
    <!-- Option for enhanced tracking protection for the custom protection settings for cookies-->
    <string name="preference_enhanced_tracking_protection_custom_cookies_3">Holl doupinoù an tredeoù (gallout a ra mirout lec’hiennoù ’zo da vont en-dro en un doare dereat)</string>
    <!-- Option for enhanced tracking protection for the custom protection settings for cookies-->
    <string name="preference_enhanced_tracking_protection_custom_cookies_4">An holl doupinoù (gallout a ra terriñ lec’hiennoù)</string>
    <!-- Option for enhanced tracking protection for the custom protection settings for cookies-->
    <string name="preference_enhanced_tracking_protection_custom_cookies_5">Digenvezañ an toupinoù etre-lec’hiennoù.</string>
    <!-- Preference for Global Privacy Control for the custom privacy settings for Global Privacy Control. '&amp;' is replaced with the ampersand symbol: &-->
    <string name="preference_enhanced_tracking_protection_custom_global_privacy_control">Goulenn ouzh al lec’hiennoù ne vefe ket rannet pe gwerzhet ma roadennoù</string>
    <!-- Preference for enhanced tracking protection for the custom protection settings for tracking content -->
    <string name="preference_enhanced_tracking_protection_custom_tracking_content">Endalc’had heuliañ</string>
    <!-- Option for enhanced tracking protection for the custom protection settings for tracking content-->
    <string name="preference_enhanced_tracking_protection_custom_tracking_content_1">En holl ivinelloù</string>
    <!-- Option for enhanced tracking protection for the custom protection settings for tracking content-->
    <string name="preference_enhanced_tracking_protection_custom_tracking_content_2">En ivinelloù prevez hepken</string>
    <!-- Preference for enhanced tracking protection for the custom protection settings -->
    <string name="preference_enhanced_tracking_protection_custom_cryptominers">Kriptogleuzerien</string>
    <!-- Preference for enhanced tracking protection for the custom protection settings -->
    <string name="preference_enhanced_tracking_protection_custom_fingerprinters" moz:RemovedIn="130" tools:ignore="UnusedResources">Dinoerien roudoù niverel</string>
    <!-- Preference for enhanced tracking protection for the custom protection settings -->
    <string name="preference_enhanced_tracking_protection_custom_known_fingerprinters">Roudoù niverel anavezet</string>
    <!-- Button label for navigating to the Enhanced Tracking Protection details -->
    <string name="enhanced_tracking_protection_details">Munudoù</string>
    <!-- Header for categories that are being being blocked by current Enhanced Tracking Protection settings -->
    <string name="enhanced_tracking_protection_blocked">Stanket</string>
    <!-- Header for categories that are being not being blocked by current Enhanced Tracking Protection settings -->
    <string name="enhanced_tracking_protection_allowed">Aotreet</string>
    <!-- Category of trackers (social media trackers) that can be blocked by Enhanced Tracking Protection -->
    <string name="etp_social_media_trackers_title">Heulierien mediaoù kevredadel</string>
    <!-- Description of social media trackers that can be blocked by Enhanced Tracking Protection -->
    <string name="etp_social_media_trackers_description">Bevenniñ a ra barregezh ar rouedadoù kevredadel da heuliañ hoc’h oberiantiz merdeiñ.</string>
    <!-- Category of trackers (cross-site tracking cookies) that can be blocked by Enhanced Tracking Protection -->
    <string name="etp_cookies_title">Toupinoù heuliañ etre lec’hiennoù</string>
    <!-- Category of trackers (cross-site tracking cookies) that can be blocked by Enhanced Tracking Protection -->
    <string name="etp_cookies_title_2">Toupinoù etrelec’hienn</string>
    <!-- Description of cross-site tracking cookies that can be blocked by Enhanced Tracking Protection -->
    <string name="etp_cookies_description">Stankañ a ra an toupinoù implijet gant ar rouedadoù bruderezh hag an embregerezhioù dielfennañ evit kempunañ ho roadennoù merdeiñ a-dreuz meur a lec’hienn.</string>
    <!-- Description of cross-site tracking cookies that can be blocked by Enhanced Tracking Protection -->
    <string name="etp_cookies_description_2">Ar gwarez toupinoù klok a vir toupinoù al lec’hienn m’emaoc’h warni, evel-se n’hall ket an heulierien ober ganto evit heuliañ ac’hanoc’h etre al lec’hiennoù.</string>
    <!-- Category of trackers (cryptominers) that can be blocked by Enhanced Tracking Protection -->
    <string name="etp_cryptominers_title">Kriptogleuzerien</string>
    <!-- Description of cryptominers that can be blocked by Enhanced Tracking Protection -->
    <string name="etp_cryptominers_description">Mirout a ra skriptoù touellus da implij ho trevnad evit kleuziañ moneiz niverel.</string>
    <!-- Category of trackers (fingerprinters) that can be blocked by Enhanced Tracking Protection -->
    <string name="etp_fingerprinters_title" moz:RemovedIn="130" tools:ignore="UnusedResources">Dinoerien roudoù niverel</string>
    <!-- Description of fingerprinters that can be blocked by Enhanced Tracking Protection -->
    <string name="etp_fingerprinters_description" moz:RemovedIn="130" tools:ignore="UnusedResources">Harzañ a ra roadennoù a c’hell servijout da anavezout ac’hanoc’h da vezañ implijet gant heulierien.</string>
    <!-- Description of fingerprinters that can be blocked by Enhanced Tracking Protection -->
    <string name="etp_known_fingerprinters_description">Harzañ a ra roadennoù a c’hell servijout da anavezout ac’hanoc’h da vezañ implijet gant heulierien.</string>
    <!-- Category of trackers (tracking content) that can be blocked by Enhanced Tracking Protection -->
    <string name="etp_tracking_content_title">Endalc’had heuliañ</string>

    <!-- Description of tracking content that can be blocked by Enhanced Tracking Protection -->
    <string name="etp_tracking_content_description">Harzañ a ra ar bruderezh diavaez hag an endalc’hadoù all da gargañ a endalc’h ur boneg heuliañ. Gallout a ra kaout un efed war mont-en-dro lec’hiennoù ’zo.</string>
    <!-- Enhanced Tracking Protection message that protection is currently on for this site -->
    <string name="etp_panel_on">GWEREDEKAET eo ar gwarez war al lec’hienn-mañ.</string>
    <!-- Enhanced Tracking Protection message that protection is currently off for this site -->
    <string name="etp_panel_off">DIWEREDEKAET eo ar gwarez war al lec’hienn-mañ.</string>
    <!-- Header for exceptions list for which sites enhanced tracking protection is always off -->
    <string name="enhanced_tracking_protection_exceptions">Diweredekaet eo bet ar gwarez heuliañ araoket evit al lecʼhiennoù-mañ</string>
    <!-- Content description (not visible, for screen readers etc.): Navigate
    back from ETP details (Ex: Tracking content) -->
    <string name="etp_back_button_content_description">Kent</string>
    <!-- About page link text to open what's new link -->
    <string name="about_whats_new">Petra zo nevez e %s</string>
    <!-- Open source licenses page title
    The first parameter is the app name -->
    <string name="open_source_licenses_title">%s | Levraouegoù digor o zarzh</string>

    <!-- Category of trackers (redirect trackers) that can be blocked by Enhanced Tracking Protection -->
    <string name="etp_redirect_trackers_title">Heulierien adheñchañ</string>
    <!-- Description of redirect tracker cookies that can be blocked by Enhanced Tracking Protection -->
    <string name="etp_redirect_trackers_description">Skarzhañ an toupinoù lakaet gant adheñchadurioù etrezek lec’hiennoù heuliañ anavezet</string>

    <!-- Preference for fingerprinting protection for the custom protection settings -->
    <string name="etp_suspected_fingerprinters_title">Dastumerien roudoù suspedet</string>
    <!-- Description of fingerprinters that can be blocked by fingerprinting protection -->
    <string name="etp_suspected_fingerprinters_description">Gweredekaat ar gwarez a-enep an dastumerien roudoù niverel.</string>
    <!-- Category of trackers (fingerprinters) that can be blocked by Enhanced Tracking Protection -->
    <string name="etp_known_fingerprinters_title">Dastumerien roudoù niverel anavezet</string>
    <!-- Description of the SmartBlock Enhanced Tracking Protection feature. The * symbol is intentionally hardcoded here,
         as we use it on the UI to indicate which trackers have been partially unblocked.  -->
    <string name="preference_etp_smartblock_description">Un nebeud heulierien merket a-zindan a zo bet damzistanket war ar bajenn-mañ peogwir ho peus etrewezhiet gante *.</string>
    <!-- Text displayed that links to website about enhanced tracking protection SmartBlock -->
    <string name="preference_etp_smartblock_learn_more">Gouzout hiroc’h</string>

    <!-- Content description (not visible, for screen readers etc.):
    Enhanced tracking protection exception preference icon for ETP settings. -->
    <string name="preference_etp_exceptions_icon_description">Arlun gwellvezioù an nemedennoù evit ar gwarez kreñvaet a-enep an heuliañ</string>

    <!-- About page link text to open support link -->
    <string name="about_support">Skor</string>
    <!-- About page link text to list of past crashes (like about:crashes on desktop) -->
    <string name="about_crashes">Sac’hadennoù</string>
    <!-- About page link text to open privacy notice link -->
    <string name="about_privacy_notice">Evezhiadennoù a-fet buhez prevez</string>
    <!-- About page link text to open know your rights link -->
    <string name="about_know_your_rights">Gouzout ho kwirioù</string>
    <!-- About page link text to open licensing information link -->
    <string name="about_licensing_information">Titouroù a-fet lañvaz</string>
    <!-- About page link text to open a screen with libraries that are used -->
    <string name="about_other_open_source_libraries">Levraouegoù a arveromp</string>
    <!-- Toast shown to the user when they are activating the secret dev menu
        The first parameter is number of long clicks left to enable the menu -->
    <string name="about_debug_menu_toast_progress">Lañser diveugañ: %1$d a glikoù a chom evit gweredekaat</string>
    <string name="about_debug_menu_toast_done">Lañser diveugañ gweredekaet</string>

    <!-- Browser long press popup menu -->
    <!-- Copy the current url -->
    <string name="browser_toolbar_long_press_popup_copy">Eilañ</string>
    <!-- Paste & go the text in the clipboard. '&amp;' is replaced with the ampersand symbol: & -->
    <string name="browser_toolbar_long_press_popup_paste_and_go">Pegañ &amp; mont</string>
    <!-- Paste the text in the clipboard -->
    <string name="browser_toolbar_long_press_popup_paste">Pegañ</string>
    <!-- Snackbar message shown after an URL has been copied to clipboard. -->
    <string name="browser_toolbar_url_copied_to_clipboard_snackbar">URL eilet er golver</string>

    <!-- Title text for the Add To Homescreen dialog -->
    <string name="add_to_homescreen_title">Lakaat er skramm degemer</string>
    <!-- Cancel button text for the Add to Homescreen dialog -->
    <string name="add_to_homescreen_cancel">Nullañ</string>
    <!-- Add button text for the Add to Homescreen dialog -->
    <string name="add_to_homescreen_add">Ouzhpennañ</string>
    <!-- Continue to website button text for the first-time Add to Homescreen dialog -->
    <string name="add_to_homescreen_continue">Kenderc’hel etrezek al lec’hienn</string>
    <!-- Placeholder text for the TextView in the Add to Homescreen dialog -->
    <string name="add_to_homescreen_text_placeholder">Anv ar verradenn</string>

    <!-- Describes the add to homescreen functionality -->
    <string name="add_to_homescreen_description_2">Gallout a rit ouzhpennañ al lec’hienn-mañ da bennbajenn ho trevnad evit mont war-eeun ha merdeiñ primoc’h evel ma vefe un arload.</string>

    <!-- Preference for managing the settings for logins and passwords in Fenix -->
    <string name="preferences_passwords_logins_and_passwords_2">Gerioù-tremen</string>
    <!-- Preference for managing the saving of logins and passwords in Fenix -->
    <string name="preferences_passwords_save_logins_2">Enrollañ ar gerioù-tremen</string>
    <!-- Preference option for asking to save passwords in Fenix -->
    <string name="preferences_passwords_save_logins_ask_to_save">Goulenn a-raok enrollañ</string>
    <!-- Preference option for never saving passwords in Fenix -->
    <string name="preferences_passwords_save_logins_never_save">Na enrollañ biken</string>

    <!-- Preference for autofilling saved logins in Firefox (in web content), %1$s will be replaced with the app name -->
    <string name="preferences_passwords_autofill2">Leuniañ emgefreek e %1$s</string>
    <!-- Description for the preference for autofilling saved logins in Firefox (in web content), %1$s will be replaced with the app name -->
    <string name="preferences_passwords_autofill_description"> Leuniañ hag enrollañ an anvioù implijer ha gerioù-tremen el lec’hiennoù en ur implijout %1$s.</string>
    <!-- Preference for autofilling logins from Fenix in other apps (e.g. autofilling the Twitter app) -->
    <string name="preferences_android_autofill">Leuniañ emgefreek en arloadoù all</string>

    <!-- Description for the preference for autofilling logins from Fenix in other apps (e.g. autofilling the Twitter app) -->
    <string name="preferences_android_autofill_description">Leuniañ anvioù-implijer ha gerioù-tremen en arloadoù-all war ho trevnad.</string>

    <!-- Preference option for adding a password -->
    <string name="preferences_logins_add_login_2">Ouzhpennañ ur ger-tremen</string>

    <!-- Preference for syncing saved passwords in Fenix -->
    <string name="preferences_passwords_sync_logins_2">Goubredañ ar gerioù-tremen</string>
    <!-- Preference for syncing saved passwords in Fenix, when not signed in-->
    <string name="preferences_passwords_sync_logins_across_devices_2">Goubredañ ar gerioù-tremen etre ho trevnadoù</string>
    <!-- Preference to access list of saved passwords -->
    <string name="preferences_passwords_saved_logins_2">Gerioù-tremen enrollet</string>
    <!-- Description of empty list of saved passwords. Placeholder is replaced with app name.  -->
    <string name="preferences_passwords_saved_logins_description_empty_text_2">Ar gerioù-tremen a enrollit pe a c\'houbredit betek %s a vo er roll amañ. An holl c\'herioù-tremen a enrollit a vo enrineget.</string>
    <!-- Clickable text for opening an external link for more information about Sync. -->
    <string name="preferences_passwords_saved_logins_description_empty_learn_more_link_2">Gouzout hiroc’h diwar-benn ar goubredañ</string>
    <!-- Preference to access list of login exceptions that we never save logins for -->
    <string name="preferences_passwords_exceptions">Nemedennoù</string>
    <!-- Empty description of list of login exceptions that we never save passwords for. Parameter will be replaced by app name. -->
    <string name="preferences_passwords_exceptions_description_empty_2">%s na enrollo ket ho kerioù-tremen evit al lec’hiennoù er roll amañ.</string>
    <!-- Description of list of login exceptions that we never save passwords for. Parameter will be replaced by app name. -->
    <string name="preferences_passwords_exceptions_description_2">%s n’enrollo ket ar gerioù-tremen evit al lec’hiennoù-mañ.</string>
    <!-- Text on button to remove all saved login exceptions -->
    <string name="preferences_passwords_exceptions_remove_all">Dilemel an holl nemedennoù</string>
    <!-- Hint for search box in passwords list -->
    <string name="preferences_passwords_saved_logins_search_2">Klask er gerioù-tremen</string>
    <!-- The header for the site that a login is for -->
    <string name="preferences_passwords_saved_logins_site">Lec’hienn</string>
    <!-- The header for the username for a login -->
    <string name="preferences_passwords_saved_logins_username">Anv arveriad</string>
    <!-- The header for the password for a login -->
    <string name="preferences_passwords_saved_logins_password">Ger-tremen</string>

    <!-- Shown in snackbar to tell user that the password has been copied -->
    <string name="logins_password_copied">Eilet eo bet ar ger-tremen er golver</string>
    <!-- Shown in snackbar to tell user that the username has been copied -->
    <string name="logins_username_copied">Eilet eo bet an anv arveriad er golver</string>
    <!-- Content Description (for screenreaders etc) read for the button to copy a password in logins-->
    <string name="saved_logins_copy_password">Eilañ ar ger-tremen</string>
    <!-- Content Description (for screenreaders etc) read for the button to clear a password while editing a login-->
    <string name="saved_logins_clear_password">Skarzhañ ar ger-tremen</string>
    <!-- Content Description (for screenreaders etc) read for the button to copy a username in logins -->
    <string name="saved_login_copy_username">Eilañ an anv arveriad</string>
    <!-- Content Description (for screenreaders etc) read for the button to clear a username while editing a login -->
    <string name="saved_login_clear_username">Skarzhañ an anv arveriad</string>
    <!-- Content Description (for screenreaders etc) read for the button to clear the hostname field while creating a login -->
    <string name="saved_login_clear_hostname">Skarzhañ anv an ostiz</string>
    <!-- Content Description (for screenreaders etc) read for the button to open a site in logins -->
    <string name="saved_login_open_site">Digeriñ al lec’hienn er merdeer</string>
    <!-- Content Description (for screenreaders etc) read for the button to reveal a password in logins -->
    <string name="saved_login_reveal_password">Diskouez ar ger-tremen</string>
    <!-- Content Description (for screenreaders etc) read for the button to hide a password in logins -->
    <string name="saved_login_hide_password">Kuzhat ar ger-tremen</string>
    <!-- Message displayed in biometric prompt displayed for authentication before allowing users to view their passwords -->
    <string name="logins_biometric_prompt_message_2">Dibrennit evit gwelet ho kerioù-tremen enrollet</string>
    <!-- Title of warning dialog if users have no device authentication set up -->
    <string name="logins_warning_dialog_title_2">Diogelit ho kerioù-tremen enrollet</string>
    <!-- Message of warning dialog if users have no device authentication set up -->
    <string name="logins_warning_dialog_message_2">Arventennit ur patrom prennañ, ur PIN pe ur ger-tremen evit gwareziñ ho titouroù kennaskañ enrollet ma vez ho trevnad gant unan bennak all.</string>
    <!-- Negative button to ignore warning dialog if users have no device authentication set up -->
    <string name="logins_warning_dialog_later">Diwezhatoc’h</string>
    <!-- Positive button to send users to set up a pin of warning dialog if users have no device authentication set up -->
    <string name="logins_warning_dialog_set_up_now">Arventennañ bremañ</string>
    <!-- Title of PIN verification dialog to direct users to re-enter their device credentials to access their logins -->
    <string name="logins_biometric_prompt_message_pin">Dibrennañ ho trevnad</string>
    <!-- Title for Accessibility Force Enable Zoom Preference -->
    <string name="preference_accessibility_force_enable_zoom">Zoumañ war an holl lec’hiennoù</string>
    <!-- Summary for Accessibility Force Enable Zoom Preference -->
    <string name="preference_accessibility_force_enable_zoom_summary">Gweredekait da aotren ar zoum gant daou viz, zoken war al lec’hiennoù na aotreont ket ar jestr-se.</string>
    <!-- Saved logins sorting strategy menu item -by name- (if selected, it will sort saved logins alphabetically) -->
    <string name="saved_logins_sort_strategy_alphabetically">Anv (A-Z)</string>
    <!-- Saved logins sorting strategy menu item -by last used- (if selected, it will sort saved logins by last used) -->
    <string name="saved_logins_sort_strategy_last_used">Arver diwezhañ</string>

    <!-- Content description (not visible, for screen readers etc.) -->
    <string name="saved_logins_menu_dropdown_chevron_icon_content_description_2">Lañser urzhiañ ar gerioù-tremen</string>

    <!-- Autofill -->
    <!-- Preference and title for managing the autofill settings -->
    <string name="preferences_autofill">Leuniañ ent emgefreek</string>
    <!-- Preference and title for managing the settings for addresses -->
    <string name="preferences_addresses">Chomlec’hioù</string>
    <!-- Preference and title for managing the settings for payment methods -->
    <string name="preferences_credit_cards_2">Doareoù paeañ</string>
    <!-- Preference for saving and autofilling credit cards -->
    <string name="preferences_credit_cards_save_and_autofill_cards_2">Enrollañ ha leuniañ an doareoù paeañ</string>
    <!-- Preference summary for saving and autofilling payment method data. Parameter will be replaced by app name. -->
    <string name="preferences_credit_cards_save_and_autofill_cards_summary_2">%s e enrineg an holl doareoù paeañ a enrollit</string>
    <!-- Preference option for syncing credit cards across devices. This is displayed when the user is not signed into sync -->
    <string name="preferences_credit_cards_sync_cards_across_devices">Goubredañ ar c’hartennoù kred etre ho trevnadoù</string>
    <!-- Preference option for syncing credit cards across devices. This is displayed when the user is signed into sync -->
    <string name="preferences_credit_cards_sync_cards">Goubredañ ar c\'hartennoù</string>
    <!-- Preference option for adding a card -->
    <string name="preferences_credit_cards_add_credit_card_2">Ouzhpennañ ur gartenn</string>

    <!-- Preference option for managing saved cards -->
    <string name="preferences_credit_cards_manage_saved_cards_2">Merañ ar c’hartennoù</string>
    <!-- Preference option for adding an address -->
    <string name="preferences_addresses_add_address">Ouzhpennañ ur chomlec’h</string>
    <!-- Preference option for managing saved addresses -->
    <string name="preferences_addresses_manage_addresses">Merañ ar chomlec’hioù</string>

    <!-- Preference for saving and filling addresses -->
    <string name="preferences_addresses_save_and_autofill_addresses_2">Enrollañ ha leuniañ ar chomlec’hioù</string>

    <!-- Preference summary for saving and filling address data -->
    <string name="preferences_addresses_save_and_autofill_addresses_summary_2">Ebarzhiñ an niverennoù pellgomz hag ar chomlec’hioù postel</string>

    <!-- Title of the "Add card" screen -->
    <string name="credit_cards_add_card">Ouzhpennañ ur gartenn</string>
    <!-- Title of the "Edit card" screen -->
    <string name="credit_cards_edit_card">Kemmañ ar gartenn</string>
    <!-- The header for the card number of a credit card -->
    <string name="credit_cards_card_number">Niverenn ar gartenn</string>

    <!-- The header for the expiration date of a credit card -->
    <string name="credit_cards_expiration_date">Deiziad termen</string>
    <!-- The label for the expiration date month of a credit card to be used by a11y services-->
    <string name="credit_cards_expiration_date_month">Deiziad termen Miz</string>
    <!-- The label for the expiration date year of a credit card to be used by a11y services-->
    <string name="credit_cards_expiration_date_year">Deiziad termen Bloaz</string>
    <!-- The header for the name on the credit card -->
    <string name="credit_cards_name_on_card">Anv war ar gartenn</string>
    <!-- The text for the "Delete card" menu item for deleting a credit card -->
    <string name="credit_cards_menu_delete_card">Dilemel ar gartenn</string>
    <!-- The text for the "Delete card" button for deleting a credit card -->
    <string name="credit_cards_delete_card_button">Dilemel ar gartenn</string>
    <!-- The text for the confirmation message of "Delete card" dialog -->
    <string name="credit_cards_delete_dialog_confirmation_2">Dilemel ar gartenn?</string>
    <!-- The text for the positive button on "Delete card" dialog -->
    <string name="credit_cards_delete_dialog_button">Dilemel</string>
    <!-- The title for the "Save" menu item for saving a credit card -->
    <string name="credit_cards_menu_save">Enrollañ</string>
    <!-- The text for the "Save" button for saving a credit card -->
    <string name="credit_cards_save_button">Enrollañ</string>
    <!-- The text for the "Cancel" button for cancelling adding, updating or deleting a credit card -->
    <string name="credit_cards_cancel_button">Nullañ</string>
    <!-- Title of the "Saved cards" screen -->
    <string name="credit_cards_saved_cards">Kartennoù enrollet</string>

    <!-- Error message for card number validation -->
    <string name="credit_cards_number_validation_error_message_2">Enankit un niverenn gartenn reizh</string>
    <!-- Error message for card name on card validation -->
    <string name="credit_cards_name_on_card_validation_error_message_2">Ouzhpennañ un anv</string>
    <!-- Message displayed in biometric prompt displayed for authentication before allowing users to view their saved credit cards -->
    <string name="credit_cards_biometric_prompt_message">Dibrennit da welet ho kartennoù enrollet</string>

    <!-- Title of warning dialog if users have no device authentication set up -->
    <string name="credit_cards_warning_dialog_title_2">Diogelit ho toareoù paeañ enrollet</string>
    <!-- Message of warning dialog if users have no device authentication set up -->
    <string name="credit_cards_warning_dialog_message_3">Arventennit ur patrom prennañ, ur PIN pe ur ger-tremen evit gwareziñ ho toareoù paeañ enrollet ma vez ho trevnad gant unan bennak all.</string>
    <!-- Positive button to send users to set up a pin of warning dialog if users have no device authentication set up -->
    <string name="credit_cards_warning_dialog_set_up_now">Arventennañ bremañ</string>
    <!-- Negative button to ignore warning dialog if users have no device authentication set up -->
    <string name="credit_cards_warning_dialog_later">Diwezhatoc’h</string>
    <!-- Title of PIN verification dialog to direct users to re-enter their device credentials to access their credit cards -->
    <string name="credit_cards_biometric_prompt_message_pin">Dibrennit ho trevnad</string>

    <!-- Message displayed in biometric prompt for authentication, before allowing users to use their stored payment method information -->
    <string name="credit_cards_biometric_prompt_unlock_message_2">Dibrennit evit implij an doareoù paeañ enrollet</string>
    <!-- Title of the "Add address" screen -->
    <string name="addresses_add_address">Ouzhpennañ ur chomlec’h</string>
    <!-- Title of the "Edit address" screen -->
    <string name="addresses_edit_address">Embann ur chomlec’h</string>
    <!-- Title of the "Manage addresses" screen -->
    <string name="addresses_manage_addresses">Merañ ar chomlec’hioù</string>
    <!-- The header for the name of an address. Name represents a person's full name, typically made up of a first, middle and last name, e.g. John Joe Doe. -->
    <string name="addresses_name">Anv</string>
    <!-- The header for the street address of an address -->
    <string name="addresses_street_address">Chomlec’h</string>
    <!-- The header for the city of an address -->
    <string name="addresses_city">Kêr</string>
    <!-- The header for the subregion of an address when "state" should be used -->
    <string name="addresses_state">Stad</string>
    <!-- The header for the subregion of an address when "province" should be used -->
    <string name="addresses_province">Rannvro</string>
    <!-- The header for the zip code of an address -->
    <string name="addresses_zip">Zip</string>
    <!-- The header for the country or region of an address -->
    <string name="addresses_country">Bro pe rannvro</string>
    <!-- The header for the phone number of an address -->
    <string name="addresses_phone">Pellgomz</string>
    <!-- The header for the email of an address -->
    <string name="addresses_email">Postel</string>
    <!-- The text for the "Save" button for saving an address -->
    <string name="addresses_save_button">Enrollañ</string>
    <!-- The text for the "Cancel" button for cancelling adding, updating or deleting an address -->
    <string name="addresses_cancel_button">Nullañ</string>
    <!-- The text for the "Delete address" button for deleting an address -->
    <string name="addressess_delete_address_button">Dilemel ar chomlec’h</string>

    <!-- The title for the "Delete address" confirmation dialog -->
    <string name="addressess_confirm_dialog_message_2">Dilemel ar chomlec’h-mañ?</string>
    <!-- The text for the positive button on "Delete address" dialog -->
    <string name="addressess_confirm_dialog_ok_button">Dilemel</string>
    <!-- The text for the negative button on "Delete address" dialog -->
    <string name="addressess_confirm_dialog_cancel_button">Nullañ</string>
    <!-- The text for the "Save address" menu item for saving an address -->
    <string name="address_menu_save_address">Enrollañ ar chomlec’h</string>
    <!-- The text for the "Delete address" menu item for deleting an address -->
    <string name="address_menu_delete_address">Dilemel ar chomlec’h</string>

    <!-- Title of the Add search engine screen -->
    <string name="search_engine_add_custom_search_engine_title">Ouzhpennañ ul lusker klask</string>
    <!-- Content description (not visible, for screen readers etc.): Title for the button that navigates to add new engine screen -->
    <string name="search_engine_add_custom_search_engine_button_content_description">Ouzhpennañ ul lusker enklask nevez</string>
    <!-- Title of the Edit search engine screen -->
    <string name="search_engine_edit_custom_search_engine_title">Embann al lusker klask</string>
    <!-- Text for the menu button to edit a search engine -->
    <string name="search_engine_edit">Embann</string>
    <!-- Text for the menu button to delete a search engine -->
    <string name="search_engine_delete">Dilemel</string>

    <!-- Label for the TextField in which user enters custom search engine name -->
    <string name="search_add_custom_engine_name_label">Anv</string>
    <!-- Placeholder text shown in the Search Engine Name text field before a user enters text -->
    <string name="search_add_custom_engine_name_hint_2">Anv ar c’heflusker enklask</string>
    <!-- Label for the TextField in which user enters custom search engine URL -->
    <string name="search_add_custom_engine_url_label">URL ar chadenn glask</string>
    <!-- Placeholder text shown in the Search String TextField before a user enters text -->
    <string name="search_add_custom_engine_search_string_hint_2">URL da implij evit ar c’hlask</string>
    <!-- Description text for the Search String TextField. The %s is part of the string -->
    <string name="search_add_custom_engine_search_string_example" formatted="false">Amsaviñ ar gerioù klasket gant “%s”. Da skouer: \nhttps://www.google.com/search?q= %s</string>
    <!-- Accessibility description for the form in which details about the custom search engine are entered -->
    <string name="search_add_custom_engine_form_description">Munudoù al lusker klask personelaet</string>

    <!-- Label for the TextField in which user enters custom search engine suggestion URL -->
    <string name="search_add_custom_engine_suggest_url_label">API alioù klask (diret)</string>
    <!-- Placeholder text shown in the Search Suggestion String TextField before a user enters text -->
    <string name="search_add_custom_engine_suggest_string_hint">URL API an alioù klask</string>
    <!-- Description text for the Search Suggestion String TextField. The %s is part of the string -->
    <string name="search_add_custom_engine_suggest_string_example_2" formatted="false">Erlec’hiañ ar c’hlask gant “%s”. Skouer:\nhttps://suggestqueries.google.com/complete/search?client=firefox&amp;q=%s</string>
    <!-- The text for the "Save" button for saving a custom search engine -->
    <string name="search_custom_engine_save_button">Enrollañ</string>

    <!-- Text shown when a user leaves the name field empty -->
    <string name="search_add_custom_engine_error_empty_name">Enankit anv al lusker klask</string>
    <!-- Text shown when a user leaves the search string field empty -->
    <string name="search_add_custom_engine_error_empty_search_string">Enankit un destenn da glask</string>
    <!-- Text shown when a user leaves out the required template string -->
    <string name="search_add_custom_engine_error_missing_template">Gwiriekait e klot an destenn da glask gant ar mentrezh skouer</string>
    <!-- Text shown when we aren't able to validate the custom search query. The first parameter is the url of the custom search engine -->
    <string name="search_add_custom_engine_error_cannot_reach">Fazi en ur gennaskañ ouzh “%s”</string>
    <!-- Text shown when a user creates a new search engine -->
    <string name="search_add_custom_engine_success_message">%s : krouet</string>
    <!-- Text shown when a user successfully edits a custom search engine -->
    <string name="search_edit_custom_engine_success_message">%s : enrollet</string>
    <!-- Text shown when a user successfully deletes a custom search engine -->
    <string name="search_delete_search_engine_success_message">%s : dilamet</string>

    <!-- Heading for the instructions to allow a permission -->
    <string name="phone_feature_blocked_intro">Evit e aotren:</string>
    <!-- First step for the allowing a permission -->
    <string name="phone_feature_blocked_step_settings">1. Kit e arventennoù Android</string>
    <!-- Second step for the allowing a permission -->
    <string name="phone_feature_blocked_step_permissions"><![CDATA[2. Stokit war <b>Aotreoù</b>]]></string>
    <!-- Third step for the allowing a permission (Fore example: Camera) -->
    <string name="phone_feature_blocked_step_feature"><![CDATA[3. Gweredekait <b>%1$s</b>]]></string>

    <!-- Label that indicates a site is using a secure connection -->
    <string name="quick_settings_sheet_secure_connection_2">Kennask suraet</string>
    <!-- Label that indicates a site is using a insecure connection -->
    <string name="quick_settings_sheet_insecure_connection_2">N’eo ket diarvar ar c’hennask</string>
    <!-- Label to clear site data -->
    <string name="clear_site_data">Skarzhañ an toupinoù ha roadennoù lec’hienn</string>
    <!-- Confirmation message for a dialog confirming if the user wants to delete all data for current site -->
    <string name="confirm_clear_site_data"><![CDATA[Sur oc’h e fell deoc’h skarzhañ an holl doupinoù ha roadennoù war al lec’hienn <b>%s</b>?]]></string>
    <!-- Confirmation message for a dialog confirming if the user wants to delete all the permissions for all sites-->
    <string name="confirm_clear_permissions_on_all_sites">Sur oc’h e fell deoc’h skarzhañ an holl aotreoù war an holl lec’hiennoù?</string>
    <!-- Confirmation message for a dialog confirming if the user wants to delete all the permissions for a site-->
    <string name="confirm_clear_permissions_site">Sur oc’h e fell deoc’h skarzhañ an holl aotreoù war al lec’hienn-mañ?</string>
    <!-- Confirmation message for a dialog confirming if the user wants to set default value a permission for a site-->
    <string name="confirm_clear_permission_site">Sur oc’h e fell deoc’h skarzhañ an aotre-mañ war al lec’hienn-mañ?</string>
    <!-- label shown when there are not site exceptions to show in the site exception settings -->
    <string name="no_site_exceptions">Nemedenn lec’hienn ebet</string>
    <!-- Bookmark deletion confirmation -->
    <string name="bookmark_deletion_confirmation">Ha fellout a ra deocʼh dilemel ar sined-mañ?</string>
    <!-- Browser menu button that adds a shortcut to the home fragment -->
    <string name="browser_menu_add_to_shortcuts">Ouzhpennañ er berradennoù</string>
    <!-- Browser menu button that removes a shortcut from the home fragment -->
    <string name="browser_menu_remove_from_shortcuts">Dilemel eus ar berradennoù</string>
    <!-- text shown before the issuer name to indicate who its verified by, parameter is the name of
     the certificate authority that verified the ticket-->
    <string name="certificate_info_verified_by">Gwiriet gant:%1$s</string>
    <!-- Login overflow menu delete button -->
    <string name="login_menu_delete_button">Dilemel</string>
    <!-- Login overflow menu edit button -->
    <string name="login_menu_edit_button">Embann</string>
    <!-- Message in delete confirmation dialog for password -->
    <string name="login_deletion_confirmation_2">Sur ocʼh e fell deocʼh dilemel ar ger-tremen-mañ?</string>
    <!-- Positive action of a dialog asking to delete  -->
    <string name="dialog_delete_positive">Dilemel</string>
    <!-- Negative action of a dialog asking to delete login -->
    <string name="dialog_delete_negative">Nullañ</string>
    <!--  The saved password options menu description. -->
    <string name="login_options_menu_2">Dibarzhioù ar gerioù-tremen</string>
    <!--  The editable text field for a website address. -->
    <string name="saved_login_hostname_description_3">Ar vaezienn destenn kemmus evit chomlec’h ar lec’hienn web.</string>
    <!--  The editable text field for a username. -->
    <string name="saved_login_username_description_3">Ar vaezienn destenn kemmus evit an anv arveriad.</string>
    <!--  The editable text field for a login's password. -->
    <string name="saved_login_password_description_2">Ar vaezienn destenn kemmus evit ar ger-tremen.</string>
    <!--  The button description to save changes to an edited password. -->
    <string name="save_changes_to_login_2">Enrollañ ar cʼhemmoù.</string>
    <!--  The page title for editing a saved password. -->
    <string name="edit_2">Aozañ ar ger-tremen</string>
    <!--  The page title for adding new password. -->
    <string name="add_login_2">Ouzhpennañ ur ger-tremen</string>
    <!--  Error text displayed underneath the password field when it is in an error case. -->
    <string name="saved_login_password_required_2">Enankit ur ger-tremen</string>
    <!--  The error message in add login view when username field is blank. -->
    <string name="saved_login_username_required_2">Enankit un anv-implijer</string>
    <!--  The error message in add login view when hostname field is blank. -->
    <string name="saved_login_hostname_required" tools:ignore="UnusedResources">Anv an ostiz rekis</string>
    <!--  The error message in add login view when hostname field is blank. -->
    <string name="saved_login_hostname_required_2" tools:ignore="UnusedResources">Enankit ur chomlecʼh web</string>
    <!-- Voice search button content description  -->
    <string name="voice_search_content_description">Klask dre vouezh</string>
    <!-- Voice search prompt description displayed after the user presses the voice search button -->
    <string name="voice_search_explainer">Komzit bremañ</string>
    <!--  The error message in edit login view when a duplicate username exists. -->
    <string name="saved_login_duplicate">Un titour kennaskañ gant an anv arveriad-mañ a zo dioutañ endeo.</string>

    <!-- This is the hint text that is shown inline on the hostname field of the create new login page. 'https://www.example.com' intentionally hardcoded here -->
    <string name="add_login_hostname_hint_text">https://www.example.com</string>
    <!-- This is an error message shown below the hostname field of the add login page when a hostname does not contain http or https. -->
    <string name="add_login_hostname_invalid_text_3">Ar chomlec’h web a rank kaout &quot;https://&quot; pe &quot;http://&quot; enni</string>
    <!-- This is an error message shown below the hostname field of the add login page when a hostname is invalid. -->
    <string name="add_login_hostname_invalid_text_2">Un anv ostiz reizh a zo rekis</string>

    <!-- Synced Tabs -->
    <!-- Text displayed to ask user to connect another device as no devices found with account -->
    <string name="synced_tabs_connect_another_device">Kennaskañ un trevnad all.</string>
    <!-- Text displayed asking user to re-authenticate -->
    <string name="synced_tabs_reauth">Adkennaskit mar plij ganeoc’h.</string>
    <!-- Text displayed when user has disabled tab syncing in Firefox Sync Account -->
    <string name="synced_tabs_enable_tab_syncing">Gweredekait goubredañ an ivinelloù mar plij.</string>

    <!-- Text displayed when user has no tabs that have been synced -->
    <string name="synced_tabs_no_tabs" tools:ignore="BrandUsage">N’ho peus ivinell digor ebet e Firefox war ho trevnadoù all.</string>
    <!-- Text displayed in the synced tabs screen when a user is not signed in to Firefox Sync describing Synced Tabs -->
    <string name="synced_tabs_sign_in_message">Gwelout ur roll ivinelloù eus ho trevnadoù all.</string>
    <!-- Text displayed on a button in the synced tabs screen to link users to sign in when a user is not signed in to Firefox Sync -->
    <string name="synced_tabs_sign_in_button">Kennaskañ evit goubredañ</string>

    <!-- The text displayed when a synced device has no tabs to show in the list of Synced Tabs. -->
    <string name="synced_tabs_no_open_tabs">Ivinell digor ebet</string>

    <!-- Content description for expanding a group of synced tabs. -->
    <string name="synced_tabs_expand_group">Kreskiñ ar strollad ivinelloù goubredet</string>
    <!-- Content description for collapsing a group of synced tabs. -->
    <string name="synced_tabs_collapse_group">Krennañ ar strollad ivinelloù goubredet</string>

    <!-- Top Sites -->
    <!-- Title text displayed in the dialog when shortcuts limit is reached. -->
    <string name="shortcut_max_limit_title">Bevenn berradenn tizhet</string>
    <!-- Content description text displayed in the dialog when shortcut limit is reached. -->
    <string name="shortcut_max_limit_content">Evit ouzhpennañ ur verradenn nevez, dilamit unan all. Stokit ha dalc’hit al lec’hienn ha dibabit dilemel.</string>
    <!-- Confirmation dialog button text when top sites limit is reached. -->
    <string name="top_sites_max_limit_confirmation_button">Mat, komprenet am eus</string>

    <!-- Label for the preference to show the shortcuts for the most visited top sites on the homepage -->
    <string name="top_sites_toggle_top_recent_sites_4">Berradennoù</string>
    <!-- Title text displayed in the rename top site dialog. -->
    <string name="top_sites_rename_dialog_title">Anv</string>
    <!-- Hint for renaming title of a shortcut -->
    <string name="shortcut_name_hint">Anv ar verradenn</string>
    <!-- Hint for editing URL of a shortcut. -->
    <string name="shortcut_url_hint">Berradenn URL</string>
    <!-- Button caption to confirm the renaming of the top site. -->
    <string name="top_sites_rename_dialog_ok" moz:removedIn="130" tools:ignore="UnusedResources">Mat eo</string>
    <!-- Dialog button text for canceling the rename top site prompt. -->
    <string name="top_sites_rename_dialog_cancel">Nullañ</string>

    <!-- Text for the menu button to open the homepage settings. -->
    <string name="top_sites_menu_settings">Arventennoù</string>
    <!-- Text for the menu button to navigate to sponsors and privacy support articles. '&amp;' is replaced with the ampersand symbol: & -->
    <string name="top_sites_menu_sponsor_privacy">Hor c’hevelerien hag ho puhez prevez</string>
    <!-- Label text displayed for a sponsored top site. -->
    <string name="top_sites_sponsored_label">Paeroniet</string>

    <!-- Text for the menu item to edit a top site. -->
    <string name="top_sites_edit_top_site">Embann</string>
    <!-- Text for the dialog title to edit a top site. -->
    <string name="top_sites_edit_dialog_title">Embann ar verradenn</string>
    <!-- Button caption to confirm the edit of the top site. -->
    <string name="top_sites_edit_dialog_save">Enrollañ</string>
    <!-- Error message when the user entered an invalid URL -->
    <string name="top_sites_edit_dialog_url_error">Enankañ un URL talvoudek</string>
    <!-- Label for the URL edit field in the edit top site dialog. -->
    <string name="top_sites_edit_dialog_url_title">URL</string>

    <!-- Inactive tabs in the tabs tray -->
    <!-- Title text displayed in the tabs tray when a tab has been unused for 14 days. -->
    <string name="inactive_tabs_title">Ivinelloù dioberiant</string>
    <!-- Content description for closing all inactive tabs -->
    <string name="inactive_tabs_delete_all">Serriñ an holl ivinelloù dioberiant</string>

    <!-- Content description for expanding the inactive tabs section. -->
    <string name="inactive_tabs_expand_content_description">Displegañ an ivinelloù dioberiant</string>

    <!-- Content description for collapsing the inactive tabs section. -->
    <string name="inactive_tabs_collapse_content_description">Bihanaat an ivinelloù dioberiant</string>

    <!-- Inactive tabs auto-close message in the tabs tray -->
    <!-- The header text of the auto-close message when the user is asked if they want to turn on the auto-closing of inactive tabs. -->
    <string name="inactive_tabs_auto_close_message_header" tools:ignore="UnusedResources">Serriñ emgefreek goude ur miz?</string>
    <!-- A description below the header to notify the user what the inactive tabs auto-close feature is. -->
    <string name="inactive_tabs_auto_close_message_description" tools:ignore="BrandUsage,UnusedResources">Firefox a c’hall serriñ ivinelloù n’ho peus ket gwelet er miz diwezhañ.</string>
    <!-- A call to action below the description to allow the user to turn on the auto closing of inactive tabs. -->
    <string name="inactive_tabs_auto_close_message_action" tools:ignore="UnusedResources">GWEREDEKAAT AR SERRIÑ EMGEFREEK</string>

    <!-- Text for the snackbar to confirm auto-close is enabled for inactive tabs -->
    <string name="inactive_tabs_auto_close_message_snackbar">Em-serriñ enaouet</string>

    <!-- Awesome bar suggestion's headers -->
    <!-- Search suggestions title for Firefox Suggest. -->
    <string name="firefox_suggest_header" tools:ignore="BrandUsage">Firefox a ginnig</string>

    <!-- Title for search suggestions when Google is the default search suggestion engine. -->
    <string name="google_search_engine_suggestion_header">Klask Google</string>
    <!-- Title for search suggestions when the default search suggestion engine is anything other than Google. The first parameter is default search engine name. -->
    <string name="other_default_search_engine_suggestion_header">Klask %s</string>

    <!-- Default browser experiment -->
    <!-- Default browser card title -->
    <string name="default_browser_experiment_card_title">Cheñch ho merdeer dre ziouer</string>
    <!-- Default browser card text -->
    <string name="default_browser_experiment_card_text" tools:ignore="BrandUsage">Digeriñ liammoù al lec’hiennoù, posteloù ha kemennadennoù e Firefox en un doare emgefreek.</string>

    <!-- Content description for close button in collection placeholder. -->
    <string name="remove_home_collection_placeholder_content_description">Dilemel</string>

    <!-- Content description radio buttons with a link to more information -->
    <string name="radio_preference_info_content_description">Klikit da gaout muioc’h a vunudoù</string>

    <!-- Content description for the action bar "up" button -->
    <string name="action_bar_up_description" moz:removedIn="124" tools:ignore="UnusedResources">Adpignat</string>

    <!-- Content description for privacy content close button -->
    <string name="privacy_content_close_button_content_description">Serriñ</string>

    <!-- Pocket recommended stories -->
    <!-- Header text for a section on the home screen. -->
    <string name="pocket_stories_header_1">Boued spered</string>
    <!-- Header text for a section on the home screen. -->
    <string name="pocket_stories_categories_header">Istorioù dre dem</string>
    <!-- Text of a button allowing users to access an external url for more Pocket recommendations. -->
    <string name="pocket_stories_placeholder_text">Dizoloiñ muioc’h</string>
    <!-- Title of an app feature. Smaller than a heading. The first parameter is product name Pocket -->
    <string name="pocket_stories_feature_title_2">Lusket gant %s.</string>
    <!-- Caption for describing a certain feature. The placeholder is for a clickable text (eg: Learn more) which will load an url in a new tab when clicked.  -->
    <string name="pocket_stories_feature_caption" tools:ignore="BrandUsage">Ezel eus familh Firefox. %s</string>
    <!-- Clickable text for opening an external link for more information about Pocket. -->
    <string name="pocket_stories_feature_learn_more">Gouzout hiroc’h</string>

    <!-- Text indicating that the Pocket story that also displays this text is a sponsored story by other 3rd party entity. -->
    <string name="pocket_stories_sponsor_indication">Paeroniet</string>

    <!-- Snackbar message for enrolling in a Nimbus experiment from the secret settings when Studies preference is Off.-->
    <string name="experiments_snackbar">Gweredekaet ar pellventerezh evit kas roadennoù.</string>
    <!-- Snackbar button text to navigate to telemetry settings.-->
    <string name="experiments_snackbar_button">Mont d’an arventennoù</string>

    <!-- Review quality check feature-->
    <!-- Name for the review quality check feature used as title for the panel. -->
    <string name="review_quality_check_feature_name_2">Gwirier alioù</string>
    <!-- Summary for grades A and B for review quality check adjusted grading. -->
    <string name="review_quality_check_grade_a_b_description">Alioù fizius</string>
    <!-- Summary for grade C for review quality check adjusted grading. -->
    <string name="review_quality_check_grade_c_description">Meskaj alioù fizius ha disfizius</string>
    <!-- Summary for grades D and F for review quality check adjusted grading. -->
    <string name="review_quality_check_grade_d_f_description">Alioù disfizius</string>
    <!-- Text for title presenting the reliability of a product's reviews. -->
    <string name="review_quality_check_grade_title">Pegen fizius eo an alioù-se?</string>
    <!-- Title for when the rating has been updated by the review checker -->
    <string name="review_quality_check_adjusted_rating_title">Ali reizhet</string>
    <!-- Description for a product's adjusted star rating. The text presents that the product's reviews which were evaluated as unreliable were removed from the adjusted rating. -->
    <string name="review_quality_check_adjusted_rating_description_2">Diazezet war alioù fizius</string>
    <!-- Title for list of highlights from a product's review emphasizing a product's important traits. -->
    <string name="review_quality_check_highlights_title">Poentoù pouezus an alioù diwezhañ</string>
    <!-- Title for section explaining how we analyze the reliability of a product's reviews. -->
    <string name="review_quality_check_explanation_title">Penaos e termenomp perzhded an alioù</string>
    <!-- Paragraph explaining how we analyze the reliability of a product's reviews. First parameter is the Fakespot product name. In the phrase "Fakespot by Mozilla", "by" can be localized. Does not need to stay by. -->
    <string name="review_quality_check_explanation_body_reliability">Ober a reomp gant teknologiezh an naouegezh alvezel savet gant %s evit Mozilla evit gwiriañ eo fizius an alioù war ar produioù. Kement-se a sikouro ac’hanoc’h da gompren gwelloc’h perzhded an alioù, met ket hini ar produioù. </string>
    <!-- Paragraph explaining the grading system we use to classify the reliability of a product's reviews. -->
    <string name="review_quality_check_info_review_grade_header"><![CDATA[Reiñ a reomp d\'an holl alioù un <b>notenn</b> etre A ha F.]]></string>
    <!-- Description explaining grades A and B for review quality check adjusted grading. -->
    <string name="review_quality_check_info_grade_info_AB">Alioù fizius. Soñjal a ra deomp int skrivet gant tud gwir o dues laosket un ali onest ha fizius.</string>
    <!-- Description explaining grade C for review quality check adjusted grading. -->
    <string name="review_quality_check_info_grade_info_C">Soñjal a ra deomp zo ur meskaj etre alioù fizius ha disfizius.</string>
    <!-- Description explaining grades D and F for review quality check adjusted grading. -->
    <string name="review_quality_check_info_grade_info_DF">Alioù disfizius. Soñjal a ra deomp eo faos an alioù, pe skrivet gant tud n\'int ket neptu.</string>
    <!-- Paragraph explaining how a product's adjusted grading is calculated. -->
    <string name="review_quality_check_explanation_body_adjusted_grading"><![CDATA[An <b>notenn reizhet</b> a zo diazezet war an alioù fizius.]]></string>
    <!-- Paragraph explaining product review highlights. First parameter is the name of the retailer (e.g. Amazon). -->
    <string name="review_quality_check_explanation_body_highlights"><![CDATA[Ar <b>poentoù pouezus</b> a zeu eus alioù %s er 80 devezh diwezhañ a soñj deomp int fizius. ]]></string>
    <!-- Text for learn more caption presenting a link with information about review quality. First parameter is for clickable text defined in review_quality_check_info_learn_more_link. -->
    <string name="review_quality_check_info_learn_more">Gouzout muioc’h diwar-benn %s.</string>
    <!-- Clickable text that links to review quality check SuMo page. First parameter is the Fakespot product name. -->
    <string name="review_quality_check_info_learn_more_link_2">penaos e vez priziet perzhded an alioù gant  %s</string>
    <!-- Text for title of settings section. -->
    <string name="review_quality_check_settings_title">Arventennoù</string>
    <!-- Text for label for switch preference to show recommended products from review quality check settings section. -->
    <string name="review_quality_check_settings_recommended_products">Diskouez bruderezh er gwirier alioù</string>
    <!-- Description for switch preference to show recommended products from review quality check settings section. First parameter is for clickable text defined in review_quality_check_settings_recommended_products_learn_more.-->
    <string name="review_quality_check_settings_recommended_products_description_2" tools:ignore="UnusedResources">Gwelet a reot bruderezh evit produioù a-wechoù. Brudañ a reomp ar produioù gant alioù fizius hepken. %s</string>
    <!-- Clickable text that links to review quality check recommended products support article. -->
    <string name="review_quality_check_settings_recommended_products_learn_more" tools:ignore="UnusedResources">Gouzout hiroc’h</string>
    <!-- Text for turning sidebar off button from review quality check settings section. -->
    <string name="review_quality_check_settings_turn_off">Diweredekaat ar gwirier alioù</string>
    <!-- Text for title of recommended product section. This is displayed above a product image, suggested as an alternative to the product reviewed. -->
    <string name="review_quality_check_ad_title" tools:ignore="UnusedResources">Produioù all</string>
    <!-- Caption for recommended product section indicating this is an ad by Fakespot. First parameter is the Fakespot product name. -->
    <string name="review_quality_check_ad_caption" tools:ignore="UnusedResources">Bruderezh gant %s</string>
    <!-- Caption for review quality check panel. First parameter is for clickable text defined in review_quality_check_powered_by_link. -->
    <string name="review_quality_check_powered_by_2">Ar gwirier alioù a zo lusket gant %s</string>
    <!-- Clickable text that links to Fakespot.com. First parameter is the Fakespot product name. In the phrase "Fakespot by Mozilla", "by" can be localized. Does not need to stay by. -->
    <string name="review_quality_check_powered_by_link" tools:ignore="UnusedResources">%s gant Mozilla</string>
    <!-- Text for title of warning card informing the user that the current analysis is outdated. -->
    <string name="review_quality_check_outdated_analysis_warning_title" tools:ignore="UnusedResources">Titouroù nevez da wiriañ</string>
    <!-- Text for button from warning card informing the user that the current analysis is outdated. Clicking this should trigger the product's re-analysis. -->
    <string name="review_quality_check_outdated_analysis_warning_action" tools:ignore="UnusedResources">Gwiriañ bremañ</string>
    <!-- Title for warning card informing the user that the current product does not have enough reviews for a review analysis. -->
    <string name="review_quality_check_no_reviews_warning_title">N\'eus ket a-walc’h a alioù c\'hoazh</string>
    <!-- Text for body of warning card informing the user that the current product does not have enough reviews for a review analysis. -->
    <string name="review_quality_check_no_reviews_warning_body">Pa vo muioc’h a alioù gant ar produ-mañ e vimp gouest da wiriañ e berzhded.</string>
    <!-- Title for warning card informing the user that the current product is currently not available. -->
    <string name="review_quality_check_product_availability_warning_title">Dihegerz eo ar produ-mañ</string>
    <!-- Text for the body of warning card informing the user that the current product is currently not available. -->
    <string name="review_quality_check_product_availability_warning_body">Ma welit ar produ-mañ er stock en-dro, lârit deomp ha labourat a raimp war gwiriañ an alioù.</string>
    <!-- Clickable text for warning card informing the user that the current product is currently not available. Clicking this should inform the server that the product is available. -->
    <string name="review_quality_check_product_availability_warning_action_2">Danevelliñ emañ ar produ er stok</string>
    <!-- Title for warning card informing the user that the current product's analysis is still processing. The parameter is the percentage progress (0-100%) of the analysis process (e.g. 56%). -->
    <string name="review_quality_check_analysis_in_progress_warning_title_2">O wiriañ kalite an alioù (%s)</string>
    <!-- Text for body of warning card informing the user that the current product's analysis is still processing. -->
    <string name="review_quality_check_analysis_in_progress_warning_body">Gallout a ra padout tro-dro 60 eilenn.</string>
    <!-- Title for info card displayed after the user reports a product is back in stock. -->
    <string name="review_quality_check_analysis_requested_info_title">Trugarez da vezañ danevellet!</string>
    <!-- Text for body of info card displayed after the user reports a product is back in stock. -->
    <string name="review_quality_check_analysis_requested_info_body">Rankout a rafemp kaout titouroù diwar-benn alioù ar produ-mañ a-benn 24 eurvezh. Deuit en-dro diwezhatoc’h.</string>
    <!-- Title for info card displayed when the user review checker while on a product that Fakespot does not analyze (e.g. gift cards, music). -->
    <string name="review_quality_check_not_analyzable_info_title">N’hallomp ket gwiriañ an alioù-mañ</string>
    <!-- Text for body of info card displayed when the user review checker while on a product that Fakespot does not analyze (e.g. gift cards, music). -->
    <string name="review_quality_check_not_analyzable_info_body">Siwazh, n’hallomp ket gwiriañ perzhded an alioù evit doareoù produoù \'zo. Da skouer, ar c’hartennoù prof, ar streaming video, ar sonerezh hag ar c’hoarioù. </string>
    <!-- Title for info card displayed when another user reported the displayed product is back in stock. -->
    <string name="review_quality_check_analysis_requested_other_user_info_title" tools:ignore="UnusedResources">Titouroù all a vo bremaik</string>
    <!-- Text for body of info card displayed when another user reported the displayed product is back in stock. -->
    <string name="review_quality_check_analysis_requested_other_user_info_body" tools:ignore="UnusedResources">Rankout a rafemp kaout titouroù diwar-benn alioù ar produ-mañ a-benn 24 eurvezh. Deuit en-dro diwezhatoc’h.</string>
    <!-- Title for info card displayed to the user when analysis finished updating. -->
    <string name="review_quality_check_analysis_updated_confirmation_title" tools:ignore="UnusedResources">Hizivaet eo an dielfennañ</string>
    <!-- Text for the action button from info card displayed to the user when analysis finished updating. -->
    <string name="review_quality_check_analysis_updated_confirmation_action" tools:ignore="UnusedResources">Komprenet am eus</string>
    <!-- Title for error card displayed to the user when an error occurred. -->
    <string name="review_quality_check_generic_error_title">Titour ebet da gaout evit ar mare</string>
    <!-- Text for body of error card displayed to the user when an error occurred. -->
    <string name="review_quality_check_generic_error_body">Emaomp o klask diskoulmañ ar gudenn-se. Deuit en-dro diwezhatoc’h.</string>
    <!-- Title for error card displayed to the user when the device is disconnected from the network. -->
    <string name="review_quality_check_no_connection_title">Kennask ebet ouzh ar rouedad</string>
    <!-- Text for body of error card displayed to the user when the device is disconnected from the network. -->
    <string name="review_quality_check_no_connection_body">Gwiriit ma’z oc’h kennasket ouzh ar genrouedad ha klaskit adkargañ ar bajenn.</string>
    <!-- Title for card displayed to the user for products whose reviews were not analyzed yet. -->
    <string name="review_quality_check_no_analysis_title">Titour ebet diwar-benn an alioù-se c’hoazh</string>
    <!-- Text for the body of card displayed to the user for products whose reviews were not analyzed yet. -->
    <string name="review_quality_check_no_analysis_body">Evit gouzout m\'eo prizius alioù ar produ-mañ, gwiriekait perzhded ar vurutelladenn. Ne gemer nemet ur vunutenn. </string>
    <!-- Text for button from body of card displayed to the user for products whose reviews were not analyzed yet. Clicking this should trigger a product analysis. -->
    <string name="review_quality_check_no_analysis_link">Gwiriañ perzhded an alioù</string>
    <!-- Headline for review quality check contextual onboarding card. -->
    <string name="review_quality_check_contextual_onboarding_title">Esaeit hon heñcher evit an alioù produ</string>
    <!-- Description for review quality check contextual onboarding card. The first and last two parameters are for retailer names (e.g. Amazon, Walmart). The second parameter is for the name of the application (e.g. Firefox). -->
    <string name="review_quality_check_contextual_onboarding_description">Sellit pegen fizius eo alioù ar produ war %1$s a-raok prenañ. Ar gwirier alioù a zo ur c’heweriuster arnodel gant %2$s enkorfet er merdeer. Mont a-ra en-dro e %3$s ha %4$s ivez.</string>
    <!-- Description for review quality check contextual onboarding card. The first parameters is for retailer name (e.g. Amazon). The second parameter is for the name of the application (e.g. Firefox). -->
    <string name="review_quality_check_contextual_onboarding_description_one_vendor">Sellit pegen fizius eo alioù ar produ war %1$s a-raok prenañ. Ar gwirier alioù a zo ur c’heweriuster arnodel gant %2$s enkorfet er merdeer.</string>
    <!-- Clickable text from the contextual onboarding card that links to review quality check support article. -->
    <string name="review_quality_check_contextual_onboarding_learn_more_link">Gouzout hiroc’h</string>
    <!-- Clickable text from the review quality check contextual onboarding card that links to Fakespot terms of use. -->
    <string name="review_quality_check_contextual_onboarding_terms_use">termenoù implij</string>
    <!-- Text for opt-in button from the review quality check contextual onboarding card. -->
    <string name="review_quality_check_contextual_onboarding_primary_button_text">Ya, esaeañ anezhañ</string>
    <!-- Text for opt-out button from the review quality check contextual onboarding card. -->
    <string name="review_quality_check_contextual_onboarding_secondary_button_text">Ket bremañ</string>
    <!-- Text displayed in the first CFR presenting the review quality check feature that opens the review checker when clicked. -->
    <string name="review_quality_check_first_cfr_action" moz:removedIn="132" tools:ignore="UnusedResources">Esaeit ar gwirier alioù</string>
    <!-- Text displayed in the second CFR presenting the review quality check feature that opens the review checker when clicked. -->
    <string name="review_quality_check_second_cfr_action" moz:removedIn="132" tools:ignore="UnusedResources">Digeriñ ar gwirier alioù</string>
    <!-- Flag showing that the review quality check feature is work in progress. -->
    <string name="review_quality_check_beta_flag" moz:removedIn="130" tools:ignore="UnusedResources">Beta</string>
    <!-- Content description (not visible, for screen readers etc.) for opening browser menu button to open review quality check bottom sheet. -->
    <string name="review_quality_check_open_handle_content_description">Digeriñ ar gwirier alioù</string>
    <!-- Content description (not visible, for screen readers etc.) for closing browser menu button to open review quality check bottom sheet. -->
    <string name="review_quality_check_close_handle_content_description">Serriñ ar gwirier alioù</string>
    <!-- Content description (not visible, for screen readers etc.) for review quality check star rating. First parameter is the number of stars (1-5) representing the rating. -->
    <string name="review_quality_check_star_rating_content_description">%1$s steredenn war 5</string>
    <!-- Text for minimize button from highlights card. When clicked the highlights card should reduce its size. -->
    <string name="review_quality_check_highlights_show_less">Diskouez nebeutoc’h</string>
    <!-- Text for maximize button from highlights card. When clicked the highlights card should expand to its full size. -->
    <string name="review_quality_check_highlights_show_more">Diskouez muioc’h</string>
    <!-- Text for highlights card quality category header. Reviews shown under this header should refer the product's quality. -->
    <string name="review_quality_check_highlights_type_quality">Perzhded</string>
    <!-- Text for highlights card price category header. Reviews shown under this header should refer the product's price. -->
    <string name="review_quality_check_highlights_type_price">Priz</string>
    <!-- Text for highlights card shipping category header. Reviews shown under this header should refer the product's shipping. -->
    <string name="review_quality_check_highlights_type_shipping">Kas</string>
    <!-- Text for highlights card packaging and appearance category header. Reviews shown under this header should refer the product's packaging and appearance. -->
    <string name="review_quality_check_highlights_type_packaging_appearance">Pakadur ha neuz</string>
    <!-- Text for highlights card competitiveness category header. Reviews shown under this header should refer the product's competitiveness. -->
    <string name="review_quality_check_highlights_type_competitiveness">Kevezerezh</string>

    <!-- Text that is surrounded by quotes. The parameter is the actual text that is in quotes. An example of that text could be: Excellent craftsmanship, and that is displayed as “Excellent craftsmanship”. The text comes from a buyer's review that the feature is highlighting"   -->
    <string name="surrounded_with_quotes">“%s”</string>

    <!-- Accessibility services actions labels. These will be appended to accessibility actions like "Double tap to.." but not by or applications but by services like Talkback. -->
    <!-- Action label for elements that can be collapsed if interacting with them. Talkback will append this to say "Double tap to collapse". -->
    <string name="a11y_action_label_collapse">bihanaat</string>
    <!-- Current state for elements that can be collapsed if interacting with them. Talkback will dictate this after a state change. -->
    <string name="a11y_state_label_collapsed">kuzhet</string>
    <!-- Action label for elements that can be expanded if interacting with them. Talkback will append this to say "Double tap to expand". -->
    <string name="a11y_action_label_expand">astenn</string>
    <!-- Current state for elements that can be expanded if interacting with them. Talkback will dictate this after a state change. -->
    <string name="a11y_state_label_expanded">dispaket</string>
    <!-- Action label for links to a website containing documentation about a wallpaper collection. Talkback will append this to say "Double tap to open link to learn more about this collection". -->
    <string name="a11y_action_label_wallpaper_collection_learn_more">digeriñ an ere evit gouzout hiroc’h diwar-benn an dastumad-mañ </string>
    <!-- Action label for links that point to an article. Talkback will append this to say "Double tap to read the article". -->
    <string name="a11y_action_label_read_article">lenn ar pennad</string>
    <!-- Action label for links to the Firefox Pocket website. Talkback will append this to say "Double tap to open link to learn more". -->
    <string name="a11y_action_label_pocket_learn_more">digeriñ an ere da c’houzout hiroc’h</string>

    <!-- Content description for headings announced by accessibility service. The first parameter is the text of the heading. Talkback will announce the first parameter and then speak the word "Heading" indicating to the user that this text is a heading for a section. -->
    <string name="a11y_heading">%s, titl</string>

    <!-- Title for dialog displayed when trying to access links present in a text. -->
    <string name="a11y_links_title">Ereoù</string>

    <!-- Additional content description for text bodies that contain urls. -->
    <string name="a11y_links_available">Liammoù da gaout</string>

    <!-- Translations feature-->

    <!-- Translation request dialog -->
    <!-- Title for the translation dialog that allows a user to translate the webpage. -->
    <string name="translations_bottom_sheet_title">Treiñ ar bajennad-mañ?</string>
    <!-- Text that links to additional information about the Firefox translations feature. -->
    <string name="translations_bottom_sheet_info_message_learn_more">Gouzout hiroc’h</string>
    <!-- Label for the dropdown to select which language to translate from on the translations dialog. Usually the translate from language selected will be the same as the page language. -->
    <string name="translations_bottom_sheet_translate_from">Treiñ diwar</string>
    <!-- Label for the dropdown to select which language to translate to on the translations dialog. Usually the translate to language selected will be the user's preferred language. -->
    <string name="translations_bottom_sheet_translate_to">Treiñ e</string>
    <!-- Button text on the translations dialog to dismiss the dialog and return to the browser. -->
    <string name="translations_bottom_sheet_negative_button">Diwezhatoc’h</string>
    <!-- Button text on the translations dialog to restore the translated website back to the original untranslated version. -->
    <string name="translations_bottom_sheet_negative_button_restore">Diskouez an destenn orin</string>
    <!-- Button text on the translations dialog when a translation error appears, used to dismiss the dialog and return to the browser. -->
    <string name="translations_bottom_sheet_negative_button_error">Graet</string>
    <!-- Button text on the translations dialog to begin a translation of the website. -->
    <string name="translations_bottom_sheet_positive_button">Treiñ</string>
    <!-- Button text on the translations dialog when a translation error appears. -->
    <string name="translations_bottom_sheet_positive_button_error">Klask en-dro</string>
    <!-- Inactive button text on the translations dialog that indicates a translation is currently in progress. This button will be accompanied by a loading icon. -->
    <string name="translations_bottom_sheet_translating_in_progress">O treiñ</string>

    <!-- Button content description (not visible, for screen readers etc.) for the translations dialog translate button that indicates a translation is currently in progress. -->
    <string name="translations_bottom_sheet_translating_in_progress_content_description">O treiñ</string>
    <!-- Default dropdown option when initially selecting a language from the translations dialog language selection dropdown. -->
    <string name="translations_bottom_sheet_default_dropdown_selection">Dibab ur yezh</string>
    <!-- The title of the warning card informs the user that a translation could not be completed. -->
    <string name="translation_error_could_not_translate_warning_text">Ur gudenn zo bet gant an droidigezh. Klaskit en-dro.</string>
    <!-- The title of the warning card informs the user that the list of languages cannot be loaded. -->
    <string name="translation_error_could_not_load_languages_warning_text">N’haller ket kargañ ar yezhoù. Gwiriit ma’z oc’h kennasket ouzh ar genrouedad.</string>
    <!-- The title of the warning card informs the user that a language is not supported. The first parameter is the name of the language that is not supported. -->
    <string name="translation_error_language_not_supported_warning_text">Hon digarezit, n’eo ket skoret ar yezh &quot;%1$s&quot; c’hoazh.</string>


    <!-- Snackbar title shown if the user closes the Translation Request dialogue and a translation is in progress. -->
    <string name="translation_in_progress_snackbar">O treiñ…</string>


    <!-- Toggle switch label that allows a user to set if they would like to never be offered a translation of the given language. The first parameter is the language name, for example, "Spanish". -->
    <string name="translation_option_bottom_sheet_never_translate_in_language">Na dreiñ biken %1$s</string>
    <!-- Toggle switch label that allows a user to set the setting if they would like the browser to never translate the site the user is currently visiting. -->
    <string name="translation_option_bottom_sheet_never_translate_site">Na dreiñ biken al lec’hienn-mañ</string>
    <!-- Button text for the button that will take the user to the translation settings dialog. -->
    <string name="translation_option_bottom_sheet_translation_settings">Arventennoù an droidigezh</string>
    <!-- Button text for the button that will take the user to a website to learn more about how translations works in the given app. The first parameter is the name of the application, for example, "Fenix". -->
    <string name="translation_option_bottom_sheet_about_translations">Diwar-benn an treiñ e-barzh %1$s</string>

    <!-- Translation settings dialog -->
    <!-- Title of the translation settings dialog that allows a user to set their preferred translation settings. -->
    <string name="translation_settings_toolbar_title">Troidigezhioù</string>
    <!-- Section header text that begins the section of a list of different options the user may select to adjust their translation preferences. -->
    <string name="translation_settings_translation_preference">Penndibaboù treiñ</string>
    <!-- Button text for the button that will take the user to the automatic translations settings dialog. On the automatic translations settings dialog, the user can set if translations should occur automatically for a given language. -->
    <string name="translation_settings_automatic_translation">Troidigezh emgefreek</string>
    <!-- Button text for the button that will take the user to the never translate these sites dialog. On the never translate these sites dialog, the user can set if translations should never occur on certain websites. -->
    <string name="translation_settings_automatic_never_translate_sites">Na dreiñ biken al lec’hiennoù-mañ</string>
    <!-- Button text for the button that will take the user to the download languages dialog. On the download languages dialog, the user can manage which languages they would like to download for translations. -->
    <string name="translation_settings_download_language">Pellgargañ yezhoù</string>

    <!-- Automatic translation preference screen -->
    <!-- Title of the automatic translation preference screen that will appear on the toolbar.-->
    <string name="automatic_translation_toolbar_title_preference">Troidigezh emgefreek</string>

    <!-- Automatic translation options preference screen -->
    <!-- Preference option for offering to translate. Radio button title text.-->
    <string name="automatic_translation_option_offer_to_translate_title_preference">Goulenn treiñ ar bajenn (dre ziouer)</string>
    <!-- Preference option for offering to translate. Radio button summary text. The first parameter is the name of the app defined in app_name (for example: Fenix)-->
    <string name="automatic_translation_option_offer_to_translate_summary_preference">%1$s a ginnigo deoc’h da dreiñ lec’hiennoù er yezh-mañ.</string>
    <!-- Preference option for always translate. Radio button title text. -->
    <string name="automatic_translation_option_always_translate_title_preference">Treiñ bepred</string>
    <!-- Preference option for always translate. Radio button summary text. The first parameter is the name of the app defined in app_name (for example: Fenix)-->
    <string name="automatic_translation_option_always_translate_summary_preference">%1$s a droio ar yezh-mañ ent emgefreek pa garg ar bajenn.</string>
    <!-- Preference option for never translate. Radio button title text.-->
    <string name="automatic_translation_option_never_translate_title_preference">Na dreiñ biken</string>

    <!-- Preference option for never translate. Radio button summary text. The first parameter is the name of the app defined in app_name (for example: Fenix)-->
    <string name="automatic_translation_option_never_translate_summary_preference">%1$s ne c’houlenno biken da dreiñ lec’hiennoù er yezh-mañ.</string>

    <!-- Never translate site preference screen -->
    <!-- Title of the never translate site preference screen that will appear on the toolbar.-->
    <string name="never_translate_site_toolbar_title_preference">Na dreiñ biken al lec’hiennoù-mañ</string>
    <!-- Content description (not visible, for screen readers etc.): For a never-translated site list item that is selected.
             The first parameter is web site url (for example:"wikipedia.com") -->
    <string name="never_translate_site_item_list_content_description_preference">Lemel %1$s</string>
    <!-- The Delete site dialogue title will appear when the user clicks on a list item.
             The first parameter is web site url (for example:"wikipedia.com") -->
    <string name="never_translate_site_dialog_title_preference">Dilemel %1$s?</string>
    <!-- The Delete site dialogue positive button will appear when the user clicks on a list item. The site will be deleted. -->
    <string name="never_translate_site_dialog_confirm_delete_preference">Dilemel</string>
    <!-- The Delete site dialogue negative button will appear when the user clicks on a list item. The dialog will be dismissed. -->
    <string name="never_translate_site_dialog_cancel_preference">Nullañ</string>

    <!-- Download languages preference screen -->
    <!-- Title of the download languages preference screen toolbar.-->
    <string name="download_languages_toolbar_title_preference" moz:removedIn="130" tools:ignore="UnusedResources">Pellgargañ yezhoù</string>
    <!-- Title of the toolbar for the translation feature screen where users may download different languages for translation. -->
    <string name="download_languages_translations_toolbar_title_preference">Pellgargañ yezhoù</string>
    <!-- Clickable text from the screen header that links to a website. -->
    <string name="download_languages_header_learn_more_preference">Gouzout hiroc’h</string>
    <!-- The subhead of the download language preference screen will appear above the pivot language. -->
    <string name="download_languages_available_languages_preference">Yezhoù hegerz</string>
    <!-- Text that will appear beside a core or pivot language package name to show that the language is necessary for the translation feature to function. -->
    <string name="download_languages_default_system_language_require_preference">rekis</string>
    <!-- A text for download language preference item.
    The first parameter is the language name, for example, "Spanish".
    The second parameter is the language file size, for example, "(3.91 KB)" or, if the language package name is a pivot language, "(required)". -->
    <string name="download_languages_language_item_preference">%1$s (%2$s)</string>
    <!-- The subhead of the download language preference screen will appear above the items that were not downloaded. -->
    <string name="download_language_header_preference">Pellgargañ yezhoù</string>
    <!-- All languages list item. When the user presses this item, they can download all languages. -->
    <string name="download_language_all_languages_item_preference">An holl yezhoù</string>
    <!-- Content description (not visible, for screen readers etc.): For a language list item that was downloaded, the user can now delete it. -->
    <string name="download_languages_item_content_description_downloaded_state">Dilemel</string>
    <!-- Content description (not visible, for screen readers etc.): For a language list item that was not downloaded. -->
    <string name="download_languages_item_content_description_not_downloaded_state">Pellgargañ</string>

    <!-- Title for the dialog used by the translations feature to confirm deleting a language.
    The dialog will be presented when the user requests deletion of a language.
    The first parameter is the name of the language, for example, "Spanish" and the second parameter is the size in kilobytes or megabytes of the language file. -->
    <string name="delete_language_file_dialog_title">Dilemel %1$s (%2$s)?</string>
    <!-- Title for the dialog used by the translations feature to confirm deleting all languages file.
    The dialog will be presented when the user requests deletion of all languages file.
    The first parameter is the size in kilobytes or megabytes of the language file. -->
    <string name="delete_language_all_languages_file_dialog_title">Dilemel an holl yezhoù (%1$s)?</string>
    <!-- Button text on the dialog used by the translations feature to confirm deleting a language. -->
    <string name="delete_language_file_dialog_positive_button_text">Dilemel</string>
    <!-- Button text on the dialog used by the translations feature to cancel deleting a language. -->
    <string name="delete_language_file_dialog_negative_button_text">Nullañ</string>

    <!-- Button text on the dialog used by the translations feature confirms canceling a download in progress for a language file. -->
    <string name="cancel_download_language_file_dialog_positive_button_text" moz:removedIn="130" tools:ignore="UnusedResources">Ya</string>
    <!-- Button text on the dialog used by the translations feature to dismiss the dialog. -->
    <string name="cancel_download_language_file_negative_button_text" moz:removedIn="130" tools:ignore="UnusedResources">Ket</string>

    <!-- Additional information for the data saving mode warning dialog used by the translations feature. This text explains the reason a download is required for a translation. -->
    <string name="download_language_file_dialog_message_all_languages">Pellgargañ a reomp ul lodenn eus ar yezhoù er c’hrubuilh evit mirout ho troidigezhioù prevez.</string>
    <!-- Checkbox label text on the data saving mode warning dialog used by the translations feature. This checkbox allows users to ignore the data usage warnings. -->
    <string name="download_language_file_dialog_checkbox_text">Pellgargañ er mod ekonomiezh roadennoù bepred</string>
    <!-- Button text on the data saving mode warning dialog used by the translations feature to allow users to confirm they wish to continue and download the language file. -->
    <string name="download_language_file_dialog_positive_button_text">Pellgargañ</string>
    <!-- Button text on the data saving mode warning dialog used by the translations feature to allow users to confirm they wish to continue and download the language file and perform a translation. -->
    <string name="download_language_file_dialog_positive_button_text_all_languages">Pellgargañ ha treiñ</string>
    <!-- Button text on the data saving mode warning dialog used by the translations feature to allow users to cancel the action and not perform a download of the language file. -->
    <string name="download_language_file_dialog_negative_button_text">Nullañ</string>

    <!-- Debug drawer -->
    <!-- The user-facing title of the Debug Drawer feature. -->
    <string name="debug_drawer_title">Ostilhoù diveugañ</string>
    <!-- Content description (not visible, for screen readers etc.): Navigate back within the debug drawer. -->
    <string name="debug_drawer_back_button_content_description">Distreiñ</string>
    <!-- Content description (not visible, for screen readers etc.): Open debug drawer. -->
    <string name="debug_drawer_fab_content_description">Digeriñ ar panell diveugañ</string>

    <!-- Debug drawer tabs tools -->
    <!-- The title of the Tab Tools feature in the Debug Drawer. -->
    <string name="debug_drawer_tab_tools_title">Ostilhoù an ivinelloù</string>
    <!-- The title of the tab count section in Tab Tools. -->
    <string name="debug_drawer_tab_tools_tab_count_title">Niver a ivinelloù</string>
    <!-- The active tab count category in the tab count section in Tab Tools. -->
    <string name="debug_drawer_tab_tools_tab_count_active">Oberiant</string>
    <!-- The inactive tab count category in the tab count section in Tab Tools. -->
    <string name="debug_drawer_tab_tools_tab_count_inactive">Dizoberiant</string>
    <!-- The private tab count category in the tab count section in Tab Tools. -->
    <string name="debug_drawer_tab_tools_tab_count_private">Prevez</string>
    <!-- The total tab count category in the tab count section in Tab Tools. -->
    <string name="debug_drawer_tab_tools_tab_count_total">Hollad</string>

    <!-- Micro survey -->

    <!-- The title of the tab creation tool section in Tab Tools. -->
    <string name="debug_drawer_tab_tools_tab_creation_tool_title">Ostilh krouidigezh ivinelloù</string>
    <!-- The label of the text field in the tab creation tool. -->
    <string name="debug_drawer_tab_tools_tab_creation_tool_text_field_label">Niver a ivinelloù da grouiñ</string>

    <!-- The error message of the text field in the tab creation tool when the text field is empty -->
    <string name="debug_drawer_tab_tools_tab_quantity_empty_error">Goulo eo ar vaezienn destenn</string>
    <!-- The error message of the text field in the tab creation tool when the text field has characters other than digits -->
    <string name="debug_drawer_tab_tools_tab_quantity_non_digits_error">Enankit niverennoù anterin pozitivel hepken mar plij</string>
    <!-- The error message of the text field in the tab creation tool when the text field is a zero -->
    <string name="debug_drawer_tab_tools_tab_quantity_non_zero_error">Enankit un niverenn brasoc’h eget zero mar plij</string>
    <!-- The error message of the text field in the tab creation tool when the text field is a
        quantity greater than the max tabs. The first parameter is the maximum number of tabs
        that can be generated in one operation.-->
    <string name="debug_drawer_tab_tools_tab_quantity_exceed_max_error">Aet hoc’h dreist an niver uhelañ a ivinelloù aotreet (%1$s) a c’hell bezañ krouet en un taol</string>
    <!-- The button text to add tabs to the active tab group in the tab creation tool. -->
    <string name="debug_drawer_tab_tools_tab_creation_tool_button_text_active">Ouzhpennañ d’an ivinelloù oberiant</string>
    <!-- The button text to add tabs to the inactive tab group in the tab creation tool. -->
    <string name="debug_drawer_tab_tools_tab_creation_tool_button_text_inactive">Ouzhpennañ d’an ivinelloù dioberiant</string>
    <!-- The button text to add tabs to the private tab group in the tab creation tool. -->
    <string name="debug_drawer_tab_tools_tab_creation_tool_button_text_private">Ouzhpennañ d’an ivinelloù prevez</string>

    <!-- Microsurvey -->
    <!-- Prompt view -->
    <!-- The microsurvey prompt title. Note: The word "Firefox" should NOT be translated -->
    <string name="micro_survey_prompt_title" tools:ignore="BrandUsage,UnusedResources">Skoazellit ac’hanomp da lakaat Firefox da vezañ gwelloc’h. Ne gemer nemet ur vunutenn.</string>
    <!-- The continue button label -->
    <string name="micro_survey_continue_button_label" tools:ignore="UnusedResources">Kenderc’hel</string>

    <!-- Survey view -->
    <!-- The survey header -->
    <string name="micro_survey_survey_header_2">Trugarez da gemer perzh er sontadeg</string>
    <!-- The privacy notice link -->
    <string name="micro_survey_privacy_notice_2">Evezhiadennoù a-fet buhez prevez</string>
    <!-- The submit button label text -->
    <string name="micro_survey_submit_button_label">Kas</string>
    <!-- The survey completion header -->
    <string name="micro_survey_survey_header_confirmation" tools:ignore="UnusedResources">Sontadeg leuniet</string>
    <!-- The survey completion confirmation text -->
    <string name="micro_survey_feedback_confirmation">Trugarez da vezañ roet hoc’h ali!</string>

    <!-- Option for likert scale -->
    <string name="likert_scale_option_1" tools:ignore="UnusedResources">Plijet-tre</string>
    <!-- Option for likert scale -->
    <string name="likert_scale_option_2" tools:ignore="UnusedResources">Plijet</string>
    <!-- Option for likert scale -->
    <string name="likert_scale_option_3" tools:ignore="UnusedResources">Ali ebet</string>
    <!-- Option for likert scale -->
    <string name="likert_scale_option_4" tools:ignore="UnusedResources">Displijet</string>
    <!-- Option for likert scale -->
    <string name="likert_scale_option_5" tools:ignore="UnusedResources">Displijet-tre</string>
    <!-- Option for likert scale -->
    <string name="likert_scale_option_6" tools:ignore="UnusedResources">Ne ran ket gantañ</string>
    <!-- Text shown in prompt for homepage microsurvey. Note: The word "Firefox" should NOT be translated. -->
    <string name="microsurvey_prompt_homepage_title" tools:ignore="BrandUsage,UnusedResources" moz:removedIn="130">Plijet hoc’h gant ho pennbajenn Firefox?</string>
    <!-- Text shown in prompt for printing microsurvey. "sec" It's an abbreviation for "second". Note: The word "Firefox" should NOT be translated. -->
    <string name="microsurvey_prompt_printing_title" tools:ignore="BrandUsage,UnusedResources">Skoazellit da lakaat ar moullañ e Firefox da vezañ gwelloc’h. Ne gemer nemet div eilenn</string>
    <!-- Text shown in the survey title for printing microsurvey. Note: The word "Firefox" should NOT be translated. -->
    <string name="microsurvey_survey_printing_title" tools:ignore="BrandUsage,UnusedResources">Plijet hoc’h gant ar moullañ e Firefox?</string>
    <!-- Text shown in the survey title for homepage microsurvey. Note: The word "Firefox" should NOT be translated. -->
    <string name="microsurvey_homepage_title" tools:ignore="BrandUsage,UnusedResources">Plijet hoc’h gant ho pennbajenn Firefox?</string>
    <!-- Accessibility -->
    <!-- Content description for the survey application icon. Note: The word "Firefox" should NOT be translated.  -->
    <string name="microsurvey_app_icon_content_description" tools:ignore="BrandUsage">Logo Firefox</string>
    <!-- Content description for the survey feature icon. -->
    <string name="microsurvey_feature_icon_content_description">Arlun ar sontadeg</string>
    <!-- Content description (not visible, for screen readers etc.) for opening microsurvey bottom sheet. -->
    <string name="microsurvey_open_handle_content_description" tools:ignore="UnusedResources" moz:removedIn="130">Digeriñ ar sontdeg</string>
    <!-- Content description (not visible, for screen readers etc.) for closing microsurvey bottom sheet. -->
    <string name="microsurvey_close_handle_content_description">Serriñ ar sontadeg</string>
    <!-- Content description for "X" button that is closing microsurvey. -->
    <string name="microsurvey_close_button_content_description">Serriñ</string>

    <!-- Debug drawer logins -->
    <!-- The title of the Logins feature in the Debug Drawer. -->
    <string name="debug_drawer_logins_title">Titouroù kennaskañ</string>
    <!-- The title of the logins section in the Logins feature, where the parameter will be the site domain  -->
    <string name="debug_drawer_logins_current_domain_label">Domani a-vremañ: %s</string>

    <!-- The label for a button to add a new fake login for the current domain in the Logins feature. -->
    <string name="debug_drawer_logins_add_login_button">Ouzhpennañ un naouder faos evit an domani-mañ</string>
    <!-- Content description for delete button where parameter will be the username of the login -->
    <string name="debug_drawer_logins_delete_login_button_content_description">Dilemel an titour kennaskañ gant an anv arveriad %s</string>

    <!-- Debug drawer "contextual feature recommendation" (CFR) tools -->
    <!-- The title of the CFR Tools feature in the Debug Drawer -->
    <string name="debug_drawer_cfr_tools_title">Ostilhoù CFR</string>
    <!-- The title of the reset CFR section in CFR Tools -->
    <string name="debug_drawer_cfr_tools_reset_cfr_title">Adderaouekaat ar CFR</string>

    <!-- Messages explaining how to exit fullscreen mode -->
    <!-- Message shown to explain how to exit fullscreen mode when gesture navigation is enabled -->
    <string name="exit_fullscreen_with_gesture" moz:removedIn="132" tools:ignore="UnusedResources">Evit kuitaat ar skramm a-bezh, lakait da riklañ adalek ar c\'hrec’h hag implijit ar jestr distreiñ</string>
    <!-- Message shown to explain how to exit fullscreen mode when using back button navigation -->
    <string name="exit_fullscreen_with_back_button" moz:removedIn="132" tools:ignore="UnusedResources">Evit kuitaat ar skramm a-bezh, lakait da riklañ adalek ar c\'hrec’h hag pouezit war distreiñ</string>

    <!-- Beta Label Component !-->
    <!-- Text shown as a label or tag to indicate a feature or area is still undergoing active development. Note that here "Beta" should not be translated, as it is used as an icon styled element. -->
    <string name="beta_feature">BETA</string>
</resources><|MERGE_RESOLUTION|>--- conflicted
+++ resolved
@@ -306,11 +306,7 @@
     <string name="browser_menu_switch_to_mobile_site">Lec’hienn hezoug</string>
     <!-- Browser menu label that navigates to the page tools sub-menu -->
     <string name="browser_menu_tools">Ostilhoù</string>
-<<<<<<< HEAD
-    <!-- Content description (not visible, for screen readers etc.): Back button for the page tools sub-menu -->
-=======
     <!-- Content description (not visible, for screen readers etc.): Back button for all menu redesign sub-menu -->
->>>>>>> a07f670f
     <string name="browser_menu_back_button_content_description">Distreiñ d\'al lañser pennañ</string>
     <!-- Browser menu description that describes the various tools related menu items inside of the tools sub-menu -->
     <string name="browser_menu_tools_description_with_translate">Mod lenn, treiñ, moullañ, rannañ, digeriñ en un arload</string>
