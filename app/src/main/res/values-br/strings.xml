<?xml version="1.0" encoding="utf-8"?>
<resources xmlns:tools="http://schemas.android.com/tools" xmlns:moz="http://mozac.org/tools">
    <!-- App name for private browsing mode. The first parameter is the name of the app defined in app_name (for example: Fenix)-->
    <string name="app_name_private_5">%s prevez</string>
    <!-- App name for private browsing mode. The first parameter is the name of the app defined in app_name (for example: Fenix)-->
    <string name="app_name_private_4">%s (prevez)</string>

    <!-- Home Fragment -->
    <!-- Content description (not visible, for screen readers etc.): "Three dot" menu button. -->
    <string name="content_description_menu">Dibarzhioù ouzhpenn</string>
    <!-- Content description (not visible, for screen readers etc.): "Private Browsing" menu button. -->
    <string name="content_description_private_browsing_button">Gweredekaat ar Merdeiñ Prevez</string>
    <!-- Content description (not visible, for screen readers etc.): "Private Browsing" menu button. -->
    <string name="content_description_disable_private_browsing_button">Diweredekaat ar Merdeiñ Prevez</string>
    <!-- Placeholder text shown in the search bar before a user enters text for the default engine -->
    <string name="search_hint">Klask pe chomlecʼh</string>
    <!-- Placeholder text shown in the search bar before a user enters text for a general engine -->
    <string name="search_hint_general_engine">Klask er web</string>
    <!-- Placeholder text shown in search bar when using history search -->
    <string name="history_search_hint">Klask er roll istor</string>
    <!-- Placeholder text shown in search bar when using bookmarks search -->
    <string name="bookmark_search_hint">Klask er sinedoù</string>
    <!-- Placeholder text shown in search bar when using tabs search -->
    <string name="tab_search_hint">Klask en ivinelloù</string>
    <!-- Placeholder text shown in the search bar when using application search engines -->
    <string name="application_search_hint">Skrivit gerioù ar c’hlask</string>
    <!-- No Open Tabs Message Description -->
    <string name="no_open_tabs_description">Diskouezet e vo amañ hocʼh ivinelloù digoret.</string>
    <!-- No Private Tabs Message Description -->
    <string name="no_private_tabs_description">Diskouezet e vo amañ hocʼh ivinelloù prevez.</string>

    <!-- Tab tray multi select title in app bar. The first parameter is the number of tabs selected -->
    <string name="tab_tray_multi_select_title">%1$d diuzet</string>
    <!-- Label of button in create collection dialog for creating a new collection  -->
    <string name="tab_tray_add_new_collection">Ouzhpennañ un dastumad nevez</string>
    <!-- Label of editable text in create collection dialog for naming a new collection  -->
    <string name="tab_tray_add_new_collection_name">Anv</string>
    <!-- Label of button in save to collection dialog for selecting a current collection  -->
    <string name="tab_tray_select_collection">Diuzañ an dastumad</string>
    <!-- Content description for close button while in multiselect mode in tab tray -->
    <string name="tab_tray_close_multiselect_content_description">Kuitaat ar mod lies-diuzañ</string>
    <!-- Content description for save to collection button while in multiselect mode in tab tray -->
    <string name="tab_tray_collection_button_multiselect_content_description">Enrollañ an ivinelloù diuzet en dastumad</string>
    <!-- Content description on checkmark while tab is selected in multiselect mode in tab tray -->
    <string name="tab_tray_multiselect_selected_content_description">Diuzet</string>

    <!-- Home - Recently saved bookmarks -->
    <!-- Title for the home screen section with recently saved bookmarks. -->
    <string name="recently_saved_title">Enrollet nevez ’zo</string>
    <!-- Content description for the button which navigates the user to show all of their saved bookmarks. -->
    <string name="recently_saved_show_all_content_description_2">Diskouez an holl sinedoù enrollet</string>
    <!-- Text for the menu button to remove a recently saved bookmark from the user's home screen -->
    <string name="recently_saved_menu_item_remove">Dilemel</string>

    <!-- About content. The first parameter is the name of the application. (For example: Fenix) -->
    <string name="about_content">Gant Mozilla eo produet %1$s.</string>

    <!-- Private Browsing -->
    <!-- Explanation for private browsing displayed to users on home view when they first enable private mode
        The first parameter is the name of the app defined in app_name (for example: Fenix) -->
    <string name="private_browsing_placeholder_description_2">
        %1$s a skarzh ho roll istor klask ha merdeiñ eus an ivinelloù prevez pa guitait anezho pe pa guitait an arload. Daoust ma ne lak ket acʼhanocʼh da vezañ dizanv evit al lecʼhiennoù pe evit ho pourchaser kenrouedad e vo aesocʼh da zercʼhel prevez ar pezh a rit enlinenn evit an dud all a implij an trevnad-mañ.</string>
    <string name="private_browsing_common_myths">
       Mojennoù a vez alies diwar-benn ar merdeiñ prevez
    </string>

    <!-- Private mode shortcut "contextual feature recommendation" (CFR) -->
    <!-- Text for the Private mode shortcut CFR message for adding a private mode shortcut to open private tabs from the Home screen -->
    <string name="private_mode_cfr_message_2">Lañsit hoc’h ivinell prevez a zeu en ur stokadenn.</string>
    <!-- Text for the positive button to accept adding a Private Browsing shortcut to the Home screen -->
    <string name="private_mode_cfr_pos_button_text">Ouzhpennañ dʼar skramm degemer</string>
    <!-- Text for the negative button to decline adding a Private Browsing shortcut to the Home screen -->
    <string name="cfr_neg_button_text">Ket, trugarez</string>

    <!-- Open in App "contextual feature recommendation" (CFR) -->
    <!-- Text for the info message. The first parameter is the name of the application.-->
    <string name="open_in_app_cfr_info_message_2">Gallout a rit lakaat %1$s da zigeriñ an ereoù ent emgefreek en arloadoù all.</string>
    <!-- Text for the positive action button -->
    <string name="open_in_app_cfr_positive_button_text">Mont en arventennoù</string>
    <!-- Text for the negative action button -->
    <string name="open_in_app_cfr_negative_button_text">Argas</string>

    <!-- Total cookie protection "contextual feature recommendation" (CFR) -->
    <!-- Text for the message displayed in the contextual feature recommendation popup promoting the total cookie protection feature. -->
    <string name="tcp_cfr_message">Hor c’heweriuster prevezded araoketañ betek-hen a lak an heulierien a-gostez.</string>
    <!-- Text displayed that links to website containing documentation about the "Total cookie protection" feature. -->
    <string name="tcp_cfr_learn_more">Gouzout hiroc’h a-zivout ar gwarez toupinoù hollek</string>

    <!-- Text for the info dialog when camera permissions have been denied but user tries to access a camera feature. -->
    <string name="camera_permissions_needed_message">Ezhomm a zo haeziñ ar c’hamera. Kit e Arventennoù Android, stokit war an aotreoù ha stokit war aotren.</string>
    <!-- Text for the positive action button to go to Android Settings to grant permissions. -->
    <string name="camera_permissions_needed_positive_button_text">Mont en arventennoù</string>
    <!-- Text for the negative action button to dismiss the dialog. -->
    <string name="camera_permissions_needed_negative_button_text">Argas</string>

    <!-- Text for the banner message to tell users about our auto close feature. -->
    <string name="tab_tray_close_tabs_banner_message">Lakaat an ivinelloù digor da serriñ ent emgefreek pa n’eo ket bet sellet outo e-pad un devezh, ur sizhun pe ur miz.</string>
    <!-- Text for the positive action button to go to Settings for auto close tabs. -->
    <string name="tab_tray_close_tabs_banner_positive_button_text">Dibarzhioù gwel</string>
    <!-- Text for the negative action button to dismiss the Close Tabs Banner. -->
    <string name="tab_tray_close_tabs_banner_negative_button_text">Argas</string>

    <!-- Text for the banner message to tell users about our inactive tabs feature. -->
    <string name="tab_tray_inactive_onboarding_message">An ivinelloù n’ho peus ket gwelet e-pad div sizhun a vo dilec’hiet amañ.</string>
    <!-- Text for the action link to go to Settings for inactive tabs. -->
    <string name="tab_tray_inactive_onboarding_button_text">Diweredekaat en arventennoù</string>

    <!-- Text for title for the auto-close dialog of the inactive tabs. -->
    <string name="tab_tray_inactive_auto_close_title">Em-serriñ goude ur miz?</string>
    <!-- Text for the body for the auto-close dialog of the inactive tabs.
        The first parameter is the name of the application.-->
    <string name="tab_tray_inactive_auto_close_body_2">%1$s a c’hall serriñ ivinelloù n’ho peus ket gwelet er miz diwezhañ.</string>
    <!-- Content description for close button in the auto-close dialog of the inactive tabs. -->
    <string name="tab_tray_inactive_auto_close_button_content_description">Serriñ</string>

    <!-- Text for turn on auto close tabs button in the auto-close dialog of the inactive tabs. -->
    <string name="tab_tray_inactive_turn_on_auto_close_button_2">Enaouiñ an em-serriñ</string>


    <!-- Home screen icons - Long press shortcuts -->
    <!-- Shortcut action to open new tab -->
    <string name="home_screen_shortcut_open_new_tab_2">Ivinell nevez</string>
    <!-- Shortcut action to open new private tab -->
    <string name="home_screen_shortcut_open_new_private_tab_2">Ivinell prevez nevez</string>

    <!-- Shortcut action to open Passwords screens -->
    <string name="home_screen_shortcut_open_password_screen">Berradennoù klavier</string>

    <!-- Recent Tabs -->
    <!-- Header text for jumping back into the recent tab in the home screen -->
    <string name="recent_tabs_header">Distreiñ</string>
    <!-- Button text for showing all the tabs in the tabs tray -->
    <string name="recent_tabs_show_all">Diskouez pep tra</string>

    <!-- Content description for the button which navigates the user to show all recent tabs in the tabs tray. -->
    <string name="recent_tabs_show_all_content_description_2">Diskouez an holl afelloù ivinelloù nevez</string>

    <!-- Text for button in synced tab card that opens synced tabs tray -->
    <string name="recent_tabs_see_all_synced_tabs_button_text">Gwelout an holl ivinelloù goubredet</string>
    <!-- Accessibility description for device icon used for recent synced tab -->
    <string name="recent_tabs_synced_device_icon_content_description">Trevnad goubredet</string>
    <!-- Text for the dropdown menu to remove a recent synced tab from the homescreen -->
    <string name="recent_synced_tab_menu_item_remove">Dilemel</string>
    <!-- Text for the menu button to remove a grouped highlight from the user's browsing history
         in the Recently visited section -->
    <string name="recent_tab_menu_item_remove">Dilemel</string>

    <!-- History Metadata -->
    <!-- Header text for a section on the home screen that displays grouped highlights from the
         user's browsing history, such as topics they have researched or explored on the web -->
    <string name="history_metadata_header_2">Gweladennet nevez ’zo</string>
    <!-- Text for the menu button to remove a grouped highlight from the user's browsing history
         in the Recently visited section -->
    <string name="recently_visited_menu_item_remove">Dilemel</string>

    <!-- Content description for the button which navigates the user to show all of their history. -->
    <string name="past_explorations_show_all_content_description_2">Diskouez an holl verdeadennoù kent</string>

    <!-- Browser Fragment -->
    <!-- Content description (not visible, for screen readers etc.): Navigate backward (browsing history) -->
    <string name="browser_menu_back">Distreiñ</string>
    <!-- Content description (not visible, for screen readers etc.): Navigate forward (browsing history) -->
    <string name="browser_menu_forward">War-lercʼh</string>
    <!-- Content description (not visible, for screen readers etc.): Refresh current website -->
    <string name="browser_menu_refresh">Azbevaat</string>
    <!-- Content description (not visible, for screen readers etc.): Stop loading current website -->
    <string name="browser_menu_stop">Paouez</string>
    <!-- Browser menu button that opens the addon manager -->
    <string name="browser_menu_add_ons">Askouezhioù</string>
    <!-- Browser menu button that opens account settings -->
    <string name="browser_menu_account_settings">Titouroù ar gont</string>
    <!-- Text displayed when there are no add-ons to be shown -->
    <string name="no_add_ons">Nʼeus tamm askouezh ebet amañ</string>
    <!-- Browser menu button that sends a user to help articles -->
    <string name="browser_menu_help">Skoazell</string>
    <!-- Browser menu button that sends a to a the what's new article -->
    <string name="browser_menu_whats_new">Petra nevez</string>
    <!-- Browser menu button that opens the settings menu -->
    <string name="browser_menu_settings">Arventennoù</string>
    <!-- Browser menu button that opens a user's library -->
    <string name="browser_menu_library">Levraoueg</string>
    <!-- Browser menu toggle that requests a desktop site -->
    <string name="browser_menu_desktop_site">Lecʼhienn urzhiataer</string>
    <!-- Browser menu toggle that adds a shortcut to the site on the device home screen. -->
    <string name="browser_menu_add_to_homescreen">Ouzhpennañ dʼar skramm degemer</string>
    <!-- Browser menu toggle that installs a Progressive Web App shortcut to the site on the device home screen. -->
    <string name="browser_menu_install_on_homescreen">Staliañ</string>
    <!-- Content description (not visible, for screen readers etc.) for the Resync tabs button -->
    <string name="resync_button_content_description">Adgoubredañ</string>
    <!-- Browser menu button that opens the find in page menu -->
    <string name="browser_menu_find_in_page">Kavout er bajennad</string>
    <!-- Browser menu button that saves the current tab to a collection -->
    <string name="browser_menu_save_to_collection_2">Enrollañ en dastumad</string>
    <!-- Browser menu button that open a share menu to share the current site -->
    <string name="browser_menu_share">Rannañ</string>
    <!-- Browser menu button shown in custom tabs that opens the current tab in Fenix
        The first parameter is the name of the app defined in app_name (for example: Fenix) -->
    <string name="browser_menu_open_in_fenix">Digeriñ e %1$s</string>
    <!-- Browser menu text shown in custom tabs to indicate this is a Fenix tab
        The first parameter is the name of the app defined in app_name (for example: Fenix) -->
    <string name="browser_menu_powered_by">LUSKET GANT %1$s</string>
    <!-- Browser menu text shown in custom tabs to indicate this is a Fenix tab
        The first parameter is the name of the app defined in app_name (for example: Fenix) -->
    <string name="browser_menu_powered_by2">Lusket gant %1$s</string>
    <!-- Browser menu button to put the current page in reader mode -->
    <string name="browser_menu_read">Mod Lenn</string>
    <!-- Browser menu button content description to close reader mode and return the user to the regular browser -->
    <string name="browser_menu_read_close">Serriñ ar mod lenn</string>
    <!-- Browser menu button to open the current page in an external app -->
    <string name="browser_menu_open_app_link">Digeriñ en arload</string>
    <!-- Browser menu button to show reader view appearance controls e.g. the used font type and size -->
    <string name="browser_menu_customize_reader_view">Personelaat ar mod lenn</string>
    <!-- Browser menu label for adding a bookmark -->
    <string name="browser_menu_add">Ouzhpennañ</string>
    <!-- Browser menu label for editing a bookmark -->
    <string name="browser_menu_edit">Embann</string>

    <!-- Button shown on the home page that opens the Customize home settings -->
    <string name="browser_menu_customize_home_1">Personelaat an degemer</string>
    <!-- Browser Toolbar -->
    <!-- Content description for the Home screen button on the browser toolbar -->
    <string name="browser_toolbar_home">Skramm degemer</string>

    <!-- Locale Settings Fragment -->
    <!-- Content description for tick mark on selected language -->
    <string name="a11y_selected_locale_content_description">Yezh dibabet</string>
    <!-- Text for default locale item -->
    <string name="default_locale_text">Ober gant yezh ar benveg</string>
    <!-- Placeholder text shown in the search bar before a user enters text -->
    <string name="locale_search_hint">Klask ur yezh</string>

    <!-- Search Fragment -->
    <!-- Button in the search view that lets a user search by scanning a QR code -->
    <string name="search_scan_button">Cʼhwilerviñ</string>
    <!-- Button in the search view that lets a user change their search engine -->
    <string name="search_engine_button">Lusker enklask</string>
    <!-- Button in the search view when shortcuts are displayed that takes a user to the search engine settings -->
    <string name="search_shortcuts_engine_settings">Arventennoù al lusker klask</string>
    <!-- Button in the search view that lets a user navigate to the site in their clipboard -->
    <string name="awesomebar_clipboard_title">Leuniañ diwar ar golver</string>
    <!-- Button in the search suggestions onboarding that allows search suggestions in private sessions -->
    <string name="search_suggestions_onboarding_allow_button">Aotren</string>
    <!-- Button in the search suggestions onboarding that does not allow search suggestions in private sessions -->
    <string name="search_suggestions_onboarding_do_not_allow_button">Na aotren</string>
    <!-- Search suggestion onboarding hint title text -->
    <string name="search_suggestions_onboarding_title">Aotren alioù klask er merdeiñ prevez?</string>

    <!-- Search suggestion onboarding hint description text, first parameter is the name of the app defined in app_name (for example: Fenix)-->
    <string name="search_suggestions_onboarding_text">%s a ranno ar pezh a vizskrivit er varrenn chomlecʼhioù gant ho lusker enklask dre ziouer.</string>

    <!-- Search engine suggestion title text. The first parameter is the name of the suggested engine-->
    <string name="search_engine_suggestions_title">Klask %s</string>
    <!-- Search engine suggestion description text -->
    <string name="search_engine_suggestions_description">Klask war-eeun eus ar varrenn chomlec’h</string>

    <!-- Menu option in the search selector menu to open the search settings -->
    <string name="search_settings_menu_item">Arventennoù ar c’hlask</string>

    <!-- Header text for the search selector menu -->
    <string name="search_header_menu_item_2">Evit ar c’hlask-mañ:</string>
    <!-- Content description (not visible, for screen readers etc.): Search engine icon. The first parameter is the search engine name (for example: DuckDuckGo). -->
    <string name="search_engine_icon_content_description" tools:ignore="UnusedResources">Lusker klask %s</string>

    <!-- Home onboarding -->
    <!-- Onboarding home screen popup dialog, shown on top of the Jump back in section. -->
    <string name="onboarding_home_screen_jump_back_contextual_hint_2">Kejit gant ho pajenn degemer personelaet. Ivinelloù nevez, sinedoù ha disoc’hoù enklask a vo diskouezet amañ.</string>
    <!-- Home onboarding dialog welcome screen title text. -->
    <string name="onboarding_home_welcome_title_2">Donemat war un internet personeloc’h</string>
    <!-- Home onboarding dialog welcome screen description text. -->
    <string name="onboarding_home_welcome_description">Muioc’h a livioù, muioc’h a brevezded. An hevelep youl da lakaat an dud a-raok ar gounidoù.</string>
    <!-- Home onboarding dialog sign into sync screen title text. -->
    <string name="onboarding_home_sync_title_3">Cheñch skrammoù a zo aesoc’h c’hoazh bremañ</string>
    <!-- Home onboarding dialog sign into sync screen description text. -->
    <string name="onboarding_home_sync_description">Adkemerit an traoù e lec’h m’ho poa laosket anezho war un trevnad all, dre ho pajenn degemer.</string>
    <!-- Text for the button to continue the onboarding on the home onboarding dialog. -->
    <string name="onboarding_home_get_started_button">Kregiñ ganti</string>
    <!-- Text for the button to navigate to the sync sign in screen on the home onboarding dialog. -->
    <string name="onboarding_home_sign_in_button">Kennaskañ</string>
    <!-- Text for the button to skip the onboarding on the home onboarding dialog. -->
    <string name="onboarding_home_skip_button">Tremen</string>
    <!-- Onboarding home screen sync popup dialog message, shown on top of Recent Synced Tabs in the Jump back in section. -->
    <string name="sync_cfr_message">Goubredet eo hoc’h ivinelloù! Tapit an traoù en-dro lec’h m’ho peus laosket anezho e lec’h all.</string>
    <!-- Content description (not visible, for screen readers etc.): Close button for the home onboarding dialog -->
    <string name="onboarding_home_content_description_close_button">Serriñ</string>

    <!-- Notification pre-permission dialog -->
    <!-- Enable notification pre permission dialog title
        The first parameter is the name of the app defined in app_name (for example: Fenix) -->
    <string name="onboarding_home_enable_notifications_title">Gant ar rebuzadurioù e c’hallit ober muioc’h a draoù gant %s</string>
    <!-- Enable notification pre permission dialog description with rationale
        The first parameter is the name of the app defined in app_name (for example: Fenix) -->
    <string name="onboarding_home_enable_notifications_description">Goubredit hoc’h ivinelloù etre ho trevnadoù, merit ho pellgargadurioù, lennit alioù evit tapout seizh gwellañ gwarez buhez prevez %s ha muioc’h c’hoazh.</string>
    <!-- Text for the button to request notification permission on the device -->
    <string name="onboarding_home_enable_notifications_positive_button">Kenderc’hel</string>
    <!-- Text for the button to not request notification permission on the device and dismiss the dialog -->
    <string name="onboarding_home_enable_notifications_negative_button">Ket bremañ</string>

<<<<<<< HEAD
    <!-- Juno first user onboarding flow experiment -->
    <!-- Title for set firefox as default browser screen.
        The first parameter is the name of the app defined in app_name (for example: Fenix) -->
    <string name="juno_onboarding_default_browser_title">Lakait %s da vezañ ho merdeer dre ziouer</string>
=======
    <!-- Juno first user onboarding flow experiment, strings are marked unused as they are only referenced by Nimbus experiments. -->
    <!-- Title for set firefox as default browser screen.
        The first parameter is the name of the app defined in app_name (for example: Fenix) -->
    <string name="juno_onboarding_default_browser_title" moz:RemovedIn="117" tools:ignore="UnusedResources">Lakait %s da vezañ ho merdeer dre ziouer</string>
>>>>>>> 0ada6ff2
    <!-- Title for set firefox as default browser screen used by Nimbus experiments. Nimbus experiments do not support string placeholders.
        Note: The word "Firefox" should NOT be translated -->
    <string name="juno_onboarding_default_browser_title_nimbus" tools:ignore="UnusedResources">Lakait Firefox da vezañ ho merdeer dre ziouer</string>
    <!-- Description for set firefox as default browser screen.
        The first parameter is the Firefox brand name.
        The second parameter is the string with key "juno_onboarding_default_browser_description_link_text". -->
<<<<<<< HEAD
    <string name="juno_onboarding_default_browser_description">%1$s a lak an dud a-raok an arc’hant ha difenn a ra ho puhez prevez en ur stankañ an heulierien etre al lec’hiennoù. \n\nDeskit hiroc’h en hor %2$s.</string>
=======
    <string name="juno_onboarding_default_browser_description" moz:RemovedIn="117" tools:ignore="UnusedResources">%1$s a lak an dud a-raok an arc’hant ha difenn a ra ho puhez prevez en ur stankañ an heulierien etre al lec’hiennoù. \n\nDeskit hiroc’h en hor %2$s.</string>
>>>>>>> 0ada6ff2
    <!-- Description for set firefox as default browser screen used by Nimbus experiments. Nimbus experiments do not support string placeholders.
        Note: The word "Firefox" should NOT be translated -->
    <string name="juno_onboarding_default_browser_description_nimbus" tools:ignore="UnusedResources">Firefox a lak an dud a-raok an arc’hant ha difenn a ra ho puhez prevez en ur stankañ an heulierien etre al lec’hiennoù. \n\nDeskit hiroc’h en hor evezhiadennoù a-fet buhez prevez.</string>
    <!-- Text for the link to the privacy notice webpage for set as firefox default browser screen.
    This is part of the string with the key "juno_onboarding_default_browser_description". -->
<<<<<<< HEAD
    <string name="juno_onboarding_default_browser_description_link_text">evezhiadennoù a-fet buhez prevez</string>
    <!-- Text for the button to set firefox as default browser on the device -->
    <string name="juno_onboarding_default_browser_positive_button">Lakaat da verdeer dre ziouer</string>
    <!-- Text for the button dismiss the screen and move on with the flow -->
    <string name="juno_onboarding_default_browser_negative_button">Ket bremañ</string>
    <!-- Title for sign in to sync screen. -->
    <string name="juno_onboarding_sign_in_title">Tremenit deus ar pellgomz d’an urzhiataer hezoug hag ar c’hontrol</string>
    <!-- Description for sign in to sync screen. -->
    <string name="juno_onboarding_sign_in_description">Adtapit ivinelloù ha gerioù-tremen diouzh ho trevnadoù all evit distreiñ e-lec’h ma oac’h.</string>
    <!-- Text for the button to sign in to sync on the device -->
    <string name="juno_onboarding_sign_in_positive_button">Kennaskañ</string>
    <!-- Text for the button dismiss the screen and move on with the flow -->
    <string name="juno_onboarding_sign_in_negative_button">Ket bremañ</string>
    <!-- Title for enable notification permission screen.
        The first parameter is the name of the app defined in app_name (for example: Fenix) -->
    <string name="juno_onboarding_enable_notifications_title">Gant ar rebuzadurioù e c’hallit ober muioc’h a draoù gant %s</string>
=======
    <string name="juno_onboarding_default_browser_description_link_text" tools:ignore="UnusedResources">evezhiadennoù a-fet buhez prevez</string>
    <!-- Text for the button to set firefox as default browser on the device -->
    <string name="juno_onboarding_default_browser_positive_button" tools:ignore="UnusedResources">Lakaat da verdeer dre ziouer</string>
    <!-- Text for the button dismiss the screen and move on with the flow -->
    <string name="juno_onboarding_default_browser_negative_button" tools:ignore="UnusedResources">Ket bremañ</string>
    <!-- Title for sign in to sync screen. -->
    <string name="juno_onboarding_sign_in_title" tools:ignore="UnusedResources">Tremenit deus ar pellgomz d’an urzhiataer hezoug hag ar c’hontrol</string>
    <!-- Description for sign in to sync screen. -->
    <string name="juno_onboarding_sign_in_description" tools:ignore="UnusedResources">Adtapit ivinelloù ha gerioù-tremen diouzh ho trevnadoù all evit distreiñ e-lec’h ma oac’h.</string>
    <!-- Text for the button to sign in to sync on the device -->
    <string name="juno_onboarding_sign_in_positive_button" tools:ignore="UnusedResources">Kennaskañ</string>
    <!-- Text for the button dismiss the screen and move on with the flow -->
    <string name="juno_onboarding_sign_in_negative_button" tools:ignore="UnusedResources">Ket bremañ</string>
    <!-- Title for enable notification permission screen.
        The first parameter is the name of the app defined in app_name (for example: Fenix) -->
    <string name="juno_onboarding_enable_notifications_title" moz:RemovedIn="117" tools:ignore="UnusedResources">Gant ar rebuzadurioù e c’hallit ober muioc’h a draoù gant %s</string>
>>>>>>> 0ada6ff2
    <!-- Title for enable notification permission screen used by Nimbus experiments. Nimbus experiments do not support string placeholders.
        Note: The word "Firefox" should NOT be translated -->
    <string name="juno_onboarding_enable_notifications_title_nimbus" tools:ignore="UnusedResources">Gant ar rebuzadurioù e c’hallit ober muioc’h a draoù gant Firefox</string>
    <!-- Description for enable notification permission screen.
        The first parameter is the name of the app defined in app_name (for example: Fenix) -->
<<<<<<< HEAD
    <string name="juno_onboarding_enable_notifications_description">Kasit ivinelloù etre ho trevnadoù, merit pellgargadurioù, lennit alioù evit tapout seizh gwellañ gwarez buhez prevez %s.</string>
=======
    <string name="juno_onboarding_enable_notifications_description" moz:RemovedIn="117" tools:ignore="UnusedResources">Kasit ivinelloù etre ho trevnadoù, merit pellgargadurioù, lennit alioù evit tapout seizh gwellañ gwarez buhez prevez %s.</string>
>>>>>>> 0ada6ff2
    <!-- Description for enable notification permission screen used by Nimbus experiments. Nimbus experiments do not support string placeholders.
       Note: The word "Firefox" should NOT be translated   -->
    <string name="juno_onboarding_enable_notifications_description_nimbus" tools:ignore="UnusedResources">Kasit ivinelloù etre ho trevnadoù, merit pellgargadurioù, lennit alioù evit tapout seizh gwellañ gwarez buhez prevez Firefox.</string>
    <!-- Text for the button to request notification permission on the device -->
<<<<<<< HEAD
    <string name="juno_onboarding_enable_notifications_positive_button">Gweredekaat ar rebuzadurioù</string>
    <!-- Text for the button dismiss the screen and move on with the flow -->
    <string name="juno_onboarding_enable_notifications_negative_button">Ket bremañ</string>
=======
    <string name="juno_onboarding_enable_notifications_positive_button" tools:ignore="UnusedResources">Gweredekaat ar rebuzadurioù</string>
    <!-- Text for the button dismiss the screen and move on with the flow -->
    <string name="juno_onboarding_enable_notifications_negative_button" tools:ignore="UnusedResources">Ket bremañ</string>
>>>>>>> 0ada6ff2

    <!-- Search Widget -->
    <!-- Content description for searching with a widget. The first parameter is the name of the application.-->
    <string name="search_widget_content_description_2">Digeriñ en un ivinell %1$s nevez</string>
    <!-- Text preview for smaller sized widgets -->
    <string name="search_widget_text_short">Klask</string>
    <!-- Text preview for larger sized widgets -->
    <string name="search_widget_text_long">Klask er web</string>
    <!-- Content description (not visible, for screen readers etc.): Voice search -->
    <string name="search_widget_voice">Klask dre vouezh</string>

    <!-- Preferences -->
    <!-- Title for the settings page-->
    <string name="settings">Arventennoù</string>
    <!-- Preference category for general settings -->
    <string name="preferences_category_general">Hollek</string>
    <!-- Preference category for all links about Fenix -->
    <string name="preferences_category_about">A-zivout</string>
    <!-- Preference category for settings related to changing the default search engine -->
    <string name="preferences_category_select_default_search_engine">Dibabit unan</string>
    <!-- Preference for settings related to managing search shortcuts for the quick search menu -->
    <string name="preferences_manage_search_shortcuts">Merañ ar berradennoù klask</string>
    <!-- Summary for preference for settings related to managing search shortcuts for the quick search menu -->
    <string name="preferences_manage_search_shortcuts_summary">Embann al luskerioù a c’haller gwelet el lañser klask</string>
    <!-- Preference category for settings related to managing search shortcuts for the quick search menu -->
    <string name="preferences_category_engines_in_search_menu">Luskerioù a c’haller gwelet el lañser klask</string>
    <!-- Preference for settings related to changing the default search engine -->
    <string name="preferences_default_search_engine">Keflusker enklask dre ziouer</string>
    <!-- Preference for settings related to Search -->
    <string name="preferences_search">Klask</string>
    <!-- Preference for settings related to Search address bar -->
    <string name="preferences_search_address_bar">Barrenn chomlecʼhioù</string>
    <!-- Preference link to rating Fenix on the Play Store -->
    <string name="preferences_rate">Notennit war Google Play</string>
    <!-- Preference linking to about page for Fenix
        The first parameter is the name of the app defined in app_name (for example: Fenix) -->
    <string name="preferences_about">A-zivout %1$s</string>
    <!-- Preference for settings related to changing the default browser -->
    <string name="preferences_set_as_default_browser">Lakaat evel merdeer dre ziouer</string>
    <!-- Preference category for advanced settings -->
    <string name="preferences_category_advanced">Kempleshocʼh</string>
    <!-- Preference category for privacy and security settings -->
    <string name="preferences_category_privacy_security">Buhez prevez ha diogelroez</string>
    <!-- Preference for advanced site permissions -->
    <string name="preferences_site_permissions">Aotreoù al lecʼhiennoù</string>
    <!-- Preference for private browsing options -->
    <string name="preferences_private_browsing_options">Merdeiñ prevez</string>
    <!-- Preference for opening links in a private tab-->
    <string name="preferences_open_links_in_a_private_tab">Digeriñ an ereoù en un ivinell brevez</string>
    <!-- Preference for allowing screenshots to be taken while in a private tab-->
    <string name="preferences_allow_screenshots_in_private_mode">Aotren an tapadennoù-skramm er merdeiñ prevez</string>
    <!-- Will inform the user of the risk of activating Allow screenshots in private browsing option -->
    <string name="preferences_screenshots_in_private_mode_disclaimer">Mard eo aotreet, an ivinelloù prevez a vo hewel pa vo meur a arload digor</string>
    <!-- Preference for adding private browsing shortcut -->
    <string name="preferences_add_private_browsing_shortcut">Ouzhpennañ ur verradenn merdeiñ prevez</string>
    <!-- Preference for enabling "HTTPS-Only" mode -->
    <string name="preferences_https_only_title">Mod HTTPS-hepken</string>

    <!-- Preference for removing cookie/consent banners from sites automatically. See reduce_cookie_banner_summary for additional context. -->
    <string name="preferences_cookie_banner_reduction">Bihanadur banniel an toupinoù</string>
    <!-- Preference for rejecting or removing as many cookie/consent banners as possible on sites. See reduce_cookie_banner_summary for additional context. -->
    <string name="reduce_cookie_banner_option">Bihanaat banniel an toupinoù</string>

    <!-- Summary of cookie banner handling preference if the setting disabled is set to off -->
    <string name="reduce_cookie_banner_option_off">Diweredekaet</string>
    <!-- Summary of cookie banner handling preference if the setting enabled is set to on -->
    <string name="reduce_cookie_banner_option_on">Gweredekaet</string>
    <!-- Summary for the preference for rejecting all cookies whenever possible. The first parameter is the application name -->
    <string name="reduce_cookie_banner_summary_1">%1$s a glask nac’hañ ar goulennoù toupinoù ent emgefreek pa vez skrammet ur banniel toupinoù.</string>
    <!-- Text for indicating cookie banner handling is off this site, this is shown as part of the protections panel with the tracking protection toggle -->
    <string name="reduce_cookie_banner_off_for_site">Diweredekaet evit al lec’hienn-mañ</string>
    <!-- Text for cancel button indicating that cookie banner reduction is not supported for the current site, this is shown as part of the cookie banner details view. -->
    <string name="cookie_banner_handling_details_site_is_not_supported_cancel_button">Nullañ</string>
    <!-- Text for request support button indicating that cookie banner reduction is not supported for the current site, this is shown as part of the cookie banner details view. -->
    <string name="cookie_banner_handling_details_site_is_not_supported_request_support_button" moz:RemovedIn="115" tools:ignore="UnusedResources">Goulenn vefe skoret</string>
    <!-- Text for request support button indicating that cookie banner reduction is not supported for the current site, this is shown as part of the cookie banner details view. -->
    <string name="cookie_banner_handling_details_site_is_not_supported_request_support_button_2">Kas ur goulenn</string>
    <!-- Text for title indicating that cookie banner reduction is not supported for the current site, this is shown as part of the cookie banner details view. -->
    <string name="cookie_banner_handling_details_site_is_not_supported_title_2">Goulenn vefe skoret al lec’hienn-mañ?</string>
    <!-- Label for the snackBar, after the user reports with success a website where cookie banner reducer did not work -->
    <string name="cookie_banner_handling_report_site_snack_bar_text_2">Goulenn kaset</string>
    <!-- Text for indicating cookie banner handling is on this site, this is shown as part of the protections panel with the tracking protection toggle -->
    <string name="reduce_cookie_banner_on_for_site">Gweredekaet evit al lec’hienn-mañ</string>
    <!-- Text for indicating that a request for unsupported site was sent to Nimbus (it's a Mozilla library for experiments), this is shown as part of the protections panel with the tracking protection toggle -->
    <string name="reduce_cookie_banner_unsupported_site_request_submitted_2">Goulenn skor kaset</string>
    <!-- Text for indicating cookie banner handling is currently not supported for this site, this is shown as part of the protections panel with the tracking protection toggle -->
    <string name="reduce_cookie_banner_unsupported_site">N’eo ket skoret al lec’hienn-mañ c’hoazh</string>
    <!-- Title text for a detail explanation indicating cookie banner handling is on this site, this is shown as part of the cookie banner panel in the toolbar. The first parameter is a shortened URL of the current site-->
    <string name="reduce_cookie_banner_details_panel_title_on_for_site">Gweredekaat bihanaat banniel an toupinoù evit %1$s?</string>
    <!-- Title text for a detail explanation indicating cookie banner handling is off this site, this is shown as part of the cookie banner panel in the toolbar. The first parameter is a shortened URL of the current site-->
    <string name="reduce_cookie_banner_details_panel_title_off_for_site">Diweredekaat bihanaat banniel an toupinoù evit %1$s?</string>
    <!-- Title text for a detail explanation indicating cookie banner reducer didn't work for the current site, this is shown as part of the cookie banner panel in the toolbar. The first parameter is the application name-->
    <string name="reduce_cookie_banner_details_panel_title_unsupported_site_request_2">%1$s n’hall ket nac’hañ ar goulennoù toupinoù war al lec’hienn-mañ. Gallout a rit goulenn e vefe skoret al lec’hienn-mañ en dazont.</string>

    <!-- Long text for a detail explanation indicating what will happen if cookie banner handling is off for a site, this is shown as part of the cookie banner panel in the toolbar. The first parameter is the application name -->
    <string name="reduce_cookie_banner_details_panel_description_off_for_site">%1$s a skarzho toupinoù al lec’hienn-mañ hag adkargañ a raio ar bajenn. Skarzhañ an holl doupinoù a c’hallfe digennaskañ ac’hanoc’h pe goullonderiñ ho panerioù.</string>
    <!-- Long text for a detail explanation indicating what will happen if cookie banner handling is on for a site, this is shown as part of the cookie banner panel in the toolbar. The first parameter is the application name -->
    <string name="reduce_cookie_banner_details_panel_description_on_for_site_2">%1$s a c’hall klask nac’hañ ent emgefreek ar goulennoù toupinoù war al lec’hiennoù skoret.</string>
    <!-- Title text for the cookie banner re-engagement dialog. The first parameter is the application name. -->
    <string name="reduce_cookie_banner_dialog_title">Aotren %1$s da nac’hañ ar goulennoù toupinoù?</string>
    <!-- Body text for the cookie banner re-engagement dialog use. The first parameter is the application name. -->
    <string name="reduce_cookie_banner_dialog_body">%1$s a c’hall nac’hañ ent emgefreek goulennoù ar bannieloù toupinoù.</string>
    <!-- Remind me later text button for the onboarding dialog -->
    <string name="reduce_cookie_banner_dialog_not_now_button">Ket bremañ</string>
    <!-- Snack text for the cookie banner dialog, after user hit the dismiss banner button -->
    <string name="reduce_cookie_banner_dialog_snackbar_text">Nebeutoc’h a c’houlennoù toupinoù a vo gwelet ganeoc’h</string>
    <!-- Change setting text button, for the cookie banner re-engagement dialog -->
    <string name="reduce_cookie_banner_dialog_change_setting_button">Aotren</string>

    <!-- Description of the preference to enable "HTTPS-Only" mode. -->
    <string name="preferences_https_only_summary">Klask kennaskañ ent emgefreek gant ar c’homenad HTTPS evit muioc’h a surentez.</string>
    <!-- Summary of https only preference if https only is set to off -->
    <string name="preferences_https_only_off">Diweredekaet</string>
    <!-- Summary of https only preference if https only is set to on in all tabs -->
    <string name="preferences_https_only_on_all">Gweredekaet en holl ivinelloù</string>
    <!-- Summary of https only preference if https only is set to on in private tabs only -->
    <string name="preferences_https_only_on_private">Gweredekaet en ivinelloù prevez</string>
    <!-- Text displayed that links to website containing documentation about "HTTPS-Only" mode -->
    <string name="preferences_http_only_learn_more">Gouzout hiroc’h</string>
    <!-- Option for the https only setting -->
    <string name="preferences_https_only_in_all_tabs">Gweredekaat en holl ivinelloù</string>
    <!-- Option for the https only setting -->
    <string name="preferences_https_only_in_private_tabs">Gweredekaat en ivinelloù prevez hepken</string>
    <!-- Title shown in the error page for when trying to access a http website while https only mode is enabled. -->
    <string name="errorpage_httpsonly_title">Lec’hienn diogel dihegerz </string>
    <!-- Message shown in the error page for when trying to access a http website while https only mode is enabled. The message has two paragraphs. This is the first. -->
    <string name="errorpage_httpsonly_message_title">Moarvat n’eo ket skoret an HTTPS gant al lec’hienn.</string>
    <!-- Message shown in the error page for when trying to access a http website while https only mode is enabled. The message has two paragraphs. This is the second. -->
    <string name="errorpage_httpsonly_message_summary">Posupl eo ivez e vefec’h taget, avat. Ma kendalc’hit war al lec’hienn e rankfec’h chom hep lakaat titouroù kizidik. Ma kendalc’hit e vo ivez diweredekaet ar mod HTTPS-hepken war al lec’hienn pad ur mare.</string>
    <!-- Preference for accessibility -->
    <string name="preferences_accessibility">Haezadusted</string>
    <!-- Preference to override the Firefox Account server -->
    <string name="preferences_override_fxa_server">Dafariad kont Firefox personelaet</string>
    <!-- Preference to override the Sync token server -->
    <string name="preferences_override_sync_tokenserver">Dafariad Sync personelaet</string>
    <!-- Toast shown after updating the FxA/Sync server override preferences -->
    <string name="toast_override_fxa_sync_server_done">Dafariad kont Firefox/Sync kemmet. Kuitaet e vo an arload evit arloañ ar cʼhemmoù…</string>
    <!-- Preference category for account information -->
    <string name="preferences_category_account">Kont</string>
    <!-- Preference for changing where the toolbar is positioned -->
    <string name="preferences_toolbar">Barrenn ostilhoù</string>
    <!-- Preference for changing default theme to dark or light mode -->
    <string name="preferences_theme">Neuz</string>
    <!-- Preference for customizing the home screen -->
    <string name="preferences_home_2">Degemer</string>
    <!-- Preference for gestures based actions -->
    <string name="preferences_gestures">Jestroù</string>
    <!-- Preference for settings related to visual options -->
    <string name="preferences_customize">Personelaat</string>
    <!-- Preference description for banner about signing in -->
    <string name="preferences_sign_in_description_2">Kennaskit evit goubredañ an ivinelloù, sinedoù, gerioù-tremen ha muioc’h c’hoazh.</string>
    <!-- Preference shown instead of account display name while account profile information isn't available yet. -->
    <string name="preferences_account_default_name">Kont Firefox</string>
    <!-- Preference text for account title when there was an error syncing FxA -->
    <string name="preferences_account_sync_error">Adkennaskit evit kendercʼhel gant ar goubredañ</string>
    <!-- Preference for language -->
    <string name="preferences_language">Yezh</string>
    <!-- Preference for data choices -->
    <string name="preferences_data_choices">Dibaboù roadennoù</string>
    <!-- Preference for data collection -->
    <string name="preferences_data_collection">Dastum roadennoù</string>
    <!-- Preference for developers -->
    <string name="preferences_remote_debugging">Diveugañ a-bell dre USB</string>
    <!-- Preference title for switch preference to show search engines -->
    <string name="preferences_show_search_engines">Diskouez al luskerioù klask</string>
    <!-- Preference title for switch preference to show search suggestions -->
    <string name="preferences_show_search_suggestions">Diskouez kinnigoù ar cʼhlask</string>
    <!-- Preference title for switch preference to show voice search button -->
    <string name="preferences_show_voice_search">Diskouez ar cʼhlask dre vouezh</string>
    <!-- Preference title for switch preference to show search suggestions also in private mode -->
    <string name="preferences_show_search_suggestions_in_private">Diskouez er estezioù prevez</string>
    <!-- Preference title for switch preference to show a clipboard suggestion when searching -->
    <string name="preferences_show_clipboard_suggestions">Diskouez kinnigoù ar golver</string>
    <!-- Preference title for switch preference to suggest browsing history when searching -->
    <string name="preferences_search_browsing_history">Klask er roll istor</string>
    <!-- Preference title for switch preference to suggest bookmarks when searching -->
    <string name="preferences_search_bookmarks">Klask er sinedoù</string>
    <!-- Preference title for switch preference to suggest synced tabs when searching -->
    <string name="preferences_search_synced_tabs">Klask en ivinelloù goubredet</string>
    <!-- Preference for account settings -->
    <string name="preferences_account_settings">Arventennoù ar gont</string>
    <!-- Preference for enabling url autocomplete-->
    <string name="preferences_enable_autocomplete_urls">Leuniañ an ereoù ent emgefreek</string>
    <!-- Preference for open links in third party apps -->
    <string name="preferences_open_links_in_apps">Digeriñ ereoù en arloadoù</string>
    <!-- Preference for open links in third party apps always open in apps option -->
    <string name="preferences_open_links_in_apps_always">Atav</string>
    <!-- Preference for open links in third party apps ask before opening option -->
    <string name="preferences_open_links_in_apps_ask">Goulenn a-raok digeriñ</string>
    <!-- Preference for open links in third party apps never open in apps option -->
    <string name="preferences_open_links_in_apps_never">Morse</string>
    <!-- Preference for open download with an external download manager app -->
    <string name="preferences_external_download_manager">Ardoer pellgargañ diavaez</string>

    <!-- Preference for enabling gecko engine logs -->
    <string name="preferences_enable_gecko_logs">Gweredekaat kerzhlevr Gecko</string>
    <!-- Message to indicate users that we are quitting the application to apply the changes -->
    <string name="quit_application">O serriñ emañ an arload evit kemer e kont ar cheñchamantoù…</string>

    <!-- Preference for add_ons -->
    <string name="preferences_addons">Askouezhioù</string>

    <!-- Preference for notifications -->
    <string name="preferences_notifications">Rebuzadurioù</string>

    <!-- Summary for notification preference indicating notifications are allowed -->
    <string name="notifications_allowed_summary">Aotreet</string>
    <!-- Summary for notification preference indicating notifications are not allowed -->
    <string name="notifications_not_allowed_summary">N’int ket aotreet</string>

    <!-- Add-on Preferences -->
    <!-- Preference to customize the configured AMO (addons.mozilla.org) collection -->
    <string name="preferences_customize_amo_collection">Dastumad askouezhioù nevez</string>
    <!-- Button caption to confirm the add-on collection configuration -->
    <string name="customize_addon_collection_ok">Mat eo</string>
    <!-- Button caption to abort the add-on collection configuration -->
    <string name="customize_addon_collection_cancel">Nullañ</string>
    <!-- Hint displayed on input field for custom collection name -->
    <string name="customize_addon_collection_hint">Anv an dastumad</string>

    <!-- Hint displayed on input field for custom collection user ID-->
    <string name="customize_addon_collection_user_hint">Perc’henn an dastumad (Naoudi an arveriad)</string>
    <!-- Toast shown after confirming the custom add-on collection configuration -->
    <string name="toast_customize_addon_collection_done">Kemmet eo bet an dastumad askouezhioù. Kuitaet e vo an arload evit arloañ ar c’hemmoù…</string>

    <!-- Customize Home -->
    <!-- Header text for jumping back into the recent tab in customize the home screen -->
    <string name="customize_toggle_jump_back_in">Distreiñ</string>

    <!-- Title for the customize home screen section with recently saved bookmarks. -->
    <string name="customize_toggle_recent_bookmarks">Ivinelloù nevez</string>
    <!-- Title for the customize home screen section with recently visited. Recently visited is
    a section where users see a list of tabs that they have visited in the past few days -->
    <string name="customize_toggle_recently_visited">Gweladennet nevez ’zo</string>

    <!-- Title for the customize home screen section with Pocket. -->
    <string name="customize_toggle_pocket_2">Boued spered</string>
    <!-- Summary for the customize home screen section with Pocket. The first parameter is product name Pocket -->
    <string name="customize_toggle_pocket_summary">Pennadoù kinniget gant %s</string>
    <!-- Title for the customize home screen section with sponsored Pocket stories. -->
    <string name="customize_toggle_pocket_sponsored">Istorioù paeroniet</string>
    <!-- Title for the opening wallpaper settings screen -->
    <string name="customize_wallpapers">Drekleurioù</string>
    <!-- Title for the customize home screen section with sponsored shortcuts. -->
    <string name="customize_toggle_contile">Berradennoù paeroniet</string>

    <!-- Wallpapers -->
    <!-- Content description for various wallpapers. The first parameter is the name of the wallpaper -->
    <string name="wallpapers_item_name_content_description">Elfenn drekleur: %1$s</string>
    <!-- Snackbar message for when wallpaper is selected -->
    <string name="wallpaper_updated_snackbar_message">Drekleur hizivaet!</string>
    <!-- Snackbar label for action to view selected wallpaper -->
    <string name="wallpaper_updated_snackbar_action">Gwelout</string>

    <!-- Snackbar message for when wallpaper couldn't be downloaded -->
    <string name="wallpaper_download_error_snackbar_message">N’haller ket pellgargañ an drekleur</string>
    <!-- Snackbar label for action to retry downloading the wallpaper -->
    <string name="wallpaper_download_error_snackbar_action">Klask en-dro</string>
    <!-- Snackbar message for when wallpaper couldn't be selected because of the disk error -->
    <string name="wallpaper_select_error_snackbar_message">N’haller ket kemmañ an drekleur</string>
    <!-- Text displayed that links to website containing documentation about the "Limited Edition" wallpapers. -->
    <string name="wallpaper_learn_more">Gouzout hiroc’h</string>
    <!-- Text for classic wallpapers title. The first parameter is the Firefox name. -->
    <string name="wallpaper_classic_title">%s klasel</string>

    <!-- Text for limited edition wallpapers title. -->
    <string name="wallpaper_limited_edition_title">Embannadur bevennet</string>

    <!-- Description text for the limited edition wallpapers with learn more link. The first parameter is the learn more string defined in wallpaper_learn_more-->
    <string name="wallpaper_limited_edition_description_with_learn_more">Dastumad nevez ar Mouezhioù Dizalc’h. %s</string>
    <!-- Description text for the limited edition wallpapers. -->
    <string name="wallpaper_limited_edition_description">Dastumad nevez ar Mouezhioù Dizalc’h.</string>
    <!-- Wallpaper onboarding dialog header text. -->
    <string name="wallpapers_onboarding_dialog_title_text">Klaskit un tachad liv</string>
    <!-- Wallpaper onboarding dialog body text. -->
    <string name="wallpapers_onboarding_dialog_body_text">Dibabit ur skeudenn drekleur a blij deoc’h.</string>
    <!-- Wallpaper onboarding dialog learn more button text. The button navigates to the wallpaper settings screen. -->
    <string name="wallpapers_onboarding_dialog_explore_more_button_text">Dizoleiñ skeudennoù drekleur all</string>

    <!-- Add-on Installation from AMO-->
    <!-- Error displayed when user attempts to install an add-on from AMO (addons.mozilla.org) that is not supported -->
    <string name="addon_not_supported_error">Ne vez skoret an enlugellad-mañ</string>

    <!-- Error displayed when user attempts to install an add-on from AMO (addons.mozilla.org) that is already installed -->
    <string name="addon_already_installed">An enlugellad-mañ a zo bet staliet endeo</string>

    <!-- Account Preferences -->
    <!-- Preference for managing your account via accounts.firefox.com -->
    <string name="preferences_manage_account">Ardeiñ ar gont</string>
    <!-- Preference for triggering sync -->
    <string name="preferences_sync_now">Goubredañ bremañ</string>
    <!-- Preference category for sync -->
    <string name="preferences_sync_category">Dibabit petra vo goubredet</string>
    <!-- Preference for syncing history -->
    <string name="preferences_sync_history">Roll istor</string>
    <!-- Preference for syncing bookmarks -->
    <string name="preferences_sync_bookmarks">Sinedoù</string>
    <!-- Preference for syncing logins -->
    <string name="preferences_sync_logins">Titouroù kennaskañ</string>
    <!-- Preference for syncing tabs -->
    <string name="preferences_sync_tabs_2">Ivinelloù digor</string>
    <!-- Preference for signing out -->
    <string name="preferences_sign_out">Digennaskañ</string>
    <!-- Preference displays and allows changing current FxA device name -->
    <string name="preferences_sync_device_name">Anv an trevnad</string>
    <!-- Text shown when user enters empty device name -->
    <string name="empty_device_name_error">Anv an trevnad nʼhall ket bezañ goullo.</string>
    <!-- Label indicating that sync is in progress -->
    <string name="sync_syncing_in_progress">O c’houbredañ…</string>
    <!-- Label summary indicating that sync failed. The first parameter is the date stamp showing last time it succeeded -->
    <string name="sync_failed_summary">Goubredañ cʼhwitet. Berzh diwezhañ: %s</string>

    <!-- Label summary showing never synced -->
    <string name="sync_failed_never_synced_summary">Goubredañ cʼhwitet. Goubredañ diwezhañ: morse</string>
    <!-- Label summary the date we last synced. The first parameter is date stamp showing last time synced -->
    <string name="sync_last_synced_summary">Goubredañ diwezhañ: %s</string>
    <!-- Label summary showing never synced -->
    <string name="sync_never_synced_summary">Goubredañ diwezhañ: morse</string>

    <!-- Text for displaying the default device name.
        The first parameter is the application name, the second is the device manufacturer name
        and the third is the device model. -->
    <string name="default_device_name_2">%1$s war %2$s %3$s</string>

    <!-- Preference for syncing credit cards -->
    <string name="preferences_sync_credit_cards">Kartennoù kred</string>
    <!-- Preference for syncing addresses -->
    <string name="preferences_sync_address">Chomlecʼhioù</string>

    <!-- Send Tab -->
    <!-- Name of the "receive tabs" notification channel. Displayed in the "App notifications" system settings for the app -->
    <string name="fxa_received_tab_channel_name">Ivinelloù degemeret</string>
    <!-- Description of the "receive tabs" notification channel. Displayed in the "App notifications" system settings for the app -->
    <string name="fxa_received_tab_channel_description">Rebuzadur evit an ivinelloù degemeret eus trevnadoù Firefox all.</string>
    <!--  The body for these is the URL of the tab received  -->
    <string name="fxa_tab_received_notification_name">Ivinell degemeret</string>
    <!-- %s is the device name -->
    <string name="fxa_tab_received_from_notification_name">Ivinell eus %s</string>

    <!-- Advanced Preferences -->
    <!-- Preference for tracking protection exceptions -->
    <string name="preferences_tracking_protection_exceptions">Nemedennoù</string>
    <!-- Button in Exceptions Preference to turn on tracking protection for all sites (remove all exceptions) -->
    <string name="preferences_tracking_protection_exceptions_turn_on_for_all">Gweredekaat evit an holl lecʼhiennoù</string>
    <!-- Text displayed when there are no exceptions -->
    <string name="exceptions_empty_message_description">An nemedennoù a laosk acʼhanocʼh da ziweredekaat ar gwarez heuliañ evit lecʼhiennoù ʼzo.</string>
    <!-- Text displayed when there are no exceptions, with learn more link that brings users to a tracking protection SUMO page -->
    <string name="exceptions_empty_message_learn_more_link">Gouzout hirocʼh</string>

    <!-- Preference switch for usage and technical data collection -->
    <string name="preference_usage_data">Roadennoù teknikel hag arver</string>
    <!-- Preference description for usage and technical data collection -->
    <string name="preferences_usage_data_description">Rann ar roadennoù digonusted, arver, periant ha personeladur a-zivout ho merdeer gant Mozilla evit sikour acʼhanomp da wellaat %1$s</string>
    <!-- Preference switch for marketing data collection -->
    <string name="preferences_marketing_data">Roadennoù Marketing</string>
    <!-- Preference description for marketing data collection -->
    <string name="preferences_marketing_data_description2">Rannañ titouroù implijoù diazez gant Adjust, hor cʼheveler marketing hezoug</string>
    <!-- Title for studies preferences -->
    <string name="preference_experiments_2">Studioù</string>
    <!-- Summary for studies preferences -->
    <string name="preference_experiments_summary_2">Aotren Mozilla da staliañ ha da luskañ studioù</string>

    <!-- Turn On Sync Preferences -->
    <!-- Header of the Sync and save your data preference view -->
    <string name="preferences_sync_2">Goubredañ hag enrollañ ho roadennoù</string>
    <!-- Preference for reconnecting to FxA sync -->
    <string name="preferences_sync_sign_in_to_reconnect">Kennaskit en-dro</string>
    <!-- Preference for removing FxA account -->
    <string name="preferences_sync_remove_account">Dilemel ar gont</string>

    <!-- Pairing Feature strings -->
    <!-- Instructions on how to access pairing -->
    <string name="pair_instructions_2"><![CDATA[Cʼhwilervit ar boneg QR diskouezet e <b>firefox.com/pair</b>]]></string>

    <!-- Toolbar Preferences -->
    <!-- Preference for using top toolbar -->
    <string name="preference_top_toolbar">Krecʼh</string>
    <!-- Preference for using bottom toolbar -->
    <string name="preference_bottom_toolbar">Traoñ</string>

    <!-- Theme Preferences -->
    <!-- Preference for using light theme -->
    <string name="preference_light_theme">Sklaer</string>
    <!-- Preference for using dark theme -->
    <string name="preference_dark_theme">Teñval</string>
    <!-- Preference for using using dark or light theme automatically set by battery -->
    <string name="preference_auto_battery_theme">Dibabet gant an esperner tredan</string>
    <!-- Preference for using following device theme -->
    <string name="preference_follow_device_theme">Mont gant neuz ar benveg</string>

    <!-- Gestures Preferences-->
    <!-- Preferences for using pull to refresh in a webpage -->
    <string name="preference_gestures_website_pull_to_refresh">Sachit da azgrenaat</string>
    <!-- Preference for using the dynamic toolbar -->
    <string name="preference_gestures_dynamic_toolbar">Dibunit da guzhat ar varrenn-ostilhoù</string>
    <!-- Preference for switching tabs by swiping horizontally on the toolbar -->
    <string name="preference_gestures_swipe_toolbar_switch_tabs">Riklit ar varrenn-ostilhoù war ar c’hostez evit cheñch ivinell</string>
    <!-- Preference for showing the opened tabs by swiping up on the toolbar-->
    <string name="preference_gestures_swipe_toolbar_show_tabs">Rikli ar ar varrenn-ostilhoù war-zu an nec’h evit digeriñ ivinelloù</string>

    <!-- Library -->
    <!-- Option in Library to open Downloads page -->
    <string name="library_downloads">Pellgargadurioù</string>
    <!-- Option in library to open Bookmarks page -->
    <string name="library_bookmarks">Sinedoù</string>
    <!-- Option in library to open Desktop Bookmarks root page -->
    <string name="library_desktop_bookmarks_root">Sinedoù urzhiataer</string>
    <!-- Option in library to open Desktop Bookmarks "menu" page -->
    <string name="library_desktop_bookmarks_menu">Lañser ar sinedoù</string>
    <!-- Option in library to open Desktop Bookmarks "toolbar" page -->
    <string name="library_desktop_bookmarks_toolbar">Barrenn ostilhoù ar sinedoù</string>
    <!-- Option in library to open Desktop Bookmarks "unfiled" page -->
    <string name="library_desktop_bookmarks_unfiled">Sinedoù all</string>
    <!-- Option in Library to open History page -->
    <string name="library_history">Roll istor</string>
    <!-- Option in Library to open a new tab -->
    <string name="library_new_tab">Ivinell nevez</string>
    <!-- Settings Page Title -->
    <string name="settings_title">Arventennoù</string>
    <!-- Content description (not visible, for screen readers etc.): "Close button for library settings" -->
    <string name="content_description_close_button">Serriñ</string>

    <!-- Title to show in alert when a lot of tabs are to be opened
    %d is a placeholder for the number of tabs that will be opened -->
    <string name="open_all_warning_title">Digeriñ %d a ivinelloù?</string>
    <!-- Message to warn users that a large number of tabs will be opened
    %s will be replaced by app name. -->
    <string name="open_all_warning_message">Digeriñ kement a ivinelloù a c’hallfe gorrekaat %s keit m’emañ ar pajennoù o kargañ. Sur oc’h e fell deoc’h kenderc’hel? </string>
    <!-- Dialog button text for confirming open all tabs -->
    <string name="open_all_warning_confirm">Digeriñ ivinelloù</string>
    <!-- Dialog button text for canceling open all tabs -->
    <string name="open_all_warning_cancel">Nullañ</string>

    <!-- Text to show users they have one page in the history group section of the History fragment.
    %d is a placeholder for the number of pages in the group. -->
    <string name="history_search_group_site_1">%d bajenn</string>
    <!-- Text to show users they have multiple pages in the history group section of the History fragment.
    %d is a placeholder for the number of pages in the group. -->
    <string name="history_search_group_sites_1">%d a bajennoù</string>

    <!-- Option in library for Recently Closed Tabs -->
    <string name="library_recently_closed_tabs">Ivinelloù serret nevez zo</string>
    <!-- Option in library to open Recently Closed Tabs page -->
    <string name="recently_closed_show_full_history">Diskouez ar roll istor a-bezh</string>
    <!-- Text to show users they have multiple tabs saved in the Recently Closed Tabs section of history.
    %d is a placeholder for the number of tabs selected. -->
    <string name="recently_closed_tabs">%d ivinell</string>
    <!-- Text to show users they have one tab saved in the Recently Closed Tabs section of history.
    %d is a placeholder for the number of tabs selected. -->
    <string name="recently_closed_tab">%d ivinell</string>
    <!-- Recently closed tabs screen message when there are no recently closed tabs -->
    <string name="recently_closed_empty_message">N’eus ivinell nevez serret ebet amañ</string>

    <!-- Tab Management -->
    <!-- Title of preference for tabs management -->
    <string name="preferences_tabs">Ivinelloù</string>
    <!-- Title of preference that allows a user to specify the tab view -->
    <string name="preferences_tab_view">Gwel an ivinell</string>
    <!-- Option for a list tab view -->
    <string name="tab_view_list">Roll</string>
    <!-- Option for a grid tab view -->
    <string name="tab_view_grid">Grid</string>
    <!-- Title of preference that allows a user to auto close tabs after a specified amount of time -->
    <string name="preferences_close_tabs">Serriñ an ivinelloù</string>
    <!-- Option for auto closing tabs that will never auto close tabs, always allows user to manually close tabs -->
    <string name="close_tabs_manually">Gant an dorn</string>
    <!-- Option for auto closing tabs that will auto close tabs after one day -->
    <string name="close_tabs_after_one_day">Goude un devezh</string>
    <!-- Option for auto closing tabs that will auto close tabs after one week -->
    <string name="close_tabs_after_one_week">Goude ur sizhunvezh</string>
    <!-- Option for auto closing tabs that will auto close tabs after one month -->
    <string name="close_tabs_after_one_month">Goude ur mizvezh</string>

    <!-- Title of preference that allows a user to specify the auto-close settings for open tabs -->
    <string name="preference_auto_close_tabs" tools:ignore="UnusedResources">Serriñ an ivinelloù digor ent emgefreek</string>

    <!-- Opening screen -->
    <!-- Title of a preference that allows a user to choose what screen to show after opening the app -->
    <string name="preferences_opening_screen">Skramm digeriñ</string>
    <!-- Option for always opening the homepage when re-opening the app -->
    <string name="opening_screen_homepage">Degemer</string>
    <!-- Option for always opening the user's last-open tab when re-opening the app -->
    <string name="opening_screen_last_tab">Ivinell ziwezhañ</string>
    <!-- Option for always opening the homepage when re-opening the app after four hours of inactivity -->
    <string name="opening_screen_after_four_hours_of_inactivity">Pajenn degemer goude peder eurvezh dioberiantiz</string>
    <!-- Summary for tabs preference when auto closing tabs setting is set to manual close-->
    <string name="close_tabs_manually_summary">Serriñ an dornlevr</string>
    <!-- Summary for tabs preference when auto closing tabs setting is set to auto close tabs after one day-->
    <string name="close_tabs_after_one_day_summary">Serriñ goude un devezh</string>
    <!-- Summary for tabs preference when auto closing tabs setting is set to auto close tabs after one week-->
    <string name="close_tabs_after_one_week_summary">Serriñ goude ur sizhun</string>
    <!-- Summary for tabs preference when auto closing tabs setting is set to auto close tabs after one month-->
    <string name="close_tabs_after_one_month_summary">Serriñ goude ur miz</string>

    <!-- Summary for homepage preference indicating always opening the homepage when re-opening the app -->
    <string name="opening_screen_homepage_summary">Digeriñ er bennbajenn</string>
    <!-- Summary for homepage preference indicating always opening the last-open tab when re-opening the app -->
    <string name="opening_screen_last_tab_summary">Digeriñ en ivinell ziwezhañ</string>
    <!-- Summary for homepage preference indicating opening the homepage when re-opening the app after four hours of inactivity -->
    <string name="opening_screen_after_four_hours_of_inactivity_summary">Digeriñ er bennbajenn goude peder eurvezh</string>

    <!-- Inactive tabs -->
    <!-- Category header of a preference that allows a user to enable or disable the inactive tabs feature -->
    <string name="preferences_inactive_tabs">Dilec’hiañ an ivinelloù kozh dioberiant</string>
    <!-- Title of inactive tabs preference -->
    <string name="preferences_inactive_tabs_title">An ivinelloù n’ho peus ket gwelet e-pad div sizhun a vo dilec’hiet er lodenn dioberiant.</string>

    <!-- Studies -->
    <!-- Title of the remove studies button -->
    <string name="studies_remove">Dilemel</string>
    <!-- Title of the active section on the studies list -->
    <string name="studies_active">Oberiant</string>
    <!-- Description for studies, it indicates why Firefox use studies. The first parameter is the name of the application. -->
    <string name="studies_description_2">%1$s a c’hall staliañ hag erounit studiadennoù ur wech an amzer.</string>
    <!-- Learn more link for studies, links to an article for more information about studies. -->
    <string name="studies_learn_more">Gouzout hiroc’h</string>
    <!-- Dialog message shown after removing a study -->
    <string name="studies_restart_app">Serriñ a raio an arload evit kemer e kont ar cheñchamantoù.</string>
    <!-- Dialog button to confirm the removing a study. -->
    <string name="studies_restart_dialog_ok">Mat eo</string>
    <!-- Dialog button text for canceling removing a study. -->
    <string name="studies_restart_dialog_cancel">Nullañ</string>

    <!-- Toast shown after turning on/off studies preferences -->
    <string name="studies_toast_quit_application" tools:ignore="UnusedResources">O serriñ emañ an arload evit kemer e kont ar cheñchamantoù…</string>

    <!-- Sessions -->
    <!-- Title for the list of tabs -->
    <string name="tab_header_label">Ivinelloù digor</string>
    <!-- Title for the list of tabs in the current private session -->
    <string name="tabs_header_private_tabs_title">Ivinelloù prevez</string>
    <!-- Title for the list of tabs in the synced tabs -->
    <string name="tabs_header_synced_tabs_title">Ivinelloù goubredet</string>
    <!-- Content description (not visible, for screen readers etc.): Add tab button. Adds a news tab when pressed -->
    <string name="add_tab">Ouzhpennañ un ivinell</string>
    <!-- Content description (not visible, for screen readers etc.): Add tab button. Adds a news tab when pressed -->
    <string name="add_private_tab">Ouzhpennañ un ivinell prevez</string>
    <!-- Text for the new tab button to indicate adding a new private tab in the tab -->
    <string name="tab_drawer_fab_content">Prevez</string>
    <!-- Text for the new tab button to indicate syncing command on the synced tabs page -->
    <string name="tab_drawer_fab_sync">Goubredañ</string>
    <!-- Text shown in the menu for sharing all tabs -->
    <string name="tab_tray_menu_item_share">Rannañ an holl ivinelloù</string>
    <!-- Text shown in the menu to view recently closed tabs -->
    <string name="tab_tray_menu_recently_closed">Ivinelloù serret nevez zo</string>
    <!-- Text shown in the tabs tray inactive tabs section -->
    <string name="tab_tray_inactive_recently_closed" tools:ignore="UnusedResources">Serret nevez  ’zo</string>
    <!-- Text shown in the menu to view account settings -->
    <string name="tab_tray_menu_account_settings">Arventennoù ar gont</string>
    <!-- Text shown in the menu to view tab settings -->
    <string name="tab_tray_menu_tab_settings">Arventennoù an ivinelloù</string>
    <!-- Text shown in the menu for closing all tabs -->
    <string name="tab_tray_menu_item_close">Serriñ an holl ivinelloù</string>
    <!-- Text shown in the multiselect menu for bookmarking selected tabs. -->
    <string name="tab_tray_multiselect_menu_item_bookmark">Sined</string>
    <!-- Text shown in the multiselect menu for closing selected tabs. -->
    <string name="tab_tray_multiselect_menu_item_close">Serriñ</string>
    <!-- Content description for tabs tray multiselect share button -->
    <string name="tab_tray_multiselect_share_content_description">Serriñ an ivinelloù diuzet</string>
    <!-- Content description for tabs tray multiselect menu -->
    <string name="tab_tray_multiselect_menu_content_description">Lañser an ivinelloù diuzet</string>
    <!-- Content description (not visible, for screen readers etc.): Removes tab from collection button. Removes the selected tab from collection when pressed -->
    <string name="remove_tab_from_collection">Dilemel an ivinell eus an dastumad</string>
    <!-- Text for button to enter multiselect mode in tabs tray -->
    <string name="tabs_tray_select_tabs">Diuzañ ivinelloù</string>
    <!-- Content description (not visible, for screen readers etc.): Close tab button. Closes the current session when pressed -->
    <string name="close_tab">Serriñ an ivinell</string>
    <!-- Content description (not visible, for screen readers etc.): Close tab <title> button. First parameter is tab title  -->
    <string name="close_tab_title">Serriñ an ivinell %s</string>
    <!-- Content description (not visible, for screen readers etc.): Opens the open tabs menu when pressed -->
    <string name="open_tabs_menu">Digeriñ lañser an ivinelloù</string>
    <!-- Open tabs menu item to save tabs to collection -->
    <string name="tabs_menu_save_to_collection1">Enrollañ an ivinelloù en un dastumad</string>

    <!-- Text for the menu button to delete a collection -->
    <string name="collection_delete">Dilemel an dastumad</string>
    <!-- Text for the menu button to rename a collection -->
    <string name="collection_rename">Adenvel an dastumad</string>
    <!-- Text for the button to open tabs of the selected collection -->
    <string name="collection_open_tabs">Digeriñ an ivinelloù</string>
    <!-- Hint for adding name of a collection -->
    <string name="collection_name_hint">Anv an dastumad</string>
	<!-- Text for the menu button to rename a top site -->
	<string name="rename_top_site">Adenvel</string>
	<!-- Text for the menu button to remove a top site -->
	<string name="remove_top_site">Dilemel</string>
    <!-- Text for the menu button to delete a top site from history -->
    <string name="delete_from_history">Dilemel eus ar roll istor</string>
    <!-- Postfix for private WebApp titles, placeholder is replaced with app name -->
    <string name="pwa_site_controls_title_private">%1$s (Mod prevez)</string>

    <!-- History -->
    <!-- Text for the button to search all history -->
    <string name="history_search_1">Enankit gerioù da glask</string>
    <!-- Text for the button to clear all history -->
    <string name="history_delete_all">Dilemel ar roll istor</string>
    <!-- Text for the snackbar to confirm that multiple browsing history items has been deleted -->
    <string name="history_delete_multiple_items_snackbar">Roll istor dilamet</string>
    <!-- Text for the snackbar to confirm that a single browsing history item has been deleted. The first parameter is the shortened URL of the deleted history item. -->
    <string name="history_delete_single_item_snackbar">Dilamet %1$s</string>
    <!-- Context description text for the button to delete a single history item -->
    <string name="history_delete_item">Dilemel</string>
    <!-- History multi select title in app bar
    The first parameter is the number of bookmarks selected -->
    <string name="history_multi_select_title">%1$d diuzet</string>
    <!-- Text for the header that groups the history for today -->
    <string name="history_today">Hiziv</string>
    <!-- Text for the header that groups the history for yesterday -->
    <string name="history_yesterday">Dec’h</string>
    <!-- Text for the header that groups the history the past 7 days -->
    <string name="history_7_days">Ar 7 deiz diwezhañ</string>
    <!-- Text for the header that groups the history the past 30 days -->
    <string name="history_30_days">An 30 deiz diwezhañ</string>
    <!-- Text for the header that groups the history older than the last month -->
    <string name="history_older">Koshocʼh</string>
    <!-- Text shown when no history exists -->
    <string name="history_empty_message">Roll istor ebet amañ</string>

    <!-- Downloads -->
    <!-- Text for the snackbar to confirm that multiple downloads items have been removed -->
    <string name="download_delete_multiple_items_snackbar_1">Pellgargadurioù dilammet</string>
    <!-- Text for the snackbar to confirm that a single download item has been removed. The first parameter is the name of the download item. -->
    <string name="download_delete_single_item_snackbar">Dilamet %1$s</string>
    <!-- Text shown when no download exists -->
    <string name="download_empty_message_1">Restr pellgarget ebet</string>
    <!-- History multi select title in app bar
    The first parameter is the number of downloads selected -->
    <string name="download_multi_select_title">%1$d diuzet</string>


    <!-- Text for the button to remove a single download item -->
    <string name="download_delete_item_1">Dilemel</string>


    <!-- Crashes -->
    <!-- Title text displayed on the tab crash page. This first parameter is the name of the application (For example: Fenix) -->
    <string name="tab_crash_title_2">Digarezit. %1$s ne cʼhall ket kargañ ar bajenn.</string>
    <!-- Send crash report checkbox text on the tab crash page -->
    <string name="tab_crash_send_report">Kas an danevell sacʼhadenn da vMozilla</string>
    <!-- Close tab button text on the tab crash page -->
    <string name="tab_crash_close">Serriñ an ivinell</string>
    <!-- Restore tab button text on the tab crash page -->
    <string name="tab_crash_restore">Assav an ivinell</string>

    <!-- Bookmarks -->
    <!-- Confirmation message for a dialog confirming if the user wants to delete the selected folder -->
    <string name="bookmark_delete_folder_confirmation_dialog">Ha fellout a ra deocʼh dilemel an teuliad-mañ?</string>
    <!-- Confirmation message for a dialog confirming if the user wants to delete multiple items including folders. Parameter will be replaced by app name. -->
    <string name="bookmark_delete_multiple_folders_confirmation_dialog">%s a zilamo an elfennoù diuzet.</string>
    <!-- Text for the cancel button on delete bookmark dialog -->
    <string name="bookmark_delete_negative">Nullañ</string>
    <!-- Screen title for adding a bookmarks folder -->
    <string name="bookmark_add_folder">Ouzhnenañ an teuliad</string>
    <!-- Snackbar title shown after a bookmark has been created. -->
    <string name="bookmark_saved_snackbar">Sined enrollet!</string>
    <!-- Snackbar edit button shown after a bookmark has been created. -->
    <string name="edit_bookmark_snackbar_action">EMBANN</string>
    <!-- Bookmark overflow menu edit button -->
    <string name="bookmark_menu_edit_button">Embann</string>
    <!-- Bookmark overflow menu copy button -->
    <string name="bookmark_menu_copy_button">Eilañ</string>
    <!-- Bookmark overflow menu share button -->
    <string name="bookmark_menu_share_button">Rannañ</string>
    <!-- Bookmark overflow menu open in new tab button -->
    <string name="bookmark_menu_open_in_new_tab_button">Digeriñ en un ivinell nevez</string>
    <!-- Bookmark overflow menu open in private tab button -->
    <string name="bookmark_menu_open_in_private_tab_button">Digeriñ war un ivinell brevez</string>
    <!-- Bookmark overflow menu open all in tabs button -->
    <string name="bookmark_menu_open_all_in_tabs_button">Digeriñ an holl en ivinelloù nevez</string>
    <!-- Bookmark overflow menu open all in private tabs button -->
    <string name="bookmark_menu_open_all_in_private_tabs_button">Digeriñ en holl ivinelloù prevez</string>
    <!-- Bookmark overflow menu delete button -->
    <string name="bookmark_menu_delete_button">Dilemel</string>
    <!--Bookmark overflow menu save button -->
    <string name="bookmark_menu_save_button">Enrollañ</string>
    <!-- Bookmark multi select title in app bar
     The first parameter is the number of bookmarks selected -->
    <string name="bookmarks_multi_select_title">%1$d diuzet</string>
    <!-- Bookmark editing screen title -->
    <string name="edit_bookmark_fragment_title">Embann ar sined</string>
    <!-- Bookmark folder editing screen title -->
    <string name="edit_bookmark_folder_fragment_title">Embann an teuliad</string>
    <!-- Bookmark sign in button message -->
    <string name="bookmark_sign_in_button">Kennaskit da welet ar sinedoù goubredet</string>
    <!-- Bookmark URL editing field label -->
    <string name="bookmark_url_label">URL</string>
    <!-- Bookmark FOLDER editing field label -->
    <string name="bookmark_folder_label">TEULIAD</string>
    <!-- Bookmark NAME editing field label -->
    <string name="bookmark_name_label">ANV</string>
    <!-- Bookmark add folder screen title -->
    <string name="bookmark_add_folder_fragment_label">Ouzhpennañ un teuliad</string>
    <!-- Bookmark select folder screen title -->
    <string name="bookmark_select_folder_fragment_label">Dibab un teuliad</string>
    <!-- Bookmark editing error missing title -->
    <string name="bookmark_empty_title_error">Ret eo lakaat un titl</string>
    <!-- Bookmark editing error missing or improper URL -->
    <string name="bookmark_invalid_url_error">URL didalvoudek</string>
    <!-- Bookmark screen message for empty bookmarks folder -->
    <string name="bookmarks_empty_message">Nʼeus tamm sined ebet amañ</string>
    <!-- Bookmark snackbar message on deletion
     The first parameter is the host part of the URL of the bookmark deleted, if any -->
    <string name="bookmark_deletion_snackbar_message">Dilamet %1$s</string>
    <!-- Bookmark snackbar message on deleting multiple bookmarks not including folders-->
    <string name="bookmark_deletion_multiple_snackbar_message_2">Dilamet eo bet ar sined</string>
    <!-- Bookmark snackbar message on deleting multiple bookmarks including folders-->
    <string name="bookmark_deletion_multiple_snackbar_message_3">O tilemel an teuliadoù diuzet</string>
    <!-- Bookmark undo button for deletion snackbar action -->
    <string name="bookmark_undo_deletion">DIZOBER</string>

    <!-- Text for the button to search all bookmarks -->
    <string name="bookmark_search">Enankit gerioù da glask</string>

    <!-- Site Permissions -->
    <!-- Button label that take the user to the Android App setting -->
    <string name="phone_feature_go_to_settings">Mont dʼan arventennoù</string>
    <!-- Content description (not visible, for screen readers etc.): Quick settings sheet
        to give users access to site specific information / settings. For example:
        Secure settings status and a button to modify site permissions -->
    <string name="quick_settings_sheet">Panell mont buan dʼan arventennoù</string>
    <!-- Label that indicates that this option it the recommended one -->
    <string name="phone_feature_recommended">Erbedet</string>
    <!-- Button label for clearing all the information of site permissions-->
    <string name="clear_permissions">Skarzhañ an aotreoù</string>
    <!-- Text for the OK button on Clear permissions dialog -->
    <string name="clear_permissions_positive">Mat eo</string>
    <!-- Text for the cancel button on Clear permissions dialog -->
    <string name="clear_permissions_negative">Nullañ</string>
    <!-- Button label for clearing a site permission-->
    <string name="clear_permission">Skarzhañ an aotre</string>
    <!-- Text for the OK button on Clear permission dialog -->
    <string name="clear_permission_positive">Mat eo</string>
    <!-- Text for the cancel button on Clear permission dialog -->
    <string name="clear_permission_negative">Nullañ</string>
    <!-- Button label for clearing all the information on all sites-->
    <string name="clear_permissions_on_all_sites">Skarzhañ an aotreoù war an holl lecʼhiennoù</string>
    <!-- Preference for altering video and audio autoplay for all websites -->
    <string name="preference_browser_feature_autoplay">Lenn emgefreek</string>
    <!-- Preference for altering the camera access for all websites -->
    <string name="preference_phone_feature_camera">Kamera</string>
    <!-- Preference for altering the microphone access for all websites -->
    <string name="preference_phone_feature_microphone">Klevell</string>
    <!-- Preference for altering the location access for all websites -->
    <string name="preference_phone_feature_location">Lecʼhiadur</string>
    <!-- Preference for altering the notification access for all websites -->
    <string name="preference_phone_feature_notification">Rebuzadur</string>
    <!-- Preference for altering the persistent storage access for all websites -->
    <string name="preference_phone_feature_persistent_storage">Stokadur padus</string>
    <!-- Preference for altering the storage access setting for all websites -->
    <string name="preference_phone_feature_cross_origin_storage_access">Toupinoù etrelec’hienn</string>
    <!-- Preference for altering the EME access for all websites -->
    <string name="preference_phone_feature_media_key_system_access">Endalc’had reoliet gant DRM</string>
    <!-- Label that indicates that a permission must be asked always -->
    <string name="preference_option_phone_feature_ask_to_allow">Goulenn an aotre</string>
    <!-- Label that indicates that a permission must be blocked -->
    <string name="preference_option_phone_feature_blocked">Stanket</string>
    <!-- Label that indicates that a permission must be allowed -->
    <string name="preference_option_phone_feature_allowed">Aotreet</string>
    <!--Label that indicates a permission is by the Android OS-->
    <string name="phone_feature_blocked_by_android">Stanket gant Android</string>
    <!-- Preference for showing a list of websites that the default configurations won't apply to them -->
    <string name="preference_exceptions">Nemedennoù</string>
    <!-- Summary of tracking protection preference if tracking protection is set to off -->
    <string name="tracking_protection_off">Diweredekaet</string>
    <!-- Summary of tracking protection preference if tracking protection is set to standard -->
    <string name="tracking_protection_standard">Skoueriek</string>
    <!-- Summary of tracking protection preference if tracking protection is set to strict -->
    <string name="tracking_protection_strict">Strizh</string>
    <!-- Summary of tracking protection preference if tracking protection is set to custom -->
    <string name="tracking_protection_custom">Personelaet</string>
    <!-- Label for global setting that indicates that all video and audio autoplay is allowed -->
    <string name="preference_option_autoplay_allowed2">Aotren an aodio ha video</string>

    <!-- Label for site specific setting that indicates that all video and audio autoplay is allowed -->
    <string name="quick_setting_option_autoplay_allowed">Aotren an aodio ha video</string>
    <!-- Label that indicates that video and audio autoplay is only allowed over Wi-Fi -->
    <string name="preference_option_autoplay_allowed_wifi_only2">Stankañ an aodio hag ar video pa vez war ar roadennoù hezoug nemetken</string>
    <!-- Subtext that explains 'autoplay on Wi-Fi only' option -->
    <string name="preference_option_autoplay_allowed_wifi_subtext">An aodio hag ar video a vo lennet war ar Wi-Fi</string>
    <!-- Label for global setting that indicates that video autoplay is allowed, but audio autoplay is blocked -->
    <string name="preference_option_autoplay_block_audio2">Stankañ an aodio nemetken</string>
    <!-- Label for site specific setting that indicates that video autoplay is allowed, but audio autoplay is blocked -->
    <string name="quick_setting_option_autoplay_block_audio">Stankañ an aodio nemetken</string>
    <!-- Label for global setting that indicates that all video and audio autoplay is blocked -->
    <string name="preference_option_autoplay_blocked3">Stankañ an aodio hag ar video</string>
    <!-- Label for site specific setting that indicates that all video and audio autoplay is blocked -->
    <string name="quick_setting_option_autoplay_blocked">Stankañ an aodio hag ar video</string>
    <!-- Summary of delete browsing data on quit preference if it is set to on -->
    <string name="delete_browsing_data_quit_on">Gweredekaet</string>
    <!-- Summary of delete browsing data on quit preference if it is set to off -->
    <string name="delete_browsing_data_quit_off">Diweredekaet</string>

    <!-- Summary of studies preference if it is set to on -->
    <string name="studies_on">Gweredekaet</string>
    <!-- Summary of studies data on quit preference if it is set to off -->
    <string name="studies_off">Diweredekaet</string>

    <!-- Collections -->
    <!-- Collections header on home fragment -->
    <string name="collections_header">Dastumadoù</string>
    <!-- Content description (not visible, for screen readers etc.): Opens the collection menu when pressed -->
    <string name="collection_menu_button_content_description">Lañser an dastumadoù</string>
    <!-- Label to describe what collections are to a new user without any collections -->
    <string name="no_collections_description2">Dastumit an traoù a gont evidoc’h.\nStrollit ar c’hlaskoù, al lec’hiennoù hag an ivinelloù liammet evit mont d’o sellet diwezhatoc’h.</string>
    <!-- Title for the "select tabs" step of the collection creator -->
    <string name="create_collection_select_tabs">Diuzañ ivinelloù</string>
    <!-- Title for the "select collection" step of the collection creator -->
    <string name="create_collection_select_collection">Diuzañ an dastumad</string>
    <!-- Title for the "name collection" step of the collection creator -->
    <string name="create_collection_name_collection">Envel an dastumad</string>
    <!-- Button to add new collection for the "select collection" step of the collection creator -->
    <string name="create_collection_add_new_collection">Ouzhpennañ un dastumad nevez</string>
    <!-- Button to select all tabs in the "select tabs" step of the collection creator -->
    <string name="create_collection_select_all">Diuzañ an holl</string>
    <!-- Button to deselect all tabs in the "select tabs" step of the collection creator -->
    <string name="create_collection_deselect_all">Diziuzañ an holl</string>
    <!-- Text to prompt users to select the tabs to save in the "select tabs" step of the collection creator -->
    <string name="create_collection_save_to_collection_empty">Diuzañ an ivinelloù da enrollañ</string>
    <!-- Text to show users how many tabs they have selected in the "select tabs" step of the collection creator.
     %d is a placeholder for the number of tabs selected. -->
    <string name="create_collection_save_to_collection_tabs_selected">%d ivinell diuzet</string>
    <!-- Text to show users they have one tab selected in the "select tabs" step of the collection creator.
    %d is a placeholder for the number of tabs selected. -->
    <string name="create_collection_save_to_collection_tab_selected">%d ivinell diuzet</string>
    <!-- Text shown in snackbar when multiple tabs have been saved in a collection -->
    <string name="create_collection_tabs_saved">Ivinelloù enrollet!</string>
    <!-- Text shown in snackbar when one or multiple tabs have been saved in a new collection -->
    <string name="create_collection_tabs_saved_new_collection">Dastumad enrollet!</string>
    <!-- Text shown in snackbar when one tab has been saved in a collection -->
    <string name="create_collection_tab_saved">Ivinell enrollet!</string>
    <!-- Content description (not visible, for screen readers etc.): button to close the collection creator -->
    <string name="create_collection_close">Serriñ</string>
    <!-- Button to save currently selected tabs in the "select tabs" step of the collection creator-->
    <string name="create_collection_save">Enrollañ</string>
    <!-- Snackbar action to view the collection the user just created or updated -->
    <string name="create_collection_view">Gwelet</string>

    <!-- Text for the OK button from collection dialogs -->
    <string name="create_collection_positive">Mat eo</string>
    <!-- Text for the cancel button from collection dialogs -->
    <string name="create_collection_negative">Nullañ</string>

    <!-- Default name for a new collection in "name new collection" step of the collection creator. %d is a placeholder for the number of collections-->
    <string name="create_collection_default_name">Dastumad %d</string>

    <!-- Share -->
    <!-- Share screen header -->
    <string name="share_header_2">Rannañ</string>
    <!-- Content description (not visible, for screen readers etc.):
        "Share" button. Opens the share menu when pressed. -->
    <string name="share_button_content_description">Rannañ</string>
    <!-- Text for the Save to PDF feature in the share menu -->
    <string name="share_save_to_pdf">Enrollañ evel PDF</string>
<<<<<<< HEAD
    <!-- Text for error message when generating a PDF file Text for error message when generating a PDF file. -->
    <string name="unable_to_save_to_pdf_error">N’haller ket sevel ar PDF</string>
=======
    <!-- Text for error message when generating a PDF file Text. -->
    <string name="unable_to_save_to_pdf_error">N’haller ket sevel ar PDF</string>
    <!-- Text for standard error snackbar dismiss button. -->
    <string name="standard_snackbar_error_dismiss">Argas</string>
>>>>>>> 0ada6ff2
    <!-- Text for error message when printing a page and it fails. -->
    <string name="unable_to_print_error">N’haller ket moullañ</string>
    <!-- Text for the print feature in the share and browser menu -->
    <string name="menu_print">Moullañ</string>
    <!-- Sub-header in the dialog to share a link to another sync device -->
    <string name="share_device_subheader">Kas dʼun trevnad</string>
    <!-- Sub-header in the dialog to share a link to an app from the full list -->
    <string name="share_link_all_apps_subheader">An holl oberennoù</string>
    <!-- Sub-header in the dialog to share a link to an app from the most-recent sorted list -->
    <string name="share_link_recent_apps_subheader">Arveret da ziwezhañ</string>
    <!-- Text for the copy link action in the share screen. -->
    <string name="share_copy_link_to_clipboard">Eilañ er golver</string>
    <!-- Toast shown after copying link to clipboard -->
    <string name="toast_copy_link_to_clipboard">Eilet er golver</string>
    <!-- An option from the share dialog to sign into sync -->
    <string name="sync_sign_in">Kennaskañ ouzh Sync</string>
     <!-- An option from the three dot menu to sync and save data -->
    <string name="sync_menu_sync_and_save_data">Goubredañ hag enrollañ ar roadennoù</string>
    <!-- An option from the share dialog to send link to all other sync devices -->
    <string name="sync_send_to_all">Kas dʼan holl drevnadoù</string>
    <!-- An option from the share dialog to reconnect to sync -->
    <string name="sync_reconnect">Adkennaskañ da Sync</string>
    <!-- Text displayed when sync is offline and cannot be accessed -->
    <string name="sync_offline">Ezlinenn</string>
    <!-- An option to connect additional devices -->
    <string name="sync_connect_device">Kennaskañ un trevnad all</string>
    <!-- The dialog text shown when additional devices are not available -->
    <string name="sync_connect_device_dialog">Evit kas un ivinell, kennaskit ouzh Firefox war un trevnad all dʼan nebeutañ.</string>
    <!-- Confirmation dialog button -->
    <string name="sync_confirmation_button">Komprenet am eus!</string>
    <!-- Share error message -->
    <string name="share_error_snackbar">Ne cʼhaller ket rannañ dʼan arload-mañ</string>
    <!-- Add new device screen title -->
    <string name="sync_add_new_device_title">Kaset dʼan trevnad</string>
    <!-- Text for the warning message on the Add new device screen -->
    <string name="sync_add_new_device_message">Nʼeus trevnad ebet kennasket</string>
    <!-- Text for the button to learn about sending tabs -->
    <string name="sync_add_new_device_learn_button">Gouzout hirocʼh a-zivout ar cʼhas ivinelloù…</string>
    <!-- Text for the button to connect another device -->
    <string name="sync_add_new_device_connect_button">Kennaskañ un trevnad all…</string>

    <!-- Notifications -->
    <!-- Text shown in the notification that pops up to remind the user that a private browsing session is active. -->
    <string name="notification_pbm_delete_text_2">Serriñ an ivinelloù prevez</string>
    <!-- Name of the marketing notification channel. Displayed in the "App notifications" system settings for the app -->
    <string name="notification_marketing_channel_name">Marketing</string>

    <!-- Title shown in the notification that pops up to remind the user to set fenix as default browser.
    The app name is in the text, due to limitations with localizing Nimbus experiments -->
    <string name="nimbus_notification_default_browser_title" tools:ignore="UnusedResources">Firefox a zo prim ha prevez</string>
    <!-- Text shown in the notification that pops up to remind the user to set fenix as default browser.
    The app name is in the text, due to limitations with localizing Nimbus experiments -->
    <string name="nimbus_notification_default_browser_text" tools:ignore="UnusedResources">Lakaat Firefox da vezañ ho merdeer dre ziouer</string>
    <!-- Title shown in the notification that pops up to re-engage the user -->
    <string name="notification_re_engagement_title">Klask ar merdeiñ prevez</string>
    <!-- Text shown in the notification that pops up to re-engage the user.
    %1$s is a placeholder that will be replaced by the app name. -->
    <string name="notification_re_engagement_text">Merdeiñ hep toupin enrollet pe roll istor e %1$s</string>
    <!-- Title A shown in the notification that pops up to re-engage the user -->
    <string name="notification_re_engagement_A_title">Merdeiñ hep roud ebet</string>
    <!-- Text A shown in the notification that pops up to re-engage the user.
    %1$s is a placeholder that will be replaced by the app name. -->
    <string name="notification_re_engagement_A_text">Ar merdeiñ prevez e %1$s ne enroll ket ho titouroù.</string>
    <!-- Title B shown in the notification that pops up to re-engage the user -->
    <string name="notification_re_engagement_B_title">Kregiñ gant ho klask kentañ</string>
    <!-- Text B shown in the notification that pops up to re-engage the user -->
    <string name="notification_re_engagement_B_text">Klask un dra nes. Pe dizoloit un dra bennak plijus.</string>

    <!-- Survey -->
    <!-- Text shown in the fullscreen message that pops up to ask user to take a short survey.
    The app name is in the text, due to limitations with localizing Nimbus experiments -->
    <string name="nimbus_survey_message_text">Sikourit da wellaat Firefox en ul leuniañ ur sontadegig.</string>
    <!-- Preference for taking the short survey. -->
    <string name="preferences_take_survey">Kemer perzh er sontadeg</string>
    <!-- Preference for not taking the short survey. -->
    <string name="preferences_not_take_survey">Ket, trugarez</string>

    <!-- Snackbar -->
    <!-- Text shown in snackbar when user deletes a collection -->
    <string name="snackbar_collection_deleted">Dastumad dilamet</string>
    <!-- Text shown in snackbar when user renames a collection -->
    <string name="snackbar_collection_renamed">Dastumad adanvet</string>
    <!-- Text shown in snackbar when user closes a tab -->
    <string name="snackbar_tab_closed">Ivinell serret</string>
    <!-- Text shown in snackbar when user closes all tabs -->
    <string name="snackbar_tabs_closed">Ivinelloù serret</string>
    <!-- Text shown in snackbar when user bookmarks a list of tabs -->
    <string name="snackbar_message_bookmarks_saved">Sined enrollet!</string>
    <!-- Text shown in snackbar when user adds a site to shortcuts -->
    <string name="snackbar_added_to_shortcuts">Ouzhpennet er berradennoù!</string>
    <!-- Text shown in snackbar when user closes a private tab -->
    <string name="snackbar_private_tab_closed">Ivinell prevez serret</string>
    <!-- Text shown in snackbar when user closes all private tabs -->
    <string name="snackbar_private_tabs_closed">Ivinelloù prevez serret</string>
    <!-- Text shown in snackbar to undo deleting a tab, top site or collection -->
    <string name="snackbar_deleted_undo">DIZOBER</string>
    <!-- Text shown in snackbar when user removes a top site -->
    <string name="snackbar_top_site_removed">Lecʼhienn dilamet</string>
    <!-- QR code scanner prompt which appears after scanning a code, but before navigating to it
        First parameter is the name of the app, second parameter is the URL or text scanned-->
    <string name="qr_scanner_confirmation_dialog_message">Aotren %1$s da zigeriñ %2$s</string>
    <!-- QR code scanner prompt dialog positive option to allow navigation to scanned link -->
    <string name="qr_scanner_dialog_positive">AOTREN</string>
    <!-- QR code scanner prompt dialog positive option to deny navigation to scanned link -->
    <string name="qr_scanner_dialog_negative">NACʼHAÑ</string>
    <!-- QR code scanner prompt dialog error message shown when a hostname does not contain http or https. -->
    <string name="qr_scanner_dialog_invalid">N’eo ket talvoudek ar chomlec’h web.</string>
    <!-- QR code scanner prompt dialog positive option when there is an error -->
    <string name="qr_scanner_dialog_invalid_ok">Mat</string>
    <!-- Tab collection deletion prompt dialog message. Placeholder will be replaced with the collection name -->
    <string name="tab_collection_dialog_message">Sur ocʼh e fell deocʼh dilemel %1$s?</string>
    <!-- Collection and tab deletion prompt dialog message. This will show when the last tab from a collection is deleted -->
    <string name="delete_tab_and_collection_dialog_message">Dilemel an ivinell-mañ a zilamo an dastumad a-bezh. Gallout a rit krouiñ dastumadoù nevez pa fell deoc’h.</string>
    <!-- Collection and tab deletion prompt dialog title. Placeholder will be replaced with the collection name. This will show when the last tab from a collection is deleted -->
    <string name="delete_tab_and_collection_dialog_title">Dilemel %1$s?</string>
    <!-- Tab collection deletion prompt dialog option to delete the collection -->
    <string name="tab_collection_dialog_positive">Dilemel</string>
    <!-- Text displayed in a notification when the user enters full screen mode -->
    <string name="full_screen_notification">Mod skramm a-bezh kroget</string>
    <!-- Message for copying the URL via long press on the toolbar -->
    <string name="url_copied">URL eilet</string>
    <!-- Sample text for accessibility font size -->
    <string name="accessibility_text_size_sample_text_1">Un destenn skouer an hini eo. Amañ emañ evit diskouez deocʼh penaos e vo skrammet an destenn pa greskit pe pa zigreskit ar ment gant an arventenn-mañ.</string>
    <!-- Summary for Accessibility Text Size Scaling Preference -->
    <string name="preference_accessibility_text_size_summary">Kreskiñ pe zigreskiñ an destenn war al lecʼhiennoù</string>
    <!-- Title for Accessibility Text Size Scaling Preference -->
    <string name="preference_accessibility_font_size_title">Ment an nodrezh</string>

    <!-- Title for Accessibility Text Automatic Size Scaling Preference -->
    <string name="preference_accessibility_auto_size_2">Ment emgefreek an nodrezh</string>

    <!-- Summary for Accessibility Text Automatic Size Scaling Preference -->
    <string name="preference_accessibility_auto_size_summary">Klotañ a raio ment an nodrezh gant arventennoù Android. Diweredekait da verañ ment an nodrezh amañ.</string>

    <!-- Title for the Delete browsing data preference -->
    <string name="preferences_delete_browsing_data">Dilemel ar roadennoù merdeiñ</string>
    <!-- Title for the tabs item in Delete browsing data -->
    <string name="preferences_delete_browsing_data_tabs_title_2">Ivinelloù digor</string>
    <!-- Subtitle for the tabs item in Delete browsing data, parameter will be replaced with the number of open tabs -->
    <string name="preferences_delete_browsing_data_tabs_subtitle">%d ivinell</string>

    <!-- Title for the data and history items in Delete browsing data -->
    <string name="preferences_delete_browsing_data_browsing_data_title">Roll istor merdeiñ ha roadennoù lec’hiennoù</string>
    <!-- Subtitle for the data and history items in delete browsing data, parameter will be replaced with the
        number of history items the user has -->
    <string name="preferences_delete_browsing_data_browsing_data_subtitle">%d chomlec’h</string>
    <!-- Title for the cookies item in Delete browsing data -->
    <string name="preferences_delete_browsing_data_cookies">Toupinoù</string>
    <!-- Subtitle for the cookies item in Delete browsing data -->
    <string name="preferences_delete_browsing_data_cookies_subtitle">Digennasket e viot eus darn al lec’hiennoù</string>
    <!-- Title for the cached images and files item in Delete browsing data -->
    <string name="preferences_delete_browsing_data_cached_files">Skeudennoù ha restroù er c’hrubuilh</string>
    <!-- Subtitle for the cached images and files item in Delete browsing data -->
    <string name="preferences_delete_browsing_data_cached_files_subtitle">Dieubiñ a raio egor kadaviñ</string>

    <!-- Title for the site permissions item in Delete browsing data -->
    <string name="preferences_delete_browsing_data_site_permissions">Aotreoù al lec’hienn</string>
    <!-- Title for the downloads item in Delete browsing data -->
    <string name="preferences_delete_browsing_data_downloads">Pellgargadurioù</string>
    <!-- Text for the button to delete browsing data -->
    <string name="preferences_delete_browsing_data_button">Dilemel ar roadennoù merdeiñ</string>
    <!-- Title for the Delete browsing data on quit preference -->
    <string name="preferences_delete_browsing_data_on_quit">Dilemel ar roadennoù merdeiñ pa vez kuitaet</string>
    <!-- Summary for the Delete browsing data on quit preference. "Quit" translation should match delete_browsing_data_on_quit_action translation. -->
    <string name="preference_summary_delete_browsing_data_on_quit_2">Dilemel a raio ar roadennoù merdeiñ ent emgefreek pa zibabot \&quot;Kuitaat\&quot; el lañser pennañ</string>
    <!-- Action item in menu for the Delete browsing data on quit feature -->
    <string name="delete_browsing_data_on_quit_action">Kuitaat</string>

    <!-- Title text of a delete browsing data dialog. -->
    <string name="delete_history_prompt_title">Mare da zilemel</string>
    <!-- Body text of a delete browsing data dialog. -->
    <string name="delete_history_prompt_body" moz:RemovedIn="130" tools:ignore="UnusedResources">Dilemel a ra ar roll istor (an hini goubredet eus trevnadoù all ivez), toupinoù ha roadennoù merdeiñ.</string>
    <!-- Body text of a delete browsing data dialog. -->
    <string name="delete_history_prompt_body_2">Dilemel a ra ar roll istor (ar roll istor goubredet eus trevnadoù all en o zouez)</string>
    <!-- Radio button in the delete browsing data dialog to delete history items for the last hour. -->
    <string name="delete_history_prompt_button_last_hour">An eurvezh tremenet</string>
    <!-- Radio button in the delete browsing data dialog to delete history items for today and yesterday. -->
    <string name="delete_history_prompt_button_today_and_yesterday">Hiziv ha dec’h</string>
    <!-- Radio button in the delete browsing data dialog to delete all history. -->
    <string name="delete_history_prompt_button_everything">Pep tra</string>

    <!-- Dialog message to the user asking to delete browsing data. Parameter will be replaced by app name. -->
    <string name="delete_browsing_data_prompt_message_3">%s a zilamo ar roadennoù merdeiñ diuzet.</string>
    <!-- Text for the cancel button for the data deletion dialog -->
    <string name="delete_browsing_data_prompt_cancel">Nullañ</string>
    <!-- Text for the allow button for the data deletion dialog -->
    <string name="delete_browsing_data_prompt_allow">Dilemel</string>
    <!-- Text for the snackbar confirmation that the data was deleted -->
    <string name="preferences_delete_browsing_data_snackbar">Dilamet eo bet ar roadennoù merdeiñ</string>
    <!-- Text for the snackbar to show the user that the deletion of browsing data is in progress -->
    <string name="deleting_browsing_data_in_progress">O tilemel ar roadennoù merdeiñ…</string>

    <!-- Dialog message to the user asking to delete all history items inside the opened group. Parameter will be replaced by a history group name. -->
    <string name="delete_all_history_group_prompt_message">Dilemel an holl lec’hiennoù e “%s”</string>
    <!-- Text for the cancel button for the history group deletion dialog -->
    <string name="delete_history_group_prompt_cancel">Nullañ</string>
    <!-- Text for the allow button for the history group dialog -->
    <string name="delete_history_group_prompt_allow">Dilemel</string>
    <!-- Text for the snackbar confirmation that the history group was deleted -->
    <string name="delete_history_group_snackbar">Strollad dilemet</string>

    <!-- Onboarding -->
    <!-- Text for onboarding welcome header. -->
    <string name="onboarding_header_2">Donemat war un internet gwelloc’h</string>
    <!-- Text for the onboarding welcome message. -->
    <string name="onboarding_message">Ur merdeer savet evit an dud ha n’eo ket ar gounidoù.</string>
    <!-- Text for the Firefox account onboarding sign in card header. -->
    <string name="onboarding_account_sign_in_header">Adloc’hit el lec’h m’ho peus paouezet</string>
    <!-- Text for the button to learn more about signing in to your Firefox account. -->
    <string name="onboarding_manual_sign_in_description">Goubredit an ivinelloù hag ar gerioù-tremen a-dreuz ho trevnadoù evit tremen eus ur skramm d’egile digudenn.</string>
    <!-- Text for the button to manually sign into Firefox account. -->
    <string name="onboarding_firefox_account_sign_in">Kennaskañ</string>
    <!-- text to display in the snackbar once account is signed-in -->
    <string name="onboarding_firefox_account_sync_is_on">Enaouet eo Sync</string>
    <!-- Text for the tracking protection onboarding card header -->
    <string name="onboarding_tracking_protection_header">Gwarez ar vuhez prevez dre ziouer</string>
    <!-- Text for the tracking protection card description. The first parameter is the name of the application.-->
    <string name="onboarding_tracking_protection_description_old">%1$s a harz en un doare emgefreek ouzh an embregerezhioù d’ho heuliañ dre guzh war ar web.</string>
    <!-- Text for the tracking protection card description. -->
    <string name="onboarding_tracking_protection_description">Gant ar gwarez a-enep an toupinoù e c’hallit harzañ heulierien da implij an toupinoù evit spiañ ac’hanoc’h a-dreuz al lec’hiennoù.</string>
    <!-- text for tracking protection radio button option for standard level of blocking -->
    <string name="onboarding_tracking_protection_standard_button_2">Skoueriek (dre ziouer)</string>
    <!-- text for standard blocking option button description -->
    <string name="onboarding_tracking_protection_standard_button_description_3">Kempouezet evit prevezded hag efedusted. Ar pajennoù a garg en un doare ordinal.</string>
    <!-- text for tracking protection radio button option for strict level of blocking -->
    <string name="onboarding_tracking_protection_strict_option">Strizh</string>
    <!-- text for strict blocking option button description -->
    <string name="onboarding_tracking_protection_strict_button_description_3">Stankañ muioc’h a heulierien hag ar pajennoù da gargañ buanoc’h, met arc’hweladurioù zo a c’hallo mont a-dreuz.</string>
    <!-- text for the toolbar position card header  -->
    <string name="onboarding_toolbar_placement_header_1">Dibabit e pelec’h lakaat ho parrenn ostilhoù</string>
    <!-- Text for the toolbar position card description -->
    <string name="onboarding_toolbar_placement_description">Mirit anezhi en traoñ pe lakait anezhi en nec’h.</string>
    <!-- Text for the privacy notice onboarding card header -->
    <string name="onboarding_privacy_notice_header_1">Mestroniañ a rit ho roadennoù</string>
    <!-- Text for the privacy notice onboarding card description. -->
    <string name="onboarding_privacy_notice_description">Firefox a ro deoc’h ar galloud war ar pezh a c’hallit rannañ enlinenn hag ar pezh a rannit ganeomp.</string>
    <!-- Text for the button to read the privacy notice -->
    <string name="onboarding_privacy_notice_read_button">Lennit hon evezhiadenn a-get buhez prevez</string>

    <!-- Text for the conclusion onboarding message -->
    <string name="onboarding_conclusion_header">Prest d’ober anaoudegezh gant un internet digredus?</string>
    <!-- text for the button to finish onboarding -->
    <string name="onboarding_finish">Kregiñ da verdeiñ</string>

    <!-- Onboarding theme -->
    <!-- text for the theme picker onboarding card header -->
    <string name="onboarding_theme_picker_header">Dibabit an neuz</string>

    <!-- text for the theme picker onboarding card description -->
    <string name="onboarding_theme_picker_description_2">Espernit batiri hag ho sell gant ar mod teñval.</string>
    <!-- Automatic theme setting (will follow device setting) -->
    <string name="onboarding_theme_automatic_title">Emgefreek</string>
    <!-- Summary of automatic theme setting (will follow device setting) -->
    <string name="onboarding_theme_automatic_summary">Azas a raio da arventennoù ho trevnad</string>
    <!-- Theme setting for dark mode -->
    <string name="onboarding_theme_dark_title">Neuz teñval</string>
    <!-- Theme setting for light mode -->
    <string name="onboarding_theme_light_title">Neuz sklaer</string>

    <!-- Text shown in snackbar when multiple tabs have been sent to device -->
    <string name="sync_sent_tabs_snackbar">Ivinelloù kaset!</string>
    <!-- Text shown in snackbar when one tab has been sent to device  -->
    <string name="sync_sent_tab_snackbar">Ivinell kaset!</string>
    <!-- Text shown in snackbar when sharing tabs failed  -->
    <string name="sync_sent_tab_error_snackbar">Ne c’haller ket kas</string>
    <!-- Text shown in snackbar for the "retry" action that the user has after sharing tabs failed -->
    <string name="sync_sent_tab_error_snackbar_action">ADKLASK</string>
    <!-- Title of QR Pairing Fragment -->
    <string name="sync_scan_code">C’hwilerviñ ar boneg</string>
    <!-- Instructions on how to access pairing -->
    <string name="sign_in_instructions"><![CDATA[War hoc’h urzhiataer, digorit Firefox ha kit war <b>https://firefox.com/pair</b>]]></string>
    <!-- Text shown for sign in pairing when ready -->
    <string name="sign_in_ready_for_scan">Prest da c’hwilerviñ</string>
    <!-- Text shown for settings option for sign with pairing -->
    <string name="sign_in_with_camera">Kennaskit gant ho kamera</string>
    <!-- Text shown for settings option for sign with email -->
    <string name="sign_in_with_email">Ober gant ur chomlec’h postel kentoc’h</string>
    <!-- Text shown for settings option for create new account text.'Firefox' intentionally hardcoded here.-->
    <string name="sign_in_create_account_text"><![CDATA[Kont ebet? <u>Krouit unan</u> evit goubredañ Firefox etre an trevnadoù.]]></string>
    <!-- Text shown in confirmation dialog to sign out of account. The first parameter is the name of the app (e.g. Firefox Preview) -->
    <string name="sign_out_confirmation_message_2">%s a baouezo da c’houbredañ gant ho kont, met ne vo ket dilamet ho roadennoù merdeiñ war an trevnad-mañ.</string>
    <!-- Option to continue signing out of account shown in confirmation dialog to sign out of account -->
    <string name="sign_out_disconnect">Digennaskañ</string>
    <!-- Option to cancel signing out shown in confirmation dialog to sign out of account -->
    <string name="sign_out_cancel">Nullañ</string>
    <!-- Error message snackbar shown after the user tried to select a default folder which cannot be altered -->
    <string name="bookmark_cannot_edit_root">Ne c’haller ket embann an teuliadoù dre ziouer</string>

    <!-- Enhanced Tracking Protection -->
    <!-- Link displayed in enhanced tracking protection panel to access tracking protection settings -->
    <string name="etp_settings">Arventennoù gwarez</string>
    <!-- Preference title for enhanced tracking protection settings -->
    <string name="preference_enhanced_tracking_protection">Gwarez heuliañ araoket</string>
    <!-- Preference summary for enhanced tracking protection settings on/off switch -->
    <string name="preference_enhanced_tracking_protection_summary">Bremañ gant ar gwarez e-enep an toupinoù, an harz brasañ a-enep an heulierien etre al lec’hiennoù an hini eo.</string>
    <!-- Description of enhanced tracking protection. The parameter is the name of the application (For example: Firefox Fenix) -->
    <string name="preference_enhanced_tracking_protection_explanation_2">%s a warezo ac’hanoc’h a-enep d’an heulierien a sell ouzhoc’h enlinenn.</string>
    <!-- Text displayed that links to website about enhanced tracking protection -->
    <string name="preference_enhanced_tracking_protection_explanation_learn_more">Gouzout hiroc’h</string>
    <!-- Preference for enhanced tracking protection for the standard protection settings -->
    <string name="preference_enhanced_tracking_protection_standard_default_1">Skoueriek (dre ziouer)</string>
    <!-- Preference description for enhanced tracking protection for the standard protection settings -->
    <string name="preference_enhanced_tracking_protection_standard_description_5">Ar pajennoù a gargo evel boaz, met ne vo ket stanket kement a heulier.</string>
    <!--  Accessibility text for the Standard protection information icon  -->
    <string name="preference_enhanced_tracking_protection_standard_info_button">Ar pezh a zo stanket gant ar gwarez heuliañ skoueriek</string>
    <!-- Preference for enhanced tracking protection for the strict protection settings -->
    <string name="preference_enhanced_tracking_protection_strict">Strizh</string>
    <!-- Preference description for enhanced tracking protection for the strict protection settings -->
    <string name="preference_enhanced_tracking_protection_strict_description_4">Gwarez heuliañ kreñvoc’h ha digonusted gwelloc’h, met lec’hiennoù ’zo a c’hallo chom hep mont en-dro.</string>
    <!--  Accessibility text for the Strict protection information icon  -->
    <string name="preference_enhanced_tracking_protection_strict_info_button">Ar pezh a zo stanket gant ar gwarez heuliañ strizh</string>
    <!-- Preference for enhanced tracking protection for the custom protection settings -->
    <string name="preference_enhanced_tracking_protection_custom">Personelaet</string>
    <!-- Preference description for enhanced tracking protection for the strict protection settings -->
    <string name="preference_enhanced_tracking_protection_custom_description_2">Dibabit peseurt heulier pe skript herzel.</string>
    <!--  Accessibility text for the Strict protection information icon  -->
    <string name="preference_enhanced_tracking_protection_custom_info_button">Ar pezh a zo stanket gant ar gwarez heuliañ personelaet</string>
    <!-- Header for categories that are being blocked by current Enhanced Tracking Protection settings -->
    <!-- Preference for enhanced tracking protection for the custom protection settings for cookies-->
    <string name="preference_enhanced_tracking_protection_custom_cookies">Toupinoù</string>
    <!-- Option for enhanced tracking protection for the custom protection settings for cookies-->
    <string name="preference_enhanced_tracking_protection_custom_cookies_1">Heulierien etre-lec’hienn ha kevredadel</string>
    <!-- Option for enhanced tracking protection for the custom protection settings for cookies-->
    <string name="preference_enhanced_tracking_protection_custom_cookies_2">Toupinoù al lec’hiennoù n’int ket bet gweladennet</string>
    <!-- Option for enhanced tracking protection for the custom protection settings for cookies-->
    <string name="preference_enhanced_tracking_protection_custom_cookies_3">Holl doupinoù an tredeoù (gallout a ra mirout lec’hiennoù ’zo da vont en-dro en un doare dereat)</string>
    <!-- Option for enhanced tracking protection for the custom protection settings for cookies-->
    <string name="preference_enhanced_tracking_protection_custom_cookies_4">An holl doupinoù (gallout a ra terriñ lec’hiennoù)</string>
    <!-- Option for enhanced tracking protection for the custom protection settings for cookies-->
    <string name="preference_enhanced_tracking_protection_custom_cookies_5">Digenvezañ an toupinoù etre-lec’hiennoù.</string>
    <!-- Preference for enhanced tracking protection for the custom protection settings for tracking content -->
    <string name="preference_enhanced_tracking_protection_custom_tracking_content">Endalc’had heuliañ</string>
    <!-- Option for enhanced tracking protection for the custom protection settings for tracking content-->
    <string name="preference_enhanced_tracking_protection_custom_tracking_content_1">En holl ivinelloù</string>
    <!-- Option for enhanced tracking protection for the custom protection settings for tracking content-->
    <string name="preference_enhanced_tracking_protection_custom_tracking_content_2">En ivinelloù prevez hepken</string>
    <!-- Preference for enhanced tracking protection for the custom protection settings -->
    <string name="preference_enhanced_tracking_protection_custom_cryptominers">Kriptogleuzerien</string>
    <!-- Preference for enhanced tracking protection for the custom protection settings -->
    <string name="preference_enhanced_tracking_protection_custom_fingerprinters">Dinoerien roudoù niverel</string>
    <!-- Button label for navigating to the Enhanced Tracking Protection details -->
    <string name="enhanced_tracking_protection_details">Munudoù</string>
    <!-- Header for categories that are being being blocked by current Enhanced Tracking Protection settings -->
    <string name="enhanced_tracking_protection_blocked">Stanket</string>
    <!-- Header for categories that are being not being blocked by current Enhanced Tracking Protection settings -->
    <string name="enhanced_tracking_protection_allowed">Aotreet</string>
    <!-- Category of trackers (social media trackers) that can be blocked by Enhanced Tracking Protection -->
    <string name="etp_social_media_trackers_title">Heulierien mediaoù kevredadel</string>
    <!-- Description of social media trackers that can be blocked by Enhanced Tracking Protection -->
    <string name="etp_social_media_trackers_description">Bevenniñ a ra barregezh ar rouedadoù kevredadel da heuliañ hoc’h oberiantiz merdeiñ.</string>
    <!-- Category of trackers (cross-site tracking cookies) that can be blocked by Enhanced Tracking Protection -->
    <string name="etp_cookies_title">Toupinoù heuliañ etre lec’hiennoù</string>
    <!-- Category of trackers (cross-site tracking cookies) that can be blocked by Enhanced Tracking Protection -->
    <string name="etp_cookies_title_2">Toupinoù etrelec’hienn</string>
    <!-- Description of cross-site tracking cookies that can be blocked by Enhanced Tracking Protection -->
    <string name="etp_cookies_description">Stankañ a ra an toupinoù implijet gant ar rouedadoù bruderezh hag an embregerezhioù dielfennañ evit kempunañ ho roadennoù merdeiñ a-dreuz meur a lec’hienn.</string>
    <!-- Description of cross-site tracking cookies that can be blocked by Enhanced Tracking Protection -->
    <string name="etp_cookies_description_2">Ar gwarez toupinoù klok a vir toupinoù al lec’hienn m’emaoc’h warni, evel-se n’hall ket an heulierien ober ganto evit heuliañ ac’hanoc’h etre al lec’hiennoù.</string>
    <!-- Category of trackers (cryptominers) that can be blocked by Enhanced Tracking Protection -->
    <string name="etp_cryptominers_title">Kriptogleuzerien</string>
    <!-- Description of cryptominers that can be blocked by Enhanced Tracking Protection -->
    <string name="etp_cryptominers_description">Mirout a ra skriptoù touellus da implij ho trevnad evit kleuziañ moneiz niverel.</string>
    <!-- Category of trackers (fingerprinters) that can be blocked by Enhanced Tracking Protection -->
    <string name="etp_fingerprinters_title">Dinoerien roudoù niverel</string>
    <!-- Description of fingerprinters that can be blocked by Enhanced Tracking Protection -->
    <string name="etp_fingerprinters_description">Harzañ a ra roadennoù a c’hell servijout da anavezout ac’hanoc’h da vezañ implijet gant heulierien.</string>
    <!-- Category of trackers (tracking content) that can be blocked by Enhanced Tracking Protection -->
    <string name="etp_tracking_content_title">Endalc’had heuliañ</string>

    <!-- Description of tracking content that can be blocked by Enhanced Tracking Protection -->
    <string name="etp_tracking_content_description">Harzañ a ra ar bruderezh diavaez hag an endalc’hadoù all da gargañ a endalc’h ur boneg heuliañ. Gallout a ra kaout un efed war mont-en-dro lec’hiennoù ’zo.</string>
    <!-- Enhanced Tracking Protection message that protection is currently on for this site -->
    <string name="etp_panel_on">GWEREDEKAET eo ar gwarez war al lec’hienn-mañ.</string>
    <!-- Enhanced Tracking Protection message that protection is currently off for this site -->
    <string name="etp_panel_off">DIWEREDEKAET eo ar gwarez war al lec’hienn-mañ.</string>
    <!-- Header for exceptions list for which sites enhanced tracking protection is always off -->
    <string name="enhanced_tracking_protection_exceptions">Diweredekaet eo bet ar gwarez heuliañ araoket evit al lecʼhiennoù-mañ</string>
    <!-- Content description (not visible, for screen readers etc.): Navigate
    back from ETP details (Ex: Tracking content) -->
    <string name="etp_back_button_content_description">Kent</string>
    <!-- About page link text to open what's new link -->
    <string name="about_whats_new">Petra zo nevez e %s</string>
    <!-- Open source licenses page title
    The first parameter is the app name -->
    <string name="open_source_licenses_title">%s | Levraouegoù digor o zarzh</string>

    <!-- Category of trackers (redirect trackers) that can be blocked by Enhanced Tracking Protection -->
    <string name="etp_redirect_trackers_title">Heulierien adheñchañ</string>
    <!-- Description of redirect tracker cookies that can be blocked by Enhanced Tracking Protection -->
    <string name="etp_redirect_trackers_description">Skarzhañ an toupinoù lakaet gant adheñchadurioù etrezek lec’hiennoù heuliañ anavezet</string>

    <!-- Description of the SmartBlock Enhanced Tracking Protection feature. The * symbol is intentionally hardcoded here,
         as we use it on the UI to indicate which trackers have been partially unblocked.  -->
    <string name="preference_etp_smartblock_description">Un nebeud heulierien merket a-zindan a zo bet damzistanket war ar bajenn-mañ peogwir ho peus etrewezhiet gante *.</string>
    <!-- Text displayed that links to website about enhanced tracking protection SmartBlock -->
    <string name="preference_etp_smartblock_learn_more">Gouzout hiroc’h</string>

    <!-- Content description (not visible, for screen readers etc.):
    Enhanced tracking protection exception preference icon for ETP settings. -->
    <string name="preference_etp_exceptions_icon_description">Arlun gwellvezioù an nemedennoù evit ar gwarez kreñvaet a-enep an heuliañ</string>

    <!-- About page link text to open support link -->
    <string name="about_support">Skor</string>
    <!-- About page link text to list of past crashes (like about:crashes on desktop) -->
    <string name="about_crashes">Sac’hadennoù</string>
    <!-- About page link text to open privacy notice link -->
    <string name="about_privacy_notice">Evezhiadennoù a-fet buhez prevez</string>
    <!-- About page link text to open know your rights link -->
    <string name="about_know_your_rights">Gouzout ho kwirioù</string>
    <!-- About page link text to open licensing information link -->
    <string name="about_licensing_information">Titouroù a-fet lañvaz</string>
    <!-- About page link text to open a screen with libraries that are used -->
    <string name="about_other_open_source_libraries">Levraouegoù a arveromp</string>
    <!-- Toast shown to the user when they are activating the secret dev menu
        The first parameter is number of long clicks left to enable the menu -->
    <string name="about_debug_menu_toast_progress">Lañser diveugañ: %1$d a glikoù a chom evit gweredekaat</string>
    <string name="about_debug_menu_toast_done">Lañser diveugañ gweredekaet</string>

    <!-- Browser long press popup menu -->
    <!-- Copy the current url -->
    <string name="browser_toolbar_long_press_popup_copy">Eilañ</string>
    <!-- Paste & go the text in the clipboard. '&amp;' is replaced with the ampersand symbol: & -->
    <string name="browser_toolbar_long_press_popup_paste_and_go">Pegañ &amp; mont</string>
    <!-- Paste the text in the clipboard -->
    <string name="browser_toolbar_long_press_popup_paste">Pegañ</string>
    <!-- Snackbar message shown after an URL has been copied to clipboard. -->
    <string name="browser_toolbar_url_copied_to_clipboard_snackbar">URL eilet er golver</string>

    <!-- Title text for the Add To Homescreen dialog -->
    <string name="add_to_homescreen_title">Lakaat er skramm degemer</string>
    <!-- Cancel button text for the Add to Homescreen dialog -->
    <string name="add_to_homescreen_cancel">Nullañ</string>
    <!-- Add button text for the Add to Homescreen dialog -->
    <string name="add_to_homescreen_add">Ouzhpennañ</string>
    <!-- Continue to website button text for the first-time Add to Homescreen dialog -->
    <string name="add_to_homescreen_continue">Kenderc’hel etrezek al lec’hienn</string>
    <!-- Placeholder text for the TextView in the Add to Homescreen dialog -->
    <string name="add_to_homescreen_text_placeholder">Anv ar verradenn</string>

    <!-- Describes the add to homescreen functionality -->
    <string name="add_to_homescreen_description_2">Gallout a rit ouzhpennañ al lec’hienn-mañ da bennbajenn ho trevnad evit mont war-eeun ha merdeiñ primoc’h evel ma vefe un arload.</string>

    <!-- Preference for managing the settings for logins and passwords in Fenix -->
    <string name="preferences_passwords_logins_and_passwords">Titouroù kennaskañ</string>
    <!-- Preference for managing the saving of logins and passwords in Fenix -->
    <string name="preferences_passwords_save_logins">Enrollañ an titouroù kennaskañ</string>
    <!-- Preference option for asking to save passwords in Fenix -->
    <string name="preferences_passwords_save_logins_ask_to_save">Goulenn a-raok enrollañ</string>
    <!-- Preference option for never saving passwords in Fenix -->
    <string name="preferences_passwords_save_logins_never_save">Na enrollañ biken</string>

    <!-- Preference for autofilling saved logins in Firefox (in web content), %1$s will be replaced with the app name -->
    <string name="preferences_passwords_autofill2">Leuniañ emgefreek e %1$s</string>
    <!-- Description for the preference for autofilling saved logins in Firefox (in web content), %1$s will be replaced with the app name -->
    <string name="preferences_passwords_autofill_description"> Leuniañ hag enrollañ an anvioù implijer ha gerioù-tremen el lec’hiennoù en ur implijout %1$s.</string>
    <!-- Preference for autofilling logins from Fenix in other apps (e.g. autofilling the Twitter app) -->
    <string name="preferences_android_autofill">Leuniañ emgefreek en arloadoù all</string>

    <!-- Description for the preference for autofilling logins from Fenix in other apps (e.g. autofilling the Twitter app) -->
    <string name="preferences_android_autofill_description">Leuniañ anvioù-implijer ha gerioù-tremen en arloadoù-all war ho trevnad.</string>
    <!-- Preference option for adding a login -->
    <string name="preferences_logins_add_login">Ouzhpennañ titouroù kennaskañ</string>

    <!-- Preference for syncing saved logins in Fenix -->
    <string name="preferences_passwords_sync_logins">Goubredañ an titouroù kennaskañ</string>
    <!-- Preference for syncing saved logins in Fenix, when not signed in-->
    <string name="preferences_passwords_sync_logins_across_devices">Goubredañ an titouroù kennaskañ dre an trevnadoù</string>
    <!-- Preference to access list of saved logins -->
    <string name="preferences_passwords_saved_logins">Titouroù kennaskañ enrollet</string>
    <!-- Description of empty list of saved passwords. Placeholder is replaced with app name.  -->
    <string name="preferences_passwords_saved_logins_description_empty_text">An titouroù kennaskañ a enrollit pe c’houbredit e %s a vo diskouezet amañ.</string>
    <!-- Preference to access list of saved logins -->
    <string name="preferences_passwords_saved_logins_description_empty_learn_more_link">Gouzout hiroc’h diwar-benn Sync</string>
    <!-- Preference to access list of login exceptions that we never save logins for -->
    <string name="preferences_passwords_exceptions">Nemedennoù</string>
    <!-- Empty description of list of login exceptions that we never save logins for -->
    <string name="preferences_passwords_exceptions_description_empty">An titouroù kennaskañ n’int ket enrollet a vo diskouezet amañ.</string>
    <!-- Description of list of login exceptions that we never save logins for -->
    <string name="preferences_passwords_exceptions_description">Ne vo ket enrollet an titouroù kennaskañ evit al lec’hiennoù-mañ.</string>
    <!-- Text on button to remove all saved login exceptions -->
    <string name="preferences_passwords_exceptions_remove_all">Dilemel an holl nemedennoù</string>
    <!-- Hint for search box in logins list -->
    <string name="preferences_passwords_saved_logins_search">Klask titouroù kennaskañ</string>
    <!-- The header for the site that a login is for -->
    <string name="preferences_passwords_saved_logins_site">Lec’hienn</string>
    <!-- The header for the username for a login -->
    <string name="preferences_passwords_saved_logins_username">Anv arveriad</string>
    <!-- The header for the password for a login -->
    <string name="preferences_passwords_saved_logins_password">Ger-tremen</string>

    <!-- Shown in snackbar to tell user that the password has been copied -->
    <string name="logins_password_copied">Eilet eo bet ar ger-tremen er golver</string>
    <!-- Shown in snackbar to tell user that the username has been copied -->
    <string name="logins_username_copied">Eilet eo bet an anv arveriad er golver</string>
    <!-- Content Description (for screenreaders etc) read for the button to copy a password in logins-->
    <string name="saved_logins_copy_password">Eilañ ar ger-tremen</string>
    <!-- Content Description (for screenreaders etc) read for the button to clear a password while editing a login-->
    <string name="saved_logins_clear_password">Skarzhañ ar ger-tremen</string>
    <!-- Content Description (for screenreaders etc) read for the button to copy a username in logins -->
    <string name="saved_login_copy_username">Eilañ an anv arveriad</string>
    <!-- Content Description (for screenreaders etc) read for the button to clear a username while editing a login -->
    <string name="saved_login_clear_username">Skarzhañ an anv arveriad</string>
    <!-- Content Description (for screenreaders etc) read for the button to clear the hostname field while creating a login -->
    <string name="saved_login_clear_hostname">Skarzhañ anv an ostiz</string>
    <!-- Content Description (for screenreaders etc) read for the button to open a site in logins -->
    <string name="saved_login_open_site">Digeriñ al lec’hienn er merdeer</string>
    <!-- Content Description (for screenreaders etc) read for the button to reveal a password in logins -->
    <string name="saved_login_reveal_password">Diskouez ar ger-tremen</string>
    <!-- Content Description (for screenreaders etc) read for the button to hide a password in logins -->
    <string name="saved_login_hide_password">Kuzhat ar ger-tremen</string>
    <!-- Message displayed in biometric prompt displayed for authentication before allowing users to view their logins -->
    <string name="logins_biometric_prompt_message">Dibrennit evit gwelet ho titouroù kennaskañ enrollet</string>
    <!-- Title of warning dialog if users have no device authentication set up -->
    <string name="logins_warning_dialog_title">Diogelit ho titouroù kennaskañ</string>
    <!-- Message of warning dialog if users have no device authentication set up -->
    <string name="logins_warning_dialog_message">Arventennit ur patrom morailh, ur PIN pe ur ger-tremen evit gwareziñ ho titouroù kennaskañ enrollet da vezañ lennet gant unan bennak all.</string>
    <!-- Negative button to ignore warning dialog if users have no device authentication set up -->
    <string name="logins_warning_dialog_later">Diwezhatoc’h</string>
    <!-- Positive button to send users to set up a pin of warning dialog if users have no device authentication set up -->
    <string name="logins_warning_dialog_set_up_now">Arventennañ bremañ</string>
    <!-- Title of PIN verification dialog to direct users to re-enter their device credentials to access their logins -->
    <string name="logins_biometric_prompt_message_pin">Dibrennañ ho trevnad</string>
    <!-- Title for Accessibility Force Enable Zoom Preference -->
    <string name="preference_accessibility_force_enable_zoom">Zoumañ war an holl lec’hiennoù</string>
    <!-- Summary for Accessibility Force Enable Zoom Preference -->
    <string name="preference_accessibility_force_enable_zoom_summary">Gweredekait da aotren ar zoum gant daou viz, zoken war al lec’hiennoù na aotreont ket ar jestr-se.</string>
    <!-- Saved logins sorting strategy menu item -by name- (if selected, it will sort saved logins alphabetically) -->
    <string name="saved_logins_sort_strategy_alphabetically">Anv (A-Z)</string>
    <!-- Saved logins sorting strategy menu item -by last used- (if selected, it will sort saved logins by last used) -->
    <string name="saved_logins_sort_strategy_last_used">Arver diwezhañ</string>
    <!-- Content description (not visible, for screen readers etc.): Sort saved logins dropdown menu chevron icon -->
    <string name="saved_logins_menu_dropdown_chevron_icon_content_description">Lañser rummañ an titouroù kennaskañ</string>

    <!-- Autofill -->
    <!-- Preference and title for managing the autofill settings -->
    <string name="preferences_autofill">Leuniañ ent emgefreek</string>
    <!-- Preference and title for managing the settings for addresses -->
    <string name="preferences_addresses">Chomlec’hioù</string>
    <!-- Preference and title for managing the settings for credit cards -->
    <string name="preferences_credit_cards">Kartennoù kred</string>
    <!-- Preference for saving and autofilling credit cards -->
    <string name="preferences_credit_cards_save_and_autofill_cards">Enrollañ ha leuniañ ar c’hartennoù en un doare emgefreek</string>
    <!-- Preference summary for saving and autofilling credit card data -->
    <string name="preferences_credit_cards_save_and_autofill_cards_summary">Rineget eo ar roadennoù</string>
    <!-- Preference option for syncing credit cards across devices. This is displayed when the user is not signed into sync -->
    <string name="preferences_credit_cards_sync_cards_across_devices">Goubredañ ar c’hartennoù kred etre ho trevnadoù</string>
    <!-- Preference option for syncing credit cards across devices. This is displayed when the user is signed into sync -->
    <string name="preferences_credit_cards_sync_cards">Goubredañ ar c\'hartennoù</string>
    <!-- Preference option for adding a credit card -->
    <string name="preferences_credit_cards_add_credit_card">Ouzhpennañ ur gartenn gred</string>
    <!-- Preference option for managing saved credit cards -->
    <string name="preferences_credit_cards_manage_saved_cards">Merañ ar c’hartennoù enrollet</string>

    <!-- Preference option for adding an address -->
    <string name="preferences_addresses_add_address">Ouzhpennañ ur chomlec’h</string>
    <!-- Preference option for managing saved addresses -->
    <string name="preferences_addresses_manage_addresses">Merañ ar chomlec’hioù</string>

    <!-- Preference for saving and autofilling addresses -->
    <string name="preferences_addresses_save_and_autofill_addresses">Enrollañ ha leuniañ ar chomlec’hioù en un doare emgefreek</string>
    <!-- Preference summary for saving and autofilling address data -->
    <string name="preferences_addresses_save_and_autofill_addresses_summary">Enkorfañ a ra titouroù evel niverennoù, posteloù ha chomlec’hioù</string>

    <!-- Title of the "Add card" screen -->
    <string name="credit_cards_add_card">Ouzhpennañ ur gartenn</string>
    <!-- Title of the "Edit card" screen -->
    <string name="credit_cards_edit_card">Kemmañ ar gartenn</string>
    <!-- The header for the card number of a credit card -->
    <string name="credit_cards_card_number">Niverenn ar gartenn</string>

    <!-- The header for the expiration date of a credit card -->
    <string name="credit_cards_expiration_date">Deiziad termen</string>
    <!-- The label for the expiration date month of a credit card to be used by a11y services-->
    <string name="credit_cards_expiration_date_month">Deiziad termen Miz</string>
    <!-- The label for the expiration date year of a credit card to be used by a11y services-->
    <string name="credit_cards_expiration_date_year">Deiziad termen Bloaz</string>
    <!-- The header for the name on the credit card -->
    <string name="credit_cards_name_on_card">Anv war ar gartenn</string>
    <!-- The text for the "Delete card" menu item for deleting a credit card -->
    <string name="credit_cards_menu_delete_card">Dilemel ar gartenn</string>
    <!-- The text for the "Delete card" button for deleting a credit card -->
    <string name="credit_cards_delete_card_button">Dilemel ar gartenn</string>
    <!-- The text for the confirmation message of "Delete card" dialog -->
    <string name="credit_cards_delete_dialog_confirmation">Ha fellout a ra deocʼh dilemel ar gartenn gred-mañ?</string>
    <!-- The text for the positive button on "Delete card" dialog -->
    <string name="credit_cards_delete_dialog_button">Dilemel</string>
    <!-- The title for the "Save" menu item for saving a credit card -->
    <string name="credit_cards_menu_save">Enrollañ</string>
    <!-- The text for the "Save" button for saving a credit card -->
    <string name="credit_cards_save_button">Enrollañ</string>
    <!-- The text for the "Cancel" button for cancelling adding, updating or deleting a credit card -->
    <string name="credit_cards_cancel_button">Nullañ</string>
    <!-- Title of the "Saved cards" screen -->
    <string name="credit_cards_saved_cards">Kartennoù enrollet</string>

    <!-- Error message for credit card number validation -->
    <string name="credit_cards_number_validation_error_message">Biziatait un niverenn kartenn gred talvoudek mar plij.</string>

    <!-- Error message for credit card name on card validation -->
    <string name="credit_cards_name_on_card_validation_error_message">Mar plij, leugnit ar maez-mañ</string>
    <!-- Message displayed in biometric prompt displayed for authentication before allowing users to view their saved credit cards -->
    <string name="credit_cards_biometric_prompt_message">Dibrennit da welet ho kartennoù enrollet</string>
    <!-- Title of warning dialog if users have no device authentication set up -->
    <string name="credit_cards_warning_dialog_title">Diogelit ho kartennoù kred</string>

    <!-- Message of warning dialog if users have no device authentication set up -->
    <string name="credit_cards_warning_dialog_message">Arventennit ur patrom prennañ, ur PIN pe ur ger-tremen evit gwareziñ ho kartennoù kred enrollet ma vez ho trevnad gant unan bennak all.</string>
    <!-- Positive button to send users to set up a pin of warning dialog if users have no device authentication set up -->
    <string name="credit_cards_warning_dialog_set_up_now">Arventennañ bremañ</string>
    <!-- Negative button to ignore warning dialog if users have no device authentication set up -->
    <string name="credit_cards_warning_dialog_later">Diwezhatoc’h</string>
    <!-- Title of PIN verification dialog to direct users to re-enter their device credentials to access their credit cards -->
    <string name="credit_cards_biometric_prompt_message_pin">Dibrennit ho trevnad</string>

    <!-- Message displayed in biometric prompt for authentication, before allowing users to use their stored credit card information -->
    <string name="credit_cards_biometric_prompt_unlock_message">Dibrennit evit implijout titouroù kartenn gred enrollet</string>

    <!-- Title of the "Add address" screen -->
    <string name="addresses_add_address">Ouzhpennañ ur chomlec’h</string>
    <!-- Title of the "Edit address" screen -->
    <string name="addresses_edit_address">Embann ur chomlec’h</string>
    <!-- Title of the "Manage addresses" screen -->
    <string name="addresses_manage_addresses">Merañ ar chomlec’hioù</string>
    <!-- The header for the first name of an address -->
    <string name="addresses_first_name">Añv bihan</string>
    <!-- The header for the middle name of an address -->
    <string name="addresses_middle_name">Anv kreiz</string>
    <!-- The header for the last name of an address -->
    <string name="addresses_last_name">Anv familh</string>
    <!-- The header for the street address of an address -->
    <string name="addresses_street_address">Chomlec’h</string>
    <!-- The header for the city of an address -->
    <string name="addresses_city">Kêr</string>
    <!-- The header for the subregion of an address when "state" should be used -->
    <string name="addresses_state">Stad</string>
    <!-- The header for the subregion of an address when "province" should be used -->
    <string name="addresses_province">Rannvro</string>
    <!-- The header for the zip code of an address -->
    <string name="addresses_zip">Zip</string>
    <!-- The header for the country or region of an address -->
    <string name="addresses_country">Bro pe rannvro</string>
    <!-- The header for the phone number of an address -->
    <string name="addresses_phone">Pellgomz</string>
    <!-- The header for the email of an address -->
    <string name="addresses_email">Postel</string>
    <!-- The text for the "Save" button for saving an address -->
    <string name="addresses_save_button">Enrollañ</string>
    <!-- The text for the "Cancel" button for cancelling adding, updating or deleting an address -->
    <string name="addresses_cancel_button">Nullañ</string>
    <!-- The text for the "Delete address" button for deleting an address -->
    <string name="addressess_delete_address_button">Dilemel ar chomlec’h</string>

    <!-- The title for the "Delete address" confirmation dialog -->
    <string name="addressess_confirm_dialog_message">Ha sur oc’h e fell deoc’h dilemel ar chomlec’h-mañ?</string>
    <!-- The text for the positive button on "Delete address" dialog -->
    <string name="addressess_confirm_dialog_ok_button">Dilemel</string>
    <!-- The text for the negative button on "Delete address" dialog -->
    <string name="addressess_confirm_dialog_cancel_button">Nullañ</string>
    <!-- The text for the "Save address" menu item for saving an address -->
    <string name="address_menu_save_address">Enrollañ ar chomlec’h</string>
    <!-- The text for the "Delete address" menu item for deleting an address -->
    <string name="address_menu_delete_address">Dilemel ar chomlec’h</string>

    <!-- Title of the Add search engine screen -->
    <string name="search_engine_add_custom_search_engine_title">Ouzhpennañ ul lusker klask</string>
    <!-- Content description (not visible, for screen readers etc.): Title for the button that navigates to add new engine screen -->
    <string name="search_engine_add_custom_search_engine_button_content_description">Ouzhpennañ ul lusker enklask nevez</string>
    <!-- Title of the Edit search engine screen -->
    <string name="search_engine_edit_custom_search_engine_title">Embann al lusker klask</string>
    <!-- Content description (not visible, for screen readers etc.): Title for the button to add a search engine in the action bar -->
    <string name="search_engine_add_button_content_description">Ouzhpennañ</string>
    <!-- Content description (not visible, for screen readers etc.): Title for the button to save a search engine in the action bar -->
    <string name="search_engine_add_custom_search_engine_edit_button_content_description">Enrollañ</string>
    <!-- Text for the menu button to edit a search engine -->
    <string name="search_engine_edit">Embann</string>
    <!-- Text for the menu button to delete a search engine -->
    <string name="search_engine_delete">Dilemel</string>

    <!-- Text for the button to create a custom search engine on the Add search engine screen -->
    <string name="search_add_custom_engine_label_other">All</string>
    <!-- Label for the TextField in which user enters custom search engine name -->
    <string name="search_add_custom_engine_name_label">Anv</string>
    <!-- Placeholder text shown in the Search Engine Name TextField before a user enters text -->
    <string name="search_add_custom_engine_name_hint">Anv</string>
    <!-- Placeholder text shown in the Search Engine Name text field before a user enters text -->
    <string name="search_add_custom_engine_name_hint_2">Anv ar c’heflusker enklask</string>
    <!-- Label for the TextField in which user enters custom search engine URL -->
    <string name="search_add_custom_engine_url_label">URL ar chadenn glask</string>
    <!-- Placeholder text shown in the Search String TextField before a user enters text -->
    <string name="search_add_custom_engine_search_string_hint">Testenn glask da implij</string>
    <!-- Placeholder text shown in the Search String TextField before a user enters text -->
    <string name="search_add_custom_engine_search_string_hint_2">URL da implij evit ar c’hlask</string>
    <!-- Description text for the Search String TextField. The %s is part of the string -->
    <string name="search_add_custom_engine_search_string_example" formatted="false">Amsaviñ ar gerioù klasket gant “%s”. Da skouer: \nhttps://www.google.com/search?q= %s</string>
    <!-- Accessibility description for the form in which details about the custom search engine are entered -->
    <string name="search_add_custom_engine_form_description">Munudoù al lusker klask personelaet</string>

<<<<<<< HEAD
=======
    <!-- Label for the TextField in which user enters custom search engine suggestion URL -->
    <string name="search_add_custom_engine_suggest_url_label">API alioù klask (diret)</string>
    <!-- Placeholder text shown in the Search Suggestion String TextField before a user enters text -->
    <string name="search_add_custom_engine_suggest_string_hint">URL API an alioù klask</string>
    <!-- Description text for the Search Suggestion String TextField. The %s is part of the string -->
    <string name="search_add_custom_engine_suggest_string_example" formatted="false">Erlec’hiañ ar c’hlask gant “%s”. Skouer:\nhttp://suggestqueries.google.com/complete/search?client=firefox&amp;q=%s</string>
>>>>>>> 0ada6ff2
    <!-- The text for the "Save" button for saving a custom search engine -->
    <string name="search_custom_engine_save_button">Enrollañ</string>

    <!-- Text shown when a user leaves the name field empty -->
    <string name="search_add_custom_engine_error_empty_name">Enankit anv al lusker klask</string>
    <!-- Text shown when a user leaves the search string field empty -->
    <string name="search_add_custom_engine_error_empty_search_string">Enankit un destenn da glask</string>
    <!-- Text shown when a user leaves out the required template string -->
    <string name="search_add_custom_engine_error_missing_template">Gwiriekait e klot an destenn da glask gant ar mentrezh skouer</string>
    <!-- Text shown when we aren't able to validate the custom search query. The first parameter is the url of the custom search engine -->
    <string name="search_add_custom_engine_error_cannot_reach">Fazi en ur gennaskañ ouzh “%s”</string>
    <!-- Text shown when a user creates a new search engine -->
    <string name="search_add_custom_engine_success_message">%s : krouet</string>
    <!-- Text shown when a user successfully edits a custom search engine -->
    <string name="search_edit_custom_engine_success_message">%s : enrollet</string>
    <!-- Text shown when a user successfully deletes a custom search engine -->
    <string name="search_delete_search_engine_success_message">%s : dilamet</string>

    <!-- Heading for the instructions to allow a permission -->
    <string name="phone_feature_blocked_intro">Evit e aotren:</string>
    <!-- First step for the allowing a permission -->
    <string name="phone_feature_blocked_step_settings">1. Kit e arventennoù Android</string>
    <!-- Second step for the allowing a permission -->
    <string name="phone_feature_blocked_step_permissions"><![CDATA[2. Stokit war <b>Aotreoù</b>]]></string>
    <!-- Third step for the allowing a permission (Fore example: Camera) -->
    <string name="phone_feature_blocked_step_feature"><![CDATA[3. Gweredekait <b>%1$s</b>]]></string>

    <!-- Label that indicates a site is using a secure connection -->
    <string name="quick_settings_sheet_secure_connection_2">Kennask suraet</string>
    <!-- Label that indicates a site is using a insecure connection -->
    <string name="quick_settings_sheet_insecure_connection_2">N’eo ket diarvar ar c’hennask</string>
    <!-- Label to clear site data -->
    <string name="clear_site_data">Skarzhañ an toupinoù ha roadennoù lec’hienn</string>
    <!-- Confirmation message for a dialog confirming if the user wants to delete all data for current site -->
    <string name="confirm_clear_site_data"><![CDATA[Sur oc’h e fell deoc’h skarzhañ an holl doupinoù ha roadennoù war al lec’hienn <b>%s</b>?]]></string>
    <!-- Confirmation message for a dialog confirming if the user wants to delete all the permissions for all sites-->
    <string name="confirm_clear_permissions_on_all_sites">Sur oc’h e fell deoc’h skarzhañ an holl aotreoù war an holl lec’hiennoù?</string>
    <!-- Confirmation message for a dialog confirming if the user wants to delete all the permissions for a site-->
    <string name="confirm_clear_permissions_site">Sur oc’h e fell deoc’h skarzhañ an holl aotreoù war al lec’hienn-mañ?</string>
    <!-- Confirmation message for a dialog confirming if the user wants to set default value a permission for a site-->
    <string name="confirm_clear_permission_site">Sur oc’h e fell deoc’h skarzhañ an aotre-mañ war al lec’hienn-mañ?</string>
    <!-- label shown when there are not site exceptions to show in the site exception settings -->
    <string name="no_site_exceptions">Nemedenn lec’hienn ebet</string>
    <!-- Bookmark deletion confirmation -->
    <string name="bookmark_deletion_confirmation">Ha fellout a ra deocʼh dilemel ar sined-mañ?</string>
    <!-- Browser menu button that adds a shortcut to the home fragment -->
    <string name="browser_menu_add_to_shortcuts">Ouzhpennañ er berradennoù</string>
    <!-- Browser menu button that removes a shortcut from the home fragment -->
    <string name="browser_menu_remove_from_shortcuts">Dilemel eus ar berradennoù</string>
    <!-- text shown before the issuer name to indicate who its verified by, parameter is the name of
     the certificate authority that verified the ticket-->
    <string name="certificate_info_verified_by">Gwiriet gant:%1$s</string>
    <!-- Login overflow menu delete button -->
    <string name="login_menu_delete_button">Dilemel</string>
    <!-- Login overflow menu edit button -->
    <string name="login_menu_edit_button">Embann</string>
    <!-- Message in delete confirmation dialog for logins -->
    <string name="login_deletion_confirmation">Sur oc’h e fell deoc’h dilemel an titour-kennaskañ-mañ?</string>
    <!-- Positive action of a dialog asking to delete  -->
    <string name="dialog_delete_positive">Dilemel</string>
    <!-- Negative action of a dialog asking to delete login -->
    <string name="dialog_delete_negative">Nullañ</string>
    <!--  The saved login options menu description. -->
    <string name="login_options_menu">Dibarzhioù an titouroù kennaskañ</string>
    <!--  The editable text field for a login's web address. -->
    <string name="saved_login_hostname_description">Ar vaezienn destenn kemmus evit chomlec’h web an titour kennaskañ.</string>
    <!--  The editable text field for a login's username. -->
    <string name="saved_login_username_description">Ar vaezienn destenn kemmus evit anv arveriad an titour kennaskañ.</string>
    <!--  The editable text field for a login's password. -->
    <string name="saved_login_password_description">Ar vaezienn destenn kemmus evit ger-tremen an titour kennaskañ.</string>
    <!--  The button description to save changes to an edited login. -->
    <string name="save_changes_to_login">Enrollañ ar c’hemmoù d’an titouroù kennaskañ.</string>
    <!--  The page title for editing a saved login. -->
    <string name="edit">Embann</string>
    <!--  The page title for adding new login. -->
    <string name="add_login">Ouzhpennañ titouroù kennaskañ nevez</string>
    <!--  The error message in add/edit login view when password field is blank. -->
    <string name="saved_login_password_required">Ger-tremen azgoulennet</string>
    <!--  The error message in add login view when username field is blank. -->
    <string name="saved_login_username_required">Anv-implijer rekis</string>
    <!--  The error message in add login view when hostname field is blank. -->
    <string name="saved_login_hostname_required" tools:ignore="UnusedResources">Anv an ostiz rekis</string>
    <!-- Voice search button content description  -->
    <string name="voice_search_content_description">Klask dre vouezh</string>
    <!-- Voice search prompt description displayed after the user presses the voice search button -->
    <string name="voice_search_explainer">Komzit bremañ</string>
    <!--  The error message in edit login view when a duplicate username exists. -->
    <string name="saved_login_duplicate">Un titour kennaskañ gant an anv arveriad-mañ a zo dioutañ endeo.</string>

    <!-- This is the hint text that is shown inline on the hostname field of the create new login page. 'https://www.example.com' intentionally hardcoded here -->
    <string name="add_login_hostname_hint_text">https://www.example.com</string>
    <!-- This is an error message shown below the hostname field of the add login page when a hostname does not contain http or https. -->
    <string name="add_login_hostname_invalid_text_3">Ar chomlec’h web a rank kaout &quot;https://&quot; pe &quot;http://&quot; enni</string>
    <!-- This is an error message shown below the hostname field of the add login page when a hostname is invalid. -->
    <string name="add_login_hostname_invalid_text_2">Un anv ostiz reizh a zo rekis</string>

    <!-- Synced Tabs -->
    <!-- Text displayed to ask user to connect another device as no devices found with account -->
    <string name="synced_tabs_connect_another_device">Kennaskañ un trevnad all.</string>
    <!-- Text displayed asking user to re-authenticate -->
    <string name="synced_tabs_reauth">Adkennaskit mar plij ganeoc’h.</string>
    <!-- Text displayed when user has disabled tab syncing in Firefox Sync Account -->
    <string name="synced_tabs_enable_tab_syncing">Gweredekait goubredañ an ivinelloù mar plij.</string>

    <!-- Text displayed when user has no tabs that have been synced -->
    <string name="synced_tabs_no_tabs">N’ho peus ivinell digor ebet e Firefox war ho trevnadoù all.</string>
    <!-- Text displayed in the synced tabs screen when a user is not signed in to Firefox Sync describing Synced Tabs -->
    <string name="synced_tabs_sign_in_message">Gwelout ur roll ivinelloù eus ho trevnadoù all.</string>
    <!-- Text displayed on a button in the synced tabs screen to link users to sign in when a user is not signed in to Firefox Sync -->
    <string name="synced_tabs_sign_in_button">Kennaskañ evit goubredañ</string>

    <!-- The text displayed when a synced device has no tabs to show in the list of Synced Tabs. -->
    <string name="synced_tabs_no_open_tabs">Ivinell digor ebet</string>

    <!-- Content description for expanding a group of synced tabs. -->
    <string name="synced_tabs_expand_group">Kreskiñ ar strollad ivinelloù goubredet</string>
    <!-- Content description for collapsing a group of synced tabs. -->
    <string name="synced_tabs_collapse_group">Krennañ ar strollad ivinelloù goubredet</string>

    <!-- Top Sites -->
    <!-- Title text displayed in the dialog when shortcuts limit is reached. -->
    <string name="shortcut_max_limit_title">Bevenn berradenn tizhet</string>
    <!-- Content description text displayed in the dialog when shortcut limit is reached. -->
    <string name="shortcut_max_limit_content">Evit ouzhpennañ ur verradenn nevez, dilamit unan all. Stokit ha dalc’hit al lec’hienn ha dibabit dilemel.</string>
    <!-- Confirmation dialog button text when top sites limit is reached. -->
    <string name="top_sites_max_limit_confirmation_button">Mat, komprenet am eus</string>

    <!-- Label for the preference to show the shortcuts for the most visited top sites on the homepage -->
    <string name="top_sites_toggle_top_recent_sites_4">Berradennoù</string>
	<!-- Title text displayed in the rename top site dialog. -->
	<string name="top_sites_rename_dialog_title">Anv</string>
    <!-- Hint for renaming title of a shortcut -->
    <string name="shortcut_name_hint">Anv ar verradenn</string>
	<!-- Button caption to confirm the renaming of the top site. -->
	<string name="top_sites_rename_dialog_ok">Mat eo</string>
	<!-- Dialog button text for canceling the rename top site prompt. -->
	<string name="top_sites_rename_dialog_cancel">Nullañ</string>

    <!-- Text for the menu button to open the homepage settings. -->
    <string name="top_sites_menu_settings">Arventennoù</string>
    <!-- Text for the menu button to navigate to sponsors and privacy support articles. '&amp;' is replaced with the ampersand symbol: & -->
    <string name="top_sites_menu_sponsor_privacy">Hor c’hevelerien hag ho puhez prevez</string>
    <!-- Label text displayed for a sponsored top site. -->
    <string name="top_sites_sponsored_label">Paeroniet</string>

    <!-- Inactive tabs in the tabs tray -->
    <!-- Title text displayed in the tabs tray when a tab has been unused for 14 days. -->
    <string name="inactive_tabs_title">Ivinelloù dioberiant</string>
    <!-- Content description for closing all inactive tabs -->
    <string name="inactive_tabs_delete_all">Serriñ an holl ivinelloù dioberiant</string>

    <!-- Content description for expanding the inactive tabs section. -->
    <string name="inactive_tabs_expand_content_description">Displegañ an ivinelloù dioberiant</string>

    <!-- Content description for collapsing the inactive tabs section. -->
    <string name="inactive_tabs_collapse_content_description">Bihanaat an ivinelloù dioberiant</string>

    <!-- Inactive tabs auto-close message in the tabs tray -->
    <!-- The header text of the auto-close message when the user is asked if they want to turn on the auto-closing of inactive tabs. -->
    <string name="inactive_tabs_auto_close_message_header" tools:ignore="UnusedResources">Serriñ emgefreek goude ur miz?</string>
    <!-- A description below the header to notify the user what the inactive tabs auto-close feature is. -->
    <string name="inactive_tabs_auto_close_message_description" tools:ignore="UnusedResources">Firefox a c’hall serriñ ivinelloù n’ho peus ket gwelet er miz diwezhañ.</string>
    <!-- A call to action below the description to allow the user to turn on the auto closing of inactive tabs. -->
    <string name="inactive_tabs_auto_close_message_action" tools:ignore="UnusedResources">GWEREDEKAAT AR SERRIÑ EMGEFREEK</string>

    <!-- Text for the snackbar to confirm auto-close is enabled for inactive tabs -->
    <string name="inactive_tabs_auto_close_message_snackbar">Em-serriñ enaouet</string>

    <!-- Awesome bar suggestion's headers -->
    <!-- Search suggestions title for Firefox Suggest. -->
    <string name="firefox_suggest_header">Firefox a ginnig</string>

    <!-- Title for search suggestions when Google is the default search suggestion engine. -->
    <string name="google_search_engine_suggestion_header">Klask Google</string>
    <!-- Title for search suggestions when the default search suggestion engine is anything other than Google. The first parameter is default search engine name. -->
    <string name="other_default_search_engine_suggestion_header">Klask %s</string>

    <!-- Default browser experiment -->
    <string name="default_browser_experiment_card_text">Digeriñ liammoù al lec’hiennoù, posteloù ha kemennadennoù e Firefox en un doare emgefreek.</string>

    <!-- Content description for close button in collection placeholder. -->
    <string name="remove_home_collection_placeholder_content_description">Dilemel</string>

    <!-- Content description radio buttons with a link to more information -->
    <string name="radio_preference_info_content_description">Klikit da gaout muioc’h a vunudoù</string>

    <!-- Content description for the action bar "up" button -->
    <string name="action_bar_up_description">Adpignat</string>

    <!-- Content description for privacy content close button -->
    <string name="privacy_content_close_button_content_description">Serriñ</string>

    <!-- Pocket recommended stories -->
    <!-- Header text for a section on the home screen. -->
    <string name="pocket_stories_header_1">Boued spered</string>
    <!-- Header text for a section on the home screen. -->
    <string name="pocket_stories_categories_header">Istorioù dre dem</string>
    <!-- Text of a button allowing users to access an external url for more Pocket recommendations. -->
    <string name="pocket_stories_placeholder_text">Dizoloiñ muioc’h</string>
    <!-- Title of an app feature. Smaller than a heading. The first parameter is product name Pocket -->
    <string name="pocket_stories_feature_title_2">Lusket gant %s.</string>
    <!-- Caption for describing a certain feature. The placeholder is for a clickable text (eg: Learn more) which will load an url in a new tab when clicked.  -->
    <string name="pocket_stories_feature_caption">Ezel eus familh Firefox. %s</string>
    <!-- Clickable text for opening an external link for more information about Pocket. -->
    <string name="pocket_stories_feature_learn_more">Gouzout hiroc’h</string>

    <!-- Text indicating that the Pocket story that also displays this text is a sponsored story by other 3rd party entity. -->
    <string name="pocket_stories_sponsor_indication">Paeroniet</string>

    <!-- Snackbar message for enrolling in a Nimbus experiment from the secret settings when Studies preference is Off.-->
    <string name="experiments_snackbar">Gweredekaet ar pellventerezh evit kas roadennoù.</string>
    <!-- Snackbar button text to navigate to telemetry settings.-->
    <string name="experiments_snackbar_button">Mont d’an arventennoù</string>

    <!-- Accessibility services actions labels. These will be appended to accessibility actions like "Double tap to.." but not by or applications but by services like Talkback. -->
    <!-- Action label for elements that can be collapsed if interacting with them. Talkback will append this to say "Double tap to collapse". -->
    <string name="a11y_action_label_collapse">bihanaat</string>
    <!-- Action label for elements that can be expanded if interacting with them. Talkback will append this to say "Double tap to expand". -->
    <string name="a11y_action_label_expand">astenn</string>
    <!-- Action label for links to a website containing documentation about a wallpaper collection. Talkback will append this to say "Double tap to open link to learn more about this collection". -->
    <string name="a11y_action_label_wallpaper_collection_learn_more">digeriñ an ere evit gouzout hiroc’h diwar-benn an dastumad-mañ </string>
    <!-- Action label for links that point to an article. Talkback will append this to say "Double tap to read the article". -->
    <string name="a11y_action_label_read_article">lenn ar pennad</string>
    <!-- Action label for links to the Firefox Pocket website. Talkback will append this to say "Double tap to open link to learn more". -->
    <string name="a11y_action_label_pocket_learn_more">digeriñ an ere da c’houzout hiroc’h</string>
</resources><|MERGE_RESOLUTION|>--- conflicted
+++ resolved
@@ -295,51 +295,22 @@
     <!-- Text for the button to not request notification permission on the device and dismiss the dialog -->
     <string name="onboarding_home_enable_notifications_negative_button">Ket bremañ</string>
 
-<<<<<<< HEAD
-    <!-- Juno first user onboarding flow experiment -->
-    <!-- Title for set firefox as default browser screen.
-        The first parameter is the name of the app defined in app_name (for example: Fenix) -->
-    <string name="juno_onboarding_default_browser_title">Lakait %s da vezañ ho merdeer dre ziouer</string>
-=======
     <!-- Juno first user onboarding flow experiment, strings are marked unused as they are only referenced by Nimbus experiments. -->
     <!-- Title for set firefox as default browser screen.
         The first parameter is the name of the app defined in app_name (for example: Fenix) -->
     <string name="juno_onboarding_default_browser_title" moz:RemovedIn="117" tools:ignore="UnusedResources">Lakait %s da vezañ ho merdeer dre ziouer</string>
->>>>>>> 0ada6ff2
     <!-- Title for set firefox as default browser screen used by Nimbus experiments. Nimbus experiments do not support string placeholders.
         Note: The word "Firefox" should NOT be translated -->
     <string name="juno_onboarding_default_browser_title_nimbus" tools:ignore="UnusedResources">Lakait Firefox da vezañ ho merdeer dre ziouer</string>
     <!-- Description for set firefox as default browser screen.
         The first parameter is the Firefox brand name.
         The second parameter is the string with key "juno_onboarding_default_browser_description_link_text". -->
-<<<<<<< HEAD
-    <string name="juno_onboarding_default_browser_description">%1$s a lak an dud a-raok an arc’hant ha difenn a ra ho puhez prevez en ur stankañ an heulierien etre al lec’hiennoù. \n\nDeskit hiroc’h en hor %2$s.</string>
-=======
     <string name="juno_onboarding_default_browser_description" moz:RemovedIn="117" tools:ignore="UnusedResources">%1$s a lak an dud a-raok an arc’hant ha difenn a ra ho puhez prevez en ur stankañ an heulierien etre al lec’hiennoù. \n\nDeskit hiroc’h en hor %2$s.</string>
->>>>>>> 0ada6ff2
     <!-- Description for set firefox as default browser screen used by Nimbus experiments. Nimbus experiments do not support string placeholders.
         Note: The word "Firefox" should NOT be translated -->
     <string name="juno_onboarding_default_browser_description_nimbus" tools:ignore="UnusedResources">Firefox a lak an dud a-raok an arc’hant ha difenn a ra ho puhez prevez en ur stankañ an heulierien etre al lec’hiennoù. \n\nDeskit hiroc’h en hor evezhiadennoù a-fet buhez prevez.</string>
     <!-- Text for the link to the privacy notice webpage for set as firefox default browser screen.
     This is part of the string with the key "juno_onboarding_default_browser_description". -->
-<<<<<<< HEAD
-    <string name="juno_onboarding_default_browser_description_link_text">evezhiadennoù a-fet buhez prevez</string>
-    <!-- Text for the button to set firefox as default browser on the device -->
-    <string name="juno_onboarding_default_browser_positive_button">Lakaat da verdeer dre ziouer</string>
-    <!-- Text for the button dismiss the screen and move on with the flow -->
-    <string name="juno_onboarding_default_browser_negative_button">Ket bremañ</string>
-    <!-- Title for sign in to sync screen. -->
-    <string name="juno_onboarding_sign_in_title">Tremenit deus ar pellgomz d’an urzhiataer hezoug hag ar c’hontrol</string>
-    <!-- Description for sign in to sync screen. -->
-    <string name="juno_onboarding_sign_in_description">Adtapit ivinelloù ha gerioù-tremen diouzh ho trevnadoù all evit distreiñ e-lec’h ma oac’h.</string>
-    <!-- Text for the button to sign in to sync on the device -->
-    <string name="juno_onboarding_sign_in_positive_button">Kennaskañ</string>
-    <!-- Text for the button dismiss the screen and move on with the flow -->
-    <string name="juno_onboarding_sign_in_negative_button">Ket bremañ</string>
-    <!-- Title for enable notification permission screen.
-        The first parameter is the name of the app defined in app_name (for example: Fenix) -->
-    <string name="juno_onboarding_enable_notifications_title">Gant ar rebuzadurioù e c’hallit ober muioc’h a draoù gant %s</string>
-=======
     <string name="juno_onboarding_default_browser_description_link_text" tools:ignore="UnusedResources">evezhiadennoù a-fet buhez prevez</string>
     <!-- Text for the button to set firefox as default browser on the device -->
     <string name="juno_onboarding_default_browser_positive_button" tools:ignore="UnusedResources">Lakaat da verdeer dre ziouer</string>
@@ -356,30 +327,19 @@
     <!-- Title for enable notification permission screen.
         The first parameter is the name of the app defined in app_name (for example: Fenix) -->
     <string name="juno_onboarding_enable_notifications_title" moz:RemovedIn="117" tools:ignore="UnusedResources">Gant ar rebuzadurioù e c’hallit ober muioc’h a draoù gant %s</string>
->>>>>>> 0ada6ff2
     <!-- Title for enable notification permission screen used by Nimbus experiments. Nimbus experiments do not support string placeholders.
         Note: The word "Firefox" should NOT be translated -->
     <string name="juno_onboarding_enable_notifications_title_nimbus" tools:ignore="UnusedResources">Gant ar rebuzadurioù e c’hallit ober muioc’h a draoù gant Firefox</string>
     <!-- Description for enable notification permission screen.
         The first parameter is the name of the app defined in app_name (for example: Fenix) -->
-<<<<<<< HEAD
-    <string name="juno_onboarding_enable_notifications_description">Kasit ivinelloù etre ho trevnadoù, merit pellgargadurioù, lennit alioù evit tapout seizh gwellañ gwarez buhez prevez %s.</string>
-=======
     <string name="juno_onboarding_enable_notifications_description" moz:RemovedIn="117" tools:ignore="UnusedResources">Kasit ivinelloù etre ho trevnadoù, merit pellgargadurioù, lennit alioù evit tapout seizh gwellañ gwarez buhez prevez %s.</string>
->>>>>>> 0ada6ff2
     <!-- Description for enable notification permission screen used by Nimbus experiments. Nimbus experiments do not support string placeholders.
        Note: The word "Firefox" should NOT be translated   -->
     <string name="juno_onboarding_enable_notifications_description_nimbus" tools:ignore="UnusedResources">Kasit ivinelloù etre ho trevnadoù, merit pellgargadurioù, lennit alioù evit tapout seizh gwellañ gwarez buhez prevez Firefox.</string>
     <!-- Text for the button to request notification permission on the device -->
-<<<<<<< HEAD
-    <string name="juno_onboarding_enable_notifications_positive_button">Gweredekaat ar rebuzadurioù</string>
-    <!-- Text for the button dismiss the screen and move on with the flow -->
-    <string name="juno_onboarding_enable_notifications_negative_button">Ket bremañ</string>
-=======
     <string name="juno_onboarding_enable_notifications_positive_button" tools:ignore="UnusedResources">Gweredekaat ar rebuzadurioù</string>
     <!-- Text for the button dismiss the screen and move on with the flow -->
     <string name="juno_onboarding_enable_notifications_negative_button" tools:ignore="UnusedResources">Ket bremañ</string>
->>>>>>> 0ada6ff2
 
     <!-- Search Widget -->
     <!-- Content description for searching with a widget. The first parameter is the name of the application.-->
@@ -1233,15 +1193,10 @@
     <string name="share_button_content_description">Rannañ</string>
     <!-- Text for the Save to PDF feature in the share menu -->
     <string name="share_save_to_pdf">Enrollañ evel PDF</string>
-<<<<<<< HEAD
-    <!-- Text for error message when generating a PDF file Text for error message when generating a PDF file. -->
-    <string name="unable_to_save_to_pdf_error">N’haller ket sevel ar PDF</string>
-=======
     <!-- Text for error message when generating a PDF file Text. -->
     <string name="unable_to_save_to_pdf_error">N’haller ket sevel ar PDF</string>
     <!-- Text for standard error snackbar dismiss button. -->
     <string name="standard_snackbar_error_dismiss">Argas</string>
->>>>>>> 0ada6ff2
     <!-- Text for error message when printing a page and it fails. -->
     <string name="unable_to_print_error">N’haller ket moullañ</string>
     <!-- Text for the print feature in the share and browser menu -->
@@ -1939,15 +1894,12 @@
     <!-- Accessibility description for the form in which details about the custom search engine are entered -->
     <string name="search_add_custom_engine_form_description">Munudoù al lusker klask personelaet</string>
 
-<<<<<<< HEAD
-=======
     <!-- Label for the TextField in which user enters custom search engine suggestion URL -->
     <string name="search_add_custom_engine_suggest_url_label">API alioù klask (diret)</string>
     <!-- Placeholder text shown in the Search Suggestion String TextField before a user enters text -->
     <string name="search_add_custom_engine_suggest_string_hint">URL API an alioù klask</string>
     <!-- Description text for the Search Suggestion String TextField. The %s is part of the string -->
     <string name="search_add_custom_engine_suggest_string_example" formatted="false">Erlec’hiañ ar c’hlask gant “%s”. Skouer:\nhttp://suggestqueries.google.com/complete/search?client=firefox&amp;q=%s</string>
->>>>>>> 0ada6ff2
     <!-- The text for the "Save" button for saving a custom search engine -->
     <string name="search_custom_engine_save_button">Enrollañ</string>
 
