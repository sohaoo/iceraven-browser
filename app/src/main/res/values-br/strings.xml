--- conflicted
+++ resolved
@@ -313,11 +313,7 @@
     <!-- Text for the button to not request notification permission on the device and dismiss the dialog -->
     <string name="onboarding_home_enable_notifications_negative_button" moz:removedIn="124" tools:ignore="UnusedResources">Ket bremañ</string>
 
-<<<<<<< HEAD
-    <!-- Juno first user onboarding flow experiment, strings are marked unused as they are only referenced by Nimbus experiments. -->
-=======
     <!-- Text for the button to set firefox as default browser on the device -->
->>>>>>> 02782e4f
     <!-- Title for set firefox as default browser screen used by Nimbus experiments. -->
     <string name="juno_onboarding_default_browser_title_nimbus_2">Ho surentez a zo talvoudus deomp</string>
     <!-- Text for the link to the privacy notice webpage for set as firefox default browser screen.
@@ -2226,12 +2222,9 @@
     <!-- Content description for headings announced by accessibility service. The first parameter is the text of the heading. Talkback will announce the first parameter and then speak the word "Heading" indicating to the user that this text is a heading for a section. -->
     <string name="a11y_heading">%s, titl</string>
 
-<<<<<<< HEAD
-=======
     <!-- Title for dialog displayed when trying to access links present in a text. -->
     <string name="a11y_links_title">Ereoù</string>
 
->>>>>>> 02782e4f
     <!-- Translations feature-->
 
     <!-- Translation request dialog -->
