--- conflicted
+++ resolved
@@ -365,19 +365,11 @@
     <!-- Title for enable notification permission screen used by Nimbus experiments. Nimbus experiments do not support string placeholders.
         Note: The word "Firefox" should NOT be translated -->
     <string name="juno_onboarding_enable_notifications_title_nimbus_2">Tilkynningar hjálpa þér að vera öruggari í Firefox</string>
-<<<<<<< HEAD
     <!-- Description for enable notification permission screen used by Nimbus experiments. Nimbus experiments do not support string placeholders.
        Note: The word "Firefox" should NOT be translated -->
     <string name="juno_onboarding_enable_notifications_description_nimbus" moz:removedIn="120" tools:ignore="UnusedResources">Sendu flipa á milli tækja, stýrðu niðurhali og fáðu ráð til að fá sem mest út úr Firefox.</string>
     <!-- Description for enable notification permission screen used by Nimbus experiments. Nimbus experiments do not support string placeholders.
        Note: The word "Firefox" should NOT be translated -->
-=======
-    <!-- Description for enable notification permission screen used by Nimbus experiments. Nimbus experiments do not support string placeholders.
-       Note: The word "Firefox" should NOT be translated -->
-    <string name="juno_onboarding_enable_notifications_description_nimbus" moz:removedIn="120" tools:ignore="UnusedResources">Sendu flipa á milli tækja, stýrðu niðurhali og fáðu ráð til að fá sem mest út úr Firefox.</string>
-    <!-- Description for enable notification permission screen used by Nimbus experiments. Nimbus experiments do not support string placeholders.
-       Note: The word "Firefox" should NOT be translated -->
->>>>>>> d602c86b
     <string name="juno_onboarding_enable_notifications_description_nimbus_2">Sendu flipa á öruggan hátt á milli tækjanna þinna og uppgötvaðu aðra persónuverndareiginleika í Firefox.</string>
     <!-- Text for the button to request notification permission on the device -->
     <string name="juno_onboarding_enable_notifications_positive_button" tools:ignore="UnusedResources">Kveikja á tilkynningum</string>
@@ -514,15 +506,9 @@
 
     <!-- Long text for a detail explanation indicating what will happen if cookie banner handling is off for a site, this is shown as part of the cookie banner panel in the toolbar. The first parameter is the application name -->
     <string name="reduce_cookie_banner_details_panel_description_off_for_site_1">Slökktu á þessu og %1$s mun hreinsa vefkökur og endurlesa þetta vefsvæði. Það gæti skráð þig út eða tæmt innkaupakörfur.</string>
-<<<<<<< HEAD
     <!-- Long text for a detail explanation indicating what will happen if cookie banner handling is on for a site, this is shown as part of the cookie banner panel in the toolbar. The first parameter is the application name -->
     <string name="reduce_cookie_banner_details_panel_description_on_for_site_2" moz:RemovedIn="121" tools:ignore="UnusedResources">%1$s reynir að hafna sjálfkrafa beiðnum um vefkökur á þeim vefsvæðum þar sem það er hægt.</string>
     <!-- Long text for a detail explanation indicating what will happen if cookie banner handling is on for a site, this is shown as part of the cookie banner panel in the toolbar. The first parameter is the application name -->
-=======
-    <!-- Long text for a detail explanation indicating what will happen if cookie banner handling is on for a site, this is shown as part of the cookie banner panel in the toolbar. The first parameter is the application name -->
-    <string name="reduce_cookie_banner_details_panel_description_on_for_site_2" moz:RemovedIn="121" tools:ignore="UnusedResources">%1$s reynir að hafna sjálfkrafa beiðnum um vefkökur á þeim vefsvæðum þar sem það er hægt.</string>
-    <!-- Long text for a detail explanation indicating what will happen if cookie banner handling is on for a site, this is shown as part of the cookie banner panel in the toolbar. The first parameter is the application name -->
->>>>>>> d602c86b
     <string name="reduce_cookie_banner_details_panel_description_on_for_site_3">Kveiktu á þessu og %1$s mun reyna að hafna sjálfkrafa öllum vefkökuborðum á þessu vefsvæði.</string>
     <!-- Title text for the cookie banner re-engagement dialog. The first parameter is the application name. -->
     <string name="reduce_cookie_banner_dialog_title" moz:RemovedIn="121" tools:ignore="UnusedResources">Leyfa %1$s að hafna vefkökuborðum?</string>
@@ -535,14 +521,11 @@
 
     <!-- Change setting text button, for the cookie banner re-engagement dialog -->
     <string name="reduce_cookie_banner_dialog_change_setting_button" moz:RemovedIn="121" tools:ignore="UnusedResources">Leyfa</string>
-<<<<<<< HEAD
-=======
 
     <!--Title for the cookie banner re-engagement CFR, the placeholder is replaced with app name -->
     <string name="cookie_banner_cfr_title">%1$s var að hafna vefkökum fyrir þína hönd</string>
     <!--Message for the cookie banner re-engagement CFR -->
     <string name="cookie_banner_cfr_message">Minni truflanir, færri vefkökur sem rekja ferðir þínar á þessu vefsvæði.</string>
->>>>>>> d602c86b
 
     <!-- Description of the preference to enable "HTTPS-Only" mode. -->
     <string name="preferences_https_only_summary">Reynir sjálfkrafa að tengjast vefsvæðum með HTTPS dulritunareglum til að auka öryggi.</string>
