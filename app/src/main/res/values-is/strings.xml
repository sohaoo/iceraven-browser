<?xml version="1.0" encoding="utf-8"?>
<resources xmlns:tools="http://schemas.android.com/tools" xmlns:moz="http://mozac.org/tools">
    <!-- App name for private browsing mode. The first parameter is the name of the app defined in app_name (for example: Fenix)-->
    <string name="app_name_private_5">Huliðs %s</string>
    <!-- App name for private browsing mode. The first parameter is the name of the app defined in app_name (for example: Fenix)-->
    <string name="app_name_private_4">%s (hulið)</string>

    <!-- Home Fragment -->
    <!-- Content description (not visible, for screen readers etc.): "Three dot" menu button. -->
    <string name="content_description_menu">Fleiri stillingar</string>
    <!-- Content description (not visible, for screen readers etc.): "Private Browsing" menu button. -->
    <string name="content_description_private_browsing_button">Virkja huliðsvafur</string>
    <!-- Content description (not visible, for screen readers etc.): "Private Browsing" menu button. -->
    <string name="content_description_disable_private_browsing_button">Gera huliðsvafur óvirkt</string>
    <!-- Placeholder text shown in the search bar before a user enters text for the default engine -->
    <string name="search_hint">Leitaðu eða sláðu inn vistfang</string>
    <!-- Placeholder text shown in the search bar before a user enters text for a general engine -->
    <string name="search_hint_general_engine">Leita á vefnum</string>
    <!-- Placeholder text shown in search bar when using history search -->
    <string name="history_search_hint">Leita í ferli</string>
    <!-- Placeholder text shown in search bar when using bookmarks search -->
    <string name="bookmark_search_hint">Leita í bókamerkjum</string>
    <!-- Placeholder text shown in search bar when using tabs search -->
    <string name="tab_search_hint">Leita í flipum</string>
    <!-- Placeholder text shown in the search bar when using application search engines -->
    <string name="application_search_hint">Settu inn leitarorð</string>
    <!-- No Open Tabs Message Description -->
    <string name="no_open_tabs_description">Opnu fliparnir þínir verða sýndir hér.</string>

    <!-- No Private Tabs Message Description -->
    <string name="no_private_tabs_description">Opnu huliðsfliparnir þínir verða sýndir hér.</string>

    <!-- Tab tray multi select title in app bar. The first parameter is the number of tabs selected -->
    <string name="tab_tray_multi_select_title">%1$d valið</string>
    <!-- Label of button in create collection dialog for creating a new collection  -->
    <string name="tab_tray_add_new_collection">Bæta við nýju safni</string>
    <!-- Label of editable text in create collection dialog for naming a new collection  -->
    <string name="tab_tray_add_new_collection_name">Heiti</string>
    <!-- Label of button in save to collection dialog for selecting a current collection  -->
    <string name="tab_tray_select_collection">Velja safn</string>
    <!-- Content description for close button while in multiselect mode in tab tray -->
    <string name="tab_tray_close_multiselect_content_description">Hætta í fjölvalsham</string>
    <!-- Content description for save to collection button while in multiselect mode in tab tray -->
    <string name="tab_tray_collection_button_multiselect_content_description">Vista valda flipa í safn</string>

    <!-- Content description on checkmark while tab is selected in multiselect mode in tab tray -->
    <string name="tab_tray_multiselect_selected_content_description">Valið</string>

    <!-- Home - Recently saved bookmarks -->
    <!-- Title for the home screen section with recently saved bookmarks. -->
    <string name="recently_saved_title">Nýlega vistað</string>
    <!-- Content description for the button which navigates the user to show all of their saved bookmarks. -->
    <string name="recently_saved_show_all_content_description_2">Sýna öll vistuð bókamerki</string>

    <!-- Text for the menu button to remove a recently saved bookmark from the user's home screen -->
    <string name="recently_saved_menu_item_remove">Fjarlægja</string>

    <!-- About content. The first parameter is the name of the application. (For example: Fenix) -->
    <string name="about_content">%1$s er framleitt af Mozilla.</string>

    <!-- Private Browsing -->
    <!-- Explanation for private browsing displayed to users on home view when they first enable private mode
        The first parameter is the name of the app defined in app_name (for example: Fenix) -->
    <string name="private_browsing_placeholder_description_2">
 · %1$s hreinsar leitar- og vafraferilinn þinn þegar þú lokar forritinu eða lokar öllum huliðsflipum og gluggum. Þó að þetta sé ekki nafnlaust gagnvart vefsíðum eða þjónustuveitanda þínum, þá gerir þetta þér auðveldara að halda því sem þú gerir á netinu huldu gagnvart öðrum þeim sem nota þetta tæki.</string>
    <string name="private_browsing_common_myths">
      Algengar mýtur um huliðsvafur</string>

    <!-- Private mode shortcut "contextual feature recommendation" (CFR) -->
    <!-- Text for the Private mode shortcut CFR message for adding a private mode shortcut to open private tabs from the Home screen -->
    <string name="private_mode_cfr_message_2">Ræstu næsta huliðsflipa með einni snertingu.</string>
    <!-- Text for the positive button to accept adding a Private Browsing shortcut to the Home screen -->
    <string name="private_mode_cfr_pos_button_text">Bæta við á upphafsskjá</string>
    <!-- Text for the negative button to decline adding a Private Browsing shortcut to the Home screen -->
    <string name="cfr_neg_button_text">Nei, takk</string>

    <!-- Open in App "contextual feature recommendation" (CFR) -->
    <!-- Text for the info message. The first parameter is the name of the application.-->
    <string name="open_in_app_cfr_info_message_2">Þú getur stillt %1$s til að opna tengla sjálfvirkt í forritum.</string>
    <!-- Text for the positive action button -->
    <string name="open_in_app_cfr_positive_button_text">Fara í stillingar</string>
    <!-- Text for the negative action button -->
    <string name="open_in_app_cfr_negative_button_text">Hafna</string>

    <!-- Total cookie protection "contextual feature recommendation" (CFR) -->
    <!-- Text for the message displayed in the contextual feature recommendation popup promoting the total cookie protection feature. -->
    <string name="tcp_cfr_message">Öflugasti persónuverndareiginleikinn okkar til þessa einangrar vefkökur sem tengja á milli vefsvæða.</string>
    <!-- Text displayed that links to website containing documentation about the "Total cookie protection" feature. -->
    <string name="tcp_cfr_learn_more">Lærððu meira um allsherjar-vefkökuvarnir</string>

    <!-- Text for the info dialog when camera permissions have been denied but user tries to access a camera feature. -->
    <string name="camera_permissions_needed_message">Aðgangur að myndavél er nauðsynlegur. Farðu í stillingar Android, farðu í Heimildir og gefðu leyfi.</string>
    <!-- Text for the positive action button to go to Android Settings to grant permissions. -->
    <string name="camera_permissions_needed_positive_button_text">Fara í stillingar</string>
    <!-- Text for the negative action button to dismiss the dialog. -->
    <string name="camera_permissions_needed_negative_button_text">Hafna</string>

    <!-- Text for the banner message to tell users about our auto close feature. -->
    <string name="tab_tray_close_tabs_banner_message">Stilltu opna flipa til að loka sjálfkrafa ef þeir hafa ekki verið skoðaðir síðasta daginn, viku eða mánuð.</string>
    <!-- Text for the positive action button to go to Settings for auto close tabs. -->
    <string name="tab_tray_close_tabs_banner_positive_button_text">Skoða valkosti</string>
    <!-- Text for the negative action button to dismiss the Close Tabs Banner. -->
    <string name="tab_tray_close_tabs_banner_negative_button_text">Hafna</string>
    <!-- Text for the banner message to tell users about our inactive tabs feature. -->
    <string name="tab_tray_inactive_onboarding_message">Flipar sem þú hefur ekki skoðað í tvær vikur verða færðir hingað.</string>
    <!-- Text for the action link to go to Settings for inactive tabs. -->
    <string name="tab_tray_inactive_onboarding_button_text">Slökkva á í stillingum</string>
    <!-- Text for title for the auto-close dialog of the inactive tabs. -->
    <string name="tab_tray_inactive_auto_close_title">Loka sjálfvirkt eftir einn mánuð?</string>
    <!-- Text for the body for the auto-close dialog of the inactive tabs.
        The first parameter is the name of the application.-->
    <string name="tab_tray_inactive_auto_close_body_2">%1$s getur lokað flipum sem þú hefur ekki skoðað síðastliðinn mánuð.</string>
    <!-- Content description for close button in the auto-close dialog of the inactive tabs. -->
    <string name="tab_tray_inactive_auto_close_button_content_description">Loka</string>


    <!-- Text for turn on auto close tabs button in the auto-close dialog of the inactive tabs. -->
    <string name="tab_tray_inactive_turn_on_auto_close_button_2">Kveikja á sjálfvirkri lokun</string>


    <!-- Home screen icons - Long press shortcuts -->
    <!-- Shortcut action to open new tab -->
    <string name="home_screen_shortcut_open_new_tab_2">Nýr flipi</string>
    <!-- Shortcut action to open new private tab -->
    <string name="home_screen_shortcut_open_new_private_tab_2">Nýr huliðsflipi</string>

    <!-- Recent Tabs -->
    <!-- Header text for jumping back into the recent tab in the home screen -->
    <string name="recent_tabs_header">Hoppa aftur inn</string>
    <!-- Button text for showing all the tabs in the tabs tray -->
    <string name="recent_tabs_show_all">Birta allt</string>
    <!-- Content description for the button which navigates the user to show all recent tabs in the tabs tray. -->
    <string name="recent_tabs_show_all_content_description_2">Sýna hnapp fyrir alla nýlega flipa</string>

    <!-- Text for button in synced tab card that opens synced tabs tray -->
    <string name="recent_tabs_see_all_synced_tabs_button_text">Sjá alla samstillta flipa</string>
    <!-- Accessibility description for device icon used for recent synced tab -->
    <string name="recent_tabs_synced_device_icon_content_description">Samstillt tæki</string>
    <!-- Text for the dropdown menu to remove a recent synced tab from the homescreen -->
    <string name="recent_synced_tab_menu_item_remove">Fjarlægja</string>
    <!-- Text for the menu button to remove a grouped highlight from the user's browsing history
         in the Recently visited section -->
    <string name="recent_tab_menu_item_remove">Fjarlægja</string>

    <!-- History Metadata -->
    <!-- Header text for a section on the home screen that displays grouped highlights from the
         user's browsing history, such as topics they have researched or explored on the web -->
    <string name="history_metadata_header_2">Nýlega heimsótt</string>
    <!-- Text for the menu button to remove a grouped highlight from the user's browsing history
         in the Recently visited section -->
    <string name="recently_visited_menu_item_remove">Fjarlægja</string>

    <!-- Content description for the button which navigates the user to show all of their history. -->
    <string name="past_explorations_show_all_content_description_2">Sýna alla fyrri leiðangra</string>

    <!-- Browser Fragment -->
    <!-- Content description (not visible, for screen readers etc.): Navigate backward (browsing history) -->
    <string name="browser_menu_back">Til baka</string>
    <!-- Content description (not visible, for screen readers etc.): Navigate forward (browsing history) -->
    <string name="browser_menu_forward">Áfram</string>
    <!-- Content description (not visible, for screen readers etc.): Refresh current website -->
    <string name="browser_menu_refresh">Endurglæða</string>
    <!-- Content description (not visible, for screen readers etc.): Stop loading current website -->
    <string name="browser_menu_stop">Stöðva</string>
    <!-- Browser menu button that opens the addon manager -->
    <string name="browser_menu_add_ons">Viðbætur</string>
    <!-- Browser menu button that opens account settings -->
    <string name="browser_menu_account_settings">Upplýsingar um reikning</string>
    <!-- Text displayed when there are no add-ons to be shown -->
    <string name="no_add_ons">Engar viðbætur hér</string>
    <!-- Browser menu button that sends a user to help articles -->
    <string name="browser_menu_help">Hjálp</string>
    <!-- Browser menu button that sends a to a the what's new article -->
    <string name="browser_menu_whats_new">Hvað er nýtt</string>
    <!-- Browser menu button that opens the settings menu -->
    <string name="browser_menu_settings">Stillingar</string>

    <!-- Browser menu button that opens a user's library -->
    <string name="browser_menu_library">Safn</string>
    <!-- Browser menu toggle that requests a desktop site -->
    <string name="browser_menu_desktop_site">Vefsvæði fyrir borðtölvur</string>
    <!-- Browser menu toggle that adds a shortcut to the site on the device home screen. -->
    <string name="browser_menu_add_to_homescreen">Bæta við á ræsisíðu</string>
    <!-- Browser menu toggle that installs a Progressive Web App shortcut to the site on the device home screen. -->
    <string name="browser_menu_install_on_homescreen">Setja upp</string>
    <!-- Content description (not visible, for screen readers etc.) for the Resync tabs button -->
    <string name="resync_button_content_description">Endursamstilla</string>
    <!-- Browser menu button that opens the find in page menu -->
    <string name="browser_menu_find_in_page">Finna á síðu</string>
    <!-- Browser menu button that saves the current tab to a collection -->
    <string name="browser_menu_save_to_collection_2">Vista í safn</string>
    <!-- Browser menu button that open a share menu to share the current site -->
    <string name="browser_menu_share">Deila</string>
    <!-- Browser menu button shown in custom tabs that opens the current tab in Fenix
        The first parameter is the name of the app defined in app_name (for example: Fenix) -->
    <string name="browser_menu_open_in_fenix">Opna með %1$s</string>

    <!-- Browser menu text shown in custom tabs to indicate this is a Fenix tab
        The first parameter is the name of the app defined in app_name (for example: Fenix) -->
    <string name="browser_menu_powered_by">Drifið af %1$s</string>
    <!-- Browser menu text shown in custom tabs to indicate this is a Fenix tab
        The first parameter is the name of the app defined in app_name (for example: Fenix) -->
    <string name="browser_menu_powered_by2">Knúið af %1$s</string>
    <!-- Browser menu button to put the current page in reader mode -->
    <string name="browser_menu_read">Leshamur</string>
    <!-- Browser menu button content description to close reader mode and return the user to the regular browser -->
    <string name="browser_menu_read_close">Loka lesham</string>
    <!-- Browser menu button to open the current page in an external app -->
    <string name="browser_menu_open_app_link">Opna í smáforriti</string>

    <!-- Browser menu button to show reader view appearance controls e.g. the used font type and size -->
    <string name="browser_menu_customize_reader_view">Sérsníða lesham</string>
    <!-- Browser menu label for adding a bookmark -->
    <string name="browser_menu_add">Bæta við</string>
    <!-- Browser menu label for editing a bookmark -->
    <string name="browser_menu_edit">Breyta</string>
    <!-- Button shown on the home page that opens the Customize home settings -->
    <string name="browser_menu_customize_home_1">Sérsníða upphafssíðu</string>
    <!-- Browser Toolbar -->
    <!-- Content description for the Home screen button on the browser toolbar -->
    <string name="browser_toolbar_home">Upphafsskjár</string>

    <!-- Locale Settings Fragment -->
    <!-- Content description for tick mark on selected language -->
    <string name="a11y_selected_locale_content_description">Valið tungumál</string>
    <!-- Text for default locale item -->
    <string name="default_locale_text">Nota tungumál tækis</string>
    <!-- Placeholder text shown in the search bar before a user enters text -->
    <string name="locale_search_hint">Tungumál leitarvélar</string>

    <!-- Search Fragment -->
    <!-- Button in the search view that lets a user search by scanning a QR code -->
    <string name="search_scan_button">Skanna</string>
    <!-- Button in the search view that lets a user change their search engine -->
    <string name="search_engine_button">Leitarvél</string>
    <!-- Button in the search view when shortcuts are displayed that takes a user to the search engine settings -->
    <string name="search_shortcuts_engine_settings">Leitarvélastillingar</string>
    <!-- Button in the search view that lets a user navigate to the site in their clipboard -->
    <string name="awesomebar_clipboard_title">Fylla inn tengil af klippispjaldi</string>
    <!-- Button in the search suggestions onboarding that allows search suggestions in private sessions -->
    <string name="search_suggestions_onboarding_allow_button">Leyfa</string>
    <!-- Button in the search suggestions onboarding that does not allow search suggestions in private sessions -->
    <string name="search_suggestions_onboarding_do_not_allow_button">Ekki leyfa</string>
    <!-- Search suggestion onboarding hint title text -->
    <string name="search_suggestions_onboarding_title">Leyfa leitartillögur í huliðslotum?</string>
    <!-- Search suggestion onboarding hint description text, first parameter is the name of the app defined in app_name (for example: Fenix)-->
    <string name="search_suggestions_onboarding_text">%s mun deila öllu sem þú skrifar í leitarslánni með sjálfgefnu leitarvél þinni.</string>

    <!-- Search engine suggestion title text. The first parameter is the name of teh suggested engine-->
    <string name="search_engine_suggestions_title">Leita með %s</string>

    <!-- Search engine suggestion description text -->
    <string name="search_engine_suggestions_description">Leita beint úr veffangastikunni</string>

    <!-- Menu option in the search selector menu to open the search settings -->
    <string name="search_settings_menu_item">Leitarstillingar</string>

    <!-- Header text for the search selector menu -->
    <string name="search_header_menu_item_2">Leita núna í:</string>

    <!-- Home onboarding -->
    <!-- Onboarding home screen popup dialog, shown on top of the Jump back in section. -->
    <string name="onboarding_home_screen_jump_back_contextual_hint_2">Kynntu þér persónulegu upphafssíðuna þína. Nýlegir flipar, bókamerki og leitarniðurstöður munu birtast hér.</string>
    <!-- Home onboarding dialog welcome screen title text. -->
    <string name="onboarding_home_welcome_title_2">Velkomin á persónulegra internet</string>
    <!-- Home onboarding dialog welcome screen description text. -->
    <string name="onboarding_home_welcome_description">Fleiri litir. Betri persónuvarnir. Sama skuldbindingin sem setur fólk fram yfir hagnað.</string>
    <!-- Home onboarding dialog sign into sync screen title text. -->
    <string name="onboarding_home_sync_title_3">Það er auðveldara en nokkru sinni að skipta á milli skjáa</string>
    <!-- Home onboarding dialog sign into sync screen description text. -->
    <string name="onboarding_home_sync_description">Haltu áfram þar sem þú hættir með flipum af öðrum tækjum, sem núna eru á upphafssíðunni þinni.</string>
    <!-- Text for the button to continue the onboarding on the home onboarding dialog. -->
    <string name="onboarding_home_get_started_button">Hefjast handa</string>
    <!-- Text for the button to navigate to the sync sign in screen on the home onboarding dialog. -->
    <string name="onboarding_home_sign_in_button">Skrá inn</string>
    <!-- Text for the button to skip the onboarding on the home onboarding dialog. -->
    <string name="onboarding_home_skip_button">Sleppa</string>
    <!-- Onboarding home screen sync popup dialog message, shown on top of Recent Synced Tabs in the Jump back in section. -->
    <string name="sync_cfr_message">Fliparnir þínir eru að samstillast! Haltu áfram þar sem frá var horfið í hinu tækinu þínu.</string>

    <!-- Content description (not visible, for screen readers etc.): Close button for the home onboarding dialog -->
    <string name="onboarding_home_content_description_close_button">Loka</string>

    <!-- Notification pre-permission dialog -->
    <!-- Enable notification pre permission dialog title
        The first parameter is the name of the app defined in app_name (for example: Fenix) -->
    <string name="onboarding_home_enable_notifications_title">Tilkynningar hjálpa þér að gera meira með %s</string>
    <!-- Enable notification pre permission dialog description with rationale
        The first parameter is the name of the app defined in app_name (for example: Fenix) -->
    <string name="onboarding_home_enable_notifications_description">Samstilltu flipa á milli tækja, stýrðu niðurhali, fáðu ábendingar um að nýta persónuvernd %s sem best og fleira.</string>
    <!-- Text for the button to request notification permission on the device -->
    <string name="onboarding_home_enable_notifications_positive_button">Halda áfram</string>
    <!-- Text for the button to not request notification permission on the device and dismiss the dialog -->
    <string name="onboarding_home_enable_notifications_negative_button">Ekki núna</string>

    <!-- Juno first user onboarding flow experiment -->
    <!-- Title for set firefox as default browser screen.
        The first parameter is the name of the app defined in app_name (for example: Fenix) -->
<<<<<<< HEAD
    <string name="juno_onboarding_default_browser_title" tools:ignore="UnusedResources">Gerðu %s að aðalvafranum þínum</string>
    <!-- Description for set firefox as default browser screen.
        The first parameter is the Firefox brand name.
        The second parameter is the string with key "juno_onboarding_default_browser_description_link_text". -->
    <string name="juno_onboarding_default_browser_description" tools:ignore="UnusedResources">%1$s setur fólk framar gróða og ver friðhelgi þína með því að loka fyrir eftirlit á vefsvæðum.\n\nFrekari upplýsingar á %2$s okkar.</string>
    <!-- Text for the link to the privacy notice webpage for set as firefox default browser screen.
    This is part of the string with the key "juno_onboarding_default_browser_description". -->
    <string name="juno_onboarding_default_browser_description_link_text" tools:ignore="UnusedResources">upplýsingar um meðferð persónuupplýsinga</string>
    <!-- Text for the button to set firefox as default browser on the device -->
    <string name="juno_onboarding_default_browser_positive_button" tools:ignore="UnusedResources">Setja sem sjálfgefinn vafra</string>
    <!-- Text for the button dismiss the screen and move on with the flow -->
    <string name="juno_onboarding_default_browser_negative_button" tools:ignore="UnusedResources">Ekki núna</string>
    <!-- Title for sign in to sync screen. -->
    <string name="juno_onboarding_sign_in_title" tools:ignore="UnusedResources">Hoppaðu úr síma yfir í fartölvu og svo aftur til baka</string>
    <!-- Description for sign in to sync screen. -->
    <string name="juno_onboarding_sign_in_description" tools:ignore="UnusedResources">Gríptu með þér flipa og lykilorð úr hinum tækjunum þínum til að halda áfram þar sem frá var horfið.</string>
    <!-- Text for the button to sign in to sync on the device -->
    <string name="juno_onboarding_sign_in_positive_button" tools:ignore="UnusedResources">Skrá inn</string>
    <!-- Text for the button dismiss the screen and move on with the flow -->
    <string name="juno_onboarding_sign_in_negative_button" tools:ignore="UnusedResources">Ekki núna</string>
    <!-- Title for enable notification permission screen.
        The first parameter is the name of the app defined in app_name (for example: Fenix) -->
    <string name="juno_onboarding_enable_notifications_title" tools:ignore="UnusedResources">Tilkynningar hjálpa þér að gera meira með %s</string>
    <!-- Description for enable notification permission screen.
        The first parameter is the name of the app defined in app_name (for example: Fenix) -->
    <string name="juno_onboarding_enable_notifications_description" tools:ignore="UnusedResources">Sendu flipa á milli tækja, stýrðu niðurhali og fáðu ráð til að fá sem mest út úr %s.</string>
    <!-- Text for the button to request notification permission on the device -->
    <string name="juno_onboarding_enable_notifications_positive_button" tools:ignore="UnusedResources">Kveikja á tilkynningum</string>
    <!-- Text for the button dismiss the screen and move on with the flow -->
    <string name="juno_onboarding_enable_notifications_negative_button" tools:ignore="UnusedResources">Ekki núna</string>
=======
    <string name="juno_onboarding_default_browser_title">Gerðu %s að aðalvafranum þínum</string>
    <!-- Title for set firefox as default browser screen used by Nimbus experiments. Nimbus experiments do not support string placeholders.
        Note: The word "Firefox" should NOT be translated -->
    <string name="juno_onboarding_default_browser_title_nimbus" tools:ignore="UnusedResources">Gerðu Firefox að aðalvafranum þínum</string>
    <!-- Description for set firefox as default browser screen.
        The first parameter is the Firefox brand name.
        The second parameter is the string with key "juno_onboarding_default_browser_description_link_text". -->
    <string name="juno_onboarding_default_browser_description">%1$s setur fólk framar gróða og ver friðhelgi þína með því að loka fyrir eftirlit á vefsvæðum.\n\nFrekari upplýsingar á %2$s okkar.</string>
    <!-- Description for set firefox as default browser screen used by Nimbus experiments. Nimbus experiments do not support string placeholders.
        Note: The word "Firefox" should NOT be translated -->
    <string name="juno_onboarding_default_browser_description_nimbus" tools:ignore="UnusedResources">Firefox setur fólk framar gróða og ver friðhelgi þína með því að loka fyrir eftirlit á vefsvæðum.\n\nFrekari upplýsingar má sjá á persónuverndarsíðu okkar.</string>
    <!-- Text for the link to the privacy notice webpage for set as firefox default browser screen.
    This is part of the string with the key "juno_onboarding_default_browser_description". -->
    <string name="juno_onboarding_default_browser_description_link_text">upplýsingar um meðferð persónuupplýsinga</string>
    <!-- Text for the button to set firefox as default browser on the device -->
    <string name="juno_onboarding_default_browser_positive_button">Setja sem sjálfgefinn vafra</string>
    <!-- Text for the button dismiss the screen and move on with the flow -->
    <string name="juno_onboarding_default_browser_negative_button">Ekki núna</string>
    <!-- Title for sign in to sync screen. -->
    <string name="juno_onboarding_sign_in_title">Hoppaðu úr síma yfir í fartölvu og svo aftur til baka</string>
    <!-- Description for sign in to sync screen. -->
    <string name="juno_onboarding_sign_in_description">Gríptu með þér flipa og lykilorð úr hinum tækjunum þínum til að halda áfram þar sem frá var horfið.</string>
    <!-- Text for the button to sign in to sync on the device -->
    <string name="juno_onboarding_sign_in_positive_button">Skrá inn</string>
    <!-- Text for the button dismiss the screen and move on with the flow -->
    <string name="juno_onboarding_sign_in_negative_button">Ekki núna</string>
    <!-- Title for enable notification permission screen.
        The first parameter is the name of the app defined in app_name (for example: Fenix) -->
    <string name="juno_onboarding_enable_notifications_title">Tilkynningar hjálpa þér að gera meira með %s</string>
    <!-- Title for enable notification permission screen used by Nimbus experiments. Nimbus experiments do not support string placeholders.
        Note: The word "Firefox" should NOT be translated -->
    <string name="juno_onboarding_enable_notifications_title_nimbus" tools:ignore="UnusedResources">Tilkynningar hjálpa þér að gera meira með Firefox</string>
    <!-- Description for enable notification permission screen.
        The first parameter is the name of the app defined in app_name (for example: Fenix) -->
    <string name="juno_onboarding_enable_notifications_description">Sendu flipa á milli tækja, stýrðu niðurhali og fáðu ráð til að fá sem mest út úr %s.</string>
    <!-- Description for enable notification permission screen used by Nimbus experiments. Nimbus experiments do not support string placeholders.
       Note: The word "Firefox" should NOT be translated   -->
    <string name="juno_onboarding_enable_notifications_description_nimbus" tools:ignore="UnusedResources">Sendu flipa á milli tækja, stýrðu niðurhali og fáðu ráð til að fá sem mest út úr Firefox.</string>
    <!-- Text for the button to request notification permission on the device -->
    <string name="juno_onboarding_enable_notifications_positive_button">Kveikja á tilkynningum</string>
    <!-- Text for the button dismiss the screen and move on with the flow -->
    <string name="juno_onboarding_enable_notifications_negative_button">Ekki núna</string>
>>>>>>> daf88cc5

    <!-- Search Widget -->
    <!-- Content description for searching with a widget. The first parameter is the name of the application.-->
    <string name="search_widget_content_description_2">Opna nýjan %1$s-flipa</string>
    <!-- Text preview for smaller sized widgets -->
    <string name="search_widget_text_short">Leita</string>

    <!-- Text preview for larger sized widgets -->
    <string name="search_widget_text_long">Leita á vefnum</string>

    <!-- Content description (not visible, for screen readers etc.): Voice search -->
    <string name="search_widget_voice">Raddleit</string>

    <!-- Preferences -->
    <!-- Title for the settings page-->
    <string name="settings">Stillingar</string>
    <!-- Preference category for general settings -->
    <string name="preferences_category_general">Almennt</string>
    <!-- Preference category for all links about Fenix -->
    <string name="preferences_category_about">Um</string>
    <!-- Preference for settings related to changing the default search engine -->
    <string name="preferences_default_search_engine">Sjálfgefin leitarvél</string>
    <!-- Preference for settings related to Search -->
    <string name="preferences_search">Leita</string>
    <!-- Preference for settings related to Search address bar -->
    <string name="preferences_search_address_bar">Staðsetningarslá</string>
    <!-- Preference link to rating Fenix on the Play Store -->
    <string name="preferences_rate">Gefa einkunn á Google Play</string>
    <!-- Preference linking to about page for Fenix
        The first parameter is the name of the app defined in app_name (for example: Fenix) -->
    <string name="preferences_about">Um %1$s</string>
    <!-- Preference for settings related to changing the default browser -->
    <string name="preferences_set_as_default_browser">Setja sem sjálfgefinn vafra</string>
    <!-- Preference category for advanced settings -->
    <string name="preferences_category_advanced">Frekari stillingar</string>
    <!-- Preference category for privacy and security settings -->
    <string name="preferences_category_privacy_security">Friðhelgi og öruggi</string>
    <!-- Preference for advanced site permissions -->
    <string name="preferences_site_permissions">Heimildir vefsvæðis</string>
    <!-- Preference for private browsing options -->
    <string name="preferences_private_browsing_options">Huliðsgluggastillingar</string>
    <!-- Preference for opening links in a private tab-->
    <string name="preferences_open_links_in_a_private_tab">Opna tengla í huliðsflipa</string>
    <!-- Preference for allowing screenshots to be taken while in a private tab-->
    <string name="preferences_allow_screenshots_in_private_mode">Leyfa skjámyndatöku í huliðsvafri</string>
    <!-- Will inform the user of the risk of activating Allow screenshots in private browsing option -->
    <string name="preferences_screenshots_in_private_mode_disclaimer">Ef leyft er, verða huliðsflipar einnig sýnilegir þegar mörg forrit eru opin</string>
    <!-- Preference for adding private browsing shortcut -->
    <string name="preferences_add_private_browsing_shortcut">Bæta við flýtileið fyrir huliðsvafur</string>
    <!-- Preference for enabling "HTTPS-Only" mode -->
    <string name="preferences_https_only_title">Einungis-HTTPS-hamur</string>

    <!-- Preference for removing cookie/consent banners from sites automatically. See reduce_cookie_banner_summary for additional context. -->
    <string name="preferences_cookie_banner_reduction">Fækkun vefkökuborða</string>
    <!-- Preference for rejecting or removing as many cookie/consent banners as possible on sites. See reduce_cookie_banner_summary for additional context. -->
    <string name="reduce_cookie_banner_option">Fækka vefkökuborðum</string>
    <!-- Summary of cookie banner handling preference if the setting disabled is set to off -->
    <string name="reduce_cookie_banner_option_off">Óvirkt</string>
    <!-- Summary of cookie banner handling preference if the setting enabled is set to on -->
    <string name="reduce_cookie_banner_option_on">Virkt</string>

    <!-- Summary for the preference for rejecting all cookies whenever possible. The first parameter is the application name -->
    <string name="reduce_cookie_banner_summary_1">%1$s reynir sjálfkrafa að hafna vefkökubeiðnum á vefkökuborðum.</string>
    <!-- Text for indicating cookie banner handling is off this site, this is shown as part of the protections panel with the tracking protection toggle -->
    <string name="reduce_cookie_banner_off_for_site">Slökkt fyrir þetta vefsvæði</string>
    <!-- Text for cancel button indicating that cookie banner reduction is not supported for the current site, this is shown as part of the cookie banner details view. -->
    <string name="cookie_banner_handling_details_site_is_not_supported_cancel_button">Hætta við</string>
    <!-- Text for request support button indicating that cookie banner reduction is not supported for the current site, this is shown as part of the cookie banner details view. -->
    <string name="cookie_banner_handling_details_site_is_not_supported_request_support_button">Biðja um stuðning</string>
    <!-- Text for title indicating that cookie banner reduction is not supported for the current site, this is shown as part of the cookie banner details view. -->
    <string name="cookie_banner_handling_details_site_is_not_supported_title">Fækkun vefkökuborða</string>
    <!-- Label for the snackBar, after the user reports with success a website where cookie banner reducer did not work -->
    <string name="cookie_banner_handling_report_site_snack_bar_text">Beiðni um stuðning við vefsvæði lögð fram.</string>
    <!-- Text for indicating cookie banner handling is on this site, this is shown as part of the protections panel with the tracking protection toggle -->
    <string name="reduce_cookie_banner_on_for_site">Kveikt fyrir þetta vefsvæði</string>
    <!-- Text for indicating that a request for unsupported site was sent to Nimbus (it's a Mozilla library for experiments), this is shown as part of the protections panel with the tracking protection toggle -->
    <string name="reduce_cookie_banner_unsupported_site_request_submitted">Beiðni um stuðning við vefsvæði lögð fram</string>
    <!-- Text for indicating cookie banner handling is currently not supported for this site, this is shown as part of the protections panel with the tracking protection toggle -->
    <string name="reduce_cookie_banner_unsupported_site">Vefsvæðið er ekki stutt í augnablikinu</string>
    <!-- Title text for a detail explanation indicating cookie banner handling is on this site, this is shown as part of the cookie banner panel in the toolbar. The first parameter is a shortened URL of the current site-->
    <string name="reduce_cookie_banner_details_panel_title_on_for_site">Viltu kveikja á fækkun vefkökuborða fyrir %1$s?</string>
    <!-- Title text for a detail explanation indicating cookie banner handling is off this site, this is shown as part of the cookie banner panel in the toolbar. The first parameter is a shortened URL of the current site-->
    <string name="reduce_cookie_banner_details_panel_title_off_for_site">Viltu slökkva á fækkun vefkökuborða fyrir %1$s?</string>

    <!-- Title text for a detail explanation indicating cookie banner reducer didn't work for the current site, this is shown as part of the cookie banner panel in the toolbar.-->
    <string name="reduce_cookie_banner_details_panel_title_unsupported_site_request">Þetta vefsvæði styður ekki sem stendur fækkun vefkökuborða. Viltu biðja um að teymið okkar skoði þetta vefsvæði og bæti við stuðningi í framtíðinni?</string>
    <!-- Long text for a detail explanation indicating what will happen if cookie banner handling is off for a site, this is shown as part of the cookie banner panel in the toolbar. The first parameter is the application name -->
    <string name="reduce_cookie_banner_details_panel_description_off_for_site">%1$s mun hreinsa vefkökur þessa vefsvæðis og endurlesa síðuna. Að hreinsa allar vefkökur gæti skráð þig út eða tæmt innkaupakörfur.</string>

    <!-- Long text for a detail explanation indicating what will happen if cookie banner handling is on for a site, this is shown as part of the cookie banner panel in the toolbar. The first parameter is the application name -->
    <string name="reduce_cookie_banner_details_panel_description_on_for_site_2">%1$s reynir að hafna sjálfkrafa beiðnum um vefkökur á þeim vefsvæðum þar sem það er hægt.</string>
    <!-- Title text for the dialog use on the control branch of the experiment to determine which context users engaged the most -->
    <string name="reduce_cookie_banner_control_experiment_dialog_title" moz:RemovedIn="112" tools:ignore="UnusedResources">Vefkökuborðar fyrir bí!</string>
    <!-- Title text for the cookie banner re-engagement dialog. The first parameter is the application name. -->
    <string name="reduce_cookie_banner_dialog_title">Leyfa %1$s að hafna vefkökuborðum?</string>
<<<<<<< HEAD
    <!-- Body text for the dialog use on the control branch of the experiment to determine which context users engaged the most -->
    <string name="reduce_cookie_banner_control_experiment_dialog_body_1" moz:RemovedIn="111" tools:ignore="UnusedResources">Hafna sjálfkrafa beiðnum um vefkökur, þegar mögulegt er.</string>
=======
>>>>>>> daf88cc5
    <!-- Body text for the dialog use on the control branch of the experiment to determine which context users engaged the most.The first parameter is the application name -->
    <string name="reduce_cookie_banner_control_experiment_dialog_body_2" moz:RemovedIn="112" tools:ignore="UnusedResources">Leyfa %1$s að hafna sjálfkrafa beiðnum um vefkökur, þegar mögulegt er?</string>
    <!-- Body text for the cookie banner re-engagement dialog use. The first parameter is the application name. -->
    <string name="reduce_cookie_banner_dialog_body">%1$s getur reynt að hafna sjálfkrafa beiðnum um vefkökur.</string>
    <!-- Remind me later text button for the onboarding dialog -->
    <string name="reduce_cookie_banner_dialog_not_now_button">Ekki núna</string>
    <!-- Change setting text button, for the dialog use on the control branch of the experiment to determine which context users engaged the most -->
    <string name="reduce_cookie_banner_control_experiment_dialog_change_setting_button" moz:RemovedIn="112" tools:ignore="UnusedResources">Hunsa borða</string>
    <!-- Snack text for the cookie banner dialog, after user hit the dismiss banner button -->
    <string name="reduce_cookie_banner_dialog_snackbar_text">Þú munt sjá færri beiðnir um vefkökur</string>
    <!-- Title text for the dialog use on the variant 1 branch of the experiment to determine which context users engaged the most -->
    <string name="reduce_cookie_banner_variant_1_experiment_dialog_title" moz:RemovedIn="112" tools:ignore="UnusedResources">Sjá færri sprettglugga fyrir vefkökur</string>
    <!-- Body text for the dialog use on the variant 1 branch of the experiment to determine which context users engaged the most. The first parameter is the application name. -->
    <string name="reduce_cookie_banner_variant_1_experiment_dialog_body_1" moz:RemovedIn="112" tools:ignore="UnusedResources">Svara sjálfkrafa sprettgluggum fyrir vefkökur til að vafra án truflana. %1$s mun hafna öllum beiðnum ef slíkt er mögulegt.</string>
    <!-- Change setting text button, for the onboarding dialog use on the variant 1 branch of the experiment to determine which context users engaged the most -->
    <string name="reduce_cookie_banner_variant_1_experiment_dialog_change_setting_button" moz:RemovedIn="112" tools:ignore="UnusedResources">Afgreiða sprettglugga</string>
    <!-- Title text for the dialog use on the variant 2 branch of the experiment to determine which context users engaged the most -->
    <string name="reduce_cookie_banner_variant_2_experiment_dialog_title" moz:RemovedIn="112" tools:ignore="UnusedResources">Fækkun vefkökuborða</string>
    <!-- Body text for the dialog use on the variant 2 branch of the experiment to determine which context users engaged the most. The first parameter is the application name. -->
    <string name="reduce_cookie_banner_variant_2_experiment_dialog_body_1" moz:RemovedIn="112" tools:ignore="UnusedResources">Leyfa %1$s að hafna beiðni vefsvæðis um að samþykkja vefkökur ef mögulegt er?</string>
    <!-- Change setting text button, for the dialog use on the variant 2 branch of the experiment to determine which context users engaged the most -->
    <string name="reduce_cookie_banner_variant_2_experiment_dialog_change_setting_button" moz:RemovedIn="112" tools:ignore="UnusedResources">Leyfa</string>

    <!-- Change setting text button, for the cookie banner re-engagement dialog -->
    <string name="reduce_cookie_banner_dialog_change_setting_button">Leyfa</string>

    <!-- Description of the preference to enable "HTTPS-Only" mode. -->
    <string name="preferences_https_only_summary">Reynir sjálfkrafa að tengjast vefsvæðum með HTTPS dulritunareglum til að auka öryggi.</string>
    <!-- Summary of https only preference if https only is set to off -->
    <string name="preferences_https_only_off">Óvirkt</string>
    <!-- Summary of https only preference if https only is set to on in all tabs -->
    <string name="preferences_https_only_on_all">Virkt í öllum flipum</string>
    <!-- Summary of https only preference if https only is set to on in private tabs only -->
    <string name="preferences_https_only_on_private">Virkt í huliðsflipum</string>
    <!-- Text displayed that links to website containing documentation about "HTTPS-Only" mode -->
    <string name="preferences_http_only_learn_more">Frekari upplýsingar</string>
    <!-- Option for the https only setting -->
    <string name="preferences_https_only_in_all_tabs">Virkja í öllum flipum</string>
    <!-- Option for the https only setting -->
    <string name="preferences_https_only_in_private_tabs">Virkja eingöngu í huliðsflipum</string>
    <!-- Title shown in the error page for when trying to access a http website while https only mode is enabled. -->
    <string name="errorpage_httpsonly_title">Öruggt vefsvæði ekki tiltækt</string>
    <!-- Message shown in the error page for when trying to access a http website while https only mode is enabled. The message has two paragraphs. This is the first. -->
    <string name="errorpage_httpsonly_message_title">Líklegast styður vefsvæðið einfaldlega ekki HTTPS.</string>
    <!-- Message shown in the error page for when trying to access a http website while https only mode is enabled. The message has two paragraphs. This is the second. -->
    <string name="errorpage_httpsonly_message_summary">Hins vegar er líka mögulegt að árás hafi verið gerð. Ef þú heldur áfram á vefsvæðið ættir þú ekki að setja inn neinar viðkvæmar upplýsingar. Ef þú heldur áfram verður slökkt tímabundið á Einungis-HTTPS-ham fyrir vefsvæðið.</string>
    <!-- Preference for accessibility -->
    <string name="preferences_accessibility">Aðgengileiki</string>
    <!-- Preference to override the Firefox Account server -->
    <string name="preferences_override_fxa_server">Sérsniðinn netþjónn fyrir Firefox miðlarareikning</string>
    <!-- Preference to override the Sync token server -->
    <string name="preferences_override_sync_tokenserver">Sérsniðinn samstillingarþjónn</string>
    <!-- Toast shown after updating the FxA/Sync server override preferences -->
    <string name="toast_override_fxa_sync_server_done">Firefox reikningi / samstillingarþjóni hefur verið breytt. Slekk á forritinu til að innleiða breytingar…</string>
    <!-- Preference category for account information -->
    <string name="preferences_category_account">Reikningur</string>
    <!-- Preference for changing where the toolbar is positioned -->
    <string name="preferences_toolbar">Verkfæraslá</string>
    <!-- Preference for changing default theme to dark or light mode -->
    <string name="preferences_theme">Þema</string>
    <!-- Preference for customizing the home screen -->
    <string name="preferences_home_2">Upphafssíða</string>
    <!-- Preference for gestures based actions -->
    <string name="preferences_gestures">Bendingar</string>
    <!-- Preference for settings related to visual options -->
    <string name="preferences_customize">Sérsníða</string>
    <!-- Preference description for banner about signing in -->
    <string name="preferences_sign_in_description_2">Skráðu þig inn til að samstilla flipana þína, bókamerki, lykilorð og fleira.</string>
    <!-- Preference shown instead of account display name while account profile information isn't available yet. -->
    <string name="preferences_account_default_name">Firefox reikningur</string>
    <!-- Preference text for account title when there was an error syncing FxA -->
    <string name="preferences_account_sync_error">Tengjast aftur til að halda áfram með samstillingu</string>
    <!-- Preference for language -->
    <string name="preferences_language">Tungumál</string>
    <!-- Preference for data choices -->
    <string name="preferences_data_choices">Gagnamöguleikar</string>
    <!-- Preference for data collection -->
    <string name="preferences_data_collection">Gagnasöfnun</string>
    <!-- Preference for developers -->
    <string name="preferences_remote_debugging">Kembt með fjartengingu með USB tengi</string>
    <!-- Preference title for switch preference to show search engines -->
    <string name="preferences_show_search_engines">Sýna leitarvélar</string>
    <!-- Preference title for switch preference to show search suggestions -->
    <string name="preferences_show_search_suggestions">Sýna leitartillögur</string>
    <!-- Preference title for switch preference to show voice search button -->
    <string name="preferences_show_voice_search">Sýna raddleit</string>
    <!-- Preference title for switch preference to show search suggestions also in private mode -->
    <string name="preferences_show_search_suggestions_in_private">Sýna í huliðsvöfrun</string>
    <!-- Preference title for switch preference to show a clipboard suggestion when searching -->
    <string name="preferences_show_clipboard_suggestions">Sýna tillögur á klippispjaldi</string>
    <!-- Preference title for switch preference to suggest browsing history when searching -->
    <string name="preferences_search_browsing_history">Sýna ferilsögu</string>
    <!-- Preference title for switch preference to suggest bookmarks when searching -->
    <string name="preferences_search_bookmarks">Leita í bókamerkjum</string>
    <!-- Preference title for switch preference to suggest synced tabs when searching -->
    <string name="preferences_search_synced_tabs">Leita í samstilltum flipum</string>
    <!-- Preference for account settings -->
    <string name="preferences_account_settings">Stillingar reiknings</string>
    <!-- Preference for enabling url autocomplete-->
    <string name="preferences_enable_autocomplete_urls">Sjálfvirk útfylling vefslóða</string>
    <!-- Preference for open links in third party apps -->
    <string name="preferences_open_links_in_apps">Opna tengla í smáforritum</string>
    <!-- Preference for open links in third party apps always open in apps option -->
    <string name="preferences_open_links_in_apps_always">Alltaf</string>
    <!-- Preference for open links in third party apps ask before opening option -->
    <string name="preferences_open_links_in_apps_ask">Spyrja áður en er opnað</string>
    <!-- Preference for open links in third party apps never open in apps option -->
    <string name="preferences_open_links_in_apps_never">Aldrei</string>
    <!-- Preference for open download with an external download manager app -->
    <string name="preferences_external_download_manager">Utanaðkomandi niðurhalsstjóri</string>
    <!-- Preference for add_ons -->
    <string name="preferences_addons">Viðbætur</string>

    <!-- Preference for notifications -->
    <string name="preferences_notifications">Tilkynningar</string>

    <!-- Summary for notification preference indicating notifications are allowed -->
    <string name="notifications_allowed_summary">Leyft</string>
    <!-- Summary for notification preference indicating notifications are not allowed -->
    <string name="notifications_not_allowed_summary">Ekki leyft</string>

    <!-- Add-on Preferences -->
    <!-- Preference to customize the configured AMO (addons.mozilla.org) collection -->
    <string name="preferences_customize_amo_collection">Sérsniðið viðbótasafn</string>
    <!-- Button caption to confirm the add-on collection configuration -->
    <string name="customize_addon_collection_ok">Í lagi</string>
    <!-- Button caption to abort the add-on collection configuration -->
    <string name="customize_addon_collection_cancel">Hætta við</string>
    <!-- Hint displayed on input field for custom collection name -->
    <string name="customize_addon_collection_hint">Heiti safns</string>
    <!-- Hint displayed on input field for custom collection user ID-->
    <string name="customize_addon_collection_user_hint">Eigandi safns (notandaauðkenni)</string>

    <!-- Toast shown after confirming the custom add-on collection configuration -->
    <string name="toast_customize_addon_collection_done">Viðbótasafni þínu hefur verið breytt. Slekk á forritinu til að innleiða breytingar…</string>

    <!-- Customize Home -->
    <!-- Header text for jumping back into the recent tab in customize the home screen -->
    <string name="customize_toggle_jump_back_in">Hoppa aftur inn</string>
    <!-- Title for the customize home screen section with recently saved bookmarks. -->
    <string name="customize_toggle_recent_bookmarks">Nýleg bókamerki</string>
    <!-- Title for the customize home screen section with recently visited. Recently visited is
    a section where users see a list of tabs that they have visited in the past few days -->
    <string name="customize_toggle_recently_visited">Nýlega heimsótt</string>

    <!-- Title for the customize home screen section with Pocket. -->
    <string name="customize_toggle_pocket_2">Umhugsunarverðar sögur</string>
    <!-- Summary for the customize home screen section with Pocket. The first parameter is product name Pocket -->
    <string name="customize_toggle_pocket_summary">Greinar knúnar með %s</string>
    <!-- Title for the customize home screen section with sponsored Pocket stories. -->
    <string name="customize_toggle_pocket_sponsored">Kostaðar sögur</string>
    <!-- Title for the opening wallpaper settings screen -->
    <string name="customize_wallpapers">Bakgrunnar</string>
    <!-- Title for the customize home screen section with sponsored shortcuts. -->
    <string name="customize_toggle_contile">Kostaðar flýtileiðir</string>

    <!-- Wallpapers -->
    <!-- Content description for various wallpapers. The first parameter is the name of the wallpaper -->
    <string name="wallpapers_item_name_content_description">Bakgrunnsatriði: %1$s</string>
    <!-- Snackbar message for when wallpaper is selected -->
    <string name="wallpaper_updated_snackbar_message">Bakgrunnur uppfærður!</string>
    <!-- Snackbar label for action to view selected wallpaper -->
    <string name="wallpaper_updated_snackbar_action">Skoða</string>
    <!-- Snackbar message for when wallpaper couldn't be downloaded -->
    <string name="wallpaper_download_error_snackbar_message">Gat ekki sótt bakgrunnsmynd</string>
    <!-- Snackbar label for action to retry downloading the wallpaper -->
    <string name="wallpaper_download_error_snackbar_action">Reyna aftur</string>
    <!-- Snackbar message for when wallpaper couldn't be selected because of the disk error -->
    <string name="wallpaper_select_error_snackbar_message">Gat ekki skipt um bakgrunnsmynd</string>
    <!-- Text displayed that links to website containing documentation about the "Limited Edition" wallpapers. -->
    <string name="wallpaper_learn_more">Kanna nánar</string>

    <!-- Text for classic wallpapers title. The first parameter is the Firefox name. -->
    <string name="wallpaper_classic_title">Klassískt %s</string>
    <!-- Text for limited edition wallpapers title. -->
    <string name="wallpaper_limited_edition_title">Takmörkuð útgáfa</string>
    <!-- Description text for the limited edition wallpapers with learn more link. The first parameter is the learn more string defined in wallpaper_learn_more-->
    <string name="wallpaper_limited_edition_description_with_learn_more">Nýja Independent Voices safnið. %s</string>
    <!-- Description text for the limited edition wallpapers. -->
    <string name="wallpaper_limited_edition_description">Nýja Independent Voices safnið.</string>
    <!-- Wallpaper onboarding dialog header text. -->
    <string name="wallpapers_onboarding_dialog_title_text">Prófaðu skvettu af lit</string>
    <!-- Wallpaper onboarding dialog body text. -->
    <string name="wallpapers_onboarding_dialog_body_text">Veldu bakgrunnsmynd sem talar til þín.</string>
    <!-- Wallpaper onboarding dialog learn more button text. The button navigates to the wallpaper settings screen. -->
    <string name="wallpapers_onboarding_dialog_explore_more_button_text">Skoða fleiri bakgrunnsmyndir</string>

    <!-- Add-on Installation from AMO-->
    <!-- Error displayed when user attempts to install an add-on from AMO (addons.mozilla.org) that is not supported -->
    <string name="addon_not_supported_error">Viðbót er ekki studd</string>
    <!-- Error displayed when user attempts to install an add-on from AMO (addons.mozilla.org) that is already installed -->
    <string name="addon_already_installed">Viðbót er þegar uppsett</string>

    <!-- Account Preferences -->
    <!-- Preference for triggering sync -->
    <string name="preferences_sync_now">Samstilla núna</string>
    <!-- Preference category for sync -->
    <string name="preferences_sync_category">Velja hvað á að samstilla</string>
    <!-- Preference for syncing history -->
    <string name="preferences_sync_history">Feril</string>
    <!-- Preference for syncing bookmarks -->
    <string name="preferences_sync_bookmarks">Bókamerki</string>
    <!-- Preference for syncing logins -->
    <string name="preferences_sync_logins">Innskráningar</string>
    <!-- Preference for syncing tabs -->
    <string name="preferences_sync_tabs_2">Opnir flipar</string>
    <!-- Preference for signing out -->
    <string name="preferences_sign_out">Útskráning</string>
    <!-- Preference displays and allows changing current FxA device name -->
    <string name="preferences_sync_device_name">Heiti á tæki</string>
    <!-- Text shown when user enters empty device name -->
    <string name="empty_device_name_error">Heiti tækis má ekki vera autt.</string>
    <!-- Label indicating that sync is in progress -->
    <string name="sync_syncing_in_progress">Samstilli…</string>
    <!-- Label summary indicating that sync failed. The first parameter is the date stamp showing last time it succeeded -->
    <string name="sync_failed_summary">Samstilling mistókst. Tókst síðast: %s</string>
    <!-- Label summary showing never synced -->
    <string name="sync_failed_never_synced_summary">Samstilling mistókst. Síðast samstillt: aldrei</string>
    <!-- Label summary the date we last synced. The first parameter is date stamp showing last time synced -->
    <string name="sync_last_synced_summary">Síðasta samstilling: %s</string>
    <!-- Label summary showing never synced -->
    <string name="sync_never_synced_summary">Síðasta samstilling: aldrei</string>

    <!-- Text for displaying the default device name.
        The first parameter is the application name, the second is the device manufacturer name
        and the third is the device model. -->
    <string name="default_device_name_2">%1$s á %2$s %3$s</string>

    <!-- Preference for syncing credit cards -->
    <string name="preferences_sync_credit_cards">Greiðslukort</string>
    <!-- Preference for syncing addresses -->
    <string name="preferences_sync_address">Vistföng</string>

    <!-- Send Tab -->
    <!-- Name of the "receive tabs" notification channel. Displayed in the "App notifications" system settings for the app -->
    <string name="fxa_received_tab_channel_name">Mótteknir flipar</string>
    <!-- Description of the "receive tabs" notification channel. Displayed in the "App notifications" system settings for the app -->
    <string name="fxa_received_tab_channel_description">Tilkynningar um flipa sem berast frá öðrum Firefox tækjum.</string>
    <!--  The body for these is the URL of the tab received  -->
    <string name="fxa_tab_received_notification_name">Tók á móti flipa</string>
    <!-- %s is the device name -->
    <string name="fxa_tab_received_from_notification_name">Flipi frá %s</string>

    <!-- Advanced Preferences -->
    <!-- Preference for tracking protection exceptions -->
    <string name="preferences_tracking_protection_exceptions">Undanþágur</string>
    <!-- Button in Exceptions Preference to turn on tracking protection for all sites (remove all exceptions) -->
    <string name="preferences_tracking_protection_exceptions_turn_on_for_all">Virkja fyrir öll vefsvæði</string>
    <!-- Text displayed when there are no exceptions -->
    <string name="exceptions_empty_message_description">Undantekningar gera þér kleift að slökkva á rakningarvörn fyrir valin vefsvæði.</string>
    <!-- Text displayed when there are no exceptions, with learn more link that brings users to a tracking protection SUMO page -->
    <string name="exceptions_empty_message_learn_more_link">Fræðast meira</string>

    <!-- Preference switch for usage and technical data collection -->
    <string name="preference_usage_data">Notkun og tæknileg gögn</string>

    <!-- Preference description for usage and technical data collection -->
    <string name="preferences_usage_data_description">Deilir afköstum, notkun, vélbúnaðarupplýsingum og sérsniðum gögnum um vafrann þinn með Mozilla svo hægt sé að betrumbæta %1$s</string>
    <!-- Preference switch for marketing data collection -->
    <string name="preferences_marketing_data">Markaðsgögn</string>
    <!-- Preference description for marketing data collection -->
    <string name="preferences_marketing_data_description2">Deilir grunnnotkunargögnum með Adjust, söluaðila farsímamarkaðssetningar okkar</string>
    <!-- Title for studies preferences -->
    <string name="preference_experiments_2">Kannanir</string>
    <!-- Summary for studies preferences -->
    <string name="preference_experiments_summary_2">Leyfir Mozilla að setja upp og keyra rannsóknir</string>

    <!-- Turn On Sync Preferences -->
    <!-- Header of the Sync and save your data preference view -->
    <string name="preferences_sync_2">Samstilla og vista gögn</string>
    <!-- Preference for reconnecting to FxA sync -->
    <string name="preferences_sync_sign_in_to_reconnect">Skráðu þig inn til að tengjast aftur</string>
    <!-- Preference for removing FxA account -->
    <string name="preferences_sync_remove_account">Fjarlægja reikning</string>

    <!-- Pairing Feature strings -->
    <!-- Instructions on how to access pairing -->
    <string name="pair_instructions_2"><![CDATA[Skannaðu QR kóðann sem sýndur er á <b>firefox.com/pair</b>]]></string>

    <!-- Toolbar Preferences -->
    <!-- Preference for using top toolbar -->
    <string name="preference_top_toolbar">Efst</string>
    <!-- Preference for using bottom toolbar -->
    <string name="preference_bottom_toolbar">Neðst</string>

    <!-- Theme Preferences -->
    <!-- Preference for using light theme -->
    <string name="preference_light_theme">Ljóst</string>
    <!-- Preference for using dark theme -->
    <string name="preference_dark_theme">Dökkt</string>
    <!-- Preference for using using dark or light theme automatically set by battery -->
    <string name="preference_auto_battery_theme">Stillt af Battery Saver</string>

    <!-- Preference for using following device theme -->
    <string name="preference_follow_device_theme">Fylgja þema tækisins</string>

    <!-- Gestures Preferences-->
    <!-- Preferences for using pull to refresh in a webpage -->
    <string name="preference_gestures_website_pull_to_refresh">Dragðu til að endurlesa</string>
    <!-- Preference for using the dynamic toolbar -->
    <string name="preference_gestures_dynamic_toolbar">Skrunaðu til að fela verkfæraslána</string>

    <!-- Preference for switching tabs by swiping horizontally on the toolbar -->
    <string name="preference_gestures_swipe_toolbar_switch_tabs">Strjúka verkfæraslánni til hliðar til að skipta um flipa</string>
    <!-- Preference for showing the opened tabs by swiping up on the toolbar-->
    <string name="preference_gestures_swipe_toolbar_show_tabs">Strjúka verkfæraslánni upp til að opna flipa</string>

    <!-- Library -->
    <!-- Option in Library to open Downloads page -->
    <string name="library_downloads">Sóttar skrár</string>
    <!-- Option in library to open Bookmarks page -->
    <string name="library_bookmarks">Bókamerki</string>
    <!-- Option in library to open Desktop Bookmarks root page -->
    <string name="library_desktop_bookmarks_root">Bókamerki borðtölvu útgáfu</string>
    <!-- Option in library to open Desktop Bookmarks "menu" page -->
    <string name="library_desktop_bookmarks_menu">Bókarmerkja valmynd</string>
    <!-- Option in library to open Desktop Bookmarks "toolbar" page -->
    <string name="library_desktop_bookmarks_toolbar">Bókamerkjaslá</string>
    <!-- Option in library to open Desktop Bookmarks "unfiled" page -->
    <string name="library_desktop_bookmarks_unfiled">Önnur bókamerki</string>
    <!-- Option in Library to open History page -->
    <string name="library_history">Ferill</string>
    <!-- Option in Library to open a new tab -->
    <string name="library_new_tab">Nýr flipi</string>
    <!-- Settings Page Title -->
    <string name="settings_title">Stillingar</string>
    <!-- Content description (not visible, for screen readers etc.): "Close button for library settings" -->
    <string name="content_description_close_button">Loka</string>

    <!-- Title to show in alert when a lot of tabs are to be opened
    %d is a placeholder for the number of tabs that will be opened -->
    <string name="open_all_warning_title">Opna %d flipa?</string>
    <!-- Message to warn users that a large number of tabs will be opened
    %s will be replaced by app name. -->
    <string name="open_all_warning_message">Að opna þetta marga flipa gæti hægt á %s á meðan síðurnar eru að hlaðast inn.  Ertu viss um að þú viljir halda áfram?</string>
    <!-- Dialog button text for confirming open all tabs -->
    <string name="open_all_warning_confirm">Opna flipa</string>
    <!-- Dialog button text for canceling open all tabs -->
    <string name="open_all_warning_cancel">Hætta við</string>

    <!-- Text to show users they have one page in the history group section of the History fragment.
    %d is a placeholder for the number of pages in the group. -->
    <string name="history_search_group_site_1">%d síða</string>

    <!-- Text to show users they have multiple pages in the history group section of the History fragment.
    %d is a placeholder for the number of pages in the group. -->
    <string name="history_search_group_sites_1">%d síður</string>

    <!-- Option in library for Recently Closed Tabs -->
    <string name="library_recently_closed_tabs">Nýlega lokaðir flipar</string>
    <!-- Option in library to open Recently Closed Tabs page -->
    <string name="recently_closed_show_full_history">Skoða allan vafurferil</string>
    <!-- Text to show users they have multiple tabs saved in the Recently Closed Tabs section of history.
    %d is a placeholder for the number of tabs selected. -->
    <string name="recently_closed_tabs">%d flipar</string>
    <!-- Text to show users they have one tab saved in the Recently Closed Tabs section of history.
    %d is a placeholder for the number of tabs selected. -->
    <string name="recently_closed_tab">%d flipi</string>
    <!-- Recently closed tabs screen message when there are no recently closed tabs -->
    <string name="recently_closed_empty_message">Engir nýlega lokaðir flipar hér</string>

    <!-- Tab Management -->
    <!-- Title of preference for tabs management -->
    <string name="preferences_tabs">Flipar</string>
    <!-- Title of preference that allows a user to specify the tab view -->
    <string name="preferences_tab_view">Flipasýn</string>
    <!-- Option for a list tab view -->
    <string name="tab_view_list">Listi</string>
    <!-- Option for a grid tab view -->
    <string name="tab_view_grid">Reitir</string>
    <!-- Title of preference that allows a user to auto close tabs after a specified amount of time -->
    <string name="preferences_close_tabs">Loka flipum</string>
    <!-- Option for auto closing tabs that will never auto close tabs, always allows user to manually close tabs -->
    <string name="close_tabs_manually">Aldrei</string>
    <!-- Option for auto closing tabs that will auto close tabs after one day -->
    <string name="close_tabs_after_one_day">Eftir einn dag</string>
    <!-- Option for auto closing tabs that will auto close tabs after one week -->
    <string name="close_tabs_after_one_week">Eftir eina viku</string>
    <!-- Option for auto closing tabs that will auto close tabs after one month -->
    <string name="close_tabs_after_one_month">Eftir einn mánuð</string>
    <!-- Title of preference that allows a user to specify the auto-close settings for open tabs -->
    <string name="preference_auto_close_tabs" tools:ignore="UnusedResources">Loka opnum flipum sjálfvirkt</string>

    <!-- Opening screen -->
    <!-- Title of a preference that allows a user to choose what screen to show after opening the app -->
    <string name="preferences_opening_screen">Upphafsskjár</string>
    <!-- Option for always opening the homepage when re-opening the app -->
    <string name="opening_screen_homepage">Upphafssíða</string>
    <!-- Option for always opening the user's last-open tab when re-opening the app -->
    <string name="opening_screen_last_tab">Síðasti flipi</string>
    <!-- Option for always opening the homepage when re-opening the app after four hours of inactivity -->
    <string name="opening_screen_after_four_hours_of_inactivity">Upphafssíða eftir fjórar klukkustundir án virkni</string>
    <!-- Summary for tabs preference when auto closing tabs setting is set to manual close-->
    <string name="close_tabs_manually_summary">Loka handvirkt</string>
    <!-- Summary for tabs preference when auto closing tabs setting is set to auto close tabs after one day-->
    <string name="close_tabs_after_one_day_summary">Loka eftir einn dag</string>
    <!-- Summary for tabs preference when auto closing tabs setting is set to auto close tabs after one week-->
    <string name="close_tabs_after_one_week_summary">Loka eftir eina viku</string>
    <!-- Summary for tabs preference when auto closing tabs setting is set to auto close tabs after one month-->
    <string name="close_tabs_after_one_month_summary">Loka eftir einn mánuð</string>

    <!-- Summary for homepage preference indicating always opening the homepage when re-opening the app -->
    <string name="opening_screen_homepage_summary">Opna á upphafssíðu</string>
    <!-- Summary for homepage preference indicating always opening the last-open tab when re-opening the app -->
    <string name="opening_screen_last_tab_summary">Opna á síðasta flipa</string>
    <!-- Summary for homepage preference indicating opening the homepage when re-opening the app after four hours of inactivity -->
    <string name="opening_screen_after_four_hours_of_inactivity_summary">Opna á upphafssíðu eftir fjórar klukkustundir</string>

    <!-- Inactive tabs -->
    <!-- Category header of a preference that allows a user to enable or disable the inactive tabs feature -->
    <string name="preferences_inactive_tabs">Færa gamla flipa í óvirka</string>
    <!-- Title of inactive tabs preference -->
    <string name="preferences_inactive_tabs_title">Flipar sem þú hefur ekki skoðað í tvær vikur verða færðir í óvirka hlutann.</string>

    <!-- Studies -->
    <!-- Title of the remove studies button -->
    <string name="studies_remove">Fjarlægja</string>
    <!-- Title of the active section on the studies list -->
    <string name="studies_active">Virkt</string>
    <!-- Description for studies, it indicates why Firefox use studies. The first parameter is the name of the application. -->
    <string name="studies_description_2">%1$s kann að setja upp og keyra rannsóknir af og til.</string>
    <!-- Learn more link for studies, links to an article for more information about studies. -->
    <string name="studies_learn_more">Frekari upplýsingar</string>
    <!-- Dialog message shown after removing a study -->
    <string name="studies_restart_app">Forritið hættir til að virkja breytingar</string>
    <!-- Dialog button to confirm the removing a study. -->
    <string name="studies_restart_dialog_ok">Í lagi</string>
    <!-- Dialog button text for canceling removing a study. -->
    <string name="studies_restart_dialog_cancel">Hætta við</string>
    <!-- Toast shown after turning on/off studies preferences -->
    <string name="studies_toast_quit_application" tools:ignore="UnusedResources">Hætta í forritinu til að virkja breytingar…</string>

    <!-- Sessions -->
    <!-- Title for the list of tabs -->
    <string name="tab_header_label">Opna flipa</string>
    <!-- Title for the list of tabs in the current private session -->
    <string name="tabs_header_private_tabs_title">Huliðsflipar</string>
    <!-- Title for the list of tabs in the synced tabs -->
    <string name="tabs_header_synced_tabs_title">Samstilltir flipar</string>
    <!-- Content description (not visible, for screen readers etc.): Add tab button. Adds a news tab when pressed -->
    <string name="add_tab">Bæta við flipa</string>
    <!-- Content description (not visible, for screen readers etc.): Add tab button. Adds a news tab when pressed -->
    <string name="add_private_tab">Bæta við huliðsflipa</string>
    <!-- Text for the new tab button to indicate adding a new private tab in the tab -->
    <string name="tab_drawer_fab_content">Einka</string>
    <!-- Text for the new tab button to indicate syncing command on the synced tabs page -->
    <string name="tab_drawer_fab_sync">Samstiling</string>
    <!-- Text shown in the menu for sharing all tabs -->
    <string name="tab_tray_menu_item_share">Deila flipum</string>
    <!-- Text shown in the menu to view recently closed tabs -->
    <string name="tab_tray_menu_recently_closed">Nýlega lokaðir flipar</string>
    <!-- Text shown in the tabs tray inactive tabs section -->
    <string name="tab_tray_inactive_recently_closed" tools:ignore="UnusedResources">Nýlega lokað</string>
    <!-- Text shown in the menu to view account settings -->
    <string name="tab_tray_menu_account_settings">Stillingar reiknings</string>
    <!-- Text shown in the menu to view tab settings -->
    <string name="tab_tray_menu_tab_settings">Stillingar flipa</string>
    <!-- Text shown in the menu for closing all tabs -->
    <string name="tab_tray_menu_item_close">Loka öllum flipum</string>
    <!-- Text shown in the multiselect menu for bookmarking selected tabs. -->
    <string name="tab_tray_multiselect_menu_item_bookmark">Bókamerki</string>
    <!-- Text shown in the multiselect menu for closing selected tabs. -->
    <string name="tab_tray_multiselect_menu_item_close">Loka</string>
    <!-- Content description for tabs tray multiselect share button -->
    <string name="tab_tray_multiselect_share_content_description">Deila völdum flipum</string>
    <!-- Content description for tabs tray multiselect menu -->
    <string name="tab_tray_multiselect_menu_content_description">Valmynd valinna flipa</string>
    <!-- Content description (not visible, for screen readers etc.): Removes tab from collection button. Removes the selected tab from collection when pressed -->
    <string name="remove_tab_from_collection">Fjarlæga flipann úr safni</string>
    <!-- Text for button to enter multiselect mode in tabs tray -->
    <string name="tabs_tray_select_tabs">Veldu flipa</string>
    <!-- Content description (not visible, for screen readers etc.): Close tab button. Closes the current session when pressed -->
    <string name="close_tab">Loka flipa</string>
    <!-- Content description (not visible, for screen readers etc.): Close tab <title> button. First parameter is tab title  -->
    <string name="close_tab_title">Loka flipa %s</string>

    <!-- Content description (not visible, for screen readers etc.): Opens the open tabs menu when pressed -->
    <string name="open_tabs_menu">Opnaðu flipa valmyndina</string>
    <!-- Open tabs menu item to save tabs to collection -->
    <string name="tabs_menu_save_to_collection1">Vista flipa í safn</string>
    <!-- Text for the menu button to delete a collection -->
    <string name="collection_delete">Eyða safni</string>
    <!-- Text for the menu button to rename a collection -->
    <string name="collection_rename">Endurnefna safn</string>
    <!-- Text for the button to open tabs of the selected collection -->
    <string name="collection_open_tabs">Opna flipa</string>
    <!-- Hint for adding name of a collection -->
    <string name="collection_name_hint">Heiti safns</string>
	<!-- Text for the menu button to rename a top site -->
	<string name="rename_top_site">Endurnefna</string>
	<!-- Text for the menu button to remove a top site -->
	<string name="remove_top_site">Fjarlægja</string>

    <!-- Text for the menu button to delete a top site from history -->
    <string name="delete_from_history">Eyða úr vafurferli</string>
    <!-- Postfix for private WebApp titles, placeholder is replaced with app name -->
    <string name="pwa_site_controls_title_private">%1$s (huliðshamur)</string>

    <!-- History -->
    <!-- Text for the button to search all history -->
    <string name="history_search_1">Settu inn leitarorð</string>
    <!-- Text for the button to clear all history -->
    <string name="history_delete_all">Eyða ferli</string>
    <!-- Text for the snackbar to confirm that multiple browsing history items has been deleted -->
    <string name="history_delete_multiple_items_snackbar">Hreinsa feril</string>
    <!-- Text for the snackbar to confirm that a single browsing history item has been deleted. The first parameter is the shortened URL of the deleted history item. -->
    <string name="history_delete_single_item_snackbar">Eyða %1$s</string>
    <!-- Context description text for the button to delete a single history item -->
    <string name="history_delete_item">Eyða</string>
    <!-- History multi select title in app bar
    The first parameter is the number of bookmarks selected -->
    <string name="history_multi_select_title">%1$d valið</string>
    <!-- Text for the header that groups the history for today -->
    <string name="history_today">Í dag</string>
    <!-- Text for the header that groups the history for yesterday -->
    <string name="history_yesterday">Í gær</string>
    <!-- Text for the header that groups the history the past 7 days -->
    <string name="history_7_days">Síðustu 7 daga</string>
    <!-- Text for the header that groups the history the past 30 days -->
    <string name="history_30_days">Síðustu 30 daga</string>
    <!-- Text for the header that groups the history older than the last month -->
    <string name="history_older">Eldri</string>
    <!-- Text shown when no history exists -->
    <string name="history_empty_message">Ekkert ferli hér</string>


    <!-- Downloads -->
    <!-- Text for the snackbar to confirm that multiple downloads items have been removed -->
    <string name="download_delete_multiple_items_snackbar_1">Sóttar skrár fjarlægðar</string>
    <!-- Text for the snackbar to confirm that a single download item has been removed. The first parameter is the name of the download item. -->
    <string name="download_delete_single_item_snackbar">Fjarlægði %1$s</string>
    <!-- Text shown when no download exists -->
    <string name="download_empty_message_1">Engar sóttar skrár</string>
    <!-- History multi select title in app bar
    The first parameter is the number of downloads selected -->
    <string name="download_multi_select_title">%1$d valið</string>
    <!-- Text for the button to remove a single download item -->
    <string name="download_delete_item_1">Fjarlægja</string>


    <!-- Crashes -->
    <!-- Title text displayed on the tab crash page. This first parameter is the name of the application (For example: Fenix) -->
    <string name="tab_crash_title_2">Því miður getur %1$s ekki hlaðið þessa síðu.</string>
    <!-- Send crash report checkbox text on the tab crash page -->
    <string name="tab_crash_send_report">Senda hrunskýrslu til Mozilla</string>
    <!-- Close tab button text on the tab crash page -->
    <string name="tab_crash_close">Loka flipa</string>
    <!-- Restore tab button text on the tab crash page -->
    <string name="tab_crash_restore">Endurheimta flipa</string>

    <!-- Bookmarks -->
    <!-- Confirmation message for a dialog confirming if the user wants to delete the selected folder -->
    <string name="bookmark_delete_folder_confirmation_dialog">Ertu viss um að þú viljir eyða þessari möppu?</string>
    <!-- Confirmation message for a dialog confirming if the user wants to delete multiple items including folders. Parameter will be replaced by app name. -->
    <string name="bookmark_delete_multiple_folders_confirmation_dialog">%s mun eyða völdu atriðunum.</string>
    <!-- Text for the cancel button on delete bookmark dialog -->
    <string name="bookmark_delete_negative">Hætta við</string>
    <!-- Screen title for adding a bookmarks folder -->
    <string name="bookmark_add_folder">Bæta við möppu</string>
    <!-- Snackbar title shown after a bookmark has been created. -->
    <string name="bookmark_saved_snackbar">Bókamerki vistað!</string>
    <!-- Snackbar edit button shown after a bookmark has been created. -->
    <string name="edit_bookmark_snackbar_action">BREYTA</string>
    <!-- Bookmark overflow menu edit button -->
    <string name="bookmark_menu_edit_button">Breyta</string>
    <!-- Bookmark overflow menu copy button -->
    <string name="bookmark_menu_copy_button">Afrita</string>
    <!-- Bookmark overflow menu share button -->
    <string name="bookmark_menu_share_button">Deila</string>
    <!-- Bookmark overflow menu open in new tab button -->
    <string name="bookmark_menu_open_in_new_tab_button">Opna nýjan flipa</string>
    <!-- Bookmark overflow menu open in private tab button -->
    <string name="bookmark_menu_open_in_private_tab_button">Opna flipa í huliðsstillingu</string>
    <!-- Bookmark overflow menu open all in tabs button -->
    <string name="bookmark_menu_open_all_in_tabs_button">Opna allt í nýjum flipum</string>
    <!-- Bookmark overflow menu open all in private tabs button -->
    <string name="bookmark_menu_open_all_in_private_tabs_button">Opna allt í huliðsflipum</string>
    <!-- Bookmark overflow menu delete button -->
    <string name="bookmark_menu_delete_button">Eyða</string>
    <!--Bookmark overflow menu save button -->
    <string name="bookmark_menu_save_button">Vista</string>
    <!-- Bookmark multi select title in app bar
     The first parameter is the number of bookmarks selected -->
    <string name="bookmarks_multi_select_title">%1$d valið</string>
    <!-- Bookmark editing screen title -->
    <string name="edit_bookmark_fragment_title">Breyta bókamerki</string>
    <!-- Bookmark folder editing screen title -->
    <string name="edit_bookmark_folder_fragment_title">Breyta möppu</string>
    <!-- Bookmark sign in button message -->
    <string name="bookmark_sign_in_button">Skráðu þig inn til að sjá samstillt bókamerki</string>
    <!-- Bookmark URL editing field label -->
    <string name="bookmark_url_label">Slóð</string>
    <!-- Bookmark FOLDER editing field label -->
    <string name="bookmark_folder_label">MAPPA</string>
    <!-- Bookmark NAME editing field label -->
    <string name="bookmark_name_label">NAFN</string>
    <!-- Bookmark add folder screen title -->
    <string name="bookmark_add_folder_fragment_label">Bæta við möppu</string>
    <!-- Bookmark select folder screen title -->
    <string name="bookmark_select_folder_fragment_label">Veldu möppu</string>
    <!-- Bookmark editing error missing title -->
    <string name="bookmark_empty_title_error">Verður að hafa heiti</string>
    <!-- Bookmark editing error missing or improper URL -->
    <string name="bookmark_invalid_url_error">Ógild slóð (URL)</string>
    <!-- Bookmark screen message for empty bookmarks folder -->
    <string name="bookmarks_empty_message">Engin bókamerki hér</string>
    <!-- Bookmark snackbar message on deletion
     The first parameter is the host part of the URL of the bookmark deleted, if any -->
    <string name="bookmark_deletion_snackbar_message">Eyddi %1$s</string>
    <!-- Bookmark snackbar message on deleting multiple bookmarks not including folders-->
    <string name="bookmark_deletion_multiple_snackbar_message_2">Bókamerki fjarlægð</string>
    <!-- Bookmark snackbar message on deleting multiple bookmarks including folders-->
    <string name="bookmark_deletion_multiple_snackbar_message_3">Eyði völdum möppum</string>
    <!-- Bookmark undo button for deletion snackbar action -->
    <string name="bookmark_undo_deletion">AFTURKALLA</string>

    <!-- Text for the button to search all bookmarks -->
    <string name="bookmark_search">Settu inn leitarorð</string>

    <!-- Site Permissions -->
    <!-- Button label that take the user to the Android App setting -->
    <string name="phone_feature_go_to_settings">Fara í stillingar</string>
    <!-- Content description (not visible, for screen readers etc.): Quick settings sheet
        to give users access to site specific information / settings. For example:
        Secure settings status and a button to modify site permissions -->
    <string name="quick_settings_sheet">Snöggstillingarblað</string>

    <!-- Label that indicates that this option it the recommended one -->
    <string name="phone_feature_recommended">Mælt með</string>
    <!-- Button label for clearing all the information of site permissions-->
    <string name="clear_permissions">Hreinsa heimildir</string>
    <!-- Text for the OK button on Clear permissions dialog -->
    <string name="clear_permissions_positive">Í lagi</string>
    <!-- Text for the cancel button on Clear permissions dialog -->
    <string name="clear_permissions_negative">Hætta við</string>
    <!-- Button label for clearing a site permission-->
    <string name="clear_permission">Heinsa heimild</string>
    <!-- Text for the OK button on Clear permission dialog -->
    <string name="clear_permission_positive">Í lagi</string>
    <!-- Text for the cancel button on Clear permission dialog -->
    <string name="clear_permission_negative">Hætta við</string>
    <!-- Button label for clearing all the information on all sites-->
    <string name="clear_permissions_on_all_sites">Hreinsa heimildir á fyrir öll vefsvæði</string>
    <!-- Preference for altering video and audio autoplay for all websites -->
    <string name="preference_browser_feature_autoplay">Sjálfvirk spilun</string>
    <!-- Preference for altering the camera access for all websites -->
    <string name="preference_phone_feature_camera">Myndavél</string>
    <!-- Preference for altering the microphone access for all websites -->
    <string name="preference_phone_feature_microphone">Hljóðnemi</string>
    <!-- Preference for altering the location access for all websites -->
    <string name="preference_phone_feature_location">Staðsetning</string>
    <!-- Preference for altering the notification access for all websites -->
    <string name="preference_phone_feature_notification">Tilkynning</string>
    <!-- Preference for altering the persistent storage access for all websites -->
    <string name="preference_phone_feature_persistent_storage">Viðvarandi geymsla</string>
    <!-- Preference for altering the storage access setting for all websites -->
    <string name="preference_phone_feature_cross_origin_storage_access">Vefkökur á milli vefsvæða</string>
    <!-- Preference for altering the EME access for all websites -->
    <string name="preference_phone_feature_media_key_system_access">DRM-stýrt efni</string>
    <!-- Label that indicates that a permission must be asked always -->
    <string name="preference_option_phone_feature_ask_to_allow">Ætíð biðja um leyfi</string>
    <!-- Label that indicates that a permission must be blocked -->
    <string name="preference_option_phone_feature_blocked">Lokað á</string>
    <!-- Label that indicates that a permission must be allowed -->
    <string name="preference_option_phone_feature_allowed">Leyft</string>
    <!--Label that indicates a permission is by the Android OS-->
    <string name="phone_feature_blocked_by_android">Lokað af Android</string>
    <!-- Preference for showing a list of websites that the default configurations won't apply to them -->
    <string name="preference_exceptions">Undanþágur</string>
    <!-- Summary of tracking protection preference if tracking protection is set to off -->
    <string name="tracking_protection_off">Óvirkt</string>
    <!-- Summary of tracking protection preference if tracking protection is set to standard -->
    <string name="tracking_protection_standard">Staðlað</string>
    <!-- Summary of tracking protection preference if tracking protection is set to strict -->
    <string name="tracking_protection_strict">Strangt</string>
    <!-- Summary of tracking protection preference if tracking protection is set to custom -->
    <string name="tracking_protection_custom">Sérsniðið</string>
    <!-- Label for global setting that indicates that all video and audio autoplay is allowed -->
    <string name="preference_option_autoplay_allowed2">Leyfa hljóð og myndskeið</string>
    <!-- Label for site specific setting that indicates that all video and audio autoplay is allowed -->
    <string name="quick_setting_option_autoplay_allowed">Leyfa hljóð og myndskeið</string>
    <!-- Label that indicates that video and audio autoplay is only allowed over Wi-Fi -->
    <string name="preference_option_autoplay_allowed_wifi_only2">Loka á hljóð og myndskeið eingöngu á farsímanetstengingum</string>
    <!-- Subtext that explains 'autoplay on Wi-Fi only' option -->
    <string name="preference_option_autoplay_allowed_wifi_subtext">Hljóð og myndbönd munu spila á þráðlausum netum</string>
    <!-- Label for global setting that indicates that video autoplay is allowed, but audio autoplay is blocked -->
    <string name="preference_option_autoplay_block_audio2">Lokaðu eingöngu fyrir hljóð</string>
    <!-- Label for site specific setting that indicates that video autoplay is allowed, but audio autoplay is blocked -->
    <string name="quick_setting_option_autoplay_block_audio">Lokaðu eingöngu fyrir hljóð</string>
    <!-- Label for global setting that indicates that all video and audio autoplay is blocked -->
    <string name="preference_option_autoplay_blocked3">Loka á hljóð og myndskeið</string>
    <!-- Label for site specific setting that indicates that all video and audio autoplay is blocked -->
    <string name="quick_setting_option_autoplay_blocked">Loka á hljóð og myndskeið</string>
    <!-- Summary of delete browsing data on quit preference if it is set to on -->
    <string name="delete_browsing_data_quit_on">Virkt</string>
    <!-- Summary of delete browsing data on quit preference if it is set to off -->
    <string name="delete_browsing_data_quit_off">Óvirkt</string>

    <!-- Summary of studies preference if it is set to on -->
    <string name="studies_on">Virkt</string>
    <!-- Summary of studies data on quit preference if it is set to off -->
    <string name="studies_off">Óvirkt</string>

    <!-- Collections -->
    <!-- Collections header on home fragment -->
    <string name="collections_header">Söfn</string>
    <!-- Content description (not visible, for screen readers etc.): Opens the collection menu when pressed -->
    <string name="collection_menu_button_content_description">Valmynd safns</string>
    <!-- Label to describe what collections are to a new user without any collections -->
    <string name="no_collections_description2">Safnaðu því sem skiptir þig máli.\nFlokkaðu saman svipaðar leitir, síður og flipa til að fá skjótan aðgang að því síðar.</string>
    <!-- Title for the "select tabs" step of the collection creator -->
    <string name="create_collection_select_tabs">Veldu flipa</string>
    <!-- Title for the "select collection" step of the collection creator -->
    <string name="create_collection_select_collection">Veldu safn</string>
    <!-- Title for the "name collection" step of the collection creator -->
    <string name="create_collection_name_collection">Nefndu safnið</string>
    <!-- Button to add new collection for the "select collection" step of the collection creator -->
    <string name="create_collection_add_new_collection">Bæta við nýju safni</string>
    <!-- Button to select all tabs in the "select tabs" step of the collection creator -->
    <string name="create_collection_select_all">Velja allt</string>
    <!-- Button to deselect all tabs in the "select tabs" step of the collection creator -->
    <string name="create_collection_deselect_all">Afvelja allt</string>
    <!-- Text to prompt users to select the tabs to save in the "select tabs" step of the collection creator -->
    <string name="create_collection_save_to_collection_empty">Veldu flipa til að vista</string>
    <!-- Text to show users how many tabs they have selected in the "select tabs" step of the collection creator.
     %d is a placeholder for the number of tabs selected. -->
    <string name="create_collection_save_to_collection_tabs_selected">%d flipar valdir</string>
    <!-- Text to show users they have one tab selected in the "select tabs" step of the collection creator.
    %d is a placeholder for the number of tabs selected. -->
    <string name="create_collection_save_to_collection_tab_selected">%d flipi valinn</string>
    <!-- Text shown in snackbar when multiple tabs have been saved in a collection -->
    <string name="create_collection_tabs_saved">Flipar vistaðir!</string>
    <!-- Text shown in snackbar when one or multiple tabs have been saved in a new collection -->
    <string name="create_collection_tabs_saved_new_collection">Safn vistað!</string>
    <!-- Text shown in snackbar when one tab has been saved in a collection -->
    <string name="create_collection_tab_saved">Flipi vistaður!</string>
    <!-- Content description (not visible, for screen readers etc.): button to close the collection creator -->
    <string name="create_collection_close">Loka</string>
    <!-- Button to save currently selected tabs in the "select tabs" step of the collection creator-->
    <string name="create_collection_save">Vista</string>

    <!-- Snackbar action to view the collection the user just created or updated -->
    <string name="create_collection_view">Skoða</string>

    <!-- Text for the OK button from collection dialogs -->
    <string name="create_collection_positive">Í lagi</string>
    <!-- Text for the cancel button from collection dialogs -->
    <string name="create_collection_negative">Hætta við</string>

    <!-- Default name for a new collection in "name new collection" step of the collection creator. %d is a placeholder for the number of collections-->
    <string name="create_collection_default_name">Safn %d</string>

    <!-- Share -->
    <!-- Share screen header -->
    <string name="share_header_2">Deila</string>
    <!-- Content description (not visible, for screen readers etc.):
        "Share" button. Opens the share menu when pressed. -->
    <string name="share_button_content_description">Deila</string>
    <!-- Text for the Save to PDF feature in the share menu -->
    <string name="share_save_to_pdf">Vista sem PDF</string>
    <!-- Text for error message when generating a PDF file Text for error message when generating a PDF file. -->
    <string name="unable_to_save_to_pdf_error">Tekst ekki að útbúa PDF</string>
    <!-- Sub-header in the dialog to share a link to another sync device -->
    <string name="share_device_subheader">Senda til tækis</string>
    <!-- Sub-header in the dialog to share a link to an app from the full list -->
    <string name="share_link_all_apps_subheader">Allar aðgerðir</string>
    <!-- Sub-header in the dialog to share a link to an app from the most-recent sorted list -->
    <string name="share_link_recent_apps_subheader">Nýlega notað</string>
    <!-- Text for the copy link action in the share screen. -->
    <string name="share_copy_link_to_clipboard">Afrita á klippispjald</string>
    <!-- Toast shown after copying link to clipboard -->
    <string name="toast_copy_link_to_clipboard">Afritað á klippispjald</string>
    <!-- An option from the share dialog to sign into sync -->
    <string name="sync_sign_in">Skráðu þig inn til að samstilla</string>
     <!-- An option from the three dot menu to sync and save data -->
    <string name="sync_menu_sync_and_save_data">Samstilla og vista gögn</string>
    <!-- An option from the share dialog to send link to all other sync devices -->
    <string name="sync_send_to_all">Senda í öll tæki</string>
    <!-- An option from the share dialog to reconnect to sync -->
    <string name="sync_reconnect">Tengdu aftur til að samstilla</string>
    <!-- Text displayed when sync is offline and cannot be accessed -->
    <string name="sync_offline">Ótengt</string>
    <!-- An option to connect additional devices -->
    <string name="sync_connect_device">Tengja annað tæki</string>
    <!-- The dialog text shown when additional devices are not available -->
    <string name="sync_connect_device_dialog">Skráðu þig inn á Firefox í að minnsta kosti einu öðru tæki til að senda flipa.</string>
    <!-- Confirmation dialog button -->
    <string name="sync_confirmation_button">Ég skil!</string>
    <!-- Share error message -->
    <string name="share_error_snackbar">Get ekki deilt með þessu smáforriti</string>
    <!-- Add new device screen title -->
    <string name="sync_add_new_device_title">Senda til tækis</string>
    <!-- Text for the warning message on the Add new device screen -->
    <string name="sync_add_new_device_message">Engin tæki tengd</string>
    <!-- Text for the button to learn about sending tabs -->
    <string name="sync_add_new_device_learn_button">Fræðast um að senda flipa…</string>
    <!-- Text for the button to connect another device -->
    <string name="sync_add_new_device_connect_button">Tengja annað tæki…</string>

    <!-- Notifications -->
    <!-- Text shown in the notification that pops up to remind the user that a private browsing session is active. -->
    <string name="notification_pbm_delete_text_2">Loka huliðsflipum</string>

    <!-- Name of the marketing notification channel. Displayed in the "App notifications" system settings for the app -->
    <string name="notification_marketing_channel_name">Markaðssetning</string>

    <!-- Title shown in the notification that pops up to remind the user to set fenix as default browser.
    The app name is in the text, due to limitations with localizing Nimbus experiments -->
    <string name="nimbus_notification_default_browser_title" tools:ignore="UnusedResources">Firefox er hraðvirkur og verndar gögnin þín</string>
    <!-- Text shown in the notification that pops up to remind the user to set fenix as default browser.
    The app name is in the text, due to limitations with localizing Nimbus experiments -->
    <string name="nimbus_notification_default_browser_text" tools:ignore="UnusedResources">Gera Firefox að sjálfgefnum vafra</string>
    <!-- Title shown in the notification that pops up to re-engage the user -->
    <string name="notification_re_engagement_title">Prófaðu huliðsvafur</string>
    <!-- Text shown in the notification that pops up to re-engage the user.
    %1$s is a placeholder that will be replaced by the app name. -->
    <string name="notification_re_engagement_text">Vafraðu án þess að vista vefkökur eða aðgerðaferil í %1$s</string>

    <!-- Title A shown in the notification that pops up to re-engage the user -->
    <string name="notification_re_engagement_A_title">Vafraðu án ummerkja</string>
    <!-- Text A shown in the notification that pops up to re-engage the user.
    %1$s is a placeholder that will be replaced by the app name. -->
    <string name="notification_re_engagement_A_text">Huliðsvafur í %1$s vistar ekki upplýsingar um ferðir þínar.</string>
    <!-- Title B shown in the notification that pops up to re-engage the user -->
    <string name="notification_re_engagement_B_title">Byrjaðu fyrstu leitina þína</string>
    <!-- Text B shown in the notification that pops up to re-engage the user -->
    <string name="notification_re_engagement_B_text">Finndu eitthvað í nágrenninu. Eða uppgötvaðu eitthvað skemmtilegt.</string>

    <!-- Survey -->
    <!-- Text shown in the fullscreen message that pops up to ask user to take a short survey.
    The app name is in the text, due to limitations with localizing Nimbus experiments -->
<<<<<<< HEAD
    <string name="nimbus_survey_message_text" tools:ignore="UnusedResources">Hjálpaðu til við að gera Firefox betri með því að taka þátt í stuttri könnun.</string>
    <!-- Preference for taking the short survey. -->
    <string name="preferences_take_survey" tools:ignore="UnusedResources">Taka þátt í könnun</string>
    <!-- Preference for not taking the short survey. -->
    <string name="preferences_not_take_survey" tools:ignore="UnusedResources">Nei, takk</string>
=======
    <string name="nimbus_survey_message_text">Hjálpaðu til við að gera Firefox betri með því að taka þátt í stuttri könnun.</string>
    <!-- Preference for taking the short survey. -->
    <string name="preferences_take_survey">Taka þátt í könnun</string>
    <!-- Preference for not taking the short survey. -->
    <string name="preferences_not_take_survey">Nei, takk</string>
>>>>>>> daf88cc5

    <!-- Snackbar -->
    <!-- Text shown in snackbar when user deletes a collection -->
    <string name="snackbar_collection_deleted">Safni eytt</string>
    <!-- Text shown in snackbar when user renames a collection -->
    <string name="snackbar_collection_renamed">Safn endurnefnt</string>
    <!-- Text shown in snackbar when user closes a tab -->
    <string name="snackbar_tab_closed">Flipa lokað</string>
    <!-- Text shown in snackbar when user closes all tabs -->
    <string name="snackbar_tabs_closed">Flipum lokað</string>
    <!-- Text shown in snackbar when user bookmarks a list of tabs -->
    <string name="snackbar_message_bookmarks_saved">Bókamerki vistuð!</string>
    <!-- Text shown in snackbar when user adds a site to shortcuts -->
    <string name="snackbar_added_to_shortcuts">Bætt við flýtileiðir!</string>
    <!-- Text shown in snackbar when user closes a private tab -->
    <string name="snackbar_private_tab_closed">Huliðsflipa lokað</string>

    <!-- Text shown in snackbar when user closes all private tabs -->
    <string name="snackbar_private_tabs_closed">Huliðsflipum lokað</string>
    <!-- Text shown in snackbar to undo deleting a tab, top site or collection -->
    <string name="snackbar_deleted_undo">AFTURKALLA</string>
    <!-- Text shown in snackbar when user removes a top site -->
    <string name="snackbar_top_site_removed">Vefsvæði fjarlægt</string>
    <!-- QR code scanner prompt which appears after scanning a code, but before navigating to it
        First parameter is the name of the app, second parameter is the URL or text scanned-->
    <string name="qr_scanner_confirmation_dialog_message">Leyfa %1$s að opna %2$s</string>
    <!-- QR code scanner prompt dialog positive option to allow navigation to scanned link -->
    <string name="qr_scanner_dialog_positive">LEYFA</string>
    <!-- QR code scanner prompt dialog positive option to deny navigation to scanned link -->
    <string name="qr_scanner_dialog_negative">HAFNA</string>
    <!-- QR code scanner prompt dialog error message shown when a hostname does not contain http or https. -->
    <string name="qr_scanner_dialog_invalid">Veffang ekki gilt.</string>
    <!-- QR code scanner prompt dialog positive option when there is an error -->
    <string name="qr_scanner_dialog_invalid_ok">Í lagi</string>
    <!-- Tab collection deletion prompt dialog message. Placeholder will be replaced with the collection name -->
    <string name="tab_collection_dialog_message">Ertu viss um að þú viljir eyða %1$s?</string>
    <!-- Collection and tab deletion prompt dialog message. This will show when the last tab from a collection is deleted -->
    <string name="delete_tab_and_collection_dialog_message">Ef þessum flipa er eytt verður öllu safninu eytt. Þú getur búið til ný söfn hvenær sem er.</string>
    <!-- Collection and tab deletion prompt dialog title. Placeholder will be replaced with the collection name. This will show when the last tab from a collection is deleted -->
    <string name="delete_tab_and_collection_dialog_title">Eyða %1$s?</string>
    <!-- Tab collection deletion prompt dialog option to delete the collection -->
    <string name="tab_collection_dialog_positive">Eyða</string>
    <!-- Text displayed in a notification when the user enters full screen mode -->
    <string name="full_screen_notification">Fara í fullan skjá</string>
    <!-- Message for copying the URL via long press on the toolbar -->
    <string name="url_copied">Vistfang afritað</string>
    <!-- Sample text for accessibility font size -->
    <string name="accessibility_text_size_sample_text_1">Þetta er sýnishorn af texta til að sýna hvernig texti mun birtast þegar þú eykur eða minnkar stærðina með þessari stillingu.</string>
    <!-- Summary for Accessibility Text Size Scaling Preference -->
    <string name="preference_accessibility_text_size_summary">Stækka eða minnka texta á vefsvæðum</string>
    <!-- Title for Accessibility Text Size Scaling Preference -->
    <string name="preference_accessibility_font_size_title">Leturstærð</string>

    <!-- Title for Accessibility Text Automatic Size Scaling Preference -->
    <string name="preference_accessibility_auto_size_2">Sjálfvirk leturstærð</string>
    <!-- Summary for Accessibility Text Automatic Size Scaling Preference -->
    <string name="preference_accessibility_auto_size_summary">Leturstærð mun verða í takt við Android stillingar þínar. Það þarf að afvirkja svo hægt sé að stjórna leturstærð hér.</string>

    <!-- Title for the Delete browsing data preference -->
    <string name="preferences_delete_browsing_data">Eyða vafragögnum</string>
    <!-- Title for the tabs item in Delete browsing data -->
    <string name="preferences_delete_browsing_data_tabs_title_2">Opnir flipar</string>
    <!-- Subtitle for the tabs item in Delete browsing data, parameter will be replaced with the number of open tabs -->
    <string name="preferences_delete_browsing_data_tabs_subtitle">%d flipar</string>
    <!-- Title for the data and history items in Delete browsing data -->
    <string name="preferences_delete_browsing_data_browsing_data_title">Ferilsgögn og vefssvæðagögn</string>
    <!-- Subtitle for the data and history items in delete browsing data, parameter will be replaced with the
        number of history items the user has -->
    <string name="preferences_delete_browsing_data_browsing_data_subtitle">%d vistföng</string>
    <!-- Title for the cookies item in Delete browsing data -->
    <string name="preferences_delete_browsing_data_cookies">Smákökur</string>
    <!-- Subtitle for the cookies item in Delete browsing data -->
    <string name="preferences_delete_browsing_data_cookies_subtitle">Þú verður skráður út af flestum vefsvæðum</string>
    <!-- Title for the cached images and files item in Delete browsing data -->
    <string name="preferences_delete_browsing_data_cached_files">Myndir og skrár í skyndiminni</string>
    <!-- Subtitle for the cached images and files item in Delete browsing data -->
    <string name="preferences_delete_browsing_data_cached_files_subtitle">Losar um rými</string>
    <!-- Title for the site permissions item in Delete browsing data -->
    <string name="preferences_delete_browsing_data_site_permissions">Heimildir vefsvæðis</string>
    <!-- Title for the downloads item in Delete browsing data -->
    <string name="preferences_delete_browsing_data_downloads">Sóttar skrár</string>
    <!-- Text for the button to delete browsing data -->
    <string name="preferences_delete_browsing_data_button">Eyða vafragögnum</string>
    <!-- Title for the Delete browsing data on quit preference -->
    <string name="preferences_delete_browsing_data_on_quit">Eyða vafragögnum þegar hætt er að nota vafrann</string>
    <!-- Summary for the Delete browsing data on quit preference. "Quit" translation should match delete_browsing_data_on_quit_action translation. -->
    <string name="preference_summary_delete_browsing_data_on_quit_2">Eyðir vafragögnum sjálfvirkt þegar þú ýtir á \&quot;Hætta\&quot; í aðalvalmyndinni</string>
    <!-- Action item in menu for the Delete browsing data on quit feature -->
    <string name="delete_browsing_data_on_quit_action">Hætta</string>

    <!-- Title text of a delete browsing data dialog. -->
    <string name="delete_history_prompt_title">Tímabil sem á að hreinsa</string>
    <!-- Body text of a delete browsing data dialog. -->
    <string name="delete_history_prompt_body">Fjarlægir feril (þar á meðal feril samstilltan úr öðrum tækjum), vefkökur og önnur vafragögn.</string>
    <!-- Radio button in the delete browsing data dialog to delete history items for the last hour. -->
    <string name="delete_history_prompt_button_last_hour">Síðustu klukkustund</string>
    <!-- Radio button in the delete browsing data dialog to delete history items for today and yesterday. -->
    <string name="delete_history_prompt_button_today_and_yesterday">Í dag og í gær</string>
    <!-- Radio button in the delete browsing data dialog to delete all history. -->
    <string name="delete_history_prompt_button_everything">Allt</string>

    <!-- Dialog message to the user asking to delete browsing data. Parameter will be replaced by app name. -->
    <string name="delete_browsing_data_prompt_message_3">%s mun eyða völdum vafragögnum.</string>
    <!-- Text for the cancel button for the data deletion dialog -->
    <string name="delete_browsing_data_prompt_cancel">Hætta við</string>
    <!-- Text for the allow button for the data deletion dialog -->
    <string name="delete_browsing_data_prompt_allow">Eyða</string>
    <!-- Text for the snackbar confirmation that the data was deleted -->
    <string name="preferences_delete_browsing_data_snackbar">Vafragögnum eytt</string>
    <!-- Text for the snackbar to show the user that the deletion of browsing data is in progress -->
    <string name="deleting_browsing_data_in_progress">Eyði vafragögnum…</string>

    <!-- Dialog message to the user asking to delete all history items inside the opened group. Parameter will be replaced by a history group name. -->
    <string name="delete_all_history_group_prompt_message">Eyða öllum vefsvæðum í “%s”</string>
    <!-- Text for the cancel button for the history group deletion dialog -->
    <string name="delete_history_group_prompt_cancel">Hætta við</string>
    <!-- Text for the allow button for the history group dialog -->
    <string name="delete_history_group_prompt_allow">Eyða</string>
    <!-- Text for the snackbar confirmation that the history group was deleted -->
    <string name="delete_history_group_snackbar">Hópi eytt</string>

    <!-- Onboarding -->
    <!-- Text for onboarding welcome header. -->
    <string name="onboarding_header_2">Velkomin á betra internet</string>
    <!-- Text for the onboarding welcome message. -->
    <string name="onboarding_message">Vafri hannaður fyrir fólk, ekki gróða.</string>
    <!-- Text for the Firefox account onboarding sign in card header. -->
    <string name="onboarding_account_sign_in_header">Halda áfram þar sem frá var horfið</string>
    <!-- Text for the button to learn more about signing in to your Firefox account. -->
    <string name="onboarding_manual_sign_in_description">Samstilltu flipa og lykilorð á milli tækja til að skipta óaðfinnanlega um skjái.</string>
    <!-- Text for the button to manually sign into Firefox account. -->
    <string name="onboarding_firefox_account_sign_in">Skrá inn</string>
    <!-- text to display in the snackbar once account is signed-in -->
    <string name="onboarding_firefox_account_sync_is_on">Kveikt er á samstillingu</string>
    <!-- Text for the tracking protection onboarding card header -->
    <string name="onboarding_tracking_protection_header">Sjálfgefin persónuvernd</string>
    <!-- Text for the tracking protection card description. The first parameter is the name of the application.-->
    <string name="onboarding_tracking_protection_description_old">%1$s kemur sjálfkrafa í veg fyrir að fyrirtæki fylgist með þér í laumi á vefnum.</string>
    <!-- Text for the tracking protection card description. -->
    <string name="onboarding_tracking_protection_description">Er með allsherjar-vefkökuvörn sem kemur í veg fyrir að rekjarar geti notað vafrakökur til að rekja slóð þína á milli vefsvæða.</string>
    <!-- text for tracking protection radio button option for standard level of blocking -->
    <string name="onboarding_tracking_protection_standard_button_2">Staðlað (sjálfgefið)</string>
    <!-- text for standard blocking option button description -->
    <string name="onboarding_tracking_protection_standard_button_description_3">Jafnvægi milli næðis og afkasta. Síður hlaðast eðlilega.</string>
    <!-- text for tracking protection radio button option for strict level of blocking -->
    <string name="onboarding_tracking_protection_strict_option">Strangt</string>

    <!-- text for strict blocking option button description -->
    <string name="onboarding_tracking_protection_strict_button_description_3">Lokar fyrir fleiri rekjara svo síður hlaðast hraðar, en einhver virkni á síðunni gæti rofnað.</string>
    <!-- text for the toolbar position card header  -->
    <string name="onboarding_toolbar_placement_header_1">Veldu staðsetningu verkfærastikunnar</string>
    <!-- Text for the toolbar position card description -->
    <string name="onboarding_toolbar_placement_description">Haltu því neðst eða færðu það efst.</string>
    <!-- Text for the privacy notice onboarding card header -->
    <string name="onboarding_privacy_notice_header_1">Þú stjórnar gögnunum þínum</string>
    <!-- Text for the privacy notice onboarding card description. -->
    <string name="onboarding_privacy_notice_description">Firefox gefur þér stjórn yfir því hverju þú deilir á netinu og því sem þú deilir með okkur.</string>
    <!-- Text for the button to read the privacy notice -->
    <string name="onboarding_privacy_notice_read_button">Lestu persónuverndartilkynningu okkar</string>

    <!-- Text for the conclusion onboarding message -->
    <string name="onboarding_conclusion_header">Til í að opna ótrúlega frábært internet?</string>
    <!-- text for the button to finish onboarding -->
    <string name="onboarding_finish">Fara að vafra</string>

    <!-- Onboarding theme -->
    <!-- text for the theme picker onboarding card header -->
    <string name="onboarding_theme_picker_header">Veldu þema</string>
    <!-- text for the theme picker onboarding card description -->
    <string name="onboarding_theme_picker_description_2">Sparaðu rafhlöðu og verndaðu sjónina með því að virkja dökka haminn.</string>
    <!-- Automatic theme setting (will follow device setting) -->
    <string name="onboarding_theme_automatic_title">Sjálfvirk</string>
    <!-- Summary of automatic theme setting (will follow device setting) -->
    <string name="onboarding_theme_automatic_summary">Aðlagast að stillingum tækis þíns</string>
    <!-- Theme setting for dark mode -->
    <string name="onboarding_theme_dark_title">Dökkt þema</string>
    <!-- Theme setting for light mode -->
    <string name="onboarding_theme_light_title">Ljós þema</string>

    <!-- Text shown in snackbar when multiple tabs have been sent to device -->
    <string name="sync_sent_tabs_snackbar">Flipar sendir!</string>
    <!-- Text shown in snackbar when one tab has been sent to device  -->
    <string name="sync_sent_tab_snackbar">Flipi sendur!</string>
    <!-- Text shown in snackbar when sharing tabs failed  -->
    <string name="sync_sent_tab_error_snackbar">Ekki hægt að senda</string>
    <!-- Text shown in snackbar for the "retry" action that the user has after sharing tabs failed -->
    <string name="sync_sent_tab_error_snackbar_action">REYNA AFTUR</string>
    <!-- Title of QR Pairing Fragment -->
    <string name="sync_scan_code">Skanna QR kóða</string>

    <!-- Instructions on how to access pairing -->
    <string name="sign_in_instructions"><![CDATA[Opnaðu Firefox á tölvunni þinni og farðu inná <b>https://firefox.com/pair</b>]]></string>
    <!-- Text shown for sign in pairing when ready -->
    <string name="sign_in_ready_for_scan">Tilbúið til skönnunar</string>
    <!-- Text shown for settings option for sign with pairing -->
    <string name="sign_in_with_camera">Skráðu þig inn með myndavélinni þinni</string>
    <!-- Text shown for settings option for sign with email -->
    <string name="sign_in_with_email">Nota tölvupóst í staðinn</string>
    <!-- Text shown for settings option for create new account text.'Firefox' intentionally hardcoded here.-->
    <string name="sign_in_create_account_text"><![CDATA[Enginn reikningur? <u>Búðu til einn slíkan</u> til að samstilla Firefox á milli tækja.]]></string>
    <!-- Text shown in confirmation dialog to sign out of account. The first parameter is the name of the app (e.g. Firefox Preview) -->
    <string name="sign_out_confirmation_message_2">%s mun hætta að samstilla reikninginn þinn en mun ekki eyða neinum vafragögnum á þessu tæki.</string>
    <!-- Option to continue signing out of account shown in confirmation dialog to sign out of account -->
    <string name="sign_out_disconnect">Aftengja</string>
    <!-- Option to cancel signing out shown in confirmation dialog to sign out of account -->
    <string name="sign_out_cancel">Hætta við</string>
    <!-- Error message snackbar shown after the user tried to select a default folder which cannot be altered -->
    <string name="bookmark_cannot_edit_root">Ekki er hægt að breyta sjálfgefnum möppum</string>

    <!-- Enhanced Tracking Protection -->
    <!-- Link displayed in enhanced tracking protection panel to access tracking protection settings -->
    <string name="etp_settings">Verndarstillingar</string>
    <!-- Preference title for enhanced tracking protection settings -->
    <string name="preference_enhanced_tracking_protection">Aukin rakningarvörn</string>
    <!-- Title for the description of enhanced tracking protection -->
    <string name="preference_enhanced_tracking_protection_explanation_title" moz:removedIn="114" tools:ignore="UnusedResources">Vafraðu án þess að fylgst sé með þér</string>
    <!-- Preference summary for enhanced tracking protection settings on/off switch -->
    <string name="preference_enhanced_tracking_protection_summary">Er nú með allsherjar vefkökuvörn (Total Cookie Protection), öflugustu hindrun okkar hingað til gegn rakningu á milli vefsvæða.</string>
    <!-- Description of enhanced tracking protection. The first parameter is the name of the application (For example: Fenix) -->
    <string name="preference_enhanced_tracking_protection_explanation" moz:removedIn="114" tools:ignore="UnusedResources">Haltu þínum gögnum fyrir sjálfan þig. %s verndar þig fyrir mörgum algengustu rekjurum sem fylgjast með því sem þú gerir á netinu.</string>
    <!-- Description of enhanced tracking protection. The parameter is the name of the application (For example: Firefox Fenix) -->
    <string name="preference_enhanced_tracking_protection_explanation_2">%s verndar þig fyrir mörgum algengustu rekjurum sem fylgjast með því sem þú gerir á netinu.</string>
    <!-- Text displayed that links to website about enhanced tracking protection -->
    <string name="preference_enhanced_tracking_protection_explanation_learn_more">Fræðast meira</string>
    <!-- Preference for enhanced tracking protection for the standard protection settings -->
    <string name="preference_enhanced_tracking_protection_standard_default_1">Staðlað (sjálfgefið)</string>
    <!-- Preference description for enhanced tracking protection for the standard protection settings -->
    <string name="preference_enhanced_tracking_protection_standard_description_4" moz:removedIn="114" tools:ignore="UnusedResources">Jafnvægi milli næðis og afkasta. Síður hlaðast eðlilega.</string>
    <!-- Preference description for enhanced tracking protection for the standard protection settings -->
    <string name="preference_enhanced_tracking_protection_standard_description_5">Síður hlaðast eðlilega en loka á færri rekjara.</string>
    <!--  Accessibility text for the Standard protection information icon  -->
    <string name="preference_enhanced_tracking_protection_standard_info_button">Hvað er útilokað með stöðluðum rekjaravörnum</string>
    <!-- Preference for enhanced tracking protection for the strict protection settings -->
    <string name="preference_enhanced_tracking_protection_strict">Strangt</string>
    <!-- Preference description for enhanced tracking protection for the strict protection settings -->
    <string name="preference_enhanced_tracking_protection_strict_description_3" moz:removedIn="114" tools:ignore="UnusedResources">Lokar fyrir fleiri rekjara svo síður hlaðast hraðar, en einhver virkni á síðunni gæti rofnað.</string>
    <!-- Preference description for enhanced tracking protection for the strict protection settings -->
    <string name="preference_enhanced_tracking_protection_strict_description_4">Sterkari varnir gegn rekjurum og meiri afköst, en sumar síður virka kannski ekki eðlilega.</string>
    <!--  Accessibility text for the Strict protection information icon  -->
    <string name="preference_enhanced_tracking_protection_strict_info_button">Hvað er útilokað með strangari rekjaravörnum</string>
    <!-- Preference for enhanced tracking protection for the custom protection settings -->
    <string name="preference_enhanced_tracking_protection_custom">Sérsniðið</string>
    <!-- Preference description for enhanced tracking protection for the strict protection settings -->
    <string name="preference_enhanced_tracking_protection_custom_description_2">Veldu hvaða rekjara og skriftur á að loka fyrir.</string>
    <!--  Accessibility text for the Strict protection information icon  -->
    <string name="preference_enhanced_tracking_protection_custom_info_button">Hvað er útilokað með sérsniðnum rekjaravörnum</string>
    <!-- Header for categories that are being blocked by current Enhanced Tracking Protection settings -->
    <!-- Preference for enhanced tracking protection for the custom protection settings for cookies-->
    <string name="preference_enhanced_tracking_protection_custom_cookies">Smákökur</string>
    <!-- Option for enhanced tracking protection for the custom protection settings for cookies-->
    <string name="preference_enhanced_tracking_protection_custom_cookies_1">Milli vefsvæða- og samfélagmiðlararekjarar</string>
    <!-- Option for enhanced tracking protection for the custom protection settings for cookies-->
    <string name="preference_enhanced_tracking_protection_custom_cookies_2">Vefkökur frá óheimsóttum vefssvæðum</string>
    <!-- Option for enhanced tracking protection for the custom protection settings for cookies-->
    <string name="preference_enhanced_tracking_protection_custom_cookies_3">Allar vefkökur frá þriðja aðila (geta valdið því að vefsíður hrynji)</string>
    <!-- Option for enhanced tracking protection for the custom protection settings for cookies-->
    <string name="preference_enhanced_tracking_protection_custom_cookies_4">Allar vefkökur (munu valda því að vefsíður hrynji)</string>
    <!-- Option for enhanced tracking protection for the custom protection settings for cookies-->
    <string name="preference_enhanced_tracking_protection_custom_cookies_5">Einangraðu milli-vefsvæða-vefkökur</string>
    <!-- Preference for enhanced tracking protection for the custom protection settings for tracking content -->
    <string name="preference_enhanced_tracking_protection_custom_tracking_content">Rakið efnið</string>
    <!-- Option for enhanced tracking protection for the custom protection settings for tracking content-->
    <string name="preference_enhanced_tracking_protection_custom_tracking_content_1">Í öllum flipum</string>
    <!-- Option for enhanced tracking protection for the custom protection settings for tracking content-->
    <string name="preference_enhanced_tracking_protection_custom_tracking_content_2">Eingöngu í huliðsflipum</string>
    <!-- Preference for enhanced tracking protection for the custom protection settings -->
    <string name="preference_enhanced_tracking_protection_custom_cryptominers">Dulritunaraðilar</string>
    <!-- Preference for enhanced tracking protection for the custom protection settings -->
    <string name="preference_enhanced_tracking_protection_custom_fingerprinters">Fingraför</string>
    <!-- Button label for navigating to the Enhanced Tracking Protection details -->
    <string name="enhanced_tracking_protection_details">Nánar</string>
    <!-- Header for categories that are being being blocked by current Enhanced Tracking Protection settings -->
    <string name="enhanced_tracking_protection_blocked">Lokað á</string>
    <!-- Header for categories that are being not being blocked by current Enhanced Tracking Protection settings -->
    <string name="enhanced_tracking_protection_allowed">Leyft</string>
    <!-- Category of trackers (social media trackers) that can be blocked by Enhanced Tracking Protection -->
    <string name="etp_social_media_trackers_title">Samfélagsrekjarar</string>
    <!-- Description of social media trackers that can be blocked by Enhanced Tracking Protection -->
    <string name="etp_social_media_trackers_description">Takmarkar getu samfélagneta til að fylgjast með vafri þínu.</string>
    <!-- Category of trackers (cross-site tracking cookies) that can be blocked by Enhanced Tracking Protection -->
    <string name="etp_cookies_title">Rakningarkökur milli vefsvæða</string>
    <!-- Category of trackers (cross-site tracking cookies) that can be blocked by Enhanced Tracking Protection -->
    <string name="etp_cookies_title_2">Vefkökur á milli vefsvæða</string>
    <!-- Description of cross-site tracking cookies that can be blocked by Enhanced Tracking Protection -->
    <string name="etp_cookies_description">Loka á vefkökur sem auglýsinganet og greiningarfyrirtæki safna um vafragögn þín á mörgum vefsvæðum.</string>
    <!-- Description of cross-site tracking cookies that can be blocked by Enhanced Tracking Protection -->
    <string name="etp_cookies_description_2">Allsherjar-vefkökuvörn einangrar vefkökur á vefsvæðinu sem þú ert á, þannig að t.d. auglýsingarekjarar geta ekki notað þær til að fylgja þér á milli vefsvæða.</string>
    <!-- Category of trackers (cryptominers) that can be blocked by Enhanced Tracking Protection -->
    <string name="etp_cryptominers_title">Dulritunaraðilar</string>
    <!-- Description of cryptominers that can be blocked by Enhanced Tracking Protection -->
    <string name="etp_cryptominers_description">Kemur í veg fyrir að skaðleg forskrift fái aðgang að tækinu þínu til að ná í stafræna mynt.</string>
    <!-- Category of trackers (fingerprinters) that can be blocked by Enhanced Tracking Protection -->
    <string name="etp_fingerprinters_title">Fingraför</string>
    <!-- Description of fingerprinters that can be blocked by Enhanced Tracking Protection -->
    <string name="etp_fingerprinters_description">Kemur í veg að persónugreinanlegum gögnum, sem hægt er að nota til að rekja hegðun þína, sé safnað af tæki þínu.</string>
    <!-- Category of trackers (tracking content) that can be blocked by Enhanced Tracking Protection -->
    <string name="etp_tracking_content_title">Rakið efni</string>
    <!-- Description of tracking content that can be blocked by Enhanced Tracking Protection -->
    <string name="etp_tracking_content_description">Kemur í veg fyrir hleðslu utanaðkomandi auglýsinga, myndbskeiða og annars efnis sem inniheldur kóða til að rekja hegðun. Getur haft áhrif á virkni vefsvæða.</string>
    <!-- Enhanced Tracking Protection message that protection is currently on for this site -->
    <string name="etp_panel_on">Kveikt er á vörn fyrir þetta vefsvæði</string>
    <!-- Enhanced Tracking Protection message that protection is currently off for this site -->
    <string name="etp_panel_off">Slökkt er á vörn fyrir þetta vefssvæði</string>

    <!-- Header for exceptions list for which sites enhanced tracking protection is always off -->
    <string name="enhanced_tracking_protection_exceptions">Slökkt er á auknum rakningarvörnum fyrir þessi vefsvæði</string>
    <!-- Content description (not visible, for screen readers etc.): Navigate
    back from ETP details (Ex: Tracking content) -->
    <string name="etp_back_button_content_description">Fara til baka</string>
    <!-- About page link text to open what's new link -->
    <string name="about_whats_new">Hvað er nýtt í %s</string>
    <!-- Open source licenses page title
    The first parameter is the app name -->
    <string name="open_source_licenses_title">%s | OSS-aðgerðasöfn</string>

    <!-- Category of trackers (redirect trackers) that can be blocked by Enhanced Tracking Protection -->
    <string name="etp_redirect_trackers_title">Endurbeina rekjurum</string>
    <!-- Description of redirect tracker cookies that can be blocked by Enhanced Tracking Protection -->
    <string name="etp_redirect_trackers_description">Hreinsar vefkökur settar með endurbeiningum á þekkt rakningarvefsvæði.</string>
    <!-- Description of the SmartBlock Enhanced Tracking Protection feature. The * symbol is intentionally hardcoded here,
         as we use it on the UI to indicate which trackers have been partially unblocked.  -->
    <string name="preference_etp_smartblock_description">Sumir rekjarar merktir hér að neðan hafa verið leyfðir að hluta til á þessari síðu vegna þess að þú áttir í samskiptum við þá *.</string>
    <!-- Text displayed that links to website about enhanced tracking protection SmartBlock -->
    <string name="preference_etp_smartblock_learn_more">Frekari upplýsingar</string>

    <!-- Content description (not visible, for screen readers etc.):
    Enhanced tracking protection exception preference icon for ETP settings. -->
    <string name="preference_etp_exceptions_icon_description">Tákn fyrir undantekningartilvik varðandi auka rakningarvernd</string>

    <!-- About page link text to open support link -->
    <string name="about_support">Aðstoð</string>
    <!-- About page link text to list of past crashes (like about:crashes on desktop) -->
    <string name="about_crashes">Hrun</string>
    <!-- About page link text to open privacy notice link -->
    <string name="about_privacy_notice">Meðferð persónuupplýsinga</string>
    <!-- About page link text to open know your rights link -->
    <string name="about_know_your_rights">Lærðu um rétt þinn</string>
    <!-- About page link text to open licensing information link -->
    <string name="about_licensing_information">Leyfisupplýsingar</string>
    <!-- About page link text to open a screen with libraries that are used -->
    <string name="about_other_open_source_libraries">Aðgerðasöfn sem við notum</string>

    <!-- Toast shown to the user when they are activating the secret dev menu
        The first parameter is number of long clicks left to enable the menu -->
    <string name="about_debug_menu_toast_progress">Kembiforrit: %1$d smellur/ir eftir til að virkja</string>
    <string name="about_debug_menu_toast_done">Kembiforrit virkt</string>

    <!-- Browser long press popup menu -->
    <!-- Copy the current url -->
    <string name="browser_toolbar_long_press_popup_copy">Afrita</string>
    <!-- Paste & go the text in the clipboard. '&amp;' is replaced with the ampersand symbol: & -->
    <string name="browser_toolbar_long_press_popup_paste_and_go">Líma &amp; áfram</string>
    <!-- Paste the text in the clipboard -->
    <string name="browser_toolbar_long_press_popup_paste">Líma</string>
    <!-- Snackbar message shown after an URL has been copied to clipboard. -->
    <string name="browser_toolbar_url_copied_to_clipboard_snackbar">Vefslóð afrituð á klippispjald</string>

    <!-- Title text for the Add To Homescreen dialog -->
    <string name="add_to_homescreen_title">Bæta við á ræsisíðu</string>
    <!-- Cancel button text for the Add to Homescreen dialog -->
    <string name="add_to_homescreen_cancel">Hætta við</string>
    <!-- Add button text for the Add to Homescreen dialog -->
    <string name="add_to_homescreen_add">Bæta við</string>

    <!-- Continue to website button text for the first-time Add to Homescreen dialog -->
    <string name="add_to_homescreen_continue">Halda áfram á vefsvæði</string>
    <!-- Placeholder text for the TextView in the Add to Homescreen dialog -->
    <string name="add_to_homescreen_text_placeholder">Heiti á flýtivísun</string>

    <!-- Describes the add to homescreen functionality -->
    <string name="add_to_homescreen_description_2">Þú getur á auðveldan hátt bætt þessu vefsvæði á upphafsskjáinn þinn fyrir auðveldara aðgengi og hraðara vafur.</string>

    <!-- Preference for managing the settings for logins and passwords in Fenix -->
    <string name="preferences_passwords_logins_and_passwords">Innskráning og lykilorð</string>
    <!-- Preference for managing the saving of logins and passwords in Fenix -->
    <string name="preferences_passwords_save_logins">Vista innskráningu og lykilorð</string>
    <!-- Preference option for asking to save passwords in Fenix -->
    <string name="preferences_passwords_save_logins_ask_to_save">Biðja um að vista</string>
    <!-- Preference option for never saving passwords in Fenix -->
    <string name="preferences_passwords_save_logins_never_save">Aldrei vista</string>

    <!-- Preference for autofilling saved logins in Firefox (in web content), %1$s will be replaced with the app name -->
    <string name="preferences_passwords_autofill2">Sjálfvirk útfylling í %1$s</string>
    <!-- Description for the preference for autofilling saved logins in Firefox (in web content), %1$s will be replaced with the app name -->
    <string name="preferences_passwords_autofill_description">Fylltu út og vistaðu notendanöfn og lykilorð á vefsvæðum meðan þú notar %1$s.</string>
    <!-- Preference for autofilling logins from Fenix in other apps (e.g. autofilling the Twitter app) -->
    <string name="preferences_android_autofill">Sjálfvirk útfylling í öðrum forritum</string>
    <!-- Description for the preference for autofilling logins from Fenix in other apps (e.g. autofilling the Twitter app) -->
    <string name="preferences_android_autofill_description">Fylltu út notendanöfn og lykilorð í öðrum forritum á tækinu þínu.</string>
    <!-- Preference option for adding a login -->
    <string name="preferences_logins_add_login">Bæta við innskráningu</string>

    <!-- Preference for syncing saved logins in Fenix -->
    <string name="preferences_passwords_sync_logins">Samstilla innskráningar</string>
    <!-- Preference for syncing saved logins in Fenix, when not signed in-->
    <string name="preferences_passwords_sync_logins_across_devices">Samstilla innskráningar milli tækja</string>
    <!-- Preference to access list of saved logins -->
    <string name="preferences_passwords_saved_logins">Vistaðar innskráningar</string>
    <!-- Description of empty list of saved passwords. Placeholder is replaced with app name.  -->
    <string name="preferences_passwords_saved_logins_description_empty_text">Innskráningarnar sem þú vistar eða samstillir við %s birtast hér.</string>

    <!-- Preference to access list of saved logins -->
    <string name="preferences_passwords_saved_logins_description_empty_learn_more_link">Læra meira um samstillingu.</string>
    <!-- Preference to access list of login exceptions that we never save logins for -->
    <string name="preferences_passwords_exceptions">Undanþágur</string>
    <!-- Empty description of list of login exceptions that we never save logins for -->
    <string name="preferences_passwords_exceptions_description_empty">Innskráningar og lykilorð sem ekki eru vistuð sjást hér.</string>
    <!-- Description of list of login exceptions that we never save logins for -->
    <string name="preferences_passwords_exceptions_description">Innskráningar og lykilorð verða ekki vistuð fyrir þessi vefsvæði.</string>
    <!-- Text on button to remove all saved login exceptions -->
    <string name="preferences_passwords_exceptions_remove_all">Eyða öllum undantekningum</string>
    <!-- Hint for search box in logins list -->
    <string name="preferences_passwords_saved_logins_search">Leita að innskráningu</string>
    <!-- The header for the site that a login is for -->
    <string name="preferences_passwords_saved_logins_site">Vefsvæði</string>
    <!-- The header for the username for a login -->
    <string name="preferences_passwords_saved_logins_username">Notendanafn</string>
    <!-- The header for the password for a login -->
    <string name="preferences_passwords_saved_logins_password">Lykilorð</string>
    <!-- Shown in snackbar to tell user that the password has been copied -->
    <string name="logins_password_copied">Lykilorð afritað á klippispjald</string>
    <!-- Shown in snackbar to tell user that the username has been copied -->
    <string name="logins_username_copied">Notandanafn afritað á klippispjald</string>
    <!-- Content Description (for screenreaders etc) read for the button to copy a password in logins-->
    <string name="saved_logins_copy_password">Afrita lykilorð</string>
    <!-- Content Description (for screenreaders etc) read for the button to clear a password while editing a login-->
    <string name="saved_logins_clear_password">Hreinsa lykilorð</string>
    <!-- Content Description (for screenreaders etc) read for the button to copy a username in logins -->
    <string name="saved_login_copy_username">Afrita notendanafn</string>
    <!-- Content Description (for screenreaders etc) read for the button to clear a username while editing a login -->
    <string name="saved_login_clear_username">Hreinsa notandanafn</string>
    <!-- Content Description (for screenreaders etc) read for the button to clear the hostname field while creating a login -->
    <string name="saved_login_clear_hostname">Hreinsa vélarheiti</string>
    <!-- Content Description (for screenreaders etc) read for the button to open a site in logins -->
    <string name="saved_login_open_site">Opna vefsvæði í vafra</string>
    <!-- Content Description (for screenreaders etc) read for the button to reveal a password in logins -->
    <string name="saved_login_reveal_password">Sýna lykilorð</string>
    <!-- Content Description (for screenreaders etc) read for the button to hide a password in logins -->
    <string name="saved_login_hide_password">Fela lykilorð</string>
    <!-- Message displayed in biometric prompt displayed for authentication before allowing users to view their logins -->
    <string name="logins_biometric_prompt_message">Aflæstu til að skoða vistaðar innskráningar</string>
    <!-- Title of warning dialog if users have no device authentication set up -->
    <string name="logins_warning_dialog_title">Verndaðu innskráningar þínar og lykilorð</string>
    <!-- Message of warning dialog if users have no device authentication set up -->
    <string name="logins_warning_dialog_message">Settu upp læsimynstur, PIN eða lykilorð til að vernda vistaðar innskráningar og lykilorð ef ske kynni að einhver annar komist yfir tækið þitt.</string>
    <!-- Negative button to ignore warning dialog if users have no device authentication set up -->
    <string name="logins_warning_dialog_later">Síðar</string>
    <!-- Positive button to send users to set up a pin of warning dialog if users have no device authentication set up -->
    <string name="logins_warning_dialog_set_up_now">Stilla núna</string>
    <!-- Title of PIN verification dialog to direct users to re-enter their device credentials to access their logins -->
    <string name="logins_biometric_prompt_message_pin">Opnaðu tækið þitt</string>
    <!-- Title for Accessibility Force Enable Zoom Preference -->
    <string name="preference_accessibility_force_enable_zoom">Aðdráttur á öllum vefsvæðum</string>

    <!-- Summary for Accessibility Force Enable Zoom Preference -->
    <string name="preference_accessibility_force_enable_zoom_summary">Virkja til að leyfa að klípa og aðdrátt, jafnvel á vefsíðum sem koma í veg fyrir þessa virkni.</string>

    <!-- Saved logins sorting strategy menu item -by name- (if selected, it will sort saved logins alphabetically) -->
    <string name="saved_logins_sort_strategy_alphabetically">Nafn (A-Z)</string>
    <!-- Saved logins sorting strategy menu item -by last used- (if selected, it will sort saved logins by last used) -->
    <string name="saved_logins_sort_strategy_last_used">Síðast notað</string>
    <!-- Content description (not visible, for screen readers etc.): Sort saved logins dropdown menu chevron icon -->
    <string name="saved_logins_menu_dropdown_chevron_icon_content_description">Raða innskráningarvalmyndinni</string>

    <!-- Autofill -->
    <!-- Preference and title for managing the autofill settings -->
    <string name="preferences_autofill">Sjálfvirk útfylling</string>
    <!-- Preference and title for managing the settings for addresses -->
    <string name="preferences_addresses">Tölvupóstföng</string>
    <!-- Preference and title for managing the settings for credit cards -->
    <string name="preferences_credit_cards">Greiðslukort</string>
    <!-- Preference for saving and autofilling credit cards -->
    <string name="preferences_credit_cards_save_and_autofill_cards">Vista og fylla sjálfkrafa út í greiðslukort</string>
    <!-- Preference summary for saving and autofilling credit card data -->
    <string name="preferences_credit_cards_save_and_autofill_cards_summary">Gögn eru dulrituð</string>
    <!-- Preference option for syncing credit cards across devices. This is displayed when the user is not signed into sync -->
    <string name="preferences_credit_cards_sync_cards_across_devices">Samstilla greiðslukort milli tækja</string>
    <!-- Preference option for syncing credit cards across devices. This is displayed when the user is signed into sync -->
    <string name="preferences_credit_cards_sync_cards">Samstilla kort</string>
    <!-- Preference option for adding a credit card -->
    <string name="preferences_credit_cards_add_credit_card">Bæta við greiðslukorti</string>
    <!-- Preference option for managing saved credit cards -->
    <string name="preferences_credit_cards_manage_saved_cards">Sýsla með vistuð greiðslukort</string>
    <!-- Preference option for adding an address -->
    <string name="preferences_addresses_add_address">Bæta við tölvupóstfangi</string>
    <!-- Preference option for managing saved addresses -->
    <string name="preferences_addresses_manage_addresses">Sýsla með tölvupóstföng</string>
    <!-- Preference for saving and autofilling addresses -->
    <string name="preferences_addresses_save_and_autofill_addresses">Vista og fylla sjálfkrafa út heimilisföng</string>
    <!-- Preference summary for saving and autofilling address data -->
    <string name="preferences_addresses_save_and_autofill_addresses_summary">Láta upplýsingar eins og símanúmer, tölvupóstföng og heimilisföng fylgja með</string>

    <!-- Title of the "Add card" screen -->
    <string name="credit_cards_add_card">Bæta við korti</string>
    <!-- Title of the "Edit card" screen -->
    <string name="credit_cards_edit_card">Breyta greiðslukorti</string>
    <!-- The header for the card number of a credit card -->
    <string name="credit_cards_card_number">Kortanúmer</string>
    <!-- The header for the expiration date of a credit card -->
    <string name="credit_cards_expiration_date">Gildistími</string>

    <!-- The label for the expiration date month of a credit card to be used by a11y services-->
    <string name="credit_cards_expiration_date_month">Mánuður gildistíma</string>
    <!-- The label for the expiration date year of a credit card to be used by a11y services-->
    <string name="credit_cards_expiration_date_year">Ár gildistíma</string>
    <!-- The header for the name on the credit card -->
    <string name="credit_cards_name_on_card">Nafn á greiðslukorti</string>
    <!-- The text for the "Delete card" menu item for deleting a credit card -->
    <string name="credit_cards_menu_delete_card">Eyða korti</string>
    <!-- The text for the "Delete card" button for deleting a credit card -->
    <string name="credit_cards_delete_card_button">Eyða korti</string>
    <!-- The text for the confirmation message of "Delete card" dialog -->
    <string name="credit_cards_delete_dialog_confirmation">Ertu viss um að þú viljir eyða þessu greiðslukorti?</string>
    <!-- The text for the positive button on "Delete card" dialog -->
    <string name="credit_cards_delete_dialog_button">Eyða</string>
    <!-- The title for the "Save" menu item for saving a credit card -->
    <string name="credit_cards_menu_save">Vista</string>
    <!-- The text for the "Save" button for saving a credit card -->
    <string name="credit_cards_save_button">Vista</string>
    <!-- The text for the "Cancel" button for cancelling adding, updating or deleting a credit card -->
    <string name="credit_cards_cancel_button">Hætta við</string>
    <!-- Title of the "Saved cards" screen -->
    <string name="credit_cards_saved_cards">Vistuð greiðslukort</string>
    <!-- Error message for credit card number validation -->
    <string name="credit_cards_number_validation_error_message">Settu inn gilt kortanúmer</string>
    <!-- Error message for credit card name on card validation -->
    <string name="credit_cards_name_on_card_validation_error_message">Fylltu út í þennan reit</string>
    <!-- Message displayed in biometric prompt displayed for authentication before allowing users to view their saved credit cards -->
    <string name="credit_cards_biometric_prompt_message">Aflæsa til að skoða vistuð greiðslukort</string>
    <!-- Title of warning dialog if users have no device authentication set up -->
    <string name="credit_cards_warning_dialog_title">Haltu kreditkortunum þínum öruggum</string>
    <!-- Message of warning dialog if users have no device authentication set up -->
    <string name="credit_cards_warning_dialog_message">Settu upp læsimynstur, PIN-númer eða lykilorð til að vernda vistuðu greiðslukortin þín ef ske kynni að einhver annar komist yfir tækið þitt.</string>
    <!-- Positive button to send users to set up a pin of warning dialog if users have no device authentication set up -->
    <string name="credit_cards_warning_dialog_set_up_now">Setja upp núna</string>
    <!-- Negative button to ignore warning dialog if users have no device authentication set up -->
    <string name="credit_cards_warning_dialog_later">Síðar</string>
    <!-- Title of PIN verification dialog to direct users to re-enter their device credentials to access their credit cards -->
    <string name="credit_cards_biometric_prompt_message_pin">Aflæstu tækinu þínu</string>
    <!-- Message displayed in biometric prompt for authentication, before allowing users to use their stored credit card information -->
    <string name="credit_cards_biometric_prompt_unlock_message">Aflæstu til að nota geymdar kreditkortaupplýsingar</string>

    <!-- Title of the "Add address" screen -->
    <string name="addresses_add_address">Bæta við tölvupóstfangi</string>
    <!-- Title of the "Edit address" screen -->
    <string name="addresses_edit_address">Breyt tölvupóstfangi</string>
    <!-- Title of the "Manage addresses" screen -->
    <string name="addresses_manage_addresses">Sýsla með tölvupóstföng</string>
    <!-- The header for the first name of an address -->
    <string name="addresses_first_name">Skírnarnafn</string>
    <!-- The header for the middle name of an address -->
    <string name="addresses_middle_name">Millinafn</string>
    <!-- The header for the last name of an address -->
    <string name="addresses_last_name">Eftirnafn</string>
    <!-- The header for the street address of an address -->
    <string name="addresses_street_address">Heimilisfang</string>
    <!-- The header for the city of an address -->
    <string name="addresses_city">Borg/Sveitarfélag</string>
    <!-- The header for the subregion of an address when "state" should be used -->
    <string name="addresses_state">Ríki/Hérað</string>
    <!-- The header for the subregion of an address when "province" should be used -->
    <string name="addresses_province">Hérað</string>
    <!-- The header for the zip code of an address -->
    <string name="addresses_zip">Póstnúmer</string>
    <!-- The header for the country or region of an address -->
    <string name="addresses_country">Land eða hérað</string>
    <!-- The header for the phone number of an address -->
    <string name="addresses_phone">Sími</string>
    <!-- The header for the email of an address -->
    <string name="addresses_email">Tölvupóstur</string>
    <!-- The text for the "Save" button for saving an address -->
    <string name="addresses_save_button">Vista</string>
    <!-- The text for the "Cancel" button for cancelling adding, updating or deleting an address -->
    <string name="addresses_cancel_button">Hætta við</string>
    <!-- The text for the "Delete address" button for deleting an address -->
    <string name="addressess_delete_address_button">Eyða heimilisfangi</string>

    <!-- The title for the "Delete address" confirmation dialog -->
    <string name="addressess_confirm_dialog_message">Ertu viss um að þú viljir eyða þessu póstfangi?</string>
    <!-- The text for the positive button on "Delete address" dialog -->
    <string name="addressess_confirm_dialog_ok_button">Eyða</string>
    <!-- The text for the negative button on "Delete address" dialog -->
    <string name="addressess_confirm_dialog_cancel_button">Hætta við</string>

    <!-- The text for the "Save address" menu item for saving an address -->
    <string name="address_menu_save_address">Vista heimilisfang</string>
    <!-- The text for the "Delete address" menu item for deleting an address -->
    <string name="address_menu_delete_address">Eyða heimilisfangi</string>

    <!-- Title of the Add search engine screen -->
    <string name="search_engine_add_custom_search_engine_title">Bæta við leitarvél</string>
    <!-- Title of the Edit search engine screen -->
    <string name="search_engine_edit_custom_search_engine_title">Breyta leitarvél</string>
    <!-- Content description (not visible, for screen readers etc.): Title for the button to add a search engine in the action bar -->
    <string name="search_engine_add_button_content_description">Bæta við</string>
    <!-- Content description (not visible, for screen readers etc.): Title for the button to save a search engine in the action bar -->
    <string name="search_engine_add_custom_search_engine_edit_button_content_description">Vista</string>
    <!-- Text for the menu button to edit a search engine -->
    <string name="search_engine_edit">Breyta</string>
    <!-- Text for the menu button to delete a search engine -->
    <string name="search_engine_delete">Eyða</string>

    <!-- Text for the button to create a custom search engine on the Add search engine screen -->
    <string name="search_add_custom_engine_label_other">Annað</string>
    <!-- Placeholder text shown in the Search Engine Name TextField before a user enters text -->
    <string name="search_add_custom_engine_name_hint">Nafn</string>
    <!-- Placeholder text shown in the Search String TextField before a user enters text -->
    <string name="search_add_custom_engine_search_string_hint">Leitarstrengur sem á að nota</string>
    <!-- Description text for the Search String TextField. The %s is part of the string -->
    <string name="search_add_custom_engine_search_string_example" formatted="false">Skipta út fyrirspurninni með “%s”. Dæmi:\nhttps://www.google.com/search?q=%s</string>
    <!-- Accessibility description for the form in which details about the custom search engine are entered -->
    <string name="search_add_custom_engine_form_description">Upplýsingar um sérsniðnar leitarvélar</string>

    <!-- Text shown when a user leaves the name field empty -->
    <string name="search_add_custom_engine_error_empty_name">Skráðu heiti leitarvélar</string>
    <!-- Text shown when a user leaves the search string field empty -->
    <string name="search_add_custom_engine_error_empty_search_string">Sláðu inn leitarstreng</string>
    <!-- Text shown when a user leaves out the required template string -->
    <string name="search_add_custom_engine_error_missing_template">Athugaðu hvort leitarstrengurinn sé í sama sniði og dæmið</string>
    <!-- Text shown when we aren't able to validate the custom search query. The first parameter is the url of the custom search engine -->
    <string name="search_add_custom_engine_error_cannot_reach">Villa við að tengjast “%s”</string>
    <!-- Text shown when a user creates a new search engine -->
    <string name="search_add_custom_engine_success_message">Stofnaði %s</string>
    <!-- Text shown when a user successfully edits a custom search engine -->
    <string name="search_edit_custom_engine_success_message">Vistaði %s</string>
    <!-- Text shown when a user successfully deletes a custom search engine -->
    <string name="search_delete_search_engine_success_message">Eyddi %s</string>

    <!-- Heading for the instructions to allow a permission -->
    <string name="phone_feature_blocked_intro">Til að leyfa það:</string>

    <!-- First step for the allowing a permission -->
    <string name="phone_feature_blocked_step_settings">1. Farðu í Android stillingar</string>
    <!-- Second step for the allowing a permission -->
    <string name="phone_feature_blocked_step_permissions"><![CDATA[2. Snertu <b>Heimildir</b>]]></string>
    <!-- Third step for the allowing a permission (Fore example: Camera) -->
    <string name="phone_feature_blocked_step_feature"><![CDATA[3. Breyttu <b>%1$s</b> yfir í VIRKT]]></string>

    <!-- Label that indicates a site is using a secure connection -->
    <string name="quick_settings_sheet_secure_connection_2">Tenging er örugg</string>
    <!-- Label that indicates a site is using a insecure connection -->
    <string name="quick_settings_sheet_insecure_connection_2">Tenging er ekki örugg</string>
    <!-- Label to clear site data -->
    <string name="clear_site_data">Hreinsa vefkökur og gögn vefsvæðis</string>
    <!-- Confirmation message for a dialog confirming if the user wants to delete all data for current site -->
    <string name="confirm_clear_site_data"><![CDATA[Ertu viss um að þú viljir hreinsa allar vefkökur og gögn fyrir vefsvæðið <b>%s</b>?]]></string>
    <!-- Confirmation message for a dialog confirming if the user wants to delete all the permissions for all sites-->
    <string name="confirm_clear_permissions_on_all_sites">Ertu viss um að þú viljir hreinsa allar heimildir á öllum vefsvæðum?</string>
    <!-- Confirmation message for a dialog confirming if the user wants to delete all the permissions for a site-->
    <string name="confirm_clear_permissions_site">Ertu viss um að þú viljir hreinsa allar heimildir fyrir þetta vefsetur?</string>
    <!-- Confirmation message for a dialog confirming if the user wants to set default value a permission for a site-->
    <string name="confirm_clear_permission_site">Ertu viss um að þú viljir hreinsa allar heimildir fyrir þetta vefsetur?</string>
    <!-- label shown when there are not site exceptions to show in the site exception settings -->
    <string name="no_site_exceptions">Engar undantekningar</string>
    <!-- Bookmark deletion confirmation -->
    <string name="bookmark_deletion_confirmation">Ertu viss um að þú viljir eyða þessu bókamerki?</string>
    <!-- Browser menu button that adds a shortcut to the home fragment -->
    <string name="browser_menu_add_to_shortcuts">Bæta við flýtileiðir</string>
    <!-- Browser menu button that removes a shortcut from the home fragment -->
    <string name="browser_menu_remove_from_shortcuts">Fjarlægja úr flýtileiðum</string>
    <!-- text shown before the issuer name to indicate who its verified by, parameter is the name of
     the certificate authority that verified the ticket-->
    <string name="certificate_info_verified_by">Sannvottað af: %1$s</string>
    <!-- Login overflow menu delete button -->
    <string name="login_menu_delete_button">Eyða</string>
    <!-- Login overflow menu edit button -->
    <string name="login_menu_edit_button">Breyta</string>
    <!-- Message in delete confirmation dialog for logins -->
    <string name="login_deletion_confirmation">Ertu viss um að þú viljir eyða þessari innskráningu?</string>
    <!-- Positive action of a dialog asking to delete  -->
    <string name="dialog_delete_positive">Eyða</string>
    <!-- Negative action of a dialog asking to delete login -->
    <string name="dialog_delete_negative">Hætta við</string>
    <!--  The saved login options menu description. -->
    <string name="login_options_menu">Innskráningarvalkostir</string>
    <!--  The editable text field for a login's web address. -->
    <string name="saved_login_hostname_description">Breytilegi textareiturinn fyrir veffang þessarar innskráningarinnar.</string>
    <!--  The editable text field for a login's username. -->
    <string name="saved_login_username_description">Breytilegi textareiturinn fyrir notandanafn innskráningarinnar.</string>
    <!--  The editable text field for a login's password. -->
    <string name="saved_login_password_description">Breytilegi textareiturinn fyrir lykilorð innskráningarinnar.</string>
    <!--  The button description to save changes to an edited login. -->
    <string name="save_changes_to_login">Vista breytingar á innskráningu.</string>
    <!--  The page title for editing a saved login. -->
    <string name="edit">Breyta</string>
    <!--  The page title for adding new login. -->
    <string name="add_login">Bæta við nýrri innskráningu</string>
    <!--  The error message in add/edit login view when password field is blank. -->
    <string name="saved_login_password_required">Lykilorðs krafist</string>
    <!--  The error message in add login view when username field is blank. -->
    <string name="saved_login_username_required">Notandanafn er nauðsynlegt</string>
    <!--  The error message in add login view when hostname field is blank. -->
    <string name="saved_login_hostname_required" tools:ignore="UnusedResources">Hýsingarheiti er nauðsynlegt</string>
    <!-- Voice search button content description  -->
    <string name="voice_search_content_description">Raddleit</string>
    <!-- Voice search prompt description displayed after the user presses the voice search button -->
    <string name="voice_search_explainer">Talaðu núna</string>

    <!--  The error message in edit login view when a duplicate username exists. -->
    <string name="saved_login_duplicate">Innskráning með þessu notandanafni er þegar til</string>

    <!-- This is the hint text that is shown inline on the hostname field of the create new login page. 'https://www.example.com' intentionally hardcoded here -->
    <string name="add_login_hostname_hint_text">https://www.example.com</string>
    <!-- This is an error message shown below the hostname field of the add login page when a hostname does not contain http or https. -->
    <string name="add_login_hostname_invalid_text_3">Veffang verður að innihalda &quot;https://&quot; or &quot;http://&quot;</string>

    <!-- This is an error message shown below the hostname field of the add login page when a hostname is invalid. -->
    <string name="add_login_hostname_invalid_text_2">Gilt hýsingarheiti er nauðsynlegt</string>

    <!-- Synced Tabs -->
    <!-- Text displayed to ask user to connect another device as no devices found with account -->
    <string name="synced_tabs_connect_another_device">Tengja annað tæki.</string>
    <!-- Text displayed asking user to re-authenticate -->
    <string name="synced_tabs_reauth">Auðkenndu þig aftur.</string>
    <!-- Text displayed when user has disabled tab syncing in Firefox Sync Account -->
    <string name="synced_tabs_enable_tab_syncing">Virkjaðu samstillingu flipa.</string>
    <!-- Text displayed when user has no tabs that have been synced -->
    <string name="synced_tabs_no_tabs">Þú ert ekki með neina Firefox flipa opna á hinum tækjunum þínum.</string>
    <!-- Text displayed in the synced tabs screen when a user is not signed in to Firefox Sync describing Synced Tabs -->
    <string name="synced_tabs_sign_in_message">Skoða lista yfir flipa frá öðrum tækjum.</string>
    <!-- Text displayed on a button in the synced tabs screen to link users to sign in when a user is not signed in to Firefox Sync -->
    <string name="synced_tabs_sign_in_button">Skráðu þig inn til að samstilla</string>

    <!-- The text displayed when a synced device has no tabs to show in the list of Synced Tabs. -->
    <string name="synced_tabs_no_open_tabs">Engir opnir flipar</string>

    <!-- Content description for expanding a group of synced tabs. -->
    <string name="synced_tabs_expand_group">Fletta út hópi samstilltra flipa</string>
    <!-- Content description for collapsing a group of synced tabs. -->
    <string name="synced_tabs_collapse_group">Fella saman hóp samstilltra flipa</string>

    <!-- Top Sites -->
    <!-- Title text displayed in the dialog when shortcuts limit is reached. -->
    <string name="shortcut_max_limit_title">Hámarki flýtileiða náð</string>
    <!-- Content description text displayed in the dialog when shortcut limit is reached. -->
    <string name="shortcut_max_limit_content">Fjarlægðu eina til að bæta við nýrri flýtileið. Ýttu og haltu niðri á síðuna og veldu að fjarlægja.</string>
    <!-- Confirmation dialog button text when top sites limit is reached. -->
    <string name="top_sites_max_limit_confirmation_button">Í lagi, ég skil</string>

    <!-- Label for the preference to show the shortcuts for the most visited top sites on the homepage -->
    <string name="top_sites_toggle_top_recent_sites_4">Flýtileiðir</string>
	<!-- Title text displayed in the rename top site dialog. -->
	<string name="top_sites_rename_dialog_title">Heiti</string>
    <!-- Hint for renaming title of a shortcut -->
    <string name="shortcut_name_hint">Heiti flýtileiðar</string>
	<!-- Button caption to confirm the renaming of the top site. -->
	<string name="top_sites_rename_dialog_ok">Í lagi</string>
	<!-- Dialog button text for canceling the rename top site prompt. -->
	<string name="top_sites_rename_dialog_cancel">Hætta við</string>

    <!-- Text for the menu button to open the homepage settings. -->
    <string name="top_sites_menu_settings">Stillingar</string>
    <!-- Text for the menu button to navigate to sponsors and privacy support articles. '&amp;' is replaced with the ampersand symbol: & -->
    <string name="top_sites_menu_sponsor_privacy">Styrktaraðilar okkar og friðhelgi þín</string>
    <!-- Label text displayed for a sponsored top site. -->
    <string name="top_sites_sponsored_label">Kostað</string>

    <!-- Inactive tabs in the tabs tray -->
    <!-- Title text displayed in the tabs tray when a tab has been unused for 14 days. -->
    <string name="inactive_tabs_title">Óvirkir flipar</string>
    <!-- Content description for closing all inactive tabs -->
    <string name="inactive_tabs_delete_all">Lokaðu öllum óvirkum flipum</string>

    <!-- Content description for expanding the inactive tabs section. -->
    <string name="inactive_tabs_expand_content_description">Fletta út óvirkum flipum</string>
    <!-- Content description for collapsing the inactive tabs section. -->
    <string name="inactive_tabs_collapse_content_description">Fella saman óvirka flipa</string>

    <!-- Inactive tabs auto-close message in the tabs tray -->
    <!-- The header text of the auto-close message when the user is asked if they want to turn on the auto-closing of inactive tabs. -->
    <string name="inactive_tabs_auto_close_message_header" tools:ignore="UnusedResources">Loka sjálfvirkt eftir einn mánuð?</string>
    <!-- A description below the header to notify the user what the inactive tabs auto-close feature is. -->
    <string name="inactive_tabs_auto_close_message_description" tools:ignore="UnusedResources">Firefox getur lokað flipum sem þú hefur ekki skoðað síðastliðinn mánuð.</string>
    <!-- A call to action below the description to allow the user to turn on the auto closing of inactive tabs. -->
    <string name="inactive_tabs_auto_close_message_action" tools:ignore="UnusedResources">KVEIKJA Á SJÁLFVIRKRI LOKUN</string>
    <!-- Text for the snackbar to confirm auto-close is enabled for inactive tabs -->
    <string name="inactive_tabs_auto_close_message_snackbar">Sjálfvirk lokun virkjuð</string>

    <!-- Awesome bar suggestion's headers -->
    <!-- Search suggestions title for Firefox Suggest. -->
    <string name="firefox_suggest_header">Firefox-tillögur</string>

    <!-- Title for search suggestions when Google is the default search suggestion engine. -->
    <string name="google_search_engine_suggestion_header">Google-leit</string>
    <!-- Title for search suggestions when the default search suggestion engine is anything other than Google. The first parameter is default search engine name. -->
    <string name="other_default_search_engine_suggestion_header">%s leit</string>

    <!-- Default browser experiment -->
    <string name="default_browser_experiment_card_text">Stilltu tengla frá vefsvæðum, tölvupósti og skilaboðum til að opna sjálfkrafa í Firefox.</string>

    <!-- Content description for close button in collection placeholder. -->
    <string name="remove_home_collection_placeholder_content_description">Fjarlægja</string>

    <!-- Content description radio buttons with a link to more information -->
    <string name="radio_preference_info_content_description">Smelltu til að fá frekari upplýsingar</string>

    <!-- Content description for the action bar "up" button -->
    <string name="action_bar_up_description">Flakka upp</string>

    <!-- Content description for privacy content close button -->
    <string name="privacy_content_close_button_content_description">Loka</string>

    <!-- Pocket recommended stories -->
    <!-- Header text for a section on the home screen. -->
    <string name="pocket_stories_header_1">Umhugsunarverðar sögur</string>
    <!-- Header text for a section on the home screen. -->
    <string name="pocket_stories_categories_header">Sögur eftir efni</string>
    <!-- Text of a button allowing users to access an external url for more Pocket recommendations. -->
    <string name="pocket_stories_placeholder_text">Uppgötva meira</string>
    <!-- Title of an app feature. Smaller than a heading. The first parameter is product name Pocket -->
    <string name="pocket_stories_feature_title_2">Keyrt með %s.</string>
    <!-- Caption for describing a certain feature. The placeholder is for a clickable text (eg: Learn more) which will load an url in a new tab when clicked.  -->
    <string name="pocket_stories_feature_caption">Hluti af Firefox-fjölskyldunni. %s</string>
    <!-- Clickable text for opening an external link for more information about Pocket. -->
    <string name="pocket_stories_feature_learn_more">Frekari upplýsingar</string>

    <!-- Text indicating that the Pocket story that also displays this text is a sponsored story by other 3rd party entity. -->
    <string name="pocket_stories_sponsor_indication">Kostað</string>

    <!-- Snackbar message for enrolling in a Nimbus experiment from the secret settings when Studies preference is Off.-->
    <string name="experiments_snackbar">Virkjaðu fjarmælingar til að senda gögn.</string>
    <!-- Snackbar button text to navigate to telemetry settings.-->
    <string name="experiments_snackbar_button">Farðu í stillingar</string>

    <!-- Accessibility services actions labels. These will be appended to accessibility actions like "Double tap to.." but not by or applications but by services like Talkback. -->
    <!-- Action label for elements that can be collapsed if interacting with them. Talkback will append this to say "Double tap to collapse". -->
    <string name="a11y_action_label_collapse">fella saman</string>
    <!-- Action label for elements that can be expanded if interacting with them. Talkback will append this to say "Double tap to expand". -->
    <string name="a11y_action_label_expand">þenja út</string>
    <!-- Action label for links to a website containing documentation about a wallpaper collection. Talkback will append this to say "Double tap to open link to learn more about this collection". -->
    <string name="a11y_action_label_wallpaper_collection_learn_more">opna tengil til að læra meira um þetta safn</string>
    <!-- Action label for links that point to an article. Talkback will append this to say "Double tap to read the article". -->
    <string name="a11y_action_label_read_article">lesa greinina</string>
    <!-- Action label for links to the Firefox Pocket website. Talkback will append this to say "Double tap to open link to learn more". -->
    <string name="a11y_action_label_pocket_learn_more">opnaðu tengilinn til að fræðast nánar</string>
</resources><|MERGE_RESOLUTION|>--- conflicted
+++ resolved
@@ -296,38 +296,6 @@
     <!-- Juno first user onboarding flow experiment -->
     <!-- Title for set firefox as default browser screen.
         The first parameter is the name of the app defined in app_name (for example: Fenix) -->
-<<<<<<< HEAD
-    <string name="juno_onboarding_default_browser_title" tools:ignore="UnusedResources">Gerðu %s að aðalvafranum þínum</string>
-    <!-- Description for set firefox as default browser screen.
-        The first parameter is the Firefox brand name.
-        The second parameter is the string with key "juno_onboarding_default_browser_description_link_text". -->
-    <string name="juno_onboarding_default_browser_description" tools:ignore="UnusedResources">%1$s setur fólk framar gróða og ver friðhelgi þína með því að loka fyrir eftirlit á vefsvæðum.\n\nFrekari upplýsingar á %2$s okkar.</string>
-    <!-- Text for the link to the privacy notice webpage for set as firefox default browser screen.
-    This is part of the string with the key "juno_onboarding_default_browser_description". -->
-    <string name="juno_onboarding_default_browser_description_link_text" tools:ignore="UnusedResources">upplýsingar um meðferð persónuupplýsinga</string>
-    <!-- Text for the button to set firefox as default browser on the device -->
-    <string name="juno_onboarding_default_browser_positive_button" tools:ignore="UnusedResources">Setja sem sjálfgefinn vafra</string>
-    <!-- Text for the button dismiss the screen and move on with the flow -->
-    <string name="juno_onboarding_default_browser_negative_button" tools:ignore="UnusedResources">Ekki núna</string>
-    <!-- Title for sign in to sync screen. -->
-    <string name="juno_onboarding_sign_in_title" tools:ignore="UnusedResources">Hoppaðu úr síma yfir í fartölvu og svo aftur til baka</string>
-    <!-- Description for sign in to sync screen. -->
-    <string name="juno_onboarding_sign_in_description" tools:ignore="UnusedResources">Gríptu með þér flipa og lykilorð úr hinum tækjunum þínum til að halda áfram þar sem frá var horfið.</string>
-    <!-- Text for the button to sign in to sync on the device -->
-    <string name="juno_onboarding_sign_in_positive_button" tools:ignore="UnusedResources">Skrá inn</string>
-    <!-- Text for the button dismiss the screen and move on with the flow -->
-    <string name="juno_onboarding_sign_in_negative_button" tools:ignore="UnusedResources">Ekki núna</string>
-    <!-- Title for enable notification permission screen.
-        The first parameter is the name of the app defined in app_name (for example: Fenix) -->
-    <string name="juno_onboarding_enable_notifications_title" tools:ignore="UnusedResources">Tilkynningar hjálpa þér að gera meira með %s</string>
-    <!-- Description for enable notification permission screen.
-        The first parameter is the name of the app defined in app_name (for example: Fenix) -->
-    <string name="juno_onboarding_enable_notifications_description" tools:ignore="UnusedResources">Sendu flipa á milli tækja, stýrðu niðurhali og fáðu ráð til að fá sem mest út úr %s.</string>
-    <!-- Text for the button to request notification permission on the device -->
-    <string name="juno_onboarding_enable_notifications_positive_button" tools:ignore="UnusedResources">Kveikja á tilkynningum</string>
-    <!-- Text for the button dismiss the screen and move on with the flow -->
-    <string name="juno_onboarding_enable_notifications_negative_button" tools:ignore="UnusedResources">Ekki núna</string>
-=======
     <string name="juno_onboarding_default_browser_title">Gerðu %s að aðalvafranum þínum</string>
     <!-- Title for set firefox as default browser screen used by Nimbus experiments. Nimbus experiments do not support string placeholders.
         Note: The word "Firefox" should NOT be translated -->
@@ -370,7 +338,6 @@
     <string name="juno_onboarding_enable_notifications_positive_button">Kveikja á tilkynningum</string>
     <!-- Text for the button dismiss the screen and move on with the flow -->
     <string name="juno_onboarding_enable_notifications_negative_button">Ekki núna</string>
->>>>>>> daf88cc5
 
     <!-- Search Widget -->
     <!-- Content description for searching with a widget. The first parameter is the name of the application.-->
@@ -466,11 +433,6 @@
     <string name="reduce_cookie_banner_control_experiment_dialog_title" moz:RemovedIn="112" tools:ignore="UnusedResources">Vefkökuborðar fyrir bí!</string>
     <!-- Title text for the cookie banner re-engagement dialog. The first parameter is the application name. -->
     <string name="reduce_cookie_banner_dialog_title">Leyfa %1$s að hafna vefkökuborðum?</string>
-<<<<<<< HEAD
-    <!-- Body text for the dialog use on the control branch of the experiment to determine which context users engaged the most -->
-    <string name="reduce_cookie_banner_control_experiment_dialog_body_1" moz:RemovedIn="111" tools:ignore="UnusedResources">Hafna sjálfkrafa beiðnum um vefkökur, þegar mögulegt er.</string>
-=======
->>>>>>> daf88cc5
     <!-- Body text for the dialog use on the control branch of the experiment to determine which context users engaged the most.The first parameter is the application name -->
     <string name="reduce_cookie_banner_control_experiment_dialog_body_2" moz:RemovedIn="112" tools:ignore="UnusedResources">Leyfa %1$s að hafna sjálfkrafa beiðnum um vefkökur, þegar mögulegt er?</string>
     <!-- Body text for the cookie banner re-engagement dialog use. The first parameter is the application name. -->
@@ -1302,19 +1264,11 @@
     <!-- Survey -->
     <!-- Text shown in the fullscreen message that pops up to ask user to take a short survey.
     The app name is in the text, due to limitations with localizing Nimbus experiments -->
-<<<<<<< HEAD
-    <string name="nimbus_survey_message_text" tools:ignore="UnusedResources">Hjálpaðu til við að gera Firefox betri með því að taka þátt í stuttri könnun.</string>
-    <!-- Preference for taking the short survey. -->
-    <string name="preferences_take_survey" tools:ignore="UnusedResources">Taka þátt í könnun</string>
-    <!-- Preference for not taking the short survey. -->
-    <string name="preferences_not_take_survey" tools:ignore="UnusedResources">Nei, takk</string>
-=======
     <string name="nimbus_survey_message_text">Hjálpaðu til við að gera Firefox betri með því að taka þátt í stuttri könnun.</string>
     <!-- Preference for taking the short survey. -->
     <string name="preferences_take_survey">Taka þátt í könnun</string>
     <!-- Preference for not taking the short survey. -->
     <string name="preferences_not_take_survey">Nei, takk</string>
->>>>>>> daf88cc5
 
     <!-- Snackbar -->
     <!-- Text shown in snackbar when user deletes a collection -->
