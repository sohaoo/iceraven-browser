<?xml version="1.0" encoding="utf-8"?>
<resources xmlns:tools="http://schemas.android.com/tools" xmlns:moz="http://mozac.org/tools">
    <!-- App name for private browsing mode. The first parameter is the name of the app defined in app_name (for example: Fenix)-->
    <string name="app_name_private_5">Huliðs %s</string>
    <!-- App name for private browsing mode. The first parameter is the name of the app defined in app_name (for example: Fenix)-->
    <string name="app_name_private_4">%s (hulið)</string>

    <!-- Home Fragment -->
    <!-- Content description (not visible, for screen readers etc.): "Three dot" menu button. -->
    <string name="content_description_menu">Fleiri stillingar</string>
    <!-- Content description (not visible, for screen readers etc.): "Private Browsing" menu button. -->
    <string name="content_description_private_browsing_button">Virkja huliðsvafur</string>
    <!-- Content description (not visible, for screen readers etc.): "Private Browsing" menu button. -->
    <string name="content_description_disable_private_browsing_button">Gera huliðsvafur óvirkt</string>
    <!-- Placeholder text shown in the search bar before a user enters text for the default engine -->
    <string name="search_hint">Leitaðu eða settu inn vistfang</string>
    <!-- Placeholder text shown in the search bar before a user enters text for a general engine -->
    <string name="search_hint_general_engine">Leita á vefnum</string>
    <!-- Placeholder text shown in search bar when using history search -->
    <string name="history_search_hint">Leita í ferli</string>
    <!-- Placeholder text shown in search bar when using bookmarks search -->
    <string name="bookmark_search_hint">Leita í bókamerkjum</string>
    <!-- Placeholder text shown in search bar when using tabs search -->
    <string name="tab_search_hint">Leita í flipum</string>
    <!-- Placeholder text shown in the search bar when using application search engines -->
    <string name="application_search_hint">Settu inn leitarorð</string>
    <!-- No Open Tabs Message Description -->
    <string name="no_open_tabs_description">Opnu fliparnir þínir verða sýndir hér.</string>

    <!-- No Private Tabs Message Description -->
    <string name="no_private_tabs_description">Opnu huliðsfliparnir þínir verða sýndir hér.</string>

    <!-- Tab tray multi select title in app bar. The first parameter is the number of tabs selected -->
    <string name="tab_tray_multi_select_title">%1$d valið</string>
    <!-- Label of button in create collection dialog for creating a new collection  -->
    <string name="tab_tray_add_new_collection">Bæta við nýju safni</string>
    <!-- Label of editable text in create collection dialog for naming a new collection  -->
    <string name="tab_tray_add_new_collection_name">Heiti</string>
    <!-- Label of button in save to collection dialog for selecting a current collection  -->
    <string name="tab_tray_select_collection">Velja safn</string>
    <!-- Content description for close button while in multiselect mode in tab tray -->
    <string name="tab_tray_close_multiselect_content_description">Hætta í fjölvalsham</string>
    <!-- Content description for save to collection button while in multiselect mode in tab tray -->
    <string name="tab_tray_collection_button_multiselect_content_description">Vista valda flipa í safn</string>

    <!-- Content description on checkmark while tab is selected in multiselect mode in tab tray -->
    <string name="tab_tray_multiselect_selected_content_description">Valið</string>

    <!-- Home - Bookmarks -->
    <!-- Title for the home screen section with bookmarks. -->
    <string name="home_bookmarks_title">Bókamerki</string>
    <!-- Content description for the button which navigates the user to show all of their bookmarks. -->
    <string name="home_bookmarks_show_all_content_description">Sýna öll bókamerki</string>
    <!-- Text for the menu button to remove a recently saved bookmark from the user's home screen -->
    <string name="home_bookmarks_menu_item_remove">Fjarlægja</string>

    <!-- About content. The first parameter is the name of the application. (For example: Fenix) -->
    <string name="about_content">%1$s er framleitt af Mozilla.</string>

    <!-- Private Browsing -->
    <!-- Explanation for private browsing displayed to users on home view when they first enable private mode
        The first parameter is the name of the app defined in app_name (for example: Fenix) -->
    <string name="private_browsing_placeholder_description_2">
 · %1$s hreinsar leitar- og vafraferilinn þinn þegar þú lokar forritinu eða lokar öllum huliðsflipum og gluggum. Þó að þetta sé ekki nafnlaust gagnvart vefsíðum eða þjónustuveitanda þínum, þá gerir þetta þér auðveldara að halda því sem þú gerir á netinu huldu gagnvart öðrum þeim sem nota þetta tæki.</string>
    <string name="private_browsing_common_myths">
      Algengar mýtur um huliðsvafur</string>

    <!-- True Private Browsing Mode -->
    <!-- Title for info card on private homescreen in True Private Browsing Mode. -->
    <string name="felt_privacy_desc_card_title">Skilja engin ummerki eftir á þessu tæki</string>
    <!-- Explanation for private browsing displayed to users on home view when they first enable
        private mode in our new Total Private Browsing mode.
        The first parameter is the name of the app defined in app_name (for example: Firefox Nightly)
        The second parameter is the clickable link text in felt_privacy_info_card_subtitle_link_text -->
    <string name="felt_privacy_info_card_subtitle_2">%1$s eyðir vefkökunum þínum, vafurferli og gögnum vefsvæðisins þegar þú lokar öllum huliðsflipum þínum. %2$s</string>
    <!-- Clickable portion of the explanation for private browsing that links the user to our
        about privacy page.
        This string is used in felt_privacy_info_card_subtitle as the second parameter.-->
    <string name="felt_privacy_info_card_subtitle_link_text">Hver gæti séð virknina mína?</string>

    <!-- Private mode shortcut "contextual feature recommendation" (CFR) -->
    <!-- Text for the Private mode shortcut CFR message for adding a private mode shortcut to open private tabs from the Home screen -->
    <string name="private_mode_cfr_message_2">Ræstu næsta huliðsflipa með einni snertingu.</string>
    <!-- Text for the positive button to accept adding a Private Browsing shortcut to the Home screen -->
    <string name="private_mode_cfr_pos_button_text">Bæta við á upphafsskjá</string>
    <!-- Text for the negative button to decline adding a Private Browsing shortcut to the Home screen -->
    <string name="cfr_neg_button_text">Nei, takk</string>

    <!-- Open in App "contextual feature recommendation" (CFR) -->
    <!-- Text for the info message. The first parameter is the name of the application.-->
    <string name="open_in_app_cfr_info_message_2">Þú getur stillt %1$s til að opna tengla sjálfvirkt í forritum.</string>
    <!-- Text for the positive action button -->
    <string name="open_in_app_cfr_positive_button_text">Fara í stillingar</string>
    <!-- Text for the negative action button -->
    <string name="open_in_app_cfr_negative_button_text">Hafna</string>

    <!-- Total cookie protection "contextual feature recommendation" (CFR) -->
    <!-- Text for the message displayed in the contextual feature recommendation popup promoting the total cookie protection feature. -->
    <string name="tcp_cfr_message" moz:removedIn="132" tools:ignore="UnusedResources">Öflugasti persónuverndareiginleikinn okkar til þessa einangrar vefkökur sem tengja á milli vefsvæða.</string>
    <!-- Text displayed that links to website containing documentation about the "Total cookie protection" feature. -->
    <string name="tcp_cfr_learn_more" moz:removedIn="132" tools:ignore="UnusedResources">Lærððu meira um allsherjar-vefkökuvarnir</string>


    <!-- Private browsing erase action "contextual feature recommendation" (CFR) -->
    <!-- Text for the message displayed in the contextual feature recommendation popup promoting the erase private browsing feature. -->
    <string name="erase_action_cfr_message">Ýttu hér til að hefja nýja einkalotu. Eyddu ferlinum þínum, vefkökum - öllu.</string>


    <!-- Toolbar "contextual feature recommendation" (CFR) -->
    <!-- Text for the title displayed in the contextual feature recommendation popup promoting the navigation bar. -->
    <string name="navbar_cfr_title">Vafraðu hraðar með nýjum flakkeiginleikum</string>

    <!-- Text for the message displayed in the contextual feature recommendation popup promoting the navigation bar. -->
    <string name="navbar_cfr_message_2">Þessi stika víkur frá þegar þú flettir niður vefsíðu til að fá meira pláss undir efnið.</string>

    <!-- Text for the message displayed for the popup promoting the long press of navigation in the navigation bar. -->
    <string name="navbar_navigation_buttons_cfr_message">Ýttu á og haltu örvunum inni til að hoppa á milli síðna í ferli þessa flipa.</string>

    <!-- Tablet navigation bar "contextual feature recommendation" (CFR) -->
    <!-- Text for the title displayed in the contextual feature recommendation popup promoting the tablet navigation bar. -->
    <string name="tablet_nav_bar_cfr_title" moz:removedIn="132" tools:ignore="UnusedResources">Nýtt: einnar-snertingar örvar áfram og til baka</string>
    <!-- Text for the message displayed in the contextual feature recommendation popup promoting the tablet navigation bar. -->
    <string name="tablet_nav_bar_cfr_message" moz:removedIn="132" tools:ignore="UnusedResources">Njóttu fljótlegs flakks sem er alltaf innan seilingar.</string>

    <!-- Text for the info dialog when camera permissions have been denied but user tries to access a camera feature. -->
    <string name="camera_permissions_needed_message">Aðgangur að myndavél er nauðsynlegur. Farðu í stillingar Android, farðu í Heimildir og gefðu leyfi.</string>
    <!-- Text for the positive action button to go to Android Settings to grant permissions. -->
    <string name="camera_permissions_needed_positive_button_text">Fara í stillingar</string>
    <!-- Text for the negative action button to dismiss the dialog. -->
    <string name="camera_permissions_needed_negative_button_text">Hafna</string>

    <!-- Text for the banner message to tell users about our auto close feature. -->
    <string name="tab_tray_close_tabs_banner_message">Stilltu opna flipa til að loka sjálfkrafa ef þeir hafa ekki verið skoðaðir síðasta daginn, viku eða mánuð.</string>
    <!-- Text for the positive action button to go to Settings for auto close tabs. -->
    <string name="tab_tray_close_tabs_banner_positive_button_text">Skoða valkosti</string>
    <!-- Text for the negative action button to dismiss the Close Tabs Banner. -->
    <string name="tab_tray_close_tabs_banner_negative_button_text">Hafna</string>
    <!-- Text for the banner message to tell users about our inactive tabs feature. -->
    <string name="tab_tray_inactive_onboarding_message">Flipar sem þú hefur ekki skoðað í tvær vikur verða færðir hingað.</string>
    <!-- Text for the action link to go to Settings for inactive tabs. -->
    <string name="tab_tray_inactive_onboarding_button_text">Slökkva á í stillingum</string>
    <!-- Text for title for the auto-close dialog of the inactive tabs. -->
    <string name="tab_tray_inactive_auto_close_title">Loka sjálfvirkt eftir einn mánuð?</string>
    <!-- Text for the body for the auto-close dialog of the inactive tabs.
        The first parameter is the name of the application.-->
    <string name="tab_tray_inactive_auto_close_body_2">%1$s getur lokað flipum sem þú hefur ekki skoðað síðastliðinn mánuð.</string>
    <!-- Content description for close button in the auto-close dialog of the inactive tabs. -->
    <string name="tab_tray_inactive_auto_close_button_content_description">Loka</string>


    <!-- Text for turn on auto close tabs button in the auto-close dialog of the inactive tabs. -->
    <string name="tab_tray_inactive_turn_on_auto_close_button_2">Kveikja á sjálfvirkri lokun</string>


    <!-- Home screen icons - Long press shortcuts -->
    <!-- Shortcut action to open new tab -->
    <string name="home_screen_shortcut_open_new_tab_2">Nýr flipi</string>
    <!-- Shortcut action to open new private tab -->
    <string name="home_screen_shortcut_open_new_private_tab_2">Nýr huliðsflipi</string>

    <!-- Shortcut action to open Passwords screen -->
    <string name="home_screen_shortcut_passwords">Lykilorð</string>

    <!-- Recent Tabs -->
    <!-- Header text for jumping back into the recent tab in the home screen -->
    <string name="recent_tabs_header">Hoppa aftur inn</string>
    <!-- Button text for showing all the tabs in the tabs tray -->
    <string name="recent_tabs_show_all">Birta allt</string>
    <!-- Content description for the button which navigates the user to show all recent tabs in the tabs tray. -->
    <string name="recent_tabs_show_all_content_description_2">Sýna hnapp fyrir alla nýlega flipa</string>

    <!-- Text for button in synced tab card that opens synced tabs tray -->
    <string name="recent_tabs_see_all_synced_tabs_button_text">Sjá alla samstillta flipa</string>
    <!-- Accessibility description for device icon used for recent synced tab -->
    <string name="recent_tabs_synced_device_icon_content_description">Samstillt tæki</string>
    <!-- Text for the dropdown menu to remove a recent synced tab from the homescreen -->
    <string name="recent_synced_tab_menu_item_remove">Fjarlægja</string>
    <!-- Text for the menu button to remove a grouped highlight from the user's browsing history
         in the Recently visited section -->
    <string name="recent_tab_menu_item_remove">Fjarlægja</string>

    <!-- History Metadata -->
    <!-- Header text for a section on the home screen that displays grouped highlights from the
         user's browsing history, such as topics they have researched or explored on the web -->
    <string name="history_metadata_header_2">Nýlega heimsótt</string>
    <!-- Text for the menu button to remove a grouped highlight from the user's browsing history
         in the Recently visited section -->
    <string name="recently_visited_menu_item_remove">Fjarlægja</string>

    <!-- Content description for the button which navigates the user to show all of their history. -->
    <string name="past_explorations_show_all_content_description_2">Sýna alla fyrri leiðangra</string>

    <!-- Browser Fragment -->
    <!-- Content description (not visible, for screen readers etc.): Navigate backward (browsing history) -->
    <string name="browser_menu_back">Til baka</string>
    <!-- Content description (not visible, for screen readers etc.): Navigate forward (browsing history) -->
    <string name="browser_menu_forward">Áfram</string>
    <!-- Content description (not visible, for screen readers etc.): Refresh current website -->
    <string name="browser_menu_refresh">Endurglæða</string>
    <!-- Content description (not visible, for screen readers etc.): Stop loading current website -->
    <string name="browser_menu_stop">Stöðva</string>
    <!-- Browser menu button that opens the extensions manager -->
    <string name="browser_menu_extensions">Forritsaukar</string>
    <!-- Browser menu banner header text for extensions onboarding.
        The first parameter is the name of the app defined in app_name (for example: Fenix). -->
    <string name="browser_menu_extensions_banner_onboarding_header">Gerðu %s að þínu eigin</string>
    <!-- Browser menu banner header text for extensions onboarding when all installed extensions have been disabled. -->
    <string name="browser_menu_disabled_extensions_banner_onboarding_header">Þú ert með uppsetta forritsauka, en ekki virka</string>
    <!-- Browser menu banner body text for extensions onboarding.
        The first parameter is the name of the app defined in app_name (for example: Fenix). -->
    <string name="browser_menu_extensions_banner_onboarding_body">Viðbætur gera vafrið þitt þægilegra, allt frá því að breyta því hvernig %s virkar eða lítur út, yfir í að auka friðhelgi og öryggi.</string>
    <!-- Browser menu banner body text for extensions onboarding when all installed extensions have been disabled.
     The first parameter is the name of the button that opens extension manager (for example "Manage extensions"). -->
    <string name="browser_menu_disabled_extensions_banner_onboarding_body">Til að nota forritsauka, skaltu virkja þá í stillingunum eða með því að velja „%s“ hér að neðan.</string>
    <!-- Browser menu banner link text for learning more about extensions -->
    <string name="browser_menu_extensions_banner_learn_more">Kanna nánar</string>
    <!-- Browser menu button that opens the extensions manager -->
    <string name="browser_menu_manage_extensions">Sýsla með forritsauka</string>
    <!-- Content description (not visible, for screen readers etc.): Section heading for recommended extensions.-->
    <string name="browser_menu_recommended_section_content_description">Forritsaukar sem mælt er með</string>
    <!-- Content description (not visible, for screen readers etc.): Label for plus icon used to add extension.
      The first parameter is the name of the extension (for example: ClearURLs). -->
    <string name="browser_menu_extension_plus_icon_content_description_2">Bæta við %1$s</string>
    <!-- Browser menu button that opens AMO in a tab -->
    <string name="browser_menu_discover_more_extensions">Uppgötvaðu fleiri forritsauka</string>
    <!-- Browser menu description that is shown when one or more extensions are disabled due to extension errors -->
    <string name="browser_menu_extensions_disabled_description">Tímabundið óvirkt</string>
    <!-- Browser menu button that opens account settings -->
    <string name="browser_menu_account_settings">Upplýsingar um reikning</string>
    <!-- Browser menu button that sends a user to help articles -->
    <string name="browser_menu_help">Hjálp</string>
    <!-- Browser menu button that sends a to a the what's new article -->
    <string name="browser_menu_whats_new">Hvað er nýtt</string>
    <!-- Browser menu button that opens the settings menu -->
    <string name="browser_menu_settings">Stillingar</string>

    <!-- Browser menu button that opens a user's library -->
    <string name="browser_menu_library">Safn</string>
    <!-- Browser menu toggle that requests a desktop site -->
    <string name="browser_menu_desktop_site">Vefsvæði fyrir borðtölvur</string>
    <!-- Browser menu button that reopens a private tab as a regular tab -->
    <string name="browser_menu_open_in_regular_tab">Opna í venjulegum flipa</string>
    <!-- Browser menu toggle that adds a shortcut to the site on the device home screen. -->
    <string name="browser_menu_add_to_homescreen">Bæta við á ræsisíðu</string>
    <!-- Browser menu toggle that adds a shortcut to the site on the device home screen. -->
    <string name="browser_menu_add_to_homescreen_2">Bæta við á upphafsskjá…</string>
    <!-- Text for notifying users that Xiaomi devices require additional permissions to add to home screen -->
    <string name="browser_menu_add_to_homescreen_xiaomi">Xiaomi-tæki gætu þurft auka heimildir til að bæta flýtileiðum við heimaskjáinn. Athugaðu stillingarnar þínar.</string>
    <!-- Content description (not visible, for screen readers etc.) for the Resync tabs button -->
    <string name="resync_button_content_description">Endursamstilla</string>
    <!-- Browser menu button that opens the find in page menu -->
    <string name="browser_menu_find_in_page">Finna á síðu</string>
    <!-- Browser menu button that opens the find in page menu -->
    <string name="browser_menu_find_in_page_2">Finna á síðu…</string>
    <!-- Browser menu button that opens the translations dialog, which has options to translate the current browser page. -->
    <string name="browser_menu_translations">Þýða síðu</string>
    <!-- Browser menu button that saves the current tab to a collection -->
    <string name="browser_menu_save_to_collection">Vista í safn…</string>
    <!-- Browser menu button that saves the current tab to a collection -->
    <string name="browser_menu_save_to_collection_2">Vista í safn</string>
    <!-- Browser menu button that open a share menu to share the current site -->
    <string name="browser_menu_share">Deila</string>
    <!-- Browser menu button that open a share menu to share the current site -->
    <string name="browser_menu_share_2">Deila…</string>
    <!-- Browser menu button shown in custom tabs that opens the current tab in Fenix
        The first parameter is the name of the app defined in app_name (for example: Fenix) -->
    <string name="browser_menu_open_in_fenix">Opna með %1$s</string>

    <!-- Browser menu text shown in custom tabs to indicate this is a Fenix tab
        The first parameter is the name of the app defined in app_name (for example: Fenix) -->
    <string name="browser_menu_powered_by">Drifið af %1$s</string>
    <!-- Browser menu text shown in custom tabs to indicate this is a Fenix tab
        The first parameter is the name of the app defined in app_name (for example: Fenix) -->
    <string name="browser_menu_powered_by2">Knúið af %1$s</string>
    <!-- Browser menu button to put the current page in reader mode -->
    <string name="browser_menu_read">Leshamur</string>
    <!-- Browser menu button content description to close reader mode and return the user to the regular browser -->
    <string name="browser_menu_read_close">Loka lesham</string>
    <!-- Browser menu button to open the current page in an external app -->
    <string name="browser_menu_open_app_link">Opna í smáforriti</string>

    <!-- Browser menu button to show reader view appearance controls e.g. the used font type and size -->
    <string name="browser_menu_customize_reader_view">Sérsníða lesham</string>
    <!-- Browser menu button to show reader view appearance controls e.g. the used font type and size -->
    <string name="browser_menu_customize_reader_view_2">Sérsníða lesham</string>
    <!-- Browser menu label for adding a bookmark -->
    <string name="browser_menu_add">Bæta við</string>
    <!-- Browser menu label for editing a bookmark -->
    <string name="browser_menu_edit">Breyta</string>
    <!-- Button shown on the home page that opens the Customize home settings -->
    <string name="browser_menu_customize_home_1">Sérsníða upphafssíðu</string>

    <!-- Browser menu label to sign in to sync on the device using Mozilla accounts -->
    <string name="browser_menu_sign_in">Innskráning</string>

    <!-- Browser menu caption label for the "Sign in" browser menu item described in `browser_menu_sign_in` -->
    <string name="browser_menu_sign_in_caption">Samstilltu lykilorð, flipa og fleira</string>

    <!-- Browser menu label to sign back in to sync on the device when the user's account needs to be reauthenticated -->
    <string name="browser_menu_sign_back_in_to_sync">Skráðu þig aftur inn til að samstilla</string>
    <!-- Browser menu caption label for the "Sign back in to sync" browser menu item described in `browser_menu_sign_back_in_to_sync` when there is an error in syncing -->
    <string name="browser_menu_syncing_paused_caption">Hlé gert á samstillingu</string>
    <!-- Browser menu label that creates a private tab -->
    <string name="browser_menu_new_private_tab">Nýr huliðsflipi</string>
    <!-- Browser menu label that navigates to the Password screen -->
    <string name="browser_menu_passwords">Lykilorð</string>

    <!-- Browser menu label that navigates to the SUMO page for the Firefox for Android release notes.
         The first parameter is the name of the app defined in app_name (for example: Fenix)-->
    <string name="browser_menu_new_in_firefox">Nýtt í %1$s</string>

    <!-- Browser menu label that toggles the request for the desktop site of the currently visited page -->
    <string name="browser_menu_switch_to_desktop_site">Skipta yfir venjulega vefsvæðið</string>
    <!-- Browser menu label that toggles the request for the mobile site of the currently visited page -->
    <string name="browser_menu_switch_to_mobile_site">Skipta yfir á vefsvæði farsíma</string>
    <!-- Browser menu label that navigates to the page tools sub-menu -->
    <string name="browser_menu_tools">Verkfæri</string>
<<<<<<< HEAD
    <!-- Content description (not visible, for screen readers etc.): Back button for the page tools sub-menu -->
    <string name="browser_menu_back_button_content_description">Til baka í aðalvalmynd</string>
=======
    <!-- Content description (not visible, for screen readers etc.): Back button for all menu redesign sub-menu -->
    <string name="browser_menu_back_button_content_description">Til baka í aðalvalmynd</string>
    <!-- Content description (not visible, for screen readers etc.) for bottom sheet handlebar main menu. -->
    <string name="browser_main_menu_handlebar_content_description">Loka spjaldi aðalvalmyndar</string>
    <!-- Content description (not visible, for screen readers etc.) for bottom sheet handlebar extensions menu. -->
    <string name="browser_extensions_menu_handlebar_content_description">Loka spjaldi valmyndar forritsauka</string>
    <!-- Content description (not visible, for screen readers etc.) for bottom sheet handlebar save menu. -->
    <string name="browser_save_menu_handlebar_content_description">Loka spjaldi vistunarvalmyndar</string>
    <!-- Content description (not visible, for screen readers etc.) for bottom sheet handlebar tools menu. -->
    <string name="browser_tools_menu_handlebar_content_description">Loka spjaldi verkfæravalmyndar</string>
    <!-- Content description (not visible, for screen readers etc.) for bottom sheet handlebar custom tab menu. -->
    <string name="browser_custom_tab_menu_handlebar_content_description">Loka spjaldi valmyndar fyrir sérsniðna flipa</string>
>>>>>>> a07f670f
    <!-- Browser menu description that describes the various tools related menu items inside of the tools sub-menu -->
    <string name="browser_menu_tools_description_with_translate">Leshamur, Þýða, Prenta, Deila, Opna forrit</string>
    <!-- Browser menu description that describes the various tools related menu items inside of the tools sub-menu -->
    <string name="browser_menu_tools_description">Leshamur, Prenta, Deila, Opna forrit</string>
    <!-- Browser menu label that navigates to the save sub-menu, which contains various save related menu items such as
         bookmarking a page, saving to collection, shortcut or as a PDF, and adding to home screen -->
    <string name="browser_menu_save">Vista</string>

    <!-- Browser menu description that describes the various save related menu items inside of the save sub-menu -->
    <string name="browser_menu_save_description">Bæta við bókamerki, Flýtileið, Upphafsskjár, Safn, PDF</string>
    <!-- Browser menu label that bookmarks the currently visited page -->
    <string name="browser_menu_bookmark_this_page">Setja síðu í bókamerki</string>
    <!-- Browser menu label that navigates to the edit bookmark screen for the current bookmarked page -->
    <string name="browser_menu_edit_bookmark">Breyta bókamerki</string>
    <!-- Browser menu label that the saves the currently visited page as a PDF -->
    <string name="browser_menu_save_as_pdf">Vista sem PDF…</string>
    <!-- Browser menu label for turning ON reader view of the current visited page -->
    <string name="browser_menu_turn_on_reader_view">Kveikja á lesham</string>
    <!-- Browser menu label for turning OFF reader view of the current visited page -->
    <string name="browser_menu_turn_off_reader_view">Slökkva á lesham</string>
    <!-- Browser menu label for navigating to the translation feature, which provides language translation options the current visited page -->
    <string name="browser_menu_translate_page">Þýða síðu…</string>
    <!-- Browser menu label that is displayed when the current page has been translated by the translation feature.
         The first parameter is the name of the language that page was translated to (e.g. English). -->
    <string name="browser_menu_translated_to">Þýtt á %1$s</string>
    <!-- Browser menu label for the print feature -->
    <string name="browser_menu_print">Prenta…</string>

    <!-- Browser menu label for the Delete browsing data on quit feature.
        The first parameter is the name of the app defined in app_name (for example: Fenix). -->
    <string name="browser_menu_delete_browsing_data_on_quit">Hætta í %1$s</string>

    <!-- Menu "contextual feature recommendation" (CFR) -->
    <!-- Text for the title in the contextual feature recommendation popup promoting the menu feature. -->
    <string name="menu_cfr_title">Nýtt: straumlínulöguð valmynd</string>
    <!-- Text for the message in the contextual feature recommendation popup promoting the menu feature. -->
    <string name="menu_cfr_body">Finndu hraðar það sem þú þarft, allt frá einkavafri til þess að vista aðgerðir.</string>

    <!-- Extensions management fragment -->
    <!-- Text displayed when there are no extensions to be shown -->
    <string name="extensions_management_no_extensions">Engir forritsaukar hér</string>

    <!-- Browser Toolbar -->
    <!-- Content description for the Home screen button on the browser toolbar -->
    <string name="browser_toolbar_home">Upphafsskjár</string>

    <!-- Content description (not visible, for screen readers etc.): Erase button: Erase the browsing
         history and go back to the home screen. -->
    <string name="browser_toolbar_erase">Eyða vafurferli</string>
    <!-- Content description for the translate page toolbar button that opens the translations dialog when no translation has occurred. -->
    <string name="browser_toolbar_translate">Þýða síðu</string>

    <!-- Content description (not visible, for screen readers etc.) for the translate page toolbar button that opens the translations dialog when the page is translated successfully.
         The first parameter is the name of the language that is displayed in the original page. (For example: English)
         The second parameter is the name of the language which the page was translated to. (For example: French) -->
    <string name="browser_toolbar_translated_successfully">Síða þýdd úr %1$s yfir í %2$s.</string>

    <!-- Locale Settings Fragment -->
    <!-- Content description for tick mark on selected language -->
    <string name="a11y_selected_locale_content_description">Valið tungumál</string>
    <!-- Text for default locale item -->
    <string name="default_locale_text">Nota tungumál tækis</string>
    <!-- Placeholder text shown in the search bar before a user enters text -->
    <string name="locale_search_hint">Tungumál leitarvélar</string>

    <!-- Search Fragment -->
    <!-- Button in the search view that lets a user search by scanning a QR code -->
    <string name="search_scan_button" moz:removedIn="133" tools:ignore="UnusedResources">Skanna</string>
    <!-- Button in the search view that lets a user search by scanning a QR code -->
    <string name="search_scan_button_2">Skanna QR-kóða</string>
    <!-- Button in the search view when shortcuts are displayed that takes a user to the search engine settings -->
    <string name="search_shortcuts_engine_settings">Leitarvélastillingar</string>
    <!-- Button in the search view that lets a user navigate to the site in their clipboard -->
    <string name="awesomebar_clipboard_title">Fylla inn tengil af klippispjaldi</string>
    <!-- Button in the search suggestions onboarding that allows search suggestions in private sessions -->
    <string name="search_suggestions_onboarding_allow_button">Leyfa</string>
    <!-- Button in the search suggestions onboarding that does not allow search suggestions in private sessions -->
    <string name="search_suggestions_onboarding_do_not_allow_button">Ekki leyfa</string>
    <!-- Search suggestion onboarding hint title text -->
    <string name="search_suggestions_onboarding_title">Leyfa leitartillögur í huliðslotum?</string>
    <!-- Search suggestion onboarding hint description text, first parameter is the name of the app defined in app_name (for example: Fenix)-->
    <string name="search_suggestions_onboarding_text">%s mun deila öllu sem þú skrifar í leitarslánni með sjálfgefnu leitarvél þinni.</string>

    <!-- Search engine suggestion title text. The first parameter is the name of the suggested engine-->
    <string name="search_engine_suggestions_title">Leita með %s</string>

    <!-- Search engine suggestion description text -->
    <string name="search_engine_suggestions_description">Leita beint úr veffangastikunni</string>

    <!-- Menu option in the search selector menu to open the search settings -->
    <string name="search_settings_menu_item">Leitarstillingar</string>

    <!-- Header text for the search selector menu -->
    <string name="search_header_menu_item_2">Leita núna í:</string>

    <!-- Content description (not visible, for screen readers etc.): Search engine icon. The first parameter is the search engine name (for example: DuckDuckGo). -->
    <string name="search_engine_icon_content_description">%s leitarvél</string>

    <!-- Home onboarding -->
    <!-- Onboarding home screen popup dialog, shown on top of the Jump back in section. -->
    <string name="onboarding_home_screen_jump_back_contextual_hint_2" moz:removedIn="132">Kynntu þér persónulegu upphafssíðuna þína. Nýlegir flipar, bókamerki og leitarniðurstöður munu birtast hér.</string>
    <!-- Home onboarding dialog welcome screen title text. -->
    <string name="onboarding_home_welcome_title_2">Velkomin á persónulegra internet</string>
    <!-- Home onboarding dialog welcome screen description text. -->
    <string name="onboarding_home_welcome_description">Fleiri litir. Betri persónuvarnir. Sama skuldbindingin sem setur fólk fram yfir hagnað.</string>
    <!-- Home onboarding dialog sign into sync screen title text. -->
    <string name="onboarding_home_sync_title_3">Það er auðveldara en nokkru sinni að skipta á milli skjáa</string>
    <!-- Home onboarding dialog sign into sync screen description text. -->
    <string name="onboarding_home_sync_description">Haltu áfram þar sem þú hættir með flipum af öðrum tækjum, sem núna eru á upphafssíðunni þinni.</string>
    <!-- Text for the button to continue the onboarding on the home onboarding dialog. -->
    <string name="onboarding_home_get_started_button">Hefjast handa</string>
    <!-- Text for the button to navigate to the sync sign in screen on the home onboarding dialog. -->
    <string name="onboarding_home_sign_in_button">Skrá inn</string>
    <!-- Text for the button to skip the onboarding on the home onboarding dialog. -->
    <string name="onboarding_home_skip_button">Sleppa</string>
    <!-- Onboarding home screen sync popup dialog message, shown on top of Recent Synced Tabs in the Jump back in section. -->
    <string name="sync_cfr_message">Fliparnir þínir eru að samstillast! Haltu áfram þar sem frá var horfið í hinu tækinu þínu.</string>

    <!-- Content description (not visible, for screen readers etc.): Close button for the home onboarding dialog -->
    <string name="onboarding_home_content_description_close_button">Loka</string>

    <!-- Juno first user onboarding flow experiment, strings are marked unused as they are only referenced by Nimbus experiments. -->
    <!-- Description for learning more about our privacy notice. -->
    <string name="juno_onboarding_privacy_notice_text" tools:ignore="BrandUsage">Meðferð persónuupplýsinga í Firefox</string>
    <!-- Title for set firefox as default browser screen used by Nimbus experiments. -->
    <string name="juno_onboarding_default_browser_title_nimbus_2">Við fáum kikk út úr því að halda þér öruggum</string>
    <!-- Title for set firefox as default browser screen used by Nimbus experiments.
        Note: The word "Firefox" should NOT be translated -->
    <string name="juno_onboarding_default_browser_title_nimbus_3" tools:ignore="BrandUsage,UnusedResources">Sjáðu hvers vegna milljónum manns líkar við Firefox</string>
    <!-- Title for set firefox as default browser screen used by Nimbus experiments. -->
    <string name="juno_onboarding_default_browser_title_nimbus_4" tools:ignore="UnusedResources">Öruggt vafur með fleiri valmöguleikum</string>
    <!-- Description for set firefox as default browser screen used by Nimbus experiments. -->
    <string name="juno_onboarding_default_browser_description_nimbus_3">Vafrinn okkar, sem ekki er rekinn í hagnaðarskyni, hjálpar til við að koma í veg fyrir að fyrirtæki laumist til að fylgjast með þér á ferðum þínum um vefinn.</string>
    <!-- Description for set firefox as default browser screen used by Nimbus experiments. -->
    <string name="juno_onboarding_default_browser_description_nimbus_4" tools:ignore="UnusedResources">Meira en 100 milljónir manna vernda friðhelgi sína með því að velja vafra sem er studdur af félagasamtökum án hagnaðarmarkmiða.</string>
    <!-- Description for set firefox as default browser screen used by Nimbus experiments. -->
    <string name="juno_onboarding_default_browser_description_nimbus_5" tools:ignore="UnusedResources">Þekktir rekjarar? Lokað sjálfkrafa á þá. Forritsaukar? Prófaðu alla þessa 700. PDF-skjöl? Innbyggði lesarinn okkar gerir auðvelt að stjórna þeim.</string>
    <!-- Text for the button to set firefox as default browser on the device -->
    <string name="juno_onboarding_default_browser_positive_button" tools:ignore="UnusedResources">Setja sem sjálfgefinn vafra</string>
    <!-- Text for the button dismiss the screen and move on with the flow -->
    <string name="juno_onboarding_default_browser_negative_button" tools:ignore="UnusedResources">Ekki núna</string>
    <!-- Title for sign in to sync screen. -->
    <string name="juno_onboarding_sign_in_title_2">Haltu dulritun þegar þú hoppar á milli tækja</string>
    <!-- Description for sign in to sync screen. Nimbus experiments do not support string placeholders.
     Note: The word "Firefox" should NOT be translated -->
<<<<<<< HEAD
    <string name="juno_onboarding_sign_in_description_2" moz:RemovedIn="130" tools:ignore="BrandUsage,UnusedResources">Þegar þú ert skráð/ur inn og með samstillingu í gangi, ertu öruggari. Firefox dulritar lykilorðin þín, bókamerki og fleira.</string>
    <!-- Description for sign in to sync screen. Nimbus experiments do not support string placeholders.
     Note: The word "Firefox" should NOT be translated -->
=======
>>>>>>> a07f670f
    <string name="juno_onboarding_sign_in_description_3" tools:ignore="BrandUsage">Firefox dulritar lykilorðin þín, bókamerkin og fleira þegar þú ert með samstillingu milli tækja.</string>
    <!-- Text for the button to sign in to sync on the device -->
    <string name="juno_onboarding_sign_in_positive_button" tools:ignore="UnusedResources">Skrá inn</string>
    <!-- Text for the button dismiss the screen and move on with the flow -->
    <string name="juno_onboarding_sign_in_negative_button" tools:ignore="UnusedResources">Ekki núna</string>
    <!-- Title for enable notification permission screen used by Nimbus experiments. Nimbus experiments do not support string placeholders.
        Note: The word "Firefox" should NOT be translated -->
    <string name="juno_onboarding_enable_notifications_title_nimbus_2" tools:ignore="BrandUsage">Tilkynningar hjálpa þér að vera öruggari í Firefox</string>
    <!-- Description for enable notification permission screen used by Nimbus experiments. Nimbus experiments do not support string placeholders.
       Note: The word "Firefox" should NOT be translated -->
    <string name="juno_onboarding_enable_notifications_description_nimbus_2" tools:ignore="BrandUsage">Sendu flipa á öruggan hátt á milli tækjanna þinna og uppgötvaðu aðra persónuverndareiginleika í Firefox.</string>
    <!-- Text for the button to request notification permission on the device -->
    <string name="juno_onboarding_enable_notifications_positive_button" tools:ignore="UnusedResources">Kveikja á tilkynningum</string>
    <!-- Text for the button dismiss the screen and move on with the flow -->
    <string name="juno_onboarding_enable_notifications_negative_button" tools:ignore="UnusedResources">Ekki núna</string>

    <!-- Title for add search widget screen used by Nimbus experiments. Nimbus experiments do not support string placeholders.
        Note: The word "Firefox" should NOT be translated -->
    <string name="juno_onboarding_add_search_widget_title" tools:ignore="BrandUsage,UnusedResources">Prófaðu Firefox-leitargræjuna</string>
    <!-- Description for add search widget screen used by Nimbus experiments. Nimbus experiments do not support string placeholders.
        Note: The word "Firefox" should NOT be translated -->
    <string name="juno_onboarding_add_search_widget_description" tools:ignore="BrandUsage,UnusedResources">Með Firefox á heimaskjánum þínum muntu hafa greiðan aðgang að vafranum sem setur persónuvernd í fyrsta sæti og hindrar rakningu á milli vefsvæða.</string>
    <!-- Text for the button to add search widget on the device used by Nimbus experiments. Nimbus experiments do not support string placeholders.
        Note: The word "Firefox" should NOT be translated -->
    <string name="juno_onboarding_add_search_widget_positive_button" tools:ignore="BrandUsage,UnusedResources">Bæta við Firefox-viðmótshluta</string>
    <!-- Text for the button to dismiss the screen and move on with the flow -->
    <string name="juno_onboarding_add_search_widget_negative_button" tools:ignore="UnusedResources">Ekki núna</string>

    <!-- Onboarding header for the add-ons card used by Nimbus experiments. Nimbus experiments do not support string placeholders.
    Note: The word "Firefox" should NOT be translated -->
    <string name="onboarding_add_on_header" tools:ignore="BrandUsage,UnusedResources">Sérsníddu Firefox með forritsaukum</string>
    <!-- Onboarding sub header for the add-ons card, used by Nimbus experiments. -->
    <string name="onboarding_add_on_sub_header" tools:ignore="UnusedResources">Bættu við forritsaukum frá utanaðkomandi aðilum til að auka öryggi þitt, framleiðni og fleira.</string>
    <!-- Onboarding add-ons card, for checking more add-ons on, used by Nimbus experiments. -->
    <string name="onboarding_add_on_explore_more_extensions" tools:ignore="UnusedResources" moz:removedIn="133">Skoða fleiri forritsauka.</string>
    <!-- Onboarding add-ons card, button for start browsing, used by Nimbus experiments. -->
    <string name="onboarding_add_on_start_browsing_button" tools:ignore="UnusedResources" moz:removedIn="133">Fara að vafra.</string>
    <!-- Onboarding add-ons card, for checking more add-ons on, used by Nimbus experiments. -->
    <string name="onboarding_add_on_explore_more_extensions_2" tools:ignore="UnusedResources">Skoða fleiri forritsauka</string>
    <!-- Onboarding add-ons card, button for start browsing, used by Nimbus experiments. -->
    <string name="onboarding_add_on_start_browsing_button_2" tools:ignore="UnusedResources">Fara að vafra</string>
    <!-- Ublock name for the onboarding add-ons card, used by Nimbus experiments. Note: The word "Ublock Origin" is a brand name should NOT be translated -->
    <string name="onboarding_add_on_ublock_name" tools:ignore="UnusedResources">uBlock Origin</string>
    <!-- Ublock description for the onboarding add-ons card, used by Nimbus experiments. -->
    <string name="onboarding_add_on_ublock_description" tools:ignore="UnusedResources">Lokaðu fyrir auglýsingar á áhrifaríkan og skilvirkan hátt.</string>
    <!-- Privacy Badger name for the onboarding add-ons card, used by Nimbus experiments. Note: The word "Privacy Badger" is a brand name should NOT be translated -->
    <string name="onboarding_add_on_privacy_badger_name" tools:ignore="UnusedResources">Privacy Badger</string>
    <!-- Privacy Badger description for the onboarding add-ons card, used by Nimbus experiments. -->
    <string name="onboarding_add_on_privacy_badger_description" tools:ignore="UnusedResources">Gullmoli gegn rakningu. Stöðvaðu ósýnilega rekjara og auglýsingar sem njósna um þig.</string>
    <!-- Search by Image name for the onboarding add-ons card, used by Nimbus experiments. Note: The word "Search by Image" is a brand name should NOT be translated -->
    <string name="onboarding_add_on_search_by_image_name" tools:ignore="UnusedResources">Leita eftir mynd</string>

    <!-- Search by Image description for the onboarding add-ons card, used by Nimbus experiments. -->
    <string name="onboarding_add_on_search_by_image_description" tools:ignore="UnusedResources">Sjáðu áhugaverða mynd og lærðu meira um hana.</string>
    <!-- Dark Reader name for the onboarding add-ons card, used by Nimbus experiments. Note: The word "Dark Reader" is a brand name should NOT be translated -->
    <string name="onboarding_add_on_dark_reader_name" tools:ignore="UnusedResources">Dark Reader</string>
    <!-- Privacy Badger description for the onboarding add-ons card, used by Nimbus experiments. -->
    <string name="onboarding_add_on_dark_reader_description" tools:ignore="UnusedResources">Sérsniðinn dökkur hamur fyrir farsímavefi.</string>

    <!-- Search Widget -->
    <!-- Content description for searching with a widget. The first parameter is the name of the application.-->
    <string name="search_widget_content_description_2">Opna nýjan %1$s-flipa</string>
    <!-- Text preview for smaller sized widgets -->
    <string name="search_widget_text_short">Leita</string>

    <!-- Text preview for larger sized widgets -->
    <string name="search_widget_text_long">Leita á vefnum</string>

    <!-- Content description (not visible, for screen readers etc.): Voice search -->
    <string name="search_widget_voice">Raddleit</string>

    <!-- Preferences -->
    <!-- Title for the settings page-->
    <string name="settings">Stillingar</string>
    <!-- Preference category for general settings -->
    <string name="preferences_category_general">Almennt</string>
    <!-- Preference category for all links about Fenix -->
    <string name="preferences_category_about">Um</string>
    <!-- Preference category for settings related to changing the default search engine -->
    <string name="preferences_category_select_default_search_engine">Veldu eina</string>
    <!-- Preference for settings related to managing search shortcuts for the quick search menu -->
    <string name="preferences_manage_search_shortcuts_2">Sýslaðu með aðrar leitarvélar</string>
    <!-- Summary for preference for settings related to managing search shortcuts for the quick search menu -->
    <string name="preferences_manage_search_shortcuts_summary">Breyta leitarvélum sem eru sýnilegar í leitarvalmyndinni</string>
    <!-- Preference category for settings related to managing search shortcuts for the quick search menu -->
    <string name="preferences_category_engines_in_search_menu">Breyta sýnilegum leitarvélum í leitarvalmyndinni</string>
    <!-- Preference for settings related to changing the default search engine -->
    <string name="preferences_default_search_engine">Sjálfgefin leitarvél</string>
    <!-- Preference for settings related to Search -->
    <string name="preferences_search">Leita</string>
    <!-- Preference for settings related to Search engines -->
    <string name="preferences_search_engines">Leitarvélar</string>
    <!-- Preference for settings related to Search engines suggestions-->
    <string name="preferences_search_engines_suggestions">Tillögur frá leitarvélum</string>
    <!-- Preference Category for settings related to Search address bar -->
    <string name="preferences_settings_address_bar">Kjörstillingar vistfangastiku</string>
    <!-- Preference Category for settings to Firefox Suggest -->
    <string name="preference_search_address_bar_fx_suggest" tools:ignore="BrandUsage">Vistfangastika - Tillögur frá Firefox</string>
    <!-- Preference link to Learn more about Firefox Suggest -->
    <string name="preference_search_learn_about_fx_suggest" tools:ignore="BrandUsage">Frekari upplýsingar um tillögur frá Firefox</string>
    <!-- Preference link to rating Fenix on the Play Store -->
    <string name="preferences_rate">Gefa einkunn á Google Play</string>
    <!-- Preference linking to about page for Fenix
        The first parameter is the name of the app defined in app_name (for example: Fenix) -->
    <string name="preferences_about">Um %1$s</string>
    <!-- Preference for settings related to changing the default browser -->
    <string name="preferences_set_as_default_browser">Setja sem sjálfgefinn vafra</string>
    <!-- Preference category for advanced settings -->
    <string name="preferences_category_advanced">Frekari stillingar</string>
    <!-- Preference category for privacy and security settings -->
    <string name="preferences_category_privacy_security">Friðhelgi og öruggi</string>
    <!-- Preference for advanced site permissions -->
    <string name="preferences_site_permissions" moz:removedIn="133" tools:ignore="UnusedResources">Heimildir vefsvæðis</string>
    <!-- Preference for advanced site settings -->
    <string name="preferences_site_settings">Stillingar vefsvæðis</string>
    <!-- Preference for private browsing options -->
    <string name="preferences_private_browsing_options">Huliðsgluggastillingar</string>
    <!-- Preference for opening links in a private tab-->
    <string name="preferences_open_links_in_a_private_tab">Opna tengla í huliðsflipa</string>
    <!-- Preference for allowing screenshots to be taken while in a private tab-->
    <string name="preferences_allow_screenshots_in_private_mode">Leyfa skjámyndatöku í huliðsvafri</string>
    <!-- Will inform the user of the risk of activating Allow screenshots in private browsing option -->
    <string name="preferences_screenshots_in_private_mode_disclaimer">Ef leyft er, verða huliðsflipar einnig sýnilegir þegar mörg forrit eru opin</string>
    <!-- Preference for adding private browsing shortcut -->
    <string name="preferences_add_private_browsing_shortcut">Bæta við flýtileið fyrir huliðsvafur</string>
    <!-- Preference for enabling "HTTPS-Only" mode -->
    <string name="preferences_https_only_title">Einungis-HTTPS-hamur</string>

    <!-- Label for cookie banner section in quick settings panel. -->
    <string name="cookie_banner_blocker">Útilokun vefkökuborða</string>
    <!-- Preference for removing cookie/consent banners from sites automatically in private mode. See reduce_cookie_banner_summary for additional context. -->
    <string name="preferences_cookie_banner_reduction_private_mode">Útilokun vefkökuborða í huliðsvafri</string>

    <!-- Text for indicating cookie banner handling is off this site, this is shown as part of the protections panel with the tracking protection toggle -->
    <string name="reduce_cookie_banner_off_for_site">Slökkt fyrir þetta vefsvæði</string>
    <!-- Text for cancel button indicating that cookie banner reduction is not supported for the current site, this is shown as part of the cookie banner details view. -->
    <string name="cookie_banner_handling_details_site_is_not_supported_cancel_button">Hætta við</string>
    <!-- Text for request support button indicating that cookie banner reduction is not supported for the current site, this is shown as part of the cookie banner details view. -->
    <string name="cookie_banner_handling_details_site_is_not_supported_request_support_button_2">Senda beiðni</string>
    <!-- Text for title indicating that cookie banner reduction is not supported for the current site, this is shown as part of the cookie banner details view. -->
    <string name="cookie_banner_handling_details_site_is_not_supported_title_2">Biðja um stuðning við þessa síðu?</string>
    <!-- Label for the snackBar, after the user reports with success a website where cookie banner reducer did not work -->
    <string name="cookie_banner_handling_report_site_snack_bar_text_2">Beiðni send</string>
    <!-- Text for indicating cookie banner handling is on this site, this is shown as part of the protections panel with the tracking protection toggle -->
    <string name="reduce_cookie_banner_on_for_site">Kveikt fyrir þetta vefsvæði</string>
    <!-- Text for indicating that a request for unsupported site was sent to Nimbus (it's a Mozilla library for experiments), this is shown as part of the protections panel with the tracking protection toggle -->
    <string name="reduce_cookie_banner_unsupported_site_request_submitted_2">Stuðningsbeiðni send</string>
    <!-- Text for indicating cookie banner handling is currently not supported for this site, this is shown as part of the protections panel with the tracking protection toggle -->
    <string name="reduce_cookie_banner_unsupported_site">Vefsvæðið er ekki stutt í augnablikinu</string>
    <!-- Title text for a detail explanation indicating cookie banner handling is on this site, this is shown as part of the cookie banner panel in the toolbar. The first parameter is a shortened URL of the current site-->
    <string name="reduce_cookie_banner_details_panel_title_on_for_site_1">Viltu kveikja á útilokun vefkökuborða fyrir %1$s?</string>

    <!-- Title text for a detail explanation indicating cookie banner handling is off this site, this is shown as part of the cookie banner panel in the toolbar. The first parameter is a shortened URL of the current site-->
    <string name="reduce_cookie_banner_details_panel_title_off_for_site_1">Viltu slökkva á útilokun vefkökuborða fyrir %1$s?</string>
    <!-- Title text for a detail explanation indicating cookie banner reducer didn't work for the current site, this is shown as part of the cookie banner panel in the toolbar. The first parameter is the application name-->
    <string name="reduce_cookie_banner_details_panel_title_unsupported_site_request_2">%1$s getur ekki hafnað sjálfvirkt vefkökubeiðnum á þessari síðu. Þú getur sent beiðni um stuðning við þessa síðu.</string>

    <!-- Long text for a detail explanation indicating what will happen if cookie banner handling is off for a site, this is shown as part of the cookie banner panel in the toolbar. The first parameter is the application name -->
    <string name="reduce_cookie_banner_details_panel_description_off_for_site_1">Slökktu á þessu og %1$s mun hreinsa vefkökur og endurlesa þetta vefsvæði. Það gæti skráð þig út eða tæmt innkaupakörfur.</string>
    <!-- Long text for a detail explanation indicating what will happen if cookie banner handling is on for a site, this is shown as part of the cookie banner panel in the toolbar. The first parameter is the application name -->
    <string name="reduce_cookie_banner_details_panel_description_on_for_site_3">Kveiktu á þessu og %1$s mun reyna að hafna sjálfkrafa öllum vefkökuborðum á þessu vefsvæði.</string>

    <!--Title for the cookie banner re-engagement CFR, the placeholder is replaced with app name -->
    <string name="cookie_banner_cfr_title">%1$s var að hafna vefkökum fyrir þína hönd</string>
    <!--Message for the cookie banner re-engagement CFR -->
    <string name="cookie_banner_cfr_message">Minni truflanir, færri vefkökur sem rekja ferðir þínar á þessu vefsvæði.</string>

    <!-- Description of the preference to enable "HTTPS-Only" mode. -->
    <string name="preferences_https_only_summary">Reynir sjálfkrafa að tengjast vefsvæðum með HTTPS dulritunareglum til að auka öryggi.</string>
    <!-- Summary of https only preference if https only is set to off -->
    <string name="preferences_https_only_off">Óvirkt</string>
    <!-- Summary of https only preference if https only is set to on in all tabs -->
    <string name="preferences_https_only_on_all">Virkt í öllum flipum</string>
    <!-- Summary of https only preference if https only is set to on in private tabs only -->
    <string name="preferences_https_only_on_private">Virkt í huliðsflipum</string>
    <!-- Text displayed that links to website containing documentation about "HTTPS-Only" mode -->
    <string name="preferences_http_only_learn_more">Frekari upplýsingar</string>
    <!-- Option for the https only setting -->
    <string name="preferences_https_only_in_all_tabs">Virkja í öllum flipum</string>
    <!-- Option for the https only setting -->
    <string name="preferences_https_only_in_private_tabs">Virkja eingöngu í huliðsflipum</string>
    <!-- Title shown in the error page for when trying to access a http website while https only mode is enabled. -->
    <string name="errorpage_httpsonly_title">Öruggt vefsvæði ekki tiltækt</string>
    <!-- Message shown in the error page for when trying to access a http website while https only mode is enabled. The message has two paragraphs. This is the first. -->
    <string name="errorpage_httpsonly_message_title">Líklegast styður vefsvæðið einfaldlega ekki HTTPS.</string>
    <!-- Message shown in the error page for when trying to access a http website while https only mode is enabled. The message has two paragraphs. This is the second. -->
    <string name="errorpage_httpsonly_message_summary">Hins vegar er líka mögulegt að árás hafi verið gerð. Ef þú heldur áfram á vefsvæðið ættir þú ekki að setja inn neinar viðkvæmar upplýsingar. Ef þú heldur áfram verður slökkt tímabundið á Einungis-HTTPS-ham fyrir vefsvæðið.</string>
    <!-- Preference for accessibility -->
    <string name="preferences_accessibility">Aðgengileiki</string>
    <!-- Preference to override the Mozilla account server -->
    <string name="preferences_override_account_server">Sérsniðinn netþjónn fyrir Mozilla-aðganga</string>
    <!-- Preference to override the Sync token server -->
    <string name="preferences_override_sync_tokenserver">Sérsniðinn samstillingarþjónn</string>
    <!-- Toast shown after updating the Mozilla account/Sync server override preferences -->
    <string name="toast_override_account_sync_server_done">Mozilla-reikningi / samstillingarþjóni hefur verið breytt. Slekk á forritinu til að innleiða breytingar…</string>
    <!-- Preference category for account information -->
    <string name="preferences_category_account">Reikningur</string>
    <!-- Preference for changing where the AddressBar is positioned -->
    <string name="preferences_toolbar_2">Staðsetning veffangastiku</string>
    <!-- Preference for changing default theme to dark or light mode -->
    <string name="preferences_theme">Þema</string>
    <!-- Preference for customizing the home screen -->
    <string name="preferences_home_2">Upphafssíða</string>
    <!-- Preference for gestures based actions -->
    <string name="preferences_gestures">Bendingar</string>
    <!-- Preference for settings related to visual options -->
    <string name="preferences_customize">Sérsníða</string>
    <!-- Preference description for banner about signing in -->
    <string name="preferences_sign_in_description_2">Skráðu þig inn til að samstilla flipana þína, bókamerki, lykilorð og fleira.</string>
    <!-- Preference shown instead of account display name while account profile information isn't available yet. -->
    <string name="preferences_account_default_name_2">Mozilla-reikningur</string>
    <!-- Preference text for account title when there was an error syncing FxA -->
    <string name="preferences_account_sync_error">Tengjast aftur til að halda áfram með samstillingu</string>
    <!-- Preference for language -->
    <string name="preferences_language">Tungumál</string>
    <!-- Preference for translations -->
    <string name="preferences_translations">Þýðingar</string>
    <!-- Preference for data choices -->
    <string name="preferences_data_choices">Gagnamöguleikar</string>
    <!-- Preference for data collection -->
    <string name="preferences_data_collection">Gagnasöfnun</string>
    <!-- Preference for developers -->
    <string name="preferences_remote_debugging">Kembt með fjartengingu með USB tengi</string>
    <!-- Preference title for switch preference to show search suggestions -->
    <string name="preferences_show_search_suggestions">Sýna leitartillögur</string>
    <!-- Preference title for switch preference to show voice search button -->
    <string name="preferences_show_voice_search">Sýna raddleit</string>
    <!-- Preference title for switch preference to show search suggestions also in private mode -->
    <string name="preferences_show_search_suggestions_in_private">Sýna í huliðsvöfrun</string>
    <!-- Preference title for switch preference to show a clipboard suggestion when searching -->
    <string name="preferences_show_clipboard_suggestions">Sýna tillögur á klippispjaldi</string>
    <!-- Preference title for switch preference to suggest browsing history when searching -->
    <string name="preferences_search_browsing_history">Sýna ferilsögu</string>
    <!-- Preference title for switch preference to suggest bookmarks when searching -->
    <string name="preferences_search_bookmarks">Leita í bókamerkjum</string>
    <!-- Preference title for switch preference to suggest synced tabs when searching -->
    <string name="preferences_search_synced_tabs">Leita í samstilltum flipum</string>
    <!-- Preference for account settings -->
    <string name="preferences_account_settings">Stillingar reiknings</string>
    <!-- Preference for enabling url autocomplete-->
    <string name="preferences_enable_autocomplete_urls">Sjálfvirk útfylling vefslóða</string>
    <!-- Preference title for switch preference to show sponsored Firefox Suggest search suggestions -->
    <string name="preferences_show_sponsored_suggestions">Tillögur frá styrktaraðilum</string>
    <!-- Summary for preference to show sponsored Firefox Suggest search suggestions.
         The first parameter is the name of the application. -->
    <string name="preferences_show_sponsored_suggestions_summary">Styddu við %1$s með einstaka kostuðum tillögum</string>
    <!-- Preference title for switch preference to show Firefox Suggest search suggestions for web content.
         The first parameter is the name of the application. -->
    <string name="preferences_show_nonsponsored_suggestions">Tillögur frá %1$s</string>
    <!-- Summary for preference to show Firefox Suggest search suggestions for web content -->
    <string name="preferences_show_nonsponsored_suggestions_summary">Fáðu tillögur af vefnum sem tengjast leitinni þinni</string>
    <!-- Preference for open links in third party apps -->
    <string name="preferences_open_links_in_apps">Opna tengla í smáforritum</string>
    <!-- Preference for open links in third party apps always open in apps option -->
    <string name="preferences_open_links_in_apps_always">Alltaf</string>
    <!-- Preference for open links in third party apps ask before opening option -->
    <string name="preferences_open_links_in_apps_ask">Spyrja áður en er opnað</string>
    <!-- Preference for open links in third party apps never open in apps option -->
    <string name="preferences_open_links_in_apps_never">Aldrei</string>
    <!-- Preference for open download with an external download manager app -->
    <string name="preferences_external_download_manager">Utanaðkomandi niðurhalsstjóri</string>
    <!-- Preference for enabling gecko engine logs -->
    <string name="preferences_enable_gecko_logs">Virkja Gecko-atvikaskráningar</string>
    <!-- Message to indicate users that we are quitting the application to apply the changes -->
    <string name="quit_application">Hætti í forritinu til að virkja breytingar…</string>

    <!-- Preference for extensions -->
    <string name="preferences_extensions">Forritsaukar</string>
    <!-- Preference for installing a local extension -->
    <string name="preferences_install_local_extension">Setja inn forritsauka úr skrá</string>
    <!-- Preference for notifications -->
    <string name="preferences_notifications">Tilkynningar</string>

    <!-- Summary for notification preference indicating notifications are allowed -->
    <string name="notifications_allowed_summary">Leyft</string>
    <!-- Summary for notification preference indicating notifications are not allowed -->
    <string name="notifications_not_allowed_summary">Ekki leyft</string>

    <!-- Add-on Permissions -->
    <!-- The title of the required permissions section from addon's permissions screen -->
    <string name="addons_permissions_heading_required" tools:ignore="UnusedResources">Nauðsynlegt</string>
    <!-- The title of the optional permissions section from addon's permissions screen -->
    <string name="addons_permissions_heading_optional" tools:ignore="UnusedResources">Valkvætt</string>
    <!-- The title of the origin permission option allowing a user to enable the extension to run on all sites -->
    <string name="addons_permissions_allow_for_all_sites" tools:ignore="UnusedResources">Leyfa fyrir öll vefsvæði</string>
    <!-- The subtitle for the allow for all sites preference toggle -->
    <string name="addons_permissions_allow_for_all_sites_subtitle" tools:ignore="UnusedResources">Ef þú treystir þessum forritsauka geturðu gefið honum heimild fyrir öll vefsvæði.</string>

    <!-- The text shown when an extension does not require permissions -->
    <string name="addons_does_not_require_permissions">Þessi forritsauki þarf engar heimildir.</string>

    <!-- Add-on Preferences -->
    <!-- Preference to customize the configured AMO (addons.mozilla.org) collection -->
    <string name="preferences_customize_extension_collection">Sérsniðið forritsaukasafn</string>
    <!-- Button caption to confirm the add-on collection configuration -->
    <string name="customize_addon_collection_ok">Í lagi</string>
    <!-- Button caption to abort the add-on collection configuration -->
    <string name="customize_addon_collection_cancel">Hætta við</string>
    <!-- Hint displayed on input field for custom collection name -->
    <string name="customize_addon_collection_hint">Heiti safns</string>
    <!-- Hint displayed on input field for custom collection user ID-->
    <string name="customize_addon_collection_user_hint">Eigandi safns (notandaauðkenni)</string>

    <!-- Toast shown after confirming the custom extension collection configuration -->
    <string name="toast_customize_extension_collection_done">Forritsaukasafni þínu hefur verið breytt. Slekk á forritinu til að innleiða breytingar…</string>

    <!-- Customize Home -->
    <!-- Header text for jumping back into the recent tab in customize the home screen -->
    <string name="customize_toggle_jump_back_in">Hoppa aftur inn</string>
    <!-- Title for the customize home screen section with bookmarks. -->
    <string name="customize_toggle_bookmarks">Bókamerki</string>
    <!-- Title for the customize home screen section with recently visited. Recently visited is
    a section where users see a list of tabs that they have visited in the past few days -->
    <string name="customize_toggle_recently_visited">Nýlega heimsótt</string>

    <!-- Title for the customize home screen section with Pocket. -->
    <string name="customize_toggle_pocket_2">Umhugsunarverðar sögur</string>
    <!-- Summary for the customize home screen section with Pocket. The first parameter is product name Pocket -->
    <string name="customize_toggle_pocket_summary">Greinar knúnar með %s</string>
    <!-- Title for the customize home screen section with sponsored Pocket stories. -->
    <string name="customize_toggle_pocket_sponsored">Kostaðar sögur</string>
    <!-- Title for the opening wallpaper settings screen -->
    <string name="customize_wallpapers">Bakgrunnar</string>
    <!-- Title for the customize home screen section with sponsored shortcuts. -->
    <string name="customize_toggle_contile">Kostaðar flýtileiðir</string>

    <!-- Wallpapers -->
    <!-- Content description for various wallpapers. The first parameter is the name of the wallpaper -->
    <string name="wallpapers_item_name_content_description">Bakgrunnsatriði: %1$s</string>
    <!-- Snackbar message for when wallpaper is selected -->
    <string name="wallpaper_updated_snackbar_message">Bakgrunnur uppfærður!</string>
    <!-- Snackbar label for action to view selected wallpaper -->
    <string name="wallpaper_updated_snackbar_action">Skoða</string>
    <!-- Snackbar message for when wallpaper couldn't be downloaded -->
    <string name="wallpaper_download_error_snackbar_message">Gat ekki sótt bakgrunnsmynd</string>
    <!-- Snackbar label for action to retry downloading the wallpaper -->
    <string name="wallpaper_download_error_snackbar_action">Reyna aftur</string>
    <!-- Snackbar message for when wallpaper couldn't be selected because of the disk error -->
    <string name="wallpaper_select_error_snackbar_message">Gat ekki skipt um bakgrunnsmynd</string>
    <!-- Text displayed that links to website containing documentation about the "Limited Edition" wallpapers. -->
    <string name="wallpaper_learn_more">Kanna nánar</string>

    <!-- Text for classic wallpapers title. The first parameter is the Firefox name. -->
    <string name="wallpaper_classic_title">Klassískt %s</string>
    <!-- Text for artist series wallpapers title. "Artist series" represents a collection of artist collaborated wallpapers. -->
    <string name="wallpaper_artist_series_title">Safn frá listamönnum</string>
    <!-- Description text for the artist series wallpapers with learn more link. The first parameter is the learn more string defined in wallpaper_learn_more. "Independent voices" is the name of the wallpaper collection -->
    <string name="wallpaper_artist_series_description_with_learn_more">Safn frá Independent Voices. %s</string>
    <!-- Description text for the artist series wallpapers. "Independent voices" is the name of the wallpaper collection -->
    <string name="wallpaper_artist_series_description">Independent Voices safnið.</string>
    <!-- Wallpaper onboarding dialog header text. -->
    <string name="wallpapers_onboarding_dialog_title_text">Prófaðu skvettu af lit</string>
    <!-- Wallpaper onboarding dialog body text. -->
    <string name="wallpapers_onboarding_dialog_body_text">Veldu bakgrunnsmynd sem talar til þín.</string>
    <!-- Wallpaper onboarding dialog learn more button text. The button navigates to the wallpaper settings screen. -->
    <string name="wallpapers_onboarding_dialog_explore_more_button_text">Skoða fleiri bakgrunnsmyndir</string>

    <!-- Add-ons general availability nimbus message-->
    <!-- Title of the Nimbus message for extension general availability-->
    <string name="addon_ga_message_title_2" tools:ignore="UnusedResources">Nýir forritsaukar eru í boði núna</string>
    <!-- Body of the Nimbus message for add-ons general availability. 'Firefox' intentionally hardcoded here-->
    <string name="addon_ga_message_body" tools:ignore="BrandUsage,UnusedResources">Skoðaðu meira en 100+ nýja forritsauka sem gera þér kleift að gera Firefox að þínum eigin.</string>

    <!-- Button text of the Nimbus message for extensions general availability. -->
    <string name="addon_ga_message_button_2" tools:ignore="UnusedResources">Skoða forritsauka</string>

    <!-- Extension process crash dialog to user -->
    <!-- Title of the extension crash dialog shown to the user when enough errors have occurred with extensions and they need to be temporarily disabled -->
    <string name="extension_process_crash_dialog_title">Forritsaukar eru tímabundið óvirkir</string>
    <!-- This is a message shown to the user when too many errors have occurred with the extensions process and they have been disabled.
    The user can decide if they would like to continue trying to start extensions or if they'd rather continue without them.
    The first parameter is the application name. -->
    <string name="extension_process_crash_dialog_message">Einn eða fleiri forritsauki hættu að virka, sem gerir kerfið þitt óstöðugt. %1$s reyndi árangurslaust að endurræsa forritsaukana.\n\nForritsaukar verða ekki endurræstir meðan á núverandi lotu stendur.\n\nEf þú fjarlægir eða slekkur á forritsaukum gæti það lagað þetta vandamál.</string>
    <!-- Button text on the extension crash dialog to prompt the user to try restarting the extensions but the dialog will reappear if it is unsuccessful again -->
    <string name="extension_process_crash_dialog_retry_button_text" tools:ignore="UnusedResources">Prófaðu að endurræsa forritsauka</string>

    <!-- Button text on the extension crash dialog to prompt the user to continue with all extensions disabled. -->
    <string name="extension_process_crash_dialog_disable_extensions_button_text">Halda áfram með forritsauka óvirka</string>

    <!-- Account Preferences -->
    <!-- Preference for managing your account via accounts.firefox.com -->
    <string name="preferences_manage_account">Sýsla með reikning</string>
    <!-- Summary of the preference for managing your account via accounts.firefox.com. -->
    <string name="preferences_manage_account_summary">Breyttu lykilorðinu þínu, sýslaðu með gagnasafnið þitt eða eyddu reikningnum þínum</string>
    <!-- Preference for triggering sync -->
    <string name="preferences_sync_now">Samstilla núna</string>
    <!-- Preference category for sync -->
    <string name="preferences_sync_category">Velja hvað á að samstilla</string>
    <!-- Preference for syncing history -->
    <string name="preferences_sync_history">Feril</string>
    <!-- Preference for syncing bookmarks -->
    <string name="preferences_sync_bookmarks">Bókamerki</string>
    <!-- Preference for syncing passwords -->
    <string name="preferences_sync_logins_2">Lykilorð</string>
    <!-- Preference for syncing tabs -->
    <string name="preferences_sync_tabs_2">Opnir flipar</string>
    <!-- Preference for signing out -->
    <string name="preferences_sign_out">Útskráning</string>
    <!-- Preference displays and allows changing current FxA device name -->
    <string name="preferences_sync_device_name">Heiti á tæki</string>
    <!-- Text shown when user enters empty device name -->
    <string name="empty_device_name_error">Heiti tækis má ekki vera autt.</string>
    <!-- Label indicating that sync is in progress -->
    <string name="sync_syncing_in_progress">Samstilli…</string>
    <!-- Label summary indicating that sync failed. The first parameter is the date stamp showing last time it succeeded -->
    <string name="sync_failed_summary">Samstilling mistókst. Tókst síðast: %s</string>
    <!-- Label summary showing never synced -->
    <string name="sync_failed_never_synced_summary">Samstilling mistókst. Síðast samstillt: aldrei</string>
    <!-- Label summary the date we last synced. The first parameter is date stamp showing last time synced -->
    <string name="sync_last_synced_summary">Síðasta samstilling: %s</string>
    <!-- Label summary showing never synced -->
    <string name="sync_never_synced_summary">Síðasta samstilling: aldrei</string>

    <!-- Text for displaying the default device name.
        The first parameter is the application name, the second is the device manufacturer name
        and the third is the device model. -->
    <string name="default_device_name_2">%1$s á %2$s %3$s</string>

    <!-- Preference for syncing payment methods -->
    <string name="preferences_sync_credit_cards_2">Greiðslumátar</string>
    <!-- Preference for syncing addresses -->
    <string name="preferences_sync_address">Vistföng</string>

    <!-- Send Tab -->
    <!-- Name of the "receive tabs" notification channel. Displayed in the "App notifications" system settings for the app -->
    <string name="fxa_received_tab_channel_name">Mótteknir flipar</string>
    <!-- Description of the "receive tabs" notification channel. Displayed in the "App notifications" system settings for the app -->
    <string name="fxa_received_tab_channel_description" tools:ignore="BrandUsage">Tilkynningar um flipa sem berast frá öðrum Firefox tækjum.</string>
    <!--  The body for these is the URL of the tab received  -->
    <string name="fxa_tab_received_notification_name">Tók á móti flipa</string>
    <!-- %s is the device name -->
    <string name="fxa_tab_received_from_notification_name">Flipi frá %s</string>

    <!-- Close Synced Tabs -->
    <!-- The title for a notification shown when the user closes tabs that are currently
    open on this device from another device that's signed in to the same Mozilla account.
    %1$s is a placeholder for the app name; %2$d is the number of tabs closed.  -->
    <string name="fxa_tabs_closed_notification_title">%1$s flipum lokað: %2$d</string>
    <!-- The body for a "closed synced tabs" notification. -->
    <string name="fxa_tabs_closed_text">Skoða nýjustu flipa sem var lokað</string>

    <!-- Advanced Preferences -->
    <!-- Preference for tracking protection exceptions -->
    <string name="preferences_tracking_protection_exceptions">Undanþágur</string>
    <!-- Button in Exceptions Preference to turn on tracking protection for all sites (remove all exceptions) -->
    <string name="preferences_tracking_protection_exceptions_turn_on_for_all">Virkja fyrir öll vefsvæði</string>
    <!-- Text displayed when there are no exceptions -->
    <string name="exceptions_empty_message_description">Undantekningar gera þér kleift að slökkva á rakningarvörn fyrir valin vefsvæði.</string>
    <!-- Text displayed when there are no exceptions, with learn more link that brings users to a tracking protection SUMO page -->
    <string name="exceptions_empty_message_learn_more_link">Fræðast meira</string>

    <!-- Preference switch for usage and technical data collection -->
    <string name="preference_usage_data">Notkun og tæknileg gögn</string>

    <!-- Preference description for usage and technical data collection -->
    <string name="preferences_usage_data_description">Deilir afköstum, notkun, vélbúnaðarupplýsingum og sérsniðum gögnum um vafrann þinn með Mozilla svo hægt sé að betrumbæta %1$s</string>
    <!-- Preference switch for marketing data collection -->
    <string name="preferences_marketing_data">Markaðsgögn</string>
    <!-- Preference description for marketing data collection -->
    <string name="preferences_marketing_data_description2">Deilir grunnnotkunargögnum með Adjust, söluaðila farsímamarkaðssetningar okkar</string>
    <!-- Preference switch title for automatically submitting crash reports -->
    <string name="preferences_automatically_submit_crashes_title">Senda hrunskýrslur sjálfkrafa</string>
    <!-- Preference switch description for automatically submitting crash reports -->
    <string name="preferences_automatically_submit_crashes_description">Deilir hrungögnum sjálfkrafa með Mozilla við ræsingu eftir hrun</string>
    <!-- Title for studies preferences -->
    <string name="preference_experiments_2">Kannanir</string>
    <!-- Summary for studies preferences -->
    <string name="preference_experiments_summary_2">Leyfir Mozilla að setja upp og keyra rannsóknir</string>

    <!-- Turn On Sync Preferences -->
    <!-- Header of the Sync and save your data preference view -->
    <string name="preferences_sync_2">Samstilla og vista gögn</string>
    <!-- Preference for reconnecting to FxA sync -->
    <string name="preferences_sync_sign_in_to_reconnect">Skráðu þig inn til að tengjast aftur</string>
    <!-- Preference for removing FxA account -->
    <string name="preferences_sync_remove_account">Fjarlægja reikning</string>

    <!-- Pairing Feature strings -->
    <!-- Instructions on how to access pairing -->
    <string name="pair_instructions_2"><![CDATA[Skannaðu QR kóðann sem sýndur er á <b>firefox.com/pair</b>]]></string>

    <!-- Toolbar Preferences -->
    <!-- Preference for using top toolbar -->
    <string name="preference_top_toolbar">Efst</string>
    <!-- Preference for using bottom toolbar -->
    <string name="preference_bottom_toolbar">Neðst</string>

    <!-- Theme Preferences -->
    <!-- Preference for using light theme -->
    <string name="preference_light_theme">Ljóst</string>
    <!-- Preference for using dark theme -->
    <string name="preference_dark_theme">Dökkt</string>
    <!-- Preference for using using dark or light theme automatically set by battery -->
    <string name="preference_auto_battery_theme">Stillt af Battery Saver</string>

    <!-- Preference for using following device theme -->
    <string name="preference_follow_device_theme">Fylgja þema tækisins</string>

    <!-- Gestures Preferences-->
    <!-- Preferences for using pull to refresh in a webpage -->
    <string name="preference_gestures_website_pull_to_refresh">Dragðu til að endurlesa</string>
    <!-- Preference for using the dynamic toolbar -->
    <string name="preference_gestures_dynamic_toolbar">Skrunaðu til að fela verkfæraslána</string>

    <!-- Preference for showing the opened tabs by swiping up on the toolbar-->
    <string name="preference_gestures_swipe_toolbar_show_tabs">Strjúka verkfæraslánni upp til að opna flipa</string>

    <!-- Preference for using the dynamic toolbars -->
    <string name="preference_gestures_dynamic_toolbar_2">Skrunaðu til að fela veffangastiku og verkfæraastiku</string>
    <!-- Preference for switching tabs by swiping horizontally on the addressbar -->
    <string name="preference_gestures_swipe_toolbar_switch_tabs_2">Strjúktu veffangastikuna til hliðar til að skipta um flipa</string>

    <!-- Library -->
    <!-- Option in Library to open Downloads page -->
    <string name="library_downloads">Sóttar skrár</string>
    <!-- Option in library to open Bookmarks page -->
    <string name="library_bookmarks">Bókamerki</string>
    <!-- Option in library to open Desktop Bookmarks root page -->
    <string name="library_desktop_bookmarks_root">Bókamerki borðtölvu útgáfu</string>
    <!-- Option in library to open Desktop Bookmarks "menu" page -->
    <string name="library_desktop_bookmarks_menu">Bókarmerkja valmynd</string>
    <!-- Option in library to open Desktop Bookmarks "toolbar" page -->
    <string name="library_desktop_bookmarks_toolbar">Bókamerkjaslá</string>
    <!-- Option in library to open Desktop Bookmarks "unfiled" page -->
    <string name="library_desktop_bookmarks_unfiled">Önnur bókamerki</string>
    <!-- Option in Library to open History page -->
    <string name="library_history">Ferill</string>
    <!-- Option in Library to open a new tab -->
    <string name="library_new_tab">Nýr flipi</string>
    <!-- Settings Page Title -->
    <string name="settings_title">Stillingar</string>
    <!-- Content description (not visible, for screen readers etc.): "Close button for library settings" -->
    <string name="content_description_close_button">Loka</string>

    <!-- Title to show in alert when a lot of tabs are to be opened
    %d is a placeholder for the number of tabs that will be opened -->
    <string name="open_all_warning_title">Opna %d flipa?</string>
    <!-- Message to warn users that a large number of tabs will be opened
    %s will be replaced by app name. -->
    <string name="open_all_warning_message">Að opna þetta marga flipa gæti hægt á %s á meðan síðurnar eru að hlaðast inn.  Ertu viss um að þú viljir halda áfram?</string>
    <!-- Dialog button text for confirming open all tabs -->
    <string name="open_all_warning_confirm">Opna flipa</string>
    <!-- Dialog button text for canceling open all tabs -->
    <string name="open_all_warning_cancel">Hætta við</string>

    <!-- Text to show users they have one page in the history group section of the History fragment.
    %d is a placeholder for the number of pages in the group. -->
    <string name="history_search_group_site_1">%d síða</string>

    <!-- Text to show users they have multiple pages in the history group section of the History fragment.
    %d is a placeholder for the number of pages in the group. -->
    <string name="history_search_group_sites_1">%d síður</string>

    <!-- Option in library for Recently Closed Tabs -->
    <string name="library_recently_closed_tabs">Nýlega lokaðir flipar</string>
    <!-- Option in library to open Recently Closed Tabs page -->
    <string name="recently_closed_show_full_history">Skoða allan vafurferil</string>
    <!-- Text to show users they have multiple tabs saved in the Recently Closed Tabs section of history.
    %d is a placeholder for the number of tabs selected. -->
    <string name="recently_closed_tabs">%d flipar</string>
    <!-- Text to show users they have one tab saved in the Recently Closed Tabs section of history.
    %d is a placeholder for the number of tabs selected. -->
    <string name="recently_closed_tab">%d flipi</string>
    <!-- Recently closed tabs screen message when there are no recently closed tabs -->
    <string name="recently_closed_empty_message">Engir nýlega lokaðir flipar hér</string>

    <!-- Tab Management -->
    <!-- Title of preference for tabs management -->
    <string name="preferences_tabs">Flipar</string>
    <!-- Title of preference that allows a user to specify the tab view -->
    <string name="preferences_tab_view">Flipasýn</string>
    <!-- Option for a list tab view -->
    <string name="tab_view_list">Listi</string>
    <!-- Option for a grid tab view -->
    <string name="tab_view_grid">Reitir</string>
    <!-- Title of preference that allows a user to auto close tabs after a specified amount of time -->
    <string name="preferences_close_tabs">Loka flipum</string>
    <!-- Option for auto closing tabs that will never auto close tabs, always allows user to manually close tabs -->
    <string name="close_tabs_manually">Aldrei</string>
    <!-- Option for auto closing tabs that will auto close tabs after one day -->
    <string name="close_tabs_after_one_day">Eftir einn dag</string>
    <!-- Option for auto closing tabs that will auto close tabs after one week -->
    <string name="close_tabs_after_one_week">Eftir eina viku</string>
    <!-- Option for auto closing tabs that will auto close tabs after one month -->
    <string name="close_tabs_after_one_month">Eftir einn mánuð</string>
    <!-- Title of preference that allows a user to specify the auto-close settings for open tabs -->
    <string name="preference_auto_close_tabs" tools:ignore="UnusedResources">Loka opnum flipum sjálfvirkt</string>

    <!-- Opening screen -->
    <!-- Title of a preference that allows a user to choose what screen to show after opening the app -->
    <string name="preferences_opening_screen">Upphafsskjár</string>
    <!-- Option for always opening the homepage when re-opening the app -->
    <string name="opening_screen_homepage">Upphafssíða</string>
    <!-- Option for always opening the user's last-open tab when re-opening the app -->
    <string name="opening_screen_last_tab">Síðasti flipi</string>
    <!-- Option for always opening the homepage when re-opening the app after four hours of inactivity -->
    <string name="opening_screen_after_four_hours_of_inactivity">Upphafssíða eftir fjórar klukkustundir án virkni</string>
    <!-- Summary for tabs preference when auto closing tabs setting is set to manual close-->
    <string name="close_tabs_manually_summary">Loka handvirkt</string>
    <!-- Summary for tabs preference when auto closing tabs setting is set to auto close tabs after one day-->
    <string name="close_tabs_after_one_day_summary">Loka eftir einn dag</string>
    <!-- Summary for tabs preference when auto closing tabs setting is set to auto close tabs after one week-->
    <string name="close_tabs_after_one_week_summary">Loka eftir eina viku</string>
    <!-- Summary for tabs preference when auto closing tabs setting is set to auto close tabs after one month-->
    <string name="close_tabs_after_one_month_summary">Loka eftir einn mánuð</string>

    <!-- Summary for homepage preference indicating always opening the homepage when re-opening the app -->
    <string name="opening_screen_homepage_summary">Opna á upphafssíðu</string>
    <!-- Summary for homepage preference indicating always opening the last-open tab when re-opening the app -->
    <string name="opening_screen_last_tab_summary">Opna á síðasta flipa</string>
    <!-- Summary for homepage preference indicating opening the homepage when re-opening the app after four hours of inactivity -->
    <string name="opening_screen_after_four_hours_of_inactivity_summary">Opna á upphafssíðu eftir fjórar klukkustundir</string>

    <!-- Inactive tabs -->
    <!-- Category header of a preference that allows a user to enable or disable the inactive tabs feature -->
    <string name="preferences_inactive_tabs">Færa gamla flipa í óvirka</string>
    <!-- Title of inactive tabs preference -->
    <string name="preferences_inactive_tabs_title">Flipar sem þú hefur ekki skoðað í tvær vikur verða færðir í óvirka hlutann.</string>

    <!-- Studies -->
    <!-- Title of the remove studies button -->
    <string name="studies_remove">Fjarlægja</string>
    <!-- Title of the active section on the studies list -->
    <string name="studies_active">Virkt</string>
    <!-- Description for studies, it indicates why Firefox use studies. The first parameter is the name of the application. -->
    <string name="studies_description_2">%1$s kann að setja upp og keyra rannsóknir af og til.</string>
    <!-- Learn more link for studies, links to an article for more information about studies. -->
    <string name="studies_learn_more">Frekari upplýsingar</string>
    <!-- Dialog message shown after removing a study -->
    <string name="studies_restart_app">Forritið hættir til að virkja breytingar</string>
    <!-- Dialog button to confirm the removing a study. -->
    <string name="studies_restart_dialog_ok">Í lagi</string>
    <!-- Dialog button text for canceling removing a study. -->
    <string name="studies_restart_dialog_cancel">Hætta við</string>
    <!-- Toast shown after turning on/off studies preferences -->
    <string name="studies_toast_quit_application" tools:ignore="UnusedResources">Hætta í forritinu til að virkja breytingar…</string>

    <!-- Sessions -->
    <!-- Title for the list of tabs -->
    <string name="tab_header_label">Opna flipa</string>
    <!-- Title for the list of tabs in the current private session -->
    <string name="tabs_header_private_tabs_title">Huliðsflipar</string>
    <!-- Title for the list of tabs in the synced tabs -->
    <string name="tabs_header_synced_tabs_title">Samstilltir flipar</string>
    <!-- Content description (not visible, for screen readers etc.): Add tab button. Adds a news tab when pressed -->
    <string name="add_tab">Bæta við flipa</string>
    <!-- Content description (not visible, for screen readers etc.): Add tab button. Adds a news tab when pressed -->
    <string name="add_private_tab">Bæta við huliðsflipa</string>
    <!-- Text for the new tab button to indicate adding a new private tab in the tab -->
    <string name="tab_drawer_fab_content">Einka</string>
    <!-- Text for the new tab button to indicate syncing command on the synced tabs page -->
    <string name="tab_drawer_fab_sync">Samstiling</string>
    <!-- Text shown in the menu for sharing all tabs -->
    <string name="tab_tray_menu_item_share">Deila flipum</string>
    <!-- Text shown in the menu to view recently closed tabs -->
    <string name="tab_tray_menu_recently_closed">Nýlega lokaðir flipar</string>
    <!-- Text shown in the tabs tray inactive tabs section -->
    <string name="tab_tray_inactive_recently_closed" tools:ignore="UnusedResources">Nýlega lokað</string>
    <!-- Text shown in the menu to view account settings -->
    <string name="tab_tray_menu_account_settings">Stillingar reiknings</string>
    <!-- Text shown in the menu to view tab settings -->
    <string name="tab_tray_menu_tab_settings">Stillingar flipa</string>
    <!-- Text shown in the menu for closing all tabs -->
    <string name="tab_tray_menu_item_close">Loka öllum flipum</string>
    <!-- Text shown in the multiselect menu for bookmarking selected tabs. -->
    <string name="tab_tray_multiselect_menu_item_bookmark">Bókamerki</string>
    <!-- Text shown in the multiselect menu for closing selected tabs. -->
    <string name="tab_tray_multiselect_menu_item_close">Loka</string>
    <!-- Content description for tabs tray multiselect share button -->
    <string name="tab_tray_multiselect_share_content_description">Deila völdum flipum</string>
    <!-- Content description for tabs tray multiselect menu -->
    <string name="tab_tray_multiselect_menu_content_description">Valmynd valinna flipa</string>
    <!-- Content description (not visible, for screen readers etc.): Removes tab from collection button. Removes the selected tab from collection when pressed -->
    <string name="remove_tab_from_collection">Fjarlæga flipann úr safni</string>
    <!-- Text for button to enter multiselect mode in tabs tray -->
    <string name="tabs_tray_select_tabs">Veldu flipa</string>
    <!-- Content description (not visible, for screen readers etc.): Close tab button. Closes the current session when pressed -->
    <string name="close_tab">Loka flipa</string>
    <!-- Content description (not visible, for screen readers etc.): Close tab <title> button. First parameter is tab title  -->
    <string name="close_tab_title">Loka flipa %s</string>

    <!-- Content description (not visible, for screen readers etc.): Opens the open tabs menu when pressed -->
    <string name="open_tabs_menu">Opnaðu flipa valmyndina</string>
    <!-- Open tabs menu item to save tabs to collection -->
    <string name="tabs_menu_save_to_collection1">Vista flipa í safn</string>
    <!-- Text for the menu button to delete a collection -->
    <string name="collection_delete">Eyða safni</string>
    <!-- Text for the menu button to rename a collection -->
    <string name="collection_rename">Endurnefna safn</string>
    <!-- Text for the button to open tabs of the selected collection -->
    <string name="collection_open_tabs">Opna flipa</string>
    <!-- Hint for adding name of a collection -->
    <string name="collection_name_hint">Heiti safns</string>
    <!-- Text for the menu button to remove a top site -->
    <string name="remove_top_site">Fjarlægja</string>

    <!-- Text for the menu button to delete a top site from history -->
    <string name="delete_from_history">Eyða úr vafurferli</string>
    <!-- Postfix for private WebApp titles, placeholder is replaced with app name -->
    <string name="pwa_site_controls_title_private">%1$s (huliðshamur)</string>

    <!-- History -->
    <!-- Text for the button to search all history -->
    <string name="history_search_1">Settu inn leitarorð</string>
    <!-- Text for the button to clear all history -->
    <string name="history_delete_all">Eyða ferli</string>
    <!-- Text for the snackbar to confirm that multiple browsing history items has been deleted -->
    <string name="history_delete_multiple_items_snackbar">Hreinsa feril</string>
    <!-- Text for the snackbar to confirm that a single browsing history item has been deleted. The first parameter is the shortened URL of the deleted history item. -->
    <string name="history_delete_single_item_snackbar">Eyða %1$s</string>
    <!-- Context description text for the button to delete a single history item -->
    <string name="history_delete_item">Eyða</string>
    <!-- History multi select title in app bar
    The first parameter is the number of bookmarks selected -->
    <string name="history_multi_select_title">%1$d valið</string>
    <!-- Text for the header that groups the history for today -->
    <string name="history_today">Í dag</string>
    <!-- Text for the header that groups the history for yesterday -->
    <string name="history_yesterday">Í gær</string>
    <!-- Text for the header that groups the history the past 7 days -->
    <string name="history_7_days">Síðustu 7 daga</string>
    <!-- Text for the header that groups the history the past 30 days -->
    <string name="history_30_days">Síðustu 30 daga</string>
    <!-- Text for the header that groups the history older than the last month -->
    <string name="history_older">Eldri</string>
    <!-- Text shown when no history exists -->
    <string name="history_empty_message">Ekkert ferli hér</string>


    <!-- Downloads -->
    <!-- Text for the snackbar to confirm that multiple downloads items have been removed -->
    <string name="download_delete_multiple_items_snackbar_1">Sóttar skrár fjarlægðar</string>
    <!-- Text for the snackbar to confirm that a single download item has been removed. The first parameter is the name of the download item. -->
    <string name="download_delete_single_item_snackbar">Fjarlægði %1$s</string>
    <!-- Text shown when no download exists -->
    <string name="download_empty_message_1">Engar sóttar skrár</string>
    <!-- History multi select title in app bar
    The first parameter is the number of downloads selected -->
    <string name="download_multi_select_title">%1$d valið</string>
    <!-- Text for the button to remove a single download item -->
    <string name="download_delete_item_1">Fjarlægja</string>


    <!-- Crashes -->
    <!-- Title text displayed on the tab crash page. This first parameter is the name of the application (For example: Fenix) -->
    <string name="tab_crash_title_2">Því miður getur %1$s ekki hlaðið þessa síðu.</string>
    <!-- Send crash report checkbox text on the tab crash page -->
    <string name="tab_crash_send_report">Senda hrunskýrslu til Mozilla</string>
    <!-- Close tab button text on the tab crash page -->
    <string name="tab_crash_close">Loka flipa</string>
    <!-- Restore tab button text on the tab crash page -->
    <string name="tab_crash_restore">Endurheimta flipa</string>

    <!-- Unsubmitted crash dialog title, The first parameter is the name of the app (e.g. Firefox)  -->
    <string name="unsubmitted_crash_dialog_title">%s þurfti að endurræsa</string>
    <!-- Unsubmitted crash dialog checkbox label for automatically sending reports in the future -->
    <string name="unsubmitted_crash_dialog_checkbox_label">Senda hrunskýrslur inn sjálfkrafa</string>
    <!-- Unsubmitted crash dialog negative button to dismiss the dialog -->
    <string name="unsubmitted_crash_dialog_negative_button">Loka</string>
    <!-- Unsubmitted crash dialog positive button to submit crash report -->
    <string name="unsubmitted_crash_dialog_positive_button">Senda hrunskýrslu</string>

    <!-- Bookmarks -->
    <!-- Confirmation message for a dialog confirming if the user wants to delete the selected folder -->
    <string name="bookmark_delete_folder_confirmation_dialog">Ertu viss um að þú viljir eyða þessari möppu?</string>
    <!-- Confirmation message for a dialog confirming if the user wants to delete multiple items including folders. Parameter will be replaced by app name. -->
    <string name="bookmark_delete_multiple_folders_confirmation_dialog">%s mun eyða völdu atriðunum.</string>
    <!-- Text for the cancel button on delete bookmark dialog -->
    <string name="bookmark_delete_negative">Hætta við</string>
    <!-- Screen title for adding a bookmarks folder -->
    <string name="bookmark_add_folder">Bæta við möppu</string>
    <!-- Snackbar title shown after a bookmark has been created. -->
    <string name="bookmark_saved_snackbar">Bókamerki vistað!</string>
    <!-- Snackbar title that confirms a bookmark was saved into a folder. Parameter will be replaced by the name of the folder the bookmark was saved into. -->
    <string name="bookmark_saved_in_folder_snackbar">Vistað í „%s“</string>
    <!-- Snackbar edit button shown after a bookmark has been created. -->
    <string name="edit_bookmark_snackbar_action">BREYTA</string>
    <!-- Bookmark menu move button -->
    <string name="bookmark_menu_move_button">Færa</string>
    <!-- Bookmark overflow menu edit button -->
    <string name="bookmark_menu_edit_button">Breyta</string>
    <!-- Bookmark overflow menu copy button -->
    <string name="bookmark_menu_copy_button">Afrita</string>
    <!-- Bookmark overflow menu share button -->
    <string name="bookmark_menu_share_button">Deila</string>
    <!-- Bookmark overflow menu open in new tab button -->
    <string name="bookmark_menu_open_in_new_tab_button">Opna nýjan flipa</string>
    <!-- Bookmark overflow menu open in private tab button -->
    <string name="bookmark_menu_open_in_private_tab_button">Opna flipa í huliðsstillingu</string>
    <!-- Bookmark overflow menu open all in tabs button -->
    <string name="bookmark_menu_open_all_in_tabs_button">Opna allt í nýjum flipum</string>
    <!-- Bookmark overflow menu open all in private tabs button -->
    <string name="bookmark_menu_open_all_in_private_tabs_button">Opna allt í huliðsflipum</string>
    <!-- Bookmark overflow menu delete button -->
    <string name="bookmark_menu_delete_button">Eyða</string>
    <!--Bookmark overflow menu save button -->
    <string name="bookmark_menu_save_button">Vista</string>
    <!-- Bookmark multi select title in app bar
     The first parameter is the number of bookmarks selected -->
    <string name="bookmarks_multi_select_title">%1$d valið</string>
    <!-- Bookmark editing screen title -->
    <string name="edit_bookmark_fragment_title">Breyta bókamerki</string>
    <!-- Bookmark folder editing screen title -->
    <string name="edit_bookmark_folder_fragment_title">Breyta möppu</string>
    <!-- Bookmark sign in button message -->
    <string name="bookmark_sign_in_button">Skráðu þig inn til að sjá samstillt bókamerki</string>
    <!-- Bookmark URL editing field label -->
    <string name="bookmark_url_label">Slóð</string>
    <!-- Bookmark FOLDER editing field label -->
    <string name="bookmark_folder_label">MAPPA</string>
    <!-- Text indicating which folder a bookmark or folder will be saved in -->
    <string name="bookmark_save_in_label">Vista í</string>
    <!-- Bookmark NAME editing field label -->
    <string name="bookmark_name_label">NAFN</string>
    <!-- Label for a text input field for a bookmark or folder name -->
    <string name="bookmark_name_label_normal_case">Heiti</string>
    <!-- Bookmark add folder screen title -->
    <string name="bookmark_add_folder_fragment_label">Bæta við möppu</string>
    <!-- Bookmark select folder screen title -->
    <string name="bookmark_select_folder_fragment_label">Veldu möppu</string>
    <!-- Bookmark editing error missing title -->
    <string name="bookmark_empty_title_error">Verður að hafa heiti</string>
    <!-- Bookmark editing error missing or improper URL -->
    <string name="bookmark_invalid_url_error">Ógild slóð (URL)</string>
    <!-- Bookmark screen message for empty bookmarks folder -->
    <string name="bookmarks_empty_message">Engin bókamerki hér</string>
    <!-- Bookmark snackbar message on deletion
     The first parameter is the host part of the URL of the bookmark deleted, if any -->
    <string name="bookmark_deletion_snackbar_message">Eyddi %1$s</string>
    <!-- Bookmark snackbar message on deleting multiple bookmarks not including folders-->
    <string name="bookmark_deletion_multiple_snackbar_message_2">Bókamerki fjarlægð</string>
    <!-- Bookmark snackbar message on deleting multiple bookmarks including folders-->
    <string name="bookmark_deletion_multiple_snackbar_message_3">Eyði völdum möppum</string>
    <!-- Bookmark undo button for deletion snackbar action -->
    <string name="bookmark_undo_deletion">AFTURKALLA</string>

    <!-- Bookmark snackbar message for deleting a single item. Parameter is the title of the item being deleted -->
    <string name="bookmark_delete_single_item">Eyddi %s</string>
    <!-- Bookmark snackbar message for deleting multiple items. Parameter is the number of items being deleted -->
    <string name="bookmark_delete_multiple_items" tools:ignore="UnusedResources">Eydd atriði: %s</string>
    <!-- Text for the button to search all bookmarks -->
    <string name="bookmark_search">Settu inn leitarorð</string>

    <!-- Content description for the bookmark navigation bar back button -->
    <string name="bookmark_navigate_back_button_content_description">Fara til baka</string>
    <!-- Content description for the bookmark list new folder navigation bar button -->
    <string name="bookmark_add_new_folder_button_content_description">Bæta við nýrri möppu</string>
    <!-- Content description for bookmark search floating action button -->
    <string name="bookmark_search_button_content_description">Leita í bókamerkjum</string>
    <!-- Content description for the overflow menu for a bookmark item. Paramter will a folder name or bookmark title. -->
    <string name="bookmark_item_menu_button_content_description">Atriðavalmynd fyrir %s</string>

    <!-- Title for the bookmark list empty state-->
    <string name="bookmark_empty_list_title">Engin bókamerki ennþá</string>
    <!-- Description for the bookmark list empty state when you're not signed into sync. -->
    <string name="bookmark_empty_list_guest_description">Vistaðu vefsvæði þegar þú vafrar. Skráðu þig inn til að sækja bókamerki úr öðrum samstilltum tækjum.</string>
    <!-- Text for the button to navigate to sync authentication -->
    <string name="bookmark_empty_list_guest_cta">Skráðu þig inn til að samstilla</string>
    <!-- Description for the bookmark list empty state when you're signed into sync. -->
    <string name="bookmark_empty_list_authenticated_description">Vistaðu vefsvæði þegar þú vafrar. Við sækjum einnig bókamerki úr öðrum samstilltum tækjum.</string>

    <!-- Description for the bookmark list empty state when you're in an empty folder. -->
    <string name="bookmark_empty_list_folder_description">Bættu við bókamerkjum á meðan þú vafrar svo þú getir fundið uppáhaldsvefina þína síðar.</string>

    <!-- Description for the add new folder button when selecting a folder. -->
    <string name="bookmark_select_folder_new_folder_button_title" tools:ignore="UnusedResources">Ný mappa</string>

    <!-- Site Permissions -->
    <!-- Button label that take the user to the Android App setting -->
    <string name="phone_feature_go_to_settings">Fara í stillingar</string>
    <!-- Content description (not visible, for screen readers etc.): Quick settings sheet
        to give users access to site specific information / settings. For example:
        Secure settings status and a button to modify site permissions -->
    <string name="quick_settings_sheet">Snöggstillingarblað</string>

    <!-- Label that indicates that this option it the recommended one -->
    <string name="phone_feature_recommended">Mælt með</string>
    <!-- Button label for clearing all the information of site permissions-->
    <string name="clear_permissions">Hreinsa heimildir</string>
    <!-- Text for the OK button on Clear permissions dialog -->
    <string name="clear_permissions_positive">Í lagi</string>
    <!-- Text for the cancel button on Clear permissions dialog -->
    <string name="clear_permissions_negative">Hætta við</string>
    <!-- Button label for clearing a site permission-->
    <string name="clear_permission">Heinsa heimild</string>
    <!-- Text for the OK button on Clear permission dialog -->
    <string name="clear_permission_positive">Í lagi</string>
    <!-- Text for the cancel button on Clear permission dialog -->
    <string name="clear_permission_negative">Hætta við</string>
    <!-- Button label for clearing all the information on all sites-->
    <string name="clear_permissions_on_all_sites">Hreinsa heimildir á fyrir öll vefsvæði</string>
    <!-- Preference for altering video and audio autoplay for all websites -->
    <string name="preference_browser_feature_autoplay">Sjálfvirk spilun</string>
    <!-- Preference for altering the camera access for all websites -->
    <string name="preference_phone_feature_camera">Myndavél</string>
    <!-- Preference for altering the microphone access for all websites -->
    <string name="preference_phone_feature_microphone">Hljóðnemi</string>
    <!-- Preference for altering the location access for all websites -->
    <string name="preference_phone_feature_location">Staðsetning</string>
    <!-- Preference for altering the notification access for all websites -->
    <string name="preference_phone_feature_notification">Tilkynning</string>
    <!-- Preference for altering the persistent storage access for all websites -->
    <string name="preference_phone_feature_persistent_storage">Viðvarandi geymsla</string>
    <!-- Preference for altering the storage access setting for all websites -->
    <string name="preference_phone_feature_cross_origin_storage_access">Vefkökur á milli vefsvæða</string>
    <!-- Preference for altering the EME access for all websites -->
    <string name="preference_phone_feature_media_key_system_access">DRM-stýrt efni</string>
    <!-- Label that indicates that a permission must be asked always -->
    <string name="preference_option_phone_feature_ask_to_allow">Ætíð biðja um leyfi</string>
    <!-- Label that indicates that a permission must be blocked -->
    <string name="preference_option_phone_feature_blocked">Lokað á</string>
    <!-- Label that indicates that a permission must be allowed -->
    <string name="preference_option_phone_feature_allowed">Leyft</string>
    <!--Label that indicates a permission is by the Android OS-->
    <string name="phone_feature_blocked_by_android">Lokað af Android</string>
    <!-- Preference for showing a list of websites that the default configurations won't apply to them -->
    <string name="preference_exceptions">Undanþágur</string>
    <!-- Summary of tracking protection preference if tracking protection is set to off -->
    <string name="tracking_protection_off">Óvirkt</string>
    <!-- Summary of tracking protection preference if tracking protection is set to standard -->
    <string name="tracking_protection_standard">Staðlað</string>
    <!-- Summary of tracking protection preference if tracking protection is set to strict -->
    <string name="tracking_protection_strict">Strangt</string>
    <!-- Summary of tracking protection preference if tracking protection is set to custom -->
    <string name="tracking_protection_custom">Sérsniðið</string>
    <!-- Label for global setting that indicates that all video and audio autoplay is allowed -->
    <string name="preference_option_autoplay_allowed2">Leyfa hljóð og myndskeið</string>
    <!-- Label for site specific setting that indicates that all video and audio autoplay is allowed -->
    <string name="quick_setting_option_autoplay_allowed">Leyfa hljóð og myndskeið</string>
    <!-- Label that indicates that video and audio autoplay is only allowed over Wi-Fi -->
    <string name="preference_option_autoplay_allowed_wifi_only2">Loka á hljóð og myndskeið eingöngu á farsímanetstengingum</string>
    <!-- Subtext that explains 'autoplay on Wi-Fi only' option -->
    <string name="preference_option_autoplay_allowed_wifi_subtext">Hljóð og myndbönd munu spila á þráðlausum netum</string>
    <!-- Label for global setting that indicates that video autoplay is allowed, but audio autoplay is blocked -->
    <string name="preference_option_autoplay_block_audio2">Lokaðu eingöngu fyrir hljóð</string>
    <!-- Label for site specific setting that indicates that video autoplay is allowed, but audio autoplay is blocked -->
    <string name="quick_setting_option_autoplay_block_audio">Lokaðu eingöngu fyrir hljóð</string>
    <!-- Label for global setting that indicates that all video and audio autoplay is blocked -->
    <string name="preference_option_autoplay_blocked3">Loka á hljóð og myndskeið</string>
    <!-- Label for site specific setting that indicates that all video and audio autoplay is blocked -->
    <string name="quick_setting_option_autoplay_blocked">Loka á hljóð og myndskeið</string>
    <!-- Summary of delete browsing data on quit preference if it is set to on -->
    <string name="delete_browsing_data_quit_on">Virkt</string>
    <!-- Summary of delete browsing data on quit preference if it is set to off -->
    <string name="delete_browsing_data_quit_off">Óvirkt</string>

    <!-- Summary of studies preference if it is set to on -->
    <string name="studies_on">Virkt</string>
    <!-- Summary of studies data on quit preference if it is set to off -->
    <string name="studies_off">Óvirkt</string>

    <!-- Category header of a preference that allows a user to alter settings related to web permissions. -->
    <string name="preferences_category_permissions">Heimildir</string>
    <!-- Category header of a preference that allows a user to alter settings related to web content. -->
    <string name="preferences_category_content">Efni</string>
    <!-- Preference for altering the default browsing mode. When enabled, the desktop site will always be requested. -->
    <string name="preference_feature_desktop_mode_default">Ávallt biðja um venjulegt vefsvæði</string>

    <!-- Collections -->
    <!-- Collections header on home fragment -->
    <string name="collections_header">Söfn</string>
    <!-- Content description (not visible, for screen readers etc.): Opens the collection menu when pressed -->
    <string name="collection_menu_button_content_description">Valmynd safns</string>
    <!-- Label to describe what collections are to a new user without any collections -->
    <string name="no_collections_description2">Safnaðu því sem skiptir þig máli.\nFlokkaðu saman svipaðar leitir, síður og flipa til að fá skjótan aðgang að því síðar.</string>
    <!-- Title for the "select tabs" step of the collection creator -->
    <string name="create_collection_select_tabs">Veldu flipa</string>
    <!-- Title for the "select collection" step of the collection creator -->
    <string name="create_collection_select_collection">Veldu safn</string>
    <!-- Title for the "name collection" step of the collection creator -->
    <string name="create_collection_name_collection">Nefndu safnið</string>
    <!-- Button to add new collection for the "select collection" step of the collection creator -->
    <string name="create_collection_add_new_collection">Bæta við nýju safni</string>
    <!-- Button to select all tabs in the "select tabs" step of the collection creator -->
    <string name="create_collection_select_all">Velja allt</string>
    <!-- Button to deselect all tabs in the "select tabs" step of the collection creator -->
    <string name="create_collection_deselect_all">Afvelja allt</string>
    <!-- Text to prompt users to select the tabs to save in the "select tabs" step of the collection creator -->
    <string name="create_collection_save_to_collection_empty">Veldu flipa til að vista</string>
    <!-- Text to show users how many tabs they have selected in the "select tabs" step of the collection creator.
     %d is a placeholder for the number of tabs selected. -->
    <string name="create_collection_save_to_collection_tabs_selected">%d flipar valdir</string>
    <!-- Text to show users they have one tab selected in the "select tabs" step of the collection creator.
    %d is a placeholder for the number of tabs selected. -->
    <string name="create_collection_save_to_collection_tab_selected">%d flipi valinn</string>
    <!-- Text shown in snackbar when multiple tabs have been saved in a collection -->
    <string name="create_collection_tabs_saved">Flipar vistaðir!</string>
    <!-- Text shown in snackbar when one or multiple tabs have been saved in a new collection -->
    <string name="create_collection_tabs_saved_new_collection">Safn vistað!</string>
    <!-- Text shown in snackbar when one tab has been saved in a collection -->
    <string name="create_collection_tab_saved">Flipi vistaður!</string>
    <!-- Content description (not visible, for screen readers etc.): button to close the collection creator -->
    <string name="create_collection_close">Loka</string>
    <!-- Button to save currently selected tabs in the "select tabs" step of the collection creator-->
    <string name="create_collection_save">Vista</string>

    <!-- Snackbar action to view the collection the user just created or updated -->
    <string name="create_collection_view">Skoða</string>

    <!-- Text for the OK button from collection dialogs -->
    <string name="create_collection_positive">Í lagi</string>
    <!-- Text for the cancel button from collection dialogs -->
    <string name="create_collection_negative">Hætta við</string>

    <!-- Default name for a new collection in "name new collection" step of the collection creator. %d is a placeholder for the number of collections-->
    <string name="create_collection_default_name">Safn %d</string>

    <!-- Share -->
    <!-- Share screen header -->
    <string name="share_header_2">Deila</string>
    <!-- Content description (not visible, for screen readers etc.):
        "Share" button. Opens the share menu when pressed. -->
    <string name="share_button_content_description">Deila</string>
    <!-- Text for the Save to PDF feature in the share menu -->
    <string name="share_save_to_pdf">Vista sem PDF</string>
    <!-- Text for error message when generating a PDF file Text. -->
    <string name="unable_to_save_to_pdf_error">Tekst ekki að útbúa PDF</string>
    <!-- Text for standard error snackbar dismiss button. -->
    <string name="standard_snackbar_error_dismiss">Afgreiða</string>
    <!-- Text for error message when printing a page and it fails. -->
    <string name="unable_to_print_page_error">Ekki er hægt að prenta þessa síðu</string>
    <!-- Text for the print feature in the share and browser menu -->
    <string name="menu_print">Prenta</string>
    <!-- Sub-header in the dialog to share a link to another sync device -->
    <string name="share_device_subheader">Senda til tækis</string>
    <!-- Sub-header in the dialog to share a link to an app from the full list -->
    <string name="share_link_all_apps_subheader">Allar aðgerðir</string>
    <!-- Sub-header in the dialog to share a link to an app from the most-recent sorted list -->
    <string name="share_link_recent_apps_subheader">Nýlega notað</string>
    <!-- Text for the copy link action in the share screen. -->
    <string name="share_copy_link_to_clipboard">Afrita á klippispjald</string>
    <!-- Toast shown after copying link to clipboard -->
    <string name="toast_copy_link_to_clipboard">Afritað á klippispjald</string>
    <!-- An option from the share dialog to sign into sync -->
    <string name="sync_sign_in">Skráðu þig inn til að samstilla</string>
     <!-- An option from the three dot menu to sync and save data -->
    <string name="sync_menu_sync_and_save_data">Samstilla og vista gögn</string>
    <!-- An option from the share dialog to send link to all other sync devices -->
    <string name="sync_send_to_all">Senda í öll tæki</string>
    <!-- An option from the share dialog to reconnect to sync -->
    <string name="sync_reconnect">Tengdu aftur til að samstilla</string>
    <!-- Text displayed when sync is offline and cannot be accessed -->
    <string name="sync_offline">Ótengt</string>
    <!-- An option to connect additional devices -->
    <string name="sync_connect_device">Tengja annað tæki</string>
    <!-- The dialog text shown when additional devices are not available -->
    <string name="sync_connect_device_dialog" tools:ignore="BrandUsage">Skráðu þig inn á Firefox í að minnsta kosti einu öðru tæki til að senda flipa.</string>
    <!-- Confirmation dialog button -->
    <string name="sync_confirmation_button">Ég skil!</string>
    <!-- Share error message -->
    <string name="share_error_snackbar">Get ekki deilt með þessu smáforriti</string>
    <!-- Add new device screen title -->
    <string name="sync_add_new_device_title">Senda til tækis</string>
    <!-- Text for the warning message on the Add new device screen -->
    <string name="sync_add_new_device_message">Engin tæki tengd</string>
    <!-- Text for the button to learn about sending tabs -->
    <string name="sync_add_new_device_learn_button">Fræðast um að senda flipa…</string>
    <!-- Text for the button to connect another device -->
    <string name="sync_add_new_device_connect_button">Tengja annað tæki…</string>

    <!-- Notifications -->
    <!-- Text shown in the notification that pops up to remind the user that a private browsing session is active. -->
    <string name="notification_pbm_delete_text_2">Loka huliðsflipum</string>


    <!-- Text shown in the notification that pops up to remind the user that a private browsing session is active for Android 14+ -->
    <string name="notification_erase_title_android_14">Loka huliðsflipum?</string>
    <string name="notification_erase_text_android_14">Ýttu á eða strjúktu þessari tilkynningu til að loka huliðsflipum.</string>

    <!-- Name of the marketing notification channel. Displayed in the "App notifications" system settings for the app -->
    <string name="notification_marketing_channel_name">Markaðssetning</string>

    <!-- Title shown in the notification that pops up to remind the user to set fenix as default browser.
    The app name is in the text, due to limitations with localizing Nimbus experiments -->
    <string name="nimbus_notification_default_browser_title" tools:ignore="BrandUsage,UnusedResources">Firefox er hraðvirkur og verndar gögnin þín</string>
    <!-- Text shown in the notification that pops up to remind the user to set fenix as default browser.
    The app name is in the text, due to limitations with localizing Nimbus experiments -->
    <string name="nimbus_notification_default_browser_text" tools:ignore="BrandUsage,UnusedResources">Gera Firefox að sjálfgefnum vafra</string>
    <!-- Title shown in the notification that pops up to re-engage the user -->
    <string name="notification_re_engagement_title">Prófaðu huliðsvafur</string>
    <!-- Text shown in the notification that pops up to re-engage the user.
    %1$s is a placeholder that will be replaced by the app name. -->
    <string name="notification_re_engagement_text">Vafraðu án þess að vista vefkökur eða aðgerðaferil í %1$s</string>

    <!-- Title A shown in the notification that pops up to re-engage the user -->
    <string name="notification_re_engagement_A_title">Vafraðu án ummerkja</string>
    <!-- Text A shown in the notification that pops up to re-engage the user.
    %1$s is a placeholder that will be replaced by the app name. -->
    <string name="notification_re_engagement_A_text">Huliðsvafur í %1$s vistar ekki upplýsingar um ferðir þínar.</string>
    <!-- Title B shown in the notification that pops up to re-engage the user -->
    <string name="notification_re_engagement_B_title">Byrjaðu fyrstu leitina þína</string>
    <!-- Text B shown in the notification that pops up to re-engage the user -->
    <string name="notification_re_engagement_B_text">Finndu eitthvað í nágrenninu. Eða uppgötvaðu eitthvað skemmtilegt.</string>

    <!-- Survey -->
    <!-- Text shown in the fullscreen message that pops up to ask user to take a short survey.
    The app name is in the text, due to limitations with localizing Nimbus experiments -->
    <string name="nimbus_survey_message_text" tools:ignore="BrandUsage">Hjálpaðu til við að gera Firefox betri með því að taka þátt í stuttri könnun.</string>
    <!-- Preference for taking the short survey. -->
    <string name="preferences_take_survey">Taka þátt í könnun</string>
    <!-- Preference for not taking the short survey. -->
    <string name="preferences_not_take_survey">Nei, takk</string>

    <!-- Snackbar -->
    <!-- Text shown in snackbar when user deletes a collection -->
    <string name="snackbar_collection_deleted">Safni eytt</string>
    <!-- Text shown in snackbar when user renames a collection -->
    <string name="snackbar_collection_renamed">Safn endurnefnt</string>
    <!-- Text shown in snackbar when user closes a tab -->
    <string name="snackbar_tab_closed">Flipa lokað</string>
    <!-- Text shown in snackbar when user closes all tabs -->
    <string name="snackbar_tabs_closed">Flipum lokað</string>
    <!-- Text shown in snackbar when user closes multiple inactive tabs. %1$s will be replaced with the number of tabs closed. -->
    <string name="snackbar_num_tabs_closed">Flipum lokað: %1$s</string>
    <!-- Text shown in snackbar when user bookmarks a list of tabs -->
    <string name="snackbar_message_bookmarks_saved">Bókamerki vistuð!</string>
    <!-- Text shown in snackbar when user bookmarks a list of tabs. Parameter will be replaced by the name of the folder the bookmark was saved into.-->
    <string name="snackbar_message_bookmarks_saved_in" tools:ignore="UnusedResources">Bókamerki vistuð í „%s“!</string>
    <!-- Text shown in snackbar when user adds a site to shortcuts -->
    <string name="snackbar_added_to_shortcuts">Bætt við flýtileiðir!</string>
    <!-- Text shown in snackbar when user closes a private tab -->
    <string name="snackbar_private_tab_closed">Huliðsflipa lokað</string>

    <!-- Text shown in snackbar when user closes all private tabs -->
    <string name="snackbar_private_tabs_closed">Huliðsflipum lokað</string>
    <!-- Text shown in snackbar when user erases their private browsing data -->
    <string name="snackbar_private_data_deleted">Huliðsvafragögnum eytt</string>
    <!-- Text shown in snackbar to undo deleting a tab, top site or collection -->
    <string name="snackbar_deleted_undo">AFTURKALLA</string>
    <!-- Text shown in snackbar when user removes a top site -->
    <string name="snackbar_top_site_removed">Vefsvæði fjarlægt</string>
    <!-- QR code scanner prompt which appears after scanning a code, but before navigating to it
        First parameter is the name of the app, second parameter is the URL or text scanned-->
    <string name="qr_scanner_confirmation_dialog_message">Leyfa %1$s að opna %2$s</string>
    <!-- QR code scanner prompt dialog positive option to allow navigation to scanned link -->
    <string name="qr_scanner_dialog_positive">LEYFA</string>
    <!-- QR code scanner prompt dialog positive option to deny navigation to scanned link -->
    <string name="qr_scanner_dialog_negative">HAFNA</string>
    <!-- QR code scanner prompt dialog error message shown when a hostname does not contain http or https. -->
    <string name="qr_scanner_dialog_invalid">Veffang ekki gilt.</string>
    <!-- QR code scanner prompt dialog positive option when there is an error -->
    <string name="qr_scanner_dialog_invalid_ok">Í lagi</string>
    <!-- Tab collection deletion prompt dialog message. Placeholder will be replaced with the collection name -->
    <string name="tab_collection_dialog_message">Ertu viss um að þú viljir eyða %1$s?</string>
    <!-- Tab collection deletion prompt dialog option to delete the collection -->
    <string name="tab_collection_dialog_positive">Eyða</string>
    <!-- Message for copying the URL via long press on the toolbar -->
    <string name="url_copied">Vistfang afritað</string>
    <!-- Sample text for accessibility font size -->
    <string name="accessibility_text_size_sample_text_1">Þetta er sýnishorn af texta til að sýna hvernig texti mun birtast þegar þú eykur eða minnkar stærðina með þessari stillingu.</string>
    <!-- Summary for Accessibility Text Size Scaling Preference -->
    <string name="preference_accessibility_text_size_summary">Stækka eða minnka texta á vefsvæðum</string>
    <!-- Title for Accessibility Text Size Scaling Preference -->
    <string name="preference_accessibility_font_size_title">Leturstærð</string>

    <!-- Title for Accessibility Text Automatic Size Scaling Preference -->
    <string name="preference_accessibility_auto_size_2">Sjálfvirk leturstærð</string>
    <!-- Summary for Accessibility Text Automatic Size Scaling Preference -->
    <string name="preference_accessibility_auto_size_summary">Leturstærð mun verða í takt við Android stillingar þínar. Það þarf að afvirkja svo hægt sé að stjórna leturstærð hér.</string>

    <!-- Title for the Delete browsing data preference -->
    <string name="preferences_delete_browsing_data">Eyða vafragögnum</string>
    <!-- Title for the tabs item in Delete browsing data -->
    <string name="preferences_delete_browsing_data_tabs_title_2">Opnir flipar</string>
    <!-- Subtitle for the tabs item in Delete browsing data, parameter will be replaced with the number of open tabs -->
    <string name="preferences_delete_browsing_data_tabs_subtitle">%d flipar</string>
    <!-- Title for the data and history items in Delete browsing data -->
    <!-- Title for the history item in Delete browsing data -->
    <string name="preferences_delete_browsing_data_browsing_history_title">Vafurferill</string>
    <!-- Subtitle for the data and history items in delete browsing data, parameter will be replaced with the
        number of history items the user has -->
    <string name="preferences_delete_browsing_data_browsing_data_subtitle">%d vistföng</string>
    <!-- Title for the cookies and site data items in Delete browsing data -->
    <string name="preferences_delete_browsing_data_cookies_and_site_data">Vefkökur og gögn vefsvæðis</string>
    <!-- Subtitle for the cookies item in Delete browsing data -->
    <string name="preferences_delete_browsing_data_cookies_subtitle">Þú verður skráður út af flestum vefsvæðum</string>
    <!-- Title for the cached images and files item in Delete browsing data -->
    <string name="preferences_delete_browsing_data_cached_files">Myndir og skrár í skyndiminni</string>
    <!-- Subtitle for the cached images and files item in Delete browsing data -->
    <string name="preferences_delete_browsing_data_cached_files_subtitle">Losar um rými</string>
    <!-- Title for the site permissions item in Delete browsing data -->
    <string name="preferences_delete_browsing_data_site_permissions">Heimildir vefsvæðis</string>
    <!-- Title for the downloads item in Delete browsing data -->
    <string name="preferences_delete_browsing_data_downloads">Sóttar skrár</string>
    <!-- Text for the button to delete browsing data -->
    <string name="preferences_delete_browsing_data_button">Eyða vafragögnum</string>
    <!-- Title for the Delete browsing data on quit preference -->
    <string name="preferences_delete_browsing_data_on_quit">Eyða vafragögnum þegar hætt er að nota vafrann</string>
    <!-- Summary for the Delete browsing data on quit preference. "Quit" translation should match delete_browsing_data_on_quit_action translation. -->
    <string name="preference_summary_delete_browsing_data_on_quit_2">Eyðir vafragögnum sjálfvirkt þegar þú ýtir á \&quot;Hætta\&quot; í aðalvalmyndinni</string>
    <!-- Action item in menu for the Delete browsing data on quit feature -->
    <string name="delete_browsing_data_on_quit_action">Hætta</string>

    <!-- Title text of a delete browsing data dialog. -->
    <string name="delete_history_prompt_title">Tímabil sem á að hreinsa</string>
    <!-- Body text of a delete browsing data dialog. -->
    <string name="delete_history_prompt_body_2">Fjarlægir vafurferil (þar á meðal feril sem samstilltur er úr öðrum tækjum)</string>
    <!-- Radio button in the delete browsing data dialog to delete history items for the last hour. -->
    <string name="delete_history_prompt_button_last_hour">Síðustu klukkustund</string>
    <!-- Radio button in the delete browsing data dialog to delete history items for today and yesterday. -->
    <string name="delete_history_prompt_button_today_and_yesterday">Í dag og í gær</string>
    <!-- Radio button in the delete browsing data dialog to delete all history. -->
    <string name="delete_history_prompt_button_everything">Allt</string>

    <!-- Dialog message to the user asking to delete browsing data. Parameter will be replaced by app name. -->
    <string name="delete_browsing_data_prompt_message_3">%s mun eyða völdum vafragögnum.</string>
    <!-- Text for the cancel button for the data deletion dialog -->
    <string name="delete_browsing_data_prompt_cancel">Hætta við</string>
    <!-- Text for the allow button for the data deletion dialog -->
    <string name="delete_browsing_data_prompt_allow">Eyða</string>
    <!-- Text for the snackbar confirmation that the data was deleted -->
    <string name="preferences_delete_browsing_data_snackbar">Vafragögnum eytt</string>
    <!-- Text for the snackbar to show the user that the deletion of browsing data is in progress -->
    <string name="deleting_browsing_data_in_progress">Eyði vafragögnum…</string>

    <!-- Dialog message to the user asking to delete all history items inside the opened group. Parameter will be replaced by a history group name. -->
    <string name="delete_all_history_group_prompt_message">Eyða öllum vefsvæðum í “%s”</string>
    <!-- Text for the cancel button for the history group deletion dialog -->
    <string name="delete_history_group_prompt_cancel">Hætta við</string>
    <!-- Text for the allow button for the history group dialog -->
    <string name="delete_history_group_prompt_allow">Eyða</string>
    <!-- Text for the snackbar confirmation that the history group was deleted -->
    <string name="delete_history_group_snackbar">Hópi eytt</string>

    <!-- Onboarding -->
    <!-- text to display in the snackbar once account is signed-in -->
    <string name="onboarding_firefox_account_sync_is_on">Kveikt er á samstillingu</string>

    <!-- Onboarding theme -->
    <!-- Text shown in snackbar when multiple tabs have been sent to device -->
    <string name="sync_sent_tabs_snackbar">Flipar sendir!</string>
    <!-- Text shown in snackbar when one tab has been sent to device  -->
    <string name="sync_sent_tab_snackbar">Flipi sendur!</string>
    <!-- Text shown in snackbar when sharing tabs failed  -->
    <string name="sync_sent_tab_error_snackbar">Ekki hægt að senda</string>
    <!-- Text shown in snackbar for the "retry" action that the user has after sharing tabs failed -->
    <string name="sync_sent_tab_error_snackbar_action">REYNA AFTUR</string>
    <!-- Title of QR Pairing Fragment -->
    <string name="sync_scan_code">Skanna QR kóða</string>

    <!-- Instructions on how to access pairing -->
    <string name="sign_in_instructions" tools:ignore="BrandUsage"><![CDATA[Opnaðu Firefox á tölvunni þinni og farðu inná <b>https://firefox.com/pair</b>]]></string>
    <!-- Text shown for sign in pairing when ready -->
    <string name="sign_in_ready_for_scan">Tilbúið til skönnunar</string>
    <!-- Text shown for settings option for sign with pairing -->
    <string name="sign_in_with_camera">Skráðu þig inn með myndavélinni þinni</string>
    <!-- Text shown for settings option for sign with email -->
    <string name="sign_in_with_email">Nota tölvupóst í staðinn</string>
    <!-- Text shown for settings option for create new account text.'Firefox' intentionally hardcoded here.-->
    <string name="sign_in_create_account_text" tools:ignore="BrandUsage"><![CDATA[Enginn reikningur? <u>Búðu til einn slíkan</u> til að samstilla Firefox á milli tækja.]]></string>
    <!-- Text shown in confirmation dialog to sign out of account. The first parameter is the name of the app (e.g. Firefox Preview) -->
    <string name="sign_out_confirmation_message_2">%s mun hætta að samstilla reikninginn þinn en mun ekki eyða neinum vafragögnum á þessu tæki.</string>
    <!-- Option to continue signing out of account shown in confirmation dialog to sign out of account -->
    <string name="sign_out_disconnect">Aftengja</string>
    <!-- Option to cancel signing out shown in confirmation dialog to sign out of account -->
    <string name="sign_out_cancel">Hætta við</string>
    <!-- Error message snackbar shown after the user tried to select a default folder which cannot be altered -->
    <string name="bookmark_cannot_edit_root">Ekki er hægt að breyta sjálfgefnum möppum</string>

    <!-- Enhanced Tracking Protection -->
    <!-- Link displayed in enhanced tracking protection panel to access tracking protection settings -->
    <string name="etp_settings">Verndarstillingar</string>
    <!-- Preference title for enhanced tracking protection settings -->
    <string name="preference_enhanced_tracking_protection">Aukin rakningarvörn</string>
    <!-- Preference summary for enhanced tracking protection settings on/off switch -->
    <string name="preference_enhanced_tracking_protection_summary">Er nú með allsherjar vefkökuvörn (Total Cookie Protection), öflugustu hindrun okkar hingað til gegn rakningu á milli vefsvæða.</string>
    <!-- Description of enhanced tracking protection. The parameter is the name of the application (For example: Firefox Fenix) -->
    <string name="preference_enhanced_tracking_protection_explanation_2">%s verndar þig fyrir mörgum algengustu rekjurum sem fylgjast með því sem þú gerir á netinu.</string>
    <!-- Text displayed that links to website about enhanced tracking protection -->
    <string name="preference_enhanced_tracking_protection_explanation_learn_more">Fræðast meira</string>
    <!-- Preference for enhanced tracking protection for the standard protection settings -->
    <string name="preference_enhanced_tracking_protection_standard_default_1">Staðlað (sjálfgefið)</string>
    <!-- Preference description for enhanced tracking protection for the standard protection settings -->
    <string name="preference_enhanced_tracking_protection_standard_description_5">Síður hlaðast eðlilega en loka á færri rekjara.</string>
    <!--  Accessibility text for the Standard protection information icon  -->
    <string name="preference_enhanced_tracking_protection_standard_info_button">Hvað er útilokað með stöðluðum rekjaravörnum</string>
    <!-- Preference for enhanced tracking protection for the strict protection settings -->
    <string name="preference_enhanced_tracking_protection_strict">Strangt</string>
    <!-- Preference description for enhanced tracking protection for the strict protection settings -->
    <string name="preference_enhanced_tracking_protection_strict_description_4">Sterkari varnir gegn rekjurum og meiri afköst, en sumar síður virka kannski ekki eðlilega.</string>
    <!--  Accessibility text for the Strict protection information icon  -->
    <string name="preference_enhanced_tracking_protection_strict_info_button">Hvað er útilokað með strangari rekjaravörnum</string>
    <!-- Preference for enhanced tracking protection for the custom protection settings -->
    <string name="preference_enhanced_tracking_protection_custom">Sérsniðið</string>
    <!-- Preference description for enhanced tracking protection for the strict protection settings -->
    <string name="preference_enhanced_tracking_protection_custom_description_2">Veldu hvaða rekjara og skriftur á að loka fyrir.</string>
    <!--  Accessibility text for the Strict protection information icon  -->
    <string name="preference_enhanced_tracking_protection_custom_info_button">Hvað er útilokað með sérsniðnum rekjaravörnum</string>
    <!-- Header for categories that are being blocked by current Enhanced Tracking Protection settings -->
    <!-- Preference for enhanced tracking protection for the custom protection settings for cookies-->
    <string name="preference_enhanced_tracking_protection_custom_cookies">Vefkökur</string>
    <!-- Option for enhanced tracking protection for the custom protection settings for cookies-->
    <string name="preference_enhanced_tracking_protection_custom_cookies_1">Milli vefsvæða- og samfélagmiðlararekjarar</string>
    <!-- Option for enhanced tracking protection for the custom protection settings for cookies-->
    <string name="preference_enhanced_tracking_protection_custom_cookies_2">Vefkökur frá óheimsóttum vefssvæðum</string>
    <!-- Option for enhanced tracking protection for the custom protection settings for cookies-->
    <string name="preference_enhanced_tracking_protection_custom_cookies_3">Allar vefkökur frá þriðja aðila (geta valdið því að vefsíður hrynji)</string>
    <!-- Option for enhanced tracking protection for the custom protection settings for cookies-->
    <string name="preference_enhanced_tracking_protection_custom_cookies_4">Allar vefkökur (munu valda því að vefsíður hrynji)</string>
    <!-- Option for enhanced tracking protection for the custom protection settings for cookies-->
    <string name="preference_enhanced_tracking_protection_custom_cookies_5">Einangraðu milli-vefsvæða-vefkökur</string>
    <!-- Preference for Global Privacy Control for the custom privacy settings for Global Privacy Control. '&amp;' is replaced with the ampersand symbol: &-->
    <string name="preference_enhanced_tracking_protection_custom_global_privacy_control">Segja vefsvæðum að selja ekki eða deila gögnum</string>
    <!-- Preference for enhanced tracking protection for the custom protection settings for tracking content -->
    <string name="preference_enhanced_tracking_protection_custom_tracking_content">Rakið efnið</string>
    <!-- Option for enhanced tracking protection for the custom protection settings for tracking content-->
    <string name="preference_enhanced_tracking_protection_custom_tracking_content_1">Í öllum flipum</string>
    <!-- Option for enhanced tracking protection for the custom protection settings for tracking content-->
    <string name="preference_enhanced_tracking_protection_custom_tracking_content_2">Eingöngu í huliðsflipum</string>
    <!-- Preference for enhanced tracking protection for the custom protection settings -->
    <string name="preference_enhanced_tracking_protection_custom_cryptominers">Dulritunaraðilar</string>
    <!-- Preference for enhanced tracking protection for the custom protection settings -->
    <string name="preference_enhanced_tracking_protection_custom_known_fingerprinters">Þekkt fingrafarasöfnun</string>
    <!-- Button label for navigating to the Enhanced Tracking Protection details -->
    <string name="enhanced_tracking_protection_details">Nánar</string>
    <!-- Header for categories that are being being blocked by current Enhanced Tracking Protection settings -->
    <string name="enhanced_tracking_protection_blocked">Lokað á</string>
    <!-- Header for categories that are being not being blocked by current Enhanced Tracking Protection settings -->
    <string name="enhanced_tracking_protection_allowed">Leyft</string>
    <!-- Category of trackers (social media trackers) that can be blocked by Enhanced Tracking Protection -->
    <string name="etp_social_media_trackers_title">Samfélagsrekjarar</string>
    <!-- Description of social media trackers that can be blocked by Enhanced Tracking Protection -->
    <string name="etp_social_media_trackers_description">Takmarkar getu samfélagneta til að fylgjast með vafri þínu.</string>
    <!-- Category of trackers (cross-site tracking cookies) that can be blocked by Enhanced Tracking Protection -->
    <string name="etp_cookies_title">Rakningarkökur milli vefsvæða</string>
    <!-- Category of trackers (cross-site tracking cookies) that can be blocked by Enhanced Tracking Protection -->
    <string name="etp_cookies_title_2">Vefkökur á milli vefsvæða</string>
    <!-- Description of cross-site tracking cookies that can be blocked by Enhanced Tracking Protection -->
    <string name="etp_cookies_description">Loka á vefkökur sem auglýsinganet og greiningarfyrirtæki safna um vafragögn þín á mörgum vefsvæðum.</string>
    <!-- Description of cross-site tracking cookies that can be blocked by Enhanced Tracking Protection -->
    <string name="etp_cookies_description_2">Allsherjar-vefkökuvörn einangrar vefkökur á vefsvæðinu sem þú ert á, þannig að t.d. auglýsingarekjarar geta ekki notað þær til að fylgja þér á milli vefsvæða.</string>
    <!-- Category of trackers (cryptominers) that can be blocked by Enhanced Tracking Protection -->
    <string name="etp_cryptominers_title">Dulritunaraðilar</string>
    <!-- Description of cryptominers that can be blocked by Enhanced Tracking Protection -->
    <string name="etp_cryptominers_description">Kemur í veg fyrir að skaðleg forskrift fái aðgang að tækinu þínu til að ná í stafræna mynt.</string>
    <!-- Description of fingerprinters that can be blocked by Enhanced Tracking Protection -->
    <string name="etp_known_fingerprinters_description">Kemur í veg að persónugreinanlegum gögnum, sem hægt er að nota til að rekja hegðun þína, sé safnað af tæki þínu.</string>
    <!-- Category of trackers (tracking content) that can be blocked by Enhanced Tracking Protection -->
    <string name="etp_tracking_content_title">Rakið efni</string>
    <!-- Description of tracking content that can be blocked by Enhanced Tracking Protection -->
    <string name="etp_tracking_content_description">Kemur í veg fyrir hleðslu utanaðkomandi auglýsinga, myndbskeiða og annars efnis sem inniheldur kóða til að rekja hegðun. Getur haft áhrif á virkni vefsvæða.</string>
    <!-- Enhanced Tracking Protection message that protection is currently on for this site -->
    <string name="etp_panel_on">Kveikt er á vörn fyrir þetta vefsvæði</string>
    <!-- Enhanced Tracking Protection message that protection is currently off for this site -->
    <string name="etp_panel_off">Slökkt er á vörn fyrir þetta vefssvæði</string>

    <!-- Header for exceptions list for which sites enhanced tracking protection is always off -->
    <string name="enhanced_tracking_protection_exceptions">Slökkt er á auknum rakningarvörnum fyrir þessi vefsvæði</string>
    <!-- Content description (not visible, for screen readers etc.): Navigate
    back from ETP details (Ex: Tracking content) -->
    <string name="etp_back_button_content_description">Fara til baka</string>
    <!-- About page link text to open what's new link -->
    <string name="about_whats_new">Hvað er nýtt í %s</string>
    <!-- Open source licenses page title
    The first parameter is the app name -->
    <string name="open_source_licenses_title">%s | OSS-aðgerðasöfn</string>

    <!-- Category of trackers (redirect trackers) that can be blocked by Enhanced Tracking Protection -->
    <string name="etp_redirect_trackers_title">Endurbeina rekjurum</string>
    <!-- Description of redirect tracker cookies that can be blocked by Enhanced Tracking Protection -->
    <string name="etp_redirect_trackers_description">Hreinsar vefkökur settar með endurbeiningum á þekkt rakningarvefsvæði.</string>
    <!-- Preference for fingerprinting protection for the custom protection settings -->
    <string name="etp_suspected_fingerprinters_title">Grunur um fingrafarasöfnun</string>
    <!-- Description of fingerprinters that can be blocked by fingerprinting protection -->
    <string name="etp_suspected_fingerprinters_description">Virkjar vörn gegn fingrafarasöfnun til að stöðva grunaða aðila.</string>
    <!-- Category of trackers (fingerprinters) that can be blocked by Enhanced Tracking Protection -->
    <string name="etp_known_fingerprinters_title">Þekkt fingrafarasöfnun</string>
    <!-- Description of the SmartBlock Enhanced Tracking Protection feature. The * symbol is intentionally hardcoded here,
         as we use it on the UI to indicate which trackers have been partially unblocked.  -->
    <string name="preference_etp_smartblock_description">Sumir rekjarar merktir hér að neðan hafa verið leyfðir að hluta til á þessari síðu vegna þess að þú áttir í samskiptum við þá *.</string>
    <!-- Text displayed that links to website about enhanced tracking protection SmartBlock -->
    <string name="preference_etp_smartblock_learn_more">Frekari upplýsingar</string>

    <!-- Content description (not visible, for screen readers etc.):
    Enhanced tracking protection exception preference icon for ETP settings. -->
    <string name="preference_etp_exceptions_icon_description">Tákn fyrir undantekningartilvik varðandi auka rakningarvernd</string>

    <!-- About page link text to open support link -->
    <string name="about_support">Aðstoð</string>
    <!-- About page link text to list of past crashes (like about:crashes on desktop) -->
    <string name="about_crashes">Hrun</string>
    <!-- About page link text to open privacy notice link -->
    <string name="about_privacy_notice">Meðferð persónuupplýsinga</string>
    <!-- About page link text to open know your rights link -->
    <string name="about_know_your_rights">Lærðu um rétt þinn</string>
    <!-- About page link text to open licensing information link -->
    <string name="about_licensing_information">Leyfisupplýsingar</string>
    <!-- About page link text to open a screen with libraries that are used -->
    <string name="about_other_open_source_libraries">Aðgerðasöfn sem við notum</string>

    <!-- Toast shown to the user when they are activating the secret dev menu
        The first parameter is number of long clicks left to enable the menu -->
    <string name="about_debug_menu_toast_progress">Kembiforrit: %1$d smellur/ir eftir til að virkja</string>
    <string name="about_debug_menu_toast_done">Kembiforrit virkt</string>

    <!-- Browser long press popup menu -->
    <!-- Copy the current url -->
    <string name="browser_toolbar_long_press_popup_copy">Afrita</string>
    <!-- Paste & go the text in the clipboard. '&amp;' is replaced with the ampersand symbol: & -->
    <string name="browser_toolbar_long_press_popup_paste_and_go">Líma &amp; áfram</string>
    <!-- Paste the text in the clipboard -->
    <string name="browser_toolbar_long_press_popup_paste">Líma</string>
    <!-- Snackbar message shown after an URL has been copied to clipboard. -->
    <string name="browser_toolbar_url_copied_to_clipboard_snackbar">Vefslóð afrituð á klippispjald</string>

    <!-- Title text for the Add To Homescreen dialog -->
    <string name="add_to_homescreen_title">Bæta við á ræsisíðu</string>
    <!-- Cancel button text for the Add to Homescreen dialog -->
    <string name="add_to_homescreen_cancel">Hætta við</string>
    <!-- Add button text for the Add to Homescreen dialog -->
    <string name="add_to_homescreen_add">Bæta við</string>

    <!-- Continue to website button text for the first-time Add to Homescreen dialog -->
    <string name="add_to_homescreen_continue">Halda áfram á vefsvæði</string>
    <!-- Placeholder text for the TextView in the Add to Homescreen dialog -->
    <string name="add_to_homescreen_text_placeholder">Heiti á flýtivísun</string>

    <!-- Describes the add to homescreen functionality -->
    <string name="add_to_homescreen_description_2">Þú getur á auðveldan hátt bætt þessu vefsvæði á upphafsskjáinn þinn fyrir auðveldara aðgengi og hraðara vafur.</string>

    <!-- Preference for managing the settings for logins and passwords in Fenix -->
    <string name="preferences_passwords_logins_and_passwords_2">Lykilorð</string>
    <!-- Preference for managing the saving of logins and passwords in Fenix -->
    <string name="preferences_passwords_save_logins_2">Vista lykilorð</string>
    <!-- Preference option for asking to save passwords in Fenix -->
    <string name="preferences_passwords_save_logins_ask_to_save">Biðja um að vista</string>
    <!-- Preference option for never saving passwords in Fenix -->
    <string name="preferences_passwords_save_logins_never_save">Aldrei vista</string>

    <!-- Preference for autofilling saved logins in Firefox (in web content), %1$s will be replaced with the app name -->
    <string name="preferences_passwords_autofill2">Sjálfvirk útfylling í %1$s</string>
    <!-- Description for the preference for autofilling saved logins in Firefox (in web content), %1$s will be replaced with the app name -->
    <string name="preferences_passwords_autofill_description">Fylltu út og vistaðu notendanöfn og lykilorð á vefsvæðum meðan þú notar %1$s.</string>
    <!-- Preference for autofilling logins from Fenix in other apps (e.g. autofilling the Twitter app) -->
    <string name="preferences_android_autofill">Sjálfvirk útfylling í öðrum forritum</string>
    <!-- Description for the preference for autofilling logins from Fenix in other apps (e.g. autofilling the Twitter app) -->
    <string name="preferences_android_autofill_description">Fylltu út notendanöfn og lykilorð í öðrum forritum á tækinu þínu.</string>

    <!-- Preference option for adding a password -->
    <string name="preferences_logins_add_login_2">Bæta við lykilorði</string>

    <!-- Preference for syncing saved passwords in Fenix -->
    <string name="preferences_passwords_sync_logins_2">Samstilla lykilorð</string>
    <!-- Preference for syncing saved passwords in Fenix, when not signed in-->
    <string name="preferences_passwords_sync_logins_across_devices_2">Samstilla lykilorð milli tækja</string>
    <!-- Preference to access list of saved passwords -->
    <string name="preferences_passwords_saved_logins_2">Vistuð lykilorð</string>

    <!-- Description of empty list of saved passwords. Placeholder is replaced with app name.  -->
    <string name="preferences_passwords_saved_logins_description_empty_text_2">Lykilorðin sem þú vistar eða samstillir við %s verða skráð hér. Öll lykilorð sem þú vistar eru dulrituð.
</string>
    <!-- Clickable text for opening an external link for more information about Sync. -->
    <string name="preferences_passwords_saved_logins_description_empty_learn_more_link_2">Frekari upplýsingar um samstillingu</string>
    <!-- Preference to access list of login exceptions that we never save logins for -->
    <string name="preferences_passwords_exceptions">Undanþágur</string>
    <!-- Empty description of list of login exceptions that we never save passwords for. Parameter will be replaced by app name. -->
    <string name="preferences_passwords_exceptions_description_empty_2">%s mun ekki vista lykilorð fyrir vefsvæði sem skráð eru hér.</string>
    <!-- Description of list of login exceptions that we never save passwords for. Parameter will be replaced by app name. -->
    <string name="preferences_passwords_exceptions_description_2">%s mun ekki vista lykilorð fyrir þessi vefsvæði.</string>
    <!-- Text on button to remove all saved login exceptions -->
    <string name="preferences_passwords_exceptions_remove_all">Eyða öllum undantekningum</string>
    <!-- Hint for search box in passwords list -->
    <string name="preferences_passwords_saved_logins_search_2">Leita að lykilorðum</string>
    <!-- The header for the site that a login is for -->
    <string name="preferences_passwords_saved_logins_site">Vefsvæði</string>
    <!-- The header for the username for a login -->
    <string name="preferences_passwords_saved_logins_username">Notendanafn</string>
    <!-- The header for the password for a login -->
    <string name="preferences_passwords_saved_logins_password">Lykilorð</string>
    <!-- Shown in snackbar to tell user that the password has been copied -->
    <string name="logins_password_copied">Lykilorð afritað á klippispjald</string>
    <!-- Shown in snackbar to tell user that the username has been copied -->
    <string name="logins_username_copied">Notandanafn afritað á klippispjald</string>
    <!-- Content Description (for screenreaders etc) read for the button to copy a password in logins-->
    <string name="saved_logins_copy_password">Afrita lykilorð</string>
    <!-- Content Description (for screenreaders etc) read for the button to clear a password while editing a login-->
    <string name="saved_logins_clear_password">Hreinsa lykilorð</string>
    <!-- Content Description (for screenreaders etc) read for the button to copy a username in logins -->
    <string name="saved_login_copy_username">Afrita notendanafn</string>
    <!-- Content Description (for screenreaders etc) read for the button to clear a username while editing a login -->
    <string name="saved_login_clear_username">Hreinsa notandanafn</string>
    <!-- Content Description (for screenreaders etc) read for the button to clear the hostname field while creating a login -->
    <string name="saved_login_clear_hostname">Hreinsa vélarheiti</string>
    <!-- Content Description (for screenreaders etc) read for the button to open a site in logins -->
    <string name="saved_login_open_site">Opna vefsvæði í vafra</string>
    <!-- Content Description (for screenreaders etc) read for the button to reveal a password in logins -->
    <string name="saved_login_reveal_password">Sýna lykilorð</string>
    <!-- Content Description (for screenreaders etc) read for the button to hide a password in logins -->
    <string name="saved_login_hide_password">Fela lykilorð</string>
    <!-- Message displayed in biometric prompt displayed for authentication before allowing users to view their passwords -->
    <string name="logins_biometric_prompt_message_2">Aflæstu til að skoða vistuð lykilorð</string>
    <!-- Title of warning dialog if users have no device authentication set up -->
    <string name="logins_warning_dialog_title_2">Tryggðu öryggi vistuðu lykilorðanna þinna</string>
    <!-- Message of warning dialog if users have no device authentication set up -->
    <string name="logins_warning_dialog_message_2">Settu upp læsimynstur, PIN-númer eða lykilorð til að vernda vistuðu lykilorðin þín ef ske kynni að einhver annar komist yfir tækið þitt.</string>
    <!-- Negative button to ignore warning dialog if users have no device authentication set up -->
    <string name="logins_warning_dialog_later">Síðar</string>
    <!-- Positive button to send users to set up a pin of warning dialog if users have no device authentication set up -->
    <string name="logins_warning_dialog_set_up_now">Stilla núna</string>
    <!-- Title of PIN verification dialog to direct users to re-enter their device credentials to access their logins -->
    <string name="logins_biometric_prompt_message_pin">Opnaðu tækið þitt</string>
    <!-- Title for Accessibility Force Enable Zoom Preference -->
    <string name="preference_accessibility_force_enable_zoom">Aðdráttur á öllum vefsvæðum</string>

    <!-- Summary for Accessibility Force Enable Zoom Preference -->
    <string name="preference_accessibility_force_enable_zoom_summary">Virkja til að leyfa að klípa og aðdrátt, jafnvel á vefsíðum sem koma í veg fyrir þessa virkni.</string>

    <!-- Saved logins sorting strategy menu item -by name- (if selected, it will sort saved logins alphabetically) -->
    <string name="saved_logins_sort_strategy_alphabetically">Nafn (A-Z)</string>
    <!-- Saved logins sorting strategy menu item -by last used- (if selected, it will sort saved logins by last used) -->
    <string name="saved_logins_sort_strategy_last_used">Síðast notað</string>

    <!-- Content description (not visible, for screen readers etc.) -->
    <string name="saved_logins_menu_dropdown_chevron_icon_content_description_2">Raða lykilorðavalmynd</string>

    <!-- Autofill -->
    <!-- Preference and title for managing the autofill settings -->
    <string name="preferences_autofill">Sjálfvirk útfylling</string>
    <!-- Preference and title for managing the settings for addresses -->
    <string name="preferences_addresses">Tölvupóstföng</string>
    <!-- Preference and title for managing the settings for payment methods -->
    <string name="preferences_credit_cards_2">Greiðslumátar</string>
    <!-- Preference for saving and autofilling credit cards -->
    <string name="preferences_credit_cards_save_and_autofill_cards_2">Vista og fylla út greiðslumáta</string>
    <!-- Preference summary for saving and autofilling payment method data. Parameter will be replaced by app name. -->
    <string name="preferences_credit_cards_save_and_autofill_cards_summary_2">%s dulritar alla greiðslumáta sem þú vistar</string>
    <!-- Preference option for syncing credit cards across devices. This is displayed when the user is not signed into sync -->
    <string name="preferences_credit_cards_sync_cards_across_devices">Samstilla greiðslukort milli tækja</string>
    <!-- Preference option for syncing credit cards across devices. This is displayed when the user is signed into sync -->
    <string name="preferences_credit_cards_sync_cards">Samstilla kort</string>
    <!-- Preference option for adding a card -->
    <string name="preferences_credit_cards_add_credit_card_2">Bæta við korti</string>
    <!-- Preference option for managing saved cards -->
    <string name="preferences_credit_cards_manage_saved_cards_2">Sýsla með greiðslukort</string>
    <!-- Preference option for adding an address -->
    <string name="preferences_addresses_add_address">Bæta við tölvupóstfangi</string>
    <!-- Preference option for managing saved addresses -->
    <string name="preferences_addresses_manage_addresses">Sýsla með tölvupóstföng</string>
    <!-- Preference for saving and filling addresses -->
    <string name="preferences_addresses_save_and_autofill_addresses_2">Vista og fylla út í heimilisföng</string>

    <!-- Preference summary for saving and filling address data -->
    <string name="preferences_addresses_save_and_autofill_addresses_summary_2">Þar með talin símanúmer og tölvupóstföng</string>

    <!-- Title of the "Add card" screen -->
    <string name="credit_cards_add_card">Bæta við korti</string>
    <!-- Title of the "Edit card" screen -->
    <string name="credit_cards_edit_card">Breyta greiðslukorti</string>
    <!-- The header for the card number of a credit card -->
    <string name="credit_cards_card_number">Kortanúmer</string>
    <!-- The header for the expiration date of a credit card -->
    <string name="credit_cards_expiration_date">Gildistími</string>

    <!-- The label for the expiration date month of a credit card to be used by a11y services-->
    <string name="credit_cards_expiration_date_month">Mánuður gildistíma</string>
    <!-- The label for the expiration date year of a credit card to be used by a11y services-->
    <string name="credit_cards_expiration_date_year">Ár gildistíma</string>
    <!-- The header for the name on the credit card -->
    <string name="credit_cards_name_on_card">Nafn á greiðslukorti</string>
    <!-- The text for the "Delete card" menu item for deleting a credit card -->
    <string name="credit_cards_menu_delete_card">Eyða korti</string>
    <!-- The text for the "Delete card" button for deleting a credit card -->
    <string name="credit_cards_delete_card_button">Eyða korti</string>
    <!-- The text for the confirmation message of "Delete card" dialog -->
    <string name="credit_cards_delete_dialog_confirmation_2">Eyða korti?</string>
    <!-- The text for the positive button on "Delete card" dialog -->
    <string name="credit_cards_delete_dialog_button">Eyða</string>
    <!-- The title for the "Save" menu item for saving a credit card -->
    <string name="credit_cards_menu_save">Vista</string>
    <!-- The text for the "Save" button for saving a credit card -->
    <string name="credit_cards_save_button">Vista</string>
    <!-- The text for the "Cancel" button for cancelling adding, updating or deleting a credit card -->
    <string name="credit_cards_cancel_button">Hætta við</string>
    <!-- Title of the "Saved cards" screen -->
    <string name="credit_cards_saved_cards">Vistuð greiðslukort</string>
    <!-- Error message for card number validation -->
    <string name="credit_cards_number_validation_error_message_2">Settu inn gilt kortanúmer</string>
    <!-- Error message for card name on card validation -->
    <string name="credit_cards_name_on_card_validation_error_message_2">Bættu við nafni</string>
    <!-- Message displayed in biometric prompt displayed for authentication before allowing users to view their saved credit cards -->
    <string name="credit_cards_biometric_prompt_message">Aflæsa til að skoða vistuð greiðslukort</string>
    <!-- Title of warning dialog if users have no device authentication set up -->
    <string name="credit_cards_warning_dialog_title_2">Tryggðu öryggi vistuðu greiðslumátanna þinna</string>
    <!-- Message of warning dialog if users have no device authentication set up -->
    <string name="credit_cards_warning_dialog_message_3">Settu upp læsimynstur, PIN-númer eða lykilorð til að vernda vistuðu greiðslumátana þína ef ske kynni að einhver annar komist yfir tækið þitt.</string>
    <!-- Positive button to send users to set up a pin of warning dialog if users have no device authentication set up -->
    <string name="credit_cards_warning_dialog_set_up_now">Setja upp núna</string>
    <!-- Negative button to ignore warning dialog if users have no device authentication set up -->
    <string name="credit_cards_warning_dialog_later">Síðar</string>
    <!-- Title of PIN verification dialog to direct users to re-enter their device credentials to access their credit cards -->
    <string name="credit_cards_biometric_prompt_message_pin">Aflæstu tækinu þínu</string>

    <!-- Message displayed in biometric prompt for authentication, before allowing users to use their stored payment method information -->
    <string name="credit_cards_biometric_prompt_unlock_message_2">Aflæstu til að nota vistaða greiðslumáta</string>
    <!-- Title of the "Add address" screen -->
    <string name="addresses_add_address">Bæta við tölvupóstfangi</string>
    <!-- Title of the "Edit address" screen -->
    <string name="addresses_edit_address">Breyt tölvupóstfangi</string>
    <!-- Title of the "Manage addresses" screen -->
    <string name="addresses_manage_addresses">Sýsla með tölvupóstföng</string>
    <!-- The header for the name of an address. Name represents a person's full name, typically made up of a first, middle and last name, e.g. John Joe Doe. -->
    <string name="addresses_name">Nafn</string>
    <!-- The header for the street address of an address -->
    <string name="addresses_street_address">Heimilisfang</string>
    <!-- The header for the city of an address -->
    <string name="addresses_city">Borg/Sveitarfélag</string>
    <!-- The header for the subregion of an address when "state" should be used -->
    <string name="addresses_state">Ríki/Hérað</string>
    <!-- The header for the subregion of an address when "province" should be used -->
    <string name="addresses_province">Hérað</string>
    <!-- The header for the zip code of an address -->
    <string name="addresses_zip">Póstnúmer</string>
    <!-- The header for the country or region of an address -->
    <string name="addresses_country">Land eða hérað</string>
    <!-- The header for the phone number of an address -->
    <string name="addresses_phone">Sími</string>
    <!-- The header for the email of an address -->
    <string name="addresses_email">Tölvupóstur</string>
    <!-- The text for the "Save" button for saving an address -->
    <string name="addresses_save_button">Vista</string>
    <!-- The text for the "Cancel" button for cancelling adding, updating or deleting an address -->
    <string name="addresses_cancel_button">Hætta við</string>
    <!-- The text for the "Delete address" button for deleting an address -->
    <string name="addressess_delete_address_button">Eyða heimilisfangi</string>

    <!-- The title for the "Delete address" confirmation dialog -->
    <string name="addressess_confirm_dialog_message_2">Eyða þessu heimilisfangi?</string>
    <!-- The text for the positive button on "Delete address" dialog -->
    <string name="addressess_confirm_dialog_ok_button">Eyða</string>
    <!-- The text for the negative button on "Delete address" dialog -->
    <string name="addressess_confirm_dialog_cancel_button">Hætta við</string>

    <!-- The text for the "Save address" menu item for saving an address -->
    <string name="address_menu_save_address">Vista heimilisfang</string>
    <!-- The text for the "Delete address" menu item for deleting an address -->
    <string name="address_menu_delete_address">Eyða heimilisfangi</string>

    <!-- Title of the Add search engine screen -->
    <string name="search_engine_add_custom_search_engine_title">Bæta við leitarvél</string>
    <!-- Content description (not visible, for screen readers etc.): Title for the button that navigates to add new engine screen -->
    <string name="search_engine_add_custom_search_engine_button_content_description">Bæta við nýrri leitarvél</string>
    <!-- Title of the Edit search engine screen -->
    <string name="search_engine_edit_custom_search_engine_title">Breyta leitarvél</string>
    <!-- Text for the menu button to edit a search engine -->
    <string name="search_engine_edit">Breyta</string>
    <!-- Text for the menu button to delete a search engine -->
    <string name="search_engine_delete">Eyða</string>

    <!-- Label for the TextField in which user enters custom search engine name -->
    <string name="search_add_custom_engine_name_label">Heiti</string>
    <!-- Placeholder text shown in the Search Engine Name text field before a user enters text -->
    <string name="search_add_custom_engine_name_hint_2">Heiti leitarvélar</string>
    <!-- Label for the TextField in which user enters custom search engine URL -->
    <string name="search_add_custom_engine_url_label">Slóð leitarstrengs</string>
    <!-- Placeholder text shown in the Search String TextField before a user enters text -->
    <string name="search_add_custom_engine_search_string_hint_2">Slóð til að nota fyrir leit</string>
    <!-- Description text for the Search String TextField. The %s is part of the string -->
    <string name="search_add_custom_engine_search_string_example" formatted="false">Skipta út fyrirspurninni með “%s”. Dæmi:\nhttps://www.google.com/search?q=%s</string>
    <!-- Accessibility description for the form in which details about the custom search engine are entered -->
    <string name="search_add_custom_engine_form_description">Upplýsingar um sérsniðnar leitarvélar</string>

    <!-- Label for the TextField in which user enters custom search engine suggestion URL -->
    <string name="search_add_custom_engine_suggest_url_label">API-kerfisviðmót tillagna við leit (valkvætt)</string>
    <!-- Placeholder text shown in the Search Suggestion String TextField before a user enters text -->
    <string name="search_add_custom_engine_suggest_string_hint">Slóð á API-kerfisviðmót tillagna við leit</string>
    <!-- Description text for the Search Suggestion String TextField. The %s is part of the string -->
    <string name="search_add_custom_engine_suggest_string_example_2" formatted="false">Skipta fyrirspurn út fyrir “%s”. Dæmi:\nhttps://suggestqueries.google.com/complete/search?client=firefox&amp;q=%s</string>
    <!-- The text for the "Save" button for saving a custom search engine -->
    <string name="search_custom_engine_save_button">Vista</string>

    <!-- Text shown when a user leaves the name field empty -->
    <string name="search_add_custom_engine_error_empty_name">Skráðu heiti leitarvélar</string>
    <!-- Text shown when a user leaves the search string field empty -->
    <string name="search_add_custom_engine_error_empty_search_string">Settu inn leitarstreng</string>
    <!-- Text shown when a user leaves out the required template string -->
    <string name="search_add_custom_engine_error_missing_template">Athugaðu hvort leitarstrengurinn sé í sama sniði og dæmið</string>
    <!-- Text shown when we aren't able to validate the custom search query. The first parameter is the url of the custom search engine -->
    <string name="search_add_custom_engine_error_cannot_reach">Villa við að tengjast “%s”</string>
    <!-- Text shown when a user creates a new search engine -->
    <string name="search_add_custom_engine_success_message">Stofnaði %s</string>
    <!-- Text shown when a user successfully edits a custom search engine -->
    <string name="search_edit_custom_engine_success_message">Vistaði %s</string>
    <!-- Text shown when a user successfully deletes a custom search engine -->
    <string name="search_delete_search_engine_success_message">Eyddi %s</string>

    <!-- Heading for the instructions to allow a permission -->
    <string name="phone_feature_blocked_intro">Til að leyfa það:</string>

    <!-- First step for the allowing a permission -->
    <string name="phone_feature_blocked_step_settings">1. Farðu í Android stillingar</string>
    <!-- Second step for the allowing a permission -->
    <string name="phone_feature_blocked_step_permissions"><![CDATA[2. Snertu <b>Heimildir</b>]]></string>
    <!-- Third step for the allowing a permission (Fore example: Camera) -->
    <string name="phone_feature_blocked_step_feature"><![CDATA[3. Breyttu <b>%1$s</b> yfir í VIRKT]]></string>

    <!-- Label that indicates a site is using a secure connection -->
    <string name="quick_settings_sheet_secure_connection_2">Tenging er örugg</string>
    <!-- Label that indicates a site is using a insecure connection -->
    <string name="quick_settings_sheet_insecure_connection_2">Tenging er ekki örugg</string>
    <!-- Label to clear site data -->
    <string name="clear_site_data">Hreinsa vefkökur og gögn vefsvæðis</string>
    <!-- Confirmation message for a dialog confirming if the user wants to delete all data for current site -->
    <string name="confirm_clear_site_data"><![CDATA[Ertu viss um að þú viljir hreinsa allar vefkökur og gögn fyrir vefsvæðið <b>%s</b>?]]></string>
    <!-- Confirmation message for a dialog confirming if the user wants to delete all the permissions for all sites-->
    <string name="confirm_clear_permissions_on_all_sites">Ertu viss um að þú viljir hreinsa allar heimildir á öllum vefsvæðum?</string>
    <!-- Confirmation message for a dialog confirming if the user wants to delete all the permissions for a site-->
    <string name="confirm_clear_permissions_site">Ertu viss um að þú viljir hreinsa allar heimildir fyrir þetta vefsetur?</string>
    <!-- Confirmation message for a dialog confirming if the user wants to set default value a permission for a site-->
    <string name="confirm_clear_permission_site">Ertu viss um að þú viljir hreinsa allar heimildir fyrir þetta vefsetur?</string>
    <!-- label shown when there are not site exceptions to show in the site exception settings -->
    <string name="no_site_exceptions">Engar undantekningar</string>
    <!-- Bookmark deletion confirmation -->
    <string name="bookmark_deletion_confirmation">Ertu viss um að þú viljir eyða þessu bókamerki?</string>
    <!-- Browser menu button that adds a shortcut to the home fragment -->
    <string name="browser_menu_add_to_shortcuts">Bæta við flýtileiðir</string>
    <!-- Browser menu button that removes a shortcut from the home fragment -->
    <string name="browser_menu_remove_from_shortcuts">Fjarlægja úr flýtileiðum</string>
    <!-- text shown before the issuer name to indicate who its verified by, parameter is the name of
     the certificate authority that verified the ticket-->
    <string name="certificate_info_verified_by">Sannvottað af: %1$s</string>
    <!-- Login overflow menu delete button -->
    <string name="login_menu_delete_button">Eyða</string>
    <!-- Login overflow menu edit button -->
    <string name="login_menu_edit_button">Breyta</string>
    <!-- Message in delete confirmation dialog for password -->
    <string name="login_deletion_confirmation_2">Ertu viss um að þú viljir eyða þessu lykilorði?</string>
    <!-- Positive action of a dialog asking to delete  -->
    <string name="dialog_delete_positive">Eyða</string>
    <!-- Negative action of a dialog asking to delete login -->
    <string name="dialog_delete_negative">Hætta við</string>
    <!--  The saved password options menu description. -->
    <string name="login_options_menu_2">Valkostir lykilorðs</string>
    <!--  The editable text field for a website address. -->
    <string name="saved_login_hostname_description_3">Breytanlegi textareiturinn fyrir vistfang vefsvæðisins.</string>
    <!--  The editable text field for a username. -->
    <string name="saved_login_username_description_3">Breytanlegi textareiturinn fyrir notandanafnið.</string>
    <!--  The editable text field for a login's password. -->
    <string name="saved_login_password_description_2">Breytanlegi textareiturinn fyrir lykilorðið.</string>
    <!--  The button description to save changes to an edited password. -->
    <string name="save_changes_to_login_2">Vista breytingar.</string>
    <!--  The page title for editing a saved password. -->
    <string name="edit_2">Breyta lykilorði</string>
    <!--  The page title for adding new password. -->
    <string name="add_login_2">Bæta við lykilorði</string>
    <!--  Error text displayed underneath the password field when it is in an error case. -->
    <string name="saved_login_password_required_2">Settu inn lykilorð</string>
    <!--  The error message in add login view when username field is blank. -->
    <string name="saved_login_username_required_2">Settu inn notandanafn</string>
    <!--  The error message in add login view when hostname field is blank. -->
    <string name="saved_login_hostname_required" tools:ignore="UnusedResources">Hýsingarheiti er nauðsynlegt</string>
    <!--  The error message in add login view when hostname field is blank. -->
    <string name="saved_login_hostname_required_2" tools:ignore="UnusedResources">Settu inn slóð á vefsíðu</string>
    <!-- Voice search button content description  -->
    <string name="voice_search_content_description">Raddleit</string>
    <!-- Voice search prompt description displayed after the user presses the voice search button -->
    <string name="voice_search_explainer">Talaðu núna</string>

    <!--  The error message in edit login view when a duplicate username exists. -->
    <string name="saved_login_duplicate">Innskráning með þessu notandanafni er þegar til</string>

    <!-- This is the hint text that is shown inline on the hostname field of the create new login page. 'https://www.example.com' intentionally hardcoded here -->
    <string name="add_login_hostname_hint_text">https://www.example.com</string>
    <!-- This is an error message shown below the hostname field of the add login page when a hostname does not contain http or https. -->
    <string name="add_login_hostname_invalid_text_3">Veffang verður að innihalda &quot;https://&quot; or &quot;http://&quot;</string>

    <!-- This is an error message shown below the hostname field of the add login page when a hostname is invalid. -->
    <string name="add_login_hostname_invalid_text_2">Gilt hýsingarheiti er nauðsynlegt</string>

    <!-- Synced Tabs -->
    <!-- Text displayed to ask user to connect another device as no devices found with account -->
    <string name="synced_tabs_connect_another_device">Tengja annað tæki.</string>
    <!-- Text displayed asking user to re-authenticate -->
    <string name="synced_tabs_reauth">Auðkenndu þig aftur.</string>
    <!-- Text displayed when user has disabled tab syncing in Firefox Sync Account -->
    <string name="synced_tabs_enable_tab_syncing">Virkjaðu samstillingu flipa.</string>
    <!-- Text displayed when user has no tabs that have been synced -->
    <string name="synced_tabs_no_tabs" tools:ignore="BrandUsage">Þú ert ekki með neina Firefox flipa opna á hinum tækjunum þínum.</string>
    <!-- Text displayed in the synced tabs screen when a user is not signed in to Firefox Sync describing Synced Tabs -->
    <string name="synced_tabs_sign_in_message">Skoða lista yfir flipa frá öðrum tækjum.</string>
    <!-- Text displayed on a button in the synced tabs screen to link users to sign in when a user is not signed in to Firefox Sync -->
    <string name="synced_tabs_sign_in_button">Skráðu þig inn til að samstilla</string>

    <!-- The text displayed when a synced device has no tabs to show in the list of Synced Tabs. -->
    <string name="synced_tabs_no_open_tabs">Engir opnir flipar</string>

    <!-- Content description for expanding a group of synced tabs. -->
    <string name="synced_tabs_expand_group">Fletta út hópi samstilltra flipa</string>
    <!-- Content description for collapsing a group of synced tabs. -->
    <string name="synced_tabs_collapse_group">Fella saman hóp samstilltra flipa</string>

    <!-- Top Sites -->
    <!-- Title text displayed in the dialog when shortcuts limit is reached. -->
    <string name="shortcut_max_limit_title">Hámarki flýtileiða náð</string>
    <!-- Content description text displayed in the dialog when shortcut limit is reached. -->
    <string name="shortcut_max_limit_content">Fjarlægðu eina til að bæta við nýrri flýtileið. Ýttu og haltu niðri á síðuna og veldu að fjarlægja.</string>
    <!-- Confirmation dialog button text when top sites limit is reached. -->
    <string name="top_sites_max_limit_confirmation_button">Í lagi, ég skil</string>

    <!-- Label for the preference to show the shortcuts for the most visited top sites on the homepage -->
    <string name="top_sites_toggle_top_recent_sites_4">Flýtileiðir</string>
    <!-- Title text displayed in the rename top site dialog. -->
    <string name="top_sites_rename_dialog_title">Heiti</string>
    <!-- Hint for renaming title of a shortcut -->
    <string name="shortcut_name_hint">Heiti flýtileiðar</string>
    <!-- Hint for editing URL of a shortcut. -->
    <string name="shortcut_url_hint">Vefslóð flýtileiðar</string>
    <!-- Dialog button text for canceling the rename top site prompt. -->
    <string name="top_sites_rename_dialog_cancel">Hætta við</string>

    <!-- Text for the menu button to open the homepage settings. -->
    <string name="top_sites_menu_settings">Stillingar</string>
    <!-- Text for the menu button to navigate to sponsors and privacy support articles. '&amp;' is replaced with the ampersand symbol: & -->
    <string name="top_sites_menu_sponsor_privacy">Styrktaraðilar okkar og friðhelgi þín</string>
    <!-- Label text displayed for a sponsored top site. -->
    <string name="top_sites_sponsored_label">Kostað</string>

    <!-- Text for the menu item to edit a top site. -->
    <string name="top_sites_edit_top_site">Breyta</string>
    <!-- Text for the dialog title to edit a top site. -->
    <string name="top_sites_edit_dialog_title">Breyta flýtileið</string>
    <!-- Button caption to confirm the edit of the top site. -->
    <string name="top_sites_edit_dialog_save">Vista</string>
    <!-- Error message when the user entered an invalid URL -->
    <string name="top_sites_edit_dialog_url_error">Sláðu inn gilda vefslóð</string>
    <!-- Label for the URL edit field in the edit top site dialog. -->
    <string name="top_sites_edit_dialog_url_title">Vefslóð</string>

    <!-- Inactive tabs in the tabs tray -->
    <!-- Title text displayed in the tabs tray when a tab has been unused for 14 days. -->
    <string name="inactive_tabs_title">Óvirkir flipar</string>
    <!-- Content description for closing all inactive tabs -->
    <string name="inactive_tabs_delete_all">Lokaðu öllum óvirkum flipum</string>

    <!-- Content description for expanding the inactive tabs section. -->
    <string name="inactive_tabs_expand_content_description">Fletta út óvirkum flipum</string>
    <!-- Content description for collapsing the inactive tabs section. -->
    <string name="inactive_tabs_collapse_content_description">Fella saman óvirka flipa</string>

    <!-- Inactive tabs auto-close message in the tabs tray -->
    <!-- The header text of the auto-close message when the user is asked if they want to turn on the auto-closing of inactive tabs. -->
    <string name="inactive_tabs_auto_close_message_header" tools:ignore="UnusedResources">Loka sjálfvirkt eftir einn mánuð?</string>
    <!-- A description below the header to notify the user what the inactive tabs auto-close feature is. -->
    <string name="inactive_tabs_auto_close_message_description" tools:ignore="BrandUsage,UnusedResources">Firefox getur lokað flipum sem þú hefur ekki skoðað síðastliðinn mánuð.</string>
    <!-- A call to action below the description to allow the user to turn on the auto closing of inactive tabs. -->
    <string name="inactive_tabs_auto_close_message_action" tools:ignore="UnusedResources">KVEIKJA Á SJÁLFVIRKRI LOKUN</string>
    <!-- Text for the snackbar to confirm auto-close is enabled for inactive tabs -->
    <string name="inactive_tabs_auto_close_message_snackbar">Sjálfvirk lokun virkjuð</string>

    <!-- Awesome bar suggestion's headers -->
    <!-- Search suggestions title for Firefox Suggest. -->
    <string name="firefox_suggest_header" tools:ignore="BrandUsage">Firefox-tillögur</string>

    <!-- Title for search suggestions when Google is the default search suggestion engine. -->
    <string name="google_search_engine_suggestion_header">Google-leit</string>
    <!-- Title for search suggestions when the default search suggestion engine is anything other than Google. The first parameter is default search engine name. -->
    <string name="other_default_search_engine_suggestion_header">%s leit</string>

    <!-- Default browser experiment -->
    <!-- Default browser card title -->
    <string name="default_browser_experiment_card_title">Skiptu um sjálfgefinn vafra</string>
    <!-- Default browser card text -->
    <string name="default_browser_experiment_card_text" tools:ignore="BrandUsage">Stilltu tengla frá vefsvæðum, tölvupósti og skilaboðum til að opna sjálfkrafa í Firefox.</string>

    <!-- Content description for close button in collection placeholder. -->
    <string name="remove_home_collection_placeholder_content_description">Fjarlægja</string>

    <!-- Content description radio buttons with a link to more information -->
    <string name="radio_preference_info_content_description">Smelltu til að fá frekari upplýsingar</string>

    <!-- Content description for the action bar "up" button -->
    <string name="action_bar_up_description">Flakka upp</string>

    <!-- Content description for privacy content close button -->
    <string name="privacy_content_close_button_content_description">Loka</string>

    <!-- Pocket recommended stories -->
    <!-- Header text for a section on the home screen. -->
    <string name="pocket_stories_header_1">Umhugsunarverðar sögur</string>
    <!-- Header text for a section on the home screen. -->
    <string name="pocket_stories_categories_header">Sögur eftir efni</string>
    <!-- Text of a button allowing users to access an external url for more Pocket recommendations. -->
    <string name="pocket_stories_placeholder_text">Uppgötva meira</string>
    <!-- Title of an app feature. Smaller than a heading. The first parameter is product name Pocket -->
    <string name="pocket_stories_feature_title_2">Keyrt með %s.</string>
    <!-- Caption for describing a certain feature. The placeholder is for a clickable text (eg: Learn more) which will load an url in a new tab when clicked.  -->
    <string name="pocket_stories_feature_caption" tools:ignore="BrandUsage">Hluti af Firefox-fjölskyldunni. %s</string>
    <!-- Clickable text for opening an external link for more information about Pocket. -->
    <string name="pocket_stories_feature_learn_more">Frekari upplýsingar</string>

    <!-- Text indicating that the Pocket story that also displays this text is a sponsored story by other 3rd party entity. -->
    <string name="pocket_stories_sponsor_indication">Kostað</string>

    <!-- Snackbar message for enrolling in a Nimbus experiment from the secret settings when Studies preference is Off.-->
    <string name="experiments_snackbar">Virkjaðu fjarmælingar til að senda gögn.</string>
    <!-- Snackbar button text to navigate to telemetry settings.-->
    <string name="experiments_snackbar_button">Farðu í stillingar</string>

    <!-- Review quality check feature-->
    <!-- Name for the review quality check feature used as title for the panel. -->
    <string name="review_quality_check_feature_name_2">Umsagnaskoðun</string>
    <!-- Summary for grades A and B for review quality check adjusted grading. -->
    <string name="review_quality_check_grade_a_b_description">Áreiðanlegar umsagnir</string>
    <!-- Summary for grade C for review quality check adjusted grading. -->
    <string name="review_quality_check_grade_c_description">Blanda af áreiðanlegum og óáreiðanlegum umsögnum</string>
    <!-- Summary for grades D and F for review quality check adjusted grading. -->
    <string name="review_quality_check_grade_d_f_description">Óáreiðanlegar umsagnir</string>
    <!-- Text for title presenting the reliability of a product's reviews. -->
    <string name="review_quality_check_grade_title">Hversu áreiðanlegar eru þessar umsagnir?</string>
    <!-- Title for when the rating has been updated by the review checker -->
    <string name="review_quality_check_adjusted_rating_title">Aðlöguð einkunn</string>
    <!-- Description for a product's adjusted star rating. The text presents that the product's reviews which were evaluated as unreliable were removed from the adjusted rating. -->
    <string name="review_quality_check_adjusted_rating_description_2">Byggt á áreiðanlegum umsögnum</string>
    <!-- Title for list of highlights from a product's review emphasizing a product's important traits. -->
    <string name="review_quality_check_highlights_title">Hápunktar úr nýlegum umsögnum</string>
    <!-- Title for section explaining how we analyze the reliability of a product's reviews. -->
    <string name="review_quality_check_explanation_title">Hvernig við ákvörðum gæði umsagna</string>
    <!-- Paragraph explaining how we analyze the reliability of a product's reviews. First parameter is the Fakespot product name. In the phrase "Fakespot by Mozilla", "by" can be localized. Does not need to stay by. -->
    <string name="review_quality_check_explanation_body_reliability">Við notum gervigreindartækni frá %s hjá Mozilla til að greina áreiðanleika vöruumsagna. Þessi greining mun aðeins hjálpa þér að meta gæði umsagna um vörur, ekki gæði vöru.</string>

    <!-- Paragraph explaining the grading system we use to classify the reliability of a product's reviews. -->
    <string name="review_quality_check_info_review_grade_header"><![CDATA[Við gefum umsögnum hverrar vöru <b>einkunnir í bókstöfum</b> frá A til F.]]></string>
    <!-- Description explaining grades A and B for review quality check adjusted grading. -->
    <string name="review_quality_check_info_grade_info_AB">Áreiðanlegar umsagnir. Við teljum að umsagnirnar séu líklega frá raunverulegum viðskiptavinum sem hafa skilið eftir heiðarlegar og óhlutdrægar umsagnir.</string>
    <!-- Description explaining grade C for review quality check adjusted grading. -->
    <string name="review_quality_check_info_grade_info_C">Við teljum að þarna sé blanda af áreiðanlegum og óáreiðanlegum umsögnum.</string>
    <!-- Description explaining grades D and F for review quality check adjusted grading. -->
    <string name="review_quality_check_info_grade_info_DF">Óáreiðanlegar umsagnir. Við teljum að umsagnirnar séu líklega falsaðar eða frá hlutdrægum þátttakendum.</string>
    <!-- Paragraph explaining how a product's adjusted grading is calculated. -->
    <string name="review_quality_check_explanation_body_adjusted_grading"><![CDATA[<b>Aðlöguð einkunn</b> er eingöngu byggð á umsögnum sem við teljum vera áreiðanlegar.]]></string>
    <!-- Paragraph explaining product review highlights. First parameter is the name of the retailer (e.g. Amazon). -->
    <string name="review_quality_check_explanation_body_highlights"><![CDATA[<b>Hápunktar</b> eru úr umsögnum um %s frá síðustu 80 dögum sem við teljum vera áreiðanlegar.]]></string>
    <!-- Text for learn more caption presenting a link with information about review quality. First parameter is for clickable text defined in review_quality_check_info_learn_more_link. -->
    <string name="review_quality_check_info_learn_more">Frekari upplýsingar um %s.</string>
    <!-- Clickable text that links to review quality check SuMo page. First parameter is the Fakespot product name. -->
    <string name="review_quality_check_info_learn_more_link_2">hvernig %s ákvarðar gæði umsagna</string>
    <!-- Text for title of settings section. -->
    <string name="review_quality_check_settings_title">Stillingar</string>
    <!-- Text for label for switch preference to show recommended products from review quality check settings section. -->
    <string name="review_quality_check_settings_recommended_products">Birta auglýsingar í umsagnaskoðun</string>

    <!-- Description for switch preference to show recommended products from review quality check settings section. First parameter is for clickable text defined in review_quality_check_settings_recommended_products_learn_more.-->
    <string name="review_quality_check_settings_recommended_products_description_2" tools:ignore="UnusedResources">Þú munt sjá einstaka auglýsingar fyrir viðeigandi vörur. Við auglýsum aðeins vörur með áreiðanlegum umsögnum. %s</string>
    <!-- Clickable text that links to review quality check recommended products support article. -->
    <string name="review_quality_check_settings_recommended_products_learn_more" tools:ignore="UnusedResources">Kanna nánar</string>
    <!-- Text for turning sidebar off button from review quality check settings section. -->
    <string name="review_quality_check_settings_turn_off">Slökkva á umsagnaskoðun</string>
    <!-- Text for title of recommended product section. This is displayed above a product image, suggested as an alternative to the product reviewed. -->
    <string name="review_quality_check_ad_title" tools:ignore="UnusedResources">Fleira sem mætti skoða</string>
    <!-- Caption for recommended product section indicating this is an ad by Fakespot. First parameter is the Fakespot product name. -->
    <string name="review_quality_check_ad_caption" tools:ignore="UnusedResources">Auglýsing frá %s</string>
    <!-- Caption for review quality check panel. First parameter is for clickable text defined in review_quality_check_powered_by_link. -->
    <string name="review_quality_check_powered_by_2">Umsagnaskoðunin er keyrð af %s</string>
    <!-- Clickable text that links to Fakespot.com. First parameter is the Fakespot product name. In the phrase "Fakespot by Mozilla", "by" can be localized. Does not need to stay by. -->
    <string name="review_quality_check_powered_by_link" tools:ignore="UnusedResources">%s frá Mozilla</string>
    <!-- Text for title of warning card informing the user that the current analysis is outdated. -->
    <string name="review_quality_check_outdated_analysis_warning_title" tools:ignore="UnusedResources">Nýjar upplýsingar til að skoða</string>
    <!-- Text for button from warning card informing the user that the current analysis is outdated. Clicking this should trigger the product's re-analysis. -->
    <string name="review_quality_check_outdated_analysis_warning_action" tools:ignore="UnusedResources">Athuga núna</string>
    <!-- Title for warning card informing the user that the current product does not have enough reviews for a review analysis. -->
    <string name="review_quality_check_no_reviews_warning_title">Ekki nægar umsagnir ennþá</string>
    <!-- Text for body of warning card informing the user that the current product does not have enough reviews for a review analysis. -->
    <string name="review_quality_check_no_reviews_warning_body">Þegar þessi vara hefur fleiri umsagnir getum við athugað gæði þeirra.</string>
    <!-- Title for warning card informing the user that the current product is currently not available. -->
    <string name="review_quality_check_product_availability_warning_title">Vara er ekki fáanleg</string>
    <!-- Text for the body of warning card informing the user that the current product is currently not available. -->
    <string name="review_quality_check_product_availability_warning_body">Ef þú sérð að þessi vara er aftur komin á lager skaltu tilkynna það til okkar og við munum vinna að því að uppfæra greininguna.</string>
    <!-- Clickable text for warning card informing the user that the current product is currently not available. Clicking this should inform the server that the product is available. -->
    <string name="review_quality_check_product_availability_warning_action_2">Tilkynna þegar vara er til á lager</string>
    <!-- Title for warning card informing the user that the current product's analysis is still processing. The parameter is the percentage progress (0-100%) of the analysis process (e.g. 56%). -->
    <string name="review_quality_check_analysis_in_progress_warning_title_2">Athugar gæði umsagna (%s)</string>
    <!-- Text for body of warning card informing the user that the current product's analysis is still processing. -->
    <string name="review_quality_check_analysis_in_progress_warning_body">Þetta gæti tekið um 60 sekúndur.</string>
    <!-- Title for info card displayed after the user reports a product is back in stock. -->
    <string name="review_quality_check_analysis_requested_info_title">Takk fyrir að tilkynna þetta!</string>
    <!-- Text for body of info card displayed after the user reports a product is back in stock. -->
    <string name="review_quality_check_analysis_requested_info_body">Við ættum að vera með uppfærða greiningu innan 24 klukkustunda. Komdu aftur síðar.</string>
    <!-- Title for info card displayed when the user review checker while on a product that Fakespot does not analyze (e.g. gift cards, music). -->
    <string name="review_quality_check_not_analyzable_info_title">Við getum ekki athugað þessar umsagnir</string>
    <!-- Text for body of info card displayed when the user review checker while on a product that Fakespot does not analyze (e.g. gift cards, music). -->
    <string name="review_quality_check_not_analyzable_info_body">Því miður getum við ekki athugað gæði umsagna fyrir ákveðnar tegundir af vörum. Til dæmis gjafakort og streymd myndskeið, tónlist og leiki.</string>
    <!-- Title for info card displayed when another user reported the displayed product is back in stock. -->
    <string name="review_quality_check_analysis_requested_other_user_info_title" tools:ignore="UnusedResources">Upplýsingar koma fljótlega</string>
    <!-- Text for body of info card displayed when another user reported the displayed product is back in stock. -->
    <string name="review_quality_check_analysis_requested_other_user_info_body" tools:ignore="UnusedResources">Við ættum að vera með uppfærða greiningu innan 24 klukkustunda. Komdu aftur síðar.</string>
    <!-- Title for info card displayed to the user when analysis finished updating. -->
    <string name="review_quality_check_analysis_updated_confirmation_title" tools:ignore="UnusedResources">Greining er uppfærð</string>
    <!-- Text for the action button from info card displayed to the user when analysis finished updating. -->
    <string name="review_quality_check_analysis_updated_confirmation_action" tools:ignore="UnusedResources">Náði því</string>
    <!-- Title for error card displayed to the user when an error occurred. -->
    <string name="review_quality_check_generic_error_title">Engar upplýsingar tiltækar í augnablikinu</string>
    <!-- Text for body of error card displayed to the user when an error occurred. -->
    <string name="review_quality_check_generic_error_body">Við erum að vinna að því að leysa málið. Athugaðu aftur fljótlega.</string>
    <!-- Title for error card displayed to the user when the device is disconnected from the network. -->
    <string name="review_quality_check_no_connection_title">Engin nettenging</string>
    <!-- Text for body of error card displayed to the user when the device is disconnected from the network. -->
    <string name="review_quality_check_no_connection_body">Athugaðu nettenginguna þína og prófaðu síðan að endurlesa síðuna.</string>
    <!-- Title for card displayed to the user for products whose reviews were not analyzed yet. -->
    <string name="review_quality_check_no_analysis_title">Engar upplýsingar ennþá um þessar umsagnir</string>
    <!-- Text for the body of card displayed to the user for products whose reviews were not analyzed yet. -->
    <string name="review_quality_check_no_analysis_body">Til að vita hvort umsagnir þessarar vöru séu áreiðanlegar skaltu athuga gæði umsagna. Það tekur aðeins um 60 sekúndur.</string>
    <!-- Text for button from body of card displayed to the user for products whose reviews were not analyzed yet. Clicking this should trigger a product analysis. -->
    <string name="review_quality_check_no_analysis_link">Athugaðu gæði umsagna</string>
    <!-- Headline for review quality check contextual onboarding card. -->
    <string name="review_quality_check_contextual_onboarding_title">Prófaðu traustar leiðbeiningar okkar um vöruumsagnir</string>
    <!-- Description for review quality check contextual onboarding card. The first and last two parameters are for retailer names (e.g. Amazon, Walmart). The second parameter is for the name of the application (e.g. Firefox). -->
    <string name="review_quality_check_contextual_onboarding_description">Sjáðu hversu áreiðanlegar vöruumsagnir eru á %1$s áður en þú kaupir. Umsagnaskoðun, tilraunaeiginleiki frá %2$s, er innbyggður beint inn í vafrann. Það virkar á %3$s og einnig %4$s.</string>
    <!-- Description for review quality check contextual onboarding card. The first parameters is for retailer name (e.g. Amazon). The second parameter is for the name of the application (e.g. Firefox). -->
    <string name="review_quality_check_contextual_onboarding_description_one_vendor">Sjáðu hversu áreiðanlegar vöruumsagnir eru á %1$s áður en þú kaupir. Umsagnaskoðun, tilraunaeiginleiki frá %2$s, er innbyggður beint inn í vafrann.</string>
    <!-- Paragraph presenting review quality check feature. First parameter is the Fakespot product name. Second parameter is for clickable text defined in review_quality_check_contextual_onboarding_learn_more_link. In the phrase "Fakespot by Mozilla", "by" can be localized. Does not need to stay by. -->
    <string name="review_quality_check_contextual_onboarding_learn_more">Með hjálp %1$s frá Mozilla, gerum við þér kleift að forðast hlutdrægar og ósannar umsagnir. Gervigreindarlíkanið okkar er alltaf að batna til að vernda þig sem best þegar þú verslar. %2$s</string>
    <!-- Clickable text from the contextual onboarding card that links to review quality check support article. -->
    <string name="review_quality_check_contextual_onboarding_learn_more_link">Frekari upplýsingar</string>
    <!-- Caption text to be displayed in review quality check contextual onboarding card above the opt-in button. First parameter is Firefox app name, third parameter is the Fakespot product name. Second & fourth are for clickable texts defined in review_quality_check_contextual_onboarding_privacy_policy_3 and review_quality_check_contextual_onboarding_terms_use. -->
    <string name="review_quality_check_contextual_onboarding_caption_4">Með því að velja „Já, prófum það“ samþykkir þú %2$s frá %1$s og %4$s frá %3$s.</string>
    <!-- Clickable text from the review quality check contextual onboarding card that links to Fakespot privacy notice. -->
    <string name="review_quality_check_contextual_onboarding_privacy_policy_3">upplýsingar um meðferð persónuupplýsinga</string>
    <!-- Clickable text from the review quality check contextual onboarding card that links to Fakespot terms of use. -->
    <string name="review_quality_check_contextual_onboarding_terms_use">notkunarskilmála</string>
    <!-- Text for opt-in button from the review quality check contextual onboarding card. -->
    <string name="review_quality_check_contextual_onboarding_primary_button_text">Já, prófum það</string>
    <!-- Text for opt-out button from the review quality check contextual onboarding card. -->
    <string name="review_quality_check_contextual_onboarding_secondary_button_text">Ekki núna</string>
    <!-- Text for the first CFR presenting the review quality check feature. -->
    <string name="review_quality_check_first_cfr_message" moz:removedIn="132" tools:ignore="UnusedResources">Sjáðu hvort þú getur treyst umsögnum þessarar vöru - áður en þú kaupir.</string>
    <!-- Text displayed in the first CFR presenting the review quality check feature that opens the review checker when clicked. -->
    <string name="review_quality_check_first_cfr_action" moz:removedIn="132" tools:ignore="UnusedResources">Prófaðu umsagnaskoðun</string>
    <!-- Text for the second CFR presenting the review quality check feature. -->
    <string name="review_quality_check_second_cfr_message" moz:removedIn="132" tools:ignore="UnusedResources">Eru þessar umsagnir áreiðanlegar? Athugaðu núna aðlagaða einkunn.</string>
    <!-- Text displayed in the second CFR presenting the review quality check feature that opens the review checker when clicked. -->
    <string name="review_quality_check_second_cfr_action" moz:removedIn="132" tools:ignore="UnusedResources">Opna umsagnaskoðun</string>
    <!-- Content description (not visible, for screen readers etc.) for opening browser menu button to open review quality check bottom sheet. -->
    <string name="review_quality_check_open_handle_content_description">Opna umsagnaskoðun</string>
    <!-- Content description (not visible, for screen readers etc.) for closing browser menu button to open review quality check bottom sheet. -->
    <string name="review_quality_check_close_handle_content_description">Loka umsagnaskoðun</string>
    <!-- Content description (not visible, for screen readers etc.) for review quality check star rating. First parameter is the number of stars (1-5) representing the rating. -->
    <string name="review_quality_check_star_rating_content_description">%1$s af 5 stjörnum</string>
    <!-- Text for minimize button from highlights card. When clicked the highlights card should reduce its size. -->
    <string name="review_quality_check_highlights_show_less">Sýna minna</string>
    <!-- Text for maximize button from highlights card. When clicked the highlights card should expand to its full size. -->
    <string name="review_quality_check_highlights_show_more">Sýna meira</string>
    <!-- Text for highlights card quality category header. Reviews shown under this header should refer the product's quality. -->
    <string name="review_quality_check_highlights_type_quality">Gæði</string>
    <!-- Text for highlights card price category header. Reviews shown under this header should refer the product's price. -->
    <string name="review_quality_check_highlights_type_price">Verð</string>
    <!-- Text for highlights card shipping category header. Reviews shown under this header should refer the product's shipping. -->
    <string name="review_quality_check_highlights_type_shipping">Sending</string>
    <!-- Text for highlights card packaging and appearance category header. Reviews shown under this header should refer the product's packaging and appearance. -->
    <string name="review_quality_check_highlights_type_packaging_appearance">Umbúðir og útlit</string>
    <!-- Text for highlights card competitiveness category header. Reviews shown under this header should refer the product's competitiveness. -->
    <string name="review_quality_check_highlights_type_competitiveness">Samkeppnishæfni</string>

    <!-- Text that is surrounded by quotes. The parameter is the actual text that is in quotes. An example of that text could be: Excellent craftsmanship, and that is displayed as “Excellent craftsmanship”. The text comes from a buyer's review that the feature is highlighting"   -->
    <string name="surrounded_with_quotes">“%s”</string>

    <!-- Accessibility services actions labels. These will be appended to accessibility actions like "Double tap to.." but not by or applications but by services like Talkback. -->
    <!-- Action label for elements that can be collapsed if interacting with them. Talkback will append this to say "Double tap to collapse". -->
    <string name="a11y_action_label_collapse">fella saman</string>
    <!-- Current state for elements that can be collapsed if interacting with them. Talkback will dictate this after a state change. -->
    <string name="a11y_state_label_collapsed">fellt saman</string>
    <!-- Action label for elements that can be expanded if interacting with them. Talkback will append this to say "Double tap to expand". -->
    <string name="a11y_action_label_expand">þenja út</string>
    <!-- Current state for elements that can be expanded if interacting with them. Talkback will dictate this after a state change. -->
    <string name="a11y_state_label_expanded">útflett</string>
    <!-- Action label for links to a website containing documentation about a wallpaper collection. Talkback will append this to say "Double tap to open link to learn more about this collection". -->
    <string name="a11y_action_label_wallpaper_collection_learn_more">opna tengil til að læra meira um þetta safn</string>
    <!-- Action label for links that point to an article. Talkback will append this to say "Double tap to read the article". -->
    <string name="a11y_action_label_read_article">lesa greinina</string>
    <!-- Action label for links to the Firefox Pocket website. Talkback will append this to say "Double tap to open link to learn more". -->
    <string name="a11y_action_label_pocket_learn_more">opnaðu tengilinn til að fræðast nánar</string>
    <!-- Content description for headings announced by accessibility service. The first parameter is the text of the heading. Talkback will announce the first parameter and then speak the word "Heading" indicating to the user that this text is a heading for a section. -->
    <string name="a11y_heading">%s, Fyrirsögn</string>

    <!-- Title for dialog displayed when trying to access links present in a text. -->
    <string name="a11y_links_title">Tenglar</string>
    <!-- Additional content description for text bodies that contain urls. -->
    <string name="a11y_links_available">Tenglar í boði</string>

    <!-- Translations feature-->

    <!-- Translation request dialog -->
    <!-- Title for the translation dialog that allows a user to translate the webpage. -->
    <string name="translations_bottom_sheet_title">Þýða þessa síðu?</string>
    <!-- Title for the translation dialog after a translation was completed successfully.
    The first parameter is the name of the language that the page was translated from, for example, "French".
    The second parameter is the name of the language that the page was translated to, for example, "English". -->
    <string name="translations_bottom_sheet_title_translation_completed">Síða þýdd úr %1$s yfir í %2$s</string>
    <!-- Title for the translation dialog that allows a user to translate the webpage when a user uses the translation feature the first time. The first parameter is the name of the application, for example, "Fenix". -->
    <string name="translations_bottom_sheet_title_first_time">Prófaðu einkaþýðingar í %1$s</string>
    <!-- Additional information on the translation dialog that appears when a user uses the translation feature the first time. The first parameter is clickable text with a link, for example, "Learn more". -->
    <string name="translations_bottom_sheet_info_message">Til að verja friðhelgi þína fara þýðingar aldrei út úr tækinu þínu. Ný tungumál og ýmsar endurbætur eru væntanlegar! %1$s</string>
    <!-- Text that links to additional information about the Firefox translations feature. -->
    <string name="translations_bottom_sheet_info_message_learn_more">Kanna nánar</string>
    <!-- Label for the dropdown to select which language to translate from on the translations dialog. Usually the translate from language selected will be the same as the page language. -->
    <string name="translations_bottom_sheet_translate_from">Þýða úr</string>
    <!-- Label for the dropdown to select which language to translate to on the translations dialog. Usually the translate to language selected will be the user's preferred language. -->
    <string name="translations_bottom_sheet_translate_to">Þýða á</string>
    <!-- Label for the dropdown to select which language to translate from on the translations dialog when the page language is not supported. This selection is to allow the user to select another language, in case we automatically detected the page language incorrectly. -->
    <string name="translations_bottom_sheet_translate_from_unsupported_language">Prófa annað frummál</string>
    <!-- Button text on the translations dialog to dismiss the dialog and return to the browser. -->
    <string name="translations_bottom_sheet_negative_button">Ekki núna</string>
    <!-- Button text on the translations dialog to restore the translated website back to the original untranslated version. -->
    <string name="translations_bottom_sheet_negative_button_restore">Sýna upprunalegt</string>
    <!-- Accessibility announcement (not visible, for screen readers etc.) for the translations dialog after restore button was pressed that indicates the original untranslated page was loaded. -->
    <string name="translations_bottom_sheet_restore_accessibility_announcement">Upprunaleg óþýdd síða hlaðin inn</string>
    <!-- Button text on the translations dialog when a translation error appears, used to dismiss the dialog and return to the browser. -->
    <string name="translations_bottom_sheet_negative_button_error">Lokið</string>
    <!-- Button text on the translations dialog to begin a translation of the website. -->
    <string name="translations_bottom_sheet_positive_button">Þýða</string>
    <!-- Button text on the translations dialog when a translation error appears. -->
    <string name="translations_bottom_sheet_positive_button_error">Reyndu aftur</string>
    <!-- Inactive button text on the translations dialog that indicates a translation is currently in progress. This button will be accompanied by a loading icon. -->
    <string name="translations_bottom_sheet_translating_in_progress">Þýðingar</string>
    <!-- Button content description (not visible, for screen readers etc.) for the translations dialog translate button that indicates a translation is currently in progress. -->
    <string name="translations_bottom_sheet_translating_in_progress_content_description">Þýðing í gangi</string>

    <!-- Default dropdown option when initially selecting a language from the translations dialog language selection dropdown. -->
    <string name="translations_bottom_sheet_default_dropdown_selection">Veldu tungumál</string>
    <!-- The title of the warning card informs the user that a translation could not be completed. -->
    <string name="translation_error_could_not_translate_warning_text">Vandamál kom upp við að þýða. Reyndu aftur.</string>
    <!-- The title of the warning card informs the user that the list of languages cannot be loaded. -->
    <string name="translation_error_could_not_load_languages_warning_text">Ekki tókst að hlaða inn tungumálum. Athugaðu nettenginguna þína og reyndu aftur.</string>
    <!-- The title of the warning card informs the user that a language is not supported. The first parameter is the name of the language that is not supported. -->
    <string name="translation_error_language_not_supported_warning_text">Því miður styðjum við ekki %1$s ennþá.</string>

    <!-- Snackbar title shown if the user closes the Translation Request dialogue and a translation is in progress. -->
    <string name="translation_in_progress_snackbar">Þýðing…</string>

    <!-- Title for the data saving mode warning dialog used in the translation request dialog.
    This dialog will be presented when the user attempts to perform
    a translation without the necessary language files downloaded first when Android's data saver mode is enabled and the user is not using WiFi.
    The first parameter is the size in kilobytes or megabytes of the language file. -->
    <string name="translations_download_language_file_dialog_title">Sækja tungumál á meðan verið er í gagnasparnaðarham (%1$s)?</string>


    <!-- Translations options dialog -->
    <!-- Title of the translation options dialog that allows a user to set their translation options for the site the user is currently on. -->
    <string name="translation_option_bottom_sheet_title_heading">Valkostir þýðinga</string>
    <!-- Toggle switch label that allows a user to set the setting if they would like the browser to always offer or suggest translations when available. -->
    <string name="translation_option_bottom_sheet_always_translate">Alltaf bjóðast til að þýða</string>
    <!-- Toggle switch label that allows a user to set if they would like a given language to automatically translate or not. The first parameter is the language name, for example, "Spanish". -->
    <string name="translation_option_bottom_sheet_always_translate_in_language">Alltaf þýða %1$s</string>
    <!-- Toggle switch label that allows a user to set if they would like to never be offered a translation of the given language. The first parameter is the language name, for example, "Spanish". -->
    <string name="translation_option_bottom_sheet_never_translate_in_language">Aldrei þýða %1$s</string>
    <!-- Toggle switch label that allows a user to set the setting if they would like the browser to never translate the site the user is currently visiting. -->
    <string name="translation_option_bottom_sheet_never_translate_site">Aldrei þýða þetta vefsvæði</string>

    <!-- Toggle switch description that will appear under the "Never translate these sites" settings toggle switch to provide more information on how this setting interacts with other settings. -->
    <string name="translation_option_bottom_sheet_switch_never_translate_site_description">Yfirtekur allar aðrar stillingar</string>
    <!-- Toggle switch description that will appear under the "Never translate" and "Always translate" toggle switch settings to provide more information on how these  settings interacts with other settings. -->
    <string name="translation_option_bottom_sheet_switch_description">Yfirtekur tilboð um að þýða</string>
    <!-- Button text for the button that will take the user to the translation settings dialog. -->
    <string name="translation_option_bottom_sheet_translation_settings">Þýðingastillingar</string>
    <!-- Button text for the button that will take the user to a website to learn more about how translations works in the given app. The first parameter is the name of the application, for example, "Fenix". -->
    <string name="translation_option_bottom_sheet_about_translations">Um þýðingar í %1$s</string>

    <!-- Content description (not visible, for screen readers etc.) for closing the translations bottom sheet. -->
    <string name="translation_option_bottom_sheet_close_content_description">Loka þýðingarblaði</string>

    <!-- The title of the warning card informs the user that an error has occurred at page settings. -->
    <string name="translation_option_bottom_sheet_error_warning_text">Sumar stillingar eru ekki aðgengilegar eins og stendur.</string>

    <!-- Translation settings dialog -->
    <!-- Title of the translation settings dialog that allows a user to set their preferred translation settings. -->
    <string name="translation_settings_toolbar_title">Þýðingar</string>
    <!-- Toggle switch label that indicates that the browser should signal or indicate when a translation is possible for any page. -->
    <string name="translation_settings_offer_to_translate">Bjóðast til að þýða þegar hægt er</string>
    <!-- Toggle switch label that indicates that downloading files required for translating is permitted when using data saver mode in Android. -->
    <string name="translation_settings_always_download">Alltaf sækja tungumál í gagnasparnaðarham</string>
    <!-- Section header text that begins the section of a list of different options the user may select to adjust their translation preferences. -->
    <string name="translation_settings_translation_preference">Valkostir þýðinga</string>
    <!-- Button text for the button that will take the user to the automatic translations settings dialog. On the automatic translations settings dialog, the user can set if translations should occur automatically for a given language. -->
    <string name="translation_settings_automatic_translation">Sjálfvirk þýðing</string>
    <!-- Button text for the button that will take the user to the never translate these sites dialog. On the never translate these sites dialog, the user can set if translations should never occur on certain websites. -->
    <string name="translation_settings_automatic_never_translate_sites">Aldrei þýða þessi vefsvæði</string>
    <!-- Button text for the button that will take the user to the download languages dialog. On the download languages dialog, the user can manage which languages they would like to download for translations. -->
    <string name="translation_settings_download_language">Sækja tungumál</string>

    <!-- Automatic translation preference screen -->
    <!-- Title of the automatic translation preference screen that will appear on the toolbar.-->
    <string name="automatic_translation_toolbar_title_preference">Sjálfvirk þýðing</string>
    <!-- Screen header presenting the automatic translation preference feature. It will appear under the toolbar. -->
    <string name="automatic_translation_header_preference">Veldu tungumál til að stjórna stillingum á „alltaf þýða“ og „aldrei þýða“.</string>

    <!-- The title of the warning card informs the user that the system could not load languages for translation settings. -->
    <string name="automatic_translation_error_warning_text">Ekki tókst að hlaða tungumálum. Athugaðu aftur síðar.</string>

    <!-- Automatic translation options preference screen -->
    <!-- Preference option for offering to translate. Radio button title text.-->
    <string name="automatic_translation_option_offer_to_translate_title_preference">Bjóðast til að þýða (sjálfgefið)</string>

    <!-- Preference option for offering to translate. Radio button summary text. The first parameter is the name of the app defined in app_name (for example: Fenix)-->
    <string name="automatic_translation_option_offer_to_translate_summary_preference">%1$s mun bjóðast til að þýða vefi á þessu tungumáli.</string>
    <!-- Preference option for always translate. Radio button title text. -->
    <string name="automatic_translation_option_always_translate_title_preference">Alltaf þýða</string>
    <!-- Preference option for always translate. Radio button summary text. The first parameter is the name of the app defined in app_name (for example: Fenix)-->
    <string name="automatic_translation_option_always_translate_summary_preference">%1$s mun þýða þetta tungumál sjálfkrafa þegar síða hleðst inn.</string>
    <!-- Preference option for never translate. Radio button title text.-->
    <string name="automatic_translation_option_never_translate_title_preference">Aldrei þýða</string>
    <!-- Preference option for never translate. Radio button summary text. The first parameter is the name of the app defined in app_name (for example: Fenix)-->
    <string name="automatic_translation_option_never_translate_summary_preference">%1$s mun aldrei bjóðast til að þýða vefsvæði á þessu tungumáli.</string>

    <!-- Never translate site preference screen -->
    <!-- Title of the never translate site preference screen that will appear on the toolbar.-->
    <string name="never_translate_site_toolbar_title_preference">Aldrei þýða þessi vefsvæði</string>
    <!-- Screen header presenting the never translate site preference feature. It will appear under the toolbar. -->
    <string name="never_translate_site_header_preference">Til að bæta við nýju vefsvæði: Farðu á það og veldu „Aldrei þýða þetta vefsvæði“ í þýðingavalmyndinni.</string>
    <!-- Content description (not visible, for screen readers etc.): For a never-translated site list item that is selected.
             The first parameter is web site url (for example:"wikipedia.com") -->
    <string name="never_translate_site_item_list_content_description_preference">Fjarlægja %1$s</string>
    <!-- The title of the warning card informs the user that an error has occurred at the never translate sites list. -->
    <string name="never_translate_site_error_warning_text">Ekki tókst að hlaðið inn vefsvæðum. Athugaðu aftur síðar.</string>
    <!-- The Delete site dialogue title will appear when the user clicks on a list item.
             The first parameter is web site url (for example:"wikipedia.com") -->
    <string name="never_translate_site_dialog_title_preference">Eyða %1$s?</string>
    <!-- The Delete site dialogue positive button will appear when the user clicks on a list item. The site will be deleted. -->
    <string name="never_translate_site_dialog_confirm_delete_preference">Eyða</string>
    <!-- The Delete site dialogue negative button will appear when the user clicks on a list item. The dialog will be dismissed. -->
    <string name="never_translate_site_dialog_cancel_preference">Hætta við</string>

    <!-- Download languages preference screen -->
    <!-- Title of the toolbar for the translation feature screen where users may download different languages for translation. -->
    <string name="download_languages_translations_toolbar_title_preference">Sækja tungumál</string>
    <!-- Screen header presenting the download language preference feature. It will appear under the toolbar.The first parameter is "Learn More," a clickable text with a link. Talkback will append this to say "Double tap to open link to learn more". -->
    <string name="download_languages_header_preference">Sækja heill tungumál fyrir hraðari þýðingar og til að þýða án nettengingar. %1$s</string>
    <!-- Clickable text from the screen header that links to a website. -->
    <string name="download_languages_header_learn_more_preference">Kanna nánar</string>
    <!-- The subhead of the download language preference screen will appear above the pivot language. -->
    <string name="download_languages_available_languages_preference">Tiltæk tungumál</string>
    <!-- Text that will appear beside a core or pivot language package name to show that the language is necessary for the translation feature to function. -->
    <string name="download_languages_default_system_language_require_preference">nauðsynlegt</string>
    <!-- A text for download language preference item.
    The first parameter is the language name, for example, "Spanish".
    The second parameter is the language file size, for example, "(3.91 KB)" or, if the language package name is a pivot language, "(required)". -->
    <string name="download_languages_language_item_preference">%1$s (%2$s)</string>
    <!-- The subhead of the download language preference screen will appear above the items that were not downloaded. -->
    <string name="download_language_header_preference">Sækja tungumál</string>
    <!-- All languages list item. When the user presses this item, they can download all languages. -->
    <string name="download_language_all_languages_item_preference">Öll tungumál</string>
    <!-- All languages list item. When the user presses this item, they can delete all languages that were downloaded. -->
    <string name="download_language_all_languages_item_preference_to_delete">Eyða öllum tungumálum</string>
    <!-- Content description (not visible, for screen readers etc.): For a language list item that was downloaded, the user can now delete it. -->
    <string name="download_languages_item_content_description_downloaded_state">Eyða</string>
    <!-- Content description (not visible, for screen readers etc.): For a language list item, deleting is in progress. -->
    <string name="download_languages_item_content_description_delete_in_progress_state">Í vinnslu</string>
    <!-- Content description (not visible, for screen readers etc.): For a language list item, downloading is in progress.
    The first parameter is the language name, for example, "Spanish".
    The second parameter is the language file size, for example, "(3.91 KB)". -->
    <string name="download_languages_item_content_description_download_in_progress_state">Hætta að sækja %1$s (%2$s)</string>
    <!-- Content description (not visible, for screen readers etc.): For a language list item that was not downloaded. -->
    <string name="download_languages_item_content_description_not_downloaded_state">Sækja</string>

    <!-- The title of the warning card informs the user that an error has occurred when fetching the list of languages. -->
    <string name="download_languages_fetch_error_warning_text">Ekki tókst að hlaða inn tungumálum. Athugaðu aftur síðar.</string>
    <!-- The title of the warning card informs the user that an error has occurred at downloading a language.
      The first parameter is the language name, for example, "Spanish". -->
    <string name="download_languages_error_warning_text"><![CDATA[Ekki tókst að sækja <b>%1$s</b>. Prófaðu aftur.]]></string>
    <!-- The title of the warning card informs the user that an error has occurred at deleting a language.
          The first parameter is the language name, for example, "Spanish". -->
    <string name="download_languages_delete_error_warning_text"><![CDATA[Ekki tókst að eyða <b>%1$s</b>. Prófaðu aftur.]]></string>

    <!-- Title for the dialog used by the translations feature to confirm deleting a language.
    The dialog will be presented when the user requests deletion of a language.
    The first parameter is the name of the language, for example, "Spanish" and the second parameter is the size in kilobytes or megabytes of the language file. -->
    <string name="delete_language_file_dialog_title">Eyða %1$s (%2$s)?</string>
    <!-- Additional information for the dialog used by the translations feature to confirm deleting a language. The first parameter is the name of the application, for example, "Fenix". -->
    <string name="delete_language_file_dialog_message">Ef þú eyðir þessu tungumáli, mun %1$s sækja tungumál að hluta í skyndiminnið þitt um leið og þú þýðir.</string>
    <!-- Title for the dialog used by the translations feature to confirm deleting all languages file.
    The dialog will be presented when the user requests deletion of all languages file.
    The first parameter is the size in kilobytes or megabytes of the language file. -->
    <string name="delete_language_all_languages_file_dialog_title">Eyða öllum tungumálum (%1$s)?</string>
    <!-- Additional information for the dialog used by the translations feature to confirm deleting all languages file. The first parameter is the name of the application, for example, "Fenix". -->
    <string name="delete_language_all_languages_file_dialog_message">Ef þú eyðir öllum tungumálum, mun %1$s sækja tungumál að hluta í skyndiminnið þitt um leið og þú þýðir.</string>
    <!-- Button text on the dialog used by the translations feature to confirm deleting a language. -->
    <string name="delete_language_file_dialog_positive_button_text">Eyða</string>
    <!-- Button text on the dialog used by the translations feature to cancel deleting a language. -->
    <string name="delete_language_file_dialog_negative_button_text">Hætta við</string>

    <!-- Title for the data saving mode warning dialog used by the translations feature.
    This dialog will be presented when the user attempts to download a language or perform
    a translation without the necessary language files downloaded first when Android's data saver mode is enabled and the user is not using WiFi.
    The first parameter is the size in kilobytes or megabytes of the language file.-->
    <string name="download_language_file_dialog_title">Sækja á meðan verið er í gagnasparnaðarham (%1$s)?</string>
    <!-- Additional information for the data saving mode warning dialog used by the translations feature. This text explains the reason a download is required for a translation. -->
    <string name="download_language_file_dialog_message_all_languages">Við sækjum hluta af tungumálum í skyndiminni til að halda þýðingum leyndum.</string>
    <!-- Checkbox label text on the data saving mode warning dialog used by the translations feature. This checkbox allows users to ignore the data usage warnings. -->
    <string name="download_language_file_dialog_checkbox_text">Alltaf sækja í gagnasparnaðarham</string>
    <!-- Button text on the data saving mode warning dialog used by the translations feature to allow users to confirm they wish to continue and download the language file. -->
    <string name="download_language_file_dialog_positive_button_text">Sækja</string>
    <!-- Button text on the data saving mode warning dialog used by the translations feature to allow users to confirm they wish to continue and download the language file and perform a translation. -->
    <string name="download_language_file_dialog_positive_button_text_all_languages">Sækja og þýða</string>
    <!-- Button text on the data saving mode warning dialog used by the translations feature to allow users to cancel the action and not perform a download of the language file. -->
    <string name="download_language_file_dialog_negative_button_text">Hætta við</string>

    <!-- Debug drawer -->
    <!-- The user-facing title of the Debug Drawer feature. -->
    <string name="debug_drawer_title">Villuleitarverkfæri</string>
    <!-- Content description (not visible, for screen readers etc.): Navigate back within the debug drawer. -->
    <string name="debug_drawer_back_button_content_description">Fara til baka</string>

    <!-- Content description (not visible, for screen readers etc.): Open debug drawer. -->
    <string name="debug_drawer_fab_content_description">Opna villuleitarspjald</string>

    <!-- Debug drawer tabs tools -->
    <!-- The title of the Tab Tools feature in the Debug Drawer. -->
    <string name="debug_drawer_tab_tools_title">Flipaverkfæri</string>
    <!-- The title of the tab count section in Tab Tools. -->
    <string name="debug_drawer_tab_tools_tab_count_title">Fjöldi flipa</string>
    <!-- The active tab count category in the tab count section in Tab Tools. -->
    <string name="debug_drawer_tab_tools_tab_count_active">Virkt</string>
    <!-- The inactive tab count category in the tab count section in Tab Tools. -->
    <string name="debug_drawer_tab_tools_tab_count_inactive">Óvirkir</string>
    <!-- The private tab count category in the tab count section in Tab Tools. -->
    <string name="debug_drawer_tab_tools_tab_count_private">Huliðs</string>
    <!-- The total tab count category in the tab count section in Tab Tools. -->
    <string name="debug_drawer_tab_tools_tab_count_total">Alls</string>
    <!-- The title of the tab creation tool section in Tab Tools. -->
    <string name="debug_drawer_tab_tools_tab_creation_tool_title">Verkfæri til að búa til flipa</string>
    <!-- The label of the text field in the tab creation tool. -->
    <string name="debug_drawer_tab_tools_tab_creation_tool_text_field_label">Fjöldi flipa sem á að búa til</string>
    <!-- The error message of the text field in the tab creation tool when the text field is empty -->
    <string name="debug_drawer_tab_tools_tab_quantity_empty_error">Textareiturinn er tómur</string>
    <!-- The error message of the text field in the tab creation tool when the text field has characters other than digits -->
    <string name="debug_drawer_tab_tools_tab_quantity_non_digits_error">Settu aðeins inn jákvæðar heiltölur</string>
    <!-- The error message of the text field in the tab creation tool when the text field is a zero -->
    <string name="debug_drawer_tab_tools_tab_quantity_non_zero_error">Settu inn tölu sem er stærri en núll</string>
    <!-- The error message of the text field in the tab creation tool when the text field is a
        quantity greater than the max tabs. The first parameter is the maximum number of tabs
        that can be generated in one operation.-->
    <string name="debug_drawer_tab_tools_tab_quantity_exceed_max_error">Farið yfir hámarksfjölda flipa (%1$s) sem hægt er að búa til í einni aðgerð</string>
    <!-- The button text to add tabs to the active tab group in the tab creation tool. -->
    <string name="debug_drawer_tab_tools_tab_creation_tool_button_text_active">Bæta við virka flipa</string>
    <!-- The button text to add tabs to the inactive tab group in the tab creation tool. -->
    <string name="debug_drawer_tab_tools_tab_creation_tool_button_text_inactive">Bæta við óvirka flipa</string>
    <!-- The button text to add tabs to the private tab group in the tab creation tool. -->
    <string name="debug_drawer_tab_tools_tab_creation_tool_button_text_private">Bæta við huliðsflipa</string>

    <!-- Micro survey -->

    <!-- Microsurvey -->
    <!-- Prompt view -->
    <!-- The microsurvey prompt title. Note: The word "Firefox" should NOT be translated -->
    <string name="micro_survey_prompt_title" tools:ignore="BrandUsage,UnusedResources">Hjálpaðu okkur að gera Firefox betri. Það tekur aðeins eina mínútu.</string>
    <!-- The continue button label -->
    <string name="micro_survey_continue_button_label" tools:ignore="UnusedResources">Halda áfram</string>
    <!-- Survey view -->
    <!-- The survey header -->
    <string name="micro_survey_survey_header_2">Ljúktu við könnunina</string>
    <!-- The privacy notice link -->
    <string name="micro_survey_privacy_notice_2">Meðferð persónuupplýsinga</string>
    <!-- The submit button label text -->
    <string name="micro_survey_submit_button_label">Senda inn</string>
    <!-- The survey completion header -->
    <string name="micro_survey_survey_header_confirmation" tools:ignore="UnusedResources">Könnun lokið</string>
    <!-- The survey completion confirmation text -->
    <string name="micro_survey_feedback_confirmation">Takk fyrir álit þitt!</string>
    <!-- Option for likert scale -->
    <string name="likert_scale_option_1" tools:ignore="UnusedResources">Mjög ánægð/ur</string>
    <!-- Option for likert scale -->
    <string name="likert_scale_option_2" tools:ignore="UnusedResources">Ánægð/ur</string>
    <!-- Option for likert scale -->
    <string name="likert_scale_option_3" tools:ignore="UnusedResources">Hlutlaus</string>
    <!-- Option for likert scale -->
    <string name="likert_scale_option_4" tools:ignore="UnusedResources">Óánægð/ur</string>
    <!-- Option for likert scale -->
    <string name="likert_scale_option_5" tools:ignore="UnusedResources">Mjög óánægð/ur</string>

    <!-- Option for likert scale -->
    <string name="likert_scale_option_6" tools:ignore="UnusedResources">Ég nota þetta ekki</string>
    <!-- Option for likert scale. Note: The word "Firefox" should NOT be translated. -->
    <string name="likert_scale_option_7" tools:ignore="BrandUsage,UnusedResources">Ég nota ekki leit í Firefox</string>
<<<<<<< HEAD
    <!-- Text shown in prompt for homepage microsurvey. Note: The word "Firefox" should NOT be translated. -->
    <string name="microsurvey_prompt_homepage_title" tools:ignore="BrandUsage,UnusedResources" moz:removedIn="130">Hversu ánægð/ur ertu með Firefox-heimasíðuna þína?</string>
    <!-- Text shown in prompt for printing microsurvey. "sec" It's an abbreviation for "second". Note: The word "Firefox" should NOT be translated. -->
    <string name="microsurvey_prompt_printing_title" tools:ignore="BrandUsage,UnusedResources">Hjálpaðu til við að bæta prentun í Firefox. Það tekur aðeins örstutta stund</string>
=======
    <!-- Option for likert scale -->
    <string name="likert_scale_option_8" tools:ignore="UnusedResources">Ég nota ekki samstillingu</string>
    <!-- Text shown in prompt for printing microsurvey. "sec" It's an abbreviation for "second". Note: The word "Firefox" should NOT be translated. -->
    <string name="microsurvey_prompt_printing_title" tools:ignore="BrandUsage,UnusedResources">Hjálpaðu til við að bæta prentun í Firefox. Það tekur aðeins örstutta stund</string>
    <!-- Text shown in prompt for search microsurvey. Note: The word "Firefox" should NOT be translated. -->
    <string name="microsurvey_prompt_search_title" tools:ignore="BrandUsage,UnusedResources">Hjálpaðu okkur að gera leitina Firefox betri. Það tekur aðeins eina mínútu</string>
    <!-- Text shown in prompt for sync microsurvey. Note: The word "Firefox" should NOT be translated. -->
    <string name="microsurvey_prompt_sync_title" tools:ignore="BrandUsage,UnusedResources">Hjálpaðu okkur að gera samstillinguna Firefox betri. Það tekur aðeins eina mínútu</string>
>>>>>>> a07f670f
    <!-- Text shown in the survey title for printing microsurvey. Note: The word "Firefox" should NOT be translated. -->
    <string name="microsurvey_survey_printing_title" tools:ignore="BrandUsage,UnusedResources">Hversu ánægð/ur ertu með útprentun í Firefox?</string>
    <!-- Text shown in the survey title for homepage microsurvey. Note: The word "Firefox" should NOT be translated. -->
    <string name="microsurvey_homepage_title" tools:ignore="BrandUsage,UnusedResources">Hversu ánægð/ur ertu með Firefox-heimasíðuna þína?</string>
    <!-- Text shown in the survey title for search experience microsurvey. Note: The word "Firefox" should NOT be translated. -->
    <string name="microsurvey_search_title" tools:ignore="BrandUsage,UnusedResources">Hversu ánægð/ur ertu með leitareiginleika í Firefox?</string>
<<<<<<< HEAD
=======
    <!-- Text shown in the survey title for sync experience microsurvey. Note: The word "Firefox" should NOT be translated. -->
    <string name="microsurvey_sync_title" tools:ignore="BrandUsage,UnusedResources">Hversu ánægð/ur ertu með samstillingareiginleikana í Firefox?</string>
>>>>>>> a07f670f
    <!-- Accessibility -->
    <!-- Content description for the survey application icon. Note: The word "Firefox" should NOT be translated.  -->
    <string name="microsurvey_app_icon_content_description" tools:ignore="BrandUsage">Firefox-táknmerki</string>
    <!-- Content description for the survey feature icon. -->
    <string name="microsurvey_feature_icon_content_description">Tákn fyrir könnun</string>
    <!-- Content description (not visible, for screen readers etc.) for closing microsurvey bottom sheet. -->
    <string name="microsurvey_close_handle_content_description">Loka könnun</string>
    <!-- Content description for "X" button that is closing microsurvey. -->
    <string name="microsurvey_close_button_content_description">Loka</string>

    <!-- Debug drawer logins -->
    <!-- The title of the Logins feature in the Debug Drawer. -->
    <string name="debug_drawer_logins_title">Innskráningar</string>
    <!-- The title of the logins section in the Logins feature, where the parameter will be the site domain  -->
    <string name="debug_drawer_logins_current_domain_label">Fyrirliggjandi lén: %s</string>
    <!-- The label for a button to add a new fake login for the current domain in the Logins feature. -->
    <string name="debug_drawer_logins_add_login_button">Bæta við falsaðri innskráningu fyrir þetta lén</string>
    <!-- Content description for delete button where parameter will be the username of the login -->
    <string name="debug_drawer_logins_delete_login_button_content_description">Eyða innskráningu með notandanafninu %s</string>

    <!-- Debug drawer "contextual feature recommendation" (CFR) tools -->
    <!-- The title of the CFR Tools feature in the Debug Drawer -->
    <string name="debug_drawer_cfr_tools_title">CFR-verkfæri</string>
    <!-- The title of the reset CFR section in CFR Tools -->
    <string name="debug_drawer_cfr_tools_reset_cfr_title">Endurstilla CFR-verkfæri</string>

    <!-- Glean debug tools -->
    <!-- The title of the glean debugging feature -->
    <string name="glean_debug_tools_title">Glean villuleitarverkfæri</string>

    <!-- Messages explaining how to exit fullscreen mode -->
    <!-- Message shown to explain how to exit fullscreen mode when gesture navigation is enabled -->
    <string name="exit_fullscreen_with_gesture" moz:removedIn="132" tools:ignore="UnusedResources">Til að hætta í fylltum skjá, skaltu draga niður að ofan og nota bakbendingu</string>
    <!-- Message shown to explain how to exit fullscreen mode when using back button navigation -->
    <string name="exit_fullscreen_with_back_button" moz:removedIn="132" tools:ignore="UnusedResources">Til að hætta í fylltum skjá, skaltu draga niður að ofan og ýta á til-baka hnappinn</string>

    <!-- Message shown to explain how to exit fullscreen mode when gesture navigation is enabled. -->
    <!-- Localisation note: this text should be as short as possible, max 68 chars -->
    <string name="exit_fullscreen_with_gesture_short">Dragðu að ofan og notaðu aftur-bendingu til að hætta</string>
    <!-- Message shown to explain how to exit fullscreen mode when using back button navigation. -->
    <!-- Localisation note: this text should be as short as possible, max 68 chars -->
    <string name="exit_fullscreen_with_back_button_short">Dragðu að ofan og ýttu á til baka til að hætta</string>

    <!-- Beta Label Component !-->
    <!-- Text shown as a label or tag to indicate a feature or area is still undergoing active development. Note that here "Beta" should not be translated, as it is used as an icon styled element. -->
    <string name="beta_feature">BETA-prófun</string>
</resources><|MERGE_RESOLUTION|>--- conflicted
+++ resolved
@@ -315,10 +315,6 @@
     <string name="browser_menu_switch_to_mobile_site">Skipta yfir á vefsvæði farsíma</string>
     <!-- Browser menu label that navigates to the page tools sub-menu -->
     <string name="browser_menu_tools">Verkfæri</string>
-<<<<<<< HEAD
-    <!-- Content description (not visible, for screen readers etc.): Back button for the page tools sub-menu -->
-    <string name="browser_menu_back_button_content_description">Til baka í aðalvalmynd</string>
-=======
     <!-- Content description (not visible, for screen readers etc.): Back button for all menu redesign sub-menu -->
     <string name="browser_menu_back_button_content_description">Til baka í aðalvalmynd</string>
     <!-- Content description (not visible, for screen readers etc.) for bottom sheet handlebar main menu. -->
@@ -331,7 +327,6 @@
     <string name="browser_tools_menu_handlebar_content_description">Loka spjaldi verkfæravalmyndar</string>
     <!-- Content description (not visible, for screen readers etc.) for bottom sheet handlebar custom tab menu. -->
     <string name="browser_custom_tab_menu_handlebar_content_description">Loka spjaldi valmyndar fyrir sérsniðna flipa</string>
->>>>>>> a07f670f
     <!-- Browser menu description that describes the various tools related menu items inside of the tools sub-menu -->
     <string name="browser_menu_tools_description_with_translate">Leshamur, Þýða, Prenta, Deila, Opna forrit</string>
     <!-- Browser menu description that describes the various tools related menu items inside of the tools sub-menu -->
@@ -477,12 +472,6 @@
     <string name="juno_onboarding_sign_in_title_2">Haltu dulritun þegar þú hoppar á milli tækja</string>
     <!-- Description for sign in to sync screen. Nimbus experiments do not support string placeholders.
      Note: The word "Firefox" should NOT be translated -->
-<<<<<<< HEAD
-    <string name="juno_onboarding_sign_in_description_2" moz:RemovedIn="130" tools:ignore="BrandUsage,UnusedResources">Þegar þú ert skráð/ur inn og með samstillingu í gangi, ertu öruggari. Firefox dulritar lykilorðin þín, bókamerki og fleira.</string>
-    <!-- Description for sign in to sync screen. Nimbus experiments do not support string placeholders.
-     Note: The word "Firefox" should NOT be translated -->
-=======
->>>>>>> a07f670f
     <string name="juno_onboarding_sign_in_description_3" tools:ignore="BrandUsage">Firefox dulritar lykilorðin þín, bókamerkin og fleira þegar þú ert með samstillingu milli tækja.</string>
     <!-- Text for the button to sign in to sync on the device -->
     <string name="juno_onboarding_sign_in_positive_button" tools:ignore="UnusedResources">Skrá inn</string>
@@ -2853,12 +2842,6 @@
     <string name="likert_scale_option_6" tools:ignore="UnusedResources">Ég nota þetta ekki</string>
     <!-- Option for likert scale. Note: The word "Firefox" should NOT be translated. -->
     <string name="likert_scale_option_7" tools:ignore="BrandUsage,UnusedResources">Ég nota ekki leit í Firefox</string>
-<<<<<<< HEAD
-    <!-- Text shown in prompt for homepage microsurvey. Note: The word "Firefox" should NOT be translated. -->
-    <string name="microsurvey_prompt_homepage_title" tools:ignore="BrandUsage,UnusedResources" moz:removedIn="130">Hversu ánægð/ur ertu með Firefox-heimasíðuna þína?</string>
-    <!-- Text shown in prompt for printing microsurvey. "sec" It's an abbreviation for "second". Note: The word "Firefox" should NOT be translated. -->
-    <string name="microsurvey_prompt_printing_title" tools:ignore="BrandUsage,UnusedResources">Hjálpaðu til við að bæta prentun í Firefox. Það tekur aðeins örstutta stund</string>
-=======
     <!-- Option for likert scale -->
     <string name="likert_scale_option_8" tools:ignore="UnusedResources">Ég nota ekki samstillingu</string>
     <!-- Text shown in prompt for printing microsurvey. "sec" It's an abbreviation for "second". Note: The word "Firefox" should NOT be translated. -->
@@ -2867,18 +2850,14 @@
     <string name="microsurvey_prompt_search_title" tools:ignore="BrandUsage,UnusedResources">Hjálpaðu okkur að gera leitina Firefox betri. Það tekur aðeins eina mínútu</string>
     <!-- Text shown in prompt for sync microsurvey. Note: The word "Firefox" should NOT be translated. -->
     <string name="microsurvey_prompt_sync_title" tools:ignore="BrandUsage,UnusedResources">Hjálpaðu okkur að gera samstillinguna Firefox betri. Það tekur aðeins eina mínútu</string>
->>>>>>> a07f670f
     <!-- Text shown in the survey title for printing microsurvey. Note: The word "Firefox" should NOT be translated. -->
     <string name="microsurvey_survey_printing_title" tools:ignore="BrandUsage,UnusedResources">Hversu ánægð/ur ertu með útprentun í Firefox?</string>
     <!-- Text shown in the survey title for homepage microsurvey. Note: The word "Firefox" should NOT be translated. -->
     <string name="microsurvey_homepage_title" tools:ignore="BrandUsage,UnusedResources">Hversu ánægð/ur ertu með Firefox-heimasíðuna þína?</string>
     <!-- Text shown in the survey title for search experience microsurvey. Note: The word "Firefox" should NOT be translated. -->
     <string name="microsurvey_search_title" tools:ignore="BrandUsage,UnusedResources">Hversu ánægð/ur ertu með leitareiginleika í Firefox?</string>
-<<<<<<< HEAD
-=======
     <!-- Text shown in the survey title for sync experience microsurvey. Note: The word "Firefox" should NOT be translated. -->
     <string name="microsurvey_sync_title" tools:ignore="BrandUsage,UnusedResources">Hversu ánægð/ur ertu með samstillingareiginleikana í Firefox?</string>
->>>>>>> a07f670f
     <!-- Accessibility -->
     <!-- Content description for the survey application icon. Note: The word "Firefox" should NOT be translated.  -->
     <string name="microsurvey_app_icon_content_description" tools:ignore="BrandUsage">Firefox-táknmerki</string>
