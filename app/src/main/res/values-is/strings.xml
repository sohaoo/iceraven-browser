--- conflicted
+++ resolved
@@ -253,14 +253,11 @@
     <!-- Content description for the translate page toolbar button that opens the translations dialog when no translation has occurred. -->
     <string name="browser_toolbar_translate">Þýða síðu</string>
 
-<<<<<<< HEAD
-=======
     <!-- Content description (not visible, for screen readers etc.) for the translate page toolbar button that opens the translations dialog when the page is translated successfully.
          The first parameter is the name of the language that is displayed in the original page. (For example: English)
          The second parameter is the name of the language which the page was translated to. (For example: French) -->
     <string name="browser_toolbar_translated_successfully">Síða þýdd úr %1$s yfir í %2$s.</string>
 
->>>>>>> 382ca721
     <!-- Locale Settings Fragment -->
     <!-- Content description for tick mark on selected language -->
     <string name="a11y_selected_locale_content_description">Valið tungumál</string>
@@ -708,15 +705,9 @@
     <!-- Preference for syncing bookmarks -->
     <string name="preferences_sync_bookmarks">Bókamerki</string>
     <!-- Preference for syncing logins -->
-<<<<<<< HEAD
-    <string name="preferences_sync_logins">Innskráningar</string>
-    <!-- Preference for syncing passwords -->
-    <string name="preferences_sync_logins_2" tools:ignore="UnusedResources">Lykilorð</string>
-=======
     <string name="preferences_sync_logins" moz:RemovedIn="125" tools:ignore="UnusedResources">Innskráningar</string>
     <!-- Preference for syncing passwords -->
     <string name="preferences_sync_logins_2">Lykilorð</string>
->>>>>>> 382ca721
     <!-- Preference for syncing tabs -->
     <string name="preferences_sync_tabs_2">Opnir flipar</string>
     <!-- Preference for signing out -->
@@ -742,15 +733,9 @@
     <string name="default_device_name_2">%1$s á %2$s %3$s</string>
 
     <!-- Preference for syncing credit cards -->
-<<<<<<< HEAD
-    <string name="preferences_sync_credit_cards">Greiðslukort</string>
-    <!-- Preference for syncing payment methods -->
-    <string name="preferences_sync_credit_cards_2" tools:ignore="UnusedResources">Greiðslumátar</string>
-=======
     <string name="preferences_sync_credit_cards" moz:RemovedIn="125" tools:ignore="UnusedResources">Greiðslukort</string>
     <!-- Preference for syncing payment methods -->
     <string name="preferences_sync_credit_cards_2">Greiðslumátar</string>
->>>>>>> 382ca721
     <!-- Preference for syncing addresses -->
     <string name="preferences_sync_address">Vistföng</string>
 
@@ -1686,15 +1671,6 @@
     <string name="add_to_homescreen_description_2">Þú getur á auðveldan hátt bætt þessu vefsvæði á upphafsskjáinn þinn fyrir auðveldara aðgengi og hraðara vafur.</string>
 
     <!-- Preference for managing the settings for logins and passwords in Fenix -->
-<<<<<<< HEAD
-    <string name="preferences_passwords_logins_and_passwords">Innskráning og lykilorð</string>
-    <!-- Preference for managing the settings for logins and passwords in Fenix -->
-    <string name="preferences_passwords_logins_and_passwords_2" tools:ignore="UnusedResources">Lykilorð</string>
-    <!-- Preference for managing the saving of logins and passwords in Fenix -->
-    <string name="preferences_passwords_save_logins">Vista innskráningu og lykilorð</string>
-    <!-- Preference for managing the saving of logins and passwords in Fenix -->
-    <string name="preferences_passwords_save_logins_2" tools:ignore="UnusedResources">Vista lykilorð</string>
-=======
     <string name="preferences_passwords_logins_and_passwords" moz:RemovedIn="125" tools:ignore="UnusedResources">Innskráning og lykilorð</string>
     <!-- Preference for managing the settings for logins and passwords in Fenix -->
     <string name="preferences_passwords_logins_and_passwords_2">Lykilorð</string>
@@ -1702,7 +1678,6 @@
     <string name="preferences_passwords_save_logins" moz:RemovedIn="125" tools:ignore="UnusedResources">Vista innskráningu og lykilorð</string>
     <!-- Preference for managing the saving of logins and passwords in Fenix -->
     <string name="preferences_passwords_save_logins_2">Vista lykilorð</string>
->>>>>>> 382ca721
     <!-- Preference option for asking to save passwords in Fenix -->
     <string name="preferences_passwords_save_logins_ask_to_save">Biðja um að vista</string>
     <!-- Preference option for never saving passwords in Fenix -->
@@ -1720,22 +1695,6 @@
     <string name="preferences_logins_add_login" moz:RemovedIn="125" tools:ignore="UnusedResources">Bæta við innskráningu</string>
 
     <!-- Preference option for adding a password -->
-<<<<<<< HEAD
-    <string name="preferences_logins_add_login_2" tools:ignore="UnusedResources">Bæta við lykilorði</string>
-
-    <!-- Preference for syncing saved logins in Fenix -->
-    <string name="preferences_passwords_sync_logins">Samstilla innskráningar</string>
-    <!-- Preference for syncing saved passwords in Fenix -->
-    <string name="preferences_passwords_sync_logins_2" tools:ignore="UnusedResources">Samstilla lykilorð</string>
-    <!-- Preference for syncing saved logins in Fenix, when not signed in-->
-    <string name="preferences_passwords_sync_logins_across_devices">Samstilla innskráningar milli tækja</string>
-    <!-- Preference for syncing saved passwords in Fenix, when not signed in-->
-    <string name="preferences_passwords_sync_logins_across_devices_2" tools:ignore="UnusedResources">Samstilla lykilorð milli tækja</string>
-    <!-- Preference to access list of saved logins -->
-    <string name="preferences_passwords_saved_logins">Vistaðar innskráningar</string>
-    <!-- Preference to access list of saved passwords -->
-    <string name="preferences_passwords_saved_logins_2" tools:ignore="UnusedResources">Vistuð lykilorð</string>
-=======
     <string name="preferences_logins_add_login_2">Bæta við lykilorði</string>
 
     <!-- Preference for syncing saved passwords in Fenix -->
@@ -1750,35 +1709,10 @@
     <string name="preferences_passwords_saved_logins" moz:RemovedIn="125" tools:ignore="UnusedResources">Vistaðar innskráningar</string>
     <!-- Preference to access list of saved passwords -->
     <string name="preferences_passwords_saved_logins_2">Vistuð lykilorð</string>
->>>>>>> 382ca721
     <!-- Description of empty list of saved passwords. Placeholder is replaced with app name.  -->
     <string name="preferences_passwords_saved_logins_description_empty_text" moz:RemovedIn="125" tools:ignore="UnusedResources">Innskráningarnar sem þú vistar eða samstillir við %s birtast hér.</string>
 
     <!-- Description of empty list of saved passwords. Placeholder is replaced with app name.  -->
-<<<<<<< HEAD
-    <string name="preferences_passwords_saved_logins_description_empty_text_2" tools:ignore="UnusedResources">Lykilorðin sem þú vistar eða samstillir við %s verða skráð hér. Öll lykilorð sem þú vistar eru dulrituð.
-</string>
-    <!-- Preference to access list of saved logins -->
-    <string name="preferences_passwords_saved_logins_description_empty_learn_more_link">Læra meira um samstillingu.</string>
-    <!-- Clickable text for opening an external link for more information about Sync. -->
-    <string name="preferences_passwords_saved_logins_description_empty_learn_more_link_2" tools:ignore="UnusedResources">Frekari upplýsingar um samstillingu</string>
-    <!-- Preference to access list of login exceptions that we never save logins for -->
-    <string name="preferences_passwords_exceptions">Undanþágur</string>
-    <!-- Empty description of list of login exceptions that we never save logins for -->
-    <string name="preferences_passwords_exceptions_description_empty">Innskráningar og lykilorð sem ekki eru vistuð sjást hér.</string>
-    <!-- Empty description of list of login exceptions that we never save passwords for. Parameter will be replaced by app name. -->
-    <string name="preferences_passwords_exceptions_description_empty_2" tools:ignore="UnusedResources">%s mun ekki vista lykilorð fyrir vefsvæði sem skráð eru hér.</string>
-    <!-- Description of list of login exceptions that we never save logins for -->
-    <string name="preferences_passwords_exceptions_description">Innskráningar og lykilorð verða ekki vistuð fyrir þessi vefsvæði.</string>
-    <!-- Description of list of login exceptions that we never save passwords for. Parameter will be replaced by app name. -->
-    <string name="preferences_passwords_exceptions_description_2" tools:ignore="UnusedResources">%s mun ekki vista lykilorð fyrir þessi vefsvæði.</string>
-    <!-- Text on button to remove all saved login exceptions -->
-    <string name="preferences_passwords_exceptions_remove_all">Eyða öllum undantekningum</string>
-    <!-- Hint for search box in logins list -->
-    <string name="preferences_passwords_saved_logins_search">Leita að innskráningu</string>
-    <!-- Hint for search box in passwords list -->
-    <string name="preferences_passwords_saved_logins_search_2" tools:ignore="UnusedResources">Leita að lykilorðum</string>
-=======
     <string name="preferences_passwords_saved_logins_description_empty_text_2">Lykilorðin sem þú vistar eða samstillir við %s verða skráð hér. Öll lykilorð sem þú vistar eru dulrituð.
 </string>
     <!-- Preference to access list of saved logins -->
@@ -1801,7 +1735,6 @@
     <string name="preferences_passwords_saved_logins_search" moz:RemovedIn="125" tools:ignore="UnusedResources">Leita að innskráningu</string>
     <!-- Hint for search box in passwords list -->
     <string name="preferences_passwords_saved_logins_search_2">Leita að lykilorðum</string>
->>>>>>> 382ca721
     <!-- The header for the site that a login is for -->
     <string name="preferences_passwords_saved_logins_site">Vefsvæði</string>
     <!-- The header for the username for a login -->
@@ -1829,19 +1762,6 @@
     <!-- Content Description (for screenreaders etc) read for the button to hide a password in logins -->
     <string name="saved_login_hide_password">Fela lykilorð</string>
     <!-- Message displayed in biometric prompt displayed for authentication before allowing users to view their logins -->
-<<<<<<< HEAD
-    <string name="logins_biometric_prompt_message">Aflæstu til að skoða vistaðar innskráningar</string>
-    <!-- Message displayed in biometric prompt displayed for authentication before allowing users to view their passwords -->
-    <string name="logins_biometric_prompt_message_2" tools:ignore="UnusedResources">Aflæstu til að skoða vistuð lykilorð</string>
-    <!-- Title of warning dialog if users have no device authentication set up -->
-    <string name="logins_warning_dialog_title">Verndaðu innskráningar þínar og lykilorð</string>
-    <!-- Title of warning dialog if users have no device authentication set up -->
-    <string name="logins_warning_dialog_title_2" tools:ignore="UnusedResources">Tryggðu öryggi vistuðu lykilorðanna þinna</string>
-    <!-- Message of warning dialog if users have no device authentication set up -->
-    <string name="logins_warning_dialog_message">Settu upp læsimynstur, PIN eða lykilorð til að vernda vistaðar innskráningar og lykilorð ef ske kynni að einhver annar komist yfir tækið þitt.</string>
-    <!-- Message of warning dialog if users have no device authentication set up -->
-    <string name="logins_warning_dialog_message_2" tools:ignore="UnusedResources">Settu upp læsimynstur, PIN-númer eða lykilorð til að vernda vistuðu lykilorðin þín ef ske kynni að einhver annar komist yfir tækið þitt.</string>
-=======
     <string name="logins_biometric_prompt_message" moz:RemovedIn="125" tools:ignore="UnusedResources">Aflæstu til að skoða vistaðar innskráningar</string>
     <!-- Message displayed in biometric prompt displayed for authentication before allowing users to view their passwords -->
     <string name="logins_biometric_prompt_message_2">Aflæstu til að skoða vistuð lykilorð</string>
@@ -1853,7 +1773,6 @@
     <string name="logins_warning_dialog_message" moz:RemovedIn="125" tools:ignore="UnusedResources">Settu upp læsimynstur, PIN eða lykilorð til að vernda vistaðar innskráningar og lykilorð ef ske kynni að einhver annar komist yfir tækið þitt.</string>
     <!-- Message of warning dialog if users have no device authentication set up -->
     <string name="logins_warning_dialog_message_2">Settu upp læsimynstur, PIN-númer eða lykilorð til að vernda vistuðu lykilorðin þín ef ske kynni að einhver annar komist yfir tækið þitt.</string>
->>>>>>> 382ca721
     <!-- Negative button to ignore warning dialog if users have no device authentication set up -->
     <string name="logins_warning_dialog_later">Síðar</string>
     <!-- Positive button to send users to set up a pin of warning dialog if users have no device authentication set up -->
@@ -1885,19 +1804,6 @@
     <!-- Preference and title for managing the settings for addresses -->
     <string name="preferences_addresses">Tölvupóstföng</string>
     <!-- Preference and title for managing the settings for credit cards -->
-<<<<<<< HEAD
-    <string name="preferences_credit_cards">Greiðslukort</string>
-    <!-- Preference and title for managing the settings for payment methods -->
-    <string name="preferences_credit_cards_2" tools:ignore="UnusedResources">Greiðslumátar</string>
-    <!-- Preference for saving and autofilling credit cards -->
-    <string name="preferences_credit_cards_save_and_autofill_cards">Vista og fylla sjálfkrafa út í greiðslukort</string>
-    <!-- Preference for saving and autofilling credit cards -->
-    <string name="preferences_credit_cards_save_and_autofill_cards_2" tools:ignore="UnusedResources">Vista og fylla út greiðslumáta</string>
-    <!-- Preference summary for saving and autofilling credit card data -->
-    <string name="preferences_credit_cards_save_and_autofill_cards_summary">Gögn eru dulrituð</string>
-    <!-- Preference summary for saving and autofilling payment method data. Parameter will be replaced by app name. -->
-    <string name="preferences_credit_cards_save_and_autofill_cards_summary_2" tools:ignore="UnusedResources">%s dulritar alla greiðslumáta sem þú vistar</string>
-=======
     <string name="preferences_credit_cards" moz:RemovedIn="125" tools:ignore="UnusedResources">Greiðslukort</string>
     <!-- Preference and title for managing the settings for payment methods -->
     <string name="preferences_credit_cards_2">Greiðslumátar</string>
@@ -1909,21 +1815,11 @@
     <string name="preferences_credit_cards_save_and_autofill_cards_summary" moz:RemovedIn="125" tools:ignore="UnusedResources">Gögn eru dulrituð</string>
     <!-- Preference summary for saving and autofilling payment method data. Parameter will be replaced by app name. -->
     <string name="preferences_credit_cards_save_and_autofill_cards_summary_2">%s dulritar alla greiðslumáta sem þú vistar</string>
->>>>>>> 382ca721
     <!-- Preference option for syncing credit cards across devices. This is displayed when the user is not signed into sync -->
     <string name="preferences_credit_cards_sync_cards_across_devices">Samstilla greiðslukort milli tækja</string>
     <!-- Preference option for syncing credit cards across devices. This is displayed when the user is signed into sync -->
     <string name="preferences_credit_cards_sync_cards">Samstilla kort</string>
     <!-- Preference option for adding a credit card -->
-<<<<<<< HEAD
-    <string name="preferences_credit_cards_add_credit_card">Bæta við greiðslukorti</string>
-    <!-- Preference option for adding a card -->
-    <string name="preferences_credit_cards_add_credit_card_2" tools:ignore="UnusedResources">Bæta við korti</string>
-    <!-- Preference option for managing saved credit cards -->
-    <string name="preferences_credit_cards_manage_saved_cards">Sýsla með vistuð greiðslukort</string>
-    <!-- Preference option for managing saved cards -->
-    <string name="preferences_credit_cards_manage_saved_cards_2" tools:ignore="UnusedResources">Sýsla með greiðslukort</string>
-=======
     <string name="preferences_credit_cards_add_credit_card" moz:RemovedIn="125" tools:ignore="UnusedResources">Bæta við greiðslukorti</string>
     <!-- Preference option for adding a card -->
     <string name="preferences_credit_cards_add_credit_card_2">Bæta við korti</string>
@@ -1931,21 +1827,14 @@
     <string name="preferences_credit_cards_manage_saved_cards" moz:RemovedIn="125" tools:ignore="UnusedResources">Sýsla með vistuð greiðslukort</string>
     <!-- Preference option for managing saved cards -->
     <string name="preferences_credit_cards_manage_saved_cards_2">Sýsla með greiðslukort</string>
->>>>>>> 382ca721
     <!-- Preference option for adding an address -->
     <string name="preferences_addresses_add_address">Bæta við tölvupóstfangi</string>
     <!-- Preference option for managing saved addresses -->
     <string name="preferences_addresses_manage_addresses">Sýsla með tölvupóstföng</string>
     <!-- Preference for saving and autofilling addresses -->
-<<<<<<< HEAD
-    <string name="preferences_addresses_save_and_autofill_addresses">Vista og fylla sjálfkrafa út heimilisföng</string>
-    <!-- Preference for saving and filling addresses -->
-    <string name="preferences_addresses_save_and_autofill_addresses_2" tools:ignore="UnusedResources">Vista og fylla út í heimilisföng</string>
-=======
     <string name="preferences_addresses_save_and_autofill_addresses" moz:RemovedIn="125" tools:ignore="UnusedResources">Vista og fylla sjálfkrafa út heimilisföng</string>
     <!-- Preference for saving and filling addresses -->
     <string name="preferences_addresses_save_and_autofill_addresses_2">Vista og fylla út í heimilisföng</string>
->>>>>>> 382ca721
     <!-- Preference summary for saving and autofilling address data -->
     <string name="preferences_addresses_save_and_autofill_addresses_summary" moz:RemovedIn="125" tools:ignore="UnusedResources">Láta upplýsingar eins og símanúmer, tölvupóstföng og heimilisföng fylgja með</string>
 
@@ -1975,15 +1864,9 @@
     <!-- The text for the "Delete card" button for deleting a credit card -->
     <string name="credit_cards_delete_card_button">Eyða korti</string>
     <!-- The text for the confirmation message of "Delete card" dialog -->
-<<<<<<< HEAD
-    <string name="credit_cards_delete_dialog_confirmation">Ertu viss um að þú viljir eyða þessu greiðslukorti?</string>
-    <!-- The text for the confirmation message of "Delete card" dialog -->
-    <string name="credit_cards_delete_dialog_confirmation_2" tools:ignore="UnusedResources">Eyða korti?</string>
-=======
     <string name="credit_cards_delete_dialog_confirmation" moz:RemovedIn="125" tools:ignore="UnusedResources">Ertu viss um að þú viljir eyða þessu greiðslukorti?</string>
     <!-- The text for the confirmation message of "Delete card" dialog -->
     <string name="credit_cards_delete_dialog_confirmation_2">Eyða korti?</string>
->>>>>>> 382ca721
     <!-- The text for the positive button on "Delete card" dialog -->
     <string name="credit_cards_delete_dialog_button">Eyða</string>
     <!-- The title for the "Save" menu item for saving a credit card -->
@@ -1995,25 +1878,6 @@
     <!-- Title of the "Saved cards" screen -->
     <string name="credit_cards_saved_cards">Vistuð greiðslukort</string>
     <!-- Error message for credit card number validation -->
-<<<<<<< HEAD
-    <string name="credit_cards_number_validation_error_message">Settu inn gilt kortanúmer</string>
-    <!-- Error message for card number validation -->
-    <string name="credit_cards_number_validation_error_message_2" tools:ignore="UnusedResources">Settu inn gilt kortanúmer</string>
-    <!-- Error message for credit card name on card validation -->
-    <string name="credit_cards_name_on_card_validation_error_message">Fylltu út í þennan reit</string>
-    <!-- Error message for card name on card validation -->
-    <string name="credit_cards_name_on_card_validation_error_message_2" tools:ignore="UnusedResources">Bættu við nafni</string>
-    <!-- Message displayed in biometric prompt displayed for authentication before allowing users to view their saved credit cards -->
-    <string name="credit_cards_biometric_prompt_message">Aflæsa til að skoða vistuð greiðslukort</string>
-    <!-- Title of warning dialog if users have no device authentication set up -->
-    <string name="credit_cards_warning_dialog_title">Haltu kreditkortunum þínum öruggum</string>
-    <!-- Title of warning dialog if users have no device authentication set up -->
-    <string name="credit_cards_warning_dialog_title_2" tools:ignore="UnusedResources">Tryggðu öryggi vistuðu greiðslumátanna þinna</string>
-    <!-- Message of warning dialog if users have no device authentication set up -->
-    <string name="credit_cards_warning_dialog_message">Settu upp læsimynstur, PIN-númer eða lykilorð til að vernda vistuðu greiðslukortin þín ef ske kynni að einhver annar komist yfir tækið þitt.</string>
-    <!-- Message of warning dialog if users have no device authentication set up -->
-    <string name="credit_cards_warning_dialog_message_3" tools:ignore="UnusedResources">Settu upp læsimynstur, PIN-númer eða lykilorð til að vernda vistuðu greiðslumátana þína ef ske kynni að einhver annar komist yfir tækið þitt.</string>
-=======
     <string name="credit_cards_number_validation_error_message" moz:RemovedIn="125" tools:ignore="UnusedResources">Settu inn gilt kortanúmer</string>
     <!-- Error message for card number validation -->
     <string name="credit_cards_number_validation_error_message_2">Settu inn gilt kortanúmer</string>
@@ -2031,7 +1895,6 @@
     <string name="credit_cards_warning_dialog_message" moz:RemovedIn="125" tools:ignore="UnusedResources">Settu upp læsimynstur, PIN-númer eða lykilorð til að vernda vistuðu greiðslukortin þín ef ske kynni að einhver annar komist yfir tækið þitt.</string>
     <!-- Message of warning dialog if users have no device authentication set up -->
     <string name="credit_cards_warning_dialog_message_3">Settu upp læsimynstur, PIN-númer eða lykilorð til að vernda vistuðu greiðslumátana þína ef ske kynni að einhver annar komist yfir tækið þitt.</string>
->>>>>>> 382ca721
     <!-- Positive button to send users to set up a pin of warning dialog if users have no device authentication set up -->
     <string name="credit_cards_warning_dialog_set_up_now">Setja upp núna</string>
     <!-- Negative button to ignore warning dialog if users have no device authentication set up -->
@@ -2042,11 +1905,7 @@
     <string name="credit_cards_biometric_prompt_unlock_message" moz:RemovedIn="125" tools:ignore="UnusedResources">Aflæstu til að nota geymdar kreditkortaupplýsingar</string>
 
     <!-- Message displayed in biometric prompt for authentication, before allowing users to use their stored payment method information -->
-<<<<<<< HEAD
-    <string name="credit_cards_biometric_prompt_unlock_message_2" tools:ignore="UnusedResources">Aflæstu til að nota vistaða greiðslumáta</string>
-=======
     <string name="credit_cards_biometric_prompt_unlock_message_2">Aflæstu til að nota vistaða greiðslumáta</string>
->>>>>>> 382ca721
     <!-- Title of the "Add address" screen -->
     <string name="addresses_add_address">Bæta við tölvupóstfangi</string>
     <!-- Title of the "Edit address" screen -->
@@ -2085,15 +1944,9 @@
     <string name="addressess_delete_address_button">Eyða heimilisfangi</string>
 
     <!-- The title for the "Delete address" confirmation dialog -->
-<<<<<<< HEAD
-    <string name="addressess_confirm_dialog_message">Ertu viss um að þú viljir eyða þessu póstfangi?</string>
-    <!-- The title for the "Delete address" confirmation dialog -->
-    <string name="addressess_confirm_dialog_message_2" tools:ignore="UnusedResources">Eyða þessu heimilisfangi?</string>
-=======
     <string name="addressess_confirm_dialog_message" moz:RemovedIn="125" tools:ignore="UnusedResources">Ertu viss um að þú viljir eyða þessu póstfangi?</string>
     <!-- The title for the "Delete address" confirmation dialog -->
     <string name="addressess_confirm_dialog_message_2">Eyða þessu heimilisfangi?</string>
->>>>>>> 382ca721
     <!-- The text for the positive button on "Delete address" dialog -->
     <string name="addressess_confirm_dialog_ok_button">Eyða</string>
     <!-- The text for the negative button on "Delete address" dialog -->
@@ -2192,57 +2045,14 @@
     <!-- Login overflow menu edit button -->
     <string name="login_menu_edit_button">Breyta</string>
     <!-- Message in delete confirmation dialog for logins -->
-<<<<<<< HEAD
-    <string name="login_deletion_confirmation">Ertu viss um að þú viljir eyða þessari innskráningu?</string>
-    <!-- Message in delete confirmation dialog for password -->
-    <string name="login_deletion_confirmation_2" tools:ignore="UnusedResources">Ertu viss um að þú viljir eyða þessu lykilorði?</string>
-=======
     <string name="login_deletion_confirmation" moz:RemovedIn="125" tools:ignore="UnusedResources">Ertu viss um að þú viljir eyða þessari innskráningu?</string>
     <!-- Message in delete confirmation dialog for password -->
     <string name="login_deletion_confirmation_2">Ertu viss um að þú viljir eyða þessu lykilorði?</string>
->>>>>>> 382ca721
     <!-- Positive action of a dialog asking to delete  -->
     <string name="dialog_delete_positive">Eyða</string>
     <!-- Negative action of a dialog asking to delete login -->
     <string name="dialog_delete_negative">Hætta við</string>
     <!--  The saved login options menu description. -->
-<<<<<<< HEAD
-    <string name="login_options_menu">Innskráningarvalkostir</string>
-    <!--  The saved password options menu description. -->
-    <string name="login_options_menu_2" tools:ignore="UnusedResources">Valkostir lykilorðs</string>
-    <!--  The editable text field for a login's web address. -->
-    <string name="saved_login_hostname_description">Breytilegi textareiturinn fyrir veffang þessarar innskráningarinnar.</string>
-    <!--  The editable text field for a website address. -->
-    <string name="saved_login_hostname_description_3" tools:ignore="UnusedResources">Breytanlegi textareiturinn fyrir vistfang vefsvæðisins.</string>
-    <!--  The editable text field for a login's username. -->
-    <string name="saved_login_username_description">Breytilegi textareiturinn fyrir notandanafn innskráningarinnar.</string>
-    <!--  The editable text field for a username. -->
-    <string name="saved_login_username_description_3" tools:ignore="UnusedResources">Breytanlegi textareiturinn fyrir notandanafnið.</string>
-    <!--  The editable text field for a login's password. -->
-    <string name="saved_login_password_description">Breytilegi textareiturinn fyrir lykilorð innskráningarinnar.</string>
-    <!--  The editable text field for a login's password. -->
-    <string name="saved_login_password_description_2" tools:ignore="UnusedResources">Breytanlegi textareiturinn fyrir lykilorðið.</string>
-    <!--  The button description to save changes to an edited login. -->
-    <string name="save_changes_to_login">Vista breytingar á innskráningu.</string>
-    <!--  The button description to save changes to an edited password. -->
-    <string name="save_changes_to_login_2" tools:ignore="UnusedResources">Vista breytingar.</string>
-    <!--  The page title for editing a saved login. -->
-    <string name="edit">Breyta</string>
-    <!--  The page title for editing a saved password. -->
-    <string name="edit_2" tools:ignore="UnusedResources">Breyta lykilorði</string>
-    <!--  The page title for adding new login. -->
-    <string name="add_login">Bæta við nýrri innskráningu</string>
-    <!--  The page title for adding new password. -->
-    <string name="add_login_2" tools:ignore="UnusedResources">Bæta við lykilorði</string>
-    <!--  The error message in add/edit login view when password field is blank. -->
-    <string name="saved_login_password_required">Lykilorðs krafist</string>
-    <!--  Error text displayed underneath the password field when it is in an error case. -->
-    <string name="saved_login_password_required_2" tools:ignore="UnusedResources">Settu inn lykilorð</string>
-    <!--  The error message in add login view when username field is blank. -->
-    <string name="saved_login_username_required">Notandanafn er nauðsynlegt</string>
-    <!--  The error message in add login view when username field is blank. -->
-    <string name="saved_login_username_required_2" tools:ignore="UnusedResources">Settu inn notandanafn</string>
-=======
     <string name="login_options_menu" moz:RemovedIn="125" tools:ignore="UnusedResources">Innskráningarvalkostir</string>
     <!--  The saved password options menu description. -->
     <string name="login_options_menu_2">Valkostir lykilorðs</string>
@@ -2278,7 +2088,6 @@
     <string name="saved_login_username_required" moz:RemovedIn="125" tools:ignore="UnusedResources">Notandanafn er nauðsynlegt</string>
     <!--  The error message in add login view when username field is blank. -->
     <string name="saved_login_username_required_2">Settu inn notandanafn</string>
->>>>>>> 382ca721
     <!--  The error message in add login view when hostname field is blank. -->
     <string name="saved_login_hostname_required" tools:ignore="UnusedResources">Hýsingarheiti er nauðsynlegt</string>
     <!--  The error message in add login view when hostname field is blank. -->
