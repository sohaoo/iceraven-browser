--- conflicted
+++ resolved
@@ -341,15 +341,12 @@
         The first parameter is the name of the app defined in app_name (for example: Fenix). -->
     <string name="browser_menu_delete_browsing_data_on_quit">Hætta í %1$s</string>
 
-<<<<<<< HEAD
-=======
     <!-- Menu "contextual feature recommendation" (CFR) -->
     <!-- Text for the title in the contextual feature recommendation popup promoting the menu feature. -->
     <string name="menu_cfr_title">Nýtt: straumlínulöguð valmynd</string>
     <!-- Text for the message in the contextual feature recommendation popup promoting the menu feature. -->
     <string name="menu_cfr_body">Finndu hraðar það sem þú þarft, allt frá einkavafri til þess að vista aðgerðir.</string>
 
->>>>>>> 80823484
     <!-- Extensions management fragment -->
     <!-- Text displayed when there are no extensions to be shown -->
     <string name="extensions_management_no_extensions">Engir forritsaukar hér</string>
