<?xml version="1.0" encoding="utf-8"?>
<resources xmlns:tools="http://schemas.android.com/tools" xmlns:moz="http://mozac.org/tools">


    <!-- App name for private browsing mode. The first parameter is the name of the app defined in app_name (for example: Fenix)-->
    <string name="app_name_private_5">%s privado</string>
    <!-- App name for private browsing mode. The first parameter is the name of the app defined in app_name (for example: Fenix)-->
    <string name="app_name_private_4">%s (Privado)</string>

    <!-- Home Fragment -->
    <!-- Content description (not visible, for screen readers etc.): "Three dot" menu button. -->
    <string name="content_description_menu">Más opciones</string>
    <!-- Content description (not visible, for screen readers etc.): "Private Browsing" menu button. -->
    <string name="content_description_private_browsing_button">Habilitar navegación privada</string>
    <!-- Content description (not visible, for screen readers etc.): "Private Browsing" menu button. -->
    <string name="content_description_disable_private_browsing_button">Deshabilitar navegación privada</string>
    <!-- Placeholder text shown in the search bar before a user enters text for the default engine -->
    <string name="search_hint">Buscar o escribir dirección</string>

    <!-- Placeholder text shown in the search bar before a user enters text for a general engine -->
    <string name="search_hint_general_engine">Buscar en la web</string>
    <!-- Placeholder text shown in search bar when using history search -->
    <string name="history_search_hint">Buscar en el historial</string>
    <!-- Placeholder text shown in search bar when using bookmarks search -->
    <string name="bookmark_search_hint">Buscar marcadores</string>
    <!-- Placeholder text shown in search bar when using tabs search -->
    <string name="tab_search_hint">Buscar pestañas</string>
    <!-- Placeholder text shown in the search bar when using application search engines -->
    <string name="application_search_hint">Introducir términos de búsqueda</string>
    <!-- No Open Tabs Message Description -->
    <string name="no_open_tabs_description">Tus pestañas abiertas aparecerán aquí.</string>

    <!-- No Private Tabs Message Description -->
    <string name="no_private_tabs_description">Tus pestañas privadas se mostrarán aquí.</string>

    <!-- Tab tray multi select title in app bar. The first parameter is the number of tabs selected -->
    <string name="tab_tray_multi_select_title">%1$d seleccionadas</string>
    <!-- Label of button in create collection dialog for creating a new collection  -->
    <string name="tab_tray_add_new_collection">Añadir nueva colección</string>
    <!-- Label of editable text in create collection dialog for naming a new collection  -->
    <string name="tab_tray_add_new_collection_name">Nombre</string>
    <!-- Label of button in save to collection dialog for selecting a current collection  -->
    <string name="tab_tray_select_collection">Seleccionar colección</string>
    <!-- Content description for close button while in multiselect mode in tab tray -->
    <string name="tab_tray_close_multiselect_content_description">Salir del modo de selección múltiple</string>
    <!-- Content description for save to collection button while in multiselect mode in tab tray -->
    <string name="tab_tray_collection_button_multiselect_content_description">Guardar pestañas seleccionadas en la colección</string>

    <!-- Content description on checkmark while tab is selected in multiselect mode in tab tray -->
    <string name="tab_tray_multiselect_selected_content_description">Seleccionada</string>

    <!-- Home - Recently saved bookmarks -->
    <!-- Title for the home screen section with recently saved bookmarks. -->
    <string name="recently_saved_title">Guardado recientemente</string>
    <!-- Content description for the button which navigates the user to show all of their saved bookmarks. -->
    <string name="recently_saved_show_all_content_description_2">Mostrar todos los marcadores guardados</string>

    <!-- Text for the menu button to remove a recently saved bookmark from the user's home screen -->
    <string name="recently_saved_menu_item_remove">Eliminar</string>

    <!-- About content. The first parameter is the name of the application. (For example: Fenix) -->
    <string name="about_content">%1$s es producido por Mozilla.</string>

    <!-- Private Browsing -->
    <!-- Explanation for private browsing displayed to users on home view when they first enable private mode
        The first parameter is the name of the app defined in app_name (for example: Fenix) -->
    <string name="private_browsing_placeholder_description_2">%1$s limpia tu historial de búsquedas y de navegación en las pestañas privadas cuando las cierras o al salir de la aplicación. Aunque no te hace invisible frente a los sitios web o tu proveedor de servicios, es más fácil salvaguardar tu vida privada de cualquier persona que use este dispositivo.</string>
    <string name="private_browsing_common_myths">
       Mitos comunes sobre la navegación privada</string>

    <!-- True Private Browsing Mode -->
    <!-- Title for info card on private homescreen in True Private Browsing Mode. -->
    <string name="felt_privacy_desc_card_title">No dejar rastro en este dispositivo</string>
    <!-- Explanation for private browsing displayed to users on home view when they first enable
        private mode in our new Total Private Browsing mode.
        The first parameter is the name of the app defined in app_name (for example: Firefox Nightly)
        The second parameter is the clickable link text in felt_privacy_info_card_subtitle_link_text -->
    <string name="felt_privacy_info_card_subtitle_2">%1$s elimina tus cookies, historial y datos del sitio cuando cierras todas tus pestañas privadas. %2$s</string>
    <!-- Clickable portion of the explanation for private browsing that links the user to our
        about privacy page.
        This string is used in felt_privacy_info_card_subtitle as the second parameter.-->
    <string name="felt_privacy_info_card_subtitle_link_text">¿Quién podría ver mi actividad?</string>

    <!-- Private mode shortcut "contextual feature recommendation" (CFR) -->
    <!-- Text for the Private mode shortcut CFR message for adding a private mode shortcut to open private tabs from the Home screen -->
    <string name="private_mode_cfr_message_2">Lanza la siguiente pestaña privada con un solo toque.</string>
    <!-- Text for the positive button to accept adding a Private Browsing shortcut to the Home screen -->
    <string name="private_mode_cfr_pos_button_text">Añadir a la pantalla de inicio</string>
    <!-- Text for the negative button to decline adding a Private Browsing shortcut to the Home screen -->
    <string name="cfr_neg_button_text">No, gracias</string>

    <!-- Open in App "contextual feature recommendation" (CFR) -->
    <!-- Text for the info message. The first parameter is the name of the application.-->
    <string name="open_in_app_cfr_info_message_2">Puedes configurar %1$s para que abra automáticamente enlaces en aplicaciones.</string>
    <!-- Text for the positive action button -->
    <string name="open_in_app_cfr_positive_button_text">Ir a ajustes</string>
    <!-- Text for the negative action button -->
    <string name="open_in_app_cfr_negative_button_text">Descartar</string>

    <!-- Total cookie protection "contextual feature recommendation" (CFR) -->
    <!-- Text for the message displayed in the contextual feature recommendation popup promoting the total cookie protection feature. -->
    <string name="tcp_cfr_message">Nuestra función de privacidad más potente hasta ahora aísla a los rastreadores entre sitios.</string>
    <!-- Text displayed that links to website containing documentation about the "Total cookie protection" feature. -->
    <string name="tcp_cfr_learn_more">Saber más sobre la protección total contra las cookies</string>

    <!-- Private browsing erase action "contextual feature recommendation" (CFR) -->
    <!-- Text for the message displayed in the contextual feature recommendation popup promoting the erase private browsing feature. -->
    <string name="erase_action_cfr_message">Pulsa aquí para iniciar una nueva sesión privada. Borra tu historial, las cookies… todo.</string>


    <!-- Text for the info dialog when camera permissions have been denied but user tries to access a camera feature. -->
    <string name="camera_permissions_needed_message">Se necesita acceso a la cámara. Ve a la configuración de Android, pulsa Permisos y luego Permitir.</string>
    <!-- Text for the positive action button to go to Android Settings to grant permissions. -->
    <string name="camera_permissions_needed_positive_button_text">Ir a ajustes</string>
    <!-- Text for the negative action button to dismiss the dialog. -->
    <string name="camera_permissions_needed_negative_button_text">Descartar</string>

    <!-- Text for the banner message to tell users about our auto close feature. -->
    <string name="tab_tray_close_tabs_banner_message">Configura las pestañas abiertas para que se cierren automáticamente las que no se hayan visto en el último día, semana o mes.</string>
    <!-- Text for the positive action button to go to Settings for auto close tabs. -->
    <string name="tab_tray_close_tabs_banner_positive_button_text">Ver opciones</string>
    <!-- Text for the negative action button to dismiss the Close Tabs Banner. -->
    <string name="tab_tray_close_tabs_banner_negative_button_text">Descartar</string>

    <!-- Text for the banner message to tell users about our inactive tabs feature. -->
    <string name="tab_tray_inactive_onboarding_message">Aquí se mueven las pestañas que no has visto durante dos semanas.</string>

    <!-- Text for the action link to go to Settings for inactive tabs. -->
    <string name="tab_tray_inactive_onboarding_button_text">Desactivar en los ajustes</string>

    <!-- Text for title for the auto-close dialog of the inactive tabs. -->
    <string name="tab_tray_inactive_auto_close_title">¿Cerrar automáticamente después de un mes?</string>
    <!-- Text for the body for the auto-close dialog of the inactive tabs.
        The first parameter is the name of the application.-->
    <string name="tab_tray_inactive_auto_close_body_2">%1$s puede cerrar pestañas que no has visto durante el último mes.</string>
    <!-- Content description for close button in the auto-close dialog of the inactive tabs. -->
    <string name="tab_tray_inactive_auto_close_button_content_description">Cerrar</string>

    <!-- Text for turn on auto close tabs button in the auto-close dialog of the inactive tabs. -->
    <string name="tab_tray_inactive_turn_on_auto_close_button_2">Activar el cierre automático</string>


    <!-- Home screen icons - Long press shortcuts -->
    <!-- Shortcut action to open new tab -->
    <string name="home_screen_shortcut_open_new_tab_2">Nueva pestaña</string>
    <!-- Shortcut action to open new private tab -->
    <string name="home_screen_shortcut_open_new_private_tab_2">Nueva pestaña privada</string>

    <!-- Shortcut action to open Passwords screens -->
    <string name="home_screen_shortcut_open_password_screen">Acceso directo a contraseñas</string>

    <!-- Recent Tabs -->
    <!-- Header text for jumping back into the recent tab in the home screen -->
    <string name="recent_tabs_header">Volver a esta pestaña</string>
    <!-- Button text for showing all the tabs in the tabs tray -->
    <string name="recent_tabs_show_all">Mostrar todas</string>

    <!-- Content description for the button which navigates the user to show all recent tabs in the tabs tray. -->
    <string name="recent_tabs_show_all_content_description_2">Mostrar el botón de todas las pestañas recientes</string>

    <!-- Text for button in synced tab card that opens synced tabs tray -->
    <string name="recent_tabs_see_all_synced_tabs_button_text">Ver todas las pestañas sincronizadas</string>
    <!-- Accessibility description for device icon used for recent synced tab -->
    <string name="recent_tabs_synced_device_icon_content_description">Dispositivos sincronizado</string>
    <!-- Text for the dropdown menu to remove a recent synced tab from the homescreen -->
    <string name="recent_synced_tab_menu_item_remove">Eliminar</string>
    <!-- Text for the menu button to remove a grouped highlight from the user's browsing history
         in the Recently visited section -->
    <string name="recent_tab_menu_item_remove">Eliminar</string>

    <!-- History Metadata -->
    <!-- Header text for a section on the home screen that displays grouped highlights from the
         user's browsing history, such as topics they have researched or explored on the web -->
    <string name="history_metadata_header_2">Visitados recientemente</string>
    <!-- Text for the menu button to remove a grouped highlight from the user's browsing history
         in the Recently visited section -->
    <string name="recently_visited_menu_item_remove">Eliminar</string>

    <!-- Content description for the button which navigates the user to show all of their history. -->
    <string name="past_explorations_show_all_content_description_2">Mostrar todas las exploraciones anteriores</string>

    <!-- Browser Fragment -->
    <!-- Content description (not visible, for screen readers etc.): Navigate backward (browsing history) -->
    <string name="browser_menu_back">Atrás</string>
    <!-- Content description (not visible, for screen readers etc.): Navigate forward (browsing history) -->
    <string name="browser_menu_forward">Siguiente</string>
    <!-- Content description (not visible, for screen readers etc.): Refresh current website -->
    <string name="browser_menu_refresh">Actualizar</string>
    <!-- Content description (not visible, for screen readers etc.): Stop loading current website -->
    <string name="browser_menu_stop">Detener</string>
    <!-- Browser menu button that opens the addon manager -->
    <string name="browser_menu_add_ons">Complementos</string>
    <!-- Browser menu button that opens account settings -->
    <string name="browser_menu_account_settings">Información de la cuenta</string>
    <!-- Text displayed when there are no add-ons to be shown -->
    <string name="no_add_ons">No hay complementos aquí</string>
    <!-- Browser menu button that sends a user to help articles -->
    <string name="browser_menu_help">Ayuda</string>
    <!-- Browser menu button that sends a to a the what's new article -->
    <string name="browser_menu_whats_new">Novedades</string>
    <!-- Browser menu button that opens the settings menu -->
    <string name="browser_menu_settings">Ajustes</string>
    <!-- Browser menu button that opens a user's library -->
    <string name="browser_menu_library">Biblioteca</string>
    <!-- Browser menu toggle that requests a desktop site -->
    <string name="browser_menu_desktop_site">Sitio de escritorio</string>
    <!-- Browser menu button that reopens a private tab as a regular tab -->
    <string name="browser_menu_open_in_regular_tab">Abrir en una pestaña normal</string>
    <!-- Browser menu toggle that adds a shortcut to the site on the device home screen. -->
    <string name="browser_menu_add_to_homescreen">Agregar a la pantalla de Inicio</string>
    <!-- Browser menu toggle that installs a Progressive Web App shortcut to the site on the device home screen. -->
    <string name="browser_menu_install_on_homescreen">Instalar</string>
    <!-- Content description (not visible, for screen readers etc.) for the Resync tabs button -->
    <string name="resync_button_content_description">Resincronizar</string>
    <!-- Browser menu button that opens the find in page menu -->
    <string name="browser_menu_find_in_page">Buscar en la página</string>
    <!-- Browser menu button that saves the current tab to a collection -->
    <string name="browser_menu_save_to_collection_2">Guardar en la colección</string>
    <!-- Browser menu button that open a share menu to share the current site -->
    <string name="browser_menu_share">Compartir</string>
    <!-- Browser menu button shown in custom tabs that opens the current tab in Fenix
        The first parameter is the name of the app defined in app_name (for example: Fenix) -->
    <string name="browser_menu_open_in_fenix">Abrir en %1$s</string>
    <!-- Browser menu text shown in custom tabs to indicate this is a Fenix tab
        The first parameter is the name of the app defined in app_name (for example: Fenix) -->
    <string name="browser_menu_powered_by">CON LA TECNOLOGÍA DE %1$s</string>

    <!-- Browser menu text shown in custom tabs to indicate this is a Fenix tab
        The first parameter is the name of the app defined in app_name (for example: Fenix) -->
    <string name="browser_menu_powered_by2">Desarrollado por %1$s</string>

    <!-- Browser menu button to put the current page in reader mode -->
    <string name="browser_menu_read">Vista de lectura</string>
    <!-- Browser menu button content description to close reader mode and return the user to the regular browser -->
    <string name="browser_menu_read_close">Cerrar la vista de lectura</string>
    <!-- Browser menu button to open the current page in an external app -->
    <string name="browser_menu_open_app_link">Abrir en aplicación</string>

    <!-- Browser menu button to show reader view appearance controls e.g. the used font type and size -->
    <string name="browser_menu_customize_reader_view">Personalizar vista de lectura</string>
    <!-- Browser menu label for adding a bookmark -->
    <string name="browser_menu_add">Añadir</string>
    <!-- Browser menu label for editing a bookmark -->
    <string name="browser_menu_edit">Editar</string>

    <!-- Button shown on the home page that opens the Customize home settings -->
    <string name="browser_menu_customize_home_1">Personalizar la página de inicio</string>
    <!-- Browser Toolbar -->
    <!-- Content description for the Home screen button on the browser toolbar -->
    <string name="browser_toolbar_home">Pantalla de inicio</string>

    <!-- Content description (not visible, for screen readers etc.): Erase button: Erase the browsing
         history and go back to the home screen. -->
    <string name="browser_toolbar_erase">Eliminar historial de navegación</string>
    <!-- Locale Settings Fragment -->
    <!-- Content description for tick mark on selected language -->
    <string name="a11y_selected_locale_content_description">Idioma seleccionado</string>
    <!-- Text for default locale item -->
    <string name="default_locale_text">Usar el idioma del dispositivo</string>
    <!-- Placeholder text shown in the search bar before a user enters text -->
    <string name="locale_search_hint">Buscar idioma</string>

    <!-- Search Fragment -->
    <!-- Button in the search view that lets a user search by scanning a QR code -->
    <string name="search_scan_button">Escanear</string>
    <!-- Button in the search view that lets a user change their search engine -->
    <string name="search_engine_button" moz:RemovedIn="121" tools:ignore="UnusedResources">Buscador</string>
    <!-- Button in the search view when shortcuts are displayed that takes a user to the search engine settings -->
    <string name="search_shortcuts_engine_settings">Ajustes del buscador</string>
    <!-- Button in the search view that lets a user navigate to the site in their clipboard -->
    <string name="awesomebar_clipboard_title">Completar enlace desde el portapapeles</string>

    <!-- Button in the search suggestions onboarding that allows search suggestions in private sessions -->
    <string name="search_suggestions_onboarding_allow_button">Permitir</string>
    <!-- Button in the search suggestions onboarding that does not allow search suggestions in private sessions -->
    <string name="search_suggestions_onboarding_do_not_allow_button">No permitir</string>
    <!-- Search suggestion onboarding hint title text -->
    <string name="search_suggestions_onboarding_title">¿Permitir sugerencias de búsqueda en sesiones privadas?</string>
    <!-- Search suggestion onboarding hint description text, first parameter is the name of the app defined in app_name (for example: Fenix)-->
    <string name="search_suggestions_onboarding_text">%s compartirá todo lo que escribas en la barra de direcciones con tu buscador predeterminado.</string>

    <!-- Search engine suggestion title text. The first parameter is the name of the suggested engine-->
    <string name="search_engine_suggestions_title">Buscar %s</string>
    <!-- Search engine suggestion description text -->
    <string name="search_engine_suggestions_description">Buscar directamente desde la barra de direcciones</string>

    <!-- Menu option in the search selector menu to open the search settings -->
    <string name="search_settings_menu_item">Configuración de búsquedas</string>

    <!-- Header text for the search selector menu -->
    <string name="search_header_menu_item_2">Esta vez buscar en:</string>

    <!-- Content description (not visible, for screen readers etc.): Search engine icon. The first parameter is the search engine name (for example: DuckDuckGo). -->
    <string name="search_engine_icon_content_description" tools:ignore="UnusedResources">Buscador %s</string>

    <!-- Home onboarding -->
    <!-- Onboarding home screen popup dialog, shown on top of the Jump back in section. -->
    <string name="onboarding_home_screen_jump_back_contextual_hint_2">Descubre tu página de inicio personalizada. Las pestañas recientes, marcadores y resultados de búsqueda aparecerán aquí.</string>
    <!-- Home onboarding dialog welcome screen title text. -->
    <string name="onboarding_home_welcome_title_2">Te damos la bienvenida a un Internet más personal</string>
    <!-- Home onboarding dialog welcome screen description text. -->
    <string name="onboarding_home_welcome_description">Más colores. Mejor privacidad. Mismo compromiso con las personas por encima de los beneficios.</string>

    <!-- Home onboarding dialog sign into sync screen title text. -->
    <string name="onboarding_home_sync_title_3">Cambiar de pantalla es más fácil que nunca</string>
    <!-- Home onboarding dialog sign into sync screen description text. -->
    <string name="onboarding_home_sync_description">Continúa donde lo dejaste con pestañas de otros dispositivos ahora en tu página de inicio.</string>
    <!-- Text for the button to continue the onboarding on the home onboarding dialog. -->
    <string name="onboarding_home_get_started_button">Comenzar</string>
    <!-- Text for the button to navigate to the sync sign in screen on the home onboarding dialog. -->
    <string name="onboarding_home_sign_in_button">Iniciar sesión</string>
    <!-- Text for the button to skip the onboarding on the home onboarding dialog. -->
    <string name="onboarding_home_skip_button">Saltar</string>
    <!-- Onboarding home screen sync popup dialog message, shown on top of Recent Synced Tabs in the Jump back in section. -->
    <string name="sync_cfr_message">¡Tus pestañas se están sincronizando! Continúa donde lo dejaste en otro dispositivo.</string>

    <!-- Content description (not visible, for screen readers etc.): Close button for the home onboarding dialog -->
    <string name="onboarding_home_content_description_close_button">Cerrar</string>

    <!-- Notification pre-permission dialog -->
    <!-- Enable notification pre permission dialog title
        The first parameter is the name of the app defined in app_name (for example: Fenix) -->
    <string name="onboarding_home_enable_notifications_title">Las notificaciones te ayudan a hacer más con %s</string>
    <!-- Enable notification pre permission dialog description with rationale
        The first parameter is the name of the app defined in app_name (for example: Fenix) -->
    <string name="onboarding_home_enable_notifications_description">Sincroniza tus pestañas entre dispositivos, administra descargas, obtén consejos sobre cómo aprovechar al máximo la protección de privacidad de %s y más.</string>
    <!-- Text for the button to request notification permission on the device -->
    <string name="onboarding_home_enable_notifications_positive_button">Continuar</string>
    <!-- Text for the button to not request notification permission on the device and dismiss the dialog -->
    <string name="onboarding_home_enable_notifications_negative_button">Ahora no</string>

    <!-- Juno first user onboarding flow experiment, strings are marked unused as they are only referenced by Nimbus experiments. -->
    <!-- Title for set firefox as default browser screen used by Nimbus experiments. -->
    <string name="juno_onboarding_default_browser_title_nimbus_2">Nos encanta mantenerte a salvo</string>
    <!-- Description for set firefox as default browser screen used by Nimbus experiments. -->
    <string name="juno_onboarding_default_browser_description_nimbus_2">Nuestro navegador respaldado por una organización sin ánimo de lucro ayuda a evitar que las empresas te sigan en secreto en la web.\n\nMás información en nuestro aviso de privacidad.</string>
    <!-- Text for the link to the privacy notice webpage for set as firefox default browser screen.
    This is part of the string with the key "juno_onboarding_default_browser_description". -->
    <string name="juno_onboarding_default_browser_description_link_text" tools:ignore="UnusedResources">aviso de privacidad</string>
    <!-- Text for the button to set firefox as default browser on the device -->
    <string name="juno_onboarding_default_browser_positive_button" tools:ignore="UnusedResources">Establecer como navegador predeterminado</string>
    <!-- Text for the button dismiss the screen and move on with the flow -->
    <string name="juno_onboarding_default_browser_negative_button" tools:ignore="UnusedResources">Ahora no</string>
    <!-- Title for sign in to sync screen. -->
    <string name="juno_onboarding_sign_in_title_2">Mantén todo cifrado cuando pases de un dispositivo a otro</string>
    <!-- Description for sign in to sync screen. Nimbus experiments do not support string placeholders.
     Note: The word "Firefox" should NOT be translated -->
    <string name="juno_onboarding_sign_in_description_2">Tras iniciar sesión y sincronizar, estás más seguro. Firefox cifra tus contraseñas, marcadores y más.</string>
    <!-- Text for the button to sign in to sync on the device -->
    <string name="juno_onboarding_sign_in_positive_button" tools:ignore="UnusedResources">Iniciar sesión</string>
    <!-- Text for the button dismiss the screen and move on with the flow -->
    <string name="juno_onboarding_sign_in_negative_button" tools:ignore="UnusedResources">Ahora no</string>
    <!-- Title for enable notification permission screen used by Nimbus experiments. Nimbus experiments do not support string placeholders.
        Note: The word "Firefox" should NOT be translated -->
    <string name="juno_onboarding_enable_notifications_title_nimbus_2">Las notificaciones te ayudan a estar más seguro con Firefox</string>
    <!-- Description for enable notification permission screen used by Nimbus experiments. Nimbus experiments do not support string placeholders.
       Note: The word "Firefox" should NOT be translated -->
    <string name="juno_onboarding_enable_notifications_description_nimbus_2">Envía pestañas de forma segura entre tus dispositivos y descubre otras funciones de privacidad en Firefox.</string>
    <!-- Text for the button to request notification permission on the device -->
    <string name="juno_onboarding_enable_notifications_positive_button" tools:ignore="UnusedResources">Activar notificaciones</string>
    <!-- Text for the button dismiss the screen and move on with the flow -->
    <string name="juno_onboarding_enable_notifications_negative_button" tools:ignore="UnusedResources">Ahora no</string>

    <!-- Title for add search widget screen used by Nimbus experiments. Nimbus experiments do not support string placeholders.
        Note: The word "Firefox" should NOT be translated -->
    <string name="juno_onboarding_add_search_widget_title" tools:ignore="UnusedResources">Prueba el widget de búsqueda de Firefox</string>
    <!-- Description for add search widget screen used by Nimbus experiments. Nimbus experiments do not support string placeholders.
        Note: The word "Firefox" should NOT be translated -->
    <string name="juno_onboarding_add_search_widget_description" tools:ignore="UnusedResources">Con Firefox en tu pantalla de inicio, tendrás fácil acceso al navegador que prioriza la privacidad y bloquea los rastreadores entre sitios.</string>
    <!-- Text for the button to add search widget on the device used by Nimbus experiments. Nimbus experiments do not support string placeholders.
        Note: The word "Firefox" should NOT be translated -->
    <string name="juno_onboarding_add_search_widget_positive_button" tools:ignore="UnusedResources">Añadir widget de Firefox</string>
    <!-- Text for the button to dismiss the screen and move on with the flow -->
    <string name="juno_onboarding_add_search_widget_negative_button" tools:ignore="UnusedResources">Ahora no</string>

    <!-- Search Widget -->
    <!-- Content description for searching with a widget. The first parameter is the name of the application.-->
    <string name="search_widget_content_description_2">Abrir una pestaña nueva de %1$s</string>
    <!-- Text preview for smaller sized widgets -->
    <string name="search_widget_text_short">Buscar</string>

    <!-- Text preview for larger sized widgets -->
    <string name="search_widget_text_long">Buscar en la web</string>

    <!-- Content description (not visible, for screen readers etc.): Voice search -->
    <string name="search_widget_voice">Búsqueda por voz</string>

    <!-- Preferences -->
    <!-- Title for the settings page-->
    <string name="settings">Ajustes</string>

    <!-- Preference category for general settings -->
    <string name="preferences_category_general">General</string>
    <!-- Preference category for all links about Fenix -->
    <string name="preferences_category_about">Acerca de</string>
    <!-- Preference category for settings related to changing the default search engine -->
    <string name="preferences_category_select_default_search_engine">Selecciona uno</string>
    <!-- Preference for settings related to managing search shortcuts for the quick search menu -->
    <string name="preferences_manage_search_shortcuts_2">Administrar buscadores alternativos</string>
    <!-- Summary for preference for settings related to managing search shortcuts for the quick search menu -->
    <string name="preferences_manage_search_shortcuts_summary">Editar buscadores visibles en el menú de búsqueda</string>
    <!-- Preference category for settings related to managing search shortcuts for the quick search menu -->
    <string name="preferences_category_engines_in_search_menu">Buscadores visibles en el menú de búsqueda</string>
    <!-- Preference for settings related to changing the default search engine -->
    <string name="preferences_default_search_engine">Buscador predeterminado</string>
    <!-- Preference for settings related to Search -->
    <string name="preferences_search">Buscar</string>
    <!-- Preference for settings related to Search engines -->
    <string name="preferences_search_engines">Buscadores</string>
    <!-- Preference for settings related to Search engines suggestions-->
    <string name="preferences_search_engines_suggestions">Sugerencias de buscadores</string>
    <!-- Preference Category for settings related to Search address bar -->
    <string name="preferences_settings_address_bar">Preferencias de la barra de direcciones</string>
    <!-- Preference Category for settings to Firefox Suggest -->
    <string name="preference_search_address_bar_fx_suggest">Barra de direcciones - Sugerencias de Firefox</string>
    <!-- Preference link to Learn more about Firefox Suggest -->
    <string name="preference_search_learn_about_fx_suggest">Saber más sobre Firefox Suggest</string>
    <!-- Preference link to rating Fenix on the Play Store -->
    <string name="preferences_rate">Calificar en Google Play</string>
    <!-- Preference linking to about page for Fenix
        The first parameter is the name of the app defined in app_name (for example: Fenix) -->
    <string name="preferences_about">Sobre %1$s</string>
    <!-- Preference for settings related to changing the default browser -->
    <string name="preferences_set_as_default_browser">Establecer como navegador predeterminado</string>
    <!-- Preference category for advanced settings -->
    <string name="preferences_category_advanced">Avanzado</string>
    <!-- Preference category for privacy and security settings -->
    <string name="preferences_category_privacy_security">Privacidad y seguridad</string>
    <!-- Preference for advanced site permissions -->
    <string name="preferences_site_permissions">Permisos del sitio</string>
    <!-- Preference for private browsing options -->
    <string name="preferences_private_browsing_options">Navegación privada</string>
    <!-- Preference for opening links in a private tab-->
    <string name="preferences_open_links_in_a_private_tab">Abrir enlaces en una pestaña privada</string>
    <!-- Preference for allowing screenshots to be taken while in a private tab-->
    <string name="preferences_allow_screenshots_in_private_mode">Permitir capturas de pantalla en navegación privada</string>
    <!-- Will inform the user of the risk of activating Allow screenshots in private browsing option -->
    <string name="preferences_screenshots_in_private_mode_disclaimer">Si está permitido, las pestañas privadas también serán visibles cuando hayan varias aplicaciones abiertas</string>
    <!-- Preference for adding private browsing shortcut -->
    <string name="preferences_add_private_browsing_shortcut">Agregar acceso directo a navegación privada</string>
    <!-- Preference for enabling "HTTPS-Only" mode -->
    <string name="preferences_https_only_title">Modo solo HTTPS</string>

    <!-- Preference for removing cookie/consent banners from sites automatically. See reduce_cookie_banner_summary for additional context. -->
    <string name="preferences_cookie_banner_reduction" moz:RemovedIn="121" tools:ignore="UnusedResources">Reducción de avisos de cookies</string>
    <!-- Label for cookie banner section in quick settings panel. -->
    <string name="cookie_banner_blocker">Bloqueador de avisos de cookies</string>
    <!-- Preference for removing cookie/consent banners from sites automatically in private mode. See reduce_cookie_banner_summary for additional context. -->
    <string name="preferences_cookie_banner_reduction_private_mode">Bloqueador de avisos de cookies en navegación privada</string>
    <!-- Preference for rejecting or removing as many cookie/consent banners as possible on sites. See reduce_cookie_banner_summary for additional context. -->
    <string name="reduce_cookie_banner_option" moz:RemovedIn="121" tools:ignore="UnusedResources">Reducir los avisos de cookies</string>
    <!-- Summary of cookie banner handling preference if the setting disabled is set to off -->
    <string name="reduce_cookie_banner_option_off" moz:RemovedIn="121" tools:ignore="UnusedResources">Desactivado</string>
    <!-- Summary of cookie banner handling preference if the setting enabled is set to on -->
    <string name="reduce_cookie_banner_option_on" moz:RemovedIn="121" tools:ignore="UnusedResources">Activado</string>

    <!-- Summary for the preference for rejecting all cookies whenever possible. The first parameter is the application name -->
    <string name="reduce_cookie_banner_summary_1" moz:RemovedIn="121" tools:ignore="UnusedResources">%1$s intenta rechazar automáticamente las solicitudes de cookies en los avisos de cookies.</string>
    <!-- Text for indicating cookie banner handling is off this site, this is shown as part of the protections panel with the tracking protection toggle -->
    <string name="reduce_cookie_banner_off_for_site">Desactivada para este sitio</string>
    <!-- Text for cancel button indicating that cookie banner reduction is not supported for the current site, this is shown as part of the cookie banner details view. -->
    <string name="cookie_banner_handling_details_site_is_not_supported_cancel_button">Cancelar</string>
    <!-- Text for request support button indicating that cookie banner reduction is not supported for the current site, this is shown as part of the cookie banner details view. -->
    <string name="cookie_banner_handling_details_site_is_not_supported_request_support_button_2">Enviar petición</string>
    <!-- Text for title indicating that cookie banner reduction is not supported for the current site, this is shown as part of the cookie banner details view. -->
    <string name="cookie_banner_handling_details_site_is_not_supported_title_2">¿Solicitar ayuda para este sitio?</string>
    <!-- Label for the snackBar, after the user reports with success a website where cookie banner reducer did not work -->
    <string name="cookie_banner_handling_report_site_snack_bar_text_2">Solicitud enviada</string>
    <!-- Text for indicating cookie banner handling is on this site, this is shown as part of the protections panel with the tracking protection toggle -->
    <string name="reduce_cookie_banner_on_for_site">Activada para este sitio</string>
    <!-- Text for indicating that a request for unsupported site was sent to Nimbus (it's a Mozilla library for experiments), this is shown as part of the protections panel with the tracking protection toggle -->
    <string name="reduce_cookie_banner_unsupported_site_request_submitted_2">Solicitud de ayuda enviada</string>
    <!-- Text for indicating cookie banner handling is currently not supported for this site, this is shown as part of the protections panel with the tracking protection toggle -->
    <string name="reduce_cookie_banner_unsupported_site">Sitio actualmente no compatible</string>
    <!-- Title text for a detail explanation indicating cookie banner handling is on this site, this is shown as part of the cookie banner panel in the toolbar. The first parameter is a shortened URL of the current site-->
    <string name="reduce_cookie_banner_details_panel_title_on_for_site" moz:RemovedIn="121" tools:ignore="UnusedResources">¿Activar la reducción de aviso de cookies para %1$s?</string>
    <!-- Title text for a detail explanation indicating cookie banner handling is on this site, this is shown as part of the cookie banner panel in the toolbar. The first parameter is a shortened URL of the current site-->
    <string name="reduce_cookie_banner_details_panel_title_on_for_site_1">¿Activar el bloqueo de aviso de cookies para %1$s?</string>
    <!-- Title text for a detail explanation indicating cookie banner handling is off this site, this is shown as part of the cookie banner panel in the toolbar. The first parameter is a shortened URL of the current site-->
    <string name="reduce_cookie_banner_details_panel_title_off_for_site" moz:RemovedIn="121" tools:ignore="UnusedResources">¿Desactivar la reducción de aviso de cookies para %1$s?</string>
    <!-- Title text for a detail explanation indicating cookie banner handling is off this site, this is shown as part of the cookie banner panel in the toolbar. The first parameter is a shortened URL of the current site-->
    <string name="reduce_cookie_banner_details_panel_title_off_for_site_1">¿Desactivar el bloqueo de aviso de cookies para %1$s?</string>
    <!-- Title text for a detail explanation indicating cookie banner reducer didn't work for the current site, this is shown as part of the cookie banner panel in the toolbar. The first parameter is the application name-->
    <string name="reduce_cookie_banner_details_panel_title_unsupported_site_request_2">%1$s no puede rechazar automáticamente los avisos de cookies en este sitio. Puede enviar una solicitud para admitir este sitio en el futuro.</string>
    <!-- Long text for a detail explanation indicating what will happen if cookie banner handling is off for a site, this is shown as part of the cookie banner panel in the toolbar. The first parameter is the application name -->
    <string name="reduce_cookie_banner_details_panel_description_off_for_site" moz:RemovedIn="121" tools:ignore="UnusedResources">%1$s borrará las cookies de este sitio y recargará la página. Borrar todas las cookies puede cerrar tu sesión o vaciar los carritos de compras.</string>

    <!-- Long text for a detail explanation indicating what will happen if cookie banner handling is off for a site, this is shown as part of the cookie banner panel in the toolbar. The first parameter is the application name -->
    <string name="reduce_cookie_banner_details_panel_description_off_for_site_1">Tras desactivarlo, %1$s borrará las cookies y recargará la página. Esto puede desconectarte del sitio o vaciar tu carrito de compra.</string>
    <!-- Long text for a detail explanation indicating what will happen if cookie banner handling is on for a site, this is shown as part of the cookie banner panel in the toolbar. The first parameter is the application name -->
    <string name="reduce_cookie_banner_details_panel_description_on_for_site_2" moz:RemovedIn="121" tools:ignore="UnusedResources">%1$s intenta rechazar automáticamente las solicitudes de cookies en sitios compatibles.</string>
    <!-- Long text for a detail explanation indicating what will happen if cookie banner handling is on for a site, this is shown as part of the cookie banner panel in the toolbar. The first parameter is the application name -->
    <string name="reduce_cookie_banner_details_panel_description_on_for_site_3">Al activarlo %1$s intentará rechazar automáticamente los avisos de cookies en este sitio.</string>
    <!-- Title text for the cookie banner re-engagement dialog. The first parameter is the application name. -->
    <string name="reduce_cookie_banner_dialog_title" moz:RemovedIn="121" tools:ignore="UnusedResources">¿Permitir que %1$s rechace los avisos de cookies?</string>
    <!-- Body text for the cookie banner re-engagement dialog use. The first parameter is the application name. -->
    <string name="reduce_cookie_banner_dialog_body" moz:RemovedIn="121" tools:ignore="UnusedResources">%1$s puede rechazar automáticamente muchas solicitudes de cookies.</string>
    <!-- Remind me later text button for the onboarding dialog -->
    <string name="reduce_cookie_banner_dialog_not_now_button" moz:RemovedIn="121" tools:ignore="UnusedResources">Ahora no</string>
    <!-- Snack text for the cookie banner dialog, after user hit the dismiss banner button -->
    <string name="reduce_cookie_banner_dialog_snackbar_text" moz:RemovedIn="121" tools:ignore="UnusedResources">Verás menos solicitudes de cookies</string>

    <!-- Change setting text button, for the cookie banner re-engagement dialog -->
    <string name="reduce_cookie_banner_dialog_change_setting_button" moz:RemovedIn="121" tools:ignore="UnusedResources">Permitir</string>

    <!--Title for the cookie banner re-engagement CFR, the placeholder is replaced with app name -->
    <string name="cookie_banner_cfr_title">%1$s acaba de rechazar las cookies por ti</string>
    <!--Message for the cookie banner re-engagement CFR -->
    <string name="cookie_banner_cfr_message">Menos distracciones, menos cookies que te rastrean en este sitio.</string>

    <!-- Description of the preference to enable "HTTPS-Only" mode. -->
    <string name="preferences_https_only_summary">Intenta conectarse automáticamente a sitios utilizando el protocolo de cifrado HTTPS para mayor seguridad.</string>
    <!-- Summary of https only preference if https only is set to off -->
    <string name="preferences_https_only_off">Desactivado</string>
    <!-- Summary of https only preference if https only is set to on in all tabs -->
    <string name="preferences_https_only_on_all">Activado en todas las pestañas</string>
    <!-- Summary of https only preference if https only is set to on in private tabs only -->
    <string name="preferences_https_only_on_private">Activado en las pestañas privadas</string>
    <!-- Text displayed that links to website containing documentation about "HTTPS-Only" mode -->
    <string name="preferences_http_only_learn_more">Saber más</string>
    <!-- Option for the https only setting -->
    <string name="preferences_https_only_in_all_tabs">Activar en todas las pestañas</string>
    <!-- Option for the https only setting -->
    <string name="preferences_https_only_in_private_tabs">Activar solo en las pestañas privadas</string>
    <!-- Title shown in the error page for when trying to access a http website while https only mode is enabled. -->
    <string name="errorpage_httpsonly_title">Sitio seguro no disponible</string>
    <!-- Message shown in the error page for when trying to access a http website while https only mode is enabled. The message has two paragraphs. This is the first. -->
    <string name="errorpage_httpsonly_message_title">Lo más probable es que el sitio web simplemente no sea compatible con HTTPS.</string>
    <!-- Message shown in the error page for when trying to access a http website while https only mode is enabled. The message has two paragraphs. This is the second. -->
    <string name="errorpage_httpsonly_message_summary">Sin embargo, también es posible que se trate de un atacante. Si continúas en el sitio web, no debes introducir ninguna información sensible. Si continúas, el modo Solo HTTPS se desactivará temporalmente para el sitio.</string>
    <!-- Preference for accessibility -->
    <string name="preferences_accessibility">Accesibilidad</string>
    <!-- Preference to override the Mozilla account server -->
    <string name="preferences_override_account_server">Servidor personalizado de cuenta de Mozilla</string>
    <!-- Preference to override the Sync token server -->
    <string name="preferences_override_sync_tokenserver">Servidor personalizado de Sync</string>
    <!-- Toast shown after updating the Mozilla account/Sync server override preferences -->
    <string name="toast_override_account_sync_server_done">Servidores de cuenta de Mozilla y Sync modificados. Cerrando la aplicación para aplicar los cambios…</string>
    <!-- Preference category for account information -->
    <string name="preferences_category_account">Cuenta</string>
    <!-- Preference for changing where the toolbar is positioned -->
    <string name="preferences_toolbar">Barra de herramientas</string>
    <!-- Preference for changing default theme to dark or light mode -->
    <string name="preferences_theme">Tema</string>
    <!-- Preference for customizing the home screen -->
    <string name="preferences_home_2">Página de inicio</string>
    <!-- Preference for gestures based actions -->
    <string name="preferences_gestures">Gestos</string>
    <!-- Preference for settings related to visual options -->
    <string name="preferences_customize">Personalizar</string>
    <!-- Preference description for banner about signing in -->
    <string name="preferences_sign_in_description_2">Inicia sesión para sincronizar pestañas, marcadores, contraseñas y más.</string>
    <!-- Preference shown instead of account display name while account profile information isn't available yet. -->
    <string name="preferences_account_default_name_2">Cuenta de Mozilla</string>
    <!-- Preference text for account title when there was an error syncing FxA -->
    <string name="preferences_account_sync_error">Reconectar para reanudar la sincronización</string>
    <!-- Preference for language -->
    <string name="preferences_language">Idioma</string>
    <!-- Preference for data choices -->
    <string name="preferences_data_choices">Elección de datos</string>
    <!-- Preference for data collection -->
    <string name="preferences_data_collection">Recopilación de datos</string>
    <!-- Preference for developers -->
    <string name="preferences_remote_debugging">Depuración remota vía USB</string>
    <!-- Preference title for switch preference to show search suggestions -->
    <string name="preferences_show_search_suggestions">Mostrar sugerencias de búsqueda</string>
    <!-- Preference title for switch preference to show voice search button -->
    <string name="preferences_show_voice_search">Mostrar búsqueda por voz</string>
    <!-- Preference title for switch preference to show search suggestions also in private mode -->
    <string name="preferences_show_search_suggestions_in_private">Mostrar en sesiones privadas</string>
    <!-- Preference title for switch preference to show a clipboard suggestion when searching -->
    <string name="preferences_show_clipboard_suggestions">Mostrar sugerencias del portapapeles</string>
    <!-- Preference title for switch preference to suggest browsing history when searching -->
    <string name="preferences_search_browsing_history">Buscar historial de navegación</string>
    <!-- Preference title for switch preference to suggest bookmarks when searching -->
    <string name="preferences_search_bookmarks">Buscar marcadores</string>
    <!-- Preference title for switch preference to suggest synced tabs when searching -->
    <string name="preferences_search_synced_tabs">Buscar pestañas sincronizadas</string>
    <!-- Preference for account settings -->
    <string name="preferences_account_settings">Ajustes de la cuenta</string>

    <!-- Preference for enabling url autocomplete-->
    <string name="preferences_enable_autocomplete_urls">Autocompletar URLs</string>
    <!-- Preference title for switch preference to show sponsored Firefox Suggest search suggestions -->
    <string name="preferences_show_sponsored_suggestions">Sugerencias de patrocinadores</string>
    <!-- Summary for preference to show sponsored Firefox Suggest search suggestions.
         The first parameter is the name of the application. -->
    <string name="preferences_show_sponsored_suggestions_summary">Apoya a %1$s con sugerencias patrocinadas ocasionales</string>
    <!-- Preference title for switch preference to show Firefox Suggest search suggestions for web content.
         The first parameter is the name of the application. -->
    <string name="preferences_show_nonsponsored_suggestions">Sugerencias de %1$s</string>
    <!-- Summary for preference to show Firefox Suggest search suggestions for web content -->
    <string name="preferences_show_nonsponsored_suggestions_summary">Recibir sugerencias de la web relacionadas con tu búsqueda</string>
    <!-- Preference for open links in third party apps -->
    <string name="preferences_open_links_in_apps">Abrir enlaces en aplicaciones</string>

    <!-- Preference for open links in third party apps always open in apps option -->
    <string name="preferences_open_links_in_apps_always">Siempre</string>
    <!-- Preference for open links in third party apps ask before opening option -->
    <string name="preferences_open_links_in_apps_ask">Preguntar antes de abrir</string>
    <!-- Preference for open links in third party apps never open in apps option -->
    <string name="preferences_open_links_in_apps_never">Nunca</string>
    <!-- Preference for open download with an external download manager app -->
    <string name="preferences_external_download_manager">Administrador de descargas externo</string>
    <!-- Preference for enabling gecko engine logs -->
    <string name="preferences_enable_gecko_logs">Habilitar registros de Gecko</string>
    <!-- Message to indicate users that we are quitting the application to apply the changes -->
    <string name="quit_application">Saliendo de la aplicación para aplicar los cambios…</string>

    <!-- Preference for add_ons -->
    <string name="preferences_addons">Complementos</string>

    <!-- Preference for installing a local add-on -->
    <string name="preferences_install_local_addon">Instalar complemento desde archivo</string>
    <!-- Preference for notifications -->
    <string name="preferences_notifications">Notificaciones</string>

    <!-- Summary for notification preference indicating notifications are allowed -->
    <string name="notifications_allowed_summary">Permitido</string>
    <!-- Summary for notification preference indicating notifications are not allowed -->
    <string name="notifications_not_allowed_summary">No permitido</string>

    <!-- Add-on Preferences -->
    <!-- Preference to customize the configured AMO (addons.mozilla.org) collection -->
    <string name="preferences_customize_amo_collection">Colección de complementos personalizada</string>
    <!-- Button caption to confirm the add-on collection configuration -->
    <string name="customize_addon_collection_ok">OK</string>
    <!-- Button caption to abort the add-on collection configuration -->
    <string name="customize_addon_collection_cancel">Cancelar</string>
    <!-- Hint displayed on input field for custom collection name -->
    <string name="customize_addon_collection_hint">Nombre de la colección</string>
    <!-- Hint displayed on input field for custom collection user ID-->
    <string name="customize_addon_collection_user_hint">Dueño de la colección (ID de usuario)</string>
    <!-- Toast shown after confirming the custom add-on collection configuration -->
    <string name="toast_customize_addon_collection_done">Colección de complementos modificada. Cerrando la aplicación para aplicar los cambios…</string>

    <!-- Customize Home -->
    <!-- Header text for jumping back into the recent tab in customize the home screen -->
    <string name="customize_toggle_jump_back_in">Volver a esta pestaña</string>
    <!-- Title for the customize home screen section with recently saved bookmarks. -->
    <string name="customize_toggle_recent_bookmarks">Marcadores recientes</string>
    <!-- Title for the customize home screen section with recently visited. Recently visited is
    a section where users see a list of tabs that they have visited in the past few days -->
    <string name="customize_toggle_recently_visited">Visitados recientemente</string>

    <!-- Title for the customize home screen section with Pocket. -->
    <string name="customize_toggle_pocket_2">Historias que te hacen reflexionar</string>
    <!-- Summary for the customize home screen section with Pocket. The first parameter is product name Pocket -->
    <string name="customize_toggle_pocket_summary">Artículos impulsados por %s</string>
    <!-- Title for the customize home screen section with sponsored Pocket stories. -->
    <string name="customize_toggle_pocket_sponsored">Historias patrocinadas</string>
    <!-- Title for the opening wallpaper settings screen -->
    <string name="customize_wallpapers">Fondos de pantalla</string>
    <!-- Title for the customize home screen section with sponsored shortcuts. -->
    <string name="customize_toggle_contile">Accesos directos patrocinados</string>

    <!-- Wallpapers -->
    <!-- Content description for various wallpapers. The first parameter is the name of the wallpaper -->
    <string name="wallpapers_item_name_content_description">Elemento de fondo de pantalla: %1$s</string>
    <!-- Snackbar message for when wallpaper is selected -->
    <string name="wallpaper_updated_snackbar_message">¡Fondo de pantalla actualizado!</string>
    <!-- Snackbar label for action to view selected wallpaper -->
    <string name="wallpaper_updated_snackbar_action">Ver</string>
    <!-- Snackbar message for when wallpaper couldn't be downloaded -->
    <string name="wallpaper_download_error_snackbar_message">No se ha podido descargar el fondo de pantalla</string>
    <!-- Snackbar label for action to retry downloading the wallpaper -->
    <string name="wallpaper_download_error_snackbar_action">Reintentar</string>
    <!-- Snackbar message for when wallpaper couldn't be selected because of the disk error -->
    <string name="wallpaper_select_error_snackbar_message">No se ha podido cambiar el fondo de pantalla</string>
    <!-- Text displayed that links to website containing documentation about the "Limited Edition" wallpapers. -->
    <string name="wallpaper_learn_more">Saber más</string>

    <!-- Text for classic wallpapers title. The first parameter is the Firefox name. -->
    <string name="wallpaper_classic_title">%s clásico</string>
    <!-- Text for artist series wallpapers title. "Artist series" represents a collection of artist collaborated wallpapers. -->
    <string name="wallpaper_artist_series_title">Series de artistas</string>
    <!-- Description text for the artist series wallpapers with learn more link. The first parameter is the learn more string defined in wallpaper_learn_more. "Independent voices" is the name of the wallpaper collection -->
    <string name="wallpaper_artist_series_description_with_learn_more">La colección Voces Independientes. %s</string>
    <!-- Description text for the artist series wallpapers. "Independent voices" is the name of the wallpaper collection -->
    <string name="wallpaper_artist_series_description">La colección Voces Independientes.</string>
    <!-- Wallpaper onboarding dialog header text. -->
    <string name="wallpapers_onboarding_dialog_title_text">Prueba un toque de color</string>
    <!-- Wallpaper onboarding dialog body text. -->
    <string name="wallpapers_onboarding_dialog_body_text">Elige un fondo de pantalla que te represente.</string>
    <!-- Wallpaper onboarding dialog learn more button text. The button navigates to the wallpaper settings screen. -->
    <string name="wallpapers_onboarding_dialog_explore_more_button_text">Explorar más fondos de pantalla</string>

    <!-- Add-ons general availability nimbus message-->
    <!-- Title of the Nimbus message for add-ons general availability-->
    <string name="addon_ga_message_title" tools:ignore="UnusedResources">Nuevos complementos disponibles ahora</string>
    <!-- Body of the Nimbus message for add-ons general availability. 'Firefox' intentionally hardcoded here-->
    <string name="addon_ga_message_body" tools:ignore="UnusedResources">Descubre más de 100 nuevas extensiones que te permiten personalizar Firefox.</string>
    <!-- Button text of the Nimbus message for add-ons general availability. -->
    <string name="addon_ga_message_button" tools:ignore="UnusedResources">Explorar complementos</string>

    <!-- Add-on process crash dialog to user -->
    <!-- Title of a dialog shown to the user when enough errors have occurred with addons and they need to be temporarily disabled -->
    <string name="addon_process_crash_dialog_title" tools:ignore="UnusedResources">Los complementos están desactivados temporalmente</string>
    <!-- The first parameter is the application name. This is a message shown to the user when too many errors have occurred with the addons process and they have been disabled. The user can decide if they would like to continue trying to start add-ons or if they'd rather continue without them. -->
    <string name="addon_process_crash_dialog_message" tools:ignore="UnusedResources">Uno o más complementos han dejado de funcionar, lo que ha hecho que tu sistema sea inestable. %1$s ha intentado reiniciar los complementos sin éxito.\n\nLos complementos no se reiniciarán durante tu sesión actual.\n\nQuitar o deshabilitar los complementos puede solucionar este problema.</string>
    <!-- This will cause the add-ons to try restarting but the dialog will reappear if it is unsuccessful again -->
    <string name="addon_process_crash_dialog_retry_button_text" tools:ignore="UnusedResources">Intenta reiniciando los complementos</string>
    <!-- The user will continue with all add-ons disabled -->
    <string name="addon_process_crash_dialog_disable_addons_button_text" tools:ignore="UnusedResources">Continuar con los complementos desactivados</string>

    <!-- Account Preferences -->
    <!-- Preference for managing your account via accounts.firefox.com -->
    <string name="preferences_manage_account">Administrar cuenta</string>
    <!-- Summary of the preference for managing your account via accounts.firefox.com. -->
    <string name="preferences_manage_account_summary">Cambiar la contraseña, administrar la recopilación de datos o eliminar la cuenta</string>
    <!-- Preference for triggering sync -->
    <string name="preferences_sync_now">Sincronizar ahora</string>
    <!-- Preference category for sync -->
    <string name="preferences_sync_category">Elige qué quieres sincronizar</string>
    <!-- Preference for syncing history -->
    <string name="preferences_sync_history">Historial</string>
    <!-- Preference for syncing bookmarks -->
    <string name="preferences_sync_bookmarks">Marcadores</string>
    <!-- Preference for syncing logins -->
    <string name="preferences_sync_logins">Inicios de sesión</string>
    <!-- Preference for syncing tabs -->
    <string name="preferences_sync_tabs_2">Pestañas abiertas</string>
    <!-- Preference for signing out -->
    <string name="preferences_sign_out">Cerrar sesión</string>
    <!-- Preference displays and allows changing current FxA device name -->
    <string name="preferences_sync_device_name">Nombre del dispositivo</string>
    <!-- Text shown when user enters empty device name -->
    <string name="empty_device_name_error">El nombre del dispositivo no puede estar vacío.</string>
    <!-- Label indicating that sync is in progress -->
    <string name="sync_syncing_in_progress">Sincronizando…</string>
    <!-- Label summary indicating that sync failed. The first parameter is the date stamp showing last time it succeeded -->
    <string name="sync_failed_summary">La sincronización falló. Último éxito: %s</string>
    <!-- Label summary showing never synced -->
    <string name="sync_failed_never_synced_summary">La sincronización falló. Última sincronización: nunca</string>
    <!-- Label summary the date we last synced. The first parameter is date stamp showing last time synced -->
    <string name="sync_last_synced_summary">Última sincronización: %s</string>
    <!-- Label summary showing never synced -->
    <string name="sync_never_synced_summary">Última sincronización: nunca</string>

    <!-- Text for displaying the default device name.
        The first parameter is the application name, the second is the device manufacturer name
        and the third is the device model. -->
    <string name="default_device_name_2">%1$s en %2$s %3$s</string>

    <!-- Preference for syncing credit cards -->
    <string name="preferences_sync_credit_cards">Tarjetas de crédito</string>
    <!-- Preference for syncing addresses -->
    <string name="preferences_sync_address">Direcciones</string>

    <!-- Send Tab -->
    <!-- Name of the "receive tabs" notification channel. Displayed in the "App notifications" system settings for the app -->
    <string name="fxa_received_tab_channel_name">Pestañas recibidas</string>
    <!-- Description of the "receive tabs" notification channel. Displayed in the "App notifications" system settings for the app -->
    <string name="fxa_received_tab_channel_description">Notificaciones para pestañas recibidas de otros dispositivos Firefox.</string>

    <!--  The body for these is the URL of the tab received  -->
    <string name="fxa_tab_received_notification_name">Pestaña recibida</string>
    <!-- %s is the device name -->
    <string name="fxa_tab_received_from_notification_name">Pestaña de %s</string>


    <!-- Advanced Preferences -->
    <!-- Preference for tracking protection exceptions -->
    <string name="preferences_tracking_protection_exceptions">Excepciones</string>

    <!-- Button in Exceptions Preference to turn on tracking protection for all sites (remove all exceptions) -->
    <string name="preferences_tracking_protection_exceptions_turn_on_for_all">Activar para todos los sitios</string>

    <!-- Text displayed when there are no exceptions -->
    <string name="exceptions_empty_message_description">Las excepciones te permiten deshabilitar la protección contra rastreo en sitios seleccionados.</string>
    <!-- Text displayed when there are no exceptions, with learn more link that brings users to a tracking protection SUMO page -->
    <string name="exceptions_empty_message_learn_more_link">Saber más</string>

    <!-- Preference switch for usage and technical data collection -->
    <string name="preference_usage_data">Uso y datos técnicos</string>
    <!-- Preference description for usage and technical data collection -->
    <string name="preferences_usage_data_description">Comparte datos de rendimiento, uso, hardware y personalizaciones sobre tu navegador con Mozilla para ayudar a mejorar %1$s</string>
    <!-- Preference switch for marketing data collection -->
    <string name="preferences_marketing_data">Datos de marketing</string>
    <!-- Preference description for marketing data collection -->
    <string name="preferences_marketing_data_description2">Comparte datos básicos de uso con Adjust, nuestro proveedor de marketing móvil</string>
    <!-- Title for studies preferences -->
    <string name="preference_experiments_2">Estudios</string>
    <!-- Summary for studies preferences -->
    <string name="preference_experiments_summary_2">Permite a Mozilla instalar y ejecutar estudios</string>

    <!-- Turn On Sync Preferences -->
    <!-- Header of the Sync and save your data preference view -->
    <string name="preferences_sync_2">Sincronizar y guardar tus datos</string>
    <!-- Preference for reconnecting to FxA sync -->
    <string name="preferences_sync_sign_in_to_reconnect">Inicia sesión para reconectar</string>
    <!-- Preference for removing FxA account -->
    <string name="preferences_sync_remove_account">Eliminar cuenta</string>

    <!-- Pairing Feature strings -->
    <!-- Instructions on how to access pairing -->
    <string name="pair_instructions_2"><![CDATA[Escaneae el código QR mostrado en <b>firefox.com/pair</b>]]></string>

    <!-- Toolbar Preferences -->
    <!-- Preference for using top toolbar -->
    <string name="preference_top_toolbar">Superior</string>
    <!-- Preference for using bottom toolbar -->
    <string name="preference_bottom_toolbar">Inferior</string>

    <!-- Theme Preferences -->
    <!-- Preference for using light theme -->
    <string name="preference_light_theme">Claro</string>
    <!-- Preference for using dark theme -->
    <string name="preference_dark_theme">Oscuro</string>
    <!-- Preference for using using dark or light theme automatically set by battery -->
    <string name="preference_auto_battery_theme">Establecido por el ahorrador de batería</string>
    <!-- Preference for using following device theme -->
    <string name="preference_follow_device_theme">Seguir tema del dispositivo</string>

    <!-- Gestures Preferences-->
    <!-- Preferences for using pull to refresh in a webpage -->
    <string name="preference_gestures_website_pull_to_refresh">Arrastrar para actualizar</string>
    <!-- Preference for using the dynamic toolbar -->
    <string name="preference_gestures_dynamic_toolbar">Desplazar para ocultar la barra de herramientas</string>
    <!-- Preference for switching tabs by swiping horizontally on the toolbar -->
    <string name="preference_gestures_swipe_toolbar_switch_tabs">Deslizar la barra hacia los lados para cambiar de pestaña</string>
    <!-- Preference for showing the opened tabs by swiping up on the toolbar-->
    <string name="preference_gestures_swipe_toolbar_show_tabs">Deslizar la barra de herramientas hacia arriba para abrir pestañas</string>

    <!-- Library -->
    <!-- Option in Library to open Downloads page -->
    <string name="library_downloads">Descargas</string>
    <!-- Option in library to open Bookmarks page -->
    <string name="library_bookmarks">Marcadores</string>
    <!-- Option in library to open Desktop Bookmarks root page -->
    <string name="library_desktop_bookmarks_root">Marcadores de escritorio</string>
    <!-- Option in library to open Desktop Bookmarks "menu" page -->
    <string name="library_desktop_bookmarks_menu">Menú Marcadores</string>
    <!-- Option in library to open Desktop Bookmarks "toolbar" page -->
    <string name="library_desktop_bookmarks_toolbar">Barra de herramientas de marcadores</string>
    <!-- Option in library to open Desktop Bookmarks "unfiled" page -->
    <string name="library_desktop_bookmarks_unfiled">Otros marcadores</string>
    <!-- Option in Library to open History page -->
    <string name="library_history">Historial</string>
    <!-- Option in Library to open a new tab -->
    <string name="library_new_tab">Nueva pestaña</string>
    <!-- Settings Page Title -->
    <string name="settings_title">Ajustes</string>
    <!-- Content description (not visible, for screen readers etc.): "Close button for library settings" -->
    <string name="content_description_close_button">Cerrar</string>

    <!-- Title to show in alert when a lot of tabs are to be opened
    %d is a placeholder for the number of tabs that will be opened -->
    <string name="open_all_warning_title">¿Abrir %d pestañas?</string>
    <!-- Message to warn users that a large number of tabs will be opened
    %s will be replaced by app name. -->
    <string name="open_all_warning_message">Abrir tantas pestañas puede ralentizar %s mientras se cargan las páginas. ¿Estás seguro de que quieres continuar?</string>
    <!-- Dialog button text for confirming open all tabs -->
    <string name="open_all_warning_confirm">Abrir pestañas</string>
    <!-- Dialog button text for canceling open all tabs -->
    <string name="open_all_warning_cancel">Cancelar</string>

    <!-- Text to show users they have one page in the history group section of the History fragment.
    %d is a placeholder for the number of pages in the group. -->
    <string name="history_search_group_site_1">%d página</string>

    <!-- Text to show users they have multiple pages in the history group section of the History fragment.
    %d is a placeholder for the number of pages in the group. -->
    <string name="history_search_group_sites_1">%d páginas</string>

    <!-- Option in library for Recently Closed Tabs -->
    <string name="library_recently_closed_tabs">Pestañas cerradas recientemente</string>
    <!-- Option in library to open Recently Closed Tabs page -->
    <string name="recently_closed_show_full_history">Mostrar todo el historial</string>
    <!-- Text to show users they have multiple tabs saved in the Recently Closed Tabs section of history.
    %d is a placeholder for the number of tabs selected. -->
    <string name="recently_closed_tabs">%d pestañas</string>
    <!-- Text to show users they have one tab saved in the Recently Closed Tabs section of history.
    %d is a placeholder for the number of tabs selected. -->
    <string name="recently_closed_tab">%d pestaña</string>
    <!-- Recently closed tabs screen message when there are no recently closed tabs -->
    <string name="recently_closed_empty_message">No hay pestañas cerradas recientemente</string>

    <!-- Tab Management -->
    <!-- Title of preference for tabs management -->
    <string name="preferences_tabs">Pestañas</string>
    <!-- Title of preference that allows a user to specify the tab view -->
    <string name="preferences_tab_view">Vista de pestaña</string>
    <!-- Option for a list tab view -->
    <string name="tab_view_list">Lista</string>
    <!-- Option for a grid tab view -->
    <string name="tab_view_grid">Cuadrícula</string>
    <!-- Title of preference that allows a user to auto close tabs after a specified amount of time -->
    <string name="preferences_close_tabs">Cerrar pestañas</string>
    <!-- Option for auto closing tabs that will never auto close tabs, always allows user to manually close tabs -->
    <string name="close_tabs_manually">Manualmente</string>
    <!-- Option for auto closing tabs that will auto close tabs after one day -->
    <string name="close_tabs_after_one_day">Después de un día</string>
    <!-- Option for auto closing tabs that will auto close tabs after one week -->
    <string name="close_tabs_after_one_week">Después de una semana</string>
    <!-- Option for auto closing tabs that will auto close tabs after one month -->
    <string name="close_tabs_after_one_month">Después de un mes</string>

    <!-- Title of preference that allows a user to specify the auto-close settings for open tabs -->
    <string name="preference_auto_close_tabs" tools:ignore="UnusedResources">Cerrar automáticamente pestañas abiertas</string>

    <!-- Opening screen -->
    <!-- Title of a preference that allows a user to choose what screen to show after opening the app -->
    <string name="preferences_opening_screen">Pantalla de apertura</string>
    <!-- Option for always opening the homepage when re-opening the app -->
    <string name="opening_screen_homepage">Página de inicio</string>
    <!-- Option for always opening the user's last-open tab when re-opening the app -->
    <string name="opening_screen_last_tab">Última pestaña</string>
    <!-- Option for always opening the homepage when re-opening the app after four hours of inactivity -->
    <string name="opening_screen_after_four_hours_of_inactivity">Página de inicio después de cuatro horas de inactividad</string>
    <!-- Summary for tabs preference when auto closing tabs setting is set to manual close-->
    <string name="close_tabs_manually_summary">Cerrar manualmente</string>
    <!-- Summary for tabs preference when auto closing tabs setting is set to auto close tabs after one day-->
    <string name="close_tabs_after_one_day_summary">Cerrar después de un día</string>
    <!-- Summary for tabs preference when auto closing tabs setting is set to auto close tabs after one week-->
    <string name="close_tabs_after_one_week_summary">Cerrar después de una semana</string>
    <!-- Summary for tabs preference when auto closing tabs setting is set to auto close tabs after one month-->
    <string name="close_tabs_after_one_month_summary">Cerrar después de un mes</string>

    <!-- Summary for homepage preference indicating always opening the homepage when re-opening the app -->
    <string name="opening_screen_homepage_summary">Abrir en la página de inicio</string>
    <!-- Summary for homepage preference indicating always opening the last-open tab when re-opening the app -->
    <string name="opening_screen_last_tab_summary">Abrir en la última pestaña</string>
    <!-- Summary for homepage preference indicating opening the homepage when re-opening the app after four hours of inactivity -->
    <string name="opening_screen_after_four_hours_of_inactivity_summary">Abrir en la página de inicio después de cuatro horas</string>

    <!-- Inactive tabs -->
    <!-- Category header of a preference that allows a user to enable or disable the inactive tabs feature -->
    <string name="preferences_inactive_tabs">Mover las pestañas antiguas a inactivas</string>
    <!-- Title of inactive tabs preference -->
    <string name="preferences_inactive_tabs_title">Las pestañas que no has visto durante dos semanas se mueven a la sección inactiva.</string>

    <!-- Studies -->
    <!-- Title of the remove studies button -->
    <string name="studies_remove">Eliminar</string>
    <!-- Title of the active section on the studies list -->
    <string name="studies_active">Activo</string>
    <!-- Description for studies, it indicates why Firefox use studies. The first parameter is the name of the application. -->
    <string name="studies_description_2">%1$s puede instalar y ejecutar estudios de vez en cuando.</string>
    <!-- Learn more link for studies, links to an article for more information about studies. -->
    <string name="studies_learn_more">Saber más</string>

    <!-- Dialog message shown after removing a study -->
    <string name="studies_restart_app">La aplicación se cerrará para aplicar los cambios</string>
    <!-- Dialog button to confirm the removing a study. -->
    <string name="studies_restart_dialog_ok">Aceptar</string>
    <!-- Dialog button text for canceling removing a study. -->
    <string name="studies_restart_dialog_cancel">Cancelar</string>
    <!-- Toast shown after turning on/off studies preferences -->
    <string name="studies_toast_quit_application" tools:ignore="UnusedResources">Saliendo de la aplicación para aplicar los cambios…</string>

    <!-- Sessions -->
    <!-- Title for the list of tabs -->
    <string name="tab_header_label">Pestañas abiertas</string>
    <!-- Title for the list of tabs in the current private session -->
    <string name="tabs_header_private_tabs_title">Pestañas privadas</string>
    <!-- Title for the list of tabs in the synced tabs -->
    <string name="tabs_header_synced_tabs_title">Pestañas sincronizadas</string>
    <!-- Content description (not visible, for screen readers etc.): Add tab button. Adds a news tab when pressed -->
    <string name="add_tab">Agregar pestaña</string>
    <!-- Content description (not visible, for screen readers etc.): Add tab button. Adds a news tab when pressed -->
    <string name="add_private_tab">Añadir pestaña privada</string>
    <!-- Text for the new tab button to indicate adding a new private tab in the tab -->
    <string name="tab_drawer_fab_content">Privada</string>
    <!-- Text for the new tab button to indicate syncing command on the synced tabs page -->
    <string name="tab_drawer_fab_sync">Sincronizar</string>
    <!-- Text shown in the menu for sharing all tabs -->
    <string name="tab_tray_menu_item_share">Compartir todas las pestañas</string>
    <!-- Text shown in the menu to view recently closed tabs -->
    <string name="tab_tray_menu_recently_closed">Pestañas cerradas recientemente</string>
    <!-- Text shown in the tabs tray inactive tabs section -->
    <string name="tab_tray_inactive_recently_closed" tools:ignore="UnusedResources">Cerradas recientemente</string>
    <!-- Text shown in the menu to view account settings -->
    <string name="tab_tray_menu_account_settings">Ajustes de la cuenta</string>
    <!-- Text shown in the menu to view tab settings -->
    <string name="tab_tray_menu_tab_settings">Ajustes de pestañas</string>
    <!-- Text shown in the menu for closing all tabs -->
    <string name="tab_tray_menu_item_close">Cerrar todas las pestañas</string>
    <!-- Text shown in the multiselect menu for bookmarking selected tabs. -->
    <string name="tab_tray_multiselect_menu_item_bookmark">Marcador</string>
    <!-- Text shown in the multiselect menu for closing selected tabs. -->
    <string name="tab_tray_multiselect_menu_item_close">Cerrar</string>
    <!-- Content description for tabs tray multiselect share button -->
    <string name="tab_tray_multiselect_share_content_description">Compartir pestañas seleccionadas</string>
    <!-- Content description for tabs tray multiselect menu -->
    <string name="tab_tray_multiselect_menu_content_description">Menú de pestañas seleccionadas</string>
    <!-- Content description (not visible, for screen readers etc.): Removes tab from collection button. Removes the selected tab from collection when pressed -->
    <string name="remove_tab_from_collection">Eliminar pestaña de la colección</string>
    <!-- Text for button to enter multiselect mode in tabs tray -->
    <string name="tabs_tray_select_tabs">Seleccionar pestañas</string>
    <!-- Content description (not visible, for screen readers etc.): Close tab button. Closes the current session when pressed -->
    <string name="close_tab">Cerrar pestaña</string>
    <!-- Content description (not visible, for screen readers etc.): Close tab <title> button. First parameter is tab title  -->
    <string name="close_tab_title">Cerrar pestaña %s</string>
    <!-- Content description (not visible, for screen readers etc.): Opens the open tabs menu when pressed -->
    <string name="open_tabs_menu">Abrir menú de pestañas</string>
    <!-- Open tabs menu item to save tabs to collection -->
    <string name="tabs_menu_save_to_collection1">Guardar pestañas en la colección</string>
    <!-- Text for the menu button to delete a collection -->
    <string name="collection_delete">Eliminar colección</string>
    <!-- Text for the menu button to rename a collection -->
    <string name="collection_rename">Cambiar nombre a colección</string>
    <!-- Text for the button to open tabs of the selected collection -->
    <string name="collection_open_tabs">Abrir pestañas</string>


    <!-- Hint for adding name of a collection -->
    <string name="collection_name_hint">Nombre de la colección</string>
    <!-- Text for the menu button to rename a top site -->
    <string name="rename_top_site">Renombrar</string>
    <!-- Text for the menu button to remove a top site -->
    <string name="remove_top_site">Eliminar</string>

    <!-- Text for the menu button to delete a top site from history -->
    <string name="delete_from_history">Eliminar del historial</string>
    <!-- Postfix for private WebApp titles, placeholder is replaced with app name -->
    <string name="pwa_site_controls_title_private">%1$s (modo privado)</string>

    <!-- History -->
    <!-- Text for the button to search all history -->
    <string name="history_search_1">Introducir términos de búsqueda</string>
    <!-- Text for the button to clear all history -->
    <string name="history_delete_all">Eliminar historial</string>
    <!-- Text for the snackbar to confirm that multiple browsing history items has been deleted -->
    <string name="history_delete_multiple_items_snackbar">Historial eliminado</string>
    <!-- Text for the snackbar to confirm that a single browsing history item has been deleted. The first parameter is the shortened URL of the deleted history item. -->
    <string name="history_delete_single_item_snackbar">Se ha eliminado %1$s</string>
    <!-- Context description text for the button to delete a single history item -->
    <string name="history_delete_item">Eliminar</string>
    <!-- History multi select title in app bar
    The first parameter is the number of bookmarks selected -->
    <string name="history_multi_select_title">%1$d seleccionado(s)</string>
    <!-- Text for the header that groups the history for today -->
    <string name="history_today">Hoy</string>
    <!-- Text for the header that groups the history for yesterday -->
    <string name="history_yesterday">Ayer</string>
    <!-- Text for the header that groups the history the past 7 days -->
    <string name="history_7_days">Últimos 7 días</string>
    <!-- Text for the header that groups the history the past 30 days -->
    <string name="history_30_days">Últimos 30 días</string>
    <!-- Text for the header that groups the history older than the last month -->
    <string name="history_older">Más antiguo</string>

    <!-- Text shown when no history exists -->
    <string name="history_empty_message">No hay ningún historial</string>

    <!-- Downloads -->
    <!-- Text for the snackbar to confirm that multiple downloads items have been removed -->
    <string name="download_delete_multiple_items_snackbar_1">Descargas eliminadas</string>
    <!-- Text for the snackbar to confirm that a single download item has been removed. The first parameter is the name of the download item. -->
    <string name="download_delete_single_item_snackbar">%1$s eliminado</string>
    <!-- Text shown when no download exists -->
    <string name="download_empty_message_1">No hay archivos descargados</string>
    <!-- History multi select title in app bar
    The first parameter is the number of downloads selected -->
    <string name="download_multi_select_title">%1$d seleccionado(s)</string>


    <!-- Text for the button to remove a single download item -->
    <string name="download_delete_item_1">Eliminar</string>


    <!-- Crashes -->
    <!-- Title text displayed on the tab crash page. This first parameter is the name of the application (For example: Fenix) -->
    <string name="tab_crash_title_2">Lo sentimos. %1$s no puede cargar esa página.</string>

    <!-- Send crash report checkbox text on the tab crash page -->
    <string name="tab_crash_send_report">Enviar informe de fallos a Mozilla</string>
    <!-- Close tab button text on the tab crash page -->
    <string name="tab_crash_close">Cerrar pestaña</string>
    <!-- Restore tab button text on the tab crash page -->
    <string name="tab_crash_restore">Restaurar pestaña</string>

    <!-- Bookmarks -->
    <!-- Confirmation message for a dialog confirming if the user wants to delete the selected folder -->
    <string name="bookmark_delete_folder_confirmation_dialog">¿Seguro que quieres eliminar esta carpeta?</string>
    <!-- Confirmation message for a dialog confirming if the user wants to delete multiple items including folders. Parameter will be replaced by app name. -->
    <string name="bookmark_delete_multiple_folders_confirmation_dialog">%s va a eliminar los elementos seleccionados.</string>
    <!-- Text for the cancel button on delete bookmark dialog -->
    <string name="bookmark_delete_negative">Cancelar</string>
    <!-- Screen title for adding a bookmarks folder -->
    <string name="bookmark_add_folder">Agregar carpeta</string>
    <!-- Snackbar title shown after a bookmark has been created. -->
    <string name="bookmark_saved_snackbar">¡Marcador guardado!</string>
    <!-- Snackbar edit button shown after a bookmark has been created. -->
    <string name="edit_bookmark_snackbar_action">EDITAR</string>

    <!-- Bookmark overflow menu edit button -->
    <string name="bookmark_menu_edit_button">Editar</string>
    <!-- Bookmark overflow menu copy button -->
    <string name="bookmark_menu_copy_button">Copiar</string>
    <!-- Bookmark overflow menu share button -->
    <string name="bookmark_menu_share_button">Compartir</string>
    <!-- Bookmark overflow menu open in new tab button -->
    <string name="bookmark_menu_open_in_new_tab_button">Abrir en una nueva pestaña</string>
    <!-- Bookmark overflow menu open in private tab button -->
    <string name="bookmark_menu_open_in_private_tab_button">Abrir en una pestaña privada</string>
    <!-- Bookmark overflow menu open all in tabs button -->
    <string name="bookmark_menu_open_all_in_tabs_button">Abrir todo en pestañas nuevas</string>
    <!-- Bookmark overflow menu open all in private tabs button -->
    <string name="bookmark_menu_open_all_in_private_tabs_button">Abrir todo en pestañas privadas</string>
    <!-- Bookmark overflow menu delete button -->
    <string name="bookmark_menu_delete_button">Eliminar</string>
    <!--Bookmark overflow menu save button -->
    <string name="bookmark_menu_save_button">Guardar</string>
    <!-- Bookmark multi select title in app bar
     The first parameter is the number of bookmarks selected -->
    <string name="bookmarks_multi_select_title">Se seleccionó %1$d</string>
    <!-- Bookmark editing screen title -->
    <string name="edit_bookmark_fragment_title">Editar marcador</string>
    <!-- Bookmark folder editing screen title -->
    <string name="edit_bookmark_folder_fragment_title">Editar carpeta</string>
    <!-- Bookmark sign in button message -->
    <string name="bookmark_sign_in_button">Iniciar sesión para ver los marcadores sincronizados</string>
    <!-- Bookmark URL editing field label -->
    <string name="bookmark_url_label">URL</string>
    <!-- Bookmark FOLDER editing field label -->
    <string name="bookmark_folder_label">CARPETA</string>
    <!-- Bookmark NAME editing field label -->
    <string name="bookmark_name_label">NOMBRE</string>
    <!-- Bookmark add folder screen title -->
    <string name="bookmark_add_folder_fragment_label">Agregar carpeta</string>
    <!-- Bookmark select folder screen title -->
    <string name="bookmark_select_folder_fragment_label">Seleccionar carpeta</string>
    <!-- Bookmark editing error missing title -->
    <string name="bookmark_empty_title_error">Debe tener un título</string>
    <!-- Bookmark editing error missing or improper URL -->
    <string name="bookmark_invalid_url_error">URL no válida</string>
    <!-- Bookmark screen message for empty bookmarks folder -->
    <string name="bookmarks_empty_message">No hay marcadores aquí</string>
    <!-- Bookmark snackbar message on deletion
     The first parameter is the host part of the URL of the bookmark deleted, if any -->
    <string name="bookmark_deletion_snackbar_message">Se eliminó %1$s</string>
    <!-- Bookmark snackbar message on deleting multiple bookmarks not including folders-->
    <string name="bookmark_deletion_multiple_snackbar_message_2">Marcadores eliminados</string>
    <!-- Bookmark snackbar message on deleting multiple bookmarks including folders-->
    <string name="bookmark_deletion_multiple_snackbar_message_3">Eliminar carpetas seleccionadas</string>
    <!-- Bookmark undo button for deletion snackbar action -->
    <string name="bookmark_undo_deletion">DESHACER</string>

    <!-- Text for the button to search all bookmarks -->
    <string name="bookmark_search">Introducir términos de búsqueda</string>

    <!-- Site Permissions -->
    <!-- Button label that take the user to the Android App setting -->
    <string name="phone_feature_go_to_settings">Ir a Ajustes</string>

    <!-- Content description (not visible, for screen readers etc.): Quick settings sheet
        to give users access to site specific information / settings. For example:
        Secure settings status and a button to modify site permissions -->
    <string name="quick_settings_sheet">Hoja de ajustes rápidos</string>
    <!-- Label that indicates that this option it the recommended one -->
    <string name="phone_feature_recommended">Recomendada</string>
    <!-- Button label for clearing all the information of site permissions-->
    <string name="clear_permissions">Eliminar permisos</string>
    <!-- Text for the OK button on Clear permissions dialog -->
    <string name="clear_permissions_positive">Aceptar</string>
    <!-- Text for the cancel button on Clear permissions dialog -->
    <string name="clear_permissions_negative">Cancelar</string>
    <!-- Button label for clearing a site permission-->
    <string name="clear_permission">Eliminar permisos</string>
    <!-- Text for the OK button on Clear permission dialog -->
    <string name="clear_permission_positive">Aceptar</string>
    <!-- Text for the cancel button on Clear permission dialog -->
    <string name="clear_permission_negative">Cancelar</string>
    <!-- Button label for clearing all the information on all sites-->
    <string name="clear_permissions_on_all_sites">Eliminar permisos de todos los sitios</string>
    <!-- Preference for altering video and audio autoplay for all websites -->
    <string name="preference_browser_feature_autoplay">Reproducir automáticamente</string>
    <!-- Preference for altering the camera access for all websites -->
    <string name="preference_phone_feature_camera">Cámara</string>
    <!-- Preference for altering the microphone access for all websites -->
    <string name="preference_phone_feature_microphone">Micrófono</string>
    <!-- Preference for altering the location access for all websites -->
    <string name="preference_phone_feature_location">Ubicación</string>
    <!-- Preference for altering the notification access for all websites -->
    <string name="preference_phone_feature_notification">Notificación</string>
    <!-- Preference for altering the persistent storage access for all websites -->
    <string name="preference_phone_feature_persistent_storage">Almacenamiento persistente</string>
    <!-- Preference for altering the storage access setting for all websites -->
    <string name="preference_phone_feature_cross_origin_storage_access">Cookies entre sitios</string>
    <!-- Preference for altering the EME access for all websites -->
    <string name="preference_phone_feature_media_key_system_access">Contenido controlado por DRM</string>
    <!-- Label that indicates that a permission must be asked always -->
    <string name="preference_option_phone_feature_ask_to_allow">Pedir permiso</string>
    <!-- Label that indicates that a permission must be blocked -->
    <string name="preference_option_phone_feature_blocked">Bloqueado</string>
    <!-- Label that indicates that a permission must be allowed -->
    <string name="preference_option_phone_feature_allowed">Permitido</string>
    <!--Label that indicates a permission is by the Android OS-->
    <string name="phone_feature_blocked_by_android">Bloqueado por Android</string>
    <!-- Preference for showing a list of websites that the default configurations won't apply to them -->
    <string name="preference_exceptions">Excepciones</string>
    <!-- Summary of tracking protection preference if tracking protection is set to off -->
    <string name="tracking_protection_off">Desactivada</string>

    <!-- Summary of tracking protection preference if tracking protection is set to standard -->
    <string name="tracking_protection_standard">Estándar</string>
    <!-- Summary of tracking protection preference if tracking protection is set to strict -->
    <string name="tracking_protection_strict">Estricto</string>
    <!-- Summary of tracking protection preference if tracking protection is set to custom -->
    <string name="tracking_protection_custom">Personalizado</string>
    <!-- Label for global setting that indicates that all video and audio autoplay is allowed -->
    <string name="preference_option_autoplay_allowed2">Permitir audio y vídeo</string>
    <!-- Label for site specific setting that indicates that all video and audio autoplay is allowed -->
    <string name="quick_setting_option_autoplay_allowed">Permitir audio y vídeo</string>
    <!-- Label that indicates that video and audio autoplay is only allowed over Wi-Fi -->
    <string name="preference_option_autoplay_allowed_wifi_only2">Bloquear audio y vídeo solo con datos móviles</string>
    <!-- Subtext that explains 'autoplay on Wi-Fi only' option -->
    <string name="preference_option_autoplay_allowed_wifi_subtext">El audio y el vídeo se reproducirán con Wi-Fi</string>
    <!-- Label for global setting that indicates that video autoplay is allowed, but audio autoplay is blocked -->
    <string name="preference_option_autoplay_block_audio2">Bloquear solo audio</string>
    <!-- Label for site specific setting that indicates that video autoplay is allowed, but audio autoplay is blocked -->
    <string name="quick_setting_option_autoplay_block_audio">Bloquear solo audio</string>
    <!-- Label for global setting that indicates that all video and audio autoplay is blocked -->
    <string name="preference_option_autoplay_blocked3">Bloquear audio y vídeo</string>
    <!-- Label for site specific setting that indicates that all video and audio autoplay is blocked -->
    <string name="quick_setting_option_autoplay_blocked">Bloquear audio y vídeo</string>
    <!-- Summary of delete browsing data on quit preference if it is set to on -->
    <string name="delete_browsing_data_quit_on">Activado</string>
    <!-- Summary of delete browsing data on quit preference if it is set to off -->
    <string name="delete_browsing_data_quit_off">Desactivado</string>

    <!-- Summary of studies preference if it is set to on -->
    <string name="studies_on">Activado</string>
    <!-- Summary of studies data on quit preference if it is set to off -->
    <string name="studies_off">Desactivado</string>

    <!-- Collections -->
    <!-- Collections header on home fragment -->
    <string name="collections_header">Colecciones</string>
    <!-- Content description (not visible, for screen readers etc.): Opens the collection menu when pressed -->
    <string name="collection_menu_button_content_description">Menú de la colección</string>

    <!-- Label to describe what collections are to a new user without any collections -->
    <string name="no_collections_description2">Recopila todo lo que te importa. \nAgrupa búsquedas, sitios y pestañas similares para acceder rápidamente a ellos más tarde.</string>
    <!-- Title for the "select tabs" step of the collection creator -->
    <string name="create_collection_select_tabs">Seleccionar pestañas</string>

    <!-- Title for the "select collection" step of the collection creator -->
    <string name="create_collection_select_collection">Seleccionar colección</string>

    <!-- Title for the "name collection" step of the collection creator -->
    <string name="create_collection_name_collection">Dar nombre a la colección</string>

    <!-- Button to add new collection for the "select collection" step of the collection creator -->
    <string name="create_collection_add_new_collection">Añadir nueva colección</string>

    <!-- Button to select all tabs in the "select tabs" step of the collection creator -->
    <string name="create_collection_select_all">Seleccionar todo</string>
    <!-- Button to deselect all tabs in the "select tabs" step of the collection creator -->
    <string name="create_collection_deselect_all">Dejar de seleccionar todo</string>
    <!-- Text to prompt users to select the tabs to save in the "select tabs" step of the collection creator -->
    <string name="create_collection_save_to_collection_empty">Selecciona las pestañas que quieras guardar</string>

    <!-- Text to show users how many tabs they have selected in the "select tabs" step of the collection creator.
     %d is a placeholder for the number of tabs selected. -->
    <string name="create_collection_save_to_collection_tabs_selected">%d pestañas seleccionadas</string>

    <!-- Text to show users they have one tab selected in the "select tabs" step of the collection creator.
    %d is a placeholder for the number of tabs selected. -->
    <string name="create_collection_save_to_collection_tab_selected">%d pestaña seleccionada</string>

    <!-- Text shown in snackbar when multiple tabs have been saved in a collection -->
    <string name="create_collection_tabs_saved">¡Pestañas guardadas!</string>

    <!-- Text shown in snackbar when one or multiple tabs have been saved in a new collection -->
    <string name="create_collection_tabs_saved_new_collection">¡Colección guardada!</string>
    <!-- Text shown in snackbar when one tab has been saved in a collection -->
    <string name="create_collection_tab_saved">¡Pestaña guardada!</string>

    <!-- Content description (not visible, for screen readers etc.): button to close the collection creator -->
    <string name="create_collection_close">Cerrar</string>

    <!-- Button to save currently selected tabs in the "select tabs" step of the collection creator-->
    <string name="create_collection_save">Guardar</string>

    <!-- Snackbar action to view the collection the user just created or updated -->
    <string name="create_collection_view">Ver</string>

    <!-- Text for the OK button from collection dialogs -->
    <string name="create_collection_positive">Aceptar</string>
    <!-- Text for the cancel button from collection dialogs -->
    <string name="create_collection_negative">Cancelar</string>

    <!-- Default name for a new collection in "name new collection" step of the collection creator. %d is a placeholder for the number of collections-->
    <string name="create_collection_default_name">Colección %d</string>

    <!-- Share -->
    <!-- Share screen header -->
    <string name="share_header_2">Compartir</string>
    <!-- Content description (not visible, for screen readers etc.):
        "Share" button. Opens the share menu when pressed. -->
    <string name="share_button_content_description">Compartir</string>
    <!-- Text for the Save to PDF feature in the share menu -->
    <string name="share_save_to_pdf">Guardar como PDF</string>
    <!-- Text for error message when generating a PDF file Text. -->
    <string name="unable_to_save_to_pdf_error">No se puede generar PDF</string>
    <!-- Text for standard error snackbar dismiss button. -->
    <string name="standard_snackbar_error_dismiss">Descartar</string>
    <!-- Text for error message when printing a page and it fails. -->
    <string name="unable_to_print_error" moz:removedIn="121" tools:ignore="UnusedResources">No se puede imprimir</string>
    <!-- Text for error message when printing a page and it fails. -->
    <string name="unable_to_print_page_error">No se puede imprimir esta página</string>
    <!-- Text for the print feature in the share and browser menu -->
    <string name="menu_print">Imprimir</string>
    <!-- Sub-header in the dialog to share a link to another sync device -->
    <string name="share_device_subheader">Enviar a dispositivo</string>
    <!-- Sub-header in the dialog to share a link to an app from the full list -->
    <string name="share_link_all_apps_subheader">Todas las acciones</string>
    <!-- Sub-header in the dialog to share a link to an app from the most-recent sorted list -->
    <string name="share_link_recent_apps_subheader">Usado recientemente</string>
    <!-- Text for the copy link action in the share screen. -->
    <string name="share_copy_link_to_clipboard">Copiar al portapapeles</string>
    <!-- Toast shown after copying link to clipboard -->
    <string name="toast_copy_link_to_clipboard">Copiado al portapapeles</string>
    <!-- An option from the share dialog to sign into sync -->
    <string name="sync_sign_in">Iniciar sesión en Sync</string>
     <!-- An option from the three dot menu to sync and save data -->
    <string name="sync_menu_sync_and_save_data">Sincronizar y guardar datos</string>
    <!-- An option from the share dialog to send link to all other sync devices -->
    <string name="sync_send_to_all">Enviar a todos los dispositivos</string>
    <!-- An option from the share dialog to reconnect to sync -->
    <string name="sync_reconnect">Volver a conectar con Sync</string>
    <!-- Text displayed when sync is offline and cannot be accessed -->
    <string name="sync_offline">Sin conexión</string>
    <!-- An option to connect additional devices -->
    <string name="sync_connect_device">Conectar otro dispositivo</string>
    <!-- The dialog text shown when additional devices are not available -->
    <string name="sync_connect_device_dialog">Para enviar una pestaña, inicia sesión en Firefox al menos en otro dispositivo.</string>
    <!-- Confirmation dialog button -->
    <string name="sync_confirmation_button">Entendido</string>

    <!-- Share error message -->
    <string name="share_error_snackbar">No se puede compartir con esta aplicación</string>

    <!-- Add new device screen title -->
    <string name="sync_add_new_device_title">Enviar a dispositivo</string>
    <!-- Text for the warning message on the Add new device screen -->
    <string name="sync_add_new_device_message">No hay dispositivos conectados</string>
    <!-- Text for the button to learn about sending tabs -->
    <string name="sync_add_new_device_learn_button">Saber más sobre cómo enviar pestañas…</string>
    <!-- Text for the button to connect another device -->
    <string name="sync_add_new_device_connect_button">Conectar otro dispositivo…</string>

    <!-- Notifications -->
    <!-- Text shown in the notification that pops up to remind the user that a private browsing session is active. -->
    <string name="notification_pbm_delete_text_2">Cerrar pestañas privadas</string>
    <!-- Name of the marketing notification channel. Displayed in the "App notifications" system settings for the app -->
    <string name="notification_marketing_channel_name">Marketing</string>

    <!-- Title shown in the notification that pops up to remind the user to set fenix as default browser.
    The app name is in the text, due to limitations with localizing Nimbus experiments -->
    <string name="nimbus_notification_default_browser_title" tools:ignore="UnusedResources">Firefox es rápido y privado</string>
    <!-- Text shown in the notification that pops up to remind the user to set fenix as default browser.
    The app name is in the text, due to limitations with localizing Nimbus experiments -->
    <string name="nimbus_notification_default_browser_text" tools:ignore="UnusedResources">Convertir Firefox en tu navegador predeterminado</string>
    <!-- Title shown in the notification that pops up to re-engage the user -->
    <string name="notification_re_engagement_title">Prueba la navegación privada</string>
    <!-- Text shown in the notification that pops up to re-engage the user.
    %1$s is a placeholder that will be replaced by the app name. -->
    <string name="notification_re_engagement_text">Navega sin guardar cookies ni historial en %1$s</string>

    <!-- Title A shown in the notification that pops up to re-engage the user -->
    <string name="notification_re_engagement_A_title">Navega sin dejar rastro</string>
    <!-- Text A shown in the notification that pops up to re-engage the user.
    %1$s is a placeholder that will be replaced by the app name. -->
    <string name="notification_re_engagement_A_text">La navegación privada en %1$s no guarda tu información.</string>
    <!-- Title B shown in the notification that pops up to re-engage the user -->
    <string name="notification_re_engagement_B_title">Inicia tu primera búsqueda</string>
    <!-- Text B shown in the notification that pops up to re-engage the user -->
    <string name="notification_re_engagement_B_text">Encuentra algo cerca. O descubre algo divertido.</string>

    <!-- Survey -->
    <!-- Text shown in the fullscreen message that pops up to ask user to take a short survey.
    The app name is in the text, due to limitations with localizing Nimbus experiments -->
    <string name="nimbus_survey_message_text">Ayúdanos a mejorar Firefox respondiendo a una pequeña encuesta.</string>
    <!-- Preference for taking the short survey. -->
    <string name="preferences_take_survey">Realizar encuesta</string>
    <!-- Preference for not taking the short survey. -->
    <string name="preferences_not_take_survey">No, gracias</string>

    <!-- Snackbar -->
    <!-- Text shown in snackbar when user deletes a collection -->
    <string name="snackbar_collection_deleted">Colección eliminada</string>

    <!-- Text shown in snackbar when user renames a collection -->
    <string name="snackbar_collection_renamed">Se cambió el nombre a la colección</string>

    <!-- Text shown in snackbar when user closes a tab -->
    <string name="snackbar_tab_closed">Pestaña cerrada</string>
    <!-- Text shown in snackbar when user closes all tabs -->
    <string name="snackbar_tabs_closed">Pestañas cerradas</string>
    <!-- Text shown in snackbar when user bookmarks a list of tabs -->
    <string name="snackbar_message_bookmarks_saved">¡Marcadores guardados!</string>
    <!-- Text shown in snackbar when user adds a site to shortcuts -->
    <string name="snackbar_added_to_shortcuts">¡Añadido a los accesos directos!</string>
    <!-- Text shown in snackbar when user closes a private tab -->
    <string name="snackbar_private_tab_closed">Pestaña privada cerrada</string>
    <!-- Text shown in snackbar when user closes all private tabs -->
    <string name="snackbar_private_tabs_closed">Pestañas privada cerradas</string>
    <!-- Text shown in snackbar when user erases their private browsing data -->
    <string name="snackbar_private_data_deleted">Se han eliminado los datos de navegación privada</string>
    <!-- Text shown in snackbar to undo deleting a tab, top site or collection -->
    <string name="snackbar_deleted_undo">DESHACER</string>

    <!-- Text shown in snackbar when user removes a top site -->
    <string name="snackbar_top_site_removed">Sitio eliminado</string>
    <!-- QR code scanner prompt which appears after scanning a code, but before navigating to it
        First parameter is the name of the app, second parameter is the URL or text scanned-->
    <string name="qr_scanner_confirmation_dialog_message">Permitir que %1$s abra %2$s</string>
    <!-- QR code scanner prompt dialog positive option to allow navigation to scanned link -->
    <string name="qr_scanner_dialog_positive">PERMITIR</string>
    <!-- QR code scanner prompt dialog positive option to deny navigation to scanned link -->
    <string name="qr_scanner_dialog_negative">DENEGAR</string>
    <!-- QR code scanner prompt dialog error message shown when a hostname does not contain http or https. -->
    <string name="qr_scanner_dialog_invalid">La dirección web no es válida.</string>
    <!-- QR code scanner prompt dialog positive option when there is an error -->
    <string name="qr_scanner_dialog_invalid_ok">Aceptar</string>
    <!-- Tab collection deletion prompt dialog message. Placeholder will be replaced with the collection name -->
    <string name="tab_collection_dialog_message">¿Seguro que quieres eliminar %1$s?</string>
    <!-- Collection and tab deletion prompt dialog message. This will show when the last tab from a collection is deleted -->
    <string name="delete_tab_and_collection_dialog_message">Eliminar esta pestaña va a eliminar toda la colección. Puedes crear nuevas colecciones en cualquier momento.</string>
    <!-- Collection and tab deletion prompt dialog title. Placeholder will be replaced with the collection name. This will show when the last tab from a collection is deleted -->
    <string name="delete_tab_and_collection_dialog_title">¿Eliminar %1$s?</string>
    <!-- Tab collection deletion prompt dialog option to delete the collection -->
    <string name="tab_collection_dialog_positive">Eliminar</string>
    <!-- Text displayed in a notification when the user enters full screen mode -->
    <string name="full_screen_notification">Accediendo a pantalla completa</string>

    <!-- Message for copying the URL via long press on the toolbar -->
    <string name="url_copied">URL copiada</string>


    <!-- Sample text for accessibility font size -->
    <string name="accessibility_text_size_sample_text_1">Este es un texto de ejemplo. Está aquí para mostrar cómo va a aparecer el texto cuando aumentes o disminuyas el tamaño con esta configuración.</string>
    <!-- Summary for Accessibility Text Size Scaling Preference -->
    <string name="preference_accessibility_text_size_summary">Aumentar o disminuir el tamaño del texto en sitios web</string>
    <!-- Title for Accessibility Text Size Scaling Preference -->
    <string name="preference_accessibility_font_size_title">Tamaño de la fuente</string>

    <!-- Title for Accessibility Text Automatic Size Scaling Preference -->
    <string name="preference_accessibility_auto_size_2">Tamaño de fuente automático</string>
    <!-- Summary for Accessibility Text Automatic Size Scaling Preference -->
    <string name="preference_accessibility_auto_size_summary">El tamaño de la fuente será el mismo que el de Android. Desactiva esta opción para configurarlo aquí.</string>

    <!-- Title for the Delete browsing data preference -->
    <string name="preferences_delete_browsing_data">Eliminar datos del navegador</string>
    <!-- Title for the tabs item in Delete browsing data -->
    <string name="preferences_delete_browsing_data_tabs_title_2">Pestañas abiertas</string>
    <!-- Subtitle for the tabs item in Delete browsing data, parameter will be replaced with the number of open tabs -->
    <string name="preferences_delete_browsing_data_tabs_subtitle">%d pestañas</string>
    <!-- Title for the data and history items in Delete browsing data -->
    <!-- Title for the history item in Delete browsing data -->
    <string name="preferences_delete_browsing_data_browsing_history_title">Historial de navegación</string>
    <!-- Subtitle for the data and history items in delete browsing data, parameter will be replaced with the
        number of history items the user has -->
    <string name="preferences_delete_browsing_data_browsing_data_subtitle">%d direcciones</string>
    <!-- Title for the cookies and site data items in Delete browsing data -->
    <string name="preferences_delete_browsing_data_cookies_and_site_data">Cookies y datos del sitio</string>
    <!-- Subtitle for the cookies item in Delete browsing data -->
    <string name="preferences_delete_browsing_data_cookies_subtitle">Se cerrará sesión en la mayoría de los sitios</string>
    <!-- Title for the cached images and files item in Delete browsing data -->
    <string name="preferences_delete_browsing_data_cached_files">Imágenes y archivos en caché</string>
    <!-- Subtitle for the cached images and files item in Delete browsing data -->
    <string name="preferences_delete_browsing_data_cached_files_subtitle">Libera espacio de almacenamiento</string>
    <!-- Title for the site permissions item in Delete browsing data -->
    <string name="preferences_delete_browsing_data_site_permissions">Permisos del sitio</string>
    <!-- Title for the downloads item in Delete browsing data -->
    <string name="preferences_delete_browsing_data_downloads">Descargas</string>
    <!-- Text for the button to delete browsing data -->
    <string name="preferences_delete_browsing_data_button">Eliminar datos de navegación</string>

    <!-- Title for the Delete browsing data on quit preference -->
    <string name="preferences_delete_browsing_data_on_quit">Eliminar datos de navegación al salir</string>
    <!-- Summary for the Delete browsing data on quit preference. "Quit" translation should match delete_browsing_data_on_quit_action translation. -->
    <string name="preference_summary_delete_browsing_data_on_quit_2">Eliminar automáticamente los datos de navegación cuando selecciones \&quot;Salir\&quot; en el menú principal</string>

    <!-- Action item in menu for the Delete browsing data on quit feature -->
    <string name="delete_browsing_data_on_quit_action">Salir</string>

    <!-- Title text of a delete browsing data dialog. -->
    <string name="delete_history_prompt_title">Intervalo de tiempo a eliminar</string>
    <!-- Body text of a delete browsing data dialog. -->
    <string name="delete_history_prompt_body" moz:RemovedIn="130" tools:ignore="UnusedResources">Elimina el historial (incluido el historial sincronizado desde otros dispositivos), las cookies y otros datos de navegación.</string>
    <!-- Body text of a delete browsing data dialog. -->
    <string name="delete_history_prompt_body_2">Elimina el historial (incluido el historial sincronizado de otros dispositivos)</string>
    <!-- Radio button in the delete browsing data dialog to delete history items for the last hour. -->
    <string name="delete_history_prompt_button_last_hour">Última hora</string>
    <!-- Radio button in the delete browsing data dialog to delete history items for today and yesterday. -->
    <string name="delete_history_prompt_button_today_and_yesterday">Ayer y hoy</string>
    <!-- Radio button in the delete browsing data dialog to delete all history. -->
    <string name="delete_history_prompt_button_everything">Todo</string>

    <!-- Dialog message to the user asking to delete browsing data. Parameter will be replaced by app name. -->
    <string name="delete_browsing_data_prompt_message_3">%s eliminará los datos de navegación seleccionados.</string>
    <!-- Text for the cancel button for the data deletion dialog -->
    <string name="delete_browsing_data_prompt_cancel">Cancelar</string>
    <!-- Text for the allow button for the data deletion dialog -->
    <string name="delete_browsing_data_prompt_allow">Eliminar</string>
    <!-- Text for the snackbar confirmation that the data was deleted -->
    <string name="preferences_delete_browsing_data_snackbar">Se han eliminado los datos del navegador</string>

    <!-- Text for the snackbar to show the user that the deletion of browsing data is in progress -->
    <string name="deleting_browsing_data_in_progress">Eliminando datos de navegación…</string>

    <!-- Dialog message to the user asking to delete all history items inside the opened group. Parameter will be replaced by a history group name. -->
    <string name="delete_all_history_group_prompt_message">Borrar todos los sitios en “%s”</string>
    <!-- Text for the cancel button for the history group deletion dialog -->
    <string name="delete_history_group_prompt_cancel">Cancelar</string>
    <!-- Text for the allow button for the history group dialog -->
    <string name="delete_history_group_prompt_allow">Eliminar</string>
    <!-- Text for the snackbar confirmation that the history group was deleted -->
    <string name="delete_history_group_snackbar">Grupo eliminado</string>

    <!-- Onboarding -->
    <!-- text to display in the snackbar once account is signed-in -->
    <string name="onboarding_firefox_account_sync_is_on">Sync está activado</string>

    <!-- Onboarding theme -->
    <!-- Text shown in snackbar when multiple tabs have been sent to device -->
    <string name="sync_sent_tabs_snackbar">¡Pestañas enviadas!</string>
    <!-- Text shown in snackbar when one tab has been sent to device  -->
    <string name="sync_sent_tab_snackbar">¡Pestaña enviada!</string>
    <!-- Text shown in snackbar when sharing tabs failed  -->
    <string name="sync_sent_tab_error_snackbar">Imposible enviar</string>
    <!-- Text shown in snackbar for the "retry" action that the user has after sharing tabs failed -->
    <string name="sync_sent_tab_error_snackbar_action">REINTENTAR</string>
    <!-- Title of QR Pairing Fragment -->
    <string name="sync_scan_code">Escanear el código</string>
    <!-- Instructions on how to access pairing -->
    <string name="sign_in_instructions"><![CDATA[En tu equipo, abre Firefox y ve a <b>https://firefox.com/pair</b>]]></string>
    <!-- Text shown for sign in pairing when ready -->
    <string name="sign_in_ready_for_scan">Listo para escanear</string>
    <!-- Text shown for settings option for sign with pairing -->
    <string name="sign_in_with_camera">Inicia sesión con tu cámara</string>
    <!-- Text shown for settings option for sign with email -->
    <string name="sign_in_with_email">Usa el correo electrónico</string>
    <!-- Text shown for settings option for create new account text.'Firefox' intentionally hardcoded here.-->
    <string name="sign_in_create_account_text"><![CDATA[¿No tienes cuenta? <u>Crea una</u> para sincronizar Firefox entre dispositivos.]]></string>
    <!-- Text shown in confirmation dialog to sign out of account. The first parameter is the name of the app (e.g. Firefox Preview) -->
    <string name="sign_out_confirmation_message_2">%s dejará de sincronizarse con tu cuenta, pero no se borrarán los datos de navegación de este dispositivo.</string>
    <!-- Option to continue signing out of account shown in confirmation dialog to sign out of account -->
    <string name="sign_out_disconnect">Desconectar</string>
    <!-- Option to cancel signing out shown in confirmation dialog to sign out of account -->
    <string name="sign_out_cancel">Cancelar</string>

    <!-- Error message snackbar shown after the user tried to select a default folder which cannot be altered -->
    <string name="bookmark_cannot_edit_root">No se pueden editar las carpetas predeterminadas</string>

    <!-- Enhanced Tracking Protection -->
    <!-- Link displayed in enhanced tracking protection panel to access tracking protection settings -->
    <string name="etp_settings">Ajustes de protección</string>
    <!-- Preference title for enhanced tracking protection settings -->
    <string name="preference_enhanced_tracking_protection">Protección contra rastreo mejorada</string>
    <!-- Preference summary for enhanced tracking protection settings on/off switch -->
    <string name="preference_enhanced_tracking_protection_summary">Ahora con protección Total Cookie Protection, nuestra barrera más poderosa hasta hoy contra rastreadores de sitios cruzados.</string>
    <!-- Description of enhanced tracking protection. The parameter is the name of the application (For example: Firefox Fenix) -->
    <string name="preference_enhanced_tracking_protection_explanation_2">%s te protege de muchos de los rastreadores más comunes que vigilan lo que haces en línea.</string>
    <!-- Text displayed that links to website about enhanced tracking protection -->
    <string name="preference_enhanced_tracking_protection_explanation_learn_more">Leer más</string>
    <!-- Preference for enhanced tracking protection for the standard protection settings -->
    <string name="preference_enhanced_tracking_protection_standard_default_1">Estándar (predeterminado)</string>
    <!-- Preference description for enhanced tracking protection for the standard protection settings -->
    <string name="preference_enhanced_tracking_protection_standard_description_5">Las páginas se cargarán como siempre, pero bloquearán menos rastreadores.</string>
    <!--  Accessibility text for the Standard protection information icon  -->
    <string name="preference_enhanced_tracking_protection_standard_info_button">Qué es lo que está bloqueado por la protección estándar contra el rastreo</string>
    <!-- Preference for enhanced tracking protection for the strict protection settings -->
    <string name="preference_enhanced_tracking_protection_strict">Estricto</string>
    <!-- Preference description for enhanced tracking protection for the strict protection settings -->
    <string name="preference_enhanced_tracking_protection_strict_description_4">Protección contra rastreo mejorada y mayor rendimiento, pero puede que algunos sitios no funcionen correctamente.</string>
    <!--  Accessibility text for the Strict protection information icon  -->
    <string name="preference_enhanced_tracking_protection_strict_info_button">Qué es lo que está bloqueado por la protección estricta contra el rastreo </string>
    <!-- Preference for enhanced tracking protection for the custom protection settings -->
    <string name="preference_enhanced_tracking_protection_custom">Personalizado</string>
    <!-- Preference description for enhanced tracking protection for the strict protection settings -->
    <string name="preference_enhanced_tracking_protection_custom_description_2">Elige qué rastreadores y secuencias de comandos bloquear.</string>
    <!--  Accessibility text for the Strict protection information icon  -->
    <string name="preference_enhanced_tracking_protection_custom_info_button">Esto es lo que está bloqueado por la protección de rastreo estándar</string>
    <!-- Header for categories that are being blocked by current Enhanced Tracking Protection settings -->
    <!-- Preference for enhanced tracking protection for the custom protection settings for cookies-->
    <string name="preference_enhanced_tracking_protection_custom_cookies">Cookies</string>
    <!-- Option for enhanced tracking protection for the custom protection settings for cookies-->
    <string name="preference_enhanced_tracking_protection_custom_cookies_1">Rastreadores de sitios y redes sociales</string>
    <!-- Option for enhanced tracking protection for the custom protection settings for cookies-->
    <string name="preference_enhanced_tracking_protection_custom_cookies_2">Cookies de sitios no visitados</string>
    <!-- Option for enhanced tracking protection for the custom protection settings for cookies-->
    <string name="preference_enhanced_tracking_protection_custom_cookies_3">Todas las cookies de terceros (puede causar errores en los sitios web)</string>
    <!-- Option for enhanced tracking protection for the custom protection settings for cookies-->
    <string name="preference_enhanced_tracking_protection_custom_cookies_4">Todas las cookies (algunos sitios no funcionarán correctamente)</string>
    <!-- Option for enhanced tracking protection for the custom protection settings for cookies-->
    <string name="preference_enhanced_tracking_protection_custom_cookies_5">Aislar cookies entre sitios</string>
    <!-- Preference for Global Privacy Control for the custom privacy settings for Global Privacy Control. '&amp;' is replaced with the ampersand symbol: &-->
    <string name="preference_enhanced_tracking_protection_custom_global_privacy_control">Decir a los sitios web que no vendan ni compartan mis datos</string>
    <!-- Preference for enhanced tracking protection for the custom protection settings for tracking content -->
    <string name="preference_enhanced_tracking_protection_custom_tracking_content">Contenido de rastreo</string>
    <!-- Option for enhanced tracking protection for the custom protection settings for tracking content-->
    <string name="preference_enhanced_tracking_protection_custom_tracking_content_1">En todas las pestañas</string>
    <!-- Option for enhanced tracking protection for the custom protection settings for tracking content-->
    <string name="preference_enhanced_tracking_protection_custom_tracking_content_2">Solo en pestañas privadas</string>
    <!-- Preference for enhanced tracking protection for the custom protection settings -->
    <string name="preference_enhanced_tracking_protection_custom_cryptominers">Criptomineros</string>
    <!-- Preference for enhanced tracking protection for the custom protection settings -->
    <string name="preference_enhanced_tracking_protection_custom_fingerprinters">Detectores de huellas digitales</string>
    <!-- Button label for navigating to the Enhanced Tracking Protection details -->
    <string name="enhanced_tracking_protection_details">Detalles</string>
    <!-- Header for categories that are being being blocked by current Enhanced Tracking Protection settings -->
    <string name="enhanced_tracking_protection_blocked">Bloqueado</string>
    <!-- Header for categories that are being not being blocked by current Enhanced Tracking Protection settings -->
    <string name="enhanced_tracking_protection_allowed">Permitido</string>
    <!-- Category of trackers (social media trackers) that can be blocked by Enhanced Tracking Protection -->
    <string name="etp_social_media_trackers_title">Rastreadores de redes sociales</string>
    <!-- Description of social media trackers that can be blocked by Enhanced Tracking Protection -->
    <string name="etp_social_media_trackers_description">Limita a las redes sociales su capacidad de rastreo de tu actividad de navegación.</string>
    <!-- Category of trackers (cross-site tracking cookies) that can be blocked by Enhanced Tracking Protection -->
    <string name="etp_cookies_title">Cookies de rastreo entre sitios</string>
    <!-- Category of trackers (cross-site tracking cookies) that can be blocked by Enhanced Tracking Protection -->
    <string name="etp_cookies_title_2">Cookies entre sitios</string>
    <!-- Description of cross-site tracking cookies that can be blocked by Enhanced Tracking Protection -->
    <string name="etp_cookies_description">Bloquea las cookies que utilizan las redes publicitarias y las empresas de análisis de datos para recopilar tus datos de navegación al visitar muchos sitios.</string>
    <!-- Description of cross-site tracking cookies that can be blocked by Enhanced Tracking Protection -->
    <string name="etp_cookies_description_2">La protección total contra las cookies aisla las cookies para el sitio en el que estás, así que los rastreadores, como las redes publicitarias, no pueden usarlas para seguirte entre sitios.</string>
    <!-- Category of trackers (cryptominers) that can be blocked by Enhanced Tracking Protection -->
    <string name="etp_cryptominers_title">Criptomineros</string>
    <!-- Description of cryptominers that can be blocked by Enhanced Tracking Protection -->
    <string name="etp_cryptominers_description">Impide que los scripts maliciosos obtengan acceso a tu dispositivo para extraer moneda digital.</string>
    <!-- Category of trackers (fingerprinters) that can be blocked by Enhanced Tracking Protection -->
    <string name="etp_fingerprinters_title">Detectores de huellas digitales</string>
    <!-- Description of fingerprinters that can be blocked by Enhanced Tracking Protection -->
    <string name="etp_fingerprinters_description">Impide que se recopilen datos que identifiquen de manera única a tu dispositivo y  que pueden usarse para fines de rastreo.</string>
    <!-- Category of trackers (tracking content) that can be blocked by Enhanced Tracking Protection -->
    <string name="etp_tracking_content_title">Contenido de rastreo</string>

    <!-- Description of tracking content that can be blocked by Enhanced Tracking Protection -->
    <string name="etp_tracking_content_description">Bloquea la carga de anuncios externos, vídeos y contenido que contenga código de rastreo. Puede afectar a la funcionalidad del sitio web.</string>
    <!-- Enhanced Tracking Protection message that protection is currently on for this site -->
    <string name="etp_panel_on">Las protecciones están activadas para este sitio</string>
    <!-- Enhanced Tracking Protection message that protection is currently off for this site -->
    <string name="etp_panel_off">Las protecciones están desactivadas para este sitio</string>
    <!-- Header for exceptions list for which sites enhanced tracking protection is always off -->
    <string name="enhanced_tracking_protection_exceptions">La protección contra rastreo mejorada está desactivada para estos sitios</string>
    <!-- Content description (not visible, for screen readers etc.): Navigate
    back from ETP details (Ex: Tracking content) -->
    <string name="etp_back_button_content_description">Ir a la página anterior</string>
    <!-- About page link text to open what's new link -->
    <string name="about_whats_new">Novedades de %s</string>
    <!-- Open source licenses page title
    The first parameter is the app name -->
    <string name="open_source_licenses_title">%s | Bibliotecas OSS</string>

    <!-- Category of trackers (redirect trackers) that can be blocked by Enhanced Tracking Protection -->
    <string name="etp_redirect_trackers_title">Rastreadores de redirección</string>
    <!-- Description of redirect tracker cookies that can be blocked by Enhanced Tracking Protection -->
    <string name="etp_redirect_trackers_description">Borra las cookies establecidas por redirecciones a sitios web de rastreo conocidos.</string>

    <!-- Description of the SmartBlock Enhanced Tracking Protection feature. The * symbol is intentionally hardcoded here,
         as we use it on the UI to indicate which trackers have been partially unblocked.  -->
    <string name="preference_etp_smartblock_description">Algunos rastreadores marcados debajo han sido parcialmente desbloqueados en esta página porque ha interactuado con ellos*.</string>
    <!-- Text displayed that links to website about enhanced tracking protection SmartBlock -->
    <string name="preference_etp_smartblock_learn_more">Saber más</string>

    <!-- Content description (not visible, for screen readers etc.):
    Enhanced tracking protection exception preference icon for ETP settings. -->
    <string name="preference_etp_exceptions_icon_description">Icono de preferencia de excepción de protección contra el rastreo mejorada</string>

    <!-- About page link text to open support link -->
    <string name="about_support">Ayuda</string>
    <!-- About page link text to list of past crashes (like about:crashes on desktop) -->
    <string name="about_crashes">Fallos</string>
    <!-- About page link text to open privacy notice link -->
    <string name="about_privacy_notice">Aviso de privacidad</string>
    <!-- About page link text to open know your rights link -->
    <string name="about_know_your_rights">Conoce tus derechos</string>
    <!-- About page link text to open licensing information link -->
    <string name="about_licensing_information">Información de licencia</string>
    <!-- About page link text to open a screen with libraries that are used -->
    <string name="about_other_open_source_libraries">Bibliotecas que usamos</string>

    <!-- Toast shown to the user when they are activating the secret dev menu
        The first parameter is number of long clicks left to enable the menu -->
    <string name="about_debug_menu_toast_progress">Menú de depuración: quedan %1$d clic(s) para activarlo</string>
    <string name="about_debug_menu_toast_done">Menú de depuración activado</string>

    <!-- Browser long press popup menu -->
    <!-- Copy the current url -->
    <string name="browser_toolbar_long_press_popup_copy">Copiar</string>
    <!-- Paste & go the text in the clipboard. '&amp;' is replaced with the ampersand symbol: & -->
    <string name="browser_toolbar_long_press_popup_paste_and_go">Pegar e ir</string>
    <!-- Paste the text in the clipboard -->
    <string name="browser_toolbar_long_press_popup_paste">Pegar</string>

    <!-- Snackbar message shown after an URL has been copied to clipboard. -->
    <string name="browser_toolbar_url_copied_to_clipboard_snackbar">URL copiada al portapapeles</string>

    <!-- Title text for the Add To Homescreen dialog -->
    <string name="add_to_homescreen_title">Añadir a la pantalla de inicio</string>
    <!-- Cancel button text for the Add to Homescreen dialog -->
    <string name="add_to_homescreen_cancel">Cancelar</string>
    <!-- Add button text for the Add to Homescreen dialog -->
    <string name="add_to_homescreen_add">Añadir</string>
    <!-- Continue to website button text for the first-time Add to Homescreen dialog -->
    <string name="add_to_homescreen_continue">Continuar al sitio web</string>
    <!-- Placeholder text for the TextView in the Add to Homescreen dialog -->
    <string name="add_to_homescreen_text_placeholder">Nombre de acceso directo</string>

    <!-- Describes the add to homescreen functionality -->
    <string name="add_to_homescreen_description_2">Puedes añadir fácilmente este sitio web a la pantalla de inicio de tu dispositivo para tener acceso instantáneo y navegar rápidamente, consiguiendo una experiencia similar a la de una aplicación real.</string>

    <!-- Preference for managing the settings for logins and passwords in Fenix -->
    <string name="preferences_passwords_logins_and_passwords">Inicios de sesión y contraseñas</string>
    <!-- Preference for managing the saving of logins and passwords in Fenix -->
    <string name="preferences_passwords_save_logins">Guardar inicios de sesión y contraseñas</string>
    <!-- Preference option for asking to save passwords in Fenix -->
    <string name="preferences_passwords_save_logins_ask_to_save">Preguntar antes de guardar</string>
    <!-- Preference option for never saving passwords in Fenix -->
    <string name="preferences_passwords_save_logins_never_save">No guardar nunca</string>

    <!-- Preference for autofilling saved logins in Firefox (in web content), %1$s will be replaced with the app name -->
    <string name="preferences_passwords_autofill2">Rellenar automáticamente en %1$s</string>

    <!-- Description for the preference for autofilling saved logins in Firefox (in web content), %1$s will be replaced with the app name -->
    <string name="preferences_passwords_autofill_description">Completar y guardar nombres de usuario y contraseñas en páginas web al usar %1$s.</string>
    <!-- Preference for autofilling logins from Fenix in other apps (e.g. autofilling the Twitter app) -->
    <string name="preferences_android_autofill">Autocompletar en otras aplicaciones.</string>
    <!-- Description for the preference for autofilling logins from Fenix in other apps (e.g. autofilling the Twitter app) -->
    <string name="preferences_android_autofill_description">Completar nombres de usuarios y contraseñas en otras aplicaciones de tu dispositivo.</string>

    <!-- Preference option for adding a login -->
    <string name="preferences_logins_add_login">Añadir cuenta</string>

    <!-- Preference for syncing saved logins in Fenix -->
    <string name="preferences_passwords_sync_logins">Inicios de sesión sincronizados</string>
    <!-- Preference for syncing saved logins in Fenix, when not signed in-->
    <string name="preferences_passwords_sync_logins_across_devices">Sincronizar inicios de sesión entre dispositivos</string>
    <!-- Preference to access list of saved logins -->
    <string name="preferences_passwords_saved_logins">Inicios de sesión guardados</string>
    <!-- Description of empty list of saved passwords. Placeholder is replaced with app name.  -->
    <string name="preferences_passwords_saved_logins_description_empty_text">Los inicios de sesión que guardes o sincronices con %s se mostrarán aquí.</string>
    <!-- Preference to access list of saved logins -->
    <string name="preferences_passwords_saved_logins_description_empty_learn_more_link">Saber más sobre Sync.</string>
    <!-- Preference to access list of login exceptions that we never save logins for -->
    <string name="preferences_passwords_exceptions">Excepciones</string>
    <!-- Empty description of list of login exceptions that we never save logins for -->
    <string name="preferences_passwords_exceptions_description_empty">Los inicios de sesión y contraseñas no guardados aparecerán aquí.</string>
    <!-- Description of list of login exceptions that we never save logins for -->
    <string name="preferences_passwords_exceptions_description">No se guardarán los inicios de sesión y contraseñas para estos sitios.</string>
    <!-- Text on button to remove all saved login exceptions -->
    <string name="preferences_passwords_exceptions_remove_all">Eliminar todas las excepciones</string>
    <!-- Hint for search box in logins list -->
    <string name="preferences_passwords_saved_logins_search">Buscar inicios de sesión</string>
    <!-- The header for the site that a login is for -->
    <string name="preferences_passwords_saved_logins_site">Sitio</string>
    <!-- The header for the username for a login -->
    <string name="preferences_passwords_saved_logins_username">Nombre de usuario</string>
    <!-- The header for the password for a login -->
    <string name="preferences_passwords_saved_logins_password">Contraseña</string>
    <!-- Shown in snackbar to tell user that the password has been copied -->
    <string name="logins_password_copied">Contraseña copiada al portapapeles</string>
    <!-- Shown in snackbar to tell user that the username has been copied -->
    <string name="logins_username_copied">Nombre de usuario copiado al portapapeles</string>
    <!-- Content Description (for screenreaders etc) read for the button to copy a password in logins-->
    <string name="saved_logins_copy_password">Copiar contraseña</string>
    <!-- Content Description (for screenreaders etc) read for the button to clear a password while editing a login-->
    <string name="saved_logins_clear_password">Borrar contraseña</string>
    <!-- Content Description (for screenreaders etc) read for the button to copy a username in logins -->
    <string name="saved_login_copy_username">Copiar nombre de usuario</string>
    <!-- Content Description (for screenreaders etc) read for the button to clear a username while editing a login -->
    <string name="saved_login_clear_username">Borrar nombre de usuario</string>
    <!-- Content Description (for screenreaders etc) read for the button to clear the hostname field while creating a login -->
    <string name="saved_login_clear_hostname">Borrar nombre de servidor</string>
    <!-- Content Description (for screenreaders etc) read for the button to open a site in logins -->
    <string name="saved_login_open_site">Abrir sitio en el navegador</string>
    <!-- Content Description (for screenreaders etc) read for the button to reveal a password in logins -->
    <string name="saved_login_reveal_password">Mostrar contraseña</string>
    <!-- Content Description (for screenreaders etc) read for the button to hide a password in logins -->
    <string name="saved_login_hide_password">Ocultar contraseña</string>
    <!-- Message displayed in biometric prompt displayed for authentication before allowing users to view their logins -->
    <string name="logins_biometric_prompt_message">Desbloquear para ver tus inicios de sesión guardados</string>
    <!-- Title of warning dialog if users have no device authentication set up -->
    <string name="logins_warning_dialog_title">Asegurar tus usuarios y contraseñas</string>
    <!-- Message of warning dialog if users have no device authentication set up -->
    <string name="logins_warning_dialog_message">Configura un patrón de bloqueo del dispositivo, un PIN o una contraseña para proteger el acceso a tus usuarios y contraseñas guardados si alguien más tiene tu dispositivo.</string>
    <!-- Negative button to ignore warning dialog if users have no device authentication set up -->
    <string name="logins_warning_dialog_later">Más tarde</string>
    <!-- Positive button to send users to set up a pin of warning dialog if users have no device authentication set up -->
    <string name="logins_warning_dialog_set_up_now">Configurar ahora</string>
    <!-- Title of PIN verification dialog to direct users to re-enter their device credentials to access their logins -->
    <string name="logins_biometric_prompt_message_pin">Desbloquear tu dispositivo</string>

    <!-- Title for Accessibility Force Enable Zoom Preference -->
    <string name="preference_accessibility_force_enable_zoom">Zoom en todos los sitios web</string>
    <!-- Summary for Accessibility Force Enable Zoom Preference -->
    <string name="preference_accessibility_force_enable_zoom_summary">Activar esta opción para permitir pellizcar y hacer zoom, incluso en sitios web que no permiten este gesto.</string>

    <!-- Saved logins sorting strategy menu item -by name- (if selected, it will sort saved logins alphabetically) -->
    <string name="saved_logins_sort_strategy_alphabetically">Nombre (A-Z)</string>
    <!-- Saved logins sorting strategy menu item -by last used- (if selected, it will sort saved logins by last used) -->
    <string name="saved_logins_sort_strategy_last_used">Usado por última vez</string>

    <!-- Content description (not visible, for screen readers etc.): Sort saved logins dropdown menu chevron icon -->
    <string name="saved_logins_menu_dropdown_chevron_icon_content_description">Ordenar menú de inicio de sesión</string>

    <!-- Autofill -->
    <!-- Preference and title for managing the autofill settings -->
    <string name="preferences_autofill">Autocompletado</string>
    <!-- Preference and title for managing the settings for addresses -->
    <string name="preferences_addresses">Direcciones</string>
    <!-- Preference and title for managing the settings for credit cards -->
    <string name="preferences_credit_cards">Tarjetas de crédito</string>
    <!-- Preference for saving and autofilling credit cards -->
    <string name="preferences_credit_cards_save_and_autofill_cards">Guardar y autocompletar tarjetas</string>
    <!-- Preference summary for saving and autofilling credit card data -->
    <string name="preferences_credit_cards_save_and_autofill_cards_summary">Los datos están cifrados</string>

    <!-- Preference option for syncing credit cards across devices. This is displayed when the user is not signed into sync -->
    <string name="preferences_credit_cards_sync_cards_across_devices">Sincronizar tarjetas entre dispositivos</string>
    <!-- Preference option for syncing credit cards across devices. This is displayed when the user is signed into sync -->
    <string name="preferences_credit_cards_sync_cards">Sincronizar tarjetas</string>
    <!-- Preference option for adding a credit card -->
    <string name="preferences_credit_cards_add_credit_card">Añadir tarjeta de crédito</string>

    <!-- Preference option for managing saved credit cards -->
    <string name="preferences_credit_cards_manage_saved_cards">Administrar tarjetas guardadas</string>
    <!-- Preference option for adding an address -->
    <string name="preferences_addresses_add_address">Añadir dirección</string>
    <!-- Preference option for managing saved addresses -->
    <string name="preferences_addresses_manage_addresses">Administrar direcciones</string>
    <!-- Preference for saving and autofilling addresses -->
    <string name="preferences_addresses_save_and_autofill_addresses">Guardar y autocompletar direcciones</string>
    <!-- Preference summary for saving and autofilling address data -->
    <string name="preferences_addresses_save_and_autofill_addresses_summary">Incluir información como números, correos electrónicos y direcciones de envío</string>

    <!-- Title of the "Add card" screen -->
    <string name="credit_cards_add_card">Añadir tarjeta</string>
    <!-- Title of the "Edit card" screen -->
    <string name="credit_cards_edit_card">Editar tarjeta</string>
    <!-- The header for the card number of a credit card -->
    <string name="credit_cards_card_number">Número de tarjeta</string>
    <!-- The header for the expiration date of a credit card -->
    <string name="credit_cards_expiration_date">Fecha de caducidad</string>
    <!-- The label for the expiration date month of a credit card to be used by a11y services-->
    <string name="credit_cards_expiration_date_month">Mes de caducidad</string>
    <!-- The label for the expiration date year of a credit card to be used by a11y services-->
    <string name="credit_cards_expiration_date_year">Año de caducidad</string>
    <!-- The header for the name on the credit card -->
    <string name="credit_cards_name_on_card">Nombre en la tarjeta</string>
    <!-- The text for the "Delete card" menu item for deleting a credit card -->
    <string name="credit_cards_menu_delete_card">Eliminar tarjeta</string>
    <!-- The text for the "Delete card" button for deleting a credit card -->
    <string name="credit_cards_delete_card_button">Eliminar tarjeta</string>
    <!-- The text for the confirmation message of "Delete card" dialog -->
    <string name="credit_cards_delete_dialog_confirmation">¿Seguro que quieres eliminar esta tarjeta de crédito?</string>
    <!-- The text for the positive button on "Delete card" dialog -->
    <string name="credit_cards_delete_dialog_button">Eliminar</string>
    <!-- The title for the "Save" menu item for saving a credit card -->
    <string name="credit_cards_menu_save">Guardar</string>
    <!-- The text for the "Save" button for saving a credit card -->
    <string name="credit_cards_save_button">Guardar</string>
    <!-- The text for the "Cancel" button for cancelling adding, updating or deleting a credit card -->
    <string name="credit_cards_cancel_button">Cancelar</string>

    <!-- Title of the "Saved cards" screen -->
    <string name="credit_cards_saved_cards">Tarjetas guardadas</string>

    <!-- Error message for credit card number validation -->
    <string name="credit_cards_number_validation_error_message">Por favor, escriba un número válido de tarjeta de crédito</string>

    <!-- Error message for credit card name on card validation -->
    <string name="credit_cards_name_on_card_validation_error_message">Por favor, rellena este campo</string>
    <!-- Message displayed in biometric prompt displayed for authentication before allowing users to view their saved credit cards -->
    <string name="credit_cards_biometric_prompt_message">Desbloquear para ver tus tarjetas guardadas</string>
    <!-- Title of warning dialog if users have no device authentication set up -->
    <string name="credit_cards_warning_dialog_title">Asegurar tus tarjetas de crédito</string>
    <!-- Message of warning dialog if users have no device authentication set up -->
    <string name="credit_cards_warning_dialog_message">Configura un patrón de bloqueo, PIN o contraseña para proteger el acceso a tus tarjetas guardadas si alguien más accede a tu dispositivo.</string>
    <!-- Positive button to send users to set up a pin of warning dialog if users have no device authentication set up -->
    <string name="credit_cards_warning_dialog_set_up_now">Configurar ahora</string>
    <!-- Negative button to ignore warning dialog if users have no device authentication set up -->
    <string name="credit_cards_warning_dialog_later">Más tarde</string>
    <!-- Title of PIN verification dialog to direct users to re-enter their device credentials to access their credit cards -->
    <string name="credit_cards_biometric_prompt_message_pin">Desbloquear tu dispositivo</string>
    <!-- Message displayed in biometric prompt for authentication, before allowing users to use their stored credit card information -->
    <string name="credit_cards_biometric_prompt_unlock_message">Desbloquear para usar la información de la tarjeta de crédito almacenada</string>

    <!-- Title of the "Add address" screen -->
    <string name="addresses_add_address">Añadir dirección</string>
    <!-- Title of the "Edit address" screen -->
    <string name="addresses_edit_address">Editar dirección</string>
    <!-- Title of the "Manage addresses" screen -->
    <string name="addresses_manage_addresses">Administrar direcciones</string>
    <!-- The header for the first name of an address -->
    <string name="addresses_first_name">Nombre</string>
    <!-- The header for the middle name of an address -->
    <string name="addresses_middle_name">Segundo nombre</string>
    <!-- The header for the last name of an address -->
    <string name="addresses_last_name">Apellidos</string>
    <!-- The header for the street address of an address -->
    <string name="addresses_street_address">Domicilio</string>
    <!-- The header for the city of an address -->
    <string name="addresses_city">Ciudad</string>
    <!-- The header for the subregion of an address when "state" should be used -->
    <string name="addresses_state">Estado</string>
    <!-- The header for the subregion of an address when "province" should be used -->
    <string name="addresses_province">Provincia</string>
    <!-- The header for the zip code of an address -->
    <string name="addresses_zip">Código postal</string>
    <!-- The header for the country or region of an address -->
    <string name="addresses_country">País o región</string>
    <!-- The header for the phone number of an address -->
    <string name="addresses_phone">Teléfono</string>
    <!-- The header for the email of an address -->
    <string name="addresses_email">Correo electrónico</string>
    <!-- The text for the "Save" button for saving an address -->
    <string name="addresses_save_button">Guardar</string>
    <!-- The text for the "Cancel" button for cancelling adding, updating or deleting an address -->
    <string name="addresses_cancel_button">Cancelar</string>
    <!-- The text for the "Delete address" button for deleting an address -->
    <string name="addressess_delete_address_button">Eliminar dirección</string>

    <!-- The title for the "Delete address" confirmation dialog -->
    <string name="addressess_confirm_dialog_message">¿Seguro que quieres eliminar esta dirección?</string>
    <!-- The text for the positive button on "Delete address" dialog -->
    <string name="addressess_confirm_dialog_ok_button">Eliminar</string>
    <!-- The text for the negative button on "Delete address" dialog -->
    <string name="addressess_confirm_dialog_cancel_button">Cancelar</string>
    <!-- The text for the "Save address" menu item for saving an address -->
    <string name="address_menu_save_address">Guardar dirección</string>
    <!-- The text for the "Delete address" menu item for deleting an address -->
    <string name="address_menu_delete_address">Eliminar dirección</string>

    <!-- Title of the Add search engine screen -->
    <string name="search_engine_add_custom_search_engine_title">Añadir buscador</string>
    <!-- Content description (not visible, for screen readers etc.): Title for the button that navigates to add new engine screen -->
    <string name="search_engine_add_custom_search_engine_button_content_description">Añadir nuevo buscador</string>
    <!-- Title of the Edit search engine screen -->
    <string name="search_engine_edit_custom_search_engine_title">Editar buscador</string>
    <!-- Text for the menu button to edit a search engine -->
    <string name="search_engine_edit">Editar</string>
    <!-- Text for the menu button to delete a search engine -->
    <string name="search_engine_delete">Eliminar</string>

    <!-- Label for the TextField in which user enters custom search engine name -->
    <string name="search_add_custom_engine_name_label">Nombre</string>

    <!-- Placeholder text shown in the Search Engine Name text field before a user enters text -->
    <string name="search_add_custom_engine_name_hint_2">Nombre del buscador</string>
    <!-- Label for the TextField in which user enters custom search engine URL -->
    <string name="search_add_custom_engine_url_label">URL de cadena de búsqueda</string>
    <!-- Placeholder text shown in the Search String TextField before a user enters text -->
    <string name="search_add_custom_engine_search_string_hint_2">URL a utilizar para la búsqueda</string>
    <!-- Description text for the Search String TextField. The %s is part of the string -->
    <string name="search_add_custom_engine_search_string_example" formatted="false">Reemplazar la consulta con “%s”. Ejemplo:\n https://www.google.com/search?q=%s</string>

    <!-- Accessibility description for the form in which details about the custom search engine are entered -->
    <string name="search_add_custom_engine_form_description">Detalles del buscador personalizado</string>

    <!-- Label for the TextField in which user enters custom search engine suggestion URL -->
    <string name="search_add_custom_engine_suggest_url_label">API de sugerencias de búsqueda (opcional)</string>
    <!-- Placeholder text shown in the Search Suggestion String TextField before a user enters text -->
    <string name="search_add_custom_engine_suggest_string_hint">URL de la API de sugerencias de búsqueda</string>
    <!-- Description text for the Search Suggestion String TextField. The %s is part of the string -->
    <string name="search_add_custom_engine_suggest_string_example_2" formatted="false">Reemplazar la consulta con “%s”. Ejemplo:\nhttps://suggestqueries.google.com/complete/search?client=firefox&amp;q=%s</string>
    <!-- The text for the "Save" button for saving a custom search engine -->
    <string name="search_custom_engine_save_button">Guardar</string>

    <!-- Text shown when a user leaves the name field empty -->
    <string name="search_add_custom_engine_error_empty_name">Introducir el nombre del buscador</string>
    <!-- Text shown when a user leaves the search string field empty -->
    <string name="search_add_custom_engine_error_empty_search_string">Introducir una cadena de búsqueda</string>
    <!-- Text shown when a user leaves out the required template string -->
    <string name="search_add_custom_engine_error_missing_template">Comprueba que la cadena de búsqueda coincide con el formato del ejemplo</string>
    <!-- Text shown when we aren't able to validate the custom search query. The first parameter is the url of the custom search engine -->
    <string name="search_add_custom_engine_error_cannot_reach">Error al conectar con “%s”</string>
    <!-- Text shown when a user creates a new search engine -->
    <string name="search_add_custom_engine_success_message">%s creado </string>
    <!-- Text shown when a user successfully edits a custom search engine -->
    <string name="search_edit_custom_engine_success_message">%s guardado</string>
    <!-- Text shown when a user successfully deletes a custom search engine -->
    <string name="search_delete_search_engine_success_message">%s eliminado</string>

    <!-- Heading for the instructions to allow a permission -->
    <string name="phone_feature_blocked_intro">Para permitirlo:</string>
    <!-- First step for the allowing a permission -->
    <string name="phone_feature_blocked_step_settings">1. Ve a los ajustes de Android</string>
    <!-- Second step for the allowing a permission -->
    <string name="phone_feature_blocked_step_permissions"><![CDATA[2. Toca en <b>Permisos</b>]]></string>
    <!-- Third step for the allowing a permission (Fore example: Camera) -->
    <string name="phone_feature_blocked_step_feature"><![CDATA[3. Activa <b>%1$s</b>]]></string>

    <!-- Label that indicates a site is using a secure connection -->
    <string name="quick_settings_sheet_secure_connection_2">Conexión segura</string>
    <!-- Label that indicates a site is using a insecure connection -->
    <string name="quick_settings_sheet_insecure_connection_2">Conexión no segura</string>
    <!-- Label to clear site data -->
    <string name="clear_site_data">Limpiar cookies y datos del sitio</string>
    <!-- Confirmation message for a dialog confirming if the user wants to delete all data for current site -->
    <string name="confirm_clear_site_data"><![CDATA[¿Seguro que quieres eliminar todos los datos y cookies para el sitio <b>%s</b>?]]></string>
    <!-- Confirmation message for a dialog confirming if the user wants to delete all the permissions for all sites-->
    <string name="confirm_clear_permissions_on_all_sites">¿Seguro que quieres borrar todos los permisos de todos los sitios?</string>
    <!-- Confirmation message for a dialog confirming if the user wants to delete all the permissions for a site-->
    <string name="confirm_clear_permissions_site">¿Seguro que quieres eliminar todos los permisos para este sitio?</string>
    <!-- Confirmation message for a dialog confirming if the user wants to set default value a permission for a site-->
    <string name="confirm_clear_permission_site">¿Seguro que quieres eliminar este permiso para este sitio?</string>
    <!-- label shown when there are not site exceptions to show in the site exception settings -->
    <string name="no_site_exceptions">Sin excepciones para el sitio</string>
    <!-- Bookmark deletion confirmation -->
    <string name="bookmark_deletion_confirmation">¿Seguro que quieres eliminar este marcador?</string>
    <!-- Browser menu button that adds a shortcut to the home fragment -->
    <string name="browser_menu_add_to_shortcuts">Añadir a accesos directos</string>
    <!-- Browser menu button that removes a shortcut from the home fragment -->
    <string name="browser_menu_remove_from_shortcuts">Eliminar de los accesos directos</string>
    <!-- text shown before the issuer name to indicate who its verified by, parameter is the name of
     the certificate authority that verified the ticket-->
    <string name="certificate_info_verified_by">Verificado por: %1$s</string>
    <!-- Login overflow menu delete button -->
    <string name="login_menu_delete_button">Eliminar</string>
    <!-- Login overflow menu edit button -->
    <string name="login_menu_edit_button">Editar</string>
    <!-- Message in delete confirmation dialog for logins -->
    <string name="login_deletion_confirmation">¿Seguro que quieres eliminar este inicio de sesión?</string>
    <!-- Positive action of a dialog asking to delete  -->
    <string name="dialog_delete_positive">Eliminar</string>
    <!-- Negative action of a dialog asking to delete login -->
    <string name="dialog_delete_negative">Cancelar</string>
    <!--  The saved login options menu description. -->
    <string name="login_options_menu">Opciones de inicio de sesión</string>
    <!--  The editable text field for a login's web address. -->
    <string name="saved_login_hostname_description">El campo de texto editable para la dirección web del inicio de sesión.</string>
    <!--  The editable text field for a login's username. -->
    <string name="saved_login_username_description">El campo de texto editable para el nombre de usuario del inicio de sesión.</string>
    <!--  The editable text field for a login's password. -->
    <string name="saved_login_password_description">El campo de texto editable para la contraseña del inicio de sesión.</string>
    <!--  The button description to save changes to an edited login. -->
    <string name="save_changes_to_login">Guardar cambios para el inicio de sesión.</string>
    <!--  The page title for editing a saved login. -->
    <string name="edit">Editar</string>
    <!--  The page title for adding new login. -->
    <string name="add_login">Añadir nueva cuenta</string>
    <!--  The error message in add/edit login view when password field is blank. -->
    <string name="saved_login_password_required">Se necesita contraseña</string>
    <!--  The error message in add login view when username field is blank. -->
    <string name="saved_login_username_required">Se requiere nombre de usuario</string>
    <!--  The error message in add login view when hostname field is blank. -->
    <string name="saved_login_hostname_required" tools:ignore="UnusedResources">Se requiere nombre de servidor</string>
    <!-- Voice search button content description  -->
    <string name="voice_search_content_description">Búsqueda por voz</string>
    <!-- Voice search prompt description displayed after the user presses the voice search button -->
    <string name="voice_search_explainer">Habla ahora</string>

    <!--  The error message in edit login view when a duplicate username exists. -->
    <string name="saved_login_duplicate">Ya existe un inicio de sesión con ese nombre de usuario</string>

    <!-- This is the hint text that is shown inline on the hostname field of the create new login page. 'https://www.example.com' intentionally hardcoded here -->
    <string name="add_login_hostname_hint_text">https://www.example.com</string>
    <!-- This is an error message shown below the hostname field of the add login page when a hostname does not contain http or https. -->
    <string name="add_login_hostname_invalid_text_3">La dirección web debe contener &quot;https://&quot; o &quot;http://&quot;</string>
    <!-- This is an error message shown below the hostname field of the add login page when a hostname is invalid. -->
    <string name="add_login_hostname_invalid_text_2">Se requiere nombre de servidor válido</string>

    <!-- Synced Tabs -->
    <!-- Text displayed to ask user to connect another device as no devices found with account -->
    <string name="synced_tabs_connect_another_device">Conectar otro dispositivo.</string>
    <!-- Text displayed asking user to re-authenticate -->
    <string name="synced_tabs_reauth">Por favor, vuelve a autentificarte.</string>
    <!-- Text displayed when user has disabled tab syncing in Firefox Sync Account -->
    <string name="synced_tabs_enable_tab_syncing">Por favor, activa la sincronización de pestañas.</string>

    <!-- Text displayed when user has no tabs that have been synced -->
    <string name="synced_tabs_no_tabs">No tienes ninguna pestaña abierta en Firefox en tus otros dispositivos.</string>
    <!-- Text displayed in the synced tabs screen when a user is not signed in to Firefox Sync describing Synced Tabs -->
    <string name="synced_tabs_sign_in_message">Ver una lista de pestañas de tus otros dispositivos.</string>
    <!-- Text displayed on a button in the synced tabs screen to link users to sign in when a user is not signed in to Firefox Sync -->
    <string name="synced_tabs_sign_in_button">Inicia sesión para sincronizar</string>

    <!-- The text displayed when a synced device has no tabs to show in the list of Synced Tabs. -->
    <string name="synced_tabs_no_open_tabs">No hay pestañas abiertas</string>

    <!-- Content description for expanding a group of synced tabs. -->
    <string name="synced_tabs_expand_group">Expandir grupo de pestañas sincronizadas</string>
    <!-- Content description for collapsing a group of synced tabs. -->
    <string name="synced_tabs_collapse_group">Ocultar grupo de pestañas sincronizadas</string>

    <!-- Top Sites -->
    <!-- Title text displayed in the dialog when shortcuts limit is reached. -->
    <string name="shortcut_max_limit_title">Límite de accesos directos alcanzado</string>
    <!-- Content description text displayed in the dialog when shortcut limit is reached. -->
    <string name="shortcut_max_limit_content">Para añadir un nuevo acceso directo, elimina uno. Toca y mantén presionado el sitio y selecciona eliminar.</string>
    <!-- Confirmation dialog button text when top sites limit is reached. -->
    <string name="top_sites_max_limit_confirmation_button">Vale, entendido</string>

    <!-- Label for the preference to show the shortcuts for the most visited top sites on the homepage -->
    <string name="top_sites_toggle_top_recent_sites_4">Accesos directos</string>
    <!-- Title text displayed in the rename top site dialog. -->
    <string name="top_sites_rename_dialog_title">Nombre</string>
    <!-- Hint for renaming title of a shortcut -->
    <string name="shortcut_name_hint">Nombre de acceso directo</string>
    <!-- Button caption to confirm the renaming of the top site. -->
    <string name="top_sites_rename_dialog_ok">Aceptar</string>
    <!-- Dialog button text for canceling the rename top site prompt. -->
    <string name="top_sites_rename_dialog_cancel">Cancelar</string>

    <!-- Text for the menu button to open the homepage settings. -->
    <string name="top_sites_menu_settings">Ajustes</string>
    <!-- Text for the menu button to navigate to sponsors and privacy support articles. '&amp;' is replaced with the ampersand symbol: & -->
    <string name="top_sites_menu_sponsor_privacy">Nuestros patrocinadores y tu privacidad</string>
    <!-- Label text displayed for a sponsored top site. -->
    <string name="top_sites_sponsored_label">Patrocinado</string>

    <!-- Inactive tabs in the tabs tray -->
    <!-- Title text displayed in the tabs tray when a tab has been unused for 14 days. -->
    <string name="inactive_tabs_title">Pestañas inactivas</string>
    <!-- Content description for closing all inactive tabs -->
    <string name="inactive_tabs_delete_all">Cerrar todas las pestañas inactivas</string>

    <!-- Content description for expanding the inactive tabs section. -->
    <string name="inactive_tabs_expand_content_description">Expandir pestañas inactivas</string>
    <!-- Content description for collapsing the inactive tabs section. -->
    <string name="inactive_tabs_collapse_content_description">Contraer pestañas inactivas</string>

    <!-- Inactive tabs auto-close message in the tabs tray -->
    <!-- The header text of the auto-close message when the user is asked if they want to turn on the auto-closing of inactive tabs. -->
    <string name="inactive_tabs_auto_close_message_header" tools:ignore="UnusedResources">¿Cerrar automáticamente después de un mes?</string>
    <!-- A description below the header to notify the user what the inactive tabs auto-close feature is. -->
    <string name="inactive_tabs_auto_close_message_description" tools:ignore="UnusedResources">Firefox puede cerrar pestañas que no has visto durante el último mes.</string>
    <!-- A call to action below the description to allow the user to turn on the auto closing of inactive tabs. -->
    <string name="inactive_tabs_auto_close_message_action" tools:ignore="UnusedResources">ACTIVAR EL CIERRE AUTOMÁTICO</string>

    <!-- Text for the snackbar to confirm auto-close is enabled for inactive tabs -->
    <string name="inactive_tabs_auto_close_message_snackbar">Cierre automático activado</string>

    <!-- Awesome bar suggestion's headers -->
    <!-- Search suggestions title for Firefox Suggest. -->
    <string name="firefox_suggest_header">Firefox Suggest</string>

    <!-- Title for search suggestions when Google is the default search suggestion engine. -->
    <string name="google_search_engine_suggestion_header">Búsqueda de Google</string>
    <!-- Title for search suggestions when the default search suggestion engine is anything other than Google. The first parameter is default search engine name. -->
    <string name="other_default_search_engine_suggestion_header">Buscar con %s</string>

    <!-- Default browser experiment -->
    <string name="default_browser_experiment_card_text">Configura enlaces de sitios web, correos electrónicos y mensajes para que se abran automáticamente en Firefox.</string>

    <!-- Content description for close button in collection placeholder. -->
    <string name="remove_home_collection_placeholder_content_description">Eliminar</string>

    <!-- Content description radio buttons with a link to more information -->
    <string name="radio_preference_info_content_description">Clic para más detalles</string>

    <!-- Content description for the action bar "up" button -->
    <string name="action_bar_up_description">Ir arriba</string>

    <!-- Content description for privacy content close button -->
    <string name="privacy_content_close_button_content_description">Cerrar</string>

    <!-- Pocket recommended stories -->
    <!-- Header text for a section on the home screen. -->
    <string name="pocket_stories_header_1">Historias que te hacen reflexionar</string>
    <!-- Header text for a section on the home screen. -->
    <string name="pocket_stories_categories_header">Historias por tema</string>
    <!-- Text of a button allowing users to access an external url for more Pocket recommendations. -->
    <string name="pocket_stories_placeholder_text">Descubrir más</string>
    <!-- Title of an app feature. Smaller than a heading. The first parameter is product name Pocket -->
    <string name="pocket_stories_feature_title_2">Impulsado por %s.</string>
    <!-- Caption for describing a certain feature. The placeholder is for a clickable text (eg: Learn more) which will load an url in a new tab when clicked.  -->
    <string name="pocket_stories_feature_caption">Parte de la familia Firefox. %s</string>
    <!-- Clickable text for opening an external link for more information about Pocket. -->
    <string name="pocket_stories_feature_learn_more">Saber más</string>

    <!-- Text indicating that the Pocket story that also displays this text is a sponsored story by other 3rd party entity. -->
    <string name="pocket_stories_sponsor_indication">Patrocinado</string>

    <!-- Snackbar message for enrolling in a Nimbus experiment from the secret settings when Studies preference is Off.-->
    <string name="experiments_snackbar">Activar la telemetría para enviar datos.</string>
    <!-- Snackbar button text to navigate to telemetry settings.-->
    <string name="experiments_snackbar_button">Ir a ajustes</string>

    <!-- Review quality check feature-->
    <!-- Name for the review quality check feature used as title for the panel. -->
    <string name="review_quality_check_feature_name_2">Verificador de reseñas</string>
    <!-- Summary for grades A and B for review quality check adjusted grading. -->
    <string name="review_quality_check_grade_a_b_description">Reseñas fiables</string>
    <!-- Summary for grade C for review quality check adjusted grading. -->
    <string name="review_quality_check_grade_c_description">Mezcla de reseñas fiables y no fiables</string>
    <!-- Summary for grades D and F for review quality check adjusted grading. -->
    <string name="review_quality_check_grade_d_f_description">Reseñas no fiables</string>
    <!-- Text for title presenting the reliability of a product's reviews. -->
    <string name="review_quality_check_grade_title">¿Son fiables estas reseñas?</string>
    <!-- Title for when the rating has been updated by the review checker -->
    <string name="review_quality_check_adjusted_rating_title">Calificación ajustada</string>
    <!-- Description for a product's adjusted star rating. The text presents that the product's reviews which were evaluated as unreliable were removed from the adjusted rating. -->
    <string name="review_quality_check_adjusted_rating_description" moz:RemovedIn="122" tools:ignore="UnusedResources">Se han eliminado las reseñas no fiables</string>
    <!-- Description for a product's adjusted star rating. The text presents that the product's reviews which were evaluated as unreliable were removed from the adjusted rating. -->
    <string name="review_quality_check_adjusted_rating_description_2">Basado en revisiones fiables</string>
    <!-- Title for list of highlights from a product's review emphasizing a product's important traits. -->
    <string name="review_quality_check_highlights_title">Aspectos destacados de reseñas recientes</string>
    <!-- Title for section explaining how we analyze the reliability of a product's reviews. -->
    <string name="review_quality_check_explanation_title">Cómo determinamos la calidad de las reseñas</string>
    <!-- Paragraph explaining how we analyze the reliability of a product's reviews. First parameter is the Fakespot product name. In the phrase "Fakespot by Mozilla", "by" can be localized. Does not need to stay by. -->
    <string name="review_quality_check_explanation_body_reliability">Utilizamos tecnología de IA de %s por Mozilla para analizar la fiabilidad de las reseñas de productos. Este análisis solo ayudará a evaluar la calidad de las reseñas, no la calidad del producto.</string>
    <!-- Paragraph explaining the grading system we use to classify the reliability of a product's reviews. -->
    <string name="review_quality_check_info_review_grade_header"><![CDATA[Asignamos a las reseñas de cada producto una <b>calificación con letras</b> de la A a la F.]]></string>
    <!-- Description explaining grades A and B for review quality check adjusted grading. -->
    <string name="review_quality_check_info_grade_info_AB">Revisiones fiables. Creemos que las reseñas probablemente provienen de clientes reales que dejaron reseñas honestas e imparciales.</string>
    <!-- Description explaining grade C for review quality check adjusted grading. -->
    <string name="review_quality_check_info_grade_info_C">Creemos que hay una combinación de reseñas fiables y no fiables.</string>
    <!-- Description explaining grades D and F for review quality check adjusted grading. -->
    <string name="review_quality_check_info_grade_info_DF">Reseñas poco fiables. Creemos que las reseñas probablemente son falsas o provienen de revisores sesgados.</string>
    <!-- Paragraph explaining how a product's adjusted grading is calculated. -->
    <string name="review_quality_check_explanation_body_adjusted_grading"><![CDATA[La <b>calificación ajustada</b> se basa únicamente en reseñas que consideramos fiables.]]></string>
    <!-- Paragraph explaining product review highlights. First parameter is the name of the retailer (e.g. Amazon). -->
    <string name="review_quality_check_explanation_body_highlights"><![CDATA[Los <b>puntos destacados</b> provienen de reseñas de %s de los últimos 80 días que creemos que son fiables.]]></string>
    <!-- Text for learn more caption presenting a link with information about review quality. First parameter is for clickable text defined in review_quality_check_info_learn_more_link. -->
    <string name="review_quality_check_info_learn_more">Saber más sobre %s.</string>
    <!-- Clickable text that links to review quality check SuMo page. First parameter is the Fakespot product name. In the phrase "Fakespot by Mozilla", "by" can be localized. Does not need to stay by. -->
    <string name="review_quality_check_info_learn_more_link" moz:RemovedIn="121" tools:ignore="UnusedResources">cómo %s de Mozilla determina la calidad de las reseñas</string>
    <!-- Clickable text that links to review quality check SuMo page. First parameter is the Fakespot product name. -->
    <string name="review_quality_check_info_learn_more_link_2">cómo determina %s la calidad de las reseñas</string>
    <!-- Text for title of settings section. -->
    <string name="review_quality_check_settings_title">Ajustes</string>
    <!-- Text for label for switch preference to show recommended products from review quality check settings section. -->
    <string name="review_quality_check_settings_recommended_products">Mostrar anuncios en el verificador de reseñas</string>
    <!-- Description for switch preference to show recommended products from review quality check settings section. First parameter is for clickable text defined in review_quality_check_settings_recommended_products_learn_more.-->
    <string name="review_quality_check_settings_recommended_products_description_2" tools:ignore="UnusedResources">Verá anuncios ocasionales de productos relevantes. Solo anunciamos productos con revisiones fiables. %s</string>
    <!-- Clickable text that links to review quality check recommended products support article. -->
    <string name="review_quality_check_settings_recommended_products_learn_more" tools:ignore="UnusedResources">Saber más</string>
    <!-- Text for turning sidebar off button from review quality check settings section. -->
    <string name="review_quality_check_settings_turn_off">Desactivar el verificador de reseñas</string>
    <!-- Text for title of recommended product section. This is displayed above a product image, suggested as an alternative to the product reviewed. -->
    <string name="review_quality_check_ad_title" tools:ignore="UnusedResources">Más para considerar</string>
    <!-- Caption for recommended product section indicating this is an ad by Fakespot. First parameter is the Fakespot product name. -->
    <string name="review_quality_check_ad_caption" tools:ignore="UnusedResources">Anuncio de %s</string>
    <!-- Caption for review quality check panel. First parameter is for clickable text defined in review_quality_check_powered_by_link. -->
    <string name="review_quality_check_powered_by_2">El verificador de reseñas funciona gracias a %s</string>
    <!-- Clickable text that links to Fakespot.com. First parameter is the Fakespot product name. In the phrase "Fakespot by Mozilla", "by" can be localized. Does not need to stay by. -->
    <string name="review_quality_check_powered_by_link" tools:ignore="UnusedResources">%s de Mozilla</string>
    <!-- Text for title of warning card informing the user that the current analysis is outdated. -->
    <string name="review_quality_check_outdated_analysis_warning_title" tools:ignore="UnusedResources">Nueva información para comprobar</string>
    <!-- Text for button from warning card informing the user that the current analysis is outdated. Clicking this should trigger the product's re-analysis. -->
    <string name="review_quality_check_outdated_analysis_warning_action" tools:ignore="UnusedResources">Comprobar ahora</string>
    <!-- Title for warning card informing the user that the current product does not have enough reviews for a review analysis. -->
    <string name="review_quality_check_no_reviews_warning_title">Aún no hay suficientes reseñas</string>
    <!-- Text for body of warning card informing the user that the current product does not have enough reviews for a review analysis. -->
    <string name="review_quality_check_no_reviews_warning_body">Cuando este producto tenga más reseñas, podremos analizar su calidad.</string>
    <!-- Title for warning card informing the user that the current product is currently not available. -->
    <string name="review_quality_check_product_availability_warning_title">El producto no está disponible</string>
    <!-- Text for the body of warning card informing the user that the current product is currently not available. -->
    <string name="review_quality_check_product_availability_warning_body">Si ves que este producto vuelve a estar disponible, infórmanos y trabajaremos para actualizar el análisis.</string>
    <!-- Clickable text for warning card informing the user that the current product is currently not available. Clicking this should inform the server that the product is available. -->
    <string name="review_quality_check_product_availability_warning_action_2">Informar que el producto está en stock</string>
    <!-- Title for warning card informing the user that the current product's re-analysis is still processing. -->
    <string name="review_quality_check_reanalysis_in_progress_warning_title" moz:RemovedIn="122">Comprobando la calidad de la reseña</string>
    <!-- Title for warning card informing the user that the current product's analysis is still processing. -->
    <string name="review_quality_check_analysis_in_progress_warning_title" moz:RemovedIn="122">Comprobando la calidad de la reseña</string>
    <!-- Title for warning card informing the user that the current product's analysis is still processing. The parameter is the percentage progress (0-100%) of the analysis process (e.g. 56%). -->
    <string name="review_quality_check_analysis_in_progress_warning_title_2">Comprobando la calidad de la reseña (%s)</string>
    <!-- Text for body of warning card informing the user that the current product's analysis is still processing. -->
    <string name="review_quality_check_analysis_in_progress_warning_body">Esto podría tardar unos 60 segundos.</string>
    <!-- Title for info card displayed after the user reports a product is back in stock. -->
    <string name="review_quality_check_analysis_requested_info_title">¡Gracias por informar!</string>
    <!-- Text for body of info card displayed after the user reports a product is back in stock. -->
    <string name="review_quality_check_analysis_requested_info_body">Deberíamos tener información sobre las reseñas de este producto en 24 horas. Por favor, vuelve a comprobarlo más tarde.</string>
    <!-- Title for info card displayed when the user review checker while on a product that Fakespot does not analyze (e.g. gift cards, music). -->
    <string name="review_quality_check_not_analyzable_info_title">No podemos comprobar estas reseñas</string>
    <!-- Text for body of info card displayed when the user review checker while on a product that Fakespot does not analyze (e.g. gift cards, music). -->
    <string name="review_quality_check_not_analyzable_info_body">Lamentablemente, no podemos verificar la calidad de las reseñas para ciertos tipos de productos. Por ejemplo, tarjetas de regalo y transmisión de vídeo, música y juegos.</string>
    <!-- Title for info card displayed when another user reported the displayed product is back in stock. -->
    <string name="review_quality_check_analysis_requested_other_user_info_title" tools:ignore="UnusedResources">Información disponible en breve</string>
    <!-- Text for body of info card displayed when another user reported the displayed product is back in stock. -->
    <string name="review_quality_check_analysis_requested_other_user_info_body" tools:ignore="UnusedResources">Deberíamos tener información sobre las reseñas de este producto en 24 horas. Por favor, vuelve a comprobarlo más tarde.</string>
    <!-- Title for info card displayed to the user when analysis finished updating. -->
    <string name="review_quality_check_analysis_updated_confirmation_title" tools:ignore="UnusedResources">El análisis está actualizado</string>
    <!-- Text for the action button from info card displayed to the user when analysis finished updating. -->
    <string name="review_quality_check_analysis_updated_confirmation_action" tools:ignore="UnusedResources">Entendido</string>
    <!-- Title for error card displayed to the user when an error occurred. -->
    <string name="review_quality_check_generic_error_title">No hay información disponible en este momento</string>
    <!-- Text for body of error card displayed to the user when an error occurred. -->
    <string name="review_quality_check_generic_error_body">Estamos trabajando para resolver el problema. Por favor, vuelve a comprobarlo en breve.</string>
    <!-- Title for error card displayed to the user when the device is disconnected from the network. -->
    <string name="review_quality_check_no_connection_title">No hay conexión de red</string>
    <!-- Text for body of error card displayed to the user when the device is disconnected from the network. -->
    <string name="review_quality_check_no_connection_body">Verifica tu conexión de red y prueba a recargar la página.</string>
    <!-- Title for card displayed to the user for products whose reviews were not analyzed yet. -->
    <string name="review_quality_check_no_analysis_title">Aún no hay información sobre estas reseñas</string>
    <!-- Text for the body of card displayed to the user for products whose reviews were not analyzed yet. -->
    <string name="review_quality_check_no_analysis_body">Para saber si las reseñas de este producto son fiables, verifica la calidad de las reseñas. Sólo lleva unos 60 segundos.</string>
    <!-- Text for button from body of card displayed to the user for products whose reviews were not analyzed yet. Clicking this should trigger a product analysis. -->
    <string name="review_quality_check_no_analysis_link">Comprobar la calidad de la reseña</string>
    <!-- Headline for review quality check contextual onboarding card. -->
    <string name="review_quality_check_contextual_onboarding_title">Prueba nuestra fiable guía de reseñas de productos</string>
    <!-- Description for review quality check contextual onboarding card. The first and last two parameters are for retailer names (e.g. Amazon, Walmart). The second parameter is for the name of the application (e.g. Firefox). -->
    <string name="review_quality_check_contextual_onboarding_description">Comprueba lo fiables que son las reseñas de productos en %1$s antes de comprar. El verificador de reseñas, una función experimental de %2$s, está integrado directamente en el navegador. También funciona en %3$s y %4$s.</string>
    <!-- Description for review quality check contextual onboarding card. The first parameters is for retailer name (e.g. Amazon). The second parameter is for the name of the application (e.g. Firefox). -->
    <string name="review_quality_check_contextual_onboarding_description_one_vendor">Comprueba lo fiables que son las reseñas de productos en %1$s antes de comprar. El verificador de reseñas, una función experimental de %2$s, está integrado directamente en el navegador.</string>
    <!-- Paragraph presenting review quality check feature. First parameter is the Fakespot product name. Second parameter is for clickable text defined in review_quality_check_contextual_onboarding_learn_more_link. In the phrase "Fakespot by Mozilla", "by" can be localized. Does not need to stay by. -->
    <string name="review_quality_check_contextual_onboarding_learn_more">Utilizando la tecnología de %1$s de Mozilla, te ayudamos a evitar reseñas sesgadas y no auténticas. Nuestro modelo de IA siempre mejora para protegerte mientras compras. %2$s</string>
    <!-- Clickable text from the contextual onboarding card that links to review quality check support article. -->
    <string name="review_quality_check_contextual_onboarding_learn_more_link">Saber más</string>
    <!-- Caption text to be displayed in review quality check contextual onboarding card above the opt-in button. First parameter is the Fakespot product name. Following parameters are for clickable texts defined in review_quality_check_contextual_onboarding_privacy_policy and review_quality_check_contextual_onboarding_terms_use. In the phrase "Fakespot by Mozilla", "by" can be localized. Does not need to stay by. -->
    <string name="review_quality_check_contextual_onboarding_caption" moz:RemovedIn="121" tools:ignore="UnusedResources">Al seleccionar “Sí, probarlo”, aceptas %1$s de %2$s y %3$s de Mozilla.</string>
    <!-- Caption text to be displayed in review quality check contextual onboarding card above the opt-in button. Parameter is the Fakespot product name. After the colon, what appears are two links, each on their own line. The first link is to a Privacy policy (review_quality_check_contextual_onboarding_privacy_policy_2). The second link is to Terms of use (review_quality_check_contextual_onboarding_terms_use_2). -->
    <string name="review_quality_check_contextual_onboarding_caption_2">Al seleccionar “Sí, probarlo”, aceptas lo siguiente de %1$s:</string>
    <!-- Clickable text from the review quality check contextual onboarding card that links to Fakespot privacy policy. -->
    <string name="review_quality_check_contextual_onboarding_privacy_policy" moz:RemovedIn="121" tools:ignore="UnusedResources">política de privacidad</string>
    <!-- Clickable text from the review quality check contextual onboarding card that links to Fakespot privacy policy. -->
    <string name="review_quality_check_contextual_onboarding_privacy_policy_2">Política de privacidad</string>
    <!-- Clickable text from the review quality check contextual onboarding card that links to Fakespot terms of use. -->
    <string name="review_quality_check_contextual_onboarding_terms_use" moz:RemovedIn="121" tools:ignore="UnusedResources">términos de uso</string>
    <!-- Clickable text from the review quality check contextual onboarding card that links to Fakespot terms of use. -->
    <string name="review_quality_check_contextual_onboarding_terms_use_2">Términos de uso</string>
    <!-- Text for opt-in button from the review quality check contextual onboarding card. -->
    <string name="review_quality_check_contextual_onboarding_primary_button_text">Si, probarlo</string>
    <!-- Text for opt-out button from the review quality check contextual onboarding card. -->
    <string name="review_quality_check_contextual_onboarding_secondary_button_text">Ahora no</string>
    <!-- Text for the first CFR presenting the review quality check feature. -->
    <string name="review_quality_check_first_cfr_message">Descubre si puedes confiar en las reseñas de este producto — antes de comprarlo.</string>
    <!-- Text displayed in the first CFR presenting the review quality check feature that opens the review checker when clicked. -->
    <string name="review_quality_check_first_cfr_action" tools:ignore="UnusedResources">Probar el verificador de reseñas</string>
    <!-- Text for the second CFR presenting the review quality check feature. -->
    <string name="review_quality_check_second_cfr_message">¿Son fiables estas revisiones? Consúltalo ahora para ver una calificación ajustada.</string>
    <!-- Text displayed in the second CFR presenting the review quality check feature that opens the review checker when clicked. -->
    <string name="review_quality_check_second_cfr_action" tools:ignore="UnusedResources">Abrir el verificador de reseñas</string>
    <!-- Flag showing that the review quality check feature is work in progress. -->
    <string name="review_quality_check_beta_flag">Beta</string>
    <!-- Content description (not visible, for screen readers etc.) for opening browser menu button to open review quality check bottom sheet. -->
    <string name="review_quality_check_open_handle_content_description">Abrir el verificador de reseñas</string>
    <!-- Content description (not visible, for screen readers etc.) for closing browser menu button to open review quality check bottom sheet. -->
    <string name="review_quality_check_close_handle_content_description">Cerrar el verificador de reseñas</string>
    <!-- Content description (not visible, for screen readers etc.) for review quality check star rating. First parameter is the number of stars (1-5) representing the rating. -->
    <string name="review_quality_check_star_rating_content_description">%1$s de 5 estrellas</string>
    <!-- Text for minimize button from highlights card. When clicked the highlights card should reduce its size. -->
    <string name="review_quality_check_highlights_show_less">Mostrar menos</string>
    <!-- Text for maximize button from highlights card. When clicked the highlights card should expand to its full size. -->
    <string name="review_quality_check_highlights_show_more">Mostrar más</string>
    <!-- Text for highlights card quality category header. Reviews shown under this header should refer the product's quality. -->
    <string name="review_quality_check_highlights_type_quality">Calidad</string>
    <!-- Text for highlights card price category header. Reviews shown under this header should refer the product's price. -->
    <string name="review_quality_check_highlights_type_price">Precio</string>
    <!-- Text for highlights card shipping category header. Reviews shown under this header should refer the product's shipping. -->
    <string name="review_quality_check_highlights_type_shipping">Envío</string>
    <!-- Text for highlights card packaging and appearance category header. Reviews shown under this header should refer the product's packaging and appearance. -->
    <string name="review_quality_check_highlights_type_packaging_appearance">Embalaje y apariencia</string>
    <!-- Text for highlights card competitiveness category header. Reviews shown under this header should refer the product's competitiveness. -->
    <string name="review_quality_check_highlights_type_competitiveness">Competitividad</string>

    <!-- Text that is surrounded by quotes. The parameter is the actual text that is in quotes. An example of that text could be: Excellent craftsmanship, and that is displayed as “Excellent craftsmanship”. The text comes from a buyer's review that the feature is highlighting"   -->
    <string name="surrounded_with_quotes">“%s”</string>

    <!-- Accessibility services actions labels. These will be appended to accessibility actions like "Double tap to.." but not by or applications but by services like Talkback. -->
    <!-- Action label for elements that can be collapsed if interacting with them. Talkback will append this to say "Double tap to collapse". -->
    <string name="a11y_action_label_collapse">contraer</string>
    <!-- Current state for elements that can be collapsed if interacting with them. Talkback will dictate this after a state change. -->
    <string name="a11y_state_label_collapsed">contraído</string>
    <!-- Action label for elements that can be expanded if interacting with them. Talkback will append this to say "Double tap to expand". -->
    <string name="a11y_action_label_expand">expandir</string>
    <!-- Current state for elements that can be expanded if interacting with them. Talkback will dictate this after a state change. -->
    <string name="a11y_state_label_expanded">expandido</string>
    <!-- Action label for links to a website containing documentation about a wallpaper collection. Talkback will append this to say "Double tap to open link to learn more about this collection". -->
    <string name="a11y_action_label_wallpaper_collection_learn_more">abrir enlace para saber más sobre esta colección</string>
    <!-- Action label for links that point to an article. Talkback will append this to say "Double tap to read the article". -->
    <string name="a11y_action_label_read_article">leer el artículo</string>
    <!-- Action label for links to the Firefox Pocket website. Talkback will append this to say "Double tap to open link to learn more". -->
    <string name="a11y_action_label_pocket_learn_more">abrir enlace para saber más</string>
    <!-- Content description for headings announced by accessibility service. The first parameter is the text of the heading. Talkback will announce the first parameter and then speak the word "Heading" indicating to the user that this text is a heading for a section. -->
    <string name="a11y_heading">%s, Cabecera</string>
<<<<<<< HEAD
=======

    <!-- Translations feature-->

    <!-- Translation request dialog -->
    <!-- Title for the translation dialog that allows a user to translate the webpage. -->
    <string name="translations_bottom_sheet_title">¿Traducir esta página?</string>
    <!-- Title for the translation dialog that allows a user to translate the webpage when a user uses the translation feature the first time. The first parameter is the name of the application, for example, "Fenix". -->
    <string name="translations_bottom_sheet_title_first_time">Probar traducciones privadas en %1$s</string>
    <!-- Additional information on the translation dialog that appears when a user uses the translation feature the first time. The first parameter is clickable text with a link, for example, "Learn more". -->
    <string name="translations_bottom_sheet_info_message">Para tu privacidad, las traducciones nunca salen de tu dispositivo. ¡Nuevos idiomas y mejoras próximamente! %1$s</string>
    <!-- Text that links to additional information about the Firefox translations feature. -->
    <string name="translations_bottom_sheet_info_message_learn_more">Saber más</string>
    <!-- Label for the dropdown to select which language to translate from on the translations dialog. Usually the translate from language selected will be the same as the page language. -->
    <string name="translations_bottom_sheet_translate_from">Traducir del</string>
    <!-- Label for the dropdown to select which language to translate to on the translations dialog. Usually the translate to language selected will be the user's preferred language. -->
    <string name="translations_bottom_sheet_translate_to">Traducir a</string>
    <!-- Button text on the translations dialog to dismiss the dialog and return to the browser. -->
    <string name="translations_bottom_sheet_negative_button">Ahora no</string>
    <!-- Button text on the translations dialog to begin a translation of the website. -->
    <string name="translations_bottom_sheet_positive_button">Traducir</string>
    <!-- Inactive button text on the translations dialog that indicates a translation is currently in progress. This button will be accompanied by a loading icon. -->
    <string name="translations_bottom_sheet_translating_in_progress">Traduciendo</string>
    <!-- Button content description (not visible, for screen readers etc.) for the translations dialog translate button that indicates a translation is currently in progress. -->
    <string name="translations_bottom_sheet_translating_in_progress_content_description">Traducción en curso</string>

    <!-- Translations options dialog -->
    <!-- Title of the translation options dialog that allows a user to set their translation options for the site the user is currently on. -->
    <string name="translation_option_bottom_sheet_title">Opciones de traducción</string>
    <!-- Toggle switch label that allows a user to set the setting if they would like the browser to always offer or suggest translations when available. -->
    <string name="translation_option_bottom_sheet_always_translate">Siempre ofrecer la traducción</string>
    <!-- Toggle switch label that allows a user to set if they would like a given language to automatically translate or not. The first parameter is the language name, for example, "Spanish". -->
    <string name="translation_option_bottom_sheet_always_translate_in_language">Siempre traducir %1$s</string>
    <!-- Toggle switch label that allows a user to set if they would like to never be offered a translation of the given language. The first parameter is the language name, for example, "Spanish". -->
    <string name="translation_option_bottom_sheet_never_translate_in_language">No traducir nunca %1$s</string>
    <!-- Toggle switch label that allows a user to set the setting if they would like the browser to never translate the site the user is currently visiting. -->
    <string name="translation_option_bottom_sheet_never_translate_site">No traducir nunca este sitio</string>
    <!-- Button text for the button that will take the user to the translation settings dialog. -->
    <string name="translation_option_bottom_sheet_translation_settings">Ajustes de traducción</string>
    <!-- Button text for the button that will take the user to a website to learn more about how translations works in the given app. The first parameter is the name of the application, for example, "Fenix". -->
    <string name="translation_option_bottom_sheet_about_translations">Acerca de las traducciones en %1$s</string>

    <!-- Translation settings dialog -->
    <!-- Title of the translation settings dialog that allows a user to set their preferred translation settings. -->
    <string name="translation_settings_toolbar_title">Traducciones</string>
    <!-- Toggle switch label that indicates that the browser should signal or indicate when a translation is possible for any page. -->
    <string name="translation_settings_offer_to_translate">Ofrecer la traducción cuando sea posible</string>
    <!-- Toggle switch label that indicates that downloading files required for translating is permitted when using data saver mode in Android. -->
    <string name="translation_settings_always_download">Descargar siempre idiomas en modo de ahorro de datos</string>
    <!-- Section header text that begins the section of a list of different options the user may select to adjust their translation preferences. -->
    <string name="translation_settings_translation_preference">Preferencias de traducción</string>
    <!-- Button text for the button that will take the user to the automatic translations settings dialog. On the automatic translations settings dialog, the user can set if translations should occur automatically for a given language. -->
    <string name="translation_settings_automatic_translation">Traducción automática</string>
    <!-- Button text for the button that will take the user to the never translate these sites dialog. On the never translate these sites dialog, the user can set if translations should never occur on certain websites. -->
    <string name="translation_settings_automatic_never_translate_sites">No traducir nunca estos sitios</string>
    <!-- Button text for the button that will take the user to the download languages dialog. On the download languages dialog, the user can manage which languages they would like to download for translations. -->
    <string name="translation_settings_download_language">Descargar idiomas</string>

    <!-- Automatic translation preference screen -->
    <!-- Title of the automatic translation preference screen that will appear on the toolbar.-->
    <string name="automatic_translation_toolbar_title_preference">Traducción automática</string>
    <!-- Screen header presenting the automatic translation preference feature. It will appear under the toolbar. -->
    <string name="automatic_translation_header_preference">Selecciona un idioma para administrar las preferencias de ”traducir siempre“ y ”no traducir nunca“.</string>

    <!-- Automatic translation options preference screen -->
    <!-- Preference option for offering to translate. Radio button title text.-->
    <string name="automatic_translation_option_offer_to_translate_title_preference">Ofrecer traducción (predeterminado)</string>
    <!-- Preference option for offering to translate. Radio button summary text. The first parameter is the name of the app defined in app_name (for example: Fenix)-->
    <string name="automatic_translation_option_offer_to_translate_summary_preference">%1$s ofrecerá traducir sitios en este idioma.</string>
    <!-- Preference option for always translate. Radio button title text. -->
    <string name="automatic_translation_option_always_translate_title_preference">Traducir siempre</string>

    <!-- Preference option for always translate. Radio button summary text. The first parameter is the name of the app defined in app_name (for example: Fenix)-->
    <string name="automatic_translation_option_always_translate_summary_preference">%1$s traducirá automáticamente este idioma cuando se cargue la página.</string>
    <!-- Preference option for never translate. Radio button title text.-->
    <string name="automatic_translation_option_never_translate_title_preference">No traducir nunca</string>
    <!-- Preference option for never translate. Radio button summary text. The first parameter is the name of the app defined in app_name (for example: Fenix)-->
    <string name="automatic_translation_option_never_translate_summary_preference">%1$s nunca ofrecerá traducir sitios en este idioma.</string>

    <!-- Never translate site preference screen -->
    <!-- Title of the never translate site preference screen that will appear on the toolbar.-->
    <string name="never_translate_site_toolbar_title_preference">No traducir nunca estos sitios</string>
    <!-- Screen header presenting the never translate site preference feature. It will appear under the toolbar. -->
    <string name="never_translate_site_header_preference">Para añadir un sitio nuevo: visítalo y selecciona “No traducir nunca este sitio” en el menú de traducción.</string>
    <!-- Content description (not visible, for screen readers etc.): For a never-translated site list item that is selected.
             The first parameter is web site url (for example:"wikipedia.com") -->
    <string name="never_translate_site_item_list_content_description_preference">Eliminar %1$s</string>
    <!-- The Delete site dialogue title will appear when the user clicks on a list item.
             The first parameter is web site url (for example:"wikipedia.com") -->
    <string name="never_translate_site_dialog_title_preference">¿Eliminar %1$s?</string>
    <!-- The Delete site dialogue positive button will appear when the user clicks on a list item. The site will be deleted. -->
    <string name="never_translate_site_dialog_confirm_delete_preference">Eliminar</string>
    <!-- The Delete site dialogue negative button will appear when the user clicks on a list item. The dialog will be dismissed. -->
    <string name="never_translate_site_dialog_cancel_preference">Cancelar</string>

    <!-- Download languages preference screen -->
    <!-- Title of the download languages preference screen toolbar.-->
    <string name="download_languages_toolbar_title_preference">Descargar idiomas</string>
    <!-- Screen header presenting the download language preference feature. It will appear under the toolbar.The first parameter is "Learn More," a clickable text with a link. Talkback will append this to say "Double tap to open link to learn more". -->
    <string name="download_languages_header_preference">Descarga idiomas completos para traducciones más rápidas y para traducir sin conexión. %1$s</string>
    <!-- Clickable text from the screen header that links to a website. -->
    <string name="download_languages_header_learn_more_preference">Saber más</string>
    <!-- The subhead of the download language preference screen will appear above the pivot language. -->
    <string name="download_languages_available_languages_preference">Idiomas disponibles</string>
    <!-- Text that will appear beside a core or pivot language package name to show that the language is necessary for the translation feature to function. -->
    <string name="download_languages_default_system_language_require_preference">requerido</string>
    <!-- A text for download language preference item.
    The first parameter is the language name, for example, "Spanish".
    The second parameter is the language file size, for example, "(3.91 KB)" or, if the language package name is a pivot language, "(required)". -->
    <string name="download_languages_language_item_preference">%1$s (%2$s)</string>
    <!-- The subhead of the download language preference screen will appear above the items that were not downloaded. -->
    <string name="download_language_header_preference">Descargar idiomas</string>
    <!-- All languages list item. When the user presses this item, they can download or delete all languages. -->
    <string name="download_language_all_languages_item_preference">Todos los idiomas</string>
    <!-- Content description (not visible, for screen readers etc.): For a language list item that was downloaded, the user can now delete it. -->
    <string name="download_languages_item_content_description_downloaded_state">Eliminar</string>
    <!-- Content description (not visible, for screen readers etc.): For a language list item, downloading is in progress. -->
    <string name="download_languages_item_content_description_in_progress_state">En curso</string>
    <!-- Content description (not visible, for screen readers etc.): For a language list item that was not downloaded. -->
    <string name="download_languages_item_content_description_not_downloaded_state">Descargar</string>
    <!-- Content description (not visible, for screen readers etc.): For a language list item that is selected. -->
    <string name="download_languages_item_content_description_selected_state">Seleccionado</string>

    <!-- Title for the dialog used by the translations feature to confirm deleting a language.
    The dialog will be presented when the user requests deletion of a language.
    The first parameter is the name of the language, for example, "Spanish" and the second parameter is the size in kilobytes or megabytes of the language file. -->
    <string name="delete_language_file_dialog_title">¿Eliminar %1$s (%2$s)?</string>
    <!-- Additional information for the dialog used by the translations feature to confirm deleting a language. The first parameter is the name of the application, for example, "Fenix". -->
    <string name="delete_language_file_dialog_message">Si eliminas este idioma, %1$s descargará parcialmente idiomas a la caché durante la traducción.</string>
    <!-- Title for the dialog used by the translations feature to confirm deleting all languages file.
    The dialog will be presented when the user requests deletion of all languages file.
    The first parameter is the size in kilobytes or megabytes of the language file. -->
    <string name="delete_language_all_languages_file_dialog_title">¿Eliminar todos los idiomas (%1$s)?</string>
    <!-- Additional information for the dialog used by the translations feature to confirm deleting all languages file. The first parameter is the name of the application, for example, "Fenix". -->
    <string name="delete_language_all_languages_file_dialog_message">Si eliminas todos los idiomas, %1$s descargará parcialmente idiomas a la caché durante la traducción.</string>
    <!-- Button text on the dialog used by the translations feature to confirm deleting a language. -->
    <string name="delete_language_file_dialog_positive_button_text">Eliminar</string>
    <!-- Button text on the dialog used by the translations feature to cancel deleting a language. -->
    <string name="delete_language_file_dialog_negative_button_text">Cancelar</string>

    <!-- Title for the data saving mode warning dialog used by the translations feature.
    This dialog will be presented when the user attempts to download a language or perform
    a translation without the necessary language files downloaded first when Android's data saver mode is enabled and the user is not using WiFi.
    The first parameter is the size in kilobytes or megabytes of the language file.-->
    <string name="download_language_file_dialog_title">¿Descargar en modo de ahorro de datos (%1$s)?</string>
    <!-- Additional information for the data saving mode warning dialog used by the translations feature. This text explains the reason a download is required for a translation. -->
    <string name="download_language_file_dialog_message_all_languages">Descargamos idiomas parcialmente a la caché para mantener las traducciones privadas.</string>
    <!-- Checkbox label text on the data saving mode warning dialog used by the translations feature. This checkbox allows users to ignore the data usage warnings. -->
    <string name="download_language_file_dialog_checkbox_text">Descargar siempre en modo de ahorro de datos</string>
    <!-- Button text on the data saving mode warning dialog used by the translations feature to allow users to confirm they wish to continue and download the language file. -->
    <string name="download_language_file_dialog_positive_button_text">Descargar</string>
    <!-- Button text on the data saving mode warning dialog used by the translations feature to allow users to confirm they wish to continue and download the language file and perform a translation. -->
    <string name="download_language_file_dialog_positive_button_text_all_languages">Descargar y traducir</string>
    <!-- Button text on the data saving mode warning dialog used by the translations feature to allow users to cancel the action and not perform a download of the language file. -->
    <string name="download_language_file_dialog_negative_button_text">Cancelar</string>

    <!-- Debug drawer -->
    <!-- The title of the Tab Tools feature in the Debug Drawer. -->
    <string name="debug_drawer_tab_tools_title" tools:ignore="UnusedResources">Herramientas de pestañas</string>
    <!-- The title of the tab count section in Tab Tools. -->
    <string name="debug_drawer_tab_tools_tab_count_title">Número de pestañas</string>
    <!-- The active tab count category in the tab count section in Tab Tools. -->
    <string name="debug_drawer_tab_tools_tab_count_normal">Activa</string>
    <!-- The inactive tab count category in the tab count section in Tab Tools. -->
    <string name="debug_drawer_tab_tools_tab_count_inactive">Inactiva</string>
    <!-- The private tab count category in the tab count section in Tab Tools. -->
    <string name="debug_drawer_tab_tools_tab_count_private">Privada</string>
    <!-- The total tab count category in the tab count section in Tab Tools. -->
    <string name="debug_drawer_tab_tools_tab_count_total">Total</string>
>>>>>>> 4a244ea9
</resources><|MERGE_RESOLUTION|>--- conflicted
+++ resolved
@@ -2362,8 +2362,6 @@
     <string name="a11y_action_label_pocket_learn_more">abrir enlace para saber más</string>
     <!-- Content description for headings announced by accessibility service. The first parameter is the text of the heading. Talkback will announce the first parameter and then speak the word "Heading" indicating to the user that this text is a heading for a section. -->
     <string name="a11y_heading">%s, Cabecera</string>
-<<<<<<< HEAD
-=======
 
     <!-- Translations feature-->
 
@@ -2532,5 +2530,4 @@
     <string name="debug_drawer_tab_tools_tab_count_private">Privada</string>
     <!-- The total tab count category in the tab count section in Tab Tools. -->
     <string name="debug_drawer_tab_tools_tab_count_total">Total</string>
->>>>>>> 4a244ea9
 </resources>