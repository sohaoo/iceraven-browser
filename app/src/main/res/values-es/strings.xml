--- conflicted
+++ resolved
@@ -574,8 +574,6 @@
     <!-- Content description for the star rating group. -->
     <string name="onboarding_add_on_star_rating_content_description">Calificado con %1$s de 5</string>
 
-<<<<<<< HEAD
-=======
     <!-- Title for the privacy preferences dialog shown during onboarding. Note: The word "Firefox" should NOT be translated. -->
     <string name="onboarding_preferences_dialog_title" tools:ignore="BrandUsage,UnusedResources">Ayúdanos a mejorar Firefox</string>
     <!-- Title for the crash reporting option in the privacy preferences dialog shown during onboarding. -->
@@ -648,7 +646,6 @@
     <!-- Onboarding theme selection card content description for the theme selection image. %1$s is placeholder for either 'system', 'light' or 'dark'. -->
     <string name="onboarding_customize_theme_content_description">Imagen del tema %1$s</string>
 
->>>>>>> 3a395140
     <!-- Search Widget -->
     <!-- Content description for searching with a widget. The first parameter is the name of the application.-->
     <string name="search_widget_content_description_2">Abrir una pestaña nueva de %1$s</string>
@@ -1352,8 +1349,6 @@
 
     <!-- WebCompat Reporter -->
 
-<<<<<<< HEAD
-=======
 
     <!-- WebCompat Reporter -->
     <!-- The title of the Web Compat Reporter feature. This is displayed in the top app bar. -->
@@ -1378,7 +1373,6 @@
     <string name="webcompat_reporter_send">Enviar</string>
 
 
->>>>>>> 3a395140
     <!-- These reason strings are dropdown options on a WebCompat reporter form, indicating what is broken on the site. -->
     <!-- Broken site reason text for site slow or not working -->
     <string name="webcompat_reporter_reason_slow">Sitio lento o no funciona</string>
@@ -1425,11 +1419,6 @@
     <string name="bookmark_delete_negative">Cancelar</string>
     <!-- Screen title for adding a bookmarks folder -->
     <string name="bookmark_add_folder">Agregar carpeta</string>
-<<<<<<< HEAD
-    <!-- Snackbar title shown after a bookmark has been created. -->
-    <string name="bookmark_saved_snackbar" moz:removedIn="132" tools:ignore="UnusedResources">¡Marcador guardado!</string>
-=======
->>>>>>> 3a395140
     <!-- Snackbar title that confirms a bookmark was saved into a folder. Parameter will be replaced by the name of the folder the bookmark was saved into. -->
     <string name="bookmark_saved_in_folder_snackbar">Guardado en “%s”</string>
     <!-- Snackbar edit button shown after a bookmark has been created. -->
@@ -1792,11 +1781,6 @@
     <string name="snackbar_tabs_closed">Pestañas cerradas</string>
     <!-- Text shown in snackbar when user closes multiple inactive tabs. %1$s will be replaced with the number of tabs closed. -->
     <string name="snackbar_num_tabs_closed">Pestañas cerradas: %1$s</string>
-<<<<<<< HEAD
-    <!-- Text shown in snackbar when user bookmarks a list of tabs -->
-    <string name="snackbar_message_bookmarks_saved" moz:removedIn="132" tools:ignore="UnusedResources">¡Marcadores guardados!</string>
-=======
->>>>>>> 3a395140
     <!-- Text shown in snackbar when user bookmarks a list of tabs. Parameter will be replaced by the name of the folder the bookmark was saved into.-->
     <string name="snackbar_message_bookmarks_saved_in">¡Marcadores guardados en “%s”!</string>
     <!-- Text shown in snackbar when user adds a site to shortcuts -->
