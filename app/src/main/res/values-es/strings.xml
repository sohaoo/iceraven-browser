<?xml version="1.0" encoding="utf-8"?>
<resources xmlns:tools="http://schemas.android.com/tools" xmlns:moz="http://mozac.org/tools">


    <!-- App name for private browsing mode. The first parameter is the name of the app defined in app_name (for example: Fenix)-->
    <string name="app_name_private_5">%s privado</string>
    <!-- App name for private browsing mode. The first parameter is the name of the app defined in app_name (for example: Fenix)-->
    <string name="app_name_private_4">%s (Privado)</string>

    <!-- Home Fragment -->
    <!-- Content description (not visible, for screen readers etc.): "Three dot" menu button. -->
    <string name="content_description_menu">Más opciones</string>
    <!-- Content description (not visible, for screen readers etc.): "Private Browsing" menu button. -->
    <string name="content_description_private_browsing_button">Habilitar navegación privada</string>
    <!-- Content description (not visible, for screen readers etc.): "Private Browsing" menu button. -->
    <string name="content_description_disable_private_browsing_button">Deshabilitar navegación privada</string>
    <!-- Placeholder text shown in the search bar before a user enters text for the default engine -->
    <string name="search_hint">Buscar o escribir dirección</string>

    <!-- Placeholder text shown in the search bar before a user enters text for a general engine -->
    <string name="search_hint_general_engine">Buscar en la web</string>
    <!-- Placeholder text shown in search bar when using history search -->
    <string name="history_search_hint">Buscar en el historial</string>
    <!-- Placeholder text shown in search bar when using bookmarks search -->
    <string name="bookmark_search_hint">Buscar marcadores</string>
    <!-- Placeholder text shown in search bar when using tabs search -->
    <string name="tab_search_hint">Buscar pestañas</string>
    <!-- Placeholder text shown in the search bar when using application search engines -->
    <string name="application_search_hint">Introducir términos de búsqueda</string>
    <!-- No Open Tabs Message Description -->
    <string name="no_open_tabs_description">Tus pestañas abiertas aparecerán aquí.</string>

    <!-- No Private Tabs Message Description -->
    <string name="no_private_tabs_description">Tus pestañas privadas se mostrarán aquí.</string>

    <!-- Tab tray multi select title in app bar. The first parameter is the number of tabs selected -->
    <string name="tab_tray_multi_select_title">%1$d seleccionadas</string>
    <!-- Label of button in create collection dialog for creating a new collection  -->
    <string name="tab_tray_add_new_collection">Añadir nueva colección</string>
    <!-- Label of editable text in create collection dialog for naming a new collection  -->
    <string name="tab_tray_add_new_collection_name">Nombre</string>
    <!-- Label of button in save to collection dialog for selecting a current collection  -->
    <string name="tab_tray_select_collection">Seleccionar colección</string>
    <!-- Content description for close button while in multiselect mode in tab tray -->
    <string name="tab_tray_close_multiselect_content_description">Salir del modo de selección múltiple</string>
    <!-- Content description for save to collection button while in multiselect mode in tab tray -->
    <string name="tab_tray_collection_button_multiselect_content_description">Guardar pestañas seleccionadas en la colección</string>

    <!-- Content description on checkmark while tab is selected in multiselect mode in tab tray -->
    <string name="tab_tray_multiselect_selected_content_description">Seleccionada</string>

    <!-- Home - Recently saved bookmarks -->
    <!-- Title for the home screen section with recently saved bookmarks. -->
    <string name="recently_saved_title">Guardado recientemente</string>
    <!-- Content description for the button which navigates the user to show all of their saved bookmarks. -->
    <string name="recently_saved_show_all_content_description_2">Mostrar todos los marcadores guardados</string>

    <!-- Text for the menu button to remove a recently saved bookmark from the user's home screen -->
    <string name="recently_saved_menu_item_remove">Eliminar</string>

    <!-- About content. The first parameter is the name of the application. (For example: Fenix) -->
    <string name="about_content">%1$s es producido por Mozilla.</string>

    <!-- Private Browsing -->
    <!-- Explanation for private browsing displayed to users on home view when they first enable private mode
        The first parameter is the name of the app defined in app_name (for example: Fenix) -->
    <string name="private_browsing_placeholder_description_2">%1$s limpia tu historial de búsquedas y de navegación en las pestañas privadas cuando las cierras o al salir de la aplicación. Aunque no te hace invisible frente a los sitios web o tu proveedor de servicios, es más fácil salvaguardar tu vida privada de cualquier persona que use este dispositivo.</string>
    <string name="private_browsing_common_myths">
       Mitos comunes sobre la navegación privada</string>

    <!-- True Private Browsing Mode -->
    <!-- Title for info card on private homescreen in True Private Browsing Mode. -->
    <string name="felt_privacy_desc_card_title">No dejar rastro en este dispositivo</string>
    <!-- Explanation for private browsing displayed to users on home view when they first enable
        private mode in our new Total Private Browsing mode.
        The first parameter is the name of the app defined in app_name (for example: Firefox Nightly)
        The second parameter is the clickable link text in felt_privacy_info_card_subtitle_link_text -->
    <string name="felt_privacy_info_card_subtitle_2">%1$s elimina tus cookies, historial y datos del sitio cuando cierras todas tus pestañas privadas. %2$s</string>
    <!-- Clickable portion of the explanation for private browsing that links the user to our
        about privacy page.
        This string is used in felt_privacy_info_card_subtitle as the second parameter.-->
    <string name="felt_privacy_info_card_subtitle_link_text">¿Quién podría ver mi actividad?</string>

    <!-- Private mode shortcut "contextual feature recommendation" (CFR) -->
    <!-- Text for the Private mode shortcut CFR message for adding a private mode shortcut to open private tabs from the Home screen -->
    <string name="private_mode_cfr_message_2">Lanza la siguiente pestaña privada con un solo toque.</string>
    <!-- Text for the positive button to accept adding a Private Browsing shortcut to the Home screen -->
    <string name="private_mode_cfr_pos_button_text">Añadir a la pantalla de inicio</string>
    <!-- Text for the negative button to decline adding a Private Browsing shortcut to the Home screen -->
    <string name="cfr_neg_button_text">No, gracias</string>

    <!-- Open in App "contextual feature recommendation" (CFR) -->
    <!-- Text for the info message. The first parameter is the name of the application.-->
    <string name="open_in_app_cfr_info_message_2">Puedes configurar %1$s para que abra automáticamente enlaces en aplicaciones.</string>
    <!-- Text for the positive action button -->
    <string name="open_in_app_cfr_positive_button_text">Ir a ajustes</string>
    <!-- Text for the negative action button -->
    <string name="open_in_app_cfr_negative_button_text">Descartar</string>

    <!-- Total cookie protection "contextual feature recommendation" (CFR) -->
    <!-- Text for the message displayed in the contextual feature recommendation popup promoting the total cookie protection feature. -->
    <string name="tcp_cfr_message">Nuestra función de privacidad más potente hasta ahora aísla a los rastreadores entre sitios.</string>
    <!-- Text displayed that links to website containing documentation about the "Total cookie protection" feature. -->
    <string name="tcp_cfr_learn_more">Saber más sobre la protección total contra las cookies</string>

    <!-- Private browsing erase action "contextual feature recommendation" (CFR) -->
    <!-- Text for the message displayed in the contextual feature recommendation popup promoting the erase private browsing feature. -->
    <string name="erase_action_cfr_message">Pulsa aquí para iniciar una nueva sesión privada. Borra tu historial, las cookies… todo.</string>


    <!-- Text for the info dialog when camera permissions have been denied but user tries to access a camera feature. -->
    <string name="camera_permissions_needed_message">Se necesita acceso a la cámara. Ve a la configuración de Android, pulsa Permisos y luego Permitir.</string>
    <!-- Text for the positive action button to go to Android Settings to grant permissions. -->
    <string name="camera_permissions_needed_positive_button_text">Ir a ajustes</string>
    <!-- Text for the negative action button to dismiss the dialog. -->
    <string name="camera_permissions_needed_negative_button_text">Descartar</string>

    <!-- Text for the banner message to tell users about our auto close feature. -->
    <string name="tab_tray_close_tabs_banner_message">Configura las pestañas abiertas para que se cierren automáticamente las que no se hayan visto en el último día, semana o mes.</string>
    <!-- Text for the positive action button to go to Settings for auto close tabs. -->
    <string name="tab_tray_close_tabs_banner_positive_button_text">Ver opciones</string>
    <!-- Text for the negative action button to dismiss the Close Tabs Banner. -->
    <string name="tab_tray_close_tabs_banner_negative_button_text">Descartar</string>

    <!-- Text for the banner message to tell users about our inactive tabs feature. -->
    <string name="tab_tray_inactive_onboarding_message">Aquí se mueven las pestañas que no has visto durante dos semanas.</string>

    <!-- Text for the action link to go to Settings for inactive tabs. -->
    <string name="tab_tray_inactive_onboarding_button_text">Desactivar en los ajustes</string>

    <!-- Text for title for the auto-close dialog of the inactive tabs. -->
    <string name="tab_tray_inactive_auto_close_title">¿Cerrar automáticamente después de un mes?</string>
    <!-- Text for the body for the auto-close dialog of the inactive tabs.
        The first parameter is the name of the application.-->
    <string name="tab_tray_inactive_auto_close_body_2">%1$s puede cerrar pestañas que no has visto durante el último mes.</string>
    <!-- Content description for close button in the auto-close dialog of the inactive tabs. -->
    <string name="tab_tray_inactive_auto_close_button_content_description">Cerrar</string>

    <!-- Text for turn on auto close tabs button in the auto-close dialog of the inactive tabs. -->
    <string name="tab_tray_inactive_turn_on_auto_close_button_2">Activar el cierre automático</string>


    <!-- Home screen icons - Long press shortcuts -->
    <!-- Shortcut action to open new tab -->
    <string name="home_screen_shortcut_open_new_tab_2">Nueva pestaña</string>
    <!-- Shortcut action to open new private tab -->
    <string name="home_screen_shortcut_open_new_private_tab_2">Nueva pestaña privada</string>

    <!-- Shortcut action to open Passwords screens -->
    <string name="home_screen_shortcut_open_password_screen">Acceso directo a contraseñas</string>

    <!-- Recent Tabs -->
    <!-- Header text for jumping back into the recent tab in the home screen -->
    <string name="recent_tabs_header">Volver a esta pestaña</string>
    <!-- Button text for showing all the tabs in the tabs tray -->
    <string name="recent_tabs_show_all">Mostrar todas</string>

    <!-- Content description for the button which navigates the user to show all recent tabs in the tabs tray. -->
    <string name="recent_tabs_show_all_content_description_2">Mostrar el botón de todas las pestañas recientes</string>

    <!-- Text for button in synced tab card that opens synced tabs tray -->
    <string name="recent_tabs_see_all_synced_tabs_button_text">Ver todas las pestañas sincronizadas</string>
    <!-- Accessibility description for device icon used for recent synced tab -->
    <string name="recent_tabs_synced_device_icon_content_description">Dispositivos sincronizado</string>
    <!-- Text for the dropdown menu to remove a recent synced tab from the homescreen -->
    <string name="recent_synced_tab_menu_item_remove">Eliminar</string>
    <!-- Text for the menu button to remove a grouped highlight from the user's browsing history
         in the Recently visited section -->
    <string name="recent_tab_menu_item_remove">Eliminar</string>

    <!-- History Metadata -->
    <!-- Header text for a section on the home screen that displays grouped highlights from the
         user's browsing history, such as topics they have researched or explored on the web -->
    <string name="history_metadata_header_2">Visitados recientemente</string>
    <!-- Text for the menu button to remove a grouped highlight from the user's browsing history
         in the Recently visited section -->
    <string name="recently_visited_menu_item_remove">Eliminar</string>

    <!-- Content description for the button which navigates the user to show all of their history. -->
    <string name="past_explorations_show_all_content_description_2">Mostrar todas las exploraciones anteriores</string>

    <!-- Browser Fragment -->
    <!-- Content description (not visible, for screen readers etc.): Navigate backward (browsing history) -->
    <string name="browser_menu_back">Atrás</string>
    <!-- Content description (not visible, for screen readers etc.): Navigate forward (browsing history) -->
    <string name="browser_menu_forward">Siguiente</string>
    <!-- Content description (not visible, for screen readers etc.): Refresh current website -->
    <string name="browser_menu_refresh">Actualizar</string>
    <!-- Content description (not visible, for screen readers etc.): Stop loading current website -->
    <string name="browser_menu_stop">Detener</string>
    <!-- Browser menu button that opens the addon manager -->
    <string name="browser_menu_add_ons">Complementos</string>
    <!-- Browser menu button that opens account settings -->
    <string name="browser_menu_account_settings">Información de la cuenta</string>
    <!-- Text displayed when there are no add-ons to be shown -->
    <string name="no_add_ons">No hay complementos aquí</string>
    <!-- Browser menu button that sends a user to help articles -->
    <string name="browser_menu_help">Ayuda</string>
    <!-- Browser menu button that sends a to a the what's new article -->
    <string name="browser_menu_whats_new">Novedades</string>
    <!-- Browser menu button that opens the settings menu -->
    <string name="browser_menu_settings">Ajustes</string>
    <!-- Browser menu button that opens a user's library -->
    <string name="browser_menu_library">Biblioteca</string>
    <!-- Browser menu toggle that requests a desktop site -->
    <string name="browser_menu_desktop_site">Sitio de escritorio</string>
    <!-- Browser menu button that reopens a private tab as a regular tab -->
    <string name="browser_menu_open_in_regular_tab">Abrir en una pestaña normal</string>
    <!-- Browser menu toggle that adds a shortcut to the site on the device home screen. -->
    <string name="browser_menu_add_to_homescreen">Agregar a la pantalla de Inicio</string>
    <!-- Browser menu toggle that installs a Progressive Web App shortcut to the site on the device home screen. -->
    <string name="browser_menu_install_on_homescreen">Instalar</string>
    <!-- Content description (not visible, for screen readers etc.) for the Resync tabs button -->
    <string name="resync_button_content_description">Resincronizar</string>
    <!-- Browser menu button that opens the find in page menu -->
    <string name="browser_menu_find_in_page">Buscar en la página</string>
    <!-- Browser menu button that opens the translations dialog, which has options to translate the current browser page. -->
    <string name="browser_menu_translations">Traducir página</string>
    <!-- Browser menu button that saves the current tab to a collection -->
    <string name="browser_menu_save_to_collection_2">Guardar en la colección</string>
    <!-- Browser menu button that open a share menu to share the current site -->
    <string name="browser_menu_share">Compartir</string>
    <!-- Browser menu button shown in custom tabs that opens the current tab in Fenix
        The first parameter is the name of the app defined in app_name (for example: Fenix) -->
    <string name="browser_menu_open_in_fenix">Abrir en %1$s</string>
    <!-- Browser menu text shown in custom tabs to indicate this is a Fenix tab
        The first parameter is the name of the app defined in app_name (for example: Fenix) -->
    <string name="browser_menu_powered_by">CON LA TECNOLOGÍA DE %1$s</string>

    <!-- Browser menu text shown in custom tabs to indicate this is a Fenix tab
        The first parameter is the name of the app defined in app_name (for example: Fenix) -->
    <string name="browser_menu_powered_by2">Desarrollado por %1$s</string>

    <!-- Browser menu button to put the current page in reader mode -->
    <string name="browser_menu_read">Vista de lectura</string>
    <!-- Browser menu button content description to close reader mode and return the user to the regular browser -->
    <string name="browser_menu_read_close">Cerrar la vista de lectura</string>
    <!-- Browser menu button to open the current page in an external app -->
    <string name="browser_menu_open_app_link">Abrir en aplicación</string>

    <!-- Browser menu button to show reader view appearance controls e.g. the used font type and size -->
    <string name="browser_menu_customize_reader_view">Personalizar vista de lectura</string>
    <!-- Browser menu label for adding a bookmark -->
    <string name="browser_menu_add">Añadir</string>
    <!-- Browser menu label for editing a bookmark -->
    <string name="browser_menu_edit">Editar</string>

    <!-- Button shown on the home page that opens the Customize home settings -->
    <string name="browser_menu_customize_home_1">Personalizar la página de inicio</string>
    <!-- Browser Toolbar -->
    <!-- Content description for the Home screen button on the browser toolbar -->
    <string name="browser_toolbar_home">Pantalla de inicio</string>

    <!-- Content description (not visible, for screen readers etc.): Erase button: Erase the browsing
         history and go back to the home screen. -->
    <string name="browser_toolbar_erase">Eliminar historial de navegación</string>
    <!-- Locale Settings Fragment -->
    <!-- Content description for tick mark on selected language -->
    <string name="a11y_selected_locale_content_description">Idioma seleccionado</string>
    <!-- Text for default locale item -->
    <string name="default_locale_text">Usar el idioma del dispositivo</string>
    <!-- Placeholder text shown in the search bar before a user enters text -->
    <string name="locale_search_hint">Buscar idioma</string>

    <!-- Search Fragment -->
    <!-- Button in the search view that lets a user search by scanning a QR code -->
    <string name="search_scan_button">Escanear</string>
    <!-- Button in the search view that lets a user change their search engine -->
    <string name="search_engine_button" moz:RemovedIn="121" tools:ignore="UnusedResources">Buscador</string>
    <!-- Button in the search view when shortcuts are displayed that takes a user to the search engine settings -->
    <string name="search_shortcuts_engine_settings">Ajustes del buscador</string>
    <!-- Button in the search view that lets a user navigate to the site in their clipboard -->
    <string name="awesomebar_clipboard_title">Completar enlace desde el portapapeles</string>

    <!-- Button in the search suggestions onboarding that allows search suggestions in private sessions -->
    <string name="search_suggestions_onboarding_allow_button">Permitir</string>
    <!-- Button in the search suggestions onboarding that does not allow search suggestions in private sessions -->
    <string name="search_suggestions_onboarding_do_not_allow_button">No permitir</string>
    <!-- Search suggestion onboarding hint title text -->
    <string name="search_suggestions_onboarding_title">¿Permitir sugerencias de búsqueda en sesiones privadas?</string>
    <!-- Search suggestion onboarding hint description text, first parameter is the name of the app defined in app_name (for example: Fenix)-->
    <string name="search_suggestions_onboarding_text">%s compartirá todo lo que escribas en la barra de direcciones con tu buscador predeterminado.</string>

    <!-- Search engine suggestion title text. The first parameter is the name of the suggested engine-->
    <string name="search_engine_suggestions_title">Buscar %s</string>
    <!-- Search engine suggestion description text -->
    <string name="search_engine_suggestions_description">Buscar directamente desde la barra de direcciones</string>

    <!-- Menu option in the search selector menu to open the search settings -->
    <string name="search_settings_menu_item">Configuración de búsquedas</string>

    <!-- Header text for the search selector menu -->
    <string name="search_header_menu_item_2">Esta vez buscar en:</string>

    <!-- Content description (not visible, for screen readers etc.): Search engine icon. The first parameter is the search engine name (for example: DuckDuckGo). -->
    <string name="search_engine_icon_content_description" tools:ignore="UnusedResources">Buscador %s</string>

    <!-- Home onboarding -->
    <!-- Onboarding home screen popup dialog, shown on top of the Jump back in section. -->
    <string name="onboarding_home_screen_jump_back_contextual_hint_2">Descubre tu página de inicio personalizada. Las pestañas recientes, marcadores y resultados de búsqueda aparecerán aquí.</string>
    <!-- Home onboarding dialog welcome screen title text. -->
    <string name="onboarding_home_welcome_title_2">Te damos la bienvenida a un Internet más personal</string>
    <!-- Home onboarding dialog welcome screen description text. -->
    <string name="onboarding_home_welcome_description">Más colores. Mejor privacidad. Mismo compromiso con las personas por encima de los beneficios.</string>

    <!-- Home onboarding dialog sign into sync screen title text. -->
    <string name="onboarding_home_sync_title_3">Cambiar de pantalla es más fácil que nunca</string>
    <!-- Home onboarding dialog sign into sync screen description text. -->
    <string name="onboarding_home_sync_description">Continúa donde lo dejaste con pestañas de otros dispositivos ahora en tu página de inicio.</string>
    <!-- Text for the button to continue the onboarding on the home onboarding dialog. -->
    <string name="onboarding_home_get_started_button">Comenzar</string>
    <!-- Text for the button to navigate to the sync sign in screen on the home onboarding dialog. -->
    <string name="onboarding_home_sign_in_button">Iniciar sesión</string>
    <!-- Text for the button to skip the onboarding on the home onboarding dialog. -->
    <string name="onboarding_home_skip_button">Saltar</string>
    <!-- Onboarding home screen sync popup dialog message, shown on top of Recent Synced Tabs in the Jump back in section. -->
    <string name="sync_cfr_message">¡Tus pestañas se están sincronizando! Continúa donde lo dejaste en otro dispositivo.</string>

    <!-- Content description (not visible, for screen readers etc.): Close button for the home onboarding dialog -->
    <string name="onboarding_home_content_description_close_button">Cerrar</string>

    <!-- Notification pre-permission dialog -->
    <!-- Enable notification pre permission dialog title
        The first parameter is the name of the app defined in app_name (for example: Fenix) -->
    <string name="onboarding_home_enable_notifications_title">Las notificaciones te ayudan a hacer más con %s</string>
    <!-- Enable notification pre permission dialog description with rationale
        The first parameter is the name of the app defined in app_name (for example: Fenix) -->
    <string name="onboarding_home_enable_notifications_description">Sincroniza tus pestañas entre dispositivos, administra descargas, obtén consejos sobre cómo aprovechar al máximo la protección de privacidad de %s y más.</string>
    <!-- Text for the button to request notification permission on the device -->
    <string name="onboarding_home_enable_notifications_positive_button">Continuar</string>
    <!-- Text for the button to not request notification permission on the device and dismiss the dialog -->
    <string name="onboarding_home_enable_notifications_negative_button">Ahora no</string>

    <!-- Juno first user onboarding flow experiment, strings are marked unused as they are only referenced by Nimbus experiments. -->
<<<<<<< HEAD
=======
    <!-- Description for learning more about our privacy notice. -->
    <string name="juno_onboarding_privacy_notice_text">Aviso de privacidad de Firefox</string>
    <!-- Text for the button to set firefox as default browser on the device -->
>>>>>>> 02782e4f
    <!-- Title for set firefox as default browser screen used by Nimbus experiments. -->
    <string name="juno_onboarding_default_browser_title_nimbus_2">Nos encanta mantenerte a salvo</string>
    <!-- Description for set firefox as default browser screen used by Nimbus experiments. -->
    <string name="juno_onboarding_default_browser_description_nimbus_3">Nuestro navegador respaldado por una organización sin ánimo de lucro ayuda a evitar que las empresas te sigan en secreto por la web.</string>
    <!-- Description for set firefox as default browser screen used by Nimbus experiments. -->
    <string name="juno_onboarding_default_browser_description_nimbus_2" moz:RemovedIn="124" tools:ignore="UnusedResources">Nuestro navegador respaldado por una organización sin ánimo de lucro ayuda a evitar que las empresas te sigan en secreto en la web.\n\nMás información en nuestro aviso de privacidad.</string>
    <!-- Text for the link to the privacy notice webpage for set as firefox default browser screen.
    This is part of the string with the key "juno_onboarding_default_browser_description". -->
    <string name="juno_onboarding_default_browser_description_link_text" moz:RemovedIn="124" tools:ignore="UnusedResources">aviso de privacidad</string>
    <!-- Text for the button to set firefox as default browser on the device -->
    <string name="juno_onboarding_default_browser_positive_button" tools:ignore="UnusedResources">Establecer como navegador predeterminado</string>
    <!-- Text for the button dismiss the screen and move on with the flow -->
    <string name="juno_onboarding_default_browser_negative_button" tools:ignore="UnusedResources">Ahora no</string>
    <!-- Title for sign in to sync screen. -->
    <string name="juno_onboarding_sign_in_title_2">Mantén todo cifrado cuando pases de un dispositivo a otro</string>
    <!-- Description for sign in to sync screen. Nimbus experiments do not support string placeholders.
     Note: The word "Firefox" should NOT be translated -->
    <string name="juno_onboarding_sign_in_description_2">Tras iniciar sesión y sincronizar, estás más seguro. Firefox cifra tus contraseñas, marcadores y más.</string>
    <!-- Text for the button to sign in to sync on the device -->
    <string name="juno_onboarding_sign_in_positive_button" tools:ignore="UnusedResources">Iniciar sesión</string>
    <!-- Text for the button dismiss the screen and move on with the flow -->
    <string name="juno_onboarding_sign_in_negative_button" tools:ignore="UnusedResources">Ahora no</string>
    <!-- Title for enable notification permission screen used by Nimbus experiments. Nimbus experiments do not support string placeholders.
        Note: The word "Firefox" should NOT be translated -->
    <string name="juno_onboarding_enable_notifications_title_nimbus_2">Las notificaciones te ayudan a estar más seguro con Firefox</string>
    <!-- Description for enable notification permission screen used by Nimbus experiments. Nimbus experiments do not support string placeholders.
       Note: The word "Firefox" should NOT be translated -->
    <string name="juno_onboarding_enable_notifications_description_nimbus_2">Envía pestañas de forma segura entre tus dispositivos y descubre otras funciones de privacidad en Firefox.</string>
    <!-- Text for the button to request notification permission on the device -->
    <string name="juno_onboarding_enable_notifications_positive_button" tools:ignore="UnusedResources">Activar notificaciones</string>
    <!-- Text for the button dismiss the screen and move on with the flow -->
    <string name="juno_onboarding_enable_notifications_negative_button" tools:ignore="UnusedResources">Ahora no</string>

    <!-- Title for add search widget screen used by Nimbus experiments. Nimbus experiments do not support string placeholders.
        Note: The word "Firefox" should NOT be translated -->
    <string name="juno_onboarding_add_search_widget_title" tools:ignore="UnusedResources">Prueba el widget de búsqueda de Firefox</string>
    <!-- Description for add search widget screen used by Nimbus experiments. Nimbus experiments do not support string placeholders.
        Note: The word "Firefox" should NOT be translated -->
    <string name="juno_onboarding_add_search_widget_description" tools:ignore="UnusedResources">Con Firefox en tu pantalla de inicio, tendrás fácil acceso al navegador que prioriza la privacidad y bloquea los rastreadores entre sitios.</string>
    <!-- Text for the button to add search widget on the device used by Nimbus experiments. Nimbus experiments do not support string placeholders.
        Note: The word "Firefox" should NOT be translated -->
    <string name="juno_onboarding_add_search_widget_positive_button" tools:ignore="UnusedResources">Añadir widget de Firefox</string>
    <!-- Text for the button to dismiss the screen and move on with the flow -->
    <string name="juno_onboarding_add_search_widget_negative_button" tools:ignore="UnusedResources">Ahora no</string>

    <!-- Search Widget -->
    <!-- Content description for searching with a widget. The first parameter is the name of the application.-->
    <string name="search_widget_content_description_2">Abrir una pestaña nueva de %1$s</string>
    <!-- Text preview for smaller sized widgets -->
    <string name="search_widget_text_short">Buscar</string>

    <!-- Text preview for larger sized widgets -->
    <string name="search_widget_text_long">Buscar en la web</string>

    <!-- Content description (not visible, for screen readers etc.): Voice search -->
    <string name="search_widget_voice">Búsqueda por voz</string>

    <!-- Preferences -->
    <!-- Title for the settings page-->
    <string name="settings">Ajustes</string>

    <!-- Preference category for general settings -->
    <string name="preferences_category_general">General</string>
    <!-- Preference category for all links about Fenix -->
    <string name="preferences_category_about">Acerca de</string>
    <!-- Preference category for settings related to changing the default search engine -->
    <string name="preferences_category_select_default_search_engine">Selecciona uno</string>
    <!-- Preference for settings related to managing search shortcuts for the quick search menu -->
    <string name="preferences_manage_search_shortcuts_2">Administrar buscadores alternativos</string>
    <!-- Summary for preference for settings related to managing search shortcuts for the quick search menu -->
    <string name="preferences_manage_search_shortcuts_summary">Editar buscadores visibles en el menú de búsqueda</string>
    <!-- Preference category for settings related to managing search shortcuts for the quick search menu -->
    <string name="preferences_category_engines_in_search_menu">Buscadores visibles en el menú de búsqueda</string>
    <!-- Preference for settings related to changing the default search engine -->
    <string name="preferences_default_search_engine">Buscador predeterminado</string>
    <!-- Preference for settings related to Search -->
    <string name="preferences_search">Buscar</string>
    <!-- Preference for settings related to Search engines -->
    <string name="preferences_search_engines">Buscadores</string>
    <!-- Preference for settings related to Search engines suggestions-->
    <string name="preferences_search_engines_suggestions">Sugerencias de buscadores</string>
    <!-- Preference Category for settings related to Search address bar -->
    <string name="preferences_settings_address_bar">Preferencias de la barra de direcciones</string>
    <!-- Preference Category for settings to Firefox Suggest -->
    <string name="preference_search_address_bar_fx_suggest">Barra de direcciones - Sugerencias de Firefox</string>
    <!-- Preference link to Learn more about Firefox Suggest -->
    <string name="preference_search_learn_about_fx_suggest">Saber más sobre Firefox Suggest</string>
    <!-- Preference link to rating Fenix on the Play Store -->
    <string name="preferences_rate">Calificar en Google Play</string>
    <!-- Preference linking to about page for Fenix
        The first parameter is the name of the app defined in app_name (for example: Fenix) -->
    <string name="preferences_about">Sobre %1$s</string>
    <!-- Preference for settings related to changing the default browser -->
    <string name="preferences_set_as_default_browser">Establecer como navegador predeterminado</string>
    <!-- Preference category for advanced settings -->
    <string name="preferences_category_advanced">Avanzado</string>
    <!-- Preference category for privacy and security settings -->
    <string name="preferences_category_privacy_security">Privacidad y seguridad</string>
    <!-- Preference for advanced site permissions -->
    <string name="preferences_site_permissions">Permisos del sitio</string>
    <!-- Preference for private browsing options -->
    <string name="preferences_private_browsing_options">Navegación privada</string>
    <!-- Preference for opening links in a private tab-->
    <string name="preferences_open_links_in_a_private_tab">Abrir enlaces en una pestaña privada</string>
    <!-- Preference for allowing screenshots to be taken while in a private tab-->
    <string name="preferences_allow_screenshots_in_private_mode">Permitir capturas de pantalla en navegación privada</string>
    <!-- Will inform the user of the risk of activating Allow screenshots in private browsing option -->
    <string name="preferences_screenshots_in_private_mode_disclaimer">Si está permitido, las pestañas privadas también serán visibles cuando hayan varias aplicaciones abiertas</string>
    <!-- Preference for adding private browsing shortcut -->
    <string name="preferences_add_private_browsing_shortcut">Agregar acceso directo a navegación privada</string>
    <!-- Preference for enabling "HTTPS-Only" mode -->
    <string name="preferences_https_only_title">Modo solo HTTPS</string>

    <!-- Preference for removing cookie/consent banners from sites automatically. See reduce_cookie_banner_summary for additional context. -->
    <string name="preferences_cookie_banner_reduction" moz:RemovedIn="121" tools:ignore="UnusedResources">Reducción de avisos de cookies</string>
    <!-- Label for cookie banner section in quick settings panel. -->
    <string name="cookie_banner_blocker">Bloqueador de avisos de cookies</string>
    <!-- Preference for removing cookie/consent banners from sites automatically in private mode. See reduce_cookie_banner_summary for additional context. -->
    <string name="preferences_cookie_banner_reduction_private_mode">Bloqueador de avisos de cookies en navegación privada</string>
    <!-- Preference for rejecting or removing as many cookie/consent banners as possible on sites. See reduce_cookie_banner_summary for additional context. -->
    <string name="reduce_cookie_banner_option" moz:RemovedIn="121" tools:ignore="UnusedResources">Reducir los avisos de cookies</string>
    <!-- Summary of cookie banner handling preference if the setting disabled is set to off -->
    <string name="reduce_cookie_banner_option_off" moz:RemovedIn="121" tools:ignore="UnusedResources">Desactivado</string>
    <!-- Summary of cookie banner handling preference if the setting enabled is set to on -->
    <string name="reduce_cookie_banner_option_on" moz:RemovedIn="121" tools:ignore="UnusedResources">Activado</string>

    <!-- Summary for the preference for rejecting all cookies whenever possible. The first parameter is the application name -->
    <string name="reduce_cookie_banner_summary_1" moz:RemovedIn="121" tools:ignore="UnusedResources">%1$s intenta rechazar automáticamente las solicitudes de cookies en los avisos de cookies.</string>
    <!-- Text for indicating cookie banner handling is off this site, this is shown as part of the protections panel with the tracking protection toggle -->
    <string name="reduce_cookie_banner_off_for_site">Desactivada para este sitio</string>
    <!-- Text for cancel button indicating that cookie banner reduction is not supported for the current site, this is shown as part of the cookie banner details view. -->
    <string name="cookie_banner_handling_details_site_is_not_supported_cancel_button">Cancelar</string>
    <!-- Text for request support button indicating that cookie banner reduction is not supported for the current site, this is shown as part of the cookie banner details view. -->
    <string name="cookie_banner_handling_details_site_is_not_supported_request_support_button_2">Enviar petición</string>
    <!-- Text for title indicating that cookie banner reduction is not supported for the current site, this is shown as part of the cookie banner details view. -->
    <string name="cookie_banner_handling_details_site_is_not_supported_title_2">¿Solicitar ayuda para este sitio?</string>
    <!-- Label for the snackBar, after the user reports with success a website where cookie banner reducer did not work -->
    <string name="cookie_banner_handling_report_site_snack_bar_text_2">Solicitud enviada</string>
    <!-- Text for indicating cookie banner handling is on this site, this is shown as part of the protections panel with the tracking protection toggle -->
    <string name="reduce_cookie_banner_on_for_site">Activada para este sitio</string>
    <!-- Text for indicating that a request for unsupported site was sent to Nimbus (it's a Mozilla library for experiments), this is shown as part of the protections panel with the tracking protection toggle -->
    <string name="reduce_cookie_banner_unsupported_site_request_submitted_2">Solicitud de ayuda enviada</string>
    <!-- Text for indicating cookie banner handling is currently not supported for this site, this is shown as part of the protections panel with the tracking protection toggle -->
    <string name="reduce_cookie_banner_unsupported_site">Sitio actualmente no compatible</string>
    <!-- Title text for a detail explanation indicating cookie banner handling is on this site, this is shown as part of the cookie banner panel in the toolbar. The first parameter is a shortened URL of the current site-->
    <string name="reduce_cookie_banner_details_panel_title_on_for_site" moz:RemovedIn="121" tools:ignore="UnusedResources">¿Activar la reducción de aviso de cookies para %1$s?</string>
    <!-- Title text for a detail explanation indicating cookie banner handling is on this site, this is shown as part of the cookie banner panel in the toolbar. The first parameter is a shortened URL of the current site-->
    <string name="reduce_cookie_banner_details_panel_title_on_for_site_1">¿Activar el bloqueo de aviso de cookies para %1$s?</string>
    <!-- Title text for a detail explanation indicating cookie banner handling is off this site, this is shown as part of the cookie banner panel in the toolbar. The first parameter is a shortened URL of the current site-->
    <string name="reduce_cookie_banner_details_panel_title_off_for_site" moz:RemovedIn="121" tools:ignore="UnusedResources">¿Desactivar la reducción de aviso de cookies para %1$s?</string>
    <!-- Title text for a detail explanation indicating cookie banner handling is off this site, this is shown as part of the cookie banner panel in the toolbar. The first parameter is a shortened URL of the current site-->
    <string name="reduce_cookie_banner_details_panel_title_off_for_site_1">¿Desactivar el bloqueo de aviso de cookies para %1$s?</string>
    <!-- Title text for a detail explanation indicating cookie banner reducer didn't work for the current site, this is shown as part of the cookie banner panel in the toolbar. The first parameter is the application name-->
    <string name="reduce_cookie_banner_details_panel_title_unsupported_site_request_2">%1$s no puede rechazar automáticamente los avisos de cookies en este sitio. Puede enviar una solicitud para admitir este sitio en el futuro.</string>
    <!-- Long text for a detail explanation indicating what will happen if cookie banner handling is off for a site, this is shown as part of the cookie banner panel in the toolbar. The first parameter is the application name -->
    <string name="reduce_cookie_banner_details_panel_description_off_for_site" moz:RemovedIn="121" tools:ignore="UnusedResources">%1$s borrará las cookies de este sitio y recargará la página. Borrar todas las cookies puede cerrar tu sesión o vaciar los carritos de compras.</string>

    <!-- Long text for a detail explanation indicating what will happen if cookie banner handling is off for a site, this is shown as part of the cookie banner panel in the toolbar. The first parameter is the application name -->
    <string name="reduce_cookie_banner_details_panel_description_off_for_site_1">Tras desactivarlo, %1$s borrará las cookies y recargará la página. Esto puede desconectarte del sitio o vaciar tu carrito de compra.</string>
    <!-- Long text for a detail explanation indicating what will happen if cookie banner handling is on for a site, this is shown as part of the cookie banner panel in the toolbar. The first parameter is the application name -->
    <string name="reduce_cookie_banner_details_panel_description_on_for_site_2" moz:RemovedIn="121" tools:ignore="UnusedResources">%1$s intenta rechazar automáticamente las solicitudes de cookies en sitios compatibles.</string>
    <!-- Long text for a detail explanation indicating what will happen if cookie banner handling is on for a site, this is shown as part of the cookie banner panel in the toolbar. The first parameter is the application name -->
    <string name="reduce_cookie_banner_details_panel_description_on_for_site_3">Al activarlo %1$s intentará rechazar automáticamente los avisos de cookies en este sitio.</string>
    <!-- Title text for the cookie banner re-engagement dialog. The first parameter is the application name. -->
    <string name="reduce_cookie_banner_dialog_title" moz:RemovedIn="121" tools:ignore="UnusedResources">¿Permitir que %1$s rechace los avisos de cookies?</string>
    <!-- Body text for the cookie banner re-engagement dialog use. The first parameter is the application name. -->
    <string name="reduce_cookie_banner_dialog_body" moz:RemovedIn="121" tools:ignore="UnusedResources">%1$s puede rechazar automáticamente muchas solicitudes de cookies.</string>
    <!-- Remind me later text button for the onboarding dialog -->
    <string name="reduce_cookie_banner_dialog_not_now_button" moz:RemovedIn="121" tools:ignore="UnusedResources">Ahora no</string>
    <!-- Snack text for the cookie banner dialog, after user hit the dismiss banner button -->
    <string name="reduce_cookie_banner_dialog_snackbar_text" moz:RemovedIn="121" tools:ignore="UnusedResources">Verás menos solicitudes de cookies</string>

    <!-- Change setting text button, for the cookie banner re-engagement dialog -->
    <string name="reduce_cookie_banner_dialog_change_setting_button" moz:RemovedIn="121" tools:ignore="UnusedResources">Permitir</string>

    <!--Title for the cookie banner re-engagement CFR, the placeholder is replaced with app name -->
    <string name="cookie_banner_cfr_title">%1$s acaba de rechazar las cookies por ti</string>
    <!--Message for the cookie banner re-engagement CFR -->
    <string name="cookie_banner_cfr_message">Menos distracciones, menos cookies que te rastrean en este sitio.</string>

    <!-- Description of the preference to enable "HTTPS-Only" mode. -->
    <string name="preferences_https_only_summary">Intenta conectarse automáticamente a sitios utilizando el protocolo de cifrado HTTPS para mayor seguridad.</string>
    <!-- Summary of https only preference if https only is set to off -->
    <string name="preferences_https_only_off">Desactivado</string>
    <!-- Summary of https only preference if https only is set to on in all tabs -->
    <string name="preferences_https_only_on_all">Activado en todas las pestañas</string>
    <!-- Summary of https only preference if https only is set to on in private tabs only -->
    <string name="preferences_https_only_on_private">Activado en las pestañas privadas</string>
    <!-- Text displayed that links to website containing documentation about "HTTPS-Only" mode -->
    <string name="preferences_http_only_learn_more">Saber más</string>
    <!-- Option for the https only setting -->
    <string name="preferences_https_only_in_all_tabs">Activar en todas las pestañas</string>
    <!-- Option for the https only setting -->
    <string name="preferences_https_only_in_private_tabs">Activar solo en las pestañas privadas</string>
    <!-- Title shown in the error page for when trying to access a http website while https only mode is enabled. -->
    <string name="errorpage_httpsonly_title">Sitio seguro no disponible</string>
    <!-- Message shown in the error page for when trying to access a http website while https only mode is enabled. The message has two paragraphs. This is the first. -->
    <string name="errorpage_httpsonly_message_title">Lo más probable es que el sitio web simplemente no sea compatible con HTTPS.</string>
    <!-- Message shown in the error page for when trying to access a http website while https only mode is enabled. The message has two paragraphs. This is the second. -->
    <string name="errorpage_httpsonly_message_summary">Sin embargo, también es posible que se trate de un atacante. Si continúas en el sitio web, no debes introducir ninguna información sensible. Si continúas, el modo Solo HTTPS se desactivará temporalmente para el sitio.</string>
    <!-- Preference for accessibility -->
    <string name="preferences_accessibility">Accesibilidad</string>
    <!-- Preference to override the Mozilla account server -->
    <string name="preferences_override_account_server">Servidor personalizado de cuenta de Mozilla</string>
    <!-- Preference to override the Sync token server -->
    <string name="preferences_override_sync_tokenserver">Servidor personalizado de Sync</string>
    <!-- Toast shown after updating the Mozilla account/Sync server override preferences -->
    <string name="toast_override_account_sync_server_done">Servidores de cuenta de Mozilla y Sync modificados. Cerrando la aplicación para aplicar los cambios…</string>
    <!-- Preference category for account information -->
    <string name="preferences_category_account">Cuenta</string>
    <!-- Preference for changing where the toolbar is positioned -->
    <string name="preferences_toolbar">Barra de herramientas</string>
    <!-- Preference for changing default theme to dark or light mode -->
    <string name="preferences_theme">Tema</string>
    <!-- Preference for customizing the home screen -->
    <string name="preferences_home_2">Página de inicio</string>
    <!-- Preference for gestures based actions -->
    <string name="preferences_gestures">Gestos</string>
    <!-- Preference for settings related to visual options -->
    <string name="preferences_customize">Personalizar</string>
    <!-- Preference description for banner about signing in -->
    <string name="preferences_sign_in_description_2">Inicia sesión para sincronizar pestañas, marcadores, contraseñas y más.</string>
    <!-- Preference shown instead of account display name while account profile information isn't available yet. -->
    <string name="preferences_account_default_name_2">Cuenta de Mozilla</string>
    <!-- Preference text for account title when there was an error syncing FxA -->
    <string name="preferences_account_sync_error">Reconectar para reanudar la sincronización</string>
    <!-- Preference for language -->
    <string name="preferences_language">Idioma</string>
    <!-- Preference for data choices -->
    <string name="preferences_data_choices">Elección de datos</string>
    <!-- Preference for data collection -->
    <string name="preferences_data_collection">Recopilación de datos</string>
    <!-- Preference for developers -->
    <string name="preferences_remote_debugging">Depuración remota vía USB</string>
    <!-- Preference title for switch preference to show search suggestions -->
    <string name="preferences_show_search_suggestions">Mostrar sugerencias de búsqueda</string>
    <!-- Preference title for switch preference to show voice search button -->
    <string name="preferences_show_voice_search">Mostrar búsqueda por voz</string>
    <!-- Preference title for switch preference to show search suggestions also in private mode -->
    <string name="preferences_show_search_suggestions_in_private">Mostrar en sesiones privadas</string>
    <!-- Preference title for switch preference to show a clipboard suggestion when searching -->
    <string name="preferences_show_clipboard_suggestions">Mostrar sugerencias del portapapeles</string>
    <!-- Preference title for switch preference to suggest browsing history when searching -->
    <string name="preferences_search_browsing_history">Buscar historial de navegación</string>
    <!-- Preference title for switch preference to suggest bookmarks when searching -->
    <string name="preferences_search_bookmarks">Buscar marcadores</string>
    <!-- Preference title for switch preference to suggest synced tabs when searching -->
    <string name="preferences_search_synced_tabs">Buscar pestañas sincronizadas</string>
    <!-- Preference for account settings -->
    <string name="preferences_account_settings">Ajustes de la cuenta</string>

    <!-- Preference for enabling url autocomplete-->
    <string name="preferences_enable_autocomplete_urls">Autocompletar URLs</string>
    <!-- Preference title for switch preference to show sponsored Firefox Suggest search suggestions -->
    <string name="preferences_show_sponsored_suggestions">Sugerencias de patrocinadores</string>
    <!-- Summary for preference to show sponsored Firefox Suggest search suggestions.
         The first parameter is the name of the application. -->
    <string name="preferences_show_sponsored_suggestions_summary">Apoya a %1$s con sugerencias patrocinadas ocasionales</string>
    <!-- Preference title for switch preference to show Firefox Suggest search suggestions for web content.
         The first parameter is the name of the application. -->
    <string name="preferences_show_nonsponsored_suggestions">Sugerencias de %1$s</string>
    <!-- Summary for preference to show Firefox Suggest search suggestions for web content -->
    <string name="preferences_show_nonsponsored_suggestions_summary">Recibir sugerencias de la web relacionadas con tu búsqueda</string>
    <!-- Preference for open links in third party apps -->
    <string name="preferences_open_links_in_apps">Abrir enlaces en aplicaciones</string>

    <!-- Preference for open links in third party apps always open in apps option -->
    <string name="preferences_open_links_in_apps_always">Siempre</string>
    <!-- Preference for open links in third party apps ask before opening option -->
    <string name="preferences_open_links_in_apps_ask">Preguntar antes de abrir</string>
    <!-- Preference for open links in third party apps never open in apps option -->
    <string name="preferences_open_links_in_apps_never">Nunca</string>
    <!-- Preference for open download with an external download manager app -->
    <string name="preferences_external_download_manager">Administrador de descargas externo</string>
    <!-- Preference for enabling gecko engine logs -->
    <string name="preferences_enable_gecko_logs">Habilitar registros de Gecko</string>
    <!-- Message to indicate users that we are quitting the application to apply the changes -->
    <string name="quit_application">Saliendo de la aplicación para aplicar los cambios…</string>

    <!-- Preference for add_ons -->
    <string name="preferences_addons">Complementos</string>

    <!-- Preference for installing a local add-on -->
    <string name="preferences_install_local_addon">Instalar complemento desde archivo</string>
    <!-- Preference for notifications -->
    <string name="preferences_notifications">Notificaciones</string>

    <!-- Summary for notification preference indicating notifications are allowed -->
    <string name="notifications_allowed_summary">Permitido</string>
    <!-- Summary for notification preference indicating notifications are not allowed -->
    <string name="notifications_not_allowed_summary">No permitido</string>

    <!-- Add-on Preferences -->
    <!-- Preference to customize the configured AMO (addons.mozilla.org) collection -->
    <string name="preferences_customize_amo_collection">Colección de complementos personalizada</string>
    <!-- Button caption to confirm the add-on collection configuration -->
    <string name="customize_addon_collection_ok">OK</string>
    <!-- Button caption to abort the add-on collection configuration -->
    <string name="customize_addon_collection_cancel">Cancelar</string>
    <!-- Hint displayed on input field for custom collection name -->
    <string name="customize_addon_collection_hint">Nombre de la colección</string>
    <!-- Hint displayed on input field for custom collection user ID-->
    <string name="customize_addon_collection_user_hint">Dueño de la colección (ID de usuario)</string>
    <!-- Toast shown after confirming the custom add-on collection configuration -->
    <string name="toast_customize_addon_collection_done">Colección de complementos modificada. Cerrando la aplicación para aplicar los cambios…</string>

    <!-- Customize Home -->
    <!-- Header text for jumping back into the recent tab in customize the home screen -->
    <string name="customize_toggle_jump_back_in">Volver a esta pestaña</string>
    <!-- Title for the customize home screen section with recently saved bookmarks. -->
    <string name="customize_toggle_recent_bookmarks">Marcadores recientes</string>
    <!-- Title for the customize home screen section with recently visited. Recently visited is
    a section where users see a list of tabs that they have visited in the past few days -->
    <string name="customize_toggle_recently_visited">Visitados recientemente</string>

    <!-- Title for the customize home screen section with Pocket. -->
    <string name="customize_toggle_pocket_2">Historias que te hacen reflexionar</string>
    <!-- Summary for the customize home screen section with Pocket. The first parameter is product name Pocket -->
    <string name="customize_toggle_pocket_summary">Artículos impulsados por %s</string>
    <!-- Title for the customize home screen section with sponsored Pocket stories. -->
    <string name="customize_toggle_pocket_sponsored">Historias patrocinadas</string>
    <!-- Title for the opening wallpaper settings screen -->
    <string name="customize_wallpapers">Fondos de pantalla</string>
    <!-- Title for the customize home screen section with sponsored shortcuts. -->
    <string name="customize_toggle_contile">Accesos directos patrocinados</string>

    <!-- Wallpapers -->
    <!-- Content description for various wallpapers. The first parameter is the name of the wallpaper -->
    <string name="wallpapers_item_name_content_description">Elemento de fondo de pantalla: %1$s</string>
    <!-- Snackbar message for when wallpaper is selected -->
    <string name="wallpaper_updated_snackbar_message">¡Fondo de pantalla actualizado!</string>
    <!-- Snackbar label for action to view selected wallpaper -->
    <string name="wallpaper_updated_snackbar_action">Ver</string>
    <!-- Snackbar message for when wallpaper couldn't be downloaded -->
    <string name="wallpaper_download_error_snackbar_message">No se ha podido descargar el fondo de pantalla</string>
    <!-- Snackbar label for action to retry downloading the wallpaper -->
    <string name="wallpaper_download_error_snackbar_action">Reintentar</string>
    <!-- Snackbar message for when wallpaper couldn't be selected because of the disk error -->
    <string name="wallpaper_select_error_snackbar_message">No se ha podido cambiar el fondo de pantalla</string>
    <!-- Text displayed that links to website containing documentation about the "Limited Edition" wallpapers. -->
    <string name="wallpaper_learn_more">Saber más</string>

    <!-- Text for classic wallpapers title. The first parameter is the Firefox name. -->
    <string name="wallpaper_classic_title">%s clásico</string>
    <!-- Text for artist series wallpapers title. "Artist series" represents a collection of artist collaborated wallpapers. -->
    <string name="wallpaper_artist_series_title">Series de artistas</string>
    <!-- Description text for the artist series wallpapers with learn more link. The first parameter is the learn more string defined in wallpaper_learn_more. "Independent voices" is the name of the wallpaper collection -->
    <string name="wallpaper_artist_series_description_with_learn_more">La colección Voces Independientes. %s</string>
    <!-- Description text for the artist series wallpapers. "Independent voices" is the name of the wallpaper collection -->
    <string name="wallpaper_artist_series_description">La colección Voces Independientes.</string>
    <!-- Wallpaper onboarding dialog header text. -->
    <string name="wallpapers_onboarding_dialog_title_text">Prueba un toque de color</string>
    <!-- Wallpaper onboarding dialog body text. -->
    <string name="wallpapers_onboarding_dialog_body_text">Elige un fondo de pantalla que te represente.</string>
    <!-- Wallpaper onboarding dialog learn more button text. The button navigates to the wallpaper settings screen. -->
    <string name="wallpapers_onboarding_dialog_explore_more_button_text">Explorar más fondos de pantalla</string>

    <!-- Add-ons general availability nimbus message-->
    <!-- Title of the Nimbus message for add-ons general availability-->
    <string name="addon_ga_message_title" tools:ignore="UnusedResources">Nuevos complementos disponibles ahora</string>
    <!-- Body of the Nimbus message for add-ons general availability. 'Firefox' intentionally hardcoded here-->
    <string name="addon_ga_message_body" tools:ignore="UnusedResources">Descubre más de 100 nuevas extensiones que te permiten personalizar Firefox.</string>
    <!-- Button text of the Nimbus message for add-ons general availability. -->
    <string name="addon_ga_message_button" tools:ignore="UnusedResources">Explorar complementos</string>

    <!-- Add-on process crash dialog to user -->
    <!-- Title of a dialog shown to the user when enough errors have occurred with addons and they need to be temporarily disabled -->
    <string name="addon_process_crash_dialog_title" tools:ignore="UnusedResources">Los complementos están desactivados temporalmente</string>
    <!-- The first parameter is the application name. This is a message shown to the user when too many errors have occurred with the addons process and they have been disabled. The user can decide if they would like to continue trying to start add-ons or if they'd rather continue without them. -->
    <string name="addon_process_crash_dialog_message" tools:ignore="UnusedResources">Uno o más complementos han dejado de funcionar, lo que ha hecho que tu sistema sea inestable. %1$s ha intentado reiniciar los complementos sin éxito.\n\nLos complementos no se reiniciarán durante tu sesión actual.\n\nQuitar o deshabilitar los complementos puede solucionar este problema.</string>
    <!-- This will cause the add-ons to try restarting but the dialog will reappear if it is unsuccessful again -->
    <string name="addon_process_crash_dialog_retry_button_text" tools:ignore="UnusedResources">Intenta reiniciando los complementos</string>
    <!-- The user will continue with all add-ons disabled -->
    <string name="addon_process_crash_dialog_disable_addons_button_text" tools:ignore="UnusedResources">Continuar con los complementos desactivados</string>

    <!-- Account Preferences -->
    <!-- Preference for managing your account via accounts.firefox.com -->
    <string name="preferences_manage_account">Administrar cuenta</string>
    <!-- Summary of the preference for managing your account via accounts.firefox.com. -->
    <string name="preferences_manage_account_summary">Cambiar la contraseña, administrar la recopilación de datos o eliminar la cuenta</string>
    <!-- Preference for triggering sync -->
    <string name="preferences_sync_now">Sincronizar ahora</string>
    <!-- Preference category for sync -->
    <string name="preferences_sync_category">Elige qué quieres sincronizar</string>
    <!-- Preference for syncing history -->
    <string name="preferences_sync_history">Historial</string>
    <!-- Preference for syncing bookmarks -->
    <string name="preferences_sync_bookmarks">Marcadores</string>
    <!-- Preference for syncing logins -->
    <string name="preferences_sync_logins">Inicios de sesión</string>
    <!-- Preference for syncing tabs -->
    <string name="preferences_sync_tabs_2">Pestañas abiertas</string>
    <!-- Preference for signing out -->
    <string name="preferences_sign_out">Cerrar sesión</string>
    <!-- Preference displays and allows changing current FxA device name -->
    <string name="preferences_sync_device_name">Nombre del dispositivo</string>
    <!-- Text shown when user enters empty device name -->
    <string name="empty_device_name_error">El nombre del dispositivo no puede estar vacío.</string>
    <!-- Label indicating that sync is in progress -->
    <string name="sync_syncing_in_progress">Sincronizando…</string>
    <!-- Label summary indicating that sync failed. The first parameter is the date stamp showing last time it succeeded -->
    <string name="sync_failed_summary">La sincronización falló. Último éxito: %s</string>
    <!-- Label summary showing never synced -->
    <string name="sync_failed_never_synced_summary">La sincronización falló. Última sincronización: nunca</string>
    <!-- Label summary the date we last synced. The first parameter is date stamp showing last time synced -->
    <string name="sync_last_synced_summary">Última sincronización: %s</string>
    <!-- Label summary showing never synced -->
    <string name="sync_never_synced_summary">Última sincronización: nunca</string>

    <!-- Text for displaying the default device name.
        The first parameter is the application name, the second is the device manufacturer name
        and the third is the device model. -->
    <string name="default_device_name_2">%1$s en %2$s %3$s</string>

    <!-- Preference for syncing credit cards -->
    <string name="preferences_sync_credit_cards">Tarjetas de crédito</string>
    <!-- Preference for syncing addresses -->
    <string name="preferences_sync_address">Direcciones</string>

    <!-- Send Tab -->
    <!-- Name of the "receive tabs" notification channel. Displayed in the "App notifications" system settings for the app -->
    <string name="fxa_received_tab_channel_name">Pestañas recibidas</string>
    <!-- Description of the "receive tabs" notification channel. Displayed in the "App notifications" system settings for the app -->
    <string name="fxa_received_tab_channel_description">Notificaciones para pestañas recibidas de otros dispositivos Firefox.</string>

    <!--  The body for these is the URL of the tab received  -->
    <string name="fxa_tab_received_notification_name">Pestaña recibida</string>
    <!-- %s is the device name -->
    <string name="fxa_tab_received_from_notification_name">Pestaña de %s</string>


    <!-- Advanced Preferences -->
    <!-- Preference for tracking protection exceptions -->
    <string name="preferences_tracking_protection_exceptions">Excepciones</string>

    <!-- Button in Exceptions Preference to turn on tracking protection for all sites (remove all exceptions) -->
    <string name="preferences_tracking_protection_exceptions_turn_on_for_all">Activar para todos los sitios</string>

    <!-- Text displayed when there are no exceptions -->
    <string name="exceptions_empty_message_description">Las excepciones te permiten deshabilitar la protección contra rastreo en sitios seleccionados.</string>
    <!-- Text displayed when there are no exceptions, with learn more link that brings users to a tracking protection SUMO page -->
    <string name="exceptions_empty_message_learn_more_link">Saber más</string>

    <!-- Preference switch for usage and technical data collection -->
    <string name="preference_usage_data">Uso y datos técnicos</string>
    <!-- Preference description for usage and technical data collection -->
    <string name="preferences_usage_data_description">Comparte datos de rendimiento, uso, hardware y personalizaciones sobre tu navegador con Mozilla para ayudar a mejorar %1$s</string>
    <!-- Preference switch for marketing data collection -->
    <string name="preferences_marketing_data">Datos de marketing</string>
    <!-- Preference description for marketing data collection -->
    <string name="preferences_marketing_data_description2">Comparte datos básicos de uso con Adjust, nuestro proveedor de marketing móvil</string>
    <!-- Title for studies preferences -->
    <string name="preference_experiments_2">Estudios</string>
    <!-- Summary for studies preferences -->
    <string name="preference_experiments_summary_2">Permite a Mozilla instalar y ejecutar estudios</string>

    <!-- Turn On Sync Preferences -->
    <!-- Header of the Sync and save your data preference view -->
    <string name="preferences_sync_2">Sincronizar y guardar tus datos</string>
    <!-- Preference for reconnecting to FxA sync -->
    <string name="preferences_sync_sign_in_to_reconnect">Inicia sesión para reconectar</string>
    <!-- Preference for removing FxA account -->
    <string name="preferences_sync_remove_account">Eliminar cuenta</string>

    <!-- Pairing Feature strings -->
    <!-- Instructions on how to access pairing -->
    <string name="pair_instructions_2"><![CDATA[Escaneae el código QR mostrado en <b>firefox.com/pair</b>]]></string>

    <!-- Toolbar Preferences -->
    <!-- Preference for using top toolbar -->
    <string name="preference_top_toolbar">Superior</string>
    <!-- Preference for using bottom toolbar -->
    <string name="preference_bottom_toolbar">Inferior</string>

    <!-- Theme Preferences -->
    <!-- Preference for using light theme -->
    <string name="preference_light_theme">Claro</string>
    <!-- Preference for using dark theme -->
    <string name="preference_dark_theme">Oscuro</string>
    <!-- Preference for using using dark or light theme automatically set by battery -->
    <string name="preference_auto_battery_theme">Establecido por el ahorrador de batería</string>
    <!-- Preference for using following device theme -->
    <string name="preference_follow_device_theme">Seguir tema del dispositivo</string>

    <!-- Gestures Preferences-->
    <!-- Preferences for using pull to refresh in a webpage -->
    <string name="preference_gestures_website_pull_to_refresh">Arrastrar para actualizar</string>
    <!-- Preference for using the dynamic toolbar -->
    <string name="preference_gestures_dynamic_toolbar">Desplazar para ocultar la barra de herramientas</string>
    <!-- Preference for switching tabs by swiping horizontally on the toolbar -->
    <string name="preference_gestures_swipe_toolbar_switch_tabs">Deslizar la barra hacia los lados para cambiar de pestaña</string>
    <!-- Preference for showing the opened tabs by swiping up on the toolbar-->
    <string name="preference_gestures_swipe_toolbar_show_tabs">Deslizar la barra de herramientas hacia arriba para abrir pestañas</string>

    <!-- Library -->
    <!-- Option in Library to open Downloads page -->
    <string name="library_downloads">Descargas</string>
    <!-- Option in library to open Bookmarks page -->
    <string name="library_bookmarks">Marcadores</string>
    <!-- Option in library to open Desktop Bookmarks root page -->
    <string name="library_desktop_bookmarks_root">Marcadores de escritorio</string>
    <!-- Option in library to open Desktop Bookmarks "menu" page -->
    <string name="library_desktop_bookmarks_menu">Menú Marcadores</string>
    <!-- Option in library to open Desktop Bookmarks "toolbar" page -->
    <string name="library_desktop_bookmarks_toolbar">Barra de herramientas de marcadores</string>
    <!-- Option in library to open Desktop Bookmarks "unfiled" page -->
    <string name="library_desktop_bookmarks_unfiled">Otros marcadores</string>
    <!-- Option in Library to open History page -->
    <string name="library_history">Historial</string>
    <!-- Option in Library to open a new tab -->
    <string name="library_new_tab">Nueva pestaña</string>
    <!-- Settings Page Title -->
    <string name="settings_title">Ajustes</string>
    <!-- Content description (not visible, for screen readers etc.): "Close button for library settings" -->
    <string name="content_description_close_button">Cerrar</string>

    <!-- Title to show in alert when a lot of tabs are to be opened
    %d is a placeholder for the number of tabs that will be opened -->
    <string name="open_all_warning_title">¿Abrir %d pestañas?</string>
    <!-- Message to warn users that a large number of tabs will be opened
    %s will be replaced by app name. -->
    <string name="open_all_warning_message">Abrir tantas pestañas puede ralentizar %s mientras se cargan las páginas. ¿Estás seguro de que quieres continuar?</string>
    <!-- Dialog button text for confirming open all tabs -->
    <string name="open_all_warning_confirm">Abrir pestañas</string>
    <!-- Dialog button text for canceling open all tabs -->
    <string name="open_all_warning_cancel">Cancelar</string>

    <!-- Text to show users they have one page in the history group section of the History fragment.
    %d is a placeholder for the number of pages in the group. -->
    <string name="history_search_group_site_1">%d página</string>

    <!-- Text to show users they have multiple pages in the history group section of the History fragment.
    %d is a placeholder for the number of pages in the group. -->
    <string name="history_search_group_sites_1">%d páginas</string>

    <!-- Option in library for Recently Closed Tabs -->
    <string name="library_recently_closed_tabs">Pestañas cerradas recientemente</string>
    <!-- Option in library to open Recently Closed Tabs page -->
    <string name="recently_closed_show_full_history">Mostrar todo el historial</string>
    <!-- Text to show users they have multiple tabs saved in the Recently Closed Tabs section of history.
    %d is a placeholder for the number of tabs selected. -->
    <string name="recently_closed_tabs">%d pestañas</string>
    <!-- Text to show users they have one tab saved in the Recently Closed Tabs section of history.
    %d is a placeholder for the number of tabs selected. -->
    <string name="recently_closed_tab">%d pestaña</string>
    <!-- Recently closed tabs screen message when there are no recently closed tabs -->
    <string name="recently_closed_empty_message">No hay pestañas cerradas recientemente</string>

    <!-- Tab Management -->
    <!-- Title of preference for tabs management -->
    <string name="preferences_tabs">Pestañas</string>
    <!-- Title of preference that allows a user to specify the tab view -->
    <string name="preferences_tab_view">Vista de pestaña</string>
    <!-- Option for a list tab view -->
    <string name="tab_view_list">Lista</string>
    <!-- Option for a grid tab view -->
    <string name="tab_view_grid">Cuadrícula</string>
    <!-- Title of preference that allows a user to auto close tabs after a specified amount of time -->
    <string name="preferences_close_tabs">Cerrar pestañas</string>
    <!-- Option for auto closing tabs that will never auto close tabs, always allows user to manually close tabs -->
    <string name="close_tabs_manually">Manualmente</string>
    <!-- Option for auto closing tabs that will auto close tabs after one day -->
    <string name="close_tabs_after_one_day">Después de un día</string>
    <!-- Option for auto closing tabs that will auto close tabs after one week -->
    <string name="close_tabs_after_one_week">Después de una semana</string>
    <!-- Option for auto closing tabs that will auto close tabs after one month -->
    <string name="close_tabs_after_one_month">Después de un mes</string>

    <!-- Title of preference that allows a user to specify the auto-close settings for open tabs -->
    <string name="preference_auto_close_tabs" tools:ignore="UnusedResources">Cerrar automáticamente pestañas abiertas</string>

    <!-- Opening screen -->
    <!-- Title of a preference that allows a user to choose what screen to show after opening the app -->
    <string name="preferences_opening_screen">Pantalla de apertura</string>
    <!-- Option for always opening the homepage when re-opening the app -->
    <string name="opening_screen_homepage">Página de inicio</string>
    <!-- Option for always opening the user's last-open tab when re-opening the app -->
    <string name="opening_screen_last_tab">Última pestaña</string>
    <!-- Option for always opening the homepage when re-opening the app after four hours of inactivity -->
    <string name="opening_screen_after_four_hours_of_inactivity">Página de inicio después de cuatro horas de inactividad</string>
    <!-- Summary for tabs preference when auto closing tabs setting is set to manual close-->
    <string name="close_tabs_manually_summary">Cerrar manualmente</string>
    <!-- Summary for tabs preference when auto closing tabs setting is set to auto close tabs after one day-->
    <string name="close_tabs_after_one_day_summary">Cerrar después de un día</string>
    <!-- Summary for tabs preference when auto closing tabs setting is set to auto close tabs after one week-->
    <string name="close_tabs_after_one_week_summary">Cerrar después de una semana</string>
    <!-- Summary for tabs preference when auto closing tabs setting is set to auto close tabs after one month-->
    <string name="close_tabs_after_one_month_summary">Cerrar después de un mes</string>

    <!-- Summary for homepage preference indicating always opening the homepage when re-opening the app -->
    <string name="opening_screen_homepage_summary">Abrir en la página de inicio</string>
    <!-- Summary for homepage preference indicating always opening the last-open tab when re-opening the app -->
    <string name="opening_screen_last_tab_summary">Abrir en la última pestaña</string>
    <!-- Summary for homepage preference indicating opening the homepage when re-opening the app after four hours of inactivity -->
    <string name="opening_screen_after_four_hours_of_inactivity_summary">Abrir en la página de inicio después de cuatro horas</string>

    <!-- Inactive tabs -->
    <!-- Category header of a preference that allows a user to enable or disable the inactive tabs feature -->
    <string name="preferences_inactive_tabs">Mover las pestañas antiguas a inactivas</string>
    <!-- Title of inactive tabs preference -->
    <string name="preferences_inactive_tabs_title">Las pestañas que no has visto durante dos semanas se mueven a la sección inactiva.</string>

    <!-- Studies -->
    <!-- Title of the remove studies button -->
    <string name="studies_remove">Eliminar</string>
    <!-- Title of the active section on the studies list -->
    <string name="studies_active">Activo</string>
    <!-- Description for studies, it indicates why Firefox use studies. The first parameter is the name of the application. -->
    <string name="studies_description_2">%1$s puede instalar y ejecutar estudios de vez en cuando.</string>
    <!-- Learn more link for studies, links to an article for more information about studies. -->
    <string name="studies_learn_more">Saber más</string>

    <!-- Dialog message shown after removing a study -->
    <string name="studies_restart_app">La aplicación se cerrará para aplicar los cambios</string>
    <!-- Dialog button to confirm the removing a study. -->
    <string name="studies_restart_dialog_ok">Aceptar</string>
    <!-- Dialog button text for canceling removing a study. -->
    <string name="studies_restart_dialog_cancel">Cancelar</string>
    <!-- Toast shown after turning on/off studies preferences -->
    <string name="studies_toast_quit_application" tools:ignore="UnusedResources">Saliendo de la aplicación para aplicar los cambios…</string>

    <!-- Sessions -->
    <!-- Title for the list of tabs -->
    <string name="tab_header_label">Pestañas abiertas</string>
    <!-- Title for the list of tabs in the current private session -->
    <string name="tabs_header_private_tabs_title">Pestañas privadas</string>
    <!-- Title for the list of tabs in the synced tabs -->
    <string name="tabs_header_synced_tabs_title">Pestañas sincronizadas</string>
    <!-- Content description (not visible, for screen readers etc.): Add tab button. Adds a news tab when pressed -->
    <string name="add_tab">Agregar pestaña</string>
    <!-- Content description (not visible, for screen readers etc.): Add tab button. Adds a news tab when pressed -->
    <string name="add_private_tab">Añadir pestaña privada</string>
    <!-- Text for the new tab button to indicate adding a new private tab in the tab -->
    <string name="tab_drawer_fab_content">Privada</string>
    <!-- Text for the new tab button to indicate syncing command on the synced tabs page -->
    <string name="tab_drawer_fab_sync">Sincronizar</string>
    <!-- Text shown in the menu for sharing all tabs -->
    <string name="tab_tray_menu_item_share">Compartir todas las pestañas</string>
    <!-- Text shown in the menu to view recently closed tabs -->
    <string name="tab_tray_menu_recently_closed">Pestañas cerradas recientemente</string>
    <!-- Text shown in the tabs tray inactive tabs section -->
    <string name="tab_tray_inactive_recently_closed" tools:ignore="UnusedResources">Cerradas recientemente</string>
    <!-- Text shown in the menu to view account settings -->
    <string name="tab_tray_menu_account_settings">Ajustes de la cuenta</string>
    <!-- Text shown in the menu to view tab settings -->
    <string name="tab_tray_menu_tab_settings">Ajustes de pestañas</string>
    <!-- Text shown in the menu for closing all tabs -->
    <string name="tab_tray_menu_item_close">Cerrar todas las pestañas</string>
    <!-- Text shown in the multiselect menu for bookmarking selected tabs. -->
    <string name="tab_tray_multiselect_menu_item_bookmark">Marcador</string>
    <!-- Text shown in the multiselect menu for closing selected tabs. -->
    <string name="tab_tray_multiselect_menu_item_close">Cerrar</string>
    <!-- Content description for tabs tray multiselect share button -->
    <string name="tab_tray_multiselect_share_content_description">Compartir pestañas seleccionadas</string>
    <!-- Content description for tabs tray multiselect menu -->
    <string name="tab_tray_multiselect_menu_content_description">Menú de pestañas seleccionadas</string>
    <!-- Content description (not visible, for screen readers etc.): Removes tab from collection button. Removes the selected tab from collection when pressed -->
    <string name="remove_tab_from_collection">Eliminar pestaña de la colección</string>
    <!-- Text for button to enter multiselect mode in tabs tray -->
    <string name="tabs_tray_select_tabs">Seleccionar pestañas</string>
    <!-- Content description (not visible, for screen readers etc.): Close tab button. Closes the current session when pressed -->
    <string name="close_tab">Cerrar pestaña</string>
    <!-- Content description (not visible, for screen readers etc.): Close tab <title> button. First parameter is tab title  -->
    <string name="close_tab_title">Cerrar pestaña %s</string>
    <!-- Content description (not visible, for screen readers etc.): Opens the open tabs menu when pressed -->
    <string name="open_tabs_menu">Abrir menú de pestañas</string>
    <!-- Open tabs menu item to save tabs to collection -->
    <string name="tabs_menu_save_to_collection1">Guardar pestañas en la colección</string>
    <!-- Text for the menu button to delete a collection -->
    <string name="collection_delete">Eliminar colección</string>
    <!-- Text for the menu button to rename a collection -->
    <string name="collection_rename">Cambiar nombre a colección</string>
    <!-- Text for the button to open tabs of the selected collection -->
    <string name="collection_open_tabs">Abrir pestañas</string>


    <!-- Hint for adding name of a collection -->
    <string name="collection_name_hint">Nombre de la colección</string>
    <!-- Text for the menu button to rename a top site -->
    <string name="rename_top_site">Renombrar</string>
    <!-- Text for the menu button to remove a top site -->
    <string name="remove_top_site">Eliminar</string>

    <!-- Text for the menu button to delete a top site from history -->
    <string name="delete_from_history">Eliminar del historial</string>
    <!-- Postfix for private WebApp titles, placeholder is replaced with app name -->
    <string name="pwa_site_controls_title_private">%1$s (modo privado)</string>

    <!-- History -->
    <!-- Text for the button to search all history -->
    <string name="history_search_1">Introducir términos de búsqueda</string>
    <!-- Text for the button to clear all history -->
    <string name="history_delete_all">Eliminar historial</string>
    <!-- Text for the snackbar to confirm that multiple browsing history items has been deleted -->
    <string name="history_delete_multiple_items_snackbar">Historial eliminado</string>
    <!-- Text for the snackbar to confirm that a single browsing history item has been deleted. The first parameter is the shortened URL of the deleted history item. -->
    <string name="history_delete_single_item_snackbar">Se ha eliminado %1$s</string>
    <!-- Context description text for the button to delete a single history item -->
    <string name="history_delete_item">Eliminar</string>
    <!-- History multi select title in app bar
    The first parameter is the number of bookmarks selected -->
    <string name="history_multi_select_title">%1$d seleccionado(s)</string>
    <!-- Text for the header that groups the history for today -->
    <string name="history_today">Hoy</string>
    <!-- Text for the header that groups the history for yesterday -->
    <string name="history_yesterday">Ayer</string>
    <!-- Text for the header that groups the history the past 7 days -->
    <string name="history_7_days">Últimos 7 días</string>
    <!-- Text for the header that groups the history the past 30 days -->
    <string name="history_30_days">Últimos 30 días</string>
    <!-- Text for the header that groups the history older than the last month -->
    <string name="history_older">Más antiguo</string>

    <!-- Text shown when no history exists -->
    <string name="history_empty_message">No hay ningún historial</string>

    <!-- Downloads -->
    <!-- Text for the snackbar to confirm that multiple downloads items have been removed -->
    <string name="download_delete_multiple_items_snackbar_1">Descargas eliminadas</string>
    <!-- Text for the snackbar to confirm that a single download item has been removed. The first parameter is the name of the download item. -->
    <string name="download_delete_single_item_snackbar">%1$s eliminado</string>
    <!-- Text shown when no download exists -->
    <string name="download_empty_message_1">No hay archivos descargados</string>
    <!-- History multi select title in app bar
    The first parameter is the number of downloads selected -->
    <string name="download_multi_select_title">%1$d seleccionado(s)</string>


    <!-- Text for the button to remove a single download item -->
    <string name="download_delete_item_1">Eliminar</string>


    <!-- Crashes -->
    <!-- Title text displayed on the tab crash page. This first parameter is the name of the application (For example: Fenix) -->
    <string name="tab_crash_title_2">Lo sentimos. %1$s no puede cargar esa página.</string>

    <!-- Send crash report checkbox text on the tab crash page -->
    <string name="tab_crash_send_report">Enviar informe de fallos a Mozilla</string>
    <!-- Close tab button text on the tab crash page -->
    <string name="tab_crash_close">Cerrar pestaña</string>
    <!-- Restore tab button text on the tab crash page -->
    <string name="tab_crash_restore">Restaurar pestaña</string>

    <!-- Bookmarks -->
    <!-- Confirmation message for a dialog confirming if the user wants to delete the selected folder -->
    <string name="bookmark_delete_folder_confirmation_dialog">¿Seguro que quieres eliminar esta carpeta?</string>
    <!-- Confirmation message for a dialog confirming if the user wants to delete multiple items including folders. Parameter will be replaced by app name. -->
    <string name="bookmark_delete_multiple_folders_confirmation_dialog">%s va a eliminar los elementos seleccionados.</string>
    <!-- Text for the cancel button on delete bookmark dialog -->
    <string name="bookmark_delete_negative">Cancelar</string>
    <!-- Screen title for adding a bookmarks folder -->
    <string name="bookmark_add_folder">Agregar carpeta</string>
    <!-- Snackbar title shown after a bookmark has been created. -->
    <string name="bookmark_saved_snackbar">¡Marcador guardado!</string>
    <!-- Snackbar edit button shown after a bookmark has been created. -->
    <string name="edit_bookmark_snackbar_action">EDITAR</string>

    <!-- Bookmark overflow menu edit button -->
    <string name="bookmark_menu_edit_button">Editar</string>
    <!-- Bookmark overflow menu copy button -->
    <string name="bookmark_menu_copy_button">Copiar</string>
    <!-- Bookmark overflow menu share button -->
    <string name="bookmark_menu_share_button">Compartir</string>
    <!-- Bookmark overflow menu open in new tab button -->
    <string name="bookmark_menu_open_in_new_tab_button">Abrir en una nueva pestaña</string>
    <!-- Bookmark overflow menu open in private tab button -->
    <string name="bookmark_menu_open_in_private_tab_button">Abrir en una pestaña privada</string>
    <!-- Bookmark overflow menu open all in tabs button -->
    <string name="bookmark_menu_open_all_in_tabs_button">Abrir todo en pestañas nuevas</string>
    <!-- Bookmark overflow menu open all in private tabs button -->
    <string name="bookmark_menu_open_all_in_private_tabs_button">Abrir todo en pestañas privadas</string>
    <!-- Bookmark overflow menu delete button -->
    <string name="bookmark_menu_delete_button">Eliminar</string>
    <!--Bookmark overflow menu save button -->
    <string name="bookmark_menu_save_button">Guardar</string>
    <!-- Bookmark multi select title in app bar
     The first parameter is the number of bookmarks selected -->
    <string name="bookmarks_multi_select_title">Se seleccionó %1$d</string>
    <!-- Bookmark editing screen title -->
    <string name="edit_bookmark_fragment_title">Editar marcador</string>
    <!-- Bookmark folder editing screen title -->
    <string name="edit_bookmark_folder_fragment_title">Editar carpeta</string>
    <!-- Bookmark sign in button message -->
    <string name="bookmark_sign_in_button">Iniciar sesión para ver los marcadores sincronizados</string>
    <!-- Bookmark URL editing field label -->
    <string name="bookmark_url_label">URL</string>
    <!-- Bookmark FOLDER editing field label -->
    <string name="bookmark_folder_label">CARPETA</string>
    <!-- Bookmark NAME editing field label -->
    <string name="bookmark_name_label">NOMBRE</string>
    <!-- Bookmark add folder screen title -->
    <string name="bookmark_add_folder_fragment_label">Agregar carpeta</string>
    <!-- Bookmark select folder screen title -->
    <string name="bookmark_select_folder_fragment_label">Seleccionar carpeta</string>
    <!-- Bookmark editing error missing title -->
    <string name="bookmark_empty_title_error">Debe tener un título</string>
    <!-- Bookmark editing error missing or improper URL -->
    <string name="bookmark_invalid_url_error">URL no válida</string>
    <!-- Bookmark screen message for empty bookmarks folder -->
    <string name="bookmarks_empty_message">No hay marcadores aquí</string>
    <!-- Bookmark snackbar message on deletion
     The first parameter is the host part of the URL of the bookmark deleted, if any -->
    <string name="bookmark_deletion_snackbar_message">Se eliminó %1$s</string>
    <!-- Bookmark snackbar message on deleting multiple bookmarks not including folders-->
    <string name="bookmark_deletion_multiple_snackbar_message_2">Marcadores eliminados</string>
    <!-- Bookmark snackbar message on deleting multiple bookmarks including folders-->
    <string name="bookmark_deletion_multiple_snackbar_message_3">Eliminar carpetas seleccionadas</string>
    <!-- Bookmark undo button for deletion snackbar action -->
    <string name="bookmark_undo_deletion">DESHACER</string>

    <!-- Text for the button to search all bookmarks -->
    <string name="bookmark_search">Introducir términos de búsqueda</string>

    <!-- Site Permissions -->
    <!-- Button label that take the user to the Android App setting -->
    <string name="phone_feature_go_to_settings">Ir a Ajustes</string>

    <!-- Content description (not visible, for screen readers etc.): Quick settings sheet
        to give users access to site specific information / settings. For example:
        Secure settings status and a button to modify site permissions -->
    <string name="quick_settings_sheet">Hoja de ajustes rápidos</string>
    <!-- Label that indicates that this option it the recommended one -->
    <string name="phone_feature_recommended">Recomendada</string>
    <!-- Button label for clearing all the information of site permissions-->
    <string name="clear_permissions">Eliminar permisos</string>
    <!-- Text for the OK button on Clear permissions dialog -->
    <string name="clear_permissions_positive">Aceptar</string>
    <!-- Text for the cancel button on Clear permissions dialog -->
    <string name="clear_permissions_negative">Cancelar</string>
    <!-- Button label for clearing a site permission-->
    <string name="clear_permission">Eliminar permisos</string>
    <!-- Text for the OK button on Clear permission dialog -->
    <string name="clear_permission_positive">Aceptar</string>
    <!-- Text for the cancel button on Clear permission dialog -->
    <string name="clear_permission_negative">Cancelar</string>
    <!-- Button label for clearing all the information on all sites-->
    <string name="clear_permissions_on_all_sites">Eliminar permisos de todos los sitios</string>
    <!-- Preference for altering video and audio autoplay for all websites -->
    <string name="preference_browser_feature_autoplay">Reproducir automáticamente</string>
    <!-- Preference for altering the camera access for all websites -->
    <string name="preference_phone_feature_camera">Cámara</string>
    <!-- Preference for altering the microphone access for all websites -->
    <string name="preference_phone_feature_microphone">Micrófono</string>
    <!-- Preference for altering the location access for all websites -->
    <string name="preference_phone_feature_location">Ubicación</string>
    <!-- Preference for altering the notification access for all websites -->
    <string name="preference_phone_feature_notification">Notificación</string>
    <!-- Preference for altering the persistent storage access for all websites -->
    <string name="preference_phone_feature_persistent_storage">Almacenamiento persistente</string>
    <!-- Preference for altering the storage access setting for all websites -->
    <string name="preference_phone_feature_cross_origin_storage_access">Cookies entre sitios</string>
    <!-- Preference for altering the EME access for all websites -->
    <string name="preference_phone_feature_media_key_system_access">Contenido controlado por DRM</string>
    <!-- Label that indicates that a permission must be asked always -->
    <string name="preference_option_phone_feature_ask_to_allow">Pedir permiso</string>
    <!-- Label that indicates that a permission must be blocked -->
    <string name="preference_option_phone_feature_blocked">Bloqueado</string>
    <!-- Label that indicates that a permission must be allowed -->
    <string name="preference_option_phone_feature_allowed">Permitido</string>
    <!--Label that indicates a permission is by the Android OS-->
    <string name="phone_feature_blocked_by_android">Bloqueado por Android</string>
    <!-- Preference for showing a list of websites that the default configurations won't apply to them -->
    <string name="preference_exceptions">Excepciones</string>
    <!-- Summary of tracking protection preference if tracking protection is set to off -->
    <string name="tracking_protection_off">Desactivada</string>

    <!-- Summary of tracking protection preference if tracking protection is set to standard -->
    <string name="tracking_protection_standard">Estándar</string>
    <!-- Summary of tracking protection preference if tracking protection is set to strict -->
    <string name="tracking_protection_strict">Estricto</string>
    <!-- Summary of tracking protection preference if tracking protection is set to custom -->
    <string name="tracking_protection_custom">Personalizado</string>
    <!-- Label for global setting that indicates that all video and audio autoplay is allowed -->
    <string name="preference_option_autoplay_allowed2">Permitir audio y vídeo</string>
    <!-- Label for site specific setting that indicates that all video and audio autoplay is allowed -->
    <string name="quick_setting_option_autoplay_allowed">Permitir audio y vídeo</string>
    <!-- Label that indicates that video and audio autoplay is only allowed over Wi-Fi -->
    <string name="preference_option_autoplay_allowed_wifi_only2">Bloquear audio y vídeo solo con datos móviles</string>
    <!-- Subtext that explains 'autoplay on Wi-Fi only' option -->
    <string name="preference_option_autoplay_allowed_wifi_subtext">El audio y el vídeo se reproducirán con Wi-Fi</string>
    <!-- Label for global setting that indicates that video autoplay is allowed, but audio autoplay is blocked -->
    <string name="preference_option_autoplay_block_audio2">Bloquear solo audio</string>
    <!-- Label for site specific setting that indicates that video autoplay is allowed, but audio autoplay is blocked -->
    <string name="quick_setting_option_autoplay_block_audio">Bloquear solo audio</string>
    <!-- Label for global setting that indicates that all video and audio autoplay is blocked -->
    <string name="preference_option_autoplay_blocked3">Bloquear audio y vídeo</string>
    <!-- Label for site specific setting that indicates that all video and audio autoplay is blocked -->
    <string name="quick_setting_option_autoplay_blocked">Bloquear audio y vídeo</string>
    <!-- Summary of delete browsing data on quit preference if it is set to on -->
    <string name="delete_browsing_data_quit_on">Activado</string>
    <!-- Summary of delete browsing data on quit preference if it is set to off -->
    <string name="delete_browsing_data_quit_off">Desactivado</string>

    <!-- Summary of studies preference if it is set to on -->
    <string name="studies_on">Activado</string>
    <!-- Summary of studies data on quit preference if it is set to off -->
    <string name="studies_off">Desactivado</string>

    <!-- Collections -->
    <!-- Collections header on home fragment -->
    <string name="collections_header">Colecciones</string>
    <!-- Content description (not visible, for screen readers etc.): Opens the collection menu when pressed -->
    <string name="collection_menu_button_content_description">Menú de la colección</string>

    <!-- Label to describe what collections are to a new user without any collections -->
    <string name="no_collections_description2">Recopila todo lo que te importa. \nAgrupa búsquedas, sitios y pestañas similares para acceder rápidamente a ellos más tarde.</string>
    <!-- Title for the "select tabs" step of the collection creator -->
    <string name="create_collection_select_tabs">Seleccionar pestañas</string>

    <!-- Title for the "select collection" step of the collection creator -->
    <string name="create_collection_select_collection">Seleccionar colección</string>

    <!-- Title for the "name collection" step of the collection creator -->
    <string name="create_collection_name_collection">Dar nombre a la colección</string>

    <!-- Button to add new collection for the "select collection" step of the collection creator -->
    <string name="create_collection_add_new_collection">Añadir nueva colección</string>

    <!-- Button to select all tabs in the "select tabs" step of the collection creator -->
    <string name="create_collection_select_all">Seleccionar todo</string>
    <!-- Button to deselect all tabs in the "select tabs" step of the collection creator -->
    <string name="create_collection_deselect_all">Dejar de seleccionar todo</string>
    <!-- Text to prompt users to select the tabs to save in the "select tabs" step of the collection creator -->
    <string name="create_collection_save_to_collection_empty">Selecciona las pestañas que quieras guardar</string>

    <!-- Text to show users how many tabs they have selected in the "select tabs" step of the collection creator.
     %d is a placeholder for the number of tabs selected. -->
    <string name="create_collection_save_to_collection_tabs_selected">%d pestañas seleccionadas</string>

    <!-- Text to show users they have one tab selected in the "select tabs" step of the collection creator.
    %d is a placeholder for the number of tabs selected. -->
    <string name="create_collection_save_to_collection_tab_selected">%d pestaña seleccionada</string>

    <!-- Text shown in snackbar when multiple tabs have been saved in a collection -->
    <string name="create_collection_tabs_saved">¡Pestañas guardadas!</string>

    <!-- Text shown in snackbar when one or multiple tabs have been saved in a new collection -->
    <string name="create_collection_tabs_saved_new_collection">¡Colección guardada!</string>
    <!-- Text shown in snackbar when one tab has been saved in a collection -->
    <string name="create_collection_tab_saved">¡Pestaña guardada!</string>

    <!-- Content description (not visible, for screen readers etc.): button to close the collection creator -->
    <string name="create_collection_close">Cerrar</string>

    <!-- Button to save currently selected tabs in the "select tabs" step of the collection creator-->
    <string name="create_collection_save">Guardar</string>

    <!-- Snackbar action to view the collection the user just created or updated -->
    <string name="create_collection_view">Ver</string>

    <!-- Text for the OK button from collection dialogs -->
    <string name="create_collection_positive">Aceptar</string>
    <!-- Text for the cancel button from collection dialogs -->
    <string name="create_collection_negative">Cancelar</string>

    <!-- Default name for a new collection in "name new collection" step of the collection creator. %d is a placeholder for the number of collections-->
    <string name="create_collection_default_name">Colección %d</string>

    <!-- Share -->
    <!-- Share screen header -->
    <string name="share_header_2">Compartir</string>
    <!-- Content description (not visible, for screen readers etc.):
        "Share" button. Opens the share menu when pressed. -->
    <string name="share_button_content_description">Compartir</string>
    <!-- Text for the Save to PDF feature in the share menu -->
    <string name="share_save_to_pdf">Guardar como PDF</string>
    <!-- Text for error message when generating a PDF file Text. -->
    <string name="unable_to_save_to_pdf_error">No se puede generar PDF</string>
    <!-- Text for standard error snackbar dismiss button. -->
    <string name="standard_snackbar_error_dismiss">Descartar</string>
    <!-- Text for error message when printing a page and it fails. -->
    <string name="unable_to_print_error" moz:removedIn="121" tools:ignore="UnusedResources">No se puede imprimir</string>
    <!-- Text for error message when printing a page and it fails. -->
    <string name="unable_to_print_page_error">No se puede imprimir esta página</string>
    <!-- Text for the print feature in the share and browser menu -->
    <string name="menu_print">Imprimir</string>
    <!-- Sub-header in the dialog to share a link to another sync device -->
    <string name="share_device_subheader">Enviar a dispositivo</string>
    <!-- Sub-header in the dialog to share a link to an app from the full list -->
    <string name="share_link_all_apps_subheader">Todas las acciones</string>
    <!-- Sub-header in the dialog to share a link to an app from the most-recent sorted list -->
    <string name="share_link_recent_apps_subheader">Usado recientemente</string>
    <!-- Text for the copy link action in the share screen. -->
    <string name="share_copy_link_to_clipboard">Copiar al portapapeles</string>
    <!-- Toast shown after copying link to clipboard -->
    <string name="toast_copy_link_to_clipboard">Copiado al portapapeles</string>
    <!-- An option from the share dialog to sign into sync -->
    <string name="sync_sign_in">Iniciar sesión en Sync</string>
     <!-- An option from the three dot menu to sync and save data -->
    <string name="sync_menu_sync_and_save_data">Sincronizar y guardar datos</string>
    <!-- An option from the share dialog to send link to all other sync devices -->
    <string name="sync_send_to_all">Enviar a todos los dispositivos</string>
    <!-- An option from the share dialog to reconnect to sync -->
    <string name="sync_reconnect">Volver a conectar con Sync</string>
    <!-- Text displayed when sync is offline and cannot be accessed -->
    <string name="sync_offline">Sin conexión</string>
    <!-- An option to connect additional devices -->
    <string name="sync_connect_device">Conectar otro dispositivo</string>
    <!-- The dialog text shown when additional devices are not available -->
    <string name="sync_connect_device_dialog">Para enviar una pestaña, inicia sesión en Firefox al menos en otro dispositivo.</string>
    <!-- Confirmation dialog button -->
    <string name="sync_confirmation_button">Entendido</string>

    <!-- Share error message -->
    <string name="share_error_snackbar">No se puede compartir con esta aplicación</string>

    <!-- Add new device screen title -->
    <string name="sync_add_new_device_title">Enviar a dispositivo</string>
    <!-- Text for the warning message on the Add new device screen -->
    <string name="sync_add_new_device_message">No hay dispositivos conectados</string>
    <!-- Text for the button to learn about sending tabs -->
    <string name="sync_add_new_device_learn_button">Saber más sobre cómo enviar pestañas…</string>
    <!-- Text for the button to connect another device -->
    <string name="sync_add_new_device_connect_button">Conectar otro dispositivo…</string>

    <!-- Notifications -->
    <!-- Text shown in the notification that pops up to remind the user that a private browsing session is active. -->
    <string name="notification_pbm_delete_text_2">Cerrar pestañas privadas</string>

    <!-- Text shown in the notification that pops up to remind the user that a private browsing session is active for Android 14+ -->
    <string name="notification_erase_title_android_14">¿Cerrar pestañas privadas?</string>
    <string name="notification_erase_text_android_14">Toca o desliza esta notificación para cerrar las pestañas privadas.</string>

    <!-- Name of the marketing notification channel. Displayed in the "App notifications" system settings for the app -->
    <string name="notification_marketing_channel_name">Marketing</string>

    <!-- Title shown in the notification that pops up to remind the user to set fenix as default browser.
    The app name is in the text, due to limitations with localizing Nimbus experiments -->
    <string name="nimbus_notification_default_browser_title" tools:ignore="UnusedResources">Firefox es rápido y privado</string>
    <!-- Text shown in the notification that pops up to remind the user to set fenix as default browser.
    The app name is in the text, due to limitations with localizing Nimbus experiments -->
    <string name="nimbus_notification_default_browser_text" tools:ignore="UnusedResources">Convertir Firefox en tu navegador predeterminado</string>
    <!-- Title shown in the notification that pops up to re-engage the user -->
    <string name="notification_re_engagement_title">Prueba la navegación privada</string>
    <!-- Text shown in the notification that pops up to re-engage the user.
    %1$s is a placeholder that will be replaced by the app name. -->
    <string name="notification_re_engagement_text">Navega sin guardar cookies ni historial en %1$s</string>

    <!-- Title A shown in the notification that pops up to re-engage the user -->
    <string name="notification_re_engagement_A_title">Navega sin dejar rastro</string>
    <!-- Text A shown in the notification that pops up to re-engage the user.
    %1$s is a placeholder that will be replaced by the app name. -->
    <string name="notification_re_engagement_A_text">La navegación privada en %1$s no guarda tu información.</string>
    <!-- Title B shown in the notification that pops up to re-engage the user -->
    <string name="notification_re_engagement_B_title">Inicia tu primera búsqueda</string>
    <!-- Text B shown in the notification that pops up to re-engage the user -->
    <string name="notification_re_engagement_B_text">Encuentra algo cerca. O descubre algo divertido.</string>

    <!-- Survey -->
    <!-- Text shown in the fullscreen message that pops up to ask user to take a short survey.
    The app name is in the text, due to limitations with localizing Nimbus experiments -->
    <string name="nimbus_survey_message_text">Ayúdanos a mejorar Firefox respondiendo a una pequeña encuesta.</string>
    <!-- Preference for taking the short survey. -->
    <string name="preferences_take_survey">Realizar encuesta</string>
    <!-- Preference for not taking the short survey. -->
    <string name="preferences_not_take_survey">No, gracias</string>

    <!-- Snackbar -->
    <!-- Text shown in snackbar when user deletes a collection -->
    <string name="snackbar_collection_deleted">Colección eliminada</string>

    <!-- Text shown in snackbar when user renames a collection -->
    <string name="snackbar_collection_renamed">Se cambió el nombre a la colección</string>

    <!-- Text shown in snackbar when user closes a tab -->
    <string name="snackbar_tab_closed">Pestaña cerrada</string>
    <!-- Text shown in snackbar when user closes all tabs -->
    <string name="snackbar_tabs_closed">Pestañas cerradas</string>
    <!-- Text shown in snackbar when user bookmarks a list of tabs -->
    <string name="snackbar_message_bookmarks_saved">¡Marcadores guardados!</string>
    <!-- Text shown in snackbar when user adds a site to shortcuts -->
    <string name="snackbar_added_to_shortcuts">¡Añadido a los accesos directos!</string>
    <!-- Text shown in snackbar when user closes a private tab -->
    <string name="snackbar_private_tab_closed">Pestaña privada cerrada</string>
    <!-- Text shown in snackbar when user closes all private tabs -->
    <string name="snackbar_private_tabs_closed">Pestañas privada cerradas</string>
    <!-- Text shown in snackbar when user erases their private browsing data -->
    <string name="snackbar_private_data_deleted">Se han eliminado los datos de navegación privada</string>
    <!-- Text shown in snackbar to undo deleting a tab, top site or collection -->
    <string name="snackbar_deleted_undo">DESHACER</string>

    <!-- Text shown in snackbar when user removes a top site -->
    <string name="snackbar_top_site_removed">Sitio eliminado</string>
    <!-- QR code scanner prompt which appears after scanning a code, but before navigating to it
        First parameter is the name of the app, second parameter is the URL or text scanned-->
    <string name="qr_scanner_confirmation_dialog_message">Permitir que %1$s abra %2$s</string>
    <!-- QR code scanner prompt dialog positive option to allow navigation to scanned link -->
    <string name="qr_scanner_dialog_positive">PERMITIR</string>
    <!-- QR code scanner prompt dialog positive option to deny navigation to scanned link -->
    <string name="qr_scanner_dialog_negative">DENEGAR</string>
    <!-- QR code scanner prompt dialog error message shown when a hostname does not contain http or https. -->
    <string name="qr_scanner_dialog_invalid">La dirección web no es válida.</string>
    <!-- QR code scanner prompt dialog positive option when there is an error -->
    <string name="qr_scanner_dialog_invalid_ok">Aceptar</string>
    <!-- Tab collection deletion prompt dialog message. Placeholder will be replaced with the collection name -->
    <string name="tab_collection_dialog_message">¿Seguro que quieres eliminar %1$s?</string>
    <!-- Collection and tab deletion prompt dialog message. This will show when the last tab from a collection is deleted -->
    <string name="delete_tab_and_collection_dialog_message">Eliminar esta pestaña va a eliminar toda la colección. Puedes crear nuevas colecciones en cualquier momento.</string>
    <!-- Collection and tab deletion prompt dialog title. Placeholder will be replaced with the collection name. This will show when the last tab from a collection is deleted -->
    <string name="delete_tab_and_collection_dialog_title">¿Eliminar %1$s?</string>
    <!-- Tab collection deletion prompt dialog option to delete the collection -->
    <string name="tab_collection_dialog_positive">Eliminar</string>
    <!-- Text displayed in a notification when the user enters full screen mode -->
    <string name="full_screen_notification">Accediendo a pantalla completa</string>

    <!-- Message for copying the URL via long press on the toolbar -->
    <string name="url_copied">URL copiada</string>


    <!-- Sample text for accessibility font size -->
    <string name="accessibility_text_size_sample_text_1">Este es un texto de ejemplo. Está aquí para mostrar cómo va a aparecer el texto cuando aumentes o disminuyas el tamaño con esta configuración.</string>
    <!-- Summary for Accessibility Text Size Scaling Preference -->
    <string name="preference_accessibility_text_size_summary">Aumentar o disminuir el tamaño del texto en sitios web</string>
    <!-- Title for Accessibility Text Size Scaling Preference -->
    <string name="preference_accessibility_font_size_title">Tamaño de la fuente</string>

    <!-- Title for Accessibility Text Automatic Size Scaling Preference -->
    <string name="preference_accessibility_auto_size_2">Tamaño de fuente automático</string>
    <!-- Summary for Accessibility Text Automatic Size Scaling Preference -->
    <string name="preference_accessibility_auto_size_summary">El tamaño de la fuente será el mismo que el de Android. Desactiva esta opción para configurarlo aquí.</string>

    <!-- Title for the Delete browsing data preference -->
    <string name="preferences_delete_browsing_data">Eliminar datos del navegador</string>
    <!-- Title for the tabs item in Delete browsing data -->
    <string name="preferences_delete_browsing_data_tabs_title_2">Pestañas abiertas</string>
    <!-- Subtitle for the tabs item in Delete browsing data, parameter will be replaced with the number of open tabs -->
    <string name="preferences_delete_browsing_data_tabs_subtitle">%d pestañas</string>
    <!-- Title for the data and history items in Delete browsing data -->
    <!-- Title for the history item in Delete browsing data -->
    <string name="preferences_delete_browsing_data_browsing_history_title">Historial de navegación</string>
    <!-- Subtitle for the data and history items in delete browsing data, parameter will be replaced with the
        number of history items the user has -->
    <string name="preferences_delete_browsing_data_browsing_data_subtitle">%d direcciones</string>
    <!-- Title for the cookies and site data items in Delete browsing data -->
    <string name="preferences_delete_browsing_data_cookies_and_site_data">Cookies y datos del sitio</string>
    <!-- Subtitle for the cookies item in Delete browsing data -->
    <string name="preferences_delete_browsing_data_cookies_subtitle">Se cerrará sesión en la mayoría de los sitios</string>
    <!-- Title for the cached images and files item in Delete browsing data -->
    <string name="preferences_delete_browsing_data_cached_files">Imágenes y archivos en caché</string>
    <!-- Subtitle for the cached images and files item in Delete browsing data -->
    <string name="preferences_delete_browsing_data_cached_files_subtitle">Libera espacio de almacenamiento</string>
    <!-- Title for the site permissions item in Delete browsing data -->
    <string name="preferences_delete_browsing_data_site_permissions">Permisos del sitio</string>
    <!-- Title for the downloads item in Delete browsing data -->
    <string name="preferences_delete_browsing_data_downloads">Descargas</string>
    <!-- Text for the button to delete browsing data -->
    <string name="preferences_delete_browsing_data_button">Eliminar datos de navegación</string>

    <!-- Title for the Delete browsing data on quit preference -->
    <string name="preferences_delete_browsing_data_on_quit">Eliminar datos de navegación al salir</string>
    <!-- Summary for the Delete browsing data on quit preference. "Quit" translation should match delete_browsing_data_on_quit_action translation. -->
    <string name="preference_summary_delete_browsing_data_on_quit_2">Eliminar automáticamente los datos de navegación cuando selecciones \&quot;Salir\&quot; en el menú principal</string>

    <!-- Action item in menu for the Delete browsing data on quit feature -->
    <string name="delete_browsing_data_on_quit_action">Salir</string>

    <!-- Title text of a delete browsing data dialog. -->
    <string name="delete_history_prompt_title">Intervalo de tiempo a eliminar</string>
    <!-- Body text of a delete browsing data dialog. -->
    <string name="delete_history_prompt_body" moz:RemovedIn="130" tools:ignore="UnusedResources">Elimina el historial (incluido el historial sincronizado desde otros dispositivos), las cookies y otros datos de navegación.</string>
    <!-- Body text of a delete browsing data dialog. -->
    <string name="delete_history_prompt_body_2">Elimina el historial (incluido el historial sincronizado de otros dispositivos)</string>
    <!-- Radio button in the delete browsing data dialog to delete history items for the last hour. -->
    <string name="delete_history_prompt_button_last_hour">Última hora</string>
    <!-- Radio button in the delete browsing data dialog to delete history items for today and yesterday. -->
    <string name="delete_history_prompt_button_today_and_yesterday">Ayer y hoy</string>
    <!-- Radio button in the delete browsing data dialog to delete all history. -->
    <string name="delete_history_prompt_button_everything">Todo</string>

    <!-- Dialog message to the user asking to delete browsing data. Parameter will be replaced by app name. -->
    <string name="delete_browsing_data_prompt_message_3">%s eliminará los datos de navegación seleccionados.</string>
    <!-- Text for the cancel button for the data deletion dialog -->
    <string name="delete_browsing_data_prompt_cancel">Cancelar</string>
    <!-- Text for the allow button for the data deletion dialog -->
    <string name="delete_browsing_data_prompt_allow">Eliminar</string>
    <!-- Text for the snackbar confirmation that the data was deleted -->
    <string name="preferences_delete_browsing_data_snackbar">Se han eliminado los datos del navegador</string>

    <!-- Text for the snackbar to show the user that the deletion of browsing data is in progress -->
    <string name="deleting_browsing_data_in_progress">Eliminando datos de navegación…</string>

    <!-- Dialog message to the user asking to delete all history items inside the opened group. Parameter will be replaced by a history group name. -->
    <string name="delete_all_history_group_prompt_message">Borrar todos los sitios en “%s”</string>
    <!-- Text for the cancel button for the history group deletion dialog -->
    <string name="delete_history_group_prompt_cancel">Cancelar</string>
    <!-- Text for the allow button for the history group dialog -->
    <string name="delete_history_group_prompt_allow">Eliminar</string>
    <!-- Text for the snackbar confirmation that the history group was deleted -->
    <string name="delete_history_group_snackbar">Grupo eliminado</string>

    <!-- Onboarding -->
    <!-- text to display in the snackbar once account is signed-in -->
    <string name="onboarding_firefox_account_sync_is_on">Sync está activado</string>

    <!-- Onboarding theme -->
    <!-- Text shown in snackbar when multiple tabs have been sent to device -->
    <string name="sync_sent_tabs_snackbar">¡Pestañas enviadas!</string>
    <!-- Text shown in snackbar when one tab has been sent to device  -->
    <string name="sync_sent_tab_snackbar">¡Pestaña enviada!</string>
    <!-- Text shown in snackbar when sharing tabs failed  -->
    <string name="sync_sent_tab_error_snackbar">Imposible enviar</string>
    <!-- Text shown in snackbar for the "retry" action that the user has after sharing tabs failed -->
    <string name="sync_sent_tab_error_snackbar_action">REINTENTAR</string>
    <!-- Title of QR Pairing Fragment -->
    <string name="sync_scan_code">Escanear el código</string>
    <!-- Instructions on how to access pairing -->
    <string name="sign_in_instructions"><![CDATA[En tu equipo, abre Firefox y ve a <b>https://firefox.com/pair</b>]]></string>
    <!-- Text shown for sign in pairing when ready -->
    <string name="sign_in_ready_for_scan">Listo para escanear</string>
    <!-- Text shown for settings option for sign with pairing -->
    <string name="sign_in_with_camera">Inicia sesión con tu cámara</string>
    <!-- Text shown for settings option for sign with email -->
    <string name="sign_in_with_email">Usa el correo electrónico</string>
    <!-- Text shown for settings option for create new account text.'Firefox' intentionally hardcoded here.-->
    <string name="sign_in_create_account_text"><![CDATA[¿No tienes cuenta? <u>Crea una</u> para sincronizar Firefox entre dispositivos.]]></string>
    <!-- Text shown in confirmation dialog to sign out of account. The first parameter is the name of the app (e.g. Firefox Preview) -->
    <string name="sign_out_confirmation_message_2">%s dejará de sincronizarse con tu cuenta, pero no se borrarán los datos de navegación de este dispositivo.</string>
    <!-- Option to continue signing out of account shown in confirmation dialog to sign out of account -->
    <string name="sign_out_disconnect">Desconectar</string>
    <!-- Option to cancel signing out shown in confirmation dialog to sign out of account -->
    <string name="sign_out_cancel">Cancelar</string>

    <!-- Error message snackbar shown after the user tried to select a default folder which cannot be altered -->
    <string name="bookmark_cannot_edit_root">No se pueden editar las carpetas predeterminadas</string>

    <!-- Enhanced Tracking Protection -->
    <!-- Link displayed in enhanced tracking protection panel to access tracking protection settings -->
    <string name="etp_settings">Ajustes de protección</string>
    <!-- Preference title for enhanced tracking protection settings -->
    <string name="preference_enhanced_tracking_protection">Protección contra rastreo mejorada</string>
    <!-- Preference summary for enhanced tracking protection settings on/off switch -->
    <string name="preference_enhanced_tracking_protection_summary">Ahora con protección Total Cookie Protection, nuestra barrera más poderosa hasta hoy contra rastreadores de sitios cruzados.</string>
    <!-- Description of enhanced tracking protection. The parameter is the name of the application (For example: Firefox Fenix) -->
    <string name="preference_enhanced_tracking_protection_explanation_2">%s te protege de muchos de los rastreadores más comunes que vigilan lo que haces en línea.</string>
    <!-- Text displayed that links to website about enhanced tracking protection -->
    <string name="preference_enhanced_tracking_protection_explanation_learn_more">Leer más</string>
    <!-- Preference for enhanced tracking protection for the standard protection settings -->
    <string name="preference_enhanced_tracking_protection_standard_default_1">Estándar (predeterminado)</string>
    <!-- Preference description for enhanced tracking protection for the standard protection settings -->
    <string name="preference_enhanced_tracking_protection_standard_description_5">Las páginas se cargarán como siempre, pero bloquearán menos rastreadores.</string>
    <!--  Accessibility text for the Standard protection information icon  -->
    <string name="preference_enhanced_tracking_protection_standard_info_button">Qué es lo que está bloqueado por la protección estándar contra el rastreo</string>
    <!-- Preference for enhanced tracking protection for the strict protection settings -->
    <string name="preference_enhanced_tracking_protection_strict">Estricto</string>
    <!-- Preference description for enhanced tracking protection for the strict protection settings -->
    <string name="preference_enhanced_tracking_protection_strict_description_4">Protección contra rastreo mejorada y mayor rendimiento, pero puede que algunos sitios no funcionen correctamente.</string>
    <!--  Accessibility text for the Strict protection information icon  -->
    <string name="preference_enhanced_tracking_protection_strict_info_button">Qué es lo que está bloqueado por la protección estricta contra el rastreo </string>
    <!-- Preference for enhanced tracking protection for the custom protection settings -->
    <string name="preference_enhanced_tracking_protection_custom">Personalizado</string>
    <!-- Preference description for enhanced tracking protection for the strict protection settings -->
    <string name="preference_enhanced_tracking_protection_custom_description_2">Elige qué rastreadores y secuencias de comandos bloquear.</string>
    <!--  Accessibility text for the Strict protection information icon  -->
    <string name="preference_enhanced_tracking_protection_custom_info_button">Esto es lo que está bloqueado por la protección de rastreo estándar</string>
    <!-- Header for categories that are being blocked by current Enhanced Tracking Protection settings -->
    <!-- Preference for enhanced tracking protection for the custom protection settings for cookies-->
    <string name="preference_enhanced_tracking_protection_custom_cookies">Cookies</string>
    <!-- Option for enhanced tracking protection for the custom protection settings for cookies-->
    <string name="preference_enhanced_tracking_protection_custom_cookies_1">Rastreadores de sitios y redes sociales</string>
    <!-- Option for enhanced tracking protection for the custom protection settings for cookies-->
    <string name="preference_enhanced_tracking_protection_custom_cookies_2">Cookies de sitios no visitados</string>
    <!-- Option for enhanced tracking protection for the custom protection settings for cookies-->
    <string name="preference_enhanced_tracking_protection_custom_cookies_3">Todas las cookies de terceros (puede causar errores en los sitios web)</string>
    <!-- Option for enhanced tracking protection for the custom protection settings for cookies-->
    <string name="preference_enhanced_tracking_protection_custom_cookies_4">Todas las cookies (algunos sitios no funcionarán correctamente)</string>
    <!-- Option for enhanced tracking protection for the custom protection settings for cookies-->
    <string name="preference_enhanced_tracking_protection_custom_cookies_5">Aislar cookies entre sitios</string>
    <!-- Preference for Global Privacy Control for the custom privacy settings for Global Privacy Control. '&amp;' is replaced with the ampersand symbol: &-->
    <string name="preference_enhanced_tracking_protection_custom_global_privacy_control">Decir a los sitios web que no vendan ni compartan mis datos</string>
    <!-- Preference for enhanced tracking protection for the custom protection settings for tracking content -->
    <string name="preference_enhanced_tracking_protection_custom_tracking_content">Contenido de rastreo</string>
    <!-- Option for enhanced tracking protection for the custom protection settings for tracking content-->
    <string name="preference_enhanced_tracking_protection_custom_tracking_content_1">En todas las pestañas</string>
    <!-- Option for enhanced tracking protection for the custom protection settings for tracking content-->
    <string name="preference_enhanced_tracking_protection_custom_tracking_content_2">Solo en pestañas privadas</string>
    <!-- Preference for enhanced tracking protection for the custom protection settings -->
    <string name="preference_enhanced_tracking_protection_custom_cryptominers">Criptomineros</string>
    <!-- Preference for enhanced tracking protection for the custom protection settings -->
    <string name="preference_enhanced_tracking_protection_custom_fingerprinters">Detectores de huellas digitales</string>
    <!-- Button label for navigating to the Enhanced Tracking Protection details -->
    <string name="enhanced_tracking_protection_details">Detalles</string>
    <!-- Header for categories that are being being blocked by current Enhanced Tracking Protection settings -->
    <string name="enhanced_tracking_protection_blocked">Bloqueado</string>
    <!-- Header for categories that are being not being blocked by current Enhanced Tracking Protection settings -->
    <string name="enhanced_tracking_protection_allowed">Permitido</string>
    <!-- Category of trackers (social media trackers) that can be blocked by Enhanced Tracking Protection -->
    <string name="etp_social_media_trackers_title">Rastreadores de redes sociales</string>
    <!-- Description of social media trackers that can be blocked by Enhanced Tracking Protection -->
    <string name="etp_social_media_trackers_description">Limita a las redes sociales su capacidad de rastreo de tu actividad de navegación.</string>
    <!-- Category of trackers (cross-site tracking cookies) that can be blocked by Enhanced Tracking Protection -->
    <string name="etp_cookies_title">Cookies de rastreo entre sitios</string>
    <!-- Category of trackers (cross-site tracking cookies) that can be blocked by Enhanced Tracking Protection -->
    <string name="etp_cookies_title_2">Cookies entre sitios</string>
    <!-- Description of cross-site tracking cookies that can be blocked by Enhanced Tracking Protection -->
    <string name="etp_cookies_description">Bloquea las cookies que utilizan las redes publicitarias y las empresas de análisis de datos para recopilar tus datos de navegación al visitar muchos sitios.</string>
    <!-- Description of cross-site tracking cookies that can be blocked by Enhanced Tracking Protection -->
    <string name="etp_cookies_description_2">La protección total contra las cookies aisla las cookies para el sitio en el que estás, así que los rastreadores, como las redes publicitarias, no pueden usarlas para seguirte entre sitios.</string>
    <!-- Category of trackers (cryptominers) that can be blocked by Enhanced Tracking Protection -->
    <string name="etp_cryptominers_title">Criptomineros</string>
    <!-- Description of cryptominers that can be blocked by Enhanced Tracking Protection -->
    <string name="etp_cryptominers_description">Impide que los scripts maliciosos obtengan acceso a tu dispositivo para extraer moneda digital.</string>
    <!-- Category of trackers (fingerprinters) that can be blocked by Enhanced Tracking Protection -->
    <string name="etp_fingerprinters_title">Detectores de huellas digitales</string>
    <!-- Description of fingerprinters that can be blocked by Enhanced Tracking Protection -->
    <string name="etp_fingerprinters_description">Impide que se recopilen datos que identifiquen de manera única a tu dispositivo y  que pueden usarse para fines de rastreo.</string>
    <!-- Category of trackers (tracking content) that can be blocked by Enhanced Tracking Protection -->
    <string name="etp_tracking_content_title">Contenido de rastreo</string>

    <!-- Description of tracking content that can be blocked by Enhanced Tracking Protection -->
    <string name="etp_tracking_content_description">Bloquea la carga de anuncios externos, vídeos y contenido que contenga código de rastreo. Puede afectar a la funcionalidad del sitio web.</string>
    <!-- Enhanced Tracking Protection message that protection is currently on for this site -->
    <string name="etp_panel_on">Las protecciones están activadas para este sitio</string>
    <!-- Enhanced Tracking Protection message that protection is currently off for this site -->
    <string name="etp_panel_off">Las protecciones están desactivadas para este sitio</string>
    <!-- Header for exceptions list for which sites enhanced tracking protection is always off -->
    <string name="enhanced_tracking_protection_exceptions">La protección contra rastreo mejorada está desactivada para estos sitios</string>
    <!-- Content description (not visible, for screen readers etc.): Navigate
    back from ETP details (Ex: Tracking content) -->
    <string name="etp_back_button_content_description">Ir a la página anterior</string>
    <!-- About page link text to open what's new link -->
    <string name="about_whats_new">Novedades de %s</string>
    <!-- Open source licenses page title
    The first parameter is the app name -->
    <string name="open_source_licenses_title">%s | Bibliotecas OSS</string>

    <!-- Category of trackers (redirect trackers) that can be blocked by Enhanced Tracking Protection -->
    <string name="etp_redirect_trackers_title">Rastreadores de redirección</string>
    <!-- Description of redirect tracker cookies that can be blocked by Enhanced Tracking Protection -->
    <string name="etp_redirect_trackers_description">Borra las cookies establecidas por redirecciones a sitios web de rastreo conocidos.</string>

    <!-- Description of the SmartBlock Enhanced Tracking Protection feature. The * symbol is intentionally hardcoded here,
         as we use it on the UI to indicate which trackers have been partially unblocked.  -->
    <string name="preference_etp_smartblock_description">Algunos rastreadores marcados debajo han sido parcialmente desbloqueados en esta página porque ha interactuado con ellos*.</string>
    <!-- Text displayed that links to website about enhanced tracking protection SmartBlock -->
    <string name="preference_etp_smartblock_learn_more">Saber más</string>

    <!-- Content description (not visible, for screen readers etc.):
    Enhanced tracking protection exception preference icon for ETP settings. -->
    <string name="preference_etp_exceptions_icon_description">Icono de preferencia de excepción de protección contra el rastreo mejorada</string>

    <!-- About page link text to open support link -->
    <string name="about_support">Ayuda</string>
    <!-- About page link text to list of past crashes (like about:crashes on desktop) -->
    <string name="about_crashes">Fallos</string>
    <!-- About page link text to open privacy notice link -->
    <string name="about_privacy_notice">Aviso de privacidad</string>
    <!-- About page link text to open know your rights link -->
    <string name="about_know_your_rights">Conoce tus derechos</string>
    <!-- About page link text to open licensing information link -->
    <string name="about_licensing_information">Información de licencia</string>
    <!-- About page link text to open a screen with libraries that are used -->
    <string name="about_other_open_source_libraries">Bibliotecas que usamos</string>

    <!-- Toast shown to the user when they are activating the secret dev menu
        The first parameter is number of long clicks left to enable the menu -->
    <string name="about_debug_menu_toast_progress">Menú de depuración: quedan %1$d clic(s) para activarlo</string>
    <string name="about_debug_menu_toast_done">Menú de depuración activado</string>

    <!-- Browser long press popup menu -->
    <!-- Copy the current url -->
    <string name="browser_toolbar_long_press_popup_copy">Copiar</string>
    <!-- Paste & go the text in the clipboard. '&amp;' is replaced with the ampersand symbol: & -->
    <string name="browser_toolbar_long_press_popup_paste_and_go">Pegar e ir</string>
    <!-- Paste the text in the clipboard -->
    <string name="browser_toolbar_long_press_popup_paste">Pegar</string>

    <!-- Snackbar message shown after an URL has been copied to clipboard. -->
    <string name="browser_toolbar_url_copied_to_clipboard_snackbar">URL copiada al portapapeles</string>

    <!-- Title text for the Add To Homescreen dialog -->
    <string name="add_to_homescreen_title">Añadir a la pantalla de inicio</string>
    <!-- Cancel button text for the Add to Homescreen dialog -->
    <string name="add_to_homescreen_cancel">Cancelar</string>
    <!-- Add button text for the Add to Homescreen dialog -->
    <string name="add_to_homescreen_add">Añadir</string>
    <!-- Continue to website button text for the first-time Add to Homescreen dialog -->
    <string name="add_to_homescreen_continue">Continuar al sitio web</string>
    <!-- Placeholder text for the TextView in the Add to Homescreen dialog -->
    <string name="add_to_homescreen_text_placeholder">Nombre de acceso directo</string>

    <!-- Describes the add to homescreen functionality -->
    <string name="add_to_homescreen_description_2">Puedes añadir fácilmente este sitio web a la pantalla de inicio de tu dispositivo para tener acceso instantáneo y navegar rápidamente, consiguiendo una experiencia similar a la de una aplicación real.</string>

    <!-- Preference for managing the settings for logins and passwords in Fenix -->
    <string name="preferences_passwords_logins_and_passwords">Inicios de sesión y contraseñas</string>
    <!-- Preference for managing the saving of logins and passwords in Fenix -->
    <string name="preferences_passwords_save_logins">Guardar inicios de sesión y contraseñas</string>
    <!-- Preference option for asking to save passwords in Fenix -->
    <string name="preferences_passwords_save_logins_ask_to_save">Preguntar antes de guardar</string>
    <!-- Preference option for never saving passwords in Fenix -->
    <string name="preferences_passwords_save_logins_never_save">No guardar nunca</string>

    <!-- Preference for autofilling saved logins in Firefox (in web content), %1$s will be replaced with the app name -->
    <string name="preferences_passwords_autofill2">Rellenar automáticamente en %1$s</string>

    <!-- Description for the preference for autofilling saved logins in Firefox (in web content), %1$s will be replaced with the app name -->
    <string name="preferences_passwords_autofill_description">Completar y guardar nombres de usuario y contraseñas en páginas web al usar %1$s.</string>
    <!-- Preference for autofilling logins from Fenix in other apps (e.g. autofilling the Twitter app) -->
    <string name="preferences_android_autofill">Autocompletar en otras aplicaciones.</string>
    <!-- Description for the preference for autofilling logins from Fenix in other apps (e.g. autofilling the Twitter app) -->
    <string name="preferences_android_autofill_description">Completar nombres de usuarios y contraseñas en otras aplicaciones de tu dispositivo.</string>

    <!-- Preference option for adding a login -->
    <string name="preferences_logins_add_login">Añadir cuenta</string>

    <!-- Preference for syncing saved logins in Fenix -->
    <string name="preferences_passwords_sync_logins">Inicios de sesión sincronizados</string>
    <!-- Preference for syncing saved logins in Fenix, when not signed in-->
    <string name="preferences_passwords_sync_logins_across_devices">Sincronizar inicios de sesión entre dispositivos</string>
    <!-- Preference to access list of saved logins -->
    <string name="preferences_passwords_saved_logins">Inicios de sesión guardados</string>
    <!-- Description of empty list of saved passwords. Placeholder is replaced with app name.  -->
    <string name="preferences_passwords_saved_logins_description_empty_text">Los inicios de sesión que guardes o sincronices con %s se mostrarán aquí.</string>
    <!-- Preference to access list of saved logins -->
    <string name="preferences_passwords_saved_logins_description_empty_learn_more_link">Saber más sobre Sync.</string>
    <!-- Preference to access list of login exceptions that we never save logins for -->
    <string name="preferences_passwords_exceptions">Excepciones</string>
    <!-- Empty description of list of login exceptions that we never save logins for -->
    <string name="preferences_passwords_exceptions_description_empty">Los inicios de sesión y contraseñas no guardados aparecerán aquí.</string>
    <!-- Description of list of login exceptions that we never save logins for -->
    <string name="preferences_passwords_exceptions_description">No se guardarán los inicios de sesión y contraseñas para estos sitios.</string>
    <!-- Text on button to remove all saved login exceptions -->
    <string name="preferences_passwords_exceptions_remove_all">Eliminar todas las excepciones</string>
    <!-- Hint for search box in logins list -->
    <string name="preferences_passwords_saved_logins_search">Buscar inicios de sesión</string>
    <!-- The header for the site that a login is for -->
    <string name="preferences_passwords_saved_logins_site">Sitio</string>
    <!-- The header for the username for a login -->
    <string name="preferences_passwords_saved_logins_username">Nombre de usuario</string>
    <!-- The header for the password for a login -->
    <string name="preferences_passwords_saved_logins_password">Contraseña</string>
    <!-- Shown in snackbar to tell user that the password has been copied -->
    <string name="logins_password_copied">Contraseña copiada al portapapeles</string>
    <!-- Shown in snackbar to tell user that the username has been copied -->
    <string name="logins_username_copied">Nombre de usuario copiado al portapapeles</string>
    <!-- Content Description (for screenreaders etc) read for the button to copy a password in logins-->
    <string name="saved_logins_copy_password">Copiar contraseña</string>
    <!-- Content Description (for screenreaders etc) read for the button to clear a password while editing a login-->
    <string name="saved_logins_clear_password">Borrar contraseña</string>
    <!-- Content Description (for screenreaders etc) read for the button to copy a username in logins -->
    <string name="saved_login_copy_username">Copiar nombre de usuario</string>
    <!-- Content Description (for screenreaders etc) read for the button to clear a username while editing a login -->
    <string name="saved_login_clear_username">Borrar nombre de usuario</string>
    <!-- Content Description (for screenreaders etc) read for the button to clear the hostname field while creating a login -->
    <string name="saved_login_clear_hostname">Borrar nombre de servidor</string>
    <!-- Content Description (for screenreaders etc) read for the button to open a site in logins -->
    <string name="saved_login_open_site">Abrir sitio en el navegador</string>
    <!-- Content Description (for screenreaders etc) read for the button to reveal a password in logins -->
    <string name="saved_login_reveal_password">Mostrar contraseña</string>
    <!-- Content Description (for screenreaders etc) read for the button to hide a password in logins -->
    <string name="saved_login_hide_password">Ocultar contraseña</string>
    <!-- Message displayed in biometric prompt displayed for authentication before allowing users to view their logins -->
    <string name="logins_biometric_prompt_message">Desbloquear para ver tus inicios de sesión guardados</string>
    <!-- Title of warning dialog if users have no device authentication set up -->
    <string name="logins_warning_dialog_title">Asegurar tus usuarios y contraseñas</string>
    <!-- Message of warning dialog if users have no device authentication set up -->
    <string name="logins_warning_dialog_message">Configura un patrón de bloqueo del dispositivo, un PIN o una contraseña para proteger el acceso a tus usuarios y contraseñas guardados si alguien más tiene tu dispositivo.</string>
    <!-- Negative button to ignore warning dialog if users have no device authentication set up -->
    <string name="logins_warning_dialog_later">Más tarde</string>
    <!-- Positive button to send users to set up a pin of warning dialog if users have no device authentication set up -->
    <string name="logins_warning_dialog_set_up_now">Configurar ahora</string>
    <!-- Title of PIN verification dialog to direct users to re-enter their device credentials to access their logins -->
    <string name="logins_biometric_prompt_message_pin">Desbloquear tu dispositivo</string>

    <!-- Title for Accessibility Force Enable Zoom Preference -->
    <string name="preference_accessibility_force_enable_zoom">Zoom en todos los sitios web</string>
    <!-- Summary for Accessibility Force Enable Zoom Preference -->
    <string name="preference_accessibility_force_enable_zoom_summary">Activar esta opción para permitir pellizcar y hacer zoom, incluso en sitios web que no permiten este gesto.</string>

    <!-- Saved logins sorting strategy menu item -by name- (if selected, it will sort saved logins alphabetically) -->
    <string name="saved_logins_sort_strategy_alphabetically">Nombre (A-Z)</string>
    <!-- Saved logins sorting strategy menu item -by last used- (if selected, it will sort saved logins by last used) -->
    <string name="saved_logins_sort_strategy_last_used">Usado por última vez</string>

    <!-- Content description (not visible, for screen readers etc.): Sort saved logins dropdown menu chevron icon -->
    <string name="saved_logins_menu_dropdown_chevron_icon_content_description">Ordenar menú de inicio de sesión</string>

    <!-- Autofill -->
    <!-- Preference and title for managing the autofill settings -->
    <string name="preferences_autofill">Autocompletado</string>
    <!-- Preference and title for managing the settings for addresses -->
    <string name="preferences_addresses">Direcciones</string>
    <!-- Preference and title for managing the settings for credit cards -->
    <string name="preferences_credit_cards">Tarjetas de crédito</string>
    <!-- Preference for saving and autofilling credit cards -->
    <string name="preferences_credit_cards_save_and_autofill_cards">Guardar y autocompletar tarjetas</string>
    <!-- Preference summary for saving and autofilling credit card data -->
    <string name="preferences_credit_cards_save_and_autofill_cards_summary">Los datos están cifrados</string>

    <!-- Preference option for syncing credit cards across devices. This is displayed when the user is not signed into sync -->
    <string name="preferences_credit_cards_sync_cards_across_devices">Sincronizar tarjetas entre dispositivos</string>
    <!-- Preference option for syncing credit cards across devices. This is displayed when the user is signed into sync -->
    <string name="preferences_credit_cards_sync_cards">Sincronizar tarjetas</string>
    <!-- Preference option for adding a credit card -->
    <string name="preferences_credit_cards_add_credit_card">Añadir tarjeta de crédito</string>

    <!-- Preference option for managing saved credit cards -->
    <string name="preferences_credit_cards_manage_saved_cards">Administrar tarjetas guardadas</string>
    <!-- Preference option for adding an address -->
    <string name="preferences_addresses_add_address">Añadir dirección</string>
    <!-- Preference option for managing saved addresses -->
    <string name="preferences_addresses_manage_addresses">Administrar direcciones</string>
    <!-- Preference for saving and autofilling addresses -->
    <string name="preferences_addresses_save_and_autofill_addresses">Guardar y autocompletar direcciones</string>
    <!-- Preference summary for saving and autofilling address data -->
    <string name="preferences_addresses_save_and_autofill_addresses_summary">Incluir información como números, correos electrónicos y direcciones de envío</string>

    <!-- Title of the "Add card" screen -->
    <string name="credit_cards_add_card">Añadir tarjeta</string>
    <!-- Title of the "Edit card" screen -->
    <string name="credit_cards_edit_card">Editar tarjeta</string>
    <!-- The header for the card number of a credit card -->
    <string name="credit_cards_card_number">Número de tarjeta</string>
    <!-- The header for the expiration date of a credit card -->
    <string name="credit_cards_expiration_date">Fecha de caducidad</string>
    <!-- The label for the expiration date month of a credit card to be used by a11y services-->
    <string name="credit_cards_expiration_date_month">Mes de caducidad</string>
    <!-- The label for the expiration date year of a credit card to be used by a11y services-->
    <string name="credit_cards_expiration_date_year">Año de caducidad</string>
    <!-- The header for the name on the credit card -->
    <string name="credit_cards_name_on_card">Nombre en la tarjeta</string>
    <!-- The text for the "Delete card" menu item for deleting a credit card -->
    <string name="credit_cards_menu_delete_card">Eliminar tarjeta</string>
    <!-- The text for the "Delete card" button for deleting a credit card -->
    <string name="credit_cards_delete_card_button">Eliminar tarjeta</string>
    <!-- The text for the confirmation message of "Delete card" dialog -->
    <string name="credit_cards_delete_dialog_confirmation">¿Seguro que quieres eliminar esta tarjeta de crédito?</string>
    <!-- The text for the positive button on "Delete card" dialog -->
    <string name="credit_cards_delete_dialog_button">Eliminar</string>
    <!-- The title for the "Save" menu item for saving a credit card -->
    <string name="credit_cards_menu_save">Guardar</string>
    <!-- The text for the "Save" button for saving a credit card -->
    <string name="credit_cards_save_button">Guardar</string>
    <!-- The text for the "Cancel" button for cancelling adding, updating or deleting a credit card -->
    <string name="credit_cards_cancel_button">Cancelar</string>

    <!-- Title of the "Saved cards" screen -->
    <string name="credit_cards_saved_cards">Tarjetas guardadas</string>

    <!-- Error message for credit card number validation -->
    <string name="credit_cards_number_validation_error_message">Por favor, escriba un número válido de tarjeta de crédito</string>

    <!-- Error message for credit card name on card validation -->
    <string name="credit_cards_name_on_card_validation_error_message">Por favor, rellena este campo</string>
    <!-- Message displayed in biometric prompt displayed for authentication before allowing users to view their saved credit cards -->
    <string name="credit_cards_biometric_prompt_message">Desbloquear para ver tus tarjetas guardadas</string>
    <!-- Title of warning dialog if users have no device authentication set up -->
    <string name="credit_cards_warning_dialog_title">Asegurar tus tarjetas de crédito</string>
    <!-- Message of warning dialog if users have no device authentication set up -->
    <string name="credit_cards_warning_dialog_message">Configura un patrón de bloqueo, PIN o contraseña para proteger el acceso a tus tarjetas guardadas si alguien más accede a tu dispositivo.</string>
    <!-- Positive button to send users to set up a pin of warning dialog if users have no device authentication set up -->
    <string name="credit_cards_warning_dialog_set_up_now">Configurar ahora</string>
    <!-- Negative button to ignore warning dialog if users have no device authentication set up -->
    <string name="credit_cards_warning_dialog_later">Más tarde</string>
    <!-- Title of PIN verification dialog to direct users to re-enter their device credentials to access their credit cards -->
    <string name="credit_cards_biometric_prompt_message_pin">Desbloquear tu dispositivo</string>
    <!-- Message displayed in biometric prompt for authentication, before allowing users to use their stored credit card information -->
    <string name="credit_cards_biometric_prompt_unlock_message">Desbloquear para usar la información de la tarjeta de crédito almacenada</string>

    <!-- Title of the "Add address" screen -->
    <string name="addresses_add_address">Añadir dirección</string>
    <!-- Title of the "Edit address" screen -->
    <string name="addresses_edit_address">Editar dirección</string>
    <!-- Title of the "Manage addresses" screen -->
    <string name="addresses_manage_addresses">Administrar direcciones</string>
    <!-- The header for the first name of an address -->
    <string name="addresses_first_name">Nombre</string>
    <!-- The header for the middle name of an address -->
    <string name="addresses_middle_name">Segundo nombre</string>
    <!-- The header for the last name of an address -->
    <string name="addresses_last_name">Apellidos</string>
    <!-- The header for the street address of an address -->
    <string name="addresses_street_address">Domicilio</string>
    <!-- The header for the city of an address -->
    <string name="addresses_city">Ciudad</string>
    <!-- The header for the subregion of an address when "state" should be used -->
    <string name="addresses_state">Estado</string>
    <!-- The header for the subregion of an address when "province" should be used -->
    <string name="addresses_province">Provincia</string>
    <!-- The header for the zip code of an address -->
    <string name="addresses_zip">Código postal</string>
    <!-- The header for the country or region of an address -->
    <string name="addresses_country">País o región</string>
    <!-- The header for the phone number of an address -->
    <string name="addresses_phone">Teléfono</string>
    <!-- The header for the email of an address -->
    <string name="addresses_email">Correo electrónico</string>
    <!-- The text for the "Save" button for saving an address -->
    <string name="addresses_save_button">Guardar</string>
    <!-- The text for the "Cancel" button for cancelling adding, updating or deleting an address -->
    <string name="addresses_cancel_button">Cancelar</string>
    <!-- The text for the "Delete address" button for deleting an address -->
    <string name="addressess_delete_address_button">Eliminar dirección</string>

    <!-- The title for the "Delete address" confirmation dialog -->
    <string name="addressess_confirm_dialog_message">¿Seguro que quieres eliminar esta dirección?</string>
    <!-- The text for the positive button on "Delete address" dialog -->
    <string name="addressess_confirm_dialog_ok_button">Eliminar</string>
    <!-- The text for the negative button on "Delete address" dialog -->
    <string name="addressess_confirm_dialog_cancel_button">Cancelar</string>
    <!-- The text for the "Save address" menu item for saving an address -->
    <string name="address_menu_save_address">Guardar dirección</string>
    <!-- The text for the "Delete address" menu item for deleting an address -->
    <string name="address_menu_delete_address">Eliminar dirección</string>

    <!-- Title of the Add search engine screen -->
    <string name="search_engine_add_custom_search_engine_title">Añadir buscador</string>
    <!-- Content description (not visible, for screen readers etc.): Title for the button that navigates to add new engine screen -->
    <string name="search_engine_add_custom_search_engine_button_content_description">Añadir nuevo buscador</string>
    <!-- Title of the Edit search engine screen -->
    <string name="search_engine_edit_custom_search_engine_title">Editar buscador</string>
    <!-- Text for the menu button to edit a search engine -->
    <string name="search_engine_edit">Editar</string>
    <!-- Text for the menu button to delete a search engine -->
    <string name="search_engine_delete">Eliminar</string>

    <!-- Label for the TextField in which user enters custom search engine name -->
    <string name="search_add_custom_engine_name_label">Nombre</string>

    <!-- Placeholder text shown in the Search Engine Name text field before a user enters text -->
    <string name="search_add_custom_engine_name_hint_2">Nombre del buscador</string>
    <!-- Label for the TextField in which user enters custom search engine URL -->
    <string name="search_add_custom_engine_url_label">URL de cadena de búsqueda</string>
    <!-- Placeholder text shown in the Search String TextField before a user enters text -->
    <string name="search_add_custom_engine_search_string_hint_2">URL a utilizar para la búsqueda</string>
    <!-- Description text for the Search String TextField. The %s is part of the string -->
    <string name="search_add_custom_engine_search_string_example" formatted="false">Reemplazar la consulta con “%s”. Ejemplo:\n https://www.google.com/search?q=%s</string>

    <!-- Accessibility description for the form in which details about the custom search engine are entered -->
    <string name="search_add_custom_engine_form_description">Detalles del buscador personalizado</string>

    <!-- Label for the TextField in which user enters custom search engine suggestion URL -->
    <string name="search_add_custom_engine_suggest_url_label">API de sugerencias de búsqueda (opcional)</string>
    <!-- Placeholder text shown in the Search Suggestion String TextField before a user enters text -->
    <string name="search_add_custom_engine_suggest_string_hint">URL de la API de sugerencias de búsqueda</string>
    <!-- Description text for the Search Suggestion String TextField. The %s is part of the string -->
    <string name="search_add_custom_engine_suggest_string_example_2" formatted="false">Reemplazar la consulta con “%s”. Ejemplo:\nhttps://suggestqueries.google.com/complete/search?client=firefox&amp;q=%s</string>
    <!-- The text for the "Save" button for saving a custom search engine -->
    <string name="search_custom_engine_save_button">Guardar</string>

    <!-- Text shown when a user leaves the name field empty -->
    <string name="search_add_custom_engine_error_empty_name">Introducir el nombre del buscador</string>
    <!-- Text shown when a user leaves the search string field empty -->
    <string name="search_add_custom_engine_error_empty_search_string">Introducir una cadena de búsqueda</string>
    <!-- Text shown when a user leaves out the required template string -->
    <string name="search_add_custom_engine_error_missing_template">Comprueba que la cadena de búsqueda coincide con el formato del ejemplo</string>
    <!-- Text shown when we aren't able to validate the custom search query. The first parameter is the url of the custom search engine -->
    <string name="search_add_custom_engine_error_cannot_reach">Error al conectar con “%s”</string>
    <!-- Text shown when a user creates a new search engine -->
    <string name="search_add_custom_engine_success_message">%s creado </string>
    <!-- Text shown when a user successfully edits a custom search engine -->
    <string name="search_edit_custom_engine_success_message">%s guardado</string>
    <!-- Text shown when a user successfully deletes a custom search engine -->
    <string name="search_delete_search_engine_success_message">%s eliminado</string>

    <!-- Heading for the instructions to allow a permission -->
    <string name="phone_feature_blocked_intro">Para permitirlo:</string>
    <!-- First step for the allowing a permission -->
    <string name="phone_feature_blocked_step_settings">1. Ve a los ajustes de Android</string>
    <!-- Second step for the allowing a permission -->
    <string name="phone_feature_blocked_step_permissions"><![CDATA[2. Toca en <b>Permisos</b>]]></string>
    <!-- Third step for the allowing a permission (Fore example: Camera) -->
    <string name="phone_feature_blocked_step_feature"><![CDATA[3. Activa <b>%1$s</b>]]></string>

    <!-- Label that indicates a site is using a secure connection -->
    <string name="quick_settings_sheet_secure_connection_2">Conexión segura</string>
    <!-- Label that indicates a site is using a insecure connection -->
    <string name="quick_settings_sheet_insecure_connection_2">Conexión no segura</string>
    <!-- Label to clear site data -->
    <string name="clear_site_data">Limpiar cookies y datos del sitio</string>
    <!-- Confirmation message for a dialog confirming if the user wants to delete all data for current site -->
    <string name="confirm_clear_site_data"><![CDATA[¿Seguro que quieres eliminar todos los datos y cookies para el sitio <b>%s</b>?]]></string>
    <!-- Confirmation message for a dialog confirming if the user wants to delete all the permissions for all sites-->
    <string name="confirm_clear_permissions_on_all_sites">¿Seguro que quieres borrar todos los permisos de todos los sitios?</string>
    <!-- Confirmation message for a dialog confirming if the user wants to delete all the permissions for a site-->
    <string name="confirm_clear_permissions_site">¿Seguro que quieres eliminar todos los permisos para este sitio?</string>
    <!-- Confirmation message for a dialog confirming if the user wants to set default value a permission for a site-->
    <string name="confirm_clear_permission_site">¿Seguro que quieres eliminar este permiso para este sitio?</string>
    <!-- label shown when there are not site exceptions to show in the site exception settings -->
    <string name="no_site_exceptions">Sin excepciones para el sitio</string>
    <!-- Bookmark deletion confirmation -->
    <string name="bookmark_deletion_confirmation">¿Seguro que quieres eliminar este marcador?</string>
    <!-- Browser menu button that adds a shortcut to the home fragment -->
    <string name="browser_menu_add_to_shortcuts">Añadir a accesos directos</string>
    <!-- Browser menu button that removes a shortcut from the home fragment -->
    <string name="browser_menu_remove_from_shortcuts">Eliminar de los accesos directos</string>
    <!-- text shown before the issuer name to indicate who its verified by, parameter is the name of
     the certificate authority that verified the ticket-->
    <string name="certificate_info_verified_by">Verificado por: %1$s</string>
    <!-- Login overflow menu delete button -->
    <string name="login_menu_delete_button">Eliminar</string>
    <!-- Login overflow menu edit button -->
    <string name="login_menu_edit_button">Editar</string>
    <!-- Message in delete confirmation dialog for logins -->
    <string name="login_deletion_confirmation">¿Seguro que quieres eliminar este inicio de sesión?</string>
    <!-- Positive action of a dialog asking to delete  -->
    <string name="dialog_delete_positive">Eliminar</string>
    <!-- Negative action of a dialog asking to delete login -->
    <string name="dialog_delete_negative">Cancelar</string>
    <!--  The saved login options menu description. -->
    <string name="login_options_menu">Opciones de inicio de sesión</string>
    <!--  The editable text field for a login's web address. -->
    <string name="saved_login_hostname_description">El campo de texto editable para la dirección web del inicio de sesión.</string>
    <!--  The editable text field for a login's username. -->
    <string name="saved_login_username_description">El campo de texto editable para el nombre de usuario del inicio de sesión.</string>
    <!--  The editable text field for a login's password. -->
    <string name="saved_login_password_description">El campo de texto editable para la contraseña del inicio de sesión.</string>
    <!--  The button description to save changes to an edited login. -->
    <string name="save_changes_to_login">Guardar cambios para el inicio de sesión.</string>
    <!--  The page title for editing a saved login. -->
    <string name="edit">Editar</string>
    <!--  The page title for adding new login. -->
    <string name="add_login">Añadir nueva cuenta</string>
    <!--  The error message in add/edit login view when password field is blank. -->
    <string name="saved_login_password_required">Se necesita contraseña</string>
    <!--  The error message in add login view when username field is blank. -->
    <string name="saved_login_username_required">Se requiere nombre de usuario</string>
    <!--  The error message in add login view when hostname field is blank. -->
    <string name="saved_login_hostname_required" tools:ignore="UnusedResources">Se requiere nombre de servidor</string>
    <!-- Voice search button content description  -->
    <string name="voice_search_content_description">Búsqueda por voz</string>
    <!-- Voice search prompt description displayed after the user presses the voice search button -->
    <string name="voice_search_explainer">Habla ahora</string>

    <!--  The error message in edit login view when a duplicate username exists. -->
    <string name="saved_login_duplicate">Ya existe un inicio de sesión con ese nombre de usuario</string>

    <!-- This is the hint text that is shown inline on the hostname field of the create new login page. 'https://www.example.com' intentionally hardcoded here -->
    <string name="add_login_hostname_hint_text">https://www.example.com</string>
    <!-- This is an error message shown below the hostname field of the add login page when a hostname does not contain http or https. -->
    <string name="add_login_hostname_invalid_text_3">La dirección web debe contener &quot;https://&quot; o &quot;http://&quot;</string>
    <!-- This is an error message shown below the hostname field of the add login page when a hostname is invalid. -->
    <string name="add_login_hostname_invalid_text_2">Se requiere nombre de servidor válido</string>

    <!-- Synced Tabs -->
    <!-- Text displayed to ask user to connect another device as no devices found with account -->
    <string name="synced_tabs_connect_another_device">Conectar otro dispositivo.</string>
    <!-- Text displayed asking user to re-authenticate -->
    <string name="synced_tabs_reauth">Por favor, vuelve a autentificarte.</string>
    <!-- Text displayed when user has disabled tab syncing in Firefox Sync Account -->
    <string name="synced_tabs_enable_tab_syncing">Por favor, activa la sincronización de pestañas.</string>

    <!-- Text displayed when user has no tabs that have been synced -->
    <string name="synced_tabs_no_tabs">No tienes ninguna pestaña abierta en Firefox en tus otros dispositivos.</string>
    <!-- Text displayed in the synced tabs screen when a user is not signed in to Firefox Sync describing Synced Tabs -->
    <string name="synced_tabs_sign_in_message">Ver una lista de pestañas de tus otros dispositivos.</string>
    <!-- Text displayed on a button in the synced tabs screen to link users to sign in when a user is not signed in to Firefox Sync -->
    <string name="synced_tabs_sign_in_button">Inicia sesión para sincronizar</string>

    <!-- The text displayed when a synced device has no tabs to show in the list of Synced Tabs. -->
    <string name="synced_tabs_no_open_tabs">No hay pestañas abiertas</string>

    <!-- Content description for expanding a group of synced tabs. -->
    <string name="synced_tabs_expand_group">Expandir grupo de pestañas sincronizadas</string>
    <!-- Content description for collapsing a group of synced tabs. -->
    <string name="synced_tabs_collapse_group">Ocultar grupo de pestañas sincronizadas</string>

    <!-- Top Sites -->
    <!-- Title text displayed in the dialog when shortcuts limit is reached. -->
    <string name="shortcut_max_limit_title">Límite de accesos directos alcanzado</string>
    <!-- Content description text displayed in the dialog when shortcut limit is reached. -->
    <string name="shortcut_max_limit_content">Para añadir un nuevo acceso directo, elimina uno. Toca y mantén presionado el sitio y selecciona eliminar.</string>
    <!-- Confirmation dialog button text when top sites limit is reached. -->
    <string name="top_sites_max_limit_confirmation_button">Vale, entendido</string>

    <!-- Label for the preference to show the shortcuts for the most visited top sites on the homepage -->
    <string name="top_sites_toggle_top_recent_sites_4">Accesos directos</string>
    <!-- Title text displayed in the rename top site dialog. -->
    <string name="top_sites_rename_dialog_title">Nombre</string>
    <!-- Hint for renaming title of a shortcut -->
    <string name="shortcut_name_hint">Nombre de acceso directo</string>
    <!-- Button caption to confirm the renaming of the top site. -->
    <string name="top_sites_rename_dialog_ok">Aceptar</string>
    <!-- Dialog button text for canceling the rename top site prompt. -->
    <string name="top_sites_rename_dialog_cancel">Cancelar</string>

    <!-- Text for the menu button to open the homepage settings. -->
    <string name="top_sites_menu_settings">Ajustes</string>
    <!-- Text for the menu button to navigate to sponsors and privacy support articles. '&amp;' is replaced with the ampersand symbol: & -->
    <string name="top_sites_menu_sponsor_privacy">Nuestros patrocinadores y tu privacidad</string>
    <!-- Label text displayed for a sponsored top site. -->
    <string name="top_sites_sponsored_label">Patrocinado</string>

    <!-- Inactive tabs in the tabs tray -->
    <!-- Title text displayed in the tabs tray when a tab has been unused for 14 days. -->
    <string name="inactive_tabs_title">Pestañas inactivas</string>
    <!-- Content description for closing all inactive tabs -->
    <string name="inactive_tabs_delete_all">Cerrar todas las pestañas inactivas</string>

    <!-- Content description for expanding the inactive tabs section. -->
    <string name="inactive_tabs_expand_content_description">Expandir pestañas inactivas</string>
    <!-- Content description for collapsing the inactive tabs section. -->
    <string name="inactive_tabs_collapse_content_description">Contraer pestañas inactivas</string>

    <!-- Inactive tabs auto-close message in the tabs tray -->
    <!-- The header text of the auto-close message when the user is asked if they want to turn on the auto-closing of inactive tabs. -->
    <string name="inactive_tabs_auto_close_message_header" tools:ignore="UnusedResources">¿Cerrar automáticamente después de un mes?</string>
    <!-- A description below the header to notify the user what the inactive tabs auto-close feature is. -->
    <string name="inactive_tabs_auto_close_message_description" tools:ignore="UnusedResources">Firefox puede cerrar pestañas que no has visto durante el último mes.</string>
    <!-- A call to action below the description to allow the user to turn on the auto closing of inactive tabs. -->
    <string name="inactive_tabs_auto_close_message_action" tools:ignore="UnusedResources">ACTIVAR EL CIERRE AUTOMÁTICO</string>

    <!-- Text for the snackbar to confirm auto-close is enabled for inactive tabs -->
    <string name="inactive_tabs_auto_close_message_snackbar">Cierre automático activado</string>

    <!-- Awesome bar suggestion's headers -->
    <!-- Search suggestions title for Firefox Suggest. -->
    <string name="firefox_suggest_header">Firefox Suggest</string>

    <!-- Title for search suggestions when Google is the default search suggestion engine. -->
    <string name="google_search_engine_suggestion_header">Búsqueda de Google</string>
    <!-- Title for search suggestions when the default search suggestion engine is anything other than Google. The first parameter is default search engine name. -->
    <string name="other_default_search_engine_suggestion_header">Buscar con %s</string>

    <!-- Default browser experiment -->
    <string name="default_browser_experiment_card_text">Configura enlaces de sitios web, correos electrónicos y mensajes para que se abran automáticamente en Firefox.</string>

    <!-- Content description for close button in collection placeholder. -->
    <string name="remove_home_collection_placeholder_content_description">Eliminar</string>

    <!-- Content description radio buttons with a link to more information -->
    <string name="radio_preference_info_content_description">Clic para más detalles</string>

    <!-- Content description for the action bar "up" button -->
    <string name="action_bar_up_description">Ir arriba</string>

    <!-- Content description for privacy content close button -->
    <string name="privacy_content_close_button_content_description">Cerrar</string>

    <!-- Pocket recommended stories -->
    <!-- Header text for a section on the home screen. -->
    <string name="pocket_stories_header_1">Historias que te hacen reflexionar</string>
    <!-- Header text for a section on the home screen. -->
    <string name="pocket_stories_categories_header">Historias por tema</string>
    <!-- Text of a button allowing users to access an external url for more Pocket recommendations. -->
    <string name="pocket_stories_placeholder_text">Descubrir más</string>
    <!-- Title of an app feature. Smaller than a heading. The first parameter is product name Pocket -->
    <string name="pocket_stories_feature_title_2">Impulsado por %s.</string>
    <!-- Caption for describing a certain feature. The placeholder is for a clickable text (eg: Learn more) which will load an url in a new tab when clicked.  -->
    <string name="pocket_stories_feature_caption">Parte de la familia Firefox. %s</string>
    <!-- Clickable text for opening an external link for more information about Pocket. -->
    <string name="pocket_stories_feature_learn_more">Saber más</string>

    <!-- Text indicating that the Pocket story that also displays this text is a sponsored story by other 3rd party entity. -->
    <string name="pocket_stories_sponsor_indication">Patrocinado</string>

    <!-- Snackbar message for enrolling in a Nimbus experiment from the secret settings when Studies preference is Off.-->
    <string name="experiments_snackbar">Activar la telemetría para enviar datos.</string>
    <!-- Snackbar button text to navigate to telemetry settings.-->
    <string name="experiments_snackbar_button">Ir a ajustes</string>

    <!-- Review quality check feature-->
    <!-- Name for the review quality check feature used as title for the panel. -->
    <string name="review_quality_check_feature_name_2">Verificador de reseñas</string>
    <!-- Summary for grades A and B for review quality check adjusted grading. -->
    <string name="review_quality_check_grade_a_b_description">Reseñas fiables</string>
    <!-- Summary for grade C for review quality check adjusted grading. -->
    <string name="review_quality_check_grade_c_description">Mezcla de reseñas fiables y no fiables</string>
    <!-- Summary for grades D and F for review quality check adjusted grading. -->
    <string name="review_quality_check_grade_d_f_description">Reseñas no fiables</string>
    <!-- Text for title presenting the reliability of a product's reviews. -->
    <string name="review_quality_check_grade_title">¿Son fiables estas reseñas?</string>
    <!-- Title for when the rating has been updated by the review checker -->
    <string name="review_quality_check_adjusted_rating_title">Calificación ajustada</string>
    <!-- Description for a product's adjusted star rating. The text presents that the product's reviews which were evaluated as unreliable were removed from the adjusted rating. -->
    <string name="review_quality_check_adjusted_rating_description" moz:RemovedIn="122" tools:ignore="UnusedResources">Se han eliminado las reseñas no fiables</string>
    <!-- Description for a product's adjusted star rating. The text presents that the product's reviews which were evaluated as unreliable were removed from the adjusted rating. -->
    <string name="review_quality_check_adjusted_rating_description_2">Basado en revisiones fiables</string>
    <!-- Title for list of highlights from a product's review emphasizing a product's important traits. -->
    <string name="review_quality_check_highlights_title">Aspectos destacados de reseñas recientes</string>
    <!-- Title for section explaining how we analyze the reliability of a product's reviews. -->
    <string name="review_quality_check_explanation_title">Cómo determinamos la calidad de las reseñas</string>
    <!-- Paragraph explaining how we analyze the reliability of a product's reviews. First parameter is the Fakespot product name. In the phrase "Fakespot by Mozilla", "by" can be localized. Does not need to stay by. -->
    <string name="review_quality_check_explanation_body_reliability">Utilizamos tecnología de IA de %s por Mozilla para analizar la fiabilidad de las reseñas de productos. Este análisis solo ayudará a evaluar la calidad de las reseñas, no la calidad del producto.</string>
    <!-- Paragraph explaining the grading system we use to classify the reliability of a product's reviews. -->
    <string name="review_quality_check_info_review_grade_header"><![CDATA[Asignamos a las reseñas de cada producto una <b>calificación con letras</b> de la A a la F.]]></string>
    <!-- Description explaining grades A and B for review quality check adjusted grading. -->
    <string name="review_quality_check_info_grade_info_AB">Revisiones fiables. Creemos que las reseñas probablemente provienen de clientes reales que dejaron reseñas honestas e imparciales.</string>
    <!-- Description explaining grade C for review quality check adjusted grading. -->
    <string name="review_quality_check_info_grade_info_C">Creemos que hay una combinación de reseñas fiables y no fiables.</string>
    <!-- Description explaining grades D and F for review quality check adjusted grading. -->
    <string name="review_quality_check_info_grade_info_DF">Reseñas poco fiables. Creemos que las reseñas probablemente son falsas o provienen de revisores sesgados.</string>
    <!-- Paragraph explaining how a product's adjusted grading is calculated. -->
    <string name="review_quality_check_explanation_body_adjusted_grading"><![CDATA[La <b>calificación ajustada</b> se basa únicamente en reseñas que consideramos fiables.]]></string>
    <!-- Paragraph explaining product review highlights. First parameter is the name of the retailer (e.g. Amazon). -->
    <string name="review_quality_check_explanation_body_highlights"><![CDATA[Los <b>puntos destacados</b> provienen de reseñas de %s de los últimos 80 días que creemos que son fiables.]]></string>
    <!-- Text for learn more caption presenting a link with information about review quality. First parameter is for clickable text defined in review_quality_check_info_learn_more_link. -->
    <string name="review_quality_check_info_learn_more">Saber más sobre %s.</string>
    <!-- Clickable text that links to review quality check SuMo page. First parameter is the Fakespot product name. In the phrase "Fakespot by Mozilla", "by" can be localized. Does not need to stay by. -->
    <string name="review_quality_check_info_learn_more_link" moz:RemovedIn="121" tools:ignore="UnusedResources">cómo %s de Mozilla determina la calidad de las reseñas</string>
    <!-- Clickable text that links to review quality check SuMo page. First parameter is the Fakespot product name. -->
    <string name="review_quality_check_info_learn_more_link_2">cómo determina %s la calidad de las reseñas</string>
    <!-- Text for title of settings section. -->
    <string name="review_quality_check_settings_title">Ajustes</string>
    <!-- Text for label for switch preference to show recommended products from review quality check settings section. -->
    <string name="review_quality_check_settings_recommended_products">Mostrar anuncios en el verificador de reseñas</string>
    <!-- Description for switch preference to show recommended products from review quality check settings section. First parameter is for clickable text defined in review_quality_check_settings_recommended_products_learn_more.-->
    <string name="review_quality_check_settings_recommended_products_description_2" tools:ignore="UnusedResources">Verá anuncios ocasionales de productos relevantes. Solo anunciamos productos con revisiones fiables. %s</string>
    <!-- Clickable text that links to review quality check recommended products support article. -->
    <string name="review_quality_check_settings_recommended_products_learn_more" tools:ignore="UnusedResources">Saber más</string>
    <!-- Text for turning sidebar off button from review quality check settings section. -->
    <string name="review_quality_check_settings_turn_off">Desactivar el verificador de reseñas</string>
    <!-- Text for title of recommended product section. This is displayed above a product image, suggested as an alternative to the product reviewed. -->
    <string name="review_quality_check_ad_title" tools:ignore="UnusedResources">Más para considerar</string>
    <!-- Caption for recommended product section indicating this is an ad by Fakespot. First parameter is the Fakespot product name. -->
    <string name="review_quality_check_ad_caption" tools:ignore="UnusedResources">Anuncio de %s</string>
    <!-- Caption for review quality check panel. First parameter is for clickable text defined in review_quality_check_powered_by_link. -->
    <string name="review_quality_check_powered_by_2">El verificador de reseñas funciona gracias a %s</string>
    <!-- Clickable text that links to Fakespot.com. First parameter is the Fakespot product name. In the phrase "Fakespot by Mozilla", "by" can be localized. Does not need to stay by. -->
    <string name="review_quality_check_powered_by_link" tools:ignore="UnusedResources">%s de Mozilla</string>
    <!-- Text for title of warning card informing the user that the current analysis is outdated. -->
    <string name="review_quality_check_outdated_analysis_warning_title" tools:ignore="UnusedResources">Nueva información para comprobar</string>
    <!-- Text for button from warning card informing the user that the current analysis is outdated. Clicking this should trigger the product's re-analysis. -->
    <string name="review_quality_check_outdated_analysis_warning_action" tools:ignore="UnusedResources">Comprobar ahora</string>
    <!-- Title for warning card informing the user that the current product does not have enough reviews for a review analysis. -->
    <string name="review_quality_check_no_reviews_warning_title">Aún no hay suficientes reseñas</string>
    <!-- Text for body of warning card informing the user that the current product does not have enough reviews for a review analysis. -->
    <string name="review_quality_check_no_reviews_warning_body">Cuando este producto tenga más reseñas, podremos analizar su calidad.</string>
    <!-- Title for warning card informing the user that the current product is currently not available. -->
    <string name="review_quality_check_product_availability_warning_title">El producto no está disponible</string>
    <!-- Text for the body of warning card informing the user that the current product is currently not available. -->
    <string name="review_quality_check_product_availability_warning_body">Si ves que este producto vuelve a estar disponible, infórmanos y trabajaremos para actualizar el análisis.</string>
    <!-- Clickable text for warning card informing the user that the current product is currently not available. Clicking this should inform the server that the product is available. -->
    <string name="review_quality_check_product_availability_warning_action_2">Informar que el producto está en stock</string>
    <!-- Title for warning card informing the user that the current product's re-analysis is still processing. -->
    <string name="review_quality_check_reanalysis_in_progress_warning_title" moz:RemovedIn="122">Comprobando la calidad de la reseña</string>
    <!-- Title for warning card informing the user that the current product's analysis is still processing. -->
    <string name="review_quality_check_analysis_in_progress_warning_title" moz:RemovedIn="122">Comprobando la calidad de la reseña</string>
    <!-- Title for warning card informing the user that the current product's analysis is still processing. The parameter is the percentage progress (0-100%) of the analysis process (e.g. 56%). -->
    <string name="review_quality_check_analysis_in_progress_warning_title_2">Comprobando la calidad de la reseña (%s)</string>
    <!-- Text for body of warning card informing the user that the current product's analysis is still processing. -->
    <string name="review_quality_check_analysis_in_progress_warning_body">Esto podría tardar unos 60 segundos.</string>
    <!-- Title for info card displayed after the user reports a product is back in stock. -->
    <string name="review_quality_check_analysis_requested_info_title">¡Gracias por informar!</string>
    <!-- Text for body of info card displayed after the user reports a product is back in stock. -->
    <string name="review_quality_check_analysis_requested_info_body">Deberíamos tener información sobre las reseñas de este producto en 24 horas. Por favor, vuelve a comprobarlo más tarde.</string>
    <!-- Title for info card displayed when the user review checker while on a product that Fakespot does not analyze (e.g. gift cards, music). -->
    <string name="review_quality_check_not_analyzable_info_title">No podemos comprobar estas reseñas</string>
    <!-- Text for body of info card displayed when the user review checker while on a product that Fakespot does not analyze (e.g. gift cards, music). -->
    <string name="review_quality_check_not_analyzable_info_body">Lamentablemente, no podemos verificar la calidad de las reseñas para ciertos tipos de productos. Por ejemplo, tarjetas de regalo y transmisión de vídeo, música y juegos.</string>
    <!-- Title for info card displayed when another user reported the displayed product is back in stock. -->
    <string name="review_quality_check_analysis_requested_other_user_info_title" tools:ignore="UnusedResources">Información disponible en breve</string>
    <!-- Text for body of info card displayed when another user reported the displayed product is back in stock. -->
    <string name="review_quality_check_analysis_requested_other_user_info_body" tools:ignore="UnusedResources">Deberíamos tener información sobre las reseñas de este producto en 24 horas. Por favor, vuelve a comprobarlo más tarde.</string>
    <!-- Title for info card displayed to the user when analysis finished updating. -->
    <string name="review_quality_check_analysis_updated_confirmation_title" tools:ignore="UnusedResources">El análisis está actualizado</string>
    <!-- Text for the action button from info card displayed to the user when analysis finished updating. -->
    <string name="review_quality_check_analysis_updated_confirmation_action" tools:ignore="UnusedResources">Entendido</string>
    <!-- Title for error card displayed to the user when an error occurred. -->
    <string name="review_quality_check_generic_error_title">No hay información disponible en este momento</string>
    <!-- Text for body of error card displayed to the user when an error occurred. -->
    <string name="review_quality_check_generic_error_body">Estamos trabajando para resolver el problema. Por favor, vuelve a comprobarlo en breve.</string>
    <!-- Title for error card displayed to the user when the device is disconnected from the network. -->
    <string name="review_quality_check_no_connection_title">No hay conexión de red</string>
    <!-- Text for body of error card displayed to the user when the device is disconnected from the network. -->
    <string name="review_quality_check_no_connection_body">Verifica tu conexión de red y prueba a recargar la página.</string>
    <!-- Title for card displayed to the user for products whose reviews were not analyzed yet. -->
    <string name="review_quality_check_no_analysis_title">Aún no hay información sobre estas reseñas</string>
    <!-- Text for the body of card displayed to the user for products whose reviews were not analyzed yet. -->
    <string name="review_quality_check_no_analysis_body">Para saber si las reseñas de este producto son fiables, verifica la calidad de las reseñas. Sólo lleva unos 60 segundos.</string>
    <!-- Text for button from body of card displayed to the user for products whose reviews were not analyzed yet. Clicking this should trigger a product analysis. -->
    <string name="review_quality_check_no_analysis_link">Comprobar la calidad de la reseña</string>
    <!-- Headline for review quality check contextual onboarding card. -->
    <string name="review_quality_check_contextual_onboarding_title">Prueba nuestra fiable guía de reseñas de productos</string>
    <!-- Description for review quality check contextual onboarding card. The first and last two parameters are for retailer names (e.g. Amazon, Walmart). The second parameter is for the name of the application (e.g. Firefox). -->
    <string name="review_quality_check_contextual_onboarding_description">Comprueba lo fiables que son las reseñas de productos en %1$s antes de comprar. El verificador de reseñas, una función experimental de %2$s, está integrado directamente en el navegador. También funciona en %3$s y %4$s.</string>
    <!-- Description for review quality check contextual onboarding card. The first parameters is for retailer name (e.g. Amazon). The second parameter is for the name of the application (e.g. Firefox). -->
    <string name="review_quality_check_contextual_onboarding_description_one_vendor">Comprueba lo fiables que son las reseñas de productos en %1$s antes de comprar. El verificador de reseñas, una función experimental de %2$s, está integrado directamente en el navegador.</string>
    <!-- Paragraph presenting review quality check feature. First parameter is the Fakespot product name. Second parameter is for clickable text defined in review_quality_check_contextual_onboarding_learn_more_link. In the phrase "Fakespot by Mozilla", "by" can be localized. Does not need to stay by. -->
    <string name="review_quality_check_contextual_onboarding_learn_more">Utilizando la tecnología de %1$s de Mozilla, te ayudamos a evitar reseñas sesgadas y no auténticas. Nuestro modelo de IA siempre mejora para protegerte mientras compras. %2$s</string>
    <!-- Clickable text from the contextual onboarding card that links to review quality check support article. -->
    <string name="review_quality_check_contextual_onboarding_learn_more_link">Saber más</string>
    <!-- Caption text to be displayed in review quality check contextual onboarding card above the opt-in button. First parameter is the Fakespot product name. Following parameters are for clickable texts defined in review_quality_check_contextual_onboarding_privacy_policy and review_quality_check_contextual_onboarding_terms_use. In the phrase "Fakespot by Mozilla", "by" can be localized. Does not need to stay by. -->
    <string name="review_quality_check_contextual_onboarding_caption">Al seleccionar “Sí, probarlo”, aceptas %1$s de %2$s y %3$s de Mozilla.</string>
    <!-- Caption text to be displayed in review quality check contextual onboarding card above the opt-in button. Parameter is the Fakespot product name. After the colon, what appears are two links, each on their own line. The first link is to a Privacy policy (review_quality_check_contextual_onboarding_privacy_policy_2). The second link is to Terms of use (review_quality_check_contextual_onboarding_terms_use_2). -->
    <string name="review_quality_check_contextual_onboarding_caption_2" moz:RemovedIn="123" tools:ignore="UnusedResources">Al seleccionar “Sí, probarlo”, aceptas lo siguiente de %1$s:</string>
    <!-- Clickable text from the review quality check contextual onboarding card that links to Fakespot privacy policy. -->
    <string name="review_quality_check_contextual_onboarding_privacy_policy">política de privacidad</string>
    <!-- Clickable text from the review quality check contextual onboarding card that links to Fakespot privacy policy. -->
    <string name="review_quality_check_contextual_onboarding_privacy_policy_2" moz:RemovedIn="123" tools:ignore="UnusedResources">Política de privacidad</string>
    <!-- Clickable text from the review quality check contextual onboarding card that links to Fakespot terms of use. -->
    <string name="review_quality_check_contextual_onboarding_terms_use">términos de uso</string>
    <!-- Clickable text from the review quality check contextual onboarding card that links to Fakespot terms of use. -->
    <string name="review_quality_check_contextual_onboarding_terms_use_2" moz:RemovedIn="123" tools:ignore="UnusedResources">Términos de uso</string>
    <!-- Text for opt-in button from the review quality check contextual onboarding card. -->
    <string name="review_quality_check_contextual_onboarding_primary_button_text">Si, probarlo</string>
    <!-- Text for opt-out button from the review quality check contextual onboarding card. -->
    <string name="review_quality_check_contextual_onboarding_secondary_button_text">Ahora no</string>
    <!-- Text for the first CFR presenting the review quality check feature. -->
    <string name="review_quality_check_first_cfr_message">Descubre si puedes confiar en las reseñas de este producto — antes de comprarlo.</string>
    <!-- Text displayed in the first CFR presenting the review quality check feature that opens the review checker when clicked. -->
    <string name="review_quality_check_first_cfr_action" tools:ignore="UnusedResources">Probar el verificador de reseñas</string>
    <!-- Text for the second CFR presenting the review quality check feature. -->
    <string name="review_quality_check_second_cfr_message">¿Son fiables estas revisiones? Consúltalo ahora para ver una calificación ajustada.</string>
    <!-- Text displayed in the second CFR presenting the review quality check feature that opens the review checker when clicked. -->
    <string name="review_quality_check_second_cfr_action" tools:ignore="UnusedResources">Abrir el verificador de reseñas</string>
    <!-- Flag showing that the review quality check feature is work in progress. -->
    <string name="review_quality_check_beta_flag">Beta</string>
    <!-- Content description (not visible, for screen readers etc.) for opening browser menu button to open review quality check bottom sheet. -->
    <string name="review_quality_check_open_handle_content_description">Abrir el verificador de reseñas</string>
    <!-- Content description (not visible, for screen readers etc.) for closing browser menu button to open review quality check bottom sheet. -->
    <string name="review_quality_check_close_handle_content_description">Cerrar el verificador de reseñas</string>
    <!-- Content description (not visible, for screen readers etc.) for review quality check star rating. First parameter is the number of stars (1-5) representing the rating. -->
    <string name="review_quality_check_star_rating_content_description">%1$s de 5 estrellas</string>
    <!-- Text for minimize button from highlights card. When clicked the highlights card should reduce its size. -->
    <string name="review_quality_check_highlights_show_less">Mostrar menos</string>
    <!-- Text for maximize button from highlights card. When clicked the highlights card should expand to its full size. -->
    <string name="review_quality_check_highlights_show_more">Mostrar más</string>
    <!-- Text for highlights card quality category header. Reviews shown under this header should refer the product's quality. -->
    <string name="review_quality_check_highlights_type_quality">Calidad</string>
    <!-- Text for highlights card price category header. Reviews shown under this header should refer the product's price. -->
    <string name="review_quality_check_highlights_type_price">Precio</string>
    <!-- Text for highlights card shipping category header. Reviews shown under this header should refer the product's shipping. -->
    <string name="review_quality_check_highlights_type_shipping">Envío</string>
    <!-- Text for highlights card packaging and appearance category header. Reviews shown under this header should refer the product's packaging and appearance. -->
    <string name="review_quality_check_highlights_type_packaging_appearance">Embalaje y apariencia</string>
    <!-- Text for highlights card competitiveness category header. Reviews shown under this header should refer the product's competitiveness. -->
    <string name="review_quality_check_highlights_type_competitiveness">Competitividad</string>

    <!-- Text that is surrounded by quotes. The parameter is the actual text that is in quotes. An example of that text could be: Excellent craftsmanship, and that is displayed as “Excellent craftsmanship”. The text comes from a buyer's review that the feature is highlighting"   -->
    <string name="surrounded_with_quotes">“%s”</string>

    <!-- Accessibility services actions labels. These will be appended to accessibility actions like "Double tap to.." but not by or applications but by services like Talkback. -->
    <!-- Action label for elements that can be collapsed if interacting with them. Talkback will append this to say "Double tap to collapse". -->
    <string name="a11y_action_label_collapse">contraer</string>
    <!-- Current state for elements that can be collapsed if interacting with them. Talkback will dictate this after a state change. -->
    <string name="a11y_state_label_collapsed">contraído</string>
    <!-- Action label for elements that can be expanded if interacting with them. Talkback will append this to say "Double tap to expand". -->
    <string name="a11y_action_label_expand">expandir</string>
    <!-- Current state for elements that can be expanded if interacting with them. Talkback will dictate this after a state change. -->
    <string name="a11y_state_label_expanded">expandido</string>
    <!-- Action label for links to a website containing documentation about a wallpaper collection. Talkback will append this to say "Double tap to open link to learn more about this collection". -->
    <string name="a11y_action_label_wallpaper_collection_learn_more">abrir enlace para saber más sobre esta colección</string>
    <!-- Action label for links that point to an article. Talkback will append this to say "Double tap to read the article". -->
    <string name="a11y_action_label_read_article">leer el artículo</string>
    <!-- Action label for links to the Firefox Pocket website. Talkback will append this to say "Double tap to open link to learn more". -->
    <string name="a11y_action_label_pocket_learn_more">abrir enlace para saber más</string>
    <!-- Content description for headings announced by accessibility service. The first parameter is the text of the heading. Talkback will announce the first parameter and then speak the word "Heading" indicating to the user that this text is a heading for a section. -->
    <string name="a11y_heading">%s, Cabecera</string>

<<<<<<< HEAD
=======
    <!-- Title for dialog displayed when trying to access links present in a text. -->
    <string name="a11y_links_title">Enlaces</string>
    <!-- Additional content description for text bodies that contain urls. -->
    <string name="a11y_links_available">Enlaces disponibles</string>

>>>>>>> 02782e4f
    <!-- Translations feature-->

    <!-- Translation request dialog -->
    <!-- Title for the translation dialog that allows a user to translate the webpage. -->
    <string name="translations_bottom_sheet_title">¿Traducir esta página?</string>
    <!-- Title for the translation dialog that allows a user to translate the webpage when a user uses the translation feature the first time. The first parameter is the name of the application, for example, "Fenix". -->
    <string name="translations_bottom_sheet_title_first_time">Probar traducciones privadas en %1$s</string>
    <!-- Additional information on the translation dialog that appears when a user uses the translation feature the first time. The first parameter is clickable text with a link, for example, "Learn more". -->
    <string name="translations_bottom_sheet_info_message">Para tu privacidad, las traducciones nunca salen de tu dispositivo. ¡Nuevos idiomas y mejoras próximamente! %1$s</string>
    <!-- Text that links to additional information about the Firefox translations feature. -->
    <string name="translations_bottom_sheet_info_message_learn_more">Saber más</string>
    <!-- Label for the dropdown to select which language to translate from on the translations dialog. Usually the translate from language selected will be the same as the page language. -->
    <string name="translations_bottom_sheet_translate_from">Traducir del</string>
    <!-- Label for the dropdown to select which language to translate to on the translations dialog. Usually the translate to language selected will be the user's preferred language. -->
    <string name="translations_bottom_sheet_translate_to">Traducir a</string>
    <!-- Button text on the translations dialog to dismiss the dialog and return to the browser. -->
    <string name="translations_bottom_sheet_negative_button">Ahora no</string>
<<<<<<< HEAD
    <!-- Button text on the translations dialog to begin a translation of the website. -->
    <string name="translations_bottom_sheet_positive_button">Traducir</string>
=======
    <!-- Button text on the translations dialog when a translation error appears, used to dismiss the dialog and return to the browser. -->
    <string name="translations_bottom_sheet_negative_button_error">Hecho</string>
    <!-- Button text on the translations dialog to begin a translation of the website. -->
    <string name="translations_bottom_sheet_positive_button">Traducir</string>
    <!-- Button text on the translations dialog when a translation error appears. -->
    <string name="translations_bottom_sheet_positive_button_error">Reintentar</string>
>>>>>>> 02782e4f
    <!-- Inactive button text on the translations dialog that indicates a translation is currently in progress. This button will be accompanied by a loading icon. -->
    <string name="translations_bottom_sheet_translating_in_progress">Traduciendo</string>
    <!-- Button content description (not visible, for screen readers etc.) for the translations dialog translate button that indicates a translation is currently in progress. -->
    <string name="translations_bottom_sheet_translating_in_progress_content_description">Traducción en curso</string>

<<<<<<< HEAD
=======
    <!-- The title of the warning card informs the user that a translation could not be completed. -->
    <string name="translation_error_could_not_translate_warning_text">Ha surgido un problema al traducir. Por favor inténtalo de nuevo.</string>
    <!-- The title of the warning card informs the user that the list of languages cannot be loaded. -->
    <string name="translation_error_could_not_load_languages_warning_text">No se han podido cargar los idiomas. Verifica tu conexión a Internet y prueba de nuevo.</string>
    <!-- The title of the warning card informs the user that a language is not supported. The first parameter is the name of the language that is not supported. -->
    <string name="translation_error_language_not_supported_warning_text">Lo sentimos, todavía no soportamos %1$s.</string>
    <!-- Button text on the warning card when a language is not supported. The link will take the user to a page to a support page about translations. -->
    <string name="translation_error_language_not_supported_learn_more">Saber más</string>

>>>>>>> 02782e4f
    <!-- Translations options dialog -->
    <!-- Title of the translation options dialog that allows a user to set their translation options for the site the user is currently on. -->
    <string name="translation_option_bottom_sheet_title">Opciones de traducción</string>
    <!-- Toggle switch label that allows a user to set the setting if they would like the browser to always offer or suggest translations when available. -->
    <string name="translation_option_bottom_sheet_always_translate">Siempre ofrecer la traducción</string>
    <!-- Toggle switch label that allows a user to set if they would like a given language to automatically translate or not. The first parameter is the language name, for example, "Spanish". -->
    <string name="translation_option_bottom_sheet_always_translate_in_language">Siempre traducir %1$s</string>
    <!-- Toggle switch label that allows a user to set if they would like to never be offered a translation of the given language. The first parameter is the language name, for example, "Spanish". -->
    <string name="translation_option_bottom_sheet_never_translate_in_language">No traducir nunca %1$s</string>
    <!-- Toggle switch label that allows a user to set the setting if they would like the browser to never translate the site the user is currently visiting. -->
    <string name="translation_option_bottom_sheet_never_translate_site">No traducir nunca este sitio</string>
    <!-- Button text for the button that will take the user to the translation settings dialog. -->
    <string name="translation_option_bottom_sheet_translation_settings">Ajustes de traducción</string>
    <!-- Button text for the button that will take the user to a website to learn more about how translations works in the given app. The first parameter is the name of the application, for example, "Fenix". -->
    <string name="translation_option_bottom_sheet_about_translations">Acerca de las traducciones en %1$s</string>

    <!-- Translation settings dialog -->
    <!-- Title of the translation settings dialog that allows a user to set their preferred translation settings. -->
    <string name="translation_settings_toolbar_title">Traducciones</string>
    <!-- Toggle switch label that indicates that the browser should signal or indicate when a translation is possible for any page. -->
    <string name="translation_settings_offer_to_translate">Ofrecer la traducción cuando sea posible</string>
    <!-- Toggle switch label that indicates that downloading files required for translating is permitted when using data saver mode in Android. -->
    <string name="translation_settings_always_download">Descargar siempre idiomas en modo de ahorro de datos</string>
    <!-- Section header text that begins the section of a list of different options the user may select to adjust their translation preferences. -->
    <string name="translation_settings_translation_preference">Preferencias de traducción</string>
    <!-- Button text for the button that will take the user to the automatic translations settings dialog. On the automatic translations settings dialog, the user can set if translations should occur automatically for a given language. -->
    <string name="translation_settings_automatic_translation">Traducción automática</string>
    <!-- Button text for the button that will take the user to the never translate these sites dialog. On the never translate these sites dialog, the user can set if translations should never occur on certain websites. -->
    <string name="translation_settings_automatic_never_translate_sites">No traducir nunca estos sitios</string>
    <!-- Button text for the button that will take the user to the download languages dialog. On the download languages dialog, the user can manage which languages they would like to download for translations. -->
    <string name="translation_settings_download_language">Descargar idiomas</string>

    <!-- Automatic translation preference screen -->
    <!-- Title of the automatic translation preference screen that will appear on the toolbar.-->
    <string name="automatic_translation_toolbar_title_preference">Traducción automática</string>
    <!-- Screen header presenting the automatic translation preference feature. It will appear under the toolbar. -->
    <string name="automatic_translation_header_preference">Selecciona un idioma para administrar las preferencias de ”traducir siempre“ y ”no traducir nunca“.</string>

    <!-- Automatic translation options preference screen -->
    <!-- Preference option for offering to translate. Radio button title text.-->
    <string name="automatic_translation_option_offer_to_translate_title_preference">Ofrecer traducción (predeterminado)</string>
    <!-- Preference option for offering to translate. Radio button summary text. The first parameter is the name of the app defined in app_name (for example: Fenix)-->
    <string name="automatic_translation_option_offer_to_translate_summary_preference">%1$s ofrecerá traducir sitios en este idioma.</string>
    <!-- Preference option for always translate. Radio button title text. -->
    <string name="automatic_translation_option_always_translate_title_preference">Traducir siempre</string>

    <!-- Preference option for always translate. Radio button summary text. The first parameter is the name of the app defined in app_name (for example: Fenix)-->
    <string name="automatic_translation_option_always_translate_summary_preference">%1$s traducirá automáticamente este idioma cuando se cargue la página.</string>
    <!-- Preference option for never translate. Radio button title text.-->
    <string name="automatic_translation_option_never_translate_title_preference">No traducir nunca</string>
    <!-- Preference option for never translate. Radio button summary text. The first parameter is the name of the app defined in app_name (for example: Fenix)-->
    <string name="automatic_translation_option_never_translate_summary_preference">%1$s nunca ofrecerá traducir sitios en este idioma.</string>

    <!-- Never translate site preference screen -->
    <!-- Title of the never translate site preference screen that will appear on the toolbar.-->
    <string name="never_translate_site_toolbar_title_preference">No traducir nunca estos sitios</string>
    <!-- Screen header presenting the never translate site preference feature. It will appear under the toolbar. -->
    <string name="never_translate_site_header_preference">Para añadir un sitio nuevo: visítalo y selecciona “No traducir nunca este sitio” en el menú de traducción.</string>
    <!-- Content description (not visible, for screen readers etc.): For a never-translated site list item that is selected.
             The first parameter is web site url (for example:"wikipedia.com") -->
    <string name="never_translate_site_item_list_content_description_preference">Eliminar %1$s</string>
    <!-- The Delete site dialogue title will appear when the user clicks on a list item.
             The first parameter is web site url (for example:"wikipedia.com") -->
    <string name="never_translate_site_dialog_title_preference">¿Eliminar %1$s?</string>
    <!-- The Delete site dialogue positive button will appear when the user clicks on a list item. The site will be deleted. -->
    <string name="never_translate_site_dialog_confirm_delete_preference">Eliminar</string>
    <!-- The Delete site dialogue negative button will appear when the user clicks on a list item. The dialog will be dismissed. -->
    <string name="never_translate_site_dialog_cancel_preference">Cancelar</string>

    <!-- Download languages preference screen -->
    <!-- Title of the download languages preference screen toolbar.-->
    <string name="download_languages_toolbar_title_preference">Descargar idiomas</string>
    <!-- Screen header presenting the download language preference feature. It will appear under the toolbar.The first parameter is "Learn More," a clickable text with a link. Talkback will append this to say "Double tap to open link to learn more". -->
    <string name="download_languages_header_preference">Descarga idiomas completos para traducciones más rápidas y para traducir sin conexión. %1$s</string>
    <!-- Clickable text from the screen header that links to a website. -->
    <string name="download_languages_header_learn_more_preference">Saber más</string>
    <!-- The subhead of the download language preference screen will appear above the pivot language. -->
    <string name="download_languages_available_languages_preference">Idiomas disponibles</string>
    <!-- Text that will appear beside a core or pivot language package name to show that the language is necessary for the translation feature to function. -->
    <string name="download_languages_default_system_language_require_preference">requerido</string>
    <!-- A text for download language preference item.
    The first parameter is the language name, for example, "Spanish".
    The second parameter is the language file size, for example, "(3.91 KB)" or, if the language package name is a pivot language, "(required)". -->
    <string name="download_languages_language_item_preference">%1$s (%2$s)</string>
    <!-- The subhead of the download language preference screen will appear above the items that were not downloaded. -->
    <string name="download_language_header_preference">Descargar idiomas</string>
    <!-- All languages list item. When the user presses this item, they can download or delete all languages. -->
    <string name="download_language_all_languages_item_preference">Todos los idiomas</string>
    <!-- Content description (not visible, for screen readers etc.): For a language list item that was downloaded, the user can now delete it. -->
    <string name="download_languages_item_content_description_downloaded_state">Eliminar</string>
    <!-- Content description (not visible, for screen readers etc.): For a language list item, downloading is in progress. -->
    <string name="download_languages_item_content_description_in_progress_state">En curso</string>
    <!-- Content description (not visible, for screen readers etc.): For a language list item that was not downloaded. -->
    <string name="download_languages_item_content_description_not_downloaded_state">Descargar</string>
    <!-- Content description (not visible, for screen readers etc.): For a language list item that is selected. -->
    <string name="download_languages_item_content_description_selected_state">Seleccionado</string>

    <!-- Title for the dialog used by the translations feature to confirm deleting a language.
    The dialog will be presented when the user requests deletion of a language.
    The first parameter is the name of the language, for example, "Spanish" and the second parameter is the size in kilobytes or megabytes of the language file. -->
    <string name="delete_language_file_dialog_title">¿Eliminar %1$s (%2$s)?</string>
    <!-- Additional information for the dialog used by the translations feature to confirm deleting a language. The first parameter is the name of the application, for example, "Fenix". -->
    <string name="delete_language_file_dialog_message">Si eliminas este idioma, %1$s descargará parcialmente idiomas a la caché durante la traducción.</string>
    <!-- Title for the dialog used by the translations feature to confirm deleting all languages file.
    The dialog will be presented when the user requests deletion of all languages file.
    The first parameter is the size in kilobytes or megabytes of the language file. -->
    <string name="delete_language_all_languages_file_dialog_title">¿Eliminar todos los idiomas (%1$s)?</string>
    <!-- Additional information for the dialog used by the translations feature to confirm deleting all languages file. The first parameter is the name of the application, for example, "Fenix". -->
    <string name="delete_language_all_languages_file_dialog_message">Si eliminas todos los idiomas, %1$s descargará parcialmente idiomas a la caché durante la traducción.</string>
    <!-- Button text on the dialog used by the translations feature to confirm deleting a language. -->
    <string name="delete_language_file_dialog_positive_button_text">Eliminar</string>
    <!-- Button text on the dialog used by the translations feature to cancel deleting a language. -->
    <string name="delete_language_file_dialog_negative_button_text">Cancelar</string>

    <!-- Title for the data saving mode warning dialog used by the translations feature.
    This dialog will be presented when the user attempts to download a language or perform
    a translation without the necessary language files downloaded first when Android's data saver mode is enabled and the user is not using WiFi.
    The first parameter is the size in kilobytes or megabytes of the language file.-->
    <string name="download_language_file_dialog_title">¿Descargar en modo de ahorro de datos (%1$s)?</string>
    <!-- Additional information for the data saving mode warning dialog used by the translations feature. This text explains the reason a download is required for a translation. -->
    <string name="download_language_file_dialog_message_all_languages">Descargamos idiomas parcialmente a la caché para mantener las traducciones privadas.</string>
    <!-- Checkbox label text on the data saving mode warning dialog used by the translations feature. This checkbox allows users to ignore the data usage warnings. -->
    <string name="download_language_file_dialog_checkbox_text">Descargar siempre en modo de ahorro de datos</string>
    <!-- Button text on the data saving mode warning dialog used by the translations feature to allow users to confirm they wish to continue and download the language file. -->
    <string name="download_language_file_dialog_positive_button_text">Descargar</string>
    <!-- Button text on the data saving mode warning dialog used by the translations feature to allow users to confirm they wish to continue and download the language file and perform a translation. -->
    <string name="download_language_file_dialog_positive_button_text_all_languages">Descargar y traducir</string>
    <!-- Button text on the data saving mode warning dialog used by the translations feature to allow users to cancel the action and not perform a download of the language file. -->
    <string name="download_language_file_dialog_negative_button_text">Cancelar</string>

    <!-- Debug drawer -->
<<<<<<< HEAD
    <!-- The title of the Tab Tools feature in the Debug Drawer. -->
    <string name="debug_drawer_tab_tools_title" tools:ignore="UnusedResources">Herramientas de pestañas</string>
=======
    <!-- The user-facing title of the Debug Drawer feature. -->
    <string name="debug_drawer_title">Herramientas de depuración</string>
    <!-- Content description (not visible, for screen readers etc.): Navigate back within the debug drawer. -->
    <string name="debug_drawer_back_button_content_description">Ir a la página anterior</string>
    <!-- The title of the Tab Tools feature in the Debug Drawer. -->
    <string name="debug_drawer_tab_tools_title">Herramientas de pestañas</string>
>>>>>>> 02782e4f
    <!-- The title of the tab count section in Tab Tools. -->
    <string name="debug_drawer_tab_tools_tab_count_title">Número de pestañas</string>
    <!-- The active tab count category in the tab count section in Tab Tools. -->
    <string name="debug_drawer_tab_tools_tab_count_normal">Activa</string>
    <!-- The inactive tab count category in the tab count section in Tab Tools. -->
    <string name="debug_drawer_tab_tools_tab_count_inactive">Inactiva</string>
    <!-- The private tab count category in the tab count section in Tab Tools. -->
    <string name="debug_drawer_tab_tools_tab_count_private">Privada</string>
    <!-- The total tab count category in the tab count section in Tab Tools. -->
    <string name="debug_drawer_tab_tools_tab_count_total">Total</string>
<<<<<<< HEAD
=======
    <!-- The title of the tab creation tool section in Tab Tools. -->
    <string name="debug_drawer_tab_tools_tab_creation_tool_title">Herramienta de creación de pestañas</string>
    <!-- The label of the text field in the tab creation tool. -->
    <string name="debug_drawer_tab_tools_tab_creation_tool_text_field_label">Cantidad de pestañas a crear</string>
    <!-- The button text to add tabs to the active tab group in the tab creation tool. -->
    <string name="debug_drawer_tab_tools_tab_creation_tool_button_text_active">Añadir a pestañas activas</string>
    <!-- The button text to add tabs to the inactive tab group in the tab creation tool. -->
    <string name="debug_drawer_tab_tools_tab_creation_tool_button_text_inactive">Añadir a pestañas inactivas</string>
    <!-- The button text to add tabs to the private tab group in the tab creation tool. -->
    <string name="debug_drawer_tab_tools_tab_creation_tool_button_text_private">Añadir a pestañas privadas</string>
>>>>>>> 02782e4f
</resources><|MERGE_RESOLUTION|>--- conflicted
+++ resolved
@@ -332,12 +332,9 @@
     <string name="onboarding_home_enable_notifications_negative_button">Ahora no</string>
 
     <!-- Juno first user onboarding flow experiment, strings are marked unused as they are only referenced by Nimbus experiments. -->
-<<<<<<< HEAD
-=======
     <!-- Description for learning more about our privacy notice. -->
     <string name="juno_onboarding_privacy_notice_text">Aviso de privacidad de Firefox</string>
     <!-- Text for the button to set firefox as default browser on the device -->
->>>>>>> 02782e4f
     <!-- Title for set firefox as default browser screen used by Nimbus experiments. -->
     <string name="juno_onboarding_default_browser_title_nimbus_2">Nos encanta mantenerte a salvo</string>
     <!-- Description for set firefox as default browser screen used by Nimbus experiments. -->
@@ -2378,14 +2375,11 @@
     <!-- Content description for headings announced by accessibility service. The first parameter is the text of the heading. Talkback will announce the first parameter and then speak the word "Heading" indicating to the user that this text is a heading for a section. -->
     <string name="a11y_heading">%s, Cabecera</string>
 
-<<<<<<< HEAD
-=======
     <!-- Title for dialog displayed when trying to access links present in a text. -->
     <string name="a11y_links_title">Enlaces</string>
     <!-- Additional content description for text bodies that contain urls. -->
     <string name="a11y_links_available">Enlaces disponibles</string>
 
->>>>>>> 02782e4f
     <!-- Translations feature-->
 
     <!-- Translation request dialog -->
@@ -2403,24 +2397,17 @@
     <string name="translations_bottom_sheet_translate_to">Traducir a</string>
     <!-- Button text on the translations dialog to dismiss the dialog and return to the browser. -->
     <string name="translations_bottom_sheet_negative_button">Ahora no</string>
-<<<<<<< HEAD
-    <!-- Button text on the translations dialog to begin a translation of the website. -->
-    <string name="translations_bottom_sheet_positive_button">Traducir</string>
-=======
     <!-- Button text on the translations dialog when a translation error appears, used to dismiss the dialog and return to the browser. -->
     <string name="translations_bottom_sheet_negative_button_error">Hecho</string>
     <!-- Button text on the translations dialog to begin a translation of the website. -->
     <string name="translations_bottom_sheet_positive_button">Traducir</string>
     <!-- Button text on the translations dialog when a translation error appears. -->
     <string name="translations_bottom_sheet_positive_button_error">Reintentar</string>
->>>>>>> 02782e4f
     <!-- Inactive button text on the translations dialog that indicates a translation is currently in progress. This button will be accompanied by a loading icon. -->
     <string name="translations_bottom_sheet_translating_in_progress">Traduciendo</string>
     <!-- Button content description (not visible, for screen readers etc.) for the translations dialog translate button that indicates a translation is currently in progress. -->
     <string name="translations_bottom_sheet_translating_in_progress_content_description">Traducción en curso</string>
 
-<<<<<<< HEAD
-=======
     <!-- The title of the warning card informs the user that a translation could not be completed. -->
     <string name="translation_error_could_not_translate_warning_text">Ha surgido un problema al traducir. Por favor inténtalo de nuevo.</string>
     <!-- The title of the warning card informs the user that the list of languages cannot be loaded. -->
@@ -2430,7 +2417,6 @@
     <!-- Button text on the warning card when a language is not supported. The link will take the user to a page to a support page about translations. -->
     <string name="translation_error_language_not_supported_learn_more">Saber más</string>
 
->>>>>>> 02782e4f
     <!-- Translations options dialog -->
     <!-- Title of the translation options dialog that allows a user to set their translation options for the site the user is currently on. -->
     <string name="translation_option_bottom_sheet_title">Opciones de traducción</string>
@@ -2562,17 +2548,12 @@
     <string name="download_language_file_dialog_negative_button_text">Cancelar</string>
 
     <!-- Debug drawer -->
-<<<<<<< HEAD
-    <!-- The title of the Tab Tools feature in the Debug Drawer. -->
-    <string name="debug_drawer_tab_tools_title" tools:ignore="UnusedResources">Herramientas de pestañas</string>
-=======
     <!-- The user-facing title of the Debug Drawer feature. -->
     <string name="debug_drawer_title">Herramientas de depuración</string>
     <!-- Content description (not visible, for screen readers etc.): Navigate back within the debug drawer. -->
     <string name="debug_drawer_back_button_content_description">Ir a la página anterior</string>
     <!-- The title of the Tab Tools feature in the Debug Drawer. -->
     <string name="debug_drawer_tab_tools_title">Herramientas de pestañas</string>
->>>>>>> 02782e4f
     <!-- The title of the tab count section in Tab Tools. -->
     <string name="debug_drawer_tab_tools_tab_count_title">Número de pestañas</string>
     <!-- The active tab count category in the tab count section in Tab Tools. -->
@@ -2583,8 +2564,6 @@
     <string name="debug_drawer_tab_tools_tab_count_private">Privada</string>
     <!-- The total tab count category in the tab count section in Tab Tools. -->
     <string name="debug_drawer_tab_tools_tab_count_total">Total</string>
-<<<<<<< HEAD
-=======
     <!-- The title of the tab creation tool section in Tab Tools. -->
     <string name="debug_drawer_tab_tools_tab_creation_tool_title">Herramienta de creación de pestañas</string>
     <!-- The label of the text field in the tab creation tool. -->
@@ -2595,5 +2574,4 @@
     <string name="debug_drawer_tab_tools_tab_creation_tool_button_text_inactive">Añadir a pestañas inactivas</string>
     <!-- The button text to add tabs to the private tab group in the tab creation tool. -->
     <string name="debug_drawer_tab_tools_tab_creation_tool_button_text_private">Añadir a pestañas privadas</string>
->>>>>>> 02782e4f
 </resources>