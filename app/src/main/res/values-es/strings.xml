--- conflicted
+++ resolved
@@ -120,15 +120,9 @@
 
     <!-- Tablet navigation bar "contextual feature recommendation" (CFR) -->
     <!-- Text for the title displayed in the contextual feature recommendation popup promoting the tablet navigation bar. -->
-<<<<<<< HEAD
-    <string name="tablet_nav_bar_cfr_title">Nuevo: flechas hacia atrás y hacia adelante con un solo toque</string>
-    <!-- Text for the message displayed in the contextual feature recommendation popup promoting the tablet navigation bar. -->
-    <string name="tablet_nav_bar_cfr_message">Disfruta de una navegación más rápida y siempre al alcance de la mano.</string>
-=======
     <string name="tablet_nav_bar_cfr_title" moz:removedIn="132" tools:ignore="UnusedResources">Nuevo: flechas hacia atrás y hacia adelante con un solo toque</string>
     <!-- Text for the message displayed in the contextual feature recommendation popup promoting the tablet navigation bar. -->
     <string name="tablet_nav_bar_cfr_message" moz:removedIn="132" tools:ignore="UnusedResources">Disfruta de una navegación más rápida y siempre al alcance de la mano.</string>
->>>>>>> a07f670f
 
     <!-- Text for the info dialog when camera permissions have been denied but user tries to access a camera feature. -->
     <string name="camera_permissions_needed_message">Se necesita acceso a la cámara. Ve a la configuración de Android, pulsa Permisos y luego Permitir.</string>
@@ -323,11 +317,7 @@
     <string name="browser_menu_switch_to_mobile_site">Cambiar al sitio móvil</string>
     <!-- Browser menu label that navigates to the page tools sub-menu -->
     <string name="browser_menu_tools">Herramientas</string>
-<<<<<<< HEAD
-    <!-- Content description (not visible, for screen readers etc.): Back button for the page tools sub-menu -->
-=======
     <!-- Content description (not visible, for screen readers etc.): Back button for all menu redesign sub-menu -->
->>>>>>> a07f670f
     <string name="browser_menu_back_button_content_description">Volver al menú principal</string>
     <!-- Browser menu description that describes the various tools related menu items inside of the tools sub-menu -->
     <string name="browser_menu_tools_description_with_translate">Vista de lectura, traducir, imprimir, compartir, abrir aplicación</string>
@@ -1316,18 +1306,12 @@
     <!-- Content description for the bookmark list new folder navigation bar button -->
     <string name="bookmark_add_new_folder_button_content_description">Añadir una carpeta nueva</string>
     <!-- Content description for the bookmark navigation bar close button -->
-<<<<<<< HEAD
-    <string name="bookmark_close_button_content_description">Cerrar marcadores</string>
-=======
     <string name="bookmark_close_button_content_description" tools:ignore="UnusedResources" moz:removedIn="130">Cerrar marcadores</string>
->>>>>>> a07f670f
     <!-- Content description for bookmark search floating action button -->
     <string name="bookmark_search_button_content_description">Buscar en marcadores</string>
     <!-- Content description for the overflow menu for a bookmark item. Paramter will a folder name or bookmark title. -->
     <string name="bookmark_item_menu_button_content_description">Menú de elementos para %s</string>
 
-<<<<<<< HEAD
-=======
     <!-- Title for the bookmark list empty state-->
     <string name="bookmark_empty_list_title">Todavía no hay marcadores</string>
     <!-- Description for the bookmark list empty state when you're not signed into sync. -->
@@ -1340,7 +1324,6 @@
     <!-- Description for the bookmark list empty state when you're in an empty folder. -->
     <string name="bookmark_empty_list_folder_description">Añade marcadores mientras navegas para que puedas encontrar tus sitios favoritos más tarde.</string>
 
->>>>>>> a07f670f
     <!-- Site Permissions -->
     <!-- Button label that take the user to the Android App setting -->
     <string name="phone_feature_go_to_settings">Ir a Ajustes</string>
@@ -2895,33 +2878,24 @@
     <string name="likert_scale_option_6" tools:ignore="UnusedResources">No lo uso</string>
     <!-- Option for likert scale. Note: The word "Firefox" should NOT be translated. -->
     <string name="likert_scale_option_7" tools:ignore="BrandUsage,UnusedResources">No uso la búsqueda en Firefox</string>
-<<<<<<< HEAD
-=======
     <!-- Option for likert scale -->
     <string name="likert_scale_option_8" tools:ignore="UnusedResources">No uso la sincronización</string>
->>>>>>> a07f670f
     <!-- Text shown in prompt for homepage microsurvey. Note: The word "Firefox" should NOT be translated. -->
     <string name="microsurvey_prompt_homepage_title" tools:ignore="BrandUsage,UnusedResources" moz:removedIn="130">¿Estás satisfecho con la página de inicio de Firefox?</string>
     <!-- Text shown in prompt for printing microsurvey. "sec" It's an abbreviation for "second". Note: The word "Firefox" should NOT be translated. -->
     <string name="microsurvey_prompt_printing_title" tools:ignore="BrandUsage,UnusedResources">Ayuda a mejorar la impresión en Firefox. Solo te llevará un segundo</string>
-<<<<<<< HEAD
-=======
     <!-- Text shown in prompt for search microsurvey. Note: The word "Firefox" should NOT be translated. -->
     <string name="microsurvey_prompt_search_title" tools:ignore="BrandUsage,UnusedResources">Ayuda a mejorar la búsqueda en Firefox. Solo te llevará un minuto</string>
     <!-- Text shown in prompt for sync microsurvey. Note: The word "Firefox" should NOT be translated. -->
     <string name="microsurvey_prompt_sync_title" tools:ignore="BrandUsage,UnusedResources">Ayuda a mejorar la sincronización en Firefox. Solo te llevará un minuto</string>
->>>>>>> a07f670f
     <!-- Text shown in the survey title for printing microsurvey. Note: The word "Firefox" should NOT be translated. -->
     <string name="microsurvey_survey_printing_title" tools:ignore="BrandUsage,UnusedResources">¿Cómo estás de satisfecho con la impresión en Firefox?</string>
     <!-- Text shown in the survey title for homepage microsurvey. Note: The word "Firefox" should NOT be translated. -->
     <string name="microsurvey_homepage_title" tools:ignore="BrandUsage,UnusedResources">¿Cómo de satisfecho estás con tu página de inicio de Firefox?</string>
     <!-- Text shown in the survey title for search experience microsurvey. Note: The word "Firefox" should NOT be translated. -->
     <string name="microsurvey_search_title" tools:ignore="BrandUsage,UnusedResources">¿Cómo estás de satisfecho con la experiencia de búsqueda en Firefox?</string>
-<<<<<<< HEAD
-=======
     <!-- Text shown in the survey title for sync experience microsurvey. Note: The word "Firefox" should NOT be translated. -->
     <string name="microsurvey_sync_title" tools:ignore="BrandUsage,UnusedResources">¿Cómo estás de satisfecho con la experiencia de sincronización en Firefox?</string>
->>>>>>> a07f670f
     <!-- Accessibility -->
     <!-- Content description for the survey application icon. Note: The word "Firefox" should NOT be translated.  -->
     <string name="microsurvey_app_icon_content_description" tools:ignore="BrandUsage">Logo de Firefox</string>
@@ -2950,13 +2924,10 @@
     <!-- The title of the reset CFR section in CFR Tools -->
     <string name="debug_drawer_cfr_tools_reset_cfr_title">Restablecer CFRs</string>
 
-<<<<<<< HEAD
-=======
     <!-- Glean debug tools -->
     <!-- The title of the glean debugging feature -->
     <string name="glean_debug_tools_title">Herramientas de depuración de Glean</string>
 
->>>>>>> a07f670f
     <!-- Messages explaining how to exit fullscreen mode -->
     <!-- Message shown to explain how to exit fullscreen mode when gesture navigation is enabled -->
     <string name="exit_fullscreen_with_gesture" moz:removedIn="132" tools:ignore="UnusedResources">Para salir de pantalla completa, arrastra desde arriba y usa el gesto hacia atrás</string>
