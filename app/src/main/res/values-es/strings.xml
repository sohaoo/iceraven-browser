<?xml version="1.0" encoding="utf-8"?>
<resources xmlns:tools="http://schemas.android.com/tools" xmlns:moz="http://mozac.org/tools">


    <!-- App name for private browsing mode. The first parameter is the name of the app defined in app_name (for example: Fenix)-->
    <string name="app_name_private_5">%s privado</string>
    <!-- App name for private browsing mode. The first parameter is the name of the app defined in app_name (for example: Fenix)-->
    <string name="app_name_private_4">%s (Privado)</string>

    <!-- Home Fragment -->
    <!-- Content description (not visible, for screen readers etc.): "Three dot" menu button. -->
    <string name="content_description_menu">Más opciones</string>
    <!-- Content description (not visible, for screen readers etc.): "Private Browsing" menu button. -->
    <string name="content_description_private_browsing_button">Habilitar navegación privada</string>
    <!-- Content description (not visible, for screen readers etc.): "Private Browsing" menu button. -->
    <string name="content_description_disable_private_browsing_button">Deshabilitar navegación privada</string>
    <!-- Placeholder text shown in the search bar before a user enters text for the default engine -->
    <string name="search_hint">Buscar o escribir dirección</string>

    <!-- Placeholder text shown in the search bar before a user enters text for a general engine -->
    <string name="search_hint_general_engine">Buscar en la web</string>
    <!-- Placeholder text shown in search bar when using history search -->
    <string name="history_search_hint">Buscar en el historial</string>
    <!-- Placeholder text shown in search bar when using bookmarks search -->
    <string name="bookmark_search_hint">Buscar marcadores</string>
    <!-- Placeholder text shown in search bar when using tabs search -->
    <string name="tab_search_hint">Buscar pestañas</string>
    <!-- Placeholder text shown in the search bar when using application search engines -->
    <string name="application_search_hint">Introducir términos de búsqueda</string>
    <!-- No Open Tabs Message Description -->
    <string name="no_open_tabs_description">Tus pestañas abiertas aparecerán aquí.</string>

    <!-- No Private Tabs Message Description -->
    <string name="no_private_tabs_description">Tus pestañas privadas se mostrarán aquí.</string>

    <!-- Tab tray multi select title in app bar. The first parameter is the number of tabs selected -->
    <string name="tab_tray_multi_select_title">%1$d seleccionadas</string>
    <!-- Label of button in create collection dialog for creating a new collection  -->
    <string name="tab_tray_add_new_collection">Añadir nueva colección</string>
    <!-- Label of editable text in create collection dialog for naming a new collection  -->
    <string name="tab_tray_add_new_collection_name">Nombre</string>
    <!-- Label of button in save to collection dialog for selecting a current collection  -->
    <string name="tab_tray_select_collection">Seleccionar colección</string>
    <!-- Content description for close button while in multiselect mode in tab tray -->
    <string name="tab_tray_close_multiselect_content_description">Salir del modo de selección múltiple</string>
    <!-- Content description for save to collection button while in multiselect mode in tab tray -->
    <string name="tab_tray_collection_button_multiselect_content_description">Guardar pestañas seleccionadas en la colección</string>

    <!-- Content description on checkmark while tab is selected in multiselect mode in tab tray -->
    <string name="tab_tray_multiselect_selected_content_description">Seleccionada</string>

    <!-- Home - Recently saved bookmarks -->
    <!-- Title for the home screen section with recently saved bookmarks. -->
    <string name="recently_saved_title">Guardado recientemente</string>
    <!-- Content description for the button which navigates the user to show all of their saved bookmarks. -->
    <string name="recently_saved_show_all_content_description_2">Mostrar todos los marcadores guardados</string>

    <!-- Text for the menu button to remove a recently saved bookmark from the user's home screen -->
    <string name="recently_saved_menu_item_remove">Eliminar</string>

    <!-- About content. The first parameter is the name of the application. (For example: Fenix) -->
    <string name="about_content">%1$s es producido por Mozilla.</string>

    <!-- Private Browsing -->
    <!-- Explanation for private browsing displayed to users on home view when they first enable private mode
        The first parameter is the name of the app defined in app_name (for example: Fenix) -->
    <string name="private_browsing_placeholder_description_2">%1$s limpia tu historial de búsquedas y de navegación en las pestañas privadas cuando las cierras o al salir de la aplicación. Aunque no te hace invisible frente a los sitios web o tu proveedor de servicios, es más fácil salvaguardar tu vida privada de cualquier persona que use este dispositivo.</string>
    <string name="private_browsing_common_myths">
       Mitos comunes sobre la navegación privada</string>

    <!-- True Private Browsing Mode -->
    <!-- Title for info card on private homescreen in True Private Browsing Mode. -->
    <string name="felt_privacy_desc_card_title">No dejar rastro en este dispositivo</string>
    <!-- Explanation for private browsing displayed to users on home view when they first enable
        private mode in our new Total Private Browsing mode.
        The first parameter is the name of the app defined in app_name (for example: Firefox Nightly)
        The second parameter is the clickable link text in felt_privacy_info_card_subtitle_link_text -->
    <string name="felt_privacy_info_card_subtitle_2">%1$s elimina tus cookies, historial y datos del sitio cuando cierras todas tus pestañas privadas. %2$s</string>
    <!-- Clickable portion of the explanation for private browsing that links the user to our
        about privacy page.
        This string is used in felt_privacy_info_card_subtitle as the second parameter.-->
    <string name="felt_privacy_info_card_subtitle_link_text">¿Quién podría ver mi actividad?</string>

    <!-- Private mode shortcut "contextual feature recommendation" (CFR) -->
    <!-- Text for the Private mode shortcut CFR message for adding a private mode shortcut to open private tabs from the Home screen -->
    <string name="private_mode_cfr_message_2">Lanza la siguiente pestaña privada con un solo toque.</string>
    <!-- Text for the positive button to accept adding a Private Browsing shortcut to the Home screen -->
    <string name="private_mode_cfr_pos_button_text">Añadir a la pantalla de inicio</string>
    <!-- Text for the negative button to decline adding a Private Browsing shortcut to the Home screen -->
    <string name="cfr_neg_button_text">No, gracias</string>

    <!-- Open in App "contextual feature recommendation" (CFR) -->
    <!-- Text for the info message. The first parameter is the name of the application.-->
    <string name="open_in_app_cfr_info_message_2">Puedes configurar %1$s para que abra automáticamente enlaces en aplicaciones.</string>
    <!-- Text for the positive action button -->
    <string name="open_in_app_cfr_positive_button_text">Ir a ajustes</string>
    <!-- Text for the negative action button -->
    <string name="open_in_app_cfr_negative_button_text">Descartar</string>

    <!-- Total cookie protection "contextual feature recommendation" (CFR) -->
    <!-- Text for the message displayed in the contextual feature recommendation popup promoting the total cookie protection feature. -->
    <string name="tcp_cfr_message">Nuestra función de privacidad más potente hasta ahora aísla a los rastreadores entre sitios.</string>
    <!-- Text displayed that links to website containing documentation about the "Total cookie protection" feature. -->
    <string name="tcp_cfr_learn_more">Saber más sobre la protección total contra las cookies</string>

    <!-- Private browsing erase action "contextual feature recommendation" (CFR) -->
    <!-- Text for the message displayed in the contextual feature recommendation popup promoting the erase private browsing feature. -->
    <string name="erase_action_cfr_message">Pulsa aquí para iniciar una nueva sesión privada. Borra tu historial, las cookies… todo.</string>


    <!-- Text for the info dialog when camera permissions have been denied but user tries to access a camera feature. -->
    <string name="camera_permissions_needed_message">Se necesita acceso a la cámara. Ve a la configuración de Android, pulsa Permisos y luego Permitir.</string>
    <!-- Text for the positive action button to go to Android Settings to grant permissions. -->
    <string name="camera_permissions_needed_positive_button_text">Ir a ajustes</string>
    <!-- Text for the negative action button to dismiss the dialog. -->
    <string name="camera_permissions_needed_negative_button_text">Descartar</string>

    <!-- Text for the banner message to tell users about our auto close feature. -->
    <string name="tab_tray_close_tabs_banner_message">Configura las pestañas abiertas para que se cierren automáticamente las que no se hayan visto en el último día, semana o mes.</string>
    <!-- Text for the positive action button to go to Settings for auto close tabs. -->
    <string name="tab_tray_close_tabs_banner_positive_button_text">Ver opciones</string>
    <!-- Text for the negative action button to dismiss the Close Tabs Banner. -->
    <string name="tab_tray_close_tabs_banner_negative_button_text">Descartar</string>

    <!-- Text for the banner message to tell users about our inactive tabs feature. -->
    <string name="tab_tray_inactive_onboarding_message">Aquí se mueven las pestañas que no has visto durante dos semanas.</string>

    <!-- Text for the action link to go to Settings for inactive tabs. -->
    <string name="tab_tray_inactive_onboarding_button_text">Desactivar en los ajustes</string>

    <!-- Text for title for the auto-close dialog of the inactive tabs. -->
    <string name="tab_tray_inactive_auto_close_title">¿Cerrar automáticamente después de un mes?</string>
    <!-- Text for the body for the auto-close dialog of the inactive tabs.
        The first parameter is the name of the application.-->
    <string name="tab_tray_inactive_auto_close_body_2">%1$s puede cerrar pestañas que no has visto durante el último mes.</string>
    <!-- Content description for close button in the auto-close dialog of the inactive tabs. -->
    <string name="tab_tray_inactive_auto_close_button_content_description">Cerrar</string>

    <!-- Text for turn on auto close tabs button in the auto-close dialog of the inactive tabs. -->
    <string name="tab_tray_inactive_turn_on_auto_close_button_2">Activar el cierre automático</string>


    <!-- Home screen icons - Long press shortcuts -->
    <!-- Shortcut action to open new tab -->
    <string name="home_screen_shortcut_open_new_tab_2">Nueva pestaña</string>
    <!-- Shortcut action to open new private tab -->
    <string name="home_screen_shortcut_open_new_private_tab_2">Nueva pestaña privada</string>

    <!-- Shortcut action to open Passwords screens -->
    <string name="home_screen_shortcut_open_password_screen">Acceso directo a contraseñas</string>

    <!-- Recent Tabs -->
    <!-- Header text for jumping back into the recent tab in the home screen -->
    <string name="recent_tabs_header">Volver a esta pestaña</string>
    <!-- Button text for showing all the tabs in the tabs tray -->
    <string name="recent_tabs_show_all">Mostrar todas</string>

    <!-- Content description for the button which navigates the user to show all recent tabs in the tabs tray. -->
    <string name="recent_tabs_show_all_content_description_2">Mostrar el botón de todas las pestañas recientes</string>

    <!-- Text for button in synced tab card that opens synced tabs tray -->
    <string name="recent_tabs_see_all_synced_tabs_button_text">Ver todas las pestañas sincronizadas</string>
    <!-- Accessibility description for device icon used for recent synced tab -->
    <string name="recent_tabs_synced_device_icon_content_description">Dispositivos sincronizado</string>
    <!-- Text for the dropdown menu to remove a recent synced tab from the homescreen -->
    <string name="recent_synced_tab_menu_item_remove">Eliminar</string>
    <!-- Text for the menu button to remove a grouped highlight from the user's browsing history
         in the Recently visited section -->
    <string name="recent_tab_menu_item_remove">Eliminar</string>

    <!-- History Metadata -->
    <!-- Header text for a section on the home screen that displays grouped highlights from the
         user's browsing history, such as topics they have researched or explored on the web -->
    <string name="history_metadata_header_2">Visitados recientemente</string>
    <!-- Text for the menu button to remove a grouped highlight from the user's browsing history
         in the Recently visited section -->
    <string name="recently_visited_menu_item_remove">Eliminar</string>

    <!-- Content description for the button which navigates the user to show all of their history. -->
    <string name="past_explorations_show_all_content_description_2">Mostrar todas las exploraciones anteriores</string>

    <!-- Browser Fragment -->
    <!-- Content description (not visible, for screen readers etc.): Navigate backward (browsing history) -->
    <string name="browser_menu_back">Atrás</string>
    <!-- Content description (not visible, for screen readers etc.): Navigate forward (browsing history) -->
    <string name="browser_menu_forward">Siguiente</string>
    <!-- Content description (not visible, for screen readers etc.): Refresh current website -->
    <string name="browser_menu_refresh">Actualizar</string>
    <!-- Content description (not visible, for screen readers etc.): Stop loading current website -->
    <string name="browser_menu_stop">Detener</string>
    <!-- Browser menu button that opens the addon manager -->
    <string name="browser_menu_add_ons">Complementos</string>
    <!-- Browser menu button that opens account settings -->
    <string name="browser_menu_account_settings">Información de la cuenta</string>
    <!-- Text displayed when there are no add-ons to be shown -->
    <string name="no_add_ons">No hay complementos aquí</string>
    <!-- Browser menu button that sends a user to help articles -->
    <string name="browser_menu_help">Ayuda</string>
    <!-- Browser menu button that sends a to a the what's new article -->
    <string name="browser_menu_whats_new">Novedades</string>
    <!-- Browser menu button that opens the settings menu -->
    <string name="browser_menu_settings">Ajustes</string>
    <!-- Browser menu button that opens a user's library -->
    <string name="browser_menu_library">Biblioteca</string>
    <!-- Browser menu toggle that requests a desktop site -->
    <string name="browser_menu_desktop_site">Sitio de escritorio</string>
    <!-- Browser menu button that reopens a private tab as a regular tab -->
    <string name="browser_menu_open_in_regular_tab">Abrir en una pestaña normal</string>
    <!-- Browser menu toggle that adds a shortcut to the site on the device home screen. -->
    <string name="browser_menu_add_to_homescreen">Agregar a la pantalla de Inicio</string>
    <!-- Browser menu toggle that installs a Progressive Web App shortcut to the site on the device home screen. -->
    <string name="browser_menu_install_on_homescreen">Instalar</string>
    <!-- Content description (not visible, for screen readers etc.) for the Resync tabs button -->
    <string name="resync_button_content_description">Resincronizar</string>
    <!-- Browser menu button that opens the find in page menu -->
    <string name="browser_menu_find_in_page">Buscar en la página</string>
    <!-- Browser menu button that opens the translations dialog, which has options to translate the current browser page. -->
    <string name="browser_menu_translations">Traducir página</string>
    <!-- Browser menu button that saves the current tab to a collection -->
    <string name="browser_menu_save_to_collection_2">Guardar en la colección</string>
    <!-- Browser menu button that open a share menu to share the current site -->
    <string name="browser_menu_share">Compartir</string>
    <!-- Browser menu button shown in custom tabs that opens the current tab in Fenix
        The first parameter is the name of the app defined in app_name (for example: Fenix) -->
    <string name="browser_menu_open_in_fenix">Abrir en %1$s</string>
    <!-- Browser menu text shown in custom tabs to indicate this is a Fenix tab
        The first parameter is the name of the app defined in app_name (for example: Fenix) -->
    <string name="browser_menu_powered_by">CON LA TECNOLOGÍA DE %1$s</string>

    <!-- Browser menu text shown in custom tabs to indicate this is a Fenix tab
        The first parameter is the name of the app defined in app_name (for example: Fenix) -->
    <string name="browser_menu_powered_by2">Desarrollado por %1$s</string>

    <!-- Browser menu button to put the current page in reader mode -->
    <string name="browser_menu_read">Vista de lectura</string>
    <!-- Browser menu button content description to close reader mode and return the user to the regular browser -->
    <string name="browser_menu_read_close">Cerrar la vista de lectura</string>
    <!-- Browser menu button to open the current page in an external app -->
    <string name="browser_menu_open_app_link">Abrir en aplicación</string>

    <!-- Browser menu button to show reader view appearance controls e.g. the used font type and size -->
    <string name="browser_menu_customize_reader_view">Personalizar vista de lectura</string>
    <!-- Browser menu label for adding a bookmark -->
    <string name="browser_menu_add">Añadir</string>
    <!-- Browser menu label for editing a bookmark -->
    <string name="browser_menu_edit">Editar</string>

    <!-- Button shown on the home page that opens the Customize home settings -->
    <string name="browser_menu_customize_home_1">Personalizar la página de inicio</string>

    <!-- Browser Toolbar -->
    <!-- Content description for the Home screen button on the browser toolbar -->
    <string name="browser_toolbar_home">Pantalla de inicio</string>

    <!-- Content description (not visible, for screen readers etc.): Erase button: Erase the browsing
         history and go back to the home screen. -->
    <string name="browser_toolbar_erase">Eliminar historial de navegación</string>
    <!-- Content description for the translate page toolbar button that opens the translations dialog when no translation has occurred. -->
    <string name="browser_toolbar_translate">Traducir página</string>

    <!-- Content description (not visible, for screen readers etc.) for the translate page toolbar button that opens the translations dialog when the page is translated successfully.
         The first parameter is the name of the language that is displayed in the original page. (For example: English)
         The second parameter is the name of the language which the page was translated to. (For example: French) -->
    <string name="browser_toolbar_translated_successfully">Página traducida de %1$s a %2$s.</string>

    <!-- Locale Settings Fragment -->
    <!-- Content description for tick mark on selected language -->
    <string name="a11y_selected_locale_content_description">Idioma seleccionado</string>
    <!-- Text for default locale item -->
    <string name="default_locale_text">Usar el idioma del dispositivo</string>
    <!-- Placeholder text shown in the search bar before a user enters text -->
    <string name="locale_search_hint">Buscar idioma</string>

    <!-- Search Fragment -->
    <!-- Button in the search view that lets a user search by scanning a QR code -->
    <string name="search_scan_button">Escanear</string>
    <!-- Button in the search view when shortcuts are displayed that takes a user to the search engine settings -->
    <string name="search_shortcuts_engine_settings">Ajustes del buscador</string>
    <!-- Button in the search view that lets a user navigate to the site in their clipboard -->
    <string name="awesomebar_clipboard_title">Completar enlace desde el portapapeles</string>

    <!-- Button in the search suggestions onboarding that allows search suggestions in private sessions -->
    <string name="search_suggestions_onboarding_allow_button">Permitir</string>
    <!-- Button in the search suggestions onboarding that does not allow search suggestions in private sessions -->
    <string name="search_suggestions_onboarding_do_not_allow_button">No permitir</string>
    <!-- Search suggestion onboarding hint title text -->
    <string name="search_suggestions_onboarding_title">¿Permitir sugerencias de búsqueda en sesiones privadas?</string>
    <!-- Search suggestion onboarding hint description text, first parameter is the name of the app defined in app_name (for example: Fenix)-->
    <string name="search_suggestions_onboarding_text">%s compartirá todo lo que escribas en la barra de direcciones con tu buscador predeterminado.</string>

    <!-- Search engine suggestion title text. The first parameter is the name of the suggested engine-->
    <string name="search_engine_suggestions_title">Buscar %s</string>
    <!-- Search engine suggestion description text -->
    <string name="search_engine_suggestions_description">Buscar directamente desde la barra de direcciones</string>

    <!-- Menu option in the search selector menu to open the search settings -->
    <string name="search_settings_menu_item">Configuración de búsquedas</string>

    <!-- Header text for the search selector menu -->
    <string name="search_header_menu_item_2">Esta vez buscar en:</string>

    <!-- Content description (not visible, for screen readers etc.): Search engine icon. The first parameter is the search engine name (for example: DuckDuckGo). -->
    <string name="search_engine_icon_content_description" tools:ignore="UnusedResources">Buscador %s</string>

    <!-- Home onboarding -->
    <!-- Onboarding home screen popup dialog, shown on top of the Jump back in section. -->
    <string name="onboarding_home_screen_jump_back_contextual_hint_2">Descubre tu página de inicio personalizada. Las pestañas recientes, marcadores y resultados de búsqueda aparecerán aquí.</string>
    <!-- Home onboarding dialog welcome screen title text. -->
    <string name="onboarding_home_welcome_title_2">Te damos la bienvenida a un Internet más personal</string>
    <!-- Home onboarding dialog welcome screen description text. -->
    <string name="onboarding_home_welcome_description">Más colores. Mejor privacidad. Mismo compromiso con las personas por encima de los beneficios.</string>

    <!-- Home onboarding dialog sign into sync screen title text. -->
    <string name="onboarding_home_sync_title_3">Cambiar de pantalla es más fácil que nunca</string>
    <!-- Home onboarding dialog sign into sync screen description text. -->
    <string name="onboarding_home_sync_description">Continúa donde lo dejaste con pestañas de otros dispositivos ahora en tu página de inicio.</string>
    <!-- Text for the button to continue the onboarding on the home onboarding dialog. -->
    <string name="onboarding_home_get_started_button">Comenzar</string>
    <!-- Text for the button to navigate to the sync sign in screen on the home onboarding dialog. -->
    <string name="onboarding_home_sign_in_button">Iniciar sesión</string>
    <!-- Text for the button to skip the onboarding on the home onboarding dialog. -->
    <string name="onboarding_home_skip_button">Saltar</string>
    <!-- Onboarding home screen sync popup dialog message, shown on top of Recent Synced Tabs in the Jump back in section. -->
    <string name="sync_cfr_message">¡Tus pestañas se están sincronizando! Continúa donde lo dejaste en otro dispositivo.</string>

    <!-- Content description (not visible, for screen readers etc.): Close button for the home onboarding dialog -->
    <string name="onboarding_home_content_description_close_button">Cerrar</string>

    <!-- Notification pre-permission dialog -->
    <!-- Enable notification pre permission dialog title
        The first parameter is the name of the app defined in app_name (for example: Fenix) -->
    <string name="onboarding_home_enable_notifications_title" moz:removedIn="124" tools:ignore="UnusedResources">Las notificaciones te ayudan a hacer más con %s</string>
    <!-- Enable notification pre permission dialog description with rationale
        The first parameter is the name of the app defined in app_name (for example: Fenix) -->
    <string name="onboarding_home_enable_notifications_description" moz:removedIn="124" tools:ignore="UnusedResources">Sincroniza tus pestañas entre dispositivos, administra descargas, obtén consejos sobre cómo aprovechar al máximo la protección de privacidad de %s y más.</string>
    <!-- Text for the button to request notification permission on the device -->
    <string name="onboarding_home_enable_notifications_positive_button" moz:removedIn="124" tools:ignore="UnusedResources">Continuar</string>
    <!-- Text for the button to not request notification permission on the device and dismiss the dialog -->
    <string name="onboarding_home_enable_notifications_negative_button" moz:removedIn="124" tools:ignore="UnusedResources">Ahora no</string>

    <!-- Juno first user onboarding flow experiment, strings are marked unused as they are only referenced by Nimbus experiments. -->
    <!-- Description for learning more about our privacy notice. -->
    <string name="juno_onboarding_privacy_notice_text">Aviso de privacidad de Firefox</string>
<<<<<<< HEAD
    <!-- Text for the button to set firefox as default browser on the device -->
=======
    <!-- Description for learning more about our privacy notice. -->
    <string name="juno_onboarding_privacy_notice_text_2" moz:removedIn="125" tools:ignore="UnusedResources">Saber más en nuestro aviso de privacidad</string>
>>>>>>> 382ca721
    <!-- Title for set firefox as default browser screen used by Nimbus experiments. -->
    <string name="juno_onboarding_default_browser_title_nimbus_2">Nos encanta mantenerte a salvo</string>
    <!-- Title for set firefox as default browser screen used by Nimbus experiments.
        Note: The word "Firefox" should NOT be translated -->
    <string name="juno_onboarding_default_browser_title_nimbus_3" tools:ignore="UnusedResources">Descubre por qué millones aman Firefox</string>
    <!-- Title for set firefox as default browser screen used by Nimbus experiments. -->
    <string name="juno_onboarding_default_browser_title_nimbus_4" tools:ignore="UnusedResources">Navegación segura con más opciones</string>
    <!-- Description for set firefox as default browser screen used by Nimbus experiments. -->
    <string name="juno_onboarding_default_browser_description_nimbus_3">Nuestro navegador respaldado por una organización sin ánimo de lucro ayuda a evitar que las empresas te sigan en secreto por la web.</string>
    <!-- Description for set firefox as default browser screen used by Nimbus experiments. -->
    <string name="juno_onboarding_default_browser_description_nimbus_4" tools:ignore="UnusedResources">Más de 100 millones de personas protegen su privacidad eligiendo un navegador respaldado por una organización sin ánimo de lucro.</string>
    <!-- Description for set firefox as default browser screen used by Nimbus experiments. -->
    <string name="juno_onboarding_default_browser_description_nimbus_5" tools:ignore="UnusedResources">¿Rastreadores conocidos? Bloqueados automáticamente. ¿Extensiones? Más de 700. ¿PDF? Nuestro lector incorporado los hace fáciles de administrar.</string>
    <!-- Description for set firefox as default browser screen used by Nimbus experiments. -->
<<<<<<< HEAD
    <string name="juno_onboarding_default_browser_description_nimbus_3">Nuestro navegador respaldado por una organización sin ánimo de lucro ayuda a evitar que las empresas te sigan en secreto por la web.</string>
    <!-- Description for set firefox as default browser screen used by Nimbus experiments. -->
=======
>>>>>>> 382ca721
    <string name="juno_onboarding_default_browser_description_nimbus_2" moz:RemovedIn="124" tools:ignore="UnusedResources">Nuestro navegador respaldado por una organización sin ánimo de lucro ayuda a evitar que las empresas te sigan en secreto en la web.\n\nMás información en nuestro aviso de privacidad.</string>
    <!-- Text for the link to the privacy notice webpage for set as firefox default browser screen.
    This is part of the string with the key "juno_onboarding_default_browser_description". -->
    <string name="juno_onboarding_default_browser_description_link_text" moz:RemovedIn="124" tools:ignore="UnusedResources">aviso de privacidad</string>
    <!-- Text for the button to set firefox as default browser on the device -->
    <string name="juno_onboarding_default_browser_positive_button" tools:ignore="UnusedResources">Establecer como navegador predeterminado</string>
    <!-- Text for the button dismiss the screen and move on with the flow -->
    <string name="juno_onboarding_default_browser_negative_button" tools:ignore="UnusedResources">Ahora no</string>
    <!-- Title for sign in to sync screen. -->
    <string name="juno_onboarding_sign_in_title_2">Mantén todo cifrado cuando pases de un dispositivo a otro</string>
    <!-- Description for sign in to sync screen. Nimbus experiments do not support string placeholders.
     Note: The word "Firefox" should NOT be translated -->
    <string name="juno_onboarding_sign_in_description_2">Tras iniciar sesión y sincronizar, estás más seguro. Firefox cifra tus contraseñas, marcadores y más.</string>
    <!-- Text for the button to sign in to sync on the device -->
    <string name="juno_onboarding_sign_in_positive_button" tools:ignore="UnusedResources">Iniciar sesión</string>
    <!-- Text for the button dismiss the screen and move on with the flow -->
    <string name="juno_onboarding_sign_in_negative_button" tools:ignore="UnusedResources">Ahora no</string>
    <!-- Title for enable notification permission screen used by Nimbus experiments. Nimbus experiments do not support string placeholders.
        Note: The word "Firefox" should NOT be translated -->
    <string name="juno_onboarding_enable_notifications_title_nimbus_2">Las notificaciones te ayudan a estar más seguro con Firefox</string>
    <!-- Description for enable notification permission screen used by Nimbus experiments. Nimbus experiments do not support string placeholders.
       Note: The word "Firefox" should NOT be translated -->
    <string name="juno_onboarding_enable_notifications_description_nimbus_2">Envía pestañas de forma segura entre tus dispositivos y descubre otras funciones de privacidad en Firefox.</string>
    <!-- Text for the button to request notification permission on the device -->
    <string name="juno_onboarding_enable_notifications_positive_button" tools:ignore="UnusedResources">Activar notificaciones</string>
    <!-- Text for the button dismiss the screen and move on with the flow -->
    <string name="juno_onboarding_enable_notifications_negative_button" tools:ignore="UnusedResources">Ahora no</string>

    <!-- Title for add search widget screen used by Nimbus experiments. Nimbus experiments do not support string placeholders.
        Note: The word "Firefox" should NOT be translated -->
    <string name="juno_onboarding_add_search_widget_title" tools:ignore="UnusedResources">Prueba el widget de búsqueda de Firefox</string>
    <!-- Description for add search widget screen used by Nimbus experiments. Nimbus experiments do not support string placeholders.
        Note: The word "Firefox" should NOT be translated -->
    <string name="juno_onboarding_add_search_widget_description" tools:ignore="UnusedResources">Con Firefox en tu pantalla de inicio, tendrás fácil acceso al navegador que prioriza la privacidad y bloquea los rastreadores entre sitios.</string>
    <!-- Text for the button to add search widget on the device used by Nimbus experiments. Nimbus experiments do not support string placeholders.
        Note: The word "Firefox" should NOT be translated -->
    <string name="juno_onboarding_add_search_widget_positive_button" tools:ignore="UnusedResources">Añadir widget de Firefox</string>
    <!-- Text for the button to dismiss the screen and move on with the flow -->
    <string name="juno_onboarding_add_search_widget_negative_button" tools:ignore="UnusedResources">Ahora no</string>

    <!-- Search Widget -->
    <!-- Content description for searching with a widget. The first parameter is the name of the application.-->
    <string name="search_widget_content_description_2">Abrir una pestaña nueva de %1$s</string>
    <!-- Text preview for smaller sized widgets -->
    <string name="search_widget_text_short">Buscar</string>

    <!-- Text preview for larger sized widgets -->
    <string name="search_widget_text_long">Buscar en la web</string>

    <!-- Content description (not visible, for screen readers etc.): Voice search -->
    <string name="search_widget_voice">Búsqueda por voz</string>

    <!-- Preferences -->
    <!-- Title for the settings page-->
    <string name="settings">Ajustes</string>

    <!-- Preference category for general settings -->
    <string name="preferences_category_general">General</string>
    <!-- Preference category for all links about Fenix -->
    <string name="preferences_category_about">Acerca de</string>
    <!-- Preference category for settings related to changing the default search engine -->
    <string name="preferences_category_select_default_search_engine">Selecciona uno</string>
    <!-- Preference for settings related to managing search shortcuts for the quick search menu -->
    <string name="preferences_manage_search_shortcuts_2">Administrar buscadores alternativos</string>
    <!-- Summary for preference for settings related to managing search shortcuts for the quick search menu -->
    <string name="preferences_manage_search_shortcuts_summary">Editar buscadores visibles en el menú de búsqueda</string>
    <!-- Preference category for settings related to managing search shortcuts for the quick search menu -->
    <string name="preferences_category_engines_in_search_menu">Buscadores visibles en el menú de búsqueda</string>
    <!-- Preference for settings related to changing the default search engine -->
    <string name="preferences_default_search_engine">Buscador predeterminado</string>
    <!-- Preference for settings related to Search -->
    <string name="preferences_search">Buscar</string>
    <!-- Preference for settings related to Search engines -->
    <string name="preferences_search_engines">Buscadores</string>
    <!-- Preference for settings related to Search engines suggestions-->
    <string name="preferences_search_engines_suggestions">Sugerencias de buscadores</string>
    <!-- Preference Category for settings related to Search address bar -->
    <string name="preferences_settings_address_bar">Preferencias de la barra de direcciones</string>
    <!-- Preference Category for settings to Firefox Suggest -->
    <string name="preference_search_address_bar_fx_suggest">Barra de direcciones - Sugerencias de Firefox</string>
    <!-- Preference link to Learn more about Firefox Suggest -->
    <string name="preference_search_learn_about_fx_suggest">Saber más sobre Firefox Suggest</string>
    <!-- Preference link to rating Fenix on the Play Store -->
    <string name="preferences_rate">Calificar en Google Play</string>
    <!-- Preference linking to about page for Fenix
        The first parameter is the name of the app defined in app_name (for example: Fenix) -->
    <string name="preferences_about">Sobre %1$s</string>
    <!-- Preference for settings related to changing the default browser -->
    <string name="preferences_set_as_default_browser">Establecer como navegador predeterminado</string>
    <!-- Preference category for advanced settings -->
    <string name="preferences_category_advanced">Avanzado</string>
    <!-- Preference category for privacy and security settings -->
    <string name="preferences_category_privacy_security">Privacidad y seguridad</string>
    <!-- Preference for advanced site permissions -->
    <string name="preferences_site_permissions">Permisos del sitio</string>
    <!-- Preference for private browsing options -->
    <string name="preferences_private_browsing_options">Navegación privada</string>
    <!-- Preference for opening links in a private tab-->
    <string name="preferences_open_links_in_a_private_tab">Abrir enlaces en una pestaña privada</string>
    <!-- Preference for allowing screenshots to be taken while in a private tab-->
    <string name="preferences_allow_screenshots_in_private_mode">Permitir capturas de pantalla en navegación privada</string>
    <!-- Will inform the user of the risk of activating Allow screenshots in private browsing option -->
    <string name="preferences_screenshots_in_private_mode_disclaimer">Si está permitido, las pestañas privadas también serán visibles cuando hayan varias aplicaciones abiertas</string>
    <!-- Preference for adding private browsing shortcut -->
    <string name="preferences_add_private_browsing_shortcut">Agregar acceso directo a navegación privada</string>
    <!-- Preference for enabling "HTTPS-Only" mode -->
    <string name="preferences_https_only_title">Modo solo HTTPS</string>

    <!-- Label for cookie banner section in quick settings panel. -->
    <string name="cookie_banner_blocker">Bloqueador de avisos de cookies</string>
    <!-- Preference for removing cookie/consent banners from sites automatically in private mode. See reduce_cookie_banner_summary for additional context. -->
    <string name="preferences_cookie_banner_reduction_private_mode">Bloqueador de avisos de cookies en navegación privada</string>

    <!-- Text for indicating cookie banner handling is off this site, this is shown as part of the protections panel with the tracking protection toggle -->
    <string name="reduce_cookie_banner_off_for_site">Desactivada para este sitio</string>
    <!-- Text for cancel button indicating that cookie banner reduction is not supported for the current site, this is shown as part of the cookie banner details view. -->
    <string name="cookie_banner_handling_details_site_is_not_supported_cancel_button">Cancelar</string>
    <!-- Text for request support button indicating that cookie banner reduction is not supported for the current site, this is shown as part of the cookie banner details view. -->
    <string name="cookie_banner_handling_details_site_is_not_supported_request_support_button_2">Enviar petición</string>
    <!-- Text for title indicating that cookie banner reduction is not supported for the current site, this is shown as part of the cookie banner details view. -->
    <string name="cookie_banner_handling_details_site_is_not_supported_title_2">¿Solicitar ayuda para este sitio?</string>
    <!-- Label for the snackBar, after the user reports with success a website where cookie banner reducer did not work -->
    <string name="cookie_banner_handling_report_site_snack_bar_text_2">Solicitud enviada</string>
    <!-- Text for indicating cookie banner handling is on this site, this is shown as part of the protections panel with the tracking protection toggle -->
    <string name="reduce_cookie_banner_on_for_site">Activada para este sitio</string>
    <!-- Text for indicating that a request for unsupported site was sent to Nimbus (it's a Mozilla library for experiments), this is shown as part of the protections panel with the tracking protection toggle -->
    <string name="reduce_cookie_banner_unsupported_site_request_submitted_2">Solicitud de ayuda enviada</string>
    <!-- Text for indicating cookie banner handling is currently not supported for this site, this is shown as part of the protections panel with the tracking protection toggle -->
    <string name="reduce_cookie_banner_unsupported_site">Sitio actualmente no compatible</string>
    <!-- Title text for a detail explanation indicating cookie banner handling is on this site, this is shown as part of the cookie banner panel in the toolbar. The first parameter is a shortened URL of the current site-->
    <string name="reduce_cookie_banner_details_panel_title_on_for_site_1">¿Activar el bloqueo de aviso de cookies para %1$s?</string>
    <!-- Title text for a detail explanation indicating cookie banner handling is off this site, this is shown as part of the cookie banner panel in the toolbar. The first parameter is a shortened URL of the current site-->
    <string name="reduce_cookie_banner_details_panel_title_off_for_site_1">¿Desactivar el bloqueo de aviso de cookies para %1$s?</string>
    <!-- Title text for a detail explanation indicating cookie banner reducer didn't work for the current site, this is shown as part of the cookie banner panel in the toolbar. The first parameter is the application name-->
    <string name="reduce_cookie_banner_details_panel_title_unsupported_site_request_2">%1$s no puede rechazar automáticamente los avisos de cookies en este sitio. Puede enviar una solicitud para admitir este sitio en el futuro.</string>

    <!-- Long text for a detail explanation indicating what will happen if cookie banner handling is off for a site, this is shown as part of the cookie banner panel in the toolbar. The first parameter is the application name -->
    <string name="reduce_cookie_banner_details_panel_description_off_for_site_1">Tras desactivarlo, %1$s borrará las cookies y recargará la página. Esto puede desconectarte del sitio o vaciar tu carrito de compra.</string>
    <!-- Long text for a detail explanation indicating what will happen if cookie banner handling is on for a site, this is shown as part of the cookie banner panel in the toolbar. The first parameter is the application name -->
    <string name="reduce_cookie_banner_details_panel_description_on_for_site_3">Al activarlo %1$s intentará rechazar automáticamente los avisos de cookies en este sitio.</string>

    <!--Title for the cookie banner re-engagement CFR, the placeholder is replaced with app name -->
    <string name="cookie_banner_cfr_title">%1$s acaba de rechazar las cookies por ti</string>
    <!--Message for the cookie banner re-engagement CFR -->
    <string name="cookie_banner_cfr_message">Menos distracciones, menos cookies que te rastrean en este sitio.</string>

    <!-- Description of the preference to enable "HTTPS-Only" mode. -->
    <string name="preferences_https_only_summary">Intenta conectarse automáticamente a sitios utilizando el protocolo de cifrado HTTPS para mayor seguridad.</string>
    <!-- Summary of https only preference if https only is set to off -->
    <string name="preferences_https_only_off">Desactivado</string>
    <!-- Summary of https only preference if https only is set to on in all tabs -->
    <string name="preferences_https_only_on_all">Activado en todas las pestañas</string>
    <!-- Summary of https only preference if https only is set to on in private tabs only -->
    <string name="preferences_https_only_on_private">Activado en las pestañas privadas</string>
    <!-- Text displayed that links to website containing documentation about "HTTPS-Only" mode -->
    <string name="preferences_http_only_learn_more">Saber más</string>
    <!-- Option for the https only setting -->
    <string name="preferences_https_only_in_all_tabs">Activar en todas las pestañas</string>
    <!-- Option for the https only setting -->
    <string name="preferences_https_only_in_private_tabs">Activar solo en las pestañas privadas</string>
    <!-- Title shown in the error page for when trying to access a http website while https only mode is enabled. -->
    <string name="errorpage_httpsonly_title">Sitio seguro no disponible</string>
    <!-- Message shown in the error page for when trying to access a http website while https only mode is enabled. The message has two paragraphs. This is the first. -->
    <string name="errorpage_httpsonly_message_title">Lo más probable es que el sitio web simplemente no sea compatible con HTTPS.</string>
    <!-- Message shown in the error page for when trying to access a http website while https only mode is enabled. The message has two paragraphs. This is the second. -->
    <string name="errorpage_httpsonly_message_summary">Sin embargo, también es posible que se trate de un atacante. Si continúas en el sitio web, no debes introducir ninguna información sensible. Si continúas, el modo Solo HTTPS se desactivará temporalmente para el sitio.</string>
    <!-- Preference for accessibility -->
    <string name="preferences_accessibility">Accesibilidad</string>
    <!-- Preference to override the Mozilla account server -->
    <string name="preferences_override_account_server">Servidor personalizado de cuenta de Mozilla</string>
    <!-- Preference to override the Sync token server -->
    <string name="preferences_override_sync_tokenserver">Servidor personalizado de Sync</string>
    <!-- Toast shown after updating the Mozilla account/Sync server override preferences -->
    <string name="toast_override_account_sync_server_done">Servidores de cuenta de Mozilla y Sync modificados. Cerrando la aplicación para aplicar los cambios…</string>
    <!-- Preference category for account information -->
    <string name="preferences_category_account">Cuenta</string>
    <!-- Preference for changing where the toolbar is positioned -->
    <string name="preferences_toolbar">Barra de herramientas</string>
    <!-- Preference for changing default theme to dark or light mode -->
    <string name="preferences_theme">Tema</string>
    <!-- Preference for customizing the home screen -->
    <string name="preferences_home_2">Página de inicio</string>
    <!-- Preference for gestures based actions -->
    <string name="preferences_gestures">Gestos</string>
    <!-- Preference for settings related to visual options -->
    <string name="preferences_customize">Personalizar</string>
    <!-- Preference description for banner about signing in -->
    <string name="preferences_sign_in_description_2">Inicia sesión para sincronizar pestañas, marcadores, contraseñas y más.</string>
    <!-- Preference shown instead of account display name while account profile information isn't available yet. -->
    <string name="preferences_account_default_name_2">Cuenta de Mozilla</string>
    <!-- Preference text for account title when there was an error syncing FxA -->
    <string name="preferences_account_sync_error">Reconectar para reanudar la sincronización</string>
    <!-- Preference for language -->
    <string name="preferences_language">Idioma</string>
    <!-- Preference for data choices -->
    <string name="preferences_data_choices">Elección de datos</string>
    <!-- Preference for data collection -->
    <string name="preferences_data_collection">Recopilación de datos</string>
    <!-- Preference for developers -->
    <string name="preferences_remote_debugging">Depuración remota vía USB</string>
    <!-- Preference title for switch preference to show search suggestions -->
    <string name="preferences_show_search_suggestions">Mostrar sugerencias de búsqueda</string>
    <!-- Preference title for switch preference to show voice search button -->
    <string name="preferences_show_voice_search">Mostrar búsqueda por voz</string>
    <!-- Preference title for switch preference to show search suggestions also in private mode -->
    <string name="preferences_show_search_suggestions_in_private">Mostrar en sesiones privadas</string>
    <!-- Preference title for switch preference to show a clipboard suggestion when searching -->
    <string name="preferences_show_clipboard_suggestions">Mostrar sugerencias del portapapeles</string>
    <!-- Preference title for switch preference to suggest browsing history when searching -->
    <string name="preferences_search_browsing_history">Buscar historial de navegación</string>
    <!-- Preference title for switch preference to suggest bookmarks when searching -->
    <string name="preferences_search_bookmarks">Buscar marcadores</string>
    <!-- Preference title for switch preference to suggest synced tabs when searching -->
    <string name="preferences_search_synced_tabs">Buscar pestañas sincronizadas</string>
    <!-- Preference for account settings -->
    <string name="preferences_account_settings">Ajustes de la cuenta</string>

    <!-- Preference for enabling url autocomplete-->
    <string name="preferences_enable_autocomplete_urls">Autocompletar URLs</string>
    <!-- Preference title for switch preference to show sponsored Firefox Suggest search suggestions -->
    <string name="preferences_show_sponsored_suggestions">Sugerencias de patrocinadores</string>
    <!-- Summary for preference to show sponsored Firefox Suggest search suggestions.
         The first parameter is the name of the application. -->
    <string name="preferences_show_sponsored_suggestions_summary">Apoya a %1$s con sugerencias patrocinadas ocasionales</string>
    <!-- Preference title for switch preference to show Firefox Suggest search suggestions for web content.
         The first parameter is the name of the application. -->
    <string name="preferences_show_nonsponsored_suggestions">Sugerencias de %1$s</string>
    <!-- Summary for preference to show Firefox Suggest search suggestions for web content -->
    <string name="preferences_show_nonsponsored_suggestions_summary">Recibir sugerencias de la web relacionadas con tu búsqueda</string>
    <!-- Preference for open links in third party apps -->
    <string name="preferences_open_links_in_apps">Abrir enlaces en aplicaciones</string>

    <!-- Preference for open links in third party apps always open in apps option -->
    <string name="preferences_open_links_in_apps_always">Siempre</string>
    <!-- Preference for open links in third party apps ask before opening option -->
    <string name="preferences_open_links_in_apps_ask">Preguntar antes de abrir</string>
    <!-- Preference for open links in third party apps never open in apps option -->
    <string name="preferences_open_links_in_apps_never">Nunca</string>
    <!-- Preference for open download with an external download manager app -->
    <string name="preferences_external_download_manager">Administrador de descargas externo</string>
    <!-- Preference for enabling gecko engine logs -->
    <string name="preferences_enable_gecko_logs">Habilitar registros de Gecko</string>
    <!-- Message to indicate users that we are quitting the application to apply the changes -->
    <string name="quit_application">Saliendo de la aplicación para aplicar los cambios…</string>

    <!-- Preference for add_ons -->
    <string name="preferences_addons">Complementos</string>

    <!-- Preference for installing a local add-on -->
    <string name="preferences_install_local_addon">Instalar complemento desde archivo</string>
    <!-- Preference for notifications -->
    <string name="preferences_notifications">Notificaciones</string>

    <!-- Summary for notification preference indicating notifications are allowed -->
    <string name="notifications_allowed_summary">Permitido</string>
    <!-- Summary for notification preference indicating notifications are not allowed -->
    <string name="notifications_not_allowed_summary">No permitido</string>

    <!-- Add-on Preferences -->
    <!-- Preference to customize the configured AMO (addons.mozilla.org) collection -->
    <string name="preferences_customize_amo_collection">Colección de complementos personalizada</string>
    <!-- Button caption to confirm the add-on collection configuration -->
    <string name="customize_addon_collection_ok">OK</string>
    <!-- Button caption to abort the add-on collection configuration -->
    <string name="customize_addon_collection_cancel">Cancelar</string>
    <!-- Hint displayed on input field for custom collection name -->
    <string name="customize_addon_collection_hint">Nombre de la colección</string>
    <!-- Hint displayed on input field for custom collection user ID-->
    <string name="customize_addon_collection_user_hint">Dueño de la colección (ID de usuario)</string>
    <!-- Toast shown after confirming the custom add-on collection configuration -->
    <string name="toast_customize_addon_collection_done">Colección de complementos modificada. Cerrando la aplicación para aplicar los cambios…</string>

    <!-- Customize Home -->
    <!-- Header text for jumping back into the recent tab in customize the home screen -->
    <string name="customize_toggle_jump_back_in">Volver a esta pestaña</string>
    <!-- Title for the customize home screen section with recently saved bookmarks. -->
    <string name="customize_toggle_recent_bookmarks">Marcadores recientes</string>
    <!-- Title for the customize home screen section with recently visited. Recently visited is
    a section where users see a list of tabs that they have visited in the past few days -->
    <string name="customize_toggle_recently_visited">Visitados recientemente</string>

    <!-- Title for the customize home screen section with Pocket. -->
    <string name="customize_toggle_pocket_2">Historias que te hacen reflexionar</string>
    <!-- Summary for the customize home screen section with Pocket. The first parameter is product name Pocket -->
    <string name="customize_toggle_pocket_summary">Artículos impulsados por %s</string>
    <!-- Title for the customize home screen section with sponsored Pocket stories. -->
    <string name="customize_toggle_pocket_sponsored">Historias patrocinadas</string>
    <!-- Title for the opening wallpaper settings screen -->
    <string name="customize_wallpapers">Fondos de pantalla</string>
    <!-- Title for the customize home screen section with sponsored shortcuts. -->
    <string name="customize_toggle_contile">Accesos directos patrocinados</string>

    <!-- Wallpapers -->
    <!-- Content description for various wallpapers. The first parameter is the name of the wallpaper -->
    <string name="wallpapers_item_name_content_description">Elemento de fondo de pantalla: %1$s</string>
    <!-- Snackbar message for when wallpaper is selected -->
    <string name="wallpaper_updated_snackbar_message">¡Fondo de pantalla actualizado!</string>
    <!-- Snackbar label for action to view selected wallpaper -->
    <string name="wallpaper_updated_snackbar_action">Ver</string>
    <!-- Snackbar message for when wallpaper couldn't be downloaded -->
    <string name="wallpaper_download_error_snackbar_message">No se ha podido descargar el fondo de pantalla</string>
    <!-- Snackbar label for action to retry downloading the wallpaper -->
    <string name="wallpaper_download_error_snackbar_action">Reintentar</string>
    <!-- Snackbar message for when wallpaper couldn't be selected because of the disk error -->
    <string name="wallpaper_select_error_snackbar_message">No se ha podido cambiar el fondo de pantalla</string>
    <!-- Text displayed that links to website containing documentation about the "Limited Edition" wallpapers. -->
    <string name="wallpaper_learn_more">Saber más</string>

    <!-- Text for classic wallpapers title. The first parameter is the Firefox name. -->
    <string name="wallpaper_classic_title">%s clásico</string>
    <!-- Text for artist series wallpapers title. "Artist series" represents a collection of artist collaborated wallpapers. -->
    <string name="wallpaper_artist_series_title">Series de artistas</string>
    <!-- Description text for the artist series wallpapers with learn more link. The first parameter is the learn more string defined in wallpaper_learn_more. "Independent voices" is the name of the wallpaper collection -->
    <string name="wallpaper_artist_series_description_with_learn_more">La colección Voces Independientes. %s</string>
    <!-- Description text for the artist series wallpapers. "Independent voices" is the name of the wallpaper collection -->
    <string name="wallpaper_artist_series_description">La colección Voces Independientes.</string>
    <!-- Wallpaper onboarding dialog header text. -->
    <string name="wallpapers_onboarding_dialog_title_text">Prueba un toque de color</string>
    <!-- Wallpaper onboarding dialog body text. -->
    <string name="wallpapers_onboarding_dialog_body_text">Elige un fondo de pantalla que te represente.</string>
    <!-- Wallpaper onboarding dialog learn more button text. The button navigates to the wallpaper settings screen. -->
    <string name="wallpapers_onboarding_dialog_explore_more_button_text">Explorar más fondos de pantalla</string>

    <!-- Add-ons general availability nimbus message-->
    <!-- Title of the Nimbus message for add-ons general availability-->
    <string name="addon_ga_message_title" tools:ignore="UnusedResources">Nuevos complementos disponibles ahora</string>
    <!-- Body of the Nimbus message for add-ons general availability. 'Firefox' intentionally hardcoded here-->
    <string name="addon_ga_message_body" tools:ignore="UnusedResources">Descubre más de 100 nuevas extensiones que te permiten personalizar Firefox.</string>
    <!-- Button text of the Nimbus message for add-ons general availability. -->
    <string name="addon_ga_message_button" tools:ignore="UnusedResources">Explorar complementos</string>

    <!-- Add-on process crash dialog to user -->
    <!-- Title of a dialog shown to the user when enough errors have occurred with addons and they need to be temporarily disabled -->
    <string name="addon_process_crash_dialog_title" tools:ignore="UnusedResources">Los complementos están desactivados temporalmente</string>
    <!-- The first parameter is the application name. This is a message shown to the user when too many errors have occurred with the addons process and they have been disabled. The user can decide if they would like to continue trying to start add-ons or if they'd rather continue without them. -->
    <string name="addon_process_crash_dialog_message" tools:ignore="UnusedResources">Uno o más complementos han dejado de funcionar, lo que ha hecho que tu sistema sea inestable. %1$s ha intentado reiniciar los complementos sin éxito.\n\nLos complementos no se reiniciarán durante tu sesión actual.\n\nQuitar o deshabilitar los complementos puede solucionar este problema.</string>
    <!-- This will cause the add-ons to try restarting but the dialog will reappear if it is unsuccessful again -->
    <string name="addon_process_crash_dialog_retry_button_text" tools:ignore="UnusedResources">Intenta reiniciando los complementos</string>
    <!-- The user will continue with all add-ons disabled -->
    <string name="addon_process_crash_dialog_disable_addons_button_text" tools:ignore="UnusedResources">Continuar con los complementos desactivados</string>

    <!-- Account Preferences -->
    <!-- Preference for managing your account via accounts.firefox.com -->
    <string name="preferences_manage_account">Administrar cuenta</string>
    <!-- Summary of the preference for managing your account via accounts.firefox.com. -->
    <string name="preferences_manage_account_summary">Cambiar la contraseña, administrar la recopilación de datos o eliminar la cuenta</string>
    <!-- Preference for triggering sync -->
    <string name="preferences_sync_now">Sincronizar ahora</string>
    <!-- Preference category for sync -->
    <string name="preferences_sync_category">Elige qué quieres sincronizar</string>
    <!-- Preference for syncing history -->
    <string name="preferences_sync_history">Historial</string>
    <!-- Preference for syncing bookmarks -->
    <string name="preferences_sync_bookmarks">Marcadores</string>
    <!-- Preference for syncing logins -->
    <string name="preferences_sync_logins" moz:RemovedIn="125" tools:ignore="UnusedResources">Inicios de sesión</string>
    <!-- Preference for syncing passwords -->
    <string name="preferences_sync_logins_2">Contraseñas</string>
    <!-- Preference for syncing tabs -->
    <string name="preferences_sync_tabs_2">Pestañas abiertas</string>
    <!-- Preference for signing out -->
    <string name="preferences_sign_out">Cerrar sesión</string>
    <!-- Preference displays and allows changing current FxA device name -->
    <string name="preferences_sync_device_name">Nombre del dispositivo</string>
    <!-- Text shown when user enters empty device name -->
    <string name="empty_device_name_error">El nombre del dispositivo no puede estar vacío.</string>
    <!-- Label indicating that sync is in progress -->
    <string name="sync_syncing_in_progress">Sincronizando…</string>
    <!-- Label summary indicating that sync failed. The first parameter is the date stamp showing last time it succeeded -->
    <string name="sync_failed_summary">La sincronización falló. Último éxito: %s</string>
    <!-- Label summary showing never synced -->
    <string name="sync_failed_never_synced_summary">La sincronización falló. Última sincronización: nunca</string>
    <!-- Label summary the date we last synced. The first parameter is date stamp showing last time synced -->
    <string name="sync_last_synced_summary">Última sincronización: %s</string>
    <!-- Label summary showing never synced -->
    <string name="sync_never_synced_summary">Última sincronización: nunca</string>

    <!-- Text for displaying the default device name.
        The first parameter is the application name, the second is the device manufacturer name
        and the third is the device model. -->
    <string name="default_device_name_2">%1$s en %2$s %3$s</string>

    <!-- Preference for syncing credit cards -->
    <string name="preferences_sync_credit_cards" moz:RemovedIn="125" tools:ignore="UnusedResources">Tarjetas de crédito</string>
    <!-- Preference for syncing payment methods -->
    <string name="preferences_sync_credit_cards_2">Métodos de pago</string>
    <!-- Preference for syncing addresses -->
    <string name="preferences_sync_address">Direcciones</string>

    <!-- Send Tab -->
    <!-- Name of the "receive tabs" notification channel. Displayed in the "App notifications" system settings for the app -->
    <string name="fxa_received_tab_channel_name">Pestañas recibidas</string>
    <!-- Description of the "receive tabs" notification channel. Displayed in the "App notifications" system settings for the app -->
    <string name="fxa_received_tab_channel_description">Notificaciones para pestañas recibidas de otros dispositivos Firefox.</string>

    <!--  The body for these is the URL of the tab received  -->
    <string name="fxa_tab_received_notification_name">Pestaña recibida</string>
    <!-- %s is the device name -->
    <string name="fxa_tab_received_from_notification_name">Pestaña de %s</string>


    <!-- Advanced Preferences -->
    <!-- Preference for tracking protection exceptions -->
    <string name="preferences_tracking_protection_exceptions">Excepciones</string>

    <!-- Button in Exceptions Preference to turn on tracking protection for all sites (remove all exceptions) -->
    <string name="preferences_tracking_protection_exceptions_turn_on_for_all">Activar para todos los sitios</string>

    <!-- Text displayed when there are no exceptions -->
    <string name="exceptions_empty_message_description">Las excepciones te permiten deshabilitar la protección contra rastreo en sitios seleccionados.</string>
    <!-- Text displayed when there are no exceptions, with learn more link that brings users to a tracking protection SUMO page -->
    <string name="exceptions_empty_message_learn_more_link">Saber más</string>

    <!-- Preference switch for usage and technical data collection -->
    <string name="preference_usage_data">Uso y datos técnicos</string>
    <!-- Preference description for usage and technical data collection -->
    <string name="preferences_usage_data_description">Comparte datos de rendimiento, uso, hardware y personalizaciones sobre tu navegador con Mozilla para ayudar a mejorar %1$s</string>
    <!-- Preference switch for marketing data collection -->
    <string name="preferences_marketing_data">Datos de marketing</string>
    <!-- Preference description for marketing data collection -->
    <string name="preferences_marketing_data_description2">Comparte datos básicos de uso con Adjust, nuestro proveedor de marketing móvil</string>
    <!-- Title for studies preferences -->
    <string name="preference_experiments_2">Estudios</string>
    <!-- Summary for studies preferences -->
    <string name="preference_experiments_summary_2">Permite a Mozilla instalar y ejecutar estudios</string>

    <!-- Turn On Sync Preferences -->
    <!-- Header of the Sync and save your data preference view -->
    <string name="preferences_sync_2">Sincronizar y guardar tus datos</string>
    <!-- Preference for reconnecting to FxA sync -->
    <string name="preferences_sync_sign_in_to_reconnect">Inicia sesión para reconectar</string>
    <!-- Preference for removing FxA account -->
    <string name="preferences_sync_remove_account">Eliminar cuenta</string>

    <!-- Pairing Feature strings -->
    <!-- Instructions on how to access pairing -->
    <string name="pair_instructions_2"><![CDATA[Escaneae el código QR mostrado en <b>firefox.com/pair</b>]]></string>

    <!-- Toolbar Preferences -->
    <!-- Preference for using top toolbar -->
    <string name="preference_top_toolbar">Superior</string>
    <!-- Preference for using bottom toolbar -->
    <string name="preference_bottom_toolbar">Inferior</string>

    <!-- Theme Preferences -->
    <!-- Preference for using light theme -->
    <string name="preference_light_theme">Claro</string>
    <!-- Preference for using dark theme -->
    <string name="preference_dark_theme">Oscuro</string>
    <!-- Preference for using using dark or light theme automatically set by battery -->
    <string name="preference_auto_battery_theme">Establecido por el ahorrador de batería</string>
    <!-- Preference for using following device theme -->
    <string name="preference_follow_device_theme">Seguir tema del dispositivo</string>

    <!-- Gestures Preferences-->
    <!-- Preferences for using pull to refresh in a webpage -->
    <string name="preference_gestures_website_pull_to_refresh">Arrastrar para actualizar</string>
    <!-- Preference for using the dynamic toolbar -->
    <string name="preference_gestures_dynamic_toolbar">Desplazar para ocultar la barra de herramientas</string>
    <!-- Preference for switching tabs by swiping horizontally on the toolbar -->
    <string name="preference_gestures_swipe_toolbar_switch_tabs">Deslizar la barra hacia los lados para cambiar de pestaña</string>
    <!-- Preference for showing the opened tabs by swiping up on the toolbar-->
    <string name="preference_gestures_swipe_toolbar_show_tabs">Deslizar la barra de herramientas hacia arriba para abrir pestañas</string>

    <!-- Library -->
    <!-- Option in Library to open Downloads page -->
    <string name="library_downloads">Descargas</string>
    <!-- Option in library to open Bookmarks page -->
    <string name="library_bookmarks">Marcadores</string>
    <!-- Option in library to open Desktop Bookmarks root page -->
    <string name="library_desktop_bookmarks_root">Marcadores de escritorio</string>
    <!-- Option in library to open Desktop Bookmarks "menu" page -->
    <string name="library_desktop_bookmarks_menu">Menú Marcadores</string>
    <!-- Option in library to open Desktop Bookmarks "toolbar" page -->
    <string name="library_desktop_bookmarks_toolbar">Barra de herramientas de marcadores</string>
    <!-- Option in library to open Desktop Bookmarks "unfiled" page -->
    <string name="library_desktop_bookmarks_unfiled">Otros marcadores</string>
    <!-- Option in Library to open History page -->
    <string name="library_history">Historial</string>
    <!-- Option in Library to open a new tab -->
    <string name="library_new_tab">Nueva pestaña</string>
    <!-- Settings Page Title -->
    <string name="settings_title">Ajustes</string>
    <!-- Content description (not visible, for screen readers etc.): "Close button for library settings" -->
    <string name="content_description_close_button">Cerrar</string>

    <!-- Title to show in alert when a lot of tabs are to be opened
    %d is a placeholder for the number of tabs that will be opened -->
    <string name="open_all_warning_title">¿Abrir %d pestañas?</string>
    <!-- Message to warn users that a large number of tabs will be opened
    %s will be replaced by app name. -->
    <string name="open_all_warning_message">Abrir tantas pestañas puede ralentizar %s mientras se cargan las páginas. ¿Estás seguro de que quieres continuar?</string>
    <!-- Dialog button text for confirming open all tabs -->
    <string name="open_all_warning_confirm">Abrir pestañas</string>
    <!-- Dialog button text for canceling open all tabs -->
    <string name="open_all_warning_cancel">Cancelar</string>

    <!-- Text to show users they have one page in the history group section of the History fragment.
    %d is a placeholder for the number of pages in the group. -->
    <string name="history_search_group_site_1">%d página</string>

    <!-- Text to show users they have multiple pages in the history group section of the History fragment.
    %d is a placeholder for the number of pages in the group. -->
    <string name="history_search_group_sites_1">%d páginas</string>

    <!-- Option in library for Recently Closed Tabs -->
    <string name="library_recently_closed_tabs">Pestañas cerradas recientemente</string>
    <!-- Option in library to open Recently Closed Tabs page -->
    <string name="recently_closed_show_full_history">Mostrar todo el historial</string>
    <!-- Text to show users they have multiple tabs saved in the Recently Closed Tabs section of history.
    %d is a placeholder for the number of tabs selected. -->
    <string name="recently_closed_tabs">%d pestañas</string>
    <!-- Text to show users they have one tab saved in the Recently Closed Tabs section of history.
    %d is a placeholder for the number of tabs selected. -->
    <string name="recently_closed_tab">%d pestaña</string>
    <!-- Recently closed tabs screen message when there are no recently closed tabs -->
    <string name="recently_closed_empty_message">No hay pestañas cerradas recientemente</string>

    <!-- Tab Management -->
    <!-- Title of preference for tabs management -->
    <string name="preferences_tabs">Pestañas</string>
    <!-- Title of preference that allows a user to specify the tab view -->
    <string name="preferences_tab_view">Vista de pestaña</string>
    <!-- Option for a list tab view -->
    <string name="tab_view_list">Lista</string>
    <!-- Option for a grid tab view -->
    <string name="tab_view_grid">Cuadrícula</string>
    <!-- Title of preference that allows a user to auto close tabs after a specified amount of time -->
    <string name="preferences_close_tabs">Cerrar pestañas</string>
    <!-- Option for auto closing tabs that will never auto close tabs, always allows user to manually close tabs -->
    <string name="close_tabs_manually">Manualmente</string>
    <!-- Option for auto closing tabs that will auto close tabs after one day -->
    <string name="close_tabs_after_one_day">Después de un día</string>
    <!-- Option for auto closing tabs that will auto close tabs after one week -->
    <string name="close_tabs_after_one_week">Después de una semana</string>
    <!-- Option for auto closing tabs that will auto close tabs after one month -->
    <string name="close_tabs_after_one_month">Después de un mes</string>

    <!-- Title of preference that allows a user to specify the auto-close settings for open tabs -->
    <string name="preference_auto_close_tabs" tools:ignore="UnusedResources">Cerrar automáticamente pestañas abiertas</string>

    <!-- Opening screen -->
    <!-- Title of a preference that allows a user to choose what screen to show after opening the app -->
    <string name="preferences_opening_screen">Pantalla de apertura</string>
    <!-- Option for always opening the homepage when re-opening the app -->
    <string name="opening_screen_homepage">Página de inicio</string>
    <!-- Option for always opening the user's last-open tab when re-opening the app -->
    <string name="opening_screen_last_tab">Última pestaña</string>
    <!-- Option for always opening the homepage when re-opening the app after four hours of inactivity -->
    <string name="opening_screen_after_four_hours_of_inactivity">Página de inicio después de cuatro horas de inactividad</string>
    <!-- Summary for tabs preference when auto closing tabs setting is set to manual close-->
    <string name="close_tabs_manually_summary">Cerrar manualmente</string>
    <!-- Summary for tabs preference when auto closing tabs setting is set to auto close tabs after one day-->
    <string name="close_tabs_after_one_day_summary">Cerrar después de un día</string>
    <!-- Summary for tabs preference when auto closing tabs setting is set to auto close tabs after one week-->
    <string name="close_tabs_after_one_week_summary">Cerrar después de una semana</string>
    <!-- Summary for tabs preference when auto closing tabs setting is set to auto close tabs after one month-->
    <string name="close_tabs_after_one_month_summary">Cerrar después de un mes</string>

    <!-- Summary for homepage preference indicating always opening the homepage when re-opening the app -->
    <string name="opening_screen_homepage_summary">Abrir en la página de inicio</string>
    <!-- Summary for homepage preference indicating always opening the last-open tab when re-opening the app -->
    <string name="opening_screen_last_tab_summary">Abrir en la última pestaña</string>
    <!-- Summary for homepage preference indicating opening the homepage when re-opening the app after four hours of inactivity -->
    <string name="opening_screen_after_four_hours_of_inactivity_summary">Abrir en la página de inicio después de cuatro horas</string>

    <!-- Inactive tabs -->
    <!-- Category header of a preference that allows a user to enable or disable the inactive tabs feature -->
    <string name="preferences_inactive_tabs">Mover las pestañas antiguas a inactivas</string>
    <!-- Title of inactive tabs preference -->
    <string name="preferences_inactive_tabs_title">Las pestañas que no has visto durante dos semanas se mueven a la sección inactiva.</string>

    <!-- Studies -->
    <!-- Title of the remove studies button -->
    <string name="studies_remove">Eliminar</string>
    <!-- Title of the active section on the studies list -->
    <string name="studies_active">Activo</string>
    <!-- Description for studies, it indicates why Firefox use studies. The first parameter is the name of the application. -->
    <string name="studies_description_2">%1$s puede instalar y ejecutar estudios de vez en cuando.</string>
    <!-- Learn more link for studies, links to an article for more information about studies. -->
    <string name="studies_learn_more">Saber más</string>

    <!-- Dialog message shown after removing a study -->
    <string name="studies_restart_app">La aplicación se cerrará para aplicar los cambios</string>
    <!-- Dialog button to confirm the removing a study. -->
    <string name="studies_restart_dialog_ok">Aceptar</string>
    <!-- Dialog button text for canceling removing a study. -->
    <string name="studies_restart_dialog_cancel">Cancelar</string>
    <!-- Toast shown after turning on/off studies preferences -->
    <string name="studies_toast_quit_application" tools:ignore="UnusedResources">Saliendo de la aplicación para aplicar los cambios…</string>

    <!-- Sessions -->
    <!-- Title for the list of tabs -->
    <string name="tab_header_label">Pestañas abiertas</string>
    <!-- Title for the list of tabs in the current private session -->
    <string name="tabs_header_private_tabs_title">Pestañas privadas</string>
    <!-- Title for the list of tabs in the synced tabs -->
    <string name="tabs_header_synced_tabs_title">Pestañas sincronizadas</string>
    <!-- Content description (not visible, for screen readers etc.): Add tab button. Adds a news tab when pressed -->
    <string name="add_tab">Agregar pestaña</string>
    <!-- Content description (not visible, for screen readers etc.): Add tab button. Adds a news tab when pressed -->
    <string name="add_private_tab">Añadir pestaña privada</string>
    <!-- Text for the new tab button to indicate adding a new private tab in the tab -->
    <string name="tab_drawer_fab_content">Privada</string>
    <!-- Text for the new tab button to indicate syncing command on the synced tabs page -->
    <string name="tab_drawer_fab_sync">Sincronizar</string>
    <!-- Text shown in the menu for sharing all tabs -->
    <string name="tab_tray_menu_item_share">Compartir todas las pestañas</string>
    <!-- Text shown in the menu to view recently closed tabs -->
    <string name="tab_tray_menu_recently_closed">Pestañas cerradas recientemente</string>
    <!-- Text shown in the tabs tray inactive tabs section -->
    <string name="tab_tray_inactive_recently_closed" tools:ignore="UnusedResources">Cerradas recientemente</string>
    <!-- Text shown in the menu to view account settings -->
    <string name="tab_tray_menu_account_settings">Ajustes de la cuenta</string>
    <!-- Text shown in the menu to view tab settings -->
    <string name="tab_tray_menu_tab_settings">Ajustes de pestañas</string>
    <!-- Text shown in the menu for closing all tabs -->
    <string name="tab_tray_menu_item_close">Cerrar todas las pestañas</string>
    <!-- Text shown in the multiselect menu for bookmarking selected tabs. -->
    <string name="tab_tray_multiselect_menu_item_bookmark">Marcador</string>
    <!-- Text shown in the multiselect menu for closing selected tabs. -->
    <string name="tab_tray_multiselect_menu_item_close">Cerrar</string>
    <!-- Content description for tabs tray multiselect share button -->
    <string name="tab_tray_multiselect_share_content_description">Compartir pestañas seleccionadas</string>
    <!-- Content description for tabs tray multiselect menu -->
    <string name="tab_tray_multiselect_menu_content_description">Menú de pestañas seleccionadas</string>
    <!-- Content description (not visible, for screen readers etc.): Removes tab from collection button. Removes the selected tab from collection when pressed -->
    <string name="remove_tab_from_collection">Eliminar pestaña de la colección</string>
    <!-- Text for button to enter multiselect mode in tabs tray -->
    <string name="tabs_tray_select_tabs">Seleccionar pestañas</string>
    <!-- Content description (not visible, for screen readers etc.): Close tab button. Closes the current session when pressed -->
    <string name="close_tab">Cerrar pestaña</string>
    <!-- Content description (not visible, for screen readers etc.): Close tab <title> button. First parameter is tab title  -->
    <string name="close_tab_title">Cerrar pestaña %s</string>
    <!-- Content description (not visible, for screen readers etc.): Opens the open tabs menu when pressed -->
    <string name="open_tabs_menu">Abrir menú de pestañas</string>
    <!-- Open tabs menu item to save tabs to collection -->
    <string name="tabs_menu_save_to_collection1">Guardar pestañas en la colección</string>
    <!-- Text for the menu button to delete a collection -->
    <string name="collection_delete">Eliminar colección</string>
    <!-- Text for the menu button to rename a collection -->
    <string name="collection_rename">Cambiar nombre a colección</string>
    <!-- Text for the button to open tabs of the selected collection -->
    <string name="collection_open_tabs">Abrir pestañas</string>


    <!-- Hint for adding name of a collection -->
    <string name="collection_name_hint">Nombre de la colección</string>
    <!-- Text for the menu button to rename a top site -->
    <string name="rename_top_site">Renombrar</string>
    <!-- Text for the menu button to remove a top site -->
    <string name="remove_top_site">Eliminar</string>

    <!-- Text for the menu button to delete a top site from history -->
    <string name="delete_from_history">Eliminar del historial</string>
    <!-- Postfix for private WebApp titles, placeholder is replaced with app name -->
    <string name="pwa_site_controls_title_private">%1$s (modo privado)</string>

    <!-- History -->
    <!-- Text for the button to search all history -->
    <string name="history_search_1">Introducir términos de búsqueda</string>
    <!-- Text for the button to clear all history -->
    <string name="history_delete_all">Eliminar historial</string>
    <!-- Text for the snackbar to confirm that multiple browsing history items has been deleted -->
    <string name="history_delete_multiple_items_snackbar">Historial eliminado</string>
    <!-- Text for the snackbar to confirm that a single browsing history item has been deleted. The first parameter is the shortened URL of the deleted history item. -->
    <string name="history_delete_single_item_snackbar">Se ha eliminado %1$s</string>
    <!-- Context description text for the button to delete a single history item -->
    <string name="history_delete_item">Eliminar</string>
    <!-- History multi select title in app bar
    The first parameter is the number of bookmarks selected -->
    <string name="history_multi_select_title">%1$d seleccionado(s)</string>
    <!-- Text for the header that groups the history for today -->
    <string name="history_today">Hoy</string>
    <!-- Text for the header that groups the history for yesterday -->
    <string name="history_yesterday">Ayer</string>
    <!-- Text for the header that groups the history the past 7 days -->
    <string name="history_7_days">Últimos 7 días</string>
    <!-- Text for the header that groups the history the past 30 days -->
    <string name="history_30_days">Últimos 30 días</string>
    <!-- Text for the header that groups the history older than the last month -->
    <string name="history_older">Más antiguo</string>

    <!-- Text shown when no history exists -->
    <string name="history_empty_message">No hay ningún historial</string>

    <!-- Downloads -->
    <!-- Text for the snackbar to confirm that multiple downloads items have been removed -->
    <string name="download_delete_multiple_items_snackbar_1">Descargas eliminadas</string>
    <!-- Text for the snackbar to confirm that a single download item has been removed. The first parameter is the name of the download item. -->
    <string name="download_delete_single_item_snackbar">%1$s eliminado</string>
    <!-- Text shown when no download exists -->
    <string name="download_empty_message_1">No hay archivos descargados</string>
    <!-- History multi select title in app bar
    The first parameter is the number of downloads selected -->
    <string name="download_multi_select_title">%1$d seleccionado(s)</string>


    <!-- Text for the button to remove a single download item -->
    <string name="download_delete_item_1">Eliminar</string>


    <!-- Crashes -->
    <!-- Title text displayed on the tab crash page. This first parameter is the name of the application (For example: Fenix) -->
    <string name="tab_crash_title_2">Lo sentimos. %1$s no puede cargar esa página.</string>

    <!-- Send crash report checkbox text on the tab crash page -->
    <string name="tab_crash_send_report">Enviar informe de fallos a Mozilla</string>
    <!-- Close tab button text on the tab crash page -->
    <string name="tab_crash_close">Cerrar pestaña</string>
    <!-- Restore tab button text on the tab crash page -->
    <string name="tab_crash_restore">Restaurar pestaña</string>

    <!-- Bookmarks -->
    <!-- Confirmation message for a dialog confirming if the user wants to delete the selected folder -->
    <string name="bookmark_delete_folder_confirmation_dialog">¿Seguro que quieres eliminar esta carpeta?</string>
    <!-- Confirmation message for a dialog confirming if the user wants to delete multiple items including folders. Parameter will be replaced by app name. -->
    <string name="bookmark_delete_multiple_folders_confirmation_dialog">%s va a eliminar los elementos seleccionados.</string>
    <!-- Text for the cancel button on delete bookmark dialog -->
    <string name="bookmark_delete_negative">Cancelar</string>
    <!-- Screen title for adding a bookmarks folder -->
    <string name="bookmark_add_folder">Agregar carpeta</string>
    <!-- Snackbar title shown after a bookmark has been created. -->
    <string name="bookmark_saved_snackbar">¡Marcador guardado!</string>
    <!-- Snackbar edit button shown after a bookmark has been created. -->
    <string name="edit_bookmark_snackbar_action">EDITAR</string>

    <!-- Bookmark overflow menu edit button -->
    <string name="bookmark_menu_edit_button">Editar</string>
    <!-- Bookmark overflow menu copy button -->
    <string name="bookmark_menu_copy_button">Copiar</string>
    <!-- Bookmark overflow menu share button -->
    <string name="bookmark_menu_share_button">Compartir</string>
    <!-- Bookmark overflow menu open in new tab button -->
    <string name="bookmark_menu_open_in_new_tab_button">Abrir en una nueva pestaña</string>
    <!-- Bookmark overflow menu open in private tab button -->
    <string name="bookmark_menu_open_in_private_tab_button">Abrir en una pestaña privada</string>
    <!-- Bookmark overflow menu open all in tabs button -->
    <string name="bookmark_menu_open_all_in_tabs_button">Abrir todo en pestañas nuevas</string>
    <!-- Bookmark overflow menu open all in private tabs button -->
    <string name="bookmark_menu_open_all_in_private_tabs_button">Abrir todo en pestañas privadas</string>
    <!-- Bookmark overflow menu delete button -->
    <string name="bookmark_menu_delete_button">Eliminar</string>
    <!--Bookmark overflow menu save button -->
    <string name="bookmark_menu_save_button">Guardar</string>
    <!-- Bookmark multi select title in app bar
     The first parameter is the number of bookmarks selected -->
    <string name="bookmarks_multi_select_title">Se seleccionó %1$d</string>
    <!-- Bookmark editing screen title -->
    <string name="edit_bookmark_fragment_title">Editar marcador</string>
    <!-- Bookmark folder editing screen title -->
    <string name="edit_bookmark_folder_fragment_title">Editar carpeta</string>
    <!-- Bookmark sign in button message -->
    <string name="bookmark_sign_in_button">Iniciar sesión para ver los marcadores sincronizados</string>
    <!-- Bookmark URL editing field label -->
    <string name="bookmark_url_label">URL</string>
    <!-- Bookmark FOLDER editing field label -->
    <string name="bookmark_folder_label">CARPETA</string>
    <!-- Bookmark NAME editing field label -->
    <string name="bookmark_name_label">NOMBRE</string>
    <!-- Bookmark add folder screen title -->
    <string name="bookmark_add_folder_fragment_label">Agregar carpeta</string>
    <!-- Bookmark select folder screen title -->
    <string name="bookmark_select_folder_fragment_label">Seleccionar carpeta</string>
    <!-- Bookmark editing error missing title -->
    <string name="bookmark_empty_title_error">Debe tener un título</string>
    <!-- Bookmark editing error missing or improper URL -->
    <string name="bookmark_invalid_url_error">URL no válida</string>
    <!-- Bookmark screen message for empty bookmarks folder -->
    <string name="bookmarks_empty_message">No hay marcadores aquí</string>
    <!-- Bookmark snackbar message on deletion
     The first parameter is the host part of the URL of the bookmark deleted, if any -->
    <string name="bookmark_deletion_snackbar_message">Se eliminó %1$s</string>
    <!-- Bookmark snackbar message on deleting multiple bookmarks not including folders-->
    <string name="bookmark_deletion_multiple_snackbar_message_2">Marcadores eliminados</string>
    <!-- Bookmark snackbar message on deleting multiple bookmarks including folders-->
    <string name="bookmark_deletion_multiple_snackbar_message_3">Eliminar carpetas seleccionadas</string>
    <!-- Bookmark undo button for deletion snackbar action -->
    <string name="bookmark_undo_deletion">DESHACER</string>

    <!-- Text for the button to search all bookmarks -->
    <string name="bookmark_search">Introducir términos de búsqueda</string>

    <!-- Site Permissions -->
    <!-- Button label that take the user to the Android App setting -->
    <string name="phone_feature_go_to_settings">Ir a Ajustes</string>

    <!-- Content description (not visible, for screen readers etc.): Quick settings sheet
        to give users access to site specific information / settings. For example:
        Secure settings status and a button to modify site permissions -->
    <string name="quick_settings_sheet">Hoja de ajustes rápidos</string>
    <!-- Label that indicates that this option it the recommended one -->
    <string name="phone_feature_recommended">Recomendada</string>
    <!-- Button label for clearing all the information of site permissions-->
    <string name="clear_permissions">Eliminar permisos</string>
    <!-- Text for the OK button on Clear permissions dialog -->
    <string name="clear_permissions_positive">Aceptar</string>
    <!-- Text for the cancel button on Clear permissions dialog -->
    <string name="clear_permissions_negative">Cancelar</string>
    <!-- Button label for clearing a site permission-->
    <string name="clear_permission">Eliminar permisos</string>
    <!-- Text for the OK button on Clear permission dialog -->
    <string name="clear_permission_positive">Aceptar</string>
    <!-- Text for the cancel button on Clear permission dialog -->
    <string name="clear_permission_negative">Cancelar</string>
    <!-- Button label for clearing all the information on all sites-->
    <string name="clear_permissions_on_all_sites">Eliminar permisos de todos los sitios</string>
    <!-- Preference for altering video and audio autoplay for all websites -->
    <string name="preference_browser_feature_autoplay">Reproducir automáticamente</string>
    <!-- Preference for altering the camera access for all websites -->
    <string name="preference_phone_feature_camera">Cámara</string>
    <!-- Preference for altering the microphone access for all websites -->
    <string name="preference_phone_feature_microphone">Micrófono</string>
    <!-- Preference for altering the location access for all websites -->
    <string name="preference_phone_feature_location">Ubicación</string>
    <!-- Preference for altering the notification access for all websites -->
    <string name="preference_phone_feature_notification">Notificación</string>
    <!-- Preference for altering the persistent storage access for all websites -->
    <string name="preference_phone_feature_persistent_storage">Almacenamiento persistente</string>
    <!-- Preference for altering the storage access setting for all websites -->
    <string name="preference_phone_feature_cross_origin_storage_access">Cookies entre sitios</string>
    <!-- Preference for altering the EME access for all websites -->
    <string name="preference_phone_feature_media_key_system_access">Contenido controlado por DRM</string>
    <!-- Label that indicates that a permission must be asked always -->
    <string name="preference_option_phone_feature_ask_to_allow">Pedir permiso</string>
    <!-- Label that indicates that a permission must be blocked -->
    <string name="preference_option_phone_feature_blocked">Bloqueado</string>
    <!-- Label that indicates that a permission must be allowed -->
    <string name="preference_option_phone_feature_allowed">Permitido</string>
    <!--Label that indicates a permission is by the Android OS-->
    <string name="phone_feature_blocked_by_android">Bloqueado por Android</string>
    <!-- Preference for showing a list of websites that the default configurations won't apply to them -->
    <string name="preference_exceptions">Excepciones</string>
    <!-- Summary of tracking protection preference if tracking protection is set to off -->
    <string name="tracking_protection_off">Desactivada</string>

    <!-- Summary of tracking protection preference if tracking protection is set to standard -->
    <string name="tracking_protection_standard">Estándar</string>
    <!-- Summary of tracking protection preference if tracking protection is set to strict -->
    <string name="tracking_protection_strict">Estricto</string>
    <!-- Summary of tracking protection preference if tracking protection is set to custom -->
    <string name="tracking_protection_custom">Personalizado</string>
    <!-- Label for global setting that indicates that all video and audio autoplay is allowed -->
    <string name="preference_option_autoplay_allowed2">Permitir audio y vídeo</string>
    <!-- Label for site specific setting that indicates that all video and audio autoplay is allowed -->
    <string name="quick_setting_option_autoplay_allowed">Permitir audio y vídeo</string>
    <!-- Label that indicates that video and audio autoplay is only allowed over Wi-Fi -->
    <string name="preference_option_autoplay_allowed_wifi_only2">Bloquear audio y vídeo solo con datos móviles</string>
    <!-- Subtext that explains 'autoplay on Wi-Fi only' option -->
    <string name="preference_option_autoplay_allowed_wifi_subtext">El audio y el vídeo se reproducirán con Wi-Fi</string>
    <!-- Label for global setting that indicates that video autoplay is allowed, but audio autoplay is blocked -->
    <string name="preference_option_autoplay_block_audio2">Bloquear solo audio</string>
    <!-- Label for site specific setting that indicates that video autoplay is allowed, but audio autoplay is blocked -->
    <string name="quick_setting_option_autoplay_block_audio">Bloquear solo audio</string>
    <!-- Label for global setting that indicates that all video and audio autoplay is blocked -->
    <string name="preference_option_autoplay_blocked3">Bloquear audio y vídeo</string>
    <!-- Label for site specific setting that indicates that all video and audio autoplay is blocked -->
    <string name="quick_setting_option_autoplay_blocked">Bloquear audio y vídeo</string>
    <!-- Summary of delete browsing data on quit preference if it is set to on -->
    <string name="delete_browsing_data_quit_on">Activado</string>
    <!-- Summary of delete browsing data on quit preference if it is set to off -->
    <string name="delete_browsing_data_quit_off">Desactivado</string>

    <!-- Summary of studies preference if it is set to on -->
    <string name="studies_on">Activado</string>
    <!-- Summary of studies data on quit preference if it is set to off -->
    <string name="studies_off">Desactivado</string>

    <!-- Collections -->
    <!-- Collections header on home fragment -->
    <string name="collections_header">Colecciones</string>
    <!-- Content description (not visible, for screen readers etc.): Opens the collection menu when pressed -->
    <string name="collection_menu_button_content_description">Menú de la colección</string>

    <!-- Label to describe what collections are to a new user without any collections -->
    <string name="no_collections_description2">Recopila todo lo que te importa. \nAgrupa búsquedas, sitios y pestañas similares para acceder rápidamente a ellos más tarde.</string>
    <!-- Title for the "select tabs" step of the collection creator -->
    <string name="create_collection_select_tabs">Seleccionar pestañas</string>

    <!-- Title for the "select collection" step of the collection creator -->
    <string name="create_collection_select_collection">Seleccionar colección</string>

    <!-- Title for the "name collection" step of the collection creator -->
    <string name="create_collection_name_collection">Dar nombre a la colección</string>

    <!-- Button to add new collection for the "select collection" step of the collection creator -->
    <string name="create_collection_add_new_collection">Añadir nueva colección</string>

    <!-- Button to select all tabs in the "select tabs" step of the collection creator -->
    <string name="create_collection_select_all">Seleccionar todo</string>
    <!-- Button to deselect all tabs in the "select tabs" step of the collection creator -->
    <string name="create_collection_deselect_all">Dejar de seleccionar todo</string>
    <!-- Text to prompt users to select the tabs to save in the "select tabs" step of the collection creator -->
    <string name="create_collection_save_to_collection_empty">Selecciona las pestañas que quieras guardar</string>

    <!-- Text to show users how many tabs they have selected in the "select tabs" step of the collection creator.
     %d is a placeholder for the number of tabs selected. -->
    <string name="create_collection_save_to_collection_tabs_selected">%d pestañas seleccionadas</string>

    <!-- Text to show users they have one tab selected in the "select tabs" step of the collection creator.
    %d is a placeholder for the number of tabs selected. -->
    <string name="create_collection_save_to_collection_tab_selected">%d pestaña seleccionada</string>

    <!-- Text shown in snackbar when multiple tabs have been saved in a collection -->
    <string name="create_collection_tabs_saved">¡Pestañas guardadas!</string>

    <!-- Text shown in snackbar when one or multiple tabs have been saved in a new collection -->
    <string name="create_collection_tabs_saved_new_collection">¡Colección guardada!</string>
    <!-- Text shown in snackbar when one tab has been saved in a collection -->
    <string name="create_collection_tab_saved">¡Pestaña guardada!</string>

    <!-- Content description (not visible, for screen readers etc.): button to close the collection creator -->
    <string name="create_collection_close">Cerrar</string>

    <!-- Button to save currently selected tabs in the "select tabs" step of the collection creator-->
    <string name="create_collection_save">Guardar</string>

    <!-- Snackbar action to view the collection the user just created or updated -->
    <string name="create_collection_view">Ver</string>

    <!-- Text for the OK button from collection dialogs -->
    <string name="create_collection_positive">Aceptar</string>
    <!-- Text for the cancel button from collection dialogs -->
    <string name="create_collection_negative">Cancelar</string>

    <!-- Default name for a new collection in "name new collection" step of the collection creator. %d is a placeholder for the number of collections-->
    <string name="create_collection_default_name">Colección %d</string>

    <!-- Share -->
    <!-- Share screen header -->
    <string name="share_header_2">Compartir</string>
    <!-- Content description (not visible, for screen readers etc.):
        "Share" button. Opens the share menu when pressed. -->
    <string name="share_button_content_description">Compartir</string>
    <!-- Text for the Save to PDF feature in the share menu -->
    <string name="share_save_to_pdf">Guardar como PDF</string>
    <!-- Text for error message when generating a PDF file Text. -->
    <string name="unable_to_save_to_pdf_error">No se puede generar PDF</string>
    <!-- Text for standard error snackbar dismiss button. -->
    <string name="standard_snackbar_error_dismiss">Descartar</string>
    <!-- Text for error message when printing a page and it fails. -->
    <string name="unable_to_print_page_error">No se puede imprimir esta página</string>
    <!-- Text for the print feature in the share and browser menu -->
    <string name="menu_print">Imprimir</string>
    <!-- Sub-header in the dialog to share a link to another sync device -->
    <string name="share_device_subheader">Enviar a dispositivo</string>
    <!-- Sub-header in the dialog to share a link to an app from the full list -->
    <string name="share_link_all_apps_subheader">Todas las acciones</string>
    <!-- Sub-header in the dialog to share a link to an app from the most-recent sorted list -->
    <string name="share_link_recent_apps_subheader">Usado recientemente</string>
    <!-- Text for the copy link action in the share screen. -->
    <string name="share_copy_link_to_clipboard">Copiar al portapapeles</string>
    <!-- Toast shown after copying link to clipboard -->
    <string name="toast_copy_link_to_clipboard">Copiado al portapapeles</string>
    <!-- An option from the share dialog to sign into sync -->
    <string name="sync_sign_in">Iniciar sesión en Sync</string>
     <!-- An option from the three dot menu to sync and save data -->
    <string name="sync_menu_sync_and_save_data">Sincronizar y guardar datos</string>
    <!-- An option from the share dialog to send link to all other sync devices -->
    <string name="sync_send_to_all">Enviar a todos los dispositivos</string>
    <!-- An option from the share dialog to reconnect to sync -->
    <string name="sync_reconnect">Volver a conectar con Sync</string>
    <!-- Text displayed when sync is offline and cannot be accessed -->
    <string name="sync_offline">Sin conexión</string>
    <!-- An option to connect additional devices -->
    <string name="sync_connect_device">Conectar otro dispositivo</string>
    <!-- The dialog text shown when additional devices are not available -->
    <string name="sync_connect_device_dialog">Para enviar una pestaña, inicia sesión en Firefox al menos en otro dispositivo.</string>
    <!-- Confirmation dialog button -->
    <string name="sync_confirmation_button">Entendido</string>

    <!-- Share error message -->
    <string name="share_error_snackbar">No se puede compartir con esta aplicación</string>

    <!-- Add new device screen title -->
    <string name="sync_add_new_device_title">Enviar a dispositivo</string>
    <!-- Text for the warning message on the Add new device screen -->
    <string name="sync_add_new_device_message">No hay dispositivos conectados</string>
    <!-- Text for the button to learn about sending tabs -->
    <string name="sync_add_new_device_learn_button">Saber más sobre cómo enviar pestañas…</string>
    <!-- Text for the button to connect another device -->
    <string name="sync_add_new_device_connect_button">Conectar otro dispositivo…</string>

    <!-- Notifications -->
    <!-- Text shown in the notification that pops up to remind the user that a private browsing session is active. -->
    <string name="notification_pbm_delete_text_2">Cerrar pestañas privadas</string>

    <!-- Text shown in the notification that pops up to remind the user that a private browsing session is active for Android 14+ -->
    <string name="notification_erase_title_android_14">¿Cerrar pestañas privadas?</string>
    <string name="notification_erase_text_android_14">Toca o desliza esta notificación para cerrar las pestañas privadas.</string>

    <!-- Name of the marketing notification channel. Displayed in the "App notifications" system settings for the app -->
    <string name="notification_marketing_channel_name">Marketing</string>

    <!-- Title shown in the notification that pops up to remind the user to set fenix as default browser.
    The app name is in the text, due to limitations with localizing Nimbus experiments -->
    <string name="nimbus_notification_default_browser_title" tools:ignore="UnusedResources">Firefox es rápido y privado</string>
    <!-- Text shown in the notification that pops up to remind the user to set fenix as default browser.
    The app name is in the text, due to limitations with localizing Nimbus experiments -->
    <string name="nimbus_notification_default_browser_text" tools:ignore="UnusedResources">Convertir Firefox en tu navegador predeterminado</string>
    <!-- Title shown in the notification that pops up to re-engage the user -->
    <string name="notification_re_engagement_title">Prueba la navegación privada</string>
    <!-- Text shown in the notification that pops up to re-engage the user.
    %1$s is a placeholder that will be replaced by the app name. -->
    <string name="notification_re_engagement_text">Navega sin guardar cookies ni historial en %1$s</string>

    <!-- Title A shown in the notification that pops up to re-engage the user -->
    <string name="notification_re_engagement_A_title">Navega sin dejar rastro</string>
    <!-- Text A shown in the notification that pops up to re-engage the user.
    %1$s is a placeholder that will be replaced by the app name. -->
    <string name="notification_re_engagement_A_text">La navegación privada en %1$s no guarda tu información.</string>
    <!-- Title B shown in the notification that pops up to re-engage the user -->
    <string name="notification_re_engagement_B_title">Inicia tu primera búsqueda</string>
    <!-- Text B shown in the notification that pops up to re-engage the user -->
    <string name="notification_re_engagement_B_text">Encuentra algo cerca. O descubre algo divertido.</string>

    <!-- Survey -->
    <!-- Text shown in the fullscreen message that pops up to ask user to take a short survey.
    The app name is in the text, due to limitations with localizing Nimbus experiments -->
    <string name="nimbus_survey_message_text">Ayúdanos a mejorar Firefox respondiendo a una pequeña encuesta.</string>
    <!-- Preference for taking the short survey. -->
    <string name="preferences_take_survey">Realizar encuesta</string>
    <!-- Preference for not taking the short survey. -->
    <string name="preferences_not_take_survey">No, gracias</string>

    <!-- Snackbar -->
    <!-- Text shown in snackbar when user deletes a collection -->
    <string name="snackbar_collection_deleted">Colección eliminada</string>

    <!-- Text shown in snackbar when user renames a collection -->
    <string name="snackbar_collection_renamed">Se cambió el nombre a la colección</string>

    <!-- Text shown in snackbar when user closes a tab -->
    <string name="snackbar_tab_closed">Pestaña cerrada</string>
    <!-- Text shown in snackbar when user closes all tabs -->
    <string name="snackbar_tabs_closed">Pestañas cerradas</string>
    <!-- Text shown in snackbar when user bookmarks a list of tabs -->
    <string name="snackbar_message_bookmarks_saved">¡Marcadores guardados!</string>
    <!-- Text shown in snackbar when user adds a site to shortcuts -->
    <string name="snackbar_added_to_shortcuts">¡Añadido a los accesos directos!</string>
    <!-- Text shown in snackbar when user closes a private tab -->
    <string name="snackbar_private_tab_closed">Pestaña privada cerrada</string>
    <!-- Text shown in snackbar when user closes all private tabs -->
    <string name="snackbar_private_tabs_closed">Pestañas privada cerradas</string>
    <!-- Text shown in snackbar when user erases their private browsing data -->
    <string name="snackbar_private_data_deleted">Se han eliminado los datos de navegación privada</string>
    <!-- Text shown in snackbar to undo deleting a tab, top site or collection -->
    <string name="snackbar_deleted_undo">DESHACER</string>

    <!-- Text shown in snackbar when user removes a top site -->
    <string name="snackbar_top_site_removed">Sitio eliminado</string>
    <!-- QR code scanner prompt which appears after scanning a code, but before navigating to it
        First parameter is the name of the app, second parameter is the URL or text scanned-->
    <string name="qr_scanner_confirmation_dialog_message">Permitir que %1$s abra %2$s</string>
    <!-- QR code scanner prompt dialog positive option to allow navigation to scanned link -->
    <string name="qr_scanner_dialog_positive">PERMITIR</string>
    <!-- QR code scanner prompt dialog positive option to deny navigation to scanned link -->
    <string name="qr_scanner_dialog_negative">DENEGAR</string>
    <!-- QR code scanner prompt dialog error message shown when a hostname does not contain http or https. -->
    <string name="qr_scanner_dialog_invalid">La dirección web no es válida.</string>
    <!-- QR code scanner prompt dialog positive option when there is an error -->
    <string name="qr_scanner_dialog_invalid_ok">Aceptar</string>
    <!-- Tab collection deletion prompt dialog message. Placeholder will be replaced with the collection name -->
    <string name="tab_collection_dialog_message">¿Seguro que quieres eliminar %1$s?</string>
    <!-- Collection and tab deletion prompt dialog message. This will show when the last tab from a collection is deleted -->
    <string name="delete_tab_and_collection_dialog_message">Eliminar esta pestaña va a eliminar toda la colección. Puedes crear nuevas colecciones en cualquier momento.</string>
    <!-- Collection and tab deletion prompt dialog title. Placeholder will be replaced with the collection name. This will show when the last tab from a collection is deleted -->
    <string name="delete_tab_and_collection_dialog_title">¿Eliminar %1$s?</string>
    <!-- Tab collection deletion prompt dialog option to delete the collection -->
    <string name="tab_collection_dialog_positive">Eliminar</string>
    <!-- Text displayed in a notification when the user enters full screen mode -->
    <string name="full_screen_notification">Accediendo a pantalla completa</string>

    <!-- Message for copying the URL via long press on the toolbar -->
    <string name="url_copied">URL copiada</string>


    <!-- Sample text for accessibility font size -->
    <string name="accessibility_text_size_sample_text_1">Este es un texto de ejemplo. Está aquí para mostrar cómo va a aparecer el texto cuando aumentes o disminuyas el tamaño con esta configuración.</string>
    <!-- Summary for Accessibility Text Size Scaling Preference -->
    <string name="preference_accessibility_text_size_summary">Aumentar o disminuir el tamaño del texto en sitios web</string>
    <!-- Title for Accessibility Text Size Scaling Preference -->
    <string name="preference_accessibility_font_size_title">Tamaño de la fuente</string>

    <!-- Title for Accessibility Text Automatic Size Scaling Preference -->
    <string name="preference_accessibility_auto_size_2">Tamaño de fuente automático</string>
    <!-- Summary for Accessibility Text Automatic Size Scaling Preference -->
    <string name="preference_accessibility_auto_size_summary">El tamaño de la fuente será el mismo que el de Android. Desactiva esta opción para configurarlo aquí.</string>

    <!-- Title for the Delete browsing data preference -->
    <string name="preferences_delete_browsing_data">Eliminar datos del navegador</string>
    <!-- Title for the tabs item in Delete browsing data -->
    <string name="preferences_delete_browsing_data_tabs_title_2">Pestañas abiertas</string>
    <!-- Subtitle for the tabs item in Delete browsing data, parameter will be replaced with the number of open tabs -->
    <string name="preferences_delete_browsing_data_tabs_subtitle">%d pestañas</string>
    <!-- Title for the data and history items in Delete browsing data -->
    <!-- Title for the history item in Delete browsing data -->
    <string name="preferences_delete_browsing_data_browsing_history_title">Historial de navegación</string>
    <!-- Subtitle for the data and history items in delete browsing data, parameter will be replaced with the
        number of history items the user has -->
    <string name="preferences_delete_browsing_data_browsing_data_subtitle">%d direcciones</string>
    <!-- Title for the cookies and site data items in Delete browsing data -->
    <string name="preferences_delete_browsing_data_cookies_and_site_data">Cookies y datos del sitio</string>
    <!-- Subtitle for the cookies item in Delete browsing data -->
    <string name="preferences_delete_browsing_data_cookies_subtitle">Se cerrará sesión en la mayoría de los sitios</string>
    <!-- Title for the cached images and files item in Delete browsing data -->
    <string name="preferences_delete_browsing_data_cached_files">Imágenes y archivos en caché</string>
    <!-- Subtitle for the cached images and files item in Delete browsing data -->
    <string name="preferences_delete_browsing_data_cached_files_subtitle">Libera espacio de almacenamiento</string>
    <!-- Title for the site permissions item in Delete browsing data -->
    <string name="preferences_delete_browsing_data_site_permissions">Permisos del sitio</string>
    <!-- Title for the downloads item in Delete browsing data -->
    <string name="preferences_delete_browsing_data_downloads">Descargas</string>
    <!-- Text for the button to delete browsing data -->
    <string name="preferences_delete_browsing_data_button">Eliminar datos de navegación</string>

    <!-- Title for the Delete browsing data on quit preference -->
    <string name="preferences_delete_browsing_data_on_quit">Eliminar datos de navegación al salir</string>
    <!-- Summary for the Delete browsing data on quit preference. "Quit" translation should match delete_browsing_data_on_quit_action translation. -->
    <string name="preference_summary_delete_browsing_data_on_quit_2">Eliminar automáticamente los datos de navegación cuando selecciones \&quot;Salir\&quot; en el menú principal</string>

    <!-- Action item in menu for the Delete browsing data on quit feature -->
    <string name="delete_browsing_data_on_quit_action">Salir</string>

    <!-- Title text of a delete browsing data dialog. -->
    <string name="delete_history_prompt_title">Intervalo de tiempo a eliminar</string>
    <!-- Body text of a delete browsing data dialog. -->
    <string name="delete_history_prompt_body" moz:RemovedIn="130" tools:ignore="UnusedResources">Elimina el historial (incluido el historial sincronizado desde otros dispositivos), las cookies y otros datos de navegación.</string>
    <!-- Body text of a delete browsing data dialog. -->
    <string name="delete_history_prompt_body_2">Elimina el historial (incluido el historial sincronizado de otros dispositivos)</string>
    <!-- Radio button in the delete browsing data dialog to delete history items for the last hour. -->
    <string name="delete_history_prompt_button_last_hour">Última hora</string>
    <!-- Radio button in the delete browsing data dialog to delete history items for today and yesterday. -->
    <string name="delete_history_prompt_button_today_and_yesterday">Ayer y hoy</string>
    <!-- Radio button in the delete browsing data dialog to delete all history. -->
    <string name="delete_history_prompt_button_everything">Todo</string>

    <!-- Dialog message to the user asking to delete browsing data. Parameter will be replaced by app name. -->
    <string name="delete_browsing_data_prompt_message_3">%s eliminará los datos de navegación seleccionados.</string>
    <!-- Text for the cancel button for the data deletion dialog -->
    <string name="delete_browsing_data_prompt_cancel">Cancelar</string>
    <!-- Text for the allow button for the data deletion dialog -->
    <string name="delete_browsing_data_prompt_allow">Eliminar</string>
    <!-- Text for the snackbar confirmation that the data was deleted -->
    <string name="preferences_delete_browsing_data_snackbar">Se han eliminado los datos del navegador</string>

    <!-- Text for the snackbar to show the user that the deletion of browsing data is in progress -->
    <string name="deleting_browsing_data_in_progress">Eliminando datos de navegación…</string>

    <!-- Dialog message to the user asking to delete all history items inside the opened group. Parameter will be replaced by a history group name. -->
    <string name="delete_all_history_group_prompt_message">Borrar todos los sitios en “%s”</string>
    <!-- Text for the cancel button for the history group deletion dialog -->
    <string name="delete_history_group_prompt_cancel">Cancelar</string>
    <!-- Text for the allow button for the history group dialog -->
    <string name="delete_history_group_prompt_allow">Eliminar</string>
    <!-- Text for the snackbar confirmation that the history group was deleted -->
    <string name="delete_history_group_snackbar">Grupo eliminado</string>

    <!-- Onboarding -->
    <!-- text to display in the snackbar once account is signed-in -->
    <string name="onboarding_firefox_account_sync_is_on">Sync está activado</string>

    <!-- Onboarding theme -->
    <!-- Text shown in snackbar when multiple tabs have been sent to device -->
    <string name="sync_sent_tabs_snackbar">¡Pestañas enviadas!</string>
    <!-- Text shown in snackbar when one tab has been sent to device  -->
    <string name="sync_sent_tab_snackbar">¡Pestaña enviada!</string>
    <!-- Text shown in snackbar when sharing tabs failed  -->
    <string name="sync_sent_tab_error_snackbar">Imposible enviar</string>
    <!-- Text shown in snackbar for the "retry" action that the user has after sharing tabs failed -->
    <string name="sync_sent_tab_error_snackbar_action">REINTENTAR</string>
    <!-- Title of QR Pairing Fragment -->
    <string name="sync_scan_code">Escanear el código</string>
    <!-- Instructions on how to access pairing -->
    <string name="sign_in_instructions"><![CDATA[En tu equipo, abre Firefox y ve a <b>https://firefox.com/pair</b>]]></string>
    <!-- Text shown for sign in pairing when ready -->
    <string name="sign_in_ready_for_scan">Listo para escanear</string>
    <!-- Text shown for settings option for sign with pairing -->
    <string name="sign_in_with_camera">Inicia sesión con tu cámara</string>
    <!-- Text shown for settings option for sign with email -->
    <string name="sign_in_with_email">Usa el correo electrónico</string>
    <!-- Text shown for settings option for create new account text.'Firefox' intentionally hardcoded here.-->
    <string name="sign_in_create_account_text"><![CDATA[¿No tienes cuenta? <u>Crea una</u> para sincronizar Firefox entre dispositivos.]]></string>
    <!-- Text shown in confirmation dialog to sign out of account. The first parameter is the name of the app (e.g. Firefox Preview) -->
    <string name="sign_out_confirmation_message_2">%s dejará de sincronizarse con tu cuenta, pero no se borrarán los datos de navegación de este dispositivo.</string>
    <!-- Option to continue signing out of account shown in confirmation dialog to sign out of account -->
    <string name="sign_out_disconnect">Desconectar</string>
    <!-- Option to cancel signing out shown in confirmation dialog to sign out of account -->
    <string name="sign_out_cancel">Cancelar</string>

    <!-- Error message snackbar shown after the user tried to select a default folder which cannot be altered -->
    <string name="bookmark_cannot_edit_root">No se pueden editar las carpetas predeterminadas</string>

    <!-- Enhanced Tracking Protection -->
    <!-- Link displayed in enhanced tracking protection panel to access tracking protection settings -->
    <string name="etp_settings">Ajustes de protección</string>
    <!-- Preference title for enhanced tracking protection settings -->
    <string name="preference_enhanced_tracking_protection">Protección contra rastreo mejorada</string>
    <!-- Preference summary for enhanced tracking protection settings on/off switch -->
    <string name="preference_enhanced_tracking_protection_summary">Ahora con protección Total Cookie Protection, nuestra barrera más poderosa hasta hoy contra rastreadores de sitios cruzados.</string>
    <!-- Description of enhanced tracking protection. The parameter is the name of the application (For example: Firefox Fenix) -->
    <string name="preference_enhanced_tracking_protection_explanation_2">%s te protege de muchos de los rastreadores más comunes que vigilan lo que haces en línea.</string>
    <!-- Text displayed that links to website about enhanced tracking protection -->
    <string name="preference_enhanced_tracking_protection_explanation_learn_more">Leer más</string>
    <!-- Preference for enhanced tracking protection for the standard protection settings -->
    <string name="preference_enhanced_tracking_protection_standard_default_1">Estándar (predeterminado)</string>
    <!-- Preference description for enhanced tracking protection for the standard protection settings -->
    <string name="preference_enhanced_tracking_protection_standard_description_5">Las páginas se cargarán como siempre, pero bloquearán menos rastreadores.</string>
    <!--  Accessibility text for the Standard protection information icon  -->
    <string name="preference_enhanced_tracking_protection_standard_info_button">Qué es lo que está bloqueado por la protección estándar contra el rastreo</string>
    <!-- Preference for enhanced tracking protection for the strict protection settings -->
    <string name="preference_enhanced_tracking_protection_strict">Estricto</string>
    <!-- Preference description for enhanced tracking protection for the strict protection settings -->
    <string name="preference_enhanced_tracking_protection_strict_description_4">Protección contra rastreo mejorada y mayor rendimiento, pero puede que algunos sitios no funcionen correctamente.</string>
    <!--  Accessibility text for the Strict protection information icon  -->
    <string name="preference_enhanced_tracking_protection_strict_info_button">Qué es lo que está bloqueado por la protección estricta contra el rastreo </string>
    <!-- Preference for enhanced tracking protection for the custom protection settings -->
    <string name="preference_enhanced_tracking_protection_custom">Personalizado</string>
    <!-- Preference description for enhanced tracking protection for the strict protection settings -->
    <string name="preference_enhanced_tracking_protection_custom_description_2">Elige qué rastreadores y secuencias de comandos bloquear.</string>
    <!--  Accessibility text for the Strict protection information icon  -->
    <string name="preference_enhanced_tracking_protection_custom_info_button">Esto es lo que está bloqueado por la protección de rastreo estándar</string>
    <!-- Header for categories that are being blocked by current Enhanced Tracking Protection settings -->
    <!-- Preference for enhanced tracking protection for the custom protection settings for cookies-->
    <string name="preference_enhanced_tracking_protection_custom_cookies">Cookies</string>
    <!-- Option for enhanced tracking protection for the custom protection settings for cookies-->
    <string name="preference_enhanced_tracking_protection_custom_cookies_1">Rastreadores de sitios y redes sociales</string>
    <!-- Option for enhanced tracking protection for the custom protection settings for cookies-->
    <string name="preference_enhanced_tracking_protection_custom_cookies_2">Cookies de sitios no visitados</string>
    <!-- Option for enhanced tracking protection for the custom protection settings for cookies-->
    <string name="preference_enhanced_tracking_protection_custom_cookies_3">Todas las cookies de terceros (puede causar errores en los sitios web)</string>
    <!-- Option for enhanced tracking protection for the custom protection settings for cookies-->
    <string name="preference_enhanced_tracking_protection_custom_cookies_4">Todas las cookies (algunos sitios no funcionarán correctamente)</string>
    <!-- Option for enhanced tracking protection for the custom protection settings for cookies-->
    <string name="preference_enhanced_tracking_protection_custom_cookies_5">Aislar cookies entre sitios</string>
    <!-- Preference for Global Privacy Control for the custom privacy settings for Global Privacy Control. '&amp;' is replaced with the ampersand symbol: &-->
    <string name="preference_enhanced_tracking_protection_custom_global_privacy_control">Decir a los sitios web que no vendan ni compartan mis datos</string>
    <!-- Preference for enhanced tracking protection for the custom protection settings for tracking content -->
    <string name="preference_enhanced_tracking_protection_custom_tracking_content">Contenido de rastreo</string>
    <!-- Option for enhanced tracking protection for the custom protection settings for tracking content-->
    <string name="preference_enhanced_tracking_protection_custom_tracking_content_1">En todas las pestañas</string>
    <!-- Option for enhanced tracking protection for the custom protection settings for tracking content-->
    <string name="preference_enhanced_tracking_protection_custom_tracking_content_2">Solo en pestañas privadas</string>
    <!-- Preference for enhanced tracking protection for the custom protection settings -->
    <string name="preference_enhanced_tracking_protection_custom_cryptominers">Criptomineros</string>
    <!-- Preference for enhanced tracking protection for the custom protection settings -->
    <string name="preference_enhanced_tracking_protection_custom_fingerprinters">Detectores de huellas digitales</string>
    <!-- Button label for navigating to the Enhanced Tracking Protection details -->
    <string name="enhanced_tracking_protection_details">Detalles</string>
    <!-- Header for categories that are being being blocked by current Enhanced Tracking Protection settings -->
    <string name="enhanced_tracking_protection_blocked">Bloqueado</string>
    <!-- Header for categories that are being not being blocked by current Enhanced Tracking Protection settings -->
    <string name="enhanced_tracking_protection_allowed">Permitido</string>
    <!-- Category of trackers (social media trackers) that can be blocked by Enhanced Tracking Protection -->
    <string name="etp_social_media_trackers_title">Rastreadores de redes sociales</string>
    <!-- Description of social media trackers that can be blocked by Enhanced Tracking Protection -->
    <string name="etp_social_media_trackers_description">Limita a las redes sociales su capacidad de rastreo de tu actividad de navegación.</string>
    <!-- Category of trackers (cross-site tracking cookies) that can be blocked by Enhanced Tracking Protection -->
    <string name="etp_cookies_title">Cookies de rastreo entre sitios</string>
    <!-- Category of trackers (cross-site tracking cookies) that can be blocked by Enhanced Tracking Protection -->
    <string name="etp_cookies_title_2">Cookies entre sitios</string>
    <!-- Description of cross-site tracking cookies that can be blocked by Enhanced Tracking Protection -->
    <string name="etp_cookies_description">Bloquea las cookies que utilizan las redes publicitarias y las empresas de análisis de datos para recopilar tus datos de navegación al visitar muchos sitios.</string>
    <!-- Description of cross-site tracking cookies that can be blocked by Enhanced Tracking Protection -->
    <string name="etp_cookies_description_2">La protección total contra las cookies aisla las cookies para el sitio en el que estás, así que los rastreadores, como las redes publicitarias, no pueden usarlas para seguirte entre sitios.</string>
    <!-- Category of trackers (cryptominers) that can be blocked by Enhanced Tracking Protection -->
    <string name="etp_cryptominers_title">Criptomineros</string>
    <!-- Description of cryptominers that can be blocked by Enhanced Tracking Protection -->
    <string name="etp_cryptominers_description">Impide que los scripts maliciosos obtengan acceso a tu dispositivo para extraer moneda digital.</string>
    <!-- Category of trackers (fingerprinters) that can be blocked by Enhanced Tracking Protection -->
    <string name="etp_fingerprinters_title">Detectores de huellas digitales</string>
    <!-- Description of fingerprinters that can be blocked by Enhanced Tracking Protection -->
    <string name="etp_fingerprinters_description">Impide que se recopilen datos que identifiquen de manera única a tu dispositivo y  que pueden usarse para fines de rastreo.</string>
    <!-- Category of trackers (tracking content) that can be blocked by Enhanced Tracking Protection -->
    <string name="etp_tracking_content_title">Contenido de rastreo</string>

    <!-- Description of tracking content that can be blocked by Enhanced Tracking Protection -->
    <string name="etp_tracking_content_description">Bloquea la carga de anuncios externos, vídeos y contenido que contenga código de rastreo. Puede afectar a la funcionalidad del sitio web.</string>
    <!-- Enhanced Tracking Protection message that protection is currently on for this site -->
    <string name="etp_panel_on">Las protecciones están activadas para este sitio</string>
    <!-- Enhanced Tracking Protection message that protection is currently off for this site -->
    <string name="etp_panel_off">Las protecciones están desactivadas para este sitio</string>
    <!-- Header for exceptions list for which sites enhanced tracking protection is always off -->
    <string name="enhanced_tracking_protection_exceptions">La protección contra rastreo mejorada está desactivada para estos sitios</string>
    <!-- Content description (not visible, for screen readers etc.): Navigate
    back from ETP details (Ex: Tracking content) -->
    <string name="etp_back_button_content_description">Ir a la página anterior</string>
    <!-- About page link text to open what's new link -->
    <string name="about_whats_new">Novedades de %s</string>
    <!-- Open source licenses page title
    The first parameter is the app name -->
    <string name="open_source_licenses_title">%s | Bibliotecas OSS</string>

    <!-- Category of trackers (redirect trackers) that can be blocked by Enhanced Tracking Protection -->
    <string name="etp_redirect_trackers_title">Rastreadores de redirección</string>
    <!-- Description of redirect tracker cookies that can be blocked by Enhanced Tracking Protection -->
    <string name="etp_redirect_trackers_description">Borra las cookies establecidas por redirecciones a sitios web de rastreo conocidos.</string>

    <!-- Description of the SmartBlock Enhanced Tracking Protection feature. The * symbol is intentionally hardcoded here,
         as we use it on the UI to indicate which trackers have been partially unblocked.  -->
    <string name="preference_etp_smartblock_description">Algunos rastreadores marcados debajo han sido parcialmente desbloqueados en esta página porque ha interactuado con ellos*.</string>
    <!-- Text displayed that links to website about enhanced tracking protection SmartBlock -->
    <string name="preference_etp_smartblock_learn_more">Saber más</string>

    <!-- Content description (not visible, for screen readers etc.):
    Enhanced tracking protection exception preference icon for ETP settings. -->
    <string name="preference_etp_exceptions_icon_description">Icono de preferencia de excepción de protección contra el rastreo mejorada</string>

    <!-- About page link text to open support link -->
    <string name="about_support">Ayuda</string>
    <!-- About page link text to list of past crashes (like about:crashes on desktop) -->
    <string name="about_crashes">Fallos</string>
    <!-- About page link text to open privacy notice link -->
    <string name="about_privacy_notice">Aviso de privacidad</string>
    <!-- About page link text to open know your rights link -->
    <string name="about_know_your_rights">Conoce tus derechos</string>
    <!-- About page link text to open licensing information link -->
    <string name="about_licensing_information">Información de licencia</string>
    <!-- About page link text to open a screen with libraries that are used -->
    <string name="about_other_open_source_libraries">Bibliotecas que usamos</string>

    <!-- Toast shown to the user when they are activating the secret dev menu
        The first parameter is number of long clicks left to enable the menu -->
    <string name="about_debug_menu_toast_progress">Menú de depuración: quedan %1$d clic(s) para activarlo</string>
    <string name="about_debug_menu_toast_done">Menú de depuración activado</string>

    <!-- Browser long press popup menu -->
    <!-- Copy the current url -->
    <string name="browser_toolbar_long_press_popup_copy">Copiar</string>
    <!-- Paste & go the text in the clipboard. '&amp;' is replaced with the ampersand symbol: & -->
    <string name="browser_toolbar_long_press_popup_paste_and_go">Pegar e ir</string>
    <!-- Paste the text in the clipboard -->
    <string name="browser_toolbar_long_press_popup_paste">Pegar</string>

    <!-- Snackbar message shown after an URL has been copied to clipboard. -->
    <string name="browser_toolbar_url_copied_to_clipboard_snackbar">URL copiada al portapapeles</string>

    <!-- Title text for the Add To Homescreen dialog -->
    <string name="add_to_homescreen_title">Añadir a la pantalla de inicio</string>
    <!-- Cancel button text for the Add to Homescreen dialog -->
    <string name="add_to_homescreen_cancel">Cancelar</string>
    <!-- Add button text for the Add to Homescreen dialog -->
    <string name="add_to_homescreen_add">Añadir</string>
    <!-- Continue to website button text for the first-time Add to Homescreen dialog -->
    <string name="add_to_homescreen_continue">Continuar al sitio web</string>
    <!-- Placeholder text for the TextView in the Add to Homescreen dialog -->
    <string name="add_to_homescreen_text_placeholder">Nombre de acceso directo</string>

    <!-- Describes the add to homescreen functionality -->
    <string name="add_to_homescreen_description_2">Puedes añadir fácilmente este sitio web a la pantalla de inicio de tu dispositivo para tener acceso instantáneo y navegar rápidamente, consiguiendo una experiencia similar a la de una aplicación real.</string>

    <!-- Preference for managing the settings for logins and passwords in Fenix -->
    <string name="preferences_passwords_logins_and_passwords" moz:RemovedIn="125" tools:ignore="UnusedResources">Inicios de sesión y contraseñas</string>
    <!-- Preference for managing the settings for logins and passwords in Fenix -->
    <string name="preferences_passwords_logins_and_passwords_2">Contraseñas</string>
    <!-- Preference for managing the saving of logins and passwords in Fenix -->
    <string name="preferences_passwords_save_logins" moz:RemovedIn="125" tools:ignore="UnusedResources">Guardar inicios de sesión y contraseñas</string>
    <!-- Preference for managing the saving of logins and passwords in Fenix -->
    <string name="preferences_passwords_save_logins_2">Guardar contraseñas</string>
    <!-- Preference option for asking to save passwords in Fenix -->
    <string name="preferences_passwords_save_logins_ask_to_save">Preguntar antes de guardar</string>
    <!-- Preference option for never saving passwords in Fenix -->
    <string name="preferences_passwords_save_logins_never_save">No guardar nunca</string>

    <!-- Preference for autofilling saved logins in Firefox (in web content), %1$s will be replaced with the app name -->
    <string name="preferences_passwords_autofill2">Rellenar automáticamente en %1$s</string>

    <!-- Description for the preference for autofilling saved logins in Firefox (in web content), %1$s will be replaced with the app name -->
    <string name="preferences_passwords_autofill_description">Completar y guardar nombres de usuario y contraseñas en páginas web al usar %1$s.</string>
    <!-- Preference for autofilling logins from Fenix in other apps (e.g. autofilling the Twitter app) -->
    <string name="preferences_android_autofill">Autocompletar en otras aplicaciones.</string>
    <!-- Description for the preference for autofilling logins from Fenix in other apps (e.g. autofilling the Twitter app) -->
    <string name="preferences_android_autofill_description">Completar nombres de usuarios y contraseñas en otras aplicaciones de tu dispositivo.</string>

    <!-- Preference option for adding a login -->
    <string name="preferences_logins_add_login" moz:RemovedIn="125" tools:ignore="UnusedResources">Añadir cuenta</string>

    <!-- Preference option for adding a password -->
    <string name="preferences_logins_add_login_2">Añadir contraseña</string>

    <!-- Preference for syncing saved passwords in Fenix -->
    <string name="preferences_passwords_sync_logins" moz:RemovedIn="125" tools:ignore="UnusedResources">Inicios de sesión sincronizados</string>
    <!-- Preference for syncing saved passwords in Fenix -->
    <string name="preferences_passwords_sync_logins_2">Sincronizar contraseñas</string>
    <!-- Preference for syncing saved logins in Fenix, when not signed in-->
    <string name="preferences_passwords_sync_logins_across_devices" moz:RemovedIn="125" tools:ignore="UnusedResources">Sincronizar inicios de sesión entre dispositivos</string>
    <!-- Preference for syncing saved passwords in Fenix, when not signed in-->
    <string name="preferences_passwords_sync_logins_across_devices_2">Sincronizar contraseñas entre dispositivos</string>
    <!-- Preference to access list of saved logins -->
    <string name="preferences_passwords_saved_logins" moz:RemovedIn="125" tools:ignore="UnusedResources">Inicios de sesión guardados</string>
    <!-- Preference to access list of saved passwords -->
    <string name="preferences_passwords_saved_logins_2">Contraseñas guardadas</string>
    <!-- Description of empty list of saved passwords. Placeholder is replaced with app name.  -->
    <string name="preferences_passwords_saved_logins_description_empty_text" moz:RemovedIn="125" tools:ignore="UnusedResources">Los inicios de sesión que guardes o sincronices con %s se mostrarán aquí.</string>
    <!-- Description of empty list of saved passwords. Placeholder is replaced with app name.  -->
    <string name="preferences_passwords_saved_logins_description_empty_text_2">Las contraseñas que guardes o sincronices con %s aparecerán aquí. Todas las contraseñas que guardes quedan cifradas.</string>
    <!-- Preference to access list of saved logins -->
    <string name="preferences_passwords_saved_logins_description_empty_learn_more_link" moz:RemovedIn="125" tools:ignore="UnusedResources">Saber más sobre Sync.</string>
    <!-- Clickable text for opening an external link for more information about Sync. -->
    <string name="preferences_passwords_saved_logins_description_empty_learn_more_link_2">Descubre más sobre Sync</string>
    <!-- Preference to access list of login exceptions that we never save logins for -->
    <string name="preferences_passwords_exceptions">Excepciones</string>
    <!-- Empty description of list of login exceptions that we never save logins for -->
    <string name="preferences_passwords_exceptions_description_empty" moz:RemovedIn="125" tools:ignore="UnusedResources">Los inicios de sesión y contraseñas no guardados aparecerán aquí.</string>
    <!-- Empty description of list of login exceptions that we never save passwords for. Parameter will be replaced by app name. -->
    <string name="preferences_passwords_exceptions_description_empty_2">%s no guardará contraseñas para los sitios que se listen aquí.</string>
    <!-- Description of list of login exceptions that we never save logins for -->
    <string name="preferences_passwords_exceptions_description" moz:RemovedIn="125" tools:ignore="UnusedResources">No se guardarán los inicios de sesión y contraseñas para estos sitios.</string>
    <!-- Description of list of login exceptions that we never save passwords for. Parameter will be replaced by app name. -->
    <string name="preferences_passwords_exceptions_description_2">%s no guardará las contraseñas para estos sitios.</string>
    <!-- Text on button to remove all saved login exceptions -->
    <string name="preferences_passwords_exceptions_remove_all">Eliminar todas las excepciones</string>
    <!-- Hint for search box in logins list -->
    <string name="preferences_passwords_saved_logins_search" moz:RemovedIn="125" tools:ignore="UnusedResources">Buscar inicios de sesión</string>
    <!-- Hint for search box in passwords list -->
    <string name="preferences_passwords_saved_logins_search_2">Buscar contraseñas</string>
    <!-- The header for the site that a login is for -->
    <string name="preferences_passwords_saved_logins_site">Sitio</string>
    <!-- The header for the username for a login -->
    <string name="preferences_passwords_saved_logins_username">Nombre de usuario</string>
    <!-- The header for the password for a login -->
    <string name="preferences_passwords_saved_logins_password">Contraseña</string>
    <!-- Shown in snackbar to tell user that the password has been copied -->
    <string name="logins_password_copied">Contraseña copiada al portapapeles</string>
    <!-- Shown in snackbar to tell user that the username has been copied -->
    <string name="logins_username_copied">Nombre de usuario copiado al portapapeles</string>
    <!-- Content Description (for screenreaders etc) read for the button to copy a password in logins-->
    <string name="saved_logins_copy_password">Copiar contraseña</string>
    <!-- Content Description (for screenreaders etc) read for the button to clear a password while editing a login-->
    <string name="saved_logins_clear_password">Borrar contraseña</string>
    <!-- Content Description (for screenreaders etc) read for the button to copy a username in logins -->
    <string name="saved_login_copy_username">Copiar nombre de usuario</string>
    <!-- Content Description (for screenreaders etc) read for the button to clear a username while editing a login -->
    <string name="saved_login_clear_username">Borrar nombre de usuario</string>
    <!-- Content Description (for screenreaders etc) read for the button to clear the hostname field while creating a login -->
    <string name="saved_login_clear_hostname">Borrar nombre de servidor</string>
    <!-- Content Description (for screenreaders etc) read for the button to open a site in logins -->
    <string name="saved_login_open_site">Abrir sitio en el navegador</string>
    <!-- Content Description (for screenreaders etc) read for the button to reveal a password in logins -->
    <string name="saved_login_reveal_password">Mostrar contraseña</string>
    <!-- Content Description (for screenreaders etc) read for the button to hide a password in logins -->
    <string name="saved_login_hide_password">Ocultar contraseña</string>
    <!-- Message displayed in biometric prompt displayed for authentication before allowing users to view their logins -->
    <string name="logins_biometric_prompt_message" moz:RemovedIn="125" tools:ignore="UnusedResources">Desbloquear para ver tus inicios de sesión guardados</string>
    <!-- Message displayed in biometric prompt displayed for authentication before allowing users to view their passwords -->
    <string name="logins_biometric_prompt_message_2">Desbloquea para ver tus contraseñas guardadas</string>
    <!-- Title of warning dialog if users have no device authentication set up -->
    <string name="logins_warning_dialog_title" moz:RemovedIn="125" tools:ignore="UnusedResources">Asegurar tus usuarios y contraseñas</string>
    <!-- Title of warning dialog if users have no device authentication set up -->
    <string name="logins_warning_dialog_title_2">Asegura tus contraseñas guardadas</string>
    <!-- Message of warning dialog if users have no device authentication set up -->
    <string name="logins_warning_dialog_message" moz:RemovedIn="125" tools:ignore="UnusedResources">Configura un patrón de bloqueo del dispositivo, un PIN o una contraseña para proteger el acceso a tus usuarios y contraseñas guardados si alguien más tiene tu dispositivo.</string>
    <!-- Message of warning dialog if users have no device authentication set up -->
    <string name="logins_warning_dialog_message_2">Establece un patrón de bloqueo de dispositivo, PIN o contraseña para proteger tus contraseñas guardadas y evitar que sean accedidas por otras personas en caso de que alguien más tenga tu dispositivo.</string>
    <!-- Negative button to ignore warning dialog if users have no device authentication set up -->
    <string name="logins_warning_dialog_later">Más tarde</string>
    <!-- Positive button to send users to set up a pin of warning dialog if users have no device authentication set up -->
    <string name="logins_warning_dialog_set_up_now">Configurar ahora</string>
    <!-- Title of PIN verification dialog to direct users to re-enter their device credentials to access their logins -->
    <string name="logins_biometric_prompt_message_pin">Desbloquear tu dispositivo</string>

    <!-- Title for Accessibility Force Enable Zoom Preference -->
    <string name="preference_accessibility_force_enable_zoom">Zoom en todos los sitios web</string>
    <!-- Summary for Accessibility Force Enable Zoom Preference -->
    <string name="preference_accessibility_force_enable_zoom_summary">Activar esta opción para permitir pellizcar y hacer zoom, incluso en sitios web que no permiten este gesto.</string>

    <!-- Saved logins sorting strategy menu item -by name- (if selected, it will sort saved logins alphabetically) -->
    <string name="saved_logins_sort_strategy_alphabetically">Nombre (A-Z)</string>
    <!-- Saved logins sorting strategy menu item -by last used- (if selected, it will sort saved logins by last used) -->
    <string name="saved_logins_sort_strategy_last_used">Usado por última vez</string>

    <!-- Content description (not visible, for screen readers etc.): Sort saved logins dropdown menu chevron icon -->
    <string name="saved_logins_menu_dropdown_chevron_icon_content_description" moz:RemovedIn="125" tools:ignore="UnusedResources">Ordenar menú de inicio de sesión</string>

    <!-- Content description (not visible, for screen readers etc.) -->
    <string name="saved_logins_menu_dropdown_chevron_icon_content_description_2">Menú ordenar contraseñas</string>

    <!-- Autofill -->
    <!-- Preference and title for managing the autofill settings -->
    <string name="preferences_autofill">Autocompletado</string>
    <!-- Preference and title for managing the settings for addresses -->
    <string name="preferences_addresses">Direcciones</string>
    <!-- Preference and title for managing the settings for credit cards -->
    <string name="preferences_credit_cards" moz:RemovedIn="125" tools:ignore="UnusedResources">Tarjetas de crédito</string>
    <!-- Preference and title for managing the settings for payment methods -->
    <string name="preferences_credit_cards_2">Métodos de pago</string>
    <!-- Preference for saving and autofilling credit cards -->
    <string name="preferences_credit_cards_save_and_autofill_cards" moz:RemovedIn="125" tools:ignore="UnusedResources">Guardar y autocompletar tarjetas</string>
    <!-- Preference for saving and autofilling credit cards -->
    <string name="preferences_credit_cards_save_and_autofill_cards_2">Guardar y completar métodos de pago</string>
    <!-- Preference summary for saving and autofilling credit card data -->
    <string name="preferences_credit_cards_save_and_autofill_cards_summary" moz:RemovedIn="125" tools:ignore="UnusedResources">Los datos están cifrados</string>

    <!-- Preference summary for saving and autofilling payment method data. Parameter will be replaced by app name. -->
    <string name="preferences_credit_cards_save_and_autofill_cards_summary_2">%s cifra todos los métodos de pago que guardes</string>
    <!-- Preference option for syncing credit cards across devices. This is displayed when the user is not signed into sync -->
    <string name="preferences_credit_cards_sync_cards_across_devices">Sincronizar tarjetas entre dispositivos</string>
    <!-- Preference option for syncing credit cards across devices. This is displayed when the user is signed into sync -->
    <string name="preferences_credit_cards_sync_cards">Sincronizar tarjetas</string>
    <!-- Preference option for adding a credit card -->
    <string name="preferences_credit_cards_add_credit_card" moz:RemovedIn="125" tools:ignore="UnusedResources">Añadir tarjeta de crédito</string>

    <!-- Preference option for adding a card -->
    <string name="preferences_credit_cards_add_credit_card_2">Añadir tarjeta</string>
    <!-- Preference option for managing saved credit cards -->
    <string name="preferences_credit_cards_manage_saved_cards" moz:RemovedIn="125" tools:ignore="UnusedResources">Administrar tarjetas guardadas</string>
    <!-- Preference option for managing saved cards -->
    <string name="preferences_credit_cards_manage_saved_cards_2">Administrar tarjetas</string>
    <!-- Preference option for adding an address -->
    <string name="preferences_addresses_add_address">Añadir dirección</string>
    <!-- Preference option for managing saved addresses -->
    <string name="preferences_addresses_manage_addresses">Administrar direcciones</string>
    <!-- Preference for saving and autofilling addresses -->
    <string name="preferences_addresses_save_and_autofill_addresses" moz:RemovedIn="125" tools:ignore="UnusedResources">Guardar y autocompletar direcciones</string>
    <!-- Preference for saving and filling addresses -->
    <string name="preferences_addresses_save_and_autofill_addresses_2">Guardar y completar direcciones</string>
    <!-- Preference summary for saving and autofilling address data -->
    <string name="preferences_addresses_save_and_autofill_addresses_summary" moz:RemovedIn="125" tools:ignore="UnusedResources">Incluir información como números, correos electrónicos y direcciones de envío</string>

    <!-- Preference summary for saving and filling address data -->
    <string name="preferences_addresses_save_and_autofill_addresses_summary_2">Incluye números de teléfono y direcciones de correo electrónico</string>

    <!-- Title of the "Add card" screen -->
    <string name="credit_cards_add_card">Añadir tarjeta</string>
    <!-- Title of the "Edit card" screen -->
    <string name="credit_cards_edit_card">Editar tarjeta</string>
    <!-- The header for the card number of a credit card -->
    <string name="credit_cards_card_number">Número de tarjeta</string>
    <!-- The header for the expiration date of a credit card -->
    <string name="credit_cards_expiration_date">Fecha de caducidad</string>
    <!-- The label for the expiration date month of a credit card to be used by a11y services-->
    <string name="credit_cards_expiration_date_month">Mes de caducidad</string>
    <!-- The label for the expiration date year of a credit card to be used by a11y services-->
    <string name="credit_cards_expiration_date_year">Año de caducidad</string>
    <!-- The header for the name on the credit card -->
    <string name="credit_cards_name_on_card">Nombre en la tarjeta</string>
    <!-- The text for the "Delete card" menu item for deleting a credit card -->
    <string name="credit_cards_menu_delete_card">Eliminar tarjeta</string>
    <!-- The text for the "Delete card" button for deleting a credit card -->
    <string name="credit_cards_delete_card_button">Eliminar tarjeta</string>
    <!-- The text for the confirmation message of "Delete card" dialog -->
    <string name="credit_cards_delete_dialog_confirmation" moz:RemovedIn="125" tools:ignore="UnusedResources">¿Seguro que quieres eliminar esta tarjeta de crédito?</string>
    <!-- The text for the confirmation message of "Delete card" dialog -->
    <string name="credit_cards_delete_dialog_confirmation_2">¿Eliminar tarjeta?</string>
    <!-- The text for the positive button on "Delete card" dialog -->
    <string name="credit_cards_delete_dialog_button">Eliminar</string>
    <!-- The title for the "Save" menu item for saving a credit card -->
    <string name="credit_cards_menu_save">Guardar</string>
    <!-- The text for the "Save" button for saving a credit card -->
    <string name="credit_cards_save_button">Guardar</string>
    <!-- The text for the "Cancel" button for cancelling adding, updating or deleting a credit card -->
    <string name="credit_cards_cancel_button">Cancelar</string>

    <!-- Title of the "Saved cards" screen -->
    <string name="credit_cards_saved_cards">Tarjetas guardadas</string>

    <!-- Error message for credit card number validation -->
    <string name="credit_cards_number_validation_error_message" moz:RemovedIn="125" tools:ignore="UnusedResources">Por favor, escriba un número válido de tarjeta de crédito</string>

    <!-- Error message for card number validation -->
    <string name="credit_cards_number_validation_error_message_2">Introduce un número de tarjeta válido</string>
    <!-- Error message for credit card name on card validation -->
    <string name="credit_cards_name_on_card_validation_error_message" moz:RemovedIn="125" tools:ignore="UnusedResources">Por favor, rellena este campo</string>
    <!-- Error message for card name on card validation -->
    <string name="credit_cards_name_on_card_validation_error_message_2">Añadir un nombre</string>
    <!-- Message displayed in biometric prompt displayed for authentication before allowing users to view their saved credit cards -->
    <string name="credit_cards_biometric_prompt_message">Desbloquear para ver tus tarjetas guardadas</string>
    <!-- Title of warning dialog if users have no device authentication set up -->
    <string name="credit_cards_warning_dialog_title" moz:RemovedIn="125" tools:ignore="UnusedResources">Asegurar tus tarjetas de crédito</string>
    <!-- Title of warning dialog if users have no device authentication set up -->
    <string name="credit_cards_warning_dialog_title_2">Protege tus métodos de pago guardados</string>
    <!-- Message of warning dialog if users have no device authentication set up -->
    <string name="credit_cards_warning_dialog_message" moz:RemovedIn="125" tools:ignore="UnusedResources">Configura un patrón de bloqueo, PIN o contraseña para proteger el acceso a tus tarjetas guardadas si alguien más accede a tu dispositivo.</string>
    <!-- Message of warning dialog if users have no device authentication set up -->
    <string name="credit_cards_warning_dialog_message_3">Establece un patrón de bloqueo de dispositivo, PIN o contraseña para proteger tus métodos de pago guardados y evitar que sean accedidos por otras personas en caso de que alguien más tenga tu dispositivo.</string>
    <!-- Positive button to send users to set up a pin of warning dialog if users have no device authentication set up -->
    <string name="credit_cards_warning_dialog_set_up_now">Configurar ahora</string>
    <!-- Negative button to ignore warning dialog if users have no device authentication set up -->
    <string name="credit_cards_warning_dialog_later">Más tarde</string>
    <!-- Title of PIN verification dialog to direct users to re-enter their device credentials to access their credit cards -->
    <string name="credit_cards_biometric_prompt_message_pin">Desbloquear tu dispositivo</string>
    <!-- Message displayed in biometric prompt for authentication, before allowing users to use their stored credit card information -->
    <string name="credit_cards_biometric_prompt_unlock_message" moz:RemovedIn="125" tools:ignore="UnusedResources">Desbloquear para usar la información de la tarjeta de crédito almacenada</string>

    <!-- Message displayed in biometric prompt for authentication, before allowing users to use their stored payment method information -->
    <string name="credit_cards_biometric_prompt_unlock_message_2">Desbloquea para utilizar métodos de pago guardados</string>
    <!-- Title of the "Add address" screen -->
    <string name="addresses_add_address">Añadir dirección</string>
    <!-- Title of the "Edit address" screen -->
    <string name="addresses_edit_address">Editar dirección</string>
    <!-- Title of the "Manage addresses" screen -->
    <string name="addresses_manage_addresses">Administrar direcciones</string>
    <!-- The header for the first name of an address -->
    <string name="addresses_first_name" moz:removedIn="125" tools:ignore="UnusedResources">Nombre</string>
    <!-- The header for the middle name of an address -->
    <string name="addresses_middle_name" moz:removedIn="125" tools:ignore="UnusedResources">Segundo nombre</string>
    <!-- The header for the last name of an address -->
    <string name="addresses_last_name" moz:removedIn="125" tools:ignore="UnusedResources">Apellidos</string>
    <!-- The header for the name of an address. Name represents a person's full name, typically made up of a first, middle and last name, e.g. John Joe Doe. -->
    <string name="addresses_name">Nombre</string>
    <!-- The header for the street address of an address -->
    <string name="addresses_street_address">Domicilio</string>
    <!-- The header for the city of an address -->
    <string name="addresses_city">Ciudad</string>
    <!-- The header for the subregion of an address when "state" should be used -->
    <string name="addresses_state">Estado</string>
    <!-- The header for the subregion of an address when "province" should be used -->
    <string name="addresses_province">Provincia</string>
    <!-- The header for the zip code of an address -->
    <string name="addresses_zip">Código postal</string>
    <!-- The header for the country or region of an address -->
    <string name="addresses_country">País o región</string>
    <!-- The header for the phone number of an address -->
    <string name="addresses_phone">Teléfono</string>
    <!-- The header for the email of an address -->
    <string name="addresses_email">Correo electrónico</string>
    <!-- The text for the "Save" button for saving an address -->
    <string name="addresses_save_button">Guardar</string>
    <!-- The text for the "Cancel" button for cancelling adding, updating or deleting an address -->
    <string name="addresses_cancel_button">Cancelar</string>
    <!-- The text for the "Delete address" button for deleting an address -->
    <string name="addressess_delete_address_button">Eliminar dirección</string>

    <!-- The title for the "Delete address" confirmation dialog -->
    <string name="addressess_confirm_dialog_message" moz:RemovedIn="125" tools:ignore="UnusedResources">¿Seguro que quieres eliminar esta dirección?</string>
    <!-- The title for the "Delete address" confirmation dialog -->
    <string name="addressess_confirm_dialog_message_2">¿Eliminar esta dirección?</string>
    <!-- The text for the positive button on "Delete address" dialog -->
    <string name="addressess_confirm_dialog_ok_button">Eliminar</string>
    <!-- The text for the negative button on "Delete address" dialog -->
    <string name="addressess_confirm_dialog_cancel_button">Cancelar</string>
    <!-- The text for the "Save address" menu item for saving an address -->
    <string name="address_menu_save_address">Guardar dirección</string>
    <!-- The text for the "Delete address" menu item for deleting an address -->
    <string name="address_menu_delete_address">Eliminar dirección</string>

    <!-- Title of the Add search engine screen -->
    <string name="search_engine_add_custom_search_engine_title">Añadir buscador</string>
    <!-- Content description (not visible, for screen readers etc.): Title for the button that navigates to add new engine screen -->
    <string name="search_engine_add_custom_search_engine_button_content_description">Añadir nuevo buscador</string>
    <!-- Title of the Edit search engine screen -->
    <string name="search_engine_edit_custom_search_engine_title">Editar buscador</string>
    <!-- Text for the menu button to edit a search engine -->
    <string name="search_engine_edit">Editar</string>
    <!-- Text for the menu button to delete a search engine -->
    <string name="search_engine_delete">Eliminar</string>

    <!-- Label for the TextField in which user enters custom search engine name -->
    <string name="search_add_custom_engine_name_label">Nombre</string>

    <!-- Placeholder text shown in the Search Engine Name text field before a user enters text -->
    <string name="search_add_custom_engine_name_hint_2">Nombre del buscador</string>
    <!-- Label for the TextField in which user enters custom search engine URL -->
    <string name="search_add_custom_engine_url_label">URL de cadena de búsqueda</string>
    <!-- Placeholder text shown in the Search String TextField before a user enters text -->
    <string name="search_add_custom_engine_search_string_hint_2">URL a utilizar para la búsqueda</string>
    <!-- Description text for the Search String TextField. The %s is part of the string -->
    <string name="search_add_custom_engine_search_string_example" formatted="false">Reemplazar la consulta con “%s”. Ejemplo:\n https://www.google.com/search?q=%s</string>

    <!-- Accessibility description for the form in which details about the custom search engine are entered -->
    <string name="search_add_custom_engine_form_description">Detalles del buscador personalizado</string>

    <!-- Label for the TextField in which user enters custom search engine suggestion URL -->
    <string name="search_add_custom_engine_suggest_url_label">API de sugerencias de búsqueda (opcional)</string>
    <!-- Placeholder text shown in the Search Suggestion String TextField before a user enters text -->
    <string name="search_add_custom_engine_suggest_string_hint">URL de la API de sugerencias de búsqueda</string>
    <!-- Description text for the Search Suggestion String TextField. The %s is part of the string -->
    <string name="search_add_custom_engine_suggest_string_example_2" formatted="false">Reemplazar la consulta con “%s”. Ejemplo:\nhttps://suggestqueries.google.com/complete/search?client=firefox&amp;q=%s</string>
    <!-- The text for the "Save" button for saving a custom search engine -->
    <string name="search_custom_engine_save_button">Guardar</string>

    <!-- Text shown when a user leaves the name field empty -->
    <string name="search_add_custom_engine_error_empty_name">Introducir el nombre del buscador</string>
    <!-- Text shown when a user leaves the search string field empty -->
    <string name="search_add_custom_engine_error_empty_search_string">Introducir una cadena de búsqueda</string>
    <!-- Text shown when a user leaves out the required template string -->
    <string name="search_add_custom_engine_error_missing_template">Comprueba que la cadena de búsqueda coincide con el formato del ejemplo</string>
    <!-- Text shown when we aren't able to validate the custom search query. The first parameter is the url of the custom search engine -->
    <string name="search_add_custom_engine_error_cannot_reach">Error al conectar con “%s”</string>
    <!-- Text shown when a user creates a new search engine -->
    <string name="search_add_custom_engine_success_message">%s creado </string>
    <!-- Text shown when a user successfully edits a custom search engine -->
    <string name="search_edit_custom_engine_success_message">%s guardado</string>
    <!-- Text shown when a user successfully deletes a custom search engine -->
    <string name="search_delete_search_engine_success_message">%s eliminado</string>

    <!-- Heading for the instructions to allow a permission -->
    <string name="phone_feature_blocked_intro">Para permitirlo:</string>
    <!-- First step for the allowing a permission -->
    <string name="phone_feature_blocked_step_settings">1. Ve a los ajustes de Android</string>
    <!-- Second step for the allowing a permission -->
    <string name="phone_feature_blocked_step_permissions"><![CDATA[2. Toca en <b>Permisos</b>]]></string>
    <!-- Third step for the allowing a permission (Fore example: Camera) -->
    <string name="phone_feature_blocked_step_feature"><![CDATA[3. Activa <b>%1$s</b>]]></string>

    <!-- Label that indicates a site is using a secure connection -->
    <string name="quick_settings_sheet_secure_connection_2">Conexión segura</string>
    <!-- Label that indicates a site is using a insecure connection -->
    <string name="quick_settings_sheet_insecure_connection_2">Conexión no segura</string>
    <!-- Label to clear site data -->
    <string name="clear_site_data">Limpiar cookies y datos del sitio</string>
    <!-- Confirmation message for a dialog confirming if the user wants to delete all data for current site -->
    <string name="confirm_clear_site_data"><![CDATA[¿Seguro que quieres eliminar todos los datos y cookies para el sitio <b>%s</b>?]]></string>
    <!-- Confirmation message for a dialog confirming if the user wants to delete all the permissions for all sites-->
    <string name="confirm_clear_permissions_on_all_sites">¿Seguro que quieres borrar todos los permisos de todos los sitios?</string>
    <!-- Confirmation message for a dialog confirming if the user wants to delete all the permissions for a site-->
    <string name="confirm_clear_permissions_site">¿Seguro que quieres eliminar todos los permisos para este sitio?</string>
    <!-- Confirmation message for a dialog confirming if the user wants to set default value a permission for a site-->
    <string name="confirm_clear_permission_site">¿Seguro que quieres eliminar este permiso para este sitio?</string>
    <!-- label shown when there are not site exceptions to show in the site exception settings -->
    <string name="no_site_exceptions">Sin excepciones para el sitio</string>
    <!-- Bookmark deletion confirmation -->
    <string name="bookmark_deletion_confirmation">¿Seguro que quieres eliminar este marcador?</string>
    <!-- Browser menu button that adds a shortcut to the home fragment -->
    <string name="browser_menu_add_to_shortcuts">Añadir a accesos directos</string>
    <!-- Browser menu button that removes a shortcut from the home fragment -->
    <string name="browser_menu_remove_from_shortcuts">Eliminar de los accesos directos</string>
    <!-- text shown before the issuer name to indicate who its verified by, parameter is the name of
     the certificate authority that verified the ticket-->
    <string name="certificate_info_verified_by">Verificado por: %1$s</string>
    <!-- Login overflow menu delete button -->
    <string name="login_menu_delete_button">Eliminar</string>
    <!-- Login overflow menu edit button -->
    <string name="login_menu_edit_button">Editar</string>
    <!-- Message in delete confirmation dialog for logins -->
    <string name="login_deletion_confirmation" moz:RemovedIn="125" tools:ignore="UnusedResources">¿Seguro que quieres eliminar este inicio de sesión?</string>
    <!-- Message in delete confirmation dialog for password -->
    <string name="login_deletion_confirmation_2">¿Estás seguro de que quieres eliminar esta contraseña?</string>
    <!-- Positive action of a dialog asking to delete  -->
    <string name="dialog_delete_positive">Eliminar</string>
    <!-- Negative action of a dialog asking to delete login -->
    <string name="dialog_delete_negative">Cancelar</string>
    <!--  The saved login options menu description. -->
    <string name="login_options_menu" moz:RemovedIn="125" tools:ignore="UnusedResources">Opciones de inicio de sesión</string>
    <!--  The saved password options menu description. -->
    <string name="login_options_menu_2">Opciones de contraseña</string>
    <!--  The editable text field for a login's web address. -->
    <string name="saved_login_hostname_description" moz:RemovedIn="125" tools:ignore="UnusedResources">El campo de texto editable para la dirección web del inicio de sesión.</string>
    <!--  The editable text field for a website address. -->
    <string name="saved_login_hostname_description_3">El campo de texto editable para la dirección del sitio web.</string>
    <!--  The editable text field for a login's username. -->
    <string name="saved_login_username_description" moz:RemovedIn="125" tools:ignore="UnusedResources">El campo de texto editable para el nombre de usuario del inicio de sesión.</string>
    <!--  The editable text field for a username. -->
    <string name="saved_login_username_description_3">El campo de texto editable para el nombre de usuario.</string>
    <!--  The editable text field for a login's password. -->
    <string name="saved_login_password_description" moz:RemovedIn="125" tools:ignore="UnusedResources">El campo de texto editable para la contraseña del inicio de sesión.</string>
    <!--  The editable text field for a login's password. -->
    <string name="saved_login_password_description_2">El campo de texto editable para la contraseña.</string>
    <!--  The button description to save changes to an edited login. -->
    <string name="save_changes_to_login" moz:RemovedIn="125" tools:ignore="UnusedResources">Guardar cambios para el inicio de sesión.</string>
    <!--  The button description to save changes to an edited password. -->
    <string name="save_changes_to_login_2">Guardar cambios.</string>
    <!--  The page title for editing a saved login. -->
    <string name="edit" moz:RemovedIn="125" tools:ignore="UnusedResources">Editar</string>
    <!--  The page title for editing a saved password. -->
    <string name="edit_2">Editar contraseña</string>
    <!--  The page title for adding new login. -->
    <string name="add_login" moz:RemovedIn="125" tools:ignore="UnusedResources">Añadir nueva cuenta</string>
    <!--  The page title for adding new password. -->
    <string name="add_login_2">Añadir contraseña</string>
    <!--  The error message in add/edit login view when password field is blank. -->
    <string name="saved_login_password_required" moz:RemovedIn="125" tools:ignore="UnusedResources">Se necesita contraseña</string>
    <!--  Error text displayed underneath the password field when it is in an error case. -->
    <string name="saved_login_password_required_2">Introduce una contraseña</string>
    <!--  The error message in add login view when username field is blank. -->
    <string name="saved_login_username_required" moz:RemovedIn="125" tools:ignore="UnusedResources">Se requiere nombre de usuario</string>
    <!--  The error message in add login view when username field is blank. -->
    <string name="saved_login_username_required_2">Introduce un nombre de usuario</string>
    <!--  The error message in add login view when hostname field is blank. -->
    <string name="saved_login_hostname_required" tools:ignore="UnusedResources">Se requiere nombre de servidor</string>
    <!--  The error message in add login view when hostname field is blank. -->
    <string name="saved_login_hostname_required_2" tools:ignore="UnusedResources">Introduce una dirección web</string>
    <!-- Voice search button content description  -->
    <string name="voice_search_content_description">Búsqueda por voz</string>
    <!-- Voice search prompt description displayed after the user presses the voice search button -->
    <string name="voice_search_explainer">Habla ahora</string>

    <!--  The error message in edit login view when a duplicate username exists. -->
    <string name="saved_login_duplicate">Ya existe un inicio de sesión con ese nombre de usuario</string>

    <!-- This is the hint text that is shown inline on the hostname field of the create new login page. 'https://www.example.com' intentionally hardcoded here -->
    <string name="add_login_hostname_hint_text">https://www.example.com</string>
    <!-- This is an error message shown below the hostname field of the add login page when a hostname does not contain http or https. -->
    <string name="add_login_hostname_invalid_text_3">La dirección web debe contener &quot;https://&quot; o &quot;http://&quot;</string>
    <!-- This is an error message shown below the hostname field of the add login page when a hostname is invalid. -->
    <string name="add_login_hostname_invalid_text_2">Se requiere nombre de servidor válido</string>

    <!-- Synced Tabs -->
    <!-- Text displayed to ask user to connect another device as no devices found with account -->
    <string name="synced_tabs_connect_another_device">Conectar otro dispositivo.</string>
    <!-- Text displayed asking user to re-authenticate -->
    <string name="synced_tabs_reauth">Por favor, vuelve a autentificarte.</string>
    <!-- Text displayed when user has disabled tab syncing in Firefox Sync Account -->
    <string name="synced_tabs_enable_tab_syncing">Por favor, activa la sincronización de pestañas.</string>

    <!-- Text displayed when user has no tabs that have been synced -->
    <string name="synced_tabs_no_tabs">No tienes ninguna pestaña abierta en Firefox en tus otros dispositivos.</string>
    <!-- Text displayed in the synced tabs screen when a user is not signed in to Firefox Sync describing Synced Tabs -->
    <string name="synced_tabs_sign_in_message">Ver una lista de pestañas de tus otros dispositivos.</string>
    <!-- Text displayed on a button in the synced tabs screen to link users to sign in when a user is not signed in to Firefox Sync -->
    <string name="synced_tabs_sign_in_button">Inicia sesión para sincronizar</string>

    <!-- The text displayed when a synced device has no tabs to show in the list of Synced Tabs. -->
    <string name="synced_tabs_no_open_tabs">No hay pestañas abiertas</string>

    <!-- Content description for expanding a group of synced tabs. -->
    <string name="synced_tabs_expand_group">Expandir grupo de pestañas sincronizadas</string>
    <!-- Content description for collapsing a group of synced tabs. -->
    <string name="synced_tabs_collapse_group">Ocultar grupo de pestañas sincronizadas</string>

    <!-- Top Sites -->
    <!-- Title text displayed in the dialog when shortcuts limit is reached. -->
    <string name="shortcut_max_limit_title">Límite de accesos directos alcanzado</string>
    <!-- Content description text displayed in the dialog when shortcut limit is reached. -->
    <string name="shortcut_max_limit_content">Para añadir un nuevo acceso directo, elimina uno. Toca y mantén presionado el sitio y selecciona eliminar.</string>
    <!-- Confirmation dialog button text when top sites limit is reached. -->
    <string name="top_sites_max_limit_confirmation_button">Vale, entendido</string>

    <!-- Label for the preference to show the shortcuts for the most visited top sites on the homepage -->
    <string name="top_sites_toggle_top_recent_sites_4">Accesos directos</string>
    <!-- Title text displayed in the rename top site dialog. -->
    <string name="top_sites_rename_dialog_title">Nombre</string>
    <!-- Hint for renaming title of a shortcut -->
    <string name="shortcut_name_hint">Nombre de acceso directo</string>
    <!-- Button caption to confirm the renaming of the top site. -->
    <string name="top_sites_rename_dialog_ok">Aceptar</string>
    <!-- Dialog button text for canceling the rename top site prompt. -->
    <string name="top_sites_rename_dialog_cancel">Cancelar</string>

    <!-- Text for the menu button to open the homepage settings. -->
    <string name="top_sites_menu_settings">Ajustes</string>
    <!-- Text for the menu button to navigate to sponsors and privacy support articles. '&amp;' is replaced with the ampersand symbol: & -->
    <string name="top_sites_menu_sponsor_privacy">Nuestros patrocinadores y tu privacidad</string>
    <!-- Label text displayed for a sponsored top site. -->
    <string name="top_sites_sponsored_label">Patrocinado</string>

    <!-- Inactive tabs in the tabs tray -->
    <!-- Title text displayed in the tabs tray when a tab has been unused for 14 days. -->
    <string name="inactive_tabs_title">Pestañas inactivas</string>
    <!-- Content description for closing all inactive tabs -->
    <string name="inactive_tabs_delete_all">Cerrar todas las pestañas inactivas</string>

    <!-- Content description for expanding the inactive tabs section. -->
    <string name="inactive_tabs_expand_content_description">Expandir pestañas inactivas</string>
    <!-- Content description for collapsing the inactive tabs section. -->
    <string name="inactive_tabs_collapse_content_description">Contraer pestañas inactivas</string>

    <!-- Inactive tabs auto-close message in the tabs tray -->
    <!-- The header text of the auto-close message when the user is asked if they want to turn on the auto-closing of inactive tabs. -->
    <string name="inactive_tabs_auto_close_message_header" tools:ignore="UnusedResources">¿Cerrar automáticamente después de un mes?</string>
    <!-- A description below the header to notify the user what the inactive tabs auto-close feature is. -->
    <string name="inactive_tabs_auto_close_message_description" tools:ignore="UnusedResources">Firefox puede cerrar pestañas que no has visto durante el último mes.</string>
    <!-- A call to action below the description to allow the user to turn on the auto closing of inactive tabs. -->
    <string name="inactive_tabs_auto_close_message_action" tools:ignore="UnusedResources">ACTIVAR EL CIERRE AUTOMÁTICO</string>

    <!-- Text for the snackbar to confirm auto-close is enabled for inactive tabs -->
    <string name="inactive_tabs_auto_close_message_snackbar">Cierre automático activado</string>

    <!-- Awesome bar suggestion's headers -->
    <!-- Search suggestions title for Firefox Suggest. -->
    <string name="firefox_suggest_header">Firefox Suggest</string>

    <!-- Title for search suggestions when Google is the default search suggestion engine. -->
    <string name="google_search_engine_suggestion_header">Búsqueda de Google</string>
    <!-- Title for search suggestions when the default search suggestion engine is anything other than Google. The first parameter is default search engine name. -->
    <string name="other_default_search_engine_suggestion_header">Buscar con %s</string>

    <!-- Default browser experiment -->
    <!-- Default browser card title -->
    <string name="default_browser_experiment_card_title">Cambia tu navegador predeterminado</string>
    <!-- Default browser card text -->
    <string name="default_browser_experiment_card_text">Configura enlaces de sitios web, correos electrónicos y mensajes para que se abran automáticamente en Firefox.</string>

    <!-- Content description for close button in collection placeholder. -->
    <string name="remove_home_collection_placeholder_content_description">Eliminar</string>

    <!-- Content description radio buttons with a link to more information -->
    <string name="radio_preference_info_content_description">Clic para más detalles</string>

    <!-- Content description for the action bar "up" button -->
    <string name="action_bar_up_description" moz:removedIn="124" tools:ignore="UnusedResources">Ir arriba</string>

    <!-- Content description for privacy content close button -->
    <string name="privacy_content_close_button_content_description">Cerrar</string>

    <!-- Pocket recommended stories -->
    <!-- Header text for a section on the home screen. -->
    <string name="pocket_stories_header_1">Historias que te hacen reflexionar</string>
    <!-- Header text for a section on the home screen. -->
    <string name="pocket_stories_categories_header">Historias por tema</string>
    <!-- Text of a button allowing users to access an external url for more Pocket recommendations. -->
    <string name="pocket_stories_placeholder_text">Descubrir más</string>
    <!-- Title of an app feature. Smaller than a heading. The first parameter is product name Pocket -->
    <string name="pocket_stories_feature_title_2">Impulsado por %s.</string>
    <!-- Caption for describing a certain feature. The placeholder is for a clickable text (eg: Learn more) which will load an url in a new tab when clicked.  -->
    <string name="pocket_stories_feature_caption">Parte de la familia Firefox. %s</string>
    <!-- Clickable text for opening an external link for more information about Pocket. -->
    <string name="pocket_stories_feature_learn_more">Saber más</string>

    <!-- Text indicating that the Pocket story that also displays this text is a sponsored story by other 3rd party entity. -->
    <string name="pocket_stories_sponsor_indication">Patrocinado</string>

    <!-- Snackbar message for enrolling in a Nimbus experiment from the secret settings when Studies preference is Off.-->
    <string name="experiments_snackbar">Activar la telemetría para enviar datos.</string>
    <!-- Snackbar button text to navigate to telemetry settings.-->
    <string name="experiments_snackbar_button">Ir a ajustes</string>

    <!-- Review quality check feature-->
    <!-- Name for the review quality check feature used as title for the panel. -->
    <string name="review_quality_check_feature_name_2">Verificador de reseñas</string>
    <!-- Summary for grades A and B for review quality check adjusted grading. -->
    <string name="review_quality_check_grade_a_b_description">Reseñas fiables</string>
    <!-- Summary for grade C for review quality check adjusted grading. -->
    <string name="review_quality_check_grade_c_description">Mezcla de reseñas fiables y no fiables</string>
    <!-- Summary for grades D and F for review quality check adjusted grading. -->
    <string name="review_quality_check_grade_d_f_description">Reseñas no fiables</string>
    <!-- Text for title presenting the reliability of a product's reviews. -->
    <string name="review_quality_check_grade_title">¿Son fiables estas reseñas?</string>
    <!-- Title for when the rating has been updated by the review checker -->
    <string name="review_quality_check_adjusted_rating_title">Calificación ajustada</string>
    <!-- Description for a product's adjusted star rating. The text presents that the product's reviews which were evaluated as unreliable were removed from the adjusted rating. -->
    <string name="review_quality_check_adjusted_rating_description_2">Basado en revisiones fiables</string>
    <!-- Title for list of highlights from a product's review emphasizing a product's important traits. -->
    <string name="review_quality_check_highlights_title">Aspectos destacados de reseñas recientes</string>
    <!-- Title for section explaining how we analyze the reliability of a product's reviews. -->
    <string name="review_quality_check_explanation_title">Cómo determinamos la calidad de las reseñas</string>
    <!-- Paragraph explaining how we analyze the reliability of a product's reviews. First parameter is the Fakespot product name. In the phrase "Fakespot by Mozilla", "by" can be localized. Does not need to stay by. -->
    <string name="review_quality_check_explanation_body_reliability">Utilizamos tecnología de IA de %s por Mozilla para analizar la fiabilidad de las reseñas de productos. Este análisis solo ayudará a evaluar la calidad de las reseñas, no la calidad del producto.</string>
    <!-- Paragraph explaining the grading system we use to classify the reliability of a product's reviews. -->
    <string name="review_quality_check_info_review_grade_header"><![CDATA[Asignamos a las reseñas de cada producto una <b>calificación con letras</b> de la A a la F.]]></string>
    <!-- Description explaining grades A and B for review quality check adjusted grading. -->
    <string name="review_quality_check_info_grade_info_AB">Revisiones fiables. Creemos que las reseñas probablemente provienen de clientes reales que dejaron reseñas honestas e imparciales.</string>
    <!-- Description explaining grade C for review quality check adjusted grading. -->
    <string name="review_quality_check_info_grade_info_C">Creemos que hay una combinación de reseñas fiables y no fiables.</string>
    <!-- Description explaining grades D and F for review quality check adjusted grading. -->
    <string name="review_quality_check_info_grade_info_DF">Reseñas poco fiables. Creemos que las reseñas probablemente son falsas o provienen de revisores sesgados.</string>
    <!-- Paragraph explaining how a product's adjusted grading is calculated. -->
    <string name="review_quality_check_explanation_body_adjusted_grading"><![CDATA[La <b>calificación ajustada</b> se basa únicamente en reseñas que consideramos fiables.]]></string>
    <!-- Paragraph explaining product review highlights. First parameter is the name of the retailer (e.g. Amazon). -->
    <string name="review_quality_check_explanation_body_highlights"><![CDATA[Los <b>puntos destacados</b> provienen de reseñas de %s de los últimos 80 días que creemos que son fiables.]]></string>
    <!-- Text for learn more caption presenting a link with information about review quality. First parameter is for clickable text defined in review_quality_check_info_learn_more_link. -->
    <string name="review_quality_check_info_learn_more">Saber más sobre %s.</string>
    <!-- Clickable text that links to review quality check SuMo page. First parameter is the Fakespot product name. -->
    <string name="review_quality_check_info_learn_more_link_2">cómo determina %s la calidad de las reseñas</string>
    <!-- Text for title of settings section. -->
    <string name="review_quality_check_settings_title">Ajustes</string>
    <!-- Text for label for switch preference to show recommended products from review quality check settings section. -->
    <string name="review_quality_check_settings_recommended_products">Mostrar anuncios en el verificador de reseñas</string>
    <!-- Description for switch preference to show recommended products from review quality check settings section. First parameter is for clickable text defined in review_quality_check_settings_recommended_products_learn_more.-->
    <string name="review_quality_check_settings_recommended_products_description_2" tools:ignore="UnusedResources">Verá anuncios ocasionales de productos relevantes. Solo anunciamos productos con revisiones fiables. %s</string>
    <!-- Clickable text that links to review quality check recommended products support article. -->
    <string name="review_quality_check_settings_recommended_products_learn_more" tools:ignore="UnusedResources">Saber más</string>
    <!-- Text for turning sidebar off button from review quality check settings section. -->
    <string name="review_quality_check_settings_turn_off">Desactivar el verificador de reseñas</string>
    <!-- Text for title of recommended product section. This is displayed above a product image, suggested as an alternative to the product reviewed. -->
    <string name="review_quality_check_ad_title" tools:ignore="UnusedResources">Más para considerar</string>
    <!-- Caption for recommended product section indicating this is an ad by Fakespot. First parameter is the Fakespot product name. -->
    <string name="review_quality_check_ad_caption" tools:ignore="UnusedResources">Anuncio de %s</string>
    <!-- Caption for review quality check panel. First parameter is for clickable text defined in review_quality_check_powered_by_link. -->
    <string name="review_quality_check_powered_by_2">El verificador de reseñas funciona gracias a %s</string>
    <!-- Clickable text that links to Fakespot.com. First parameter is the Fakespot product name. In the phrase "Fakespot by Mozilla", "by" can be localized. Does not need to stay by. -->
    <string name="review_quality_check_powered_by_link" tools:ignore="UnusedResources">%s de Mozilla</string>
    <!-- Text for title of warning card informing the user that the current analysis is outdated. -->
    <string name="review_quality_check_outdated_analysis_warning_title" tools:ignore="UnusedResources">Nueva información para comprobar</string>
    <!-- Text for button from warning card informing the user that the current analysis is outdated. Clicking this should trigger the product's re-analysis. -->
    <string name="review_quality_check_outdated_analysis_warning_action" tools:ignore="UnusedResources">Comprobar ahora</string>
    <!-- Title for warning card informing the user that the current product does not have enough reviews for a review analysis. -->
    <string name="review_quality_check_no_reviews_warning_title">Aún no hay suficientes reseñas</string>
    <!-- Text for body of warning card informing the user that the current product does not have enough reviews for a review analysis. -->
    <string name="review_quality_check_no_reviews_warning_body">Cuando este producto tenga más reseñas, podremos analizar su calidad.</string>
    <!-- Title for warning card informing the user that the current product is currently not available. -->
    <string name="review_quality_check_product_availability_warning_title">El producto no está disponible</string>
    <!-- Text for the body of warning card informing the user that the current product is currently not available. -->
    <string name="review_quality_check_product_availability_warning_body">Si ves que este producto vuelve a estar disponible, infórmanos y trabajaremos para actualizar el análisis.</string>
    <!-- Clickable text for warning card informing the user that the current product is currently not available. Clicking this should inform the server that the product is available. -->
    <string name="review_quality_check_product_availability_warning_action_2">Informar que el producto está en stock</string>
    <!-- Title for warning card informing the user that the current product's analysis is still processing. The parameter is the percentage progress (0-100%) of the analysis process (e.g. 56%). -->
    <string name="review_quality_check_analysis_in_progress_warning_title_2">Comprobando la calidad de la reseña (%s)</string>
    <!-- Text for body of warning card informing the user that the current product's analysis is still processing. -->
    <string name="review_quality_check_analysis_in_progress_warning_body">Esto podría tardar unos 60 segundos.</string>
    <!-- Title for info card displayed after the user reports a product is back in stock. -->
    <string name="review_quality_check_analysis_requested_info_title">¡Gracias por informar!</string>
    <!-- Text for body of info card displayed after the user reports a product is back in stock. -->
    <string name="review_quality_check_analysis_requested_info_body">Deberíamos tener información sobre las reseñas de este producto en 24 horas. Por favor, vuelve a comprobarlo más tarde.</string>
    <!-- Title for info card displayed when the user review checker while on a product that Fakespot does not analyze (e.g. gift cards, music). -->
    <string name="review_quality_check_not_analyzable_info_title">No podemos comprobar estas reseñas</string>
    <!-- Text for body of info card displayed when the user review checker while on a product that Fakespot does not analyze (e.g. gift cards, music). -->
    <string name="review_quality_check_not_analyzable_info_body">Lamentablemente, no podemos verificar la calidad de las reseñas para ciertos tipos de productos. Por ejemplo, tarjetas de regalo y transmisión de vídeo, música y juegos.</string>
    <!-- Title for info card displayed when another user reported the displayed product is back in stock. -->
    <string name="review_quality_check_analysis_requested_other_user_info_title" tools:ignore="UnusedResources">Información disponible en breve</string>
    <!-- Text for body of info card displayed when another user reported the displayed product is back in stock. -->
    <string name="review_quality_check_analysis_requested_other_user_info_body" tools:ignore="UnusedResources">Deberíamos tener información sobre las reseñas de este producto en 24 horas. Por favor, vuelve a comprobarlo más tarde.</string>
    <!-- Title for info card displayed to the user when analysis finished updating. -->
    <string name="review_quality_check_analysis_updated_confirmation_title" tools:ignore="UnusedResources">El análisis está actualizado</string>
    <!-- Text for the action button from info card displayed to the user when analysis finished updating. -->
    <string name="review_quality_check_analysis_updated_confirmation_action" tools:ignore="UnusedResources">Entendido</string>
    <!-- Title for error card displayed to the user when an error occurred. -->
    <string name="review_quality_check_generic_error_title">No hay información disponible en este momento</string>
    <!-- Text for body of error card displayed to the user when an error occurred. -->
    <string name="review_quality_check_generic_error_body">Estamos trabajando para resolver el problema. Por favor, vuelve a comprobarlo en breve.</string>
    <!-- Title for error card displayed to the user when the device is disconnected from the network. -->
    <string name="review_quality_check_no_connection_title">No hay conexión de red</string>
    <!-- Text for body of error card displayed to the user when the device is disconnected from the network. -->
    <string name="review_quality_check_no_connection_body">Verifica tu conexión de red y prueba a recargar la página.</string>
    <!-- Title for card displayed to the user for products whose reviews were not analyzed yet. -->
    <string name="review_quality_check_no_analysis_title">Aún no hay información sobre estas reseñas</string>
    <!-- Text for the body of card displayed to the user for products whose reviews were not analyzed yet. -->
    <string name="review_quality_check_no_analysis_body">Para saber si las reseñas de este producto son fiables, verifica la calidad de las reseñas. Sólo lleva unos 60 segundos.</string>
    <!-- Text for button from body of card displayed to the user for products whose reviews were not analyzed yet. Clicking this should trigger a product analysis. -->
    <string name="review_quality_check_no_analysis_link">Comprobar la calidad de la reseña</string>
    <!-- Headline for review quality check contextual onboarding card. -->
    <string name="review_quality_check_contextual_onboarding_title">Prueba nuestra fiable guía de reseñas de productos</string>
    <!-- Description for review quality check contextual onboarding card. The first and last two parameters are for retailer names (e.g. Amazon, Walmart). The second parameter is for the name of the application (e.g. Firefox). -->
    <string name="review_quality_check_contextual_onboarding_description">Comprueba lo fiables que son las reseñas de productos en %1$s antes de comprar. El verificador de reseñas, una función experimental de %2$s, está integrado directamente en el navegador. También funciona en %3$s y %4$s.</string>
    <!-- Description for review quality check contextual onboarding card. The first parameters is for retailer name (e.g. Amazon). The second parameter is for the name of the application (e.g. Firefox). -->
    <string name="review_quality_check_contextual_onboarding_description_one_vendor">Comprueba lo fiables que son las reseñas de productos en %1$s antes de comprar. El verificador de reseñas, una función experimental de %2$s, está integrado directamente en el navegador.</string>
    <!-- Paragraph presenting review quality check feature. First parameter is the Fakespot product name. Second parameter is for clickable text defined in review_quality_check_contextual_onboarding_learn_more_link. In the phrase "Fakespot by Mozilla", "by" can be localized. Does not need to stay by. -->
    <string name="review_quality_check_contextual_onboarding_learn_more">Utilizando la tecnología de %1$s de Mozilla, te ayudamos a evitar reseñas sesgadas y no auténticas. Nuestro modelo de IA siempre mejora para protegerte mientras compras. %2$s</string>
    <!-- Clickable text from the contextual onboarding card that links to review quality check support article. -->
    <string name="review_quality_check_contextual_onboarding_learn_more_link">Saber más</string>
    <!-- Caption text to be displayed in review quality check contextual onboarding card above the opt-in button. First parameter is the Fakespot product name. Following parameters are for clickable texts defined in review_quality_check_contextual_onboarding_privacy_policy and review_quality_check_contextual_onboarding_terms_use. In the phrase "Fakespot by Mozilla", "by" can be localized. Does not need to stay by. -->
    <string name="review_quality_check_contextual_onboarding_caption" moz:RemovedIn="123" tools:ignore="UnusedResources">Al seleccionar “Sí, probarlo”, aceptas %1$s de %2$s y %3$s de Mozilla.</string>
    <!-- Caption text to be displayed in review quality check contextual onboarding card above the opt-in button. Parameter is the Fakespot product name. After the colon, what appears are two links, each on their own line. The first link is to a Privacy policy (review_quality_check_contextual_onboarding_privacy_policy_2). The second link is to Terms of use (review_quality_check_contextual_onboarding_terms_use_2). -->
    <string name="review_quality_check_contextual_onboarding_caption_2" moz:RemovedIn="123" tools:ignore="UnusedResources">Al seleccionar “Sí, probarlo”, aceptas lo siguiente de %1$s:</string>
    <!-- Caption text to be displayed in review quality check contextual onboarding card above the opt-in button. First parameter is Firefox app name, third parameter is the Fakespot product name. Second & fourth are for clickable texts defined in review_quality_check_contextual_onboarding_privacy_policy_3 and review_quality_check_contextual_onboarding_terms_use. -->
    <string name="review_quality_check_contextual_onboarding_caption_3" moz:RemovedIn="124" tools:ignore="UnusedResources">Al seleccionar “Sí, probarlo”, aceptas la %2$s de %1$s y los %4$s de %3$s.</string>
    <!-- Caption text to be displayed in review quality check contextual onboarding card above the opt-in button. First parameter is Firefox app name, third parameter is the Fakespot product name. Second & fourth are for clickable texts defined in review_quality_check_contextual_onboarding_privacy_policy_3 and review_quality_check_contextual_onboarding_terms_use. -->
    <string name="review_quality_check_contextual_onboarding_caption_4">Al seleccionar “Sí, probarlo”, aceptas la %2$s de %1$s y los %4$s de %3$s.</string>
    <!-- Clickable text from the review quality check contextual onboarding card that links to Fakespot privacy policy. -->
    <string name="review_quality_check_contextual_onboarding_privacy_policy" moz:RemovedIn="123" tools:ignore="UnusedResources">política de privacidad</string>
    <!-- Clickable text from the review quality check contextual onboarding card that links to Fakespot privacy policy. -->
    <string name="review_quality_check_contextual_onboarding_privacy_policy_2" moz:RemovedIn="123" tools:ignore="UnusedResources">Política de privacidad</string>
    <!-- Clickable text from the review quality check contextual onboarding card that links to Fakespot privacy notice. -->
    <string name="review_quality_check_contextual_onboarding_privacy_policy_3">aviso de privacidad</string>
    <!-- Clickable text from the review quality check contextual onboarding card that links to Fakespot terms of use. -->
    <string name="review_quality_check_contextual_onboarding_terms_use">términos de uso</string>
    <!-- Clickable text from the review quality check contextual onboarding card that links to Fakespot terms of use. -->
    <string name="review_quality_check_contextual_onboarding_terms_use_2" moz:RemovedIn="123" tools:ignore="UnusedResources">Términos de uso</string>
    <!-- Text for opt-in button from the review quality check contextual onboarding card. -->
    <string name="review_quality_check_contextual_onboarding_primary_button_text">Si, probarlo</string>
    <!-- Text for opt-out button from the review quality check contextual onboarding card. -->
    <string name="review_quality_check_contextual_onboarding_secondary_button_text">Ahora no</string>
    <!-- Text for the first CFR presenting the review quality check feature. -->
    <string name="review_quality_check_first_cfr_message">Descubre si puedes confiar en las reseñas de este producto — antes de comprarlo.</string>
    <!-- Text displayed in the first CFR presenting the review quality check feature that opens the review checker when clicked. -->
    <string name="review_quality_check_first_cfr_action" tools:ignore="UnusedResources">Probar el verificador de reseñas</string>
    <!-- Text for the second CFR presenting the review quality check feature. -->
    <string name="review_quality_check_second_cfr_message">¿Son fiables estas revisiones? Consúltalo ahora para ver una calificación ajustada.</string>
    <!-- Text displayed in the second CFR presenting the review quality check feature that opens the review checker when clicked. -->
    <string name="review_quality_check_second_cfr_action" tools:ignore="UnusedResources">Abrir el verificador de reseñas</string>
    <!-- Flag showing that the review quality check feature is work in progress. -->
    <string name="review_quality_check_beta_flag">Beta</string>
    <!-- Content description (not visible, for screen readers etc.) for opening browser menu button to open review quality check bottom sheet. -->
    <string name="review_quality_check_open_handle_content_description">Abrir el verificador de reseñas</string>
    <!-- Content description (not visible, for screen readers etc.) for closing browser menu button to open review quality check bottom sheet. -->
    <string name="review_quality_check_close_handle_content_description">Cerrar el verificador de reseñas</string>
    <!-- Content description (not visible, for screen readers etc.) for review quality check star rating. First parameter is the number of stars (1-5) representing the rating. -->
    <string name="review_quality_check_star_rating_content_description">%1$s de 5 estrellas</string>
    <!-- Text for minimize button from highlights card. When clicked the highlights card should reduce its size. -->
    <string name="review_quality_check_highlights_show_less">Mostrar menos</string>
    <!-- Text for maximize button from highlights card. When clicked the highlights card should expand to its full size. -->
    <string name="review_quality_check_highlights_show_more">Mostrar más</string>
    <!-- Text for highlights card quality category header. Reviews shown under this header should refer the product's quality. -->
    <string name="review_quality_check_highlights_type_quality">Calidad</string>
    <!-- Text for highlights card price category header. Reviews shown under this header should refer the product's price. -->
    <string name="review_quality_check_highlights_type_price">Precio</string>
    <!-- Text for highlights card shipping category header. Reviews shown under this header should refer the product's shipping. -->
    <string name="review_quality_check_highlights_type_shipping">Envío</string>
    <!-- Text for highlights card packaging and appearance category header. Reviews shown under this header should refer the product's packaging and appearance. -->
    <string name="review_quality_check_highlights_type_packaging_appearance">Embalaje y apariencia</string>
    <!-- Text for highlights card competitiveness category header. Reviews shown under this header should refer the product's competitiveness. -->
    <string name="review_quality_check_highlights_type_competitiveness">Competitividad</string>

    <!-- Text that is surrounded by quotes. The parameter is the actual text that is in quotes. An example of that text could be: Excellent craftsmanship, and that is displayed as “Excellent craftsmanship”. The text comes from a buyer's review that the feature is highlighting"   -->
    <string name="surrounded_with_quotes">“%s”</string>

    <!-- Accessibility services actions labels. These will be appended to accessibility actions like "Double tap to.." but not by or applications but by services like Talkback. -->
    <!-- Action label for elements that can be collapsed if interacting with them. Talkback will append this to say "Double tap to collapse". -->
    <string name="a11y_action_label_collapse">contraer</string>
    <!-- Current state for elements that can be collapsed if interacting with them. Talkback will dictate this after a state change. -->
    <string name="a11y_state_label_collapsed">contraído</string>
    <!-- Action label for elements that can be expanded if interacting with them. Talkback will append this to say "Double tap to expand". -->
    <string name="a11y_action_label_expand">expandir</string>
    <!-- Current state for elements that can be expanded if interacting with them. Talkback will dictate this after a state change. -->
    <string name="a11y_state_label_expanded">expandido</string>
    <!-- Action label for links to a website containing documentation about a wallpaper collection. Talkback will append this to say "Double tap to open link to learn more about this collection". -->
    <string name="a11y_action_label_wallpaper_collection_learn_more">abrir enlace para saber más sobre esta colección</string>
    <!-- Action label for links that point to an article. Talkback will append this to say "Double tap to read the article". -->
    <string name="a11y_action_label_read_article">leer el artículo</string>
    <!-- Action label for links to the Firefox Pocket website. Talkback will append this to say "Double tap to open link to learn more". -->
    <string name="a11y_action_label_pocket_learn_more">abrir enlace para saber más</string>
    <!-- Content description for headings announced by accessibility service. The first parameter is the text of the heading. Talkback will announce the first parameter and then speak the word "Heading" indicating to the user that this text is a heading for a section. -->
    <string name="a11y_heading">%s, Cabecera</string>

    <!-- Title for dialog displayed when trying to access links present in a text. -->
    <string name="a11y_links_title">Enlaces</string>
    <!-- Additional content description for text bodies that contain urls. -->
    <string name="a11y_links_available">Enlaces disponibles</string>

    <!-- Translations feature-->

    <!-- Translation request dialog -->
    <!-- Title for the translation dialog that allows a user to translate the webpage. -->
    <string name="translations_bottom_sheet_title">¿Traducir esta página?</string>
    <!-- Title for the translation dialog after a translation was completed successfully.
    The first parameter is the name of the language that the page was translated from, for example, "French".
    The second parameter is the name of the language that the page was translated to, for example, "English". -->
    <string name="translations_bottom_sheet_title_translation_completed">Página traducida de %1$s a %2$s</string>
    <!-- Title for the translation dialog that allows a user to translate the webpage when a user uses the translation feature the first time. The first parameter is the name of the application, for example, "Fenix". -->
    <string name="translations_bottom_sheet_title_first_time">Probar traducciones privadas en %1$s</string>
    <!-- Additional information on the translation dialog that appears when a user uses the translation feature the first time. The first parameter is clickable text with a link, for example, "Learn more". -->
    <string name="translations_bottom_sheet_info_message">Para tu privacidad, las traducciones nunca salen de tu dispositivo. ¡Nuevos idiomas y mejoras próximamente! %1$s</string>
    <!-- Text that links to additional information about the Firefox translations feature. -->
    <string name="translations_bottom_sheet_info_message_learn_more">Saber más</string>
    <!-- Label for the dropdown to select which language to translate from on the translations dialog. Usually the translate from language selected will be the same as the page language. -->
    <string name="translations_bottom_sheet_translate_from">Traducir del</string>
    <!-- Label for the dropdown to select which language to translate to on the translations dialog. Usually the translate to language selected will be the user's preferred language. -->
    <string name="translations_bottom_sheet_translate_to">Traducir a</string>
    <!-- Button text on the translations dialog to dismiss the dialog and return to the browser. -->
    <string name="translations_bottom_sheet_negative_button">Ahora no</string>
    <!-- Button text on the translations dialog to restore the translated website back to the original untranslated version. -->
    <string name="translations_bottom_sheet_negative_button_restore">Mostrar original</string>
    <!-- Button text on the translations dialog when a translation error appears, used to dismiss the dialog and return to the browser. -->
    <string name="translations_bottom_sheet_negative_button_error">Hecho</string>
    <!-- Button text on the translations dialog to begin a translation of the website. -->
    <string name="translations_bottom_sheet_positive_button">Traducir</string>
    <!-- Button text on the translations dialog when a translation error appears. -->
    <string name="translations_bottom_sheet_positive_button_error">Reintentar</string>
    <!-- Inactive button text on the translations dialog that indicates a translation is currently in progress. This button will be accompanied by a loading icon. -->
    <string name="translations_bottom_sheet_translating_in_progress">Traduciendo</string>
    <!-- Button content description (not visible, for screen readers etc.) for the translations dialog translate button that indicates a translation is currently in progress. -->
    <string name="translations_bottom_sheet_translating_in_progress_content_description">Traducción en curso</string>

    <!-- Default dropdown option when initially selecting a language from the translations dialog language selection dropdown. -->
    <string name="translations_bottom_sheet_default_dropdown_selection">Selecciona un idioma</string>
    <!-- The title of the warning card informs the user that a translation could not be completed. -->
    <string name="translation_error_could_not_translate_warning_text">Ha surgido un problema al traducir. Por favor inténtalo de nuevo.</string>
    <!-- The title of the warning card informs the user that the list of languages cannot be loaded. -->
    <string name="translation_error_could_not_load_languages_warning_text">No se han podido cargar los idiomas. Verifica tu conexión a Internet y prueba de nuevo.</string>
    <!-- The title of the warning card informs the user that a language is not supported. The first parameter is the name of the language that is not supported. -->
    <string name="translation_error_language_not_supported_warning_text">Lo sentimos, todavía no soportamos %1$s.</string>
    <!-- Button text on the warning card when a language is not supported. The link will take the user to a page to a support page about translations. -->
    <string name="translation_error_language_not_supported_learn_more">Saber más</string>

    <!-- Snackbar title shown if the user closes the Translation Request dialogue and a translation is in progress. -->
    <string name="translation_in_progress_snackbar">Traduciendo…</string>

    <!-- Translations options dialog -->
    <!-- Title of the translation options dialog that allows a user to set their translation options for the site the user is currently on. -->
    <string name="translation_option_bottom_sheet_title">Opciones de traducción</string>
    <!-- Toggle switch label that allows a user to set the setting if they would like the browser to always offer or suggest translations when available. -->
    <string name="translation_option_bottom_sheet_always_translate">Siempre ofrecer la traducción</string>
    <!-- Toggle switch label that allows a user to set if they would like a given language to automatically translate or not. The first parameter is the language name, for example, "Spanish". -->
    <string name="translation_option_bottom_sheet_always_translate_in_language">Siempre traducir %1$s</string>
    <!-- Toggle switch label that allows a user to set if they would like to never be offered a translation of the given language. The first parameter is the language name, for example, "Spanish". -->
    <string name="translation_option_bottom_sheet_never_translate_in_language">No traducir nunca %1$s</string>
    <!-- Toggle switch label that allows a user to set the setting if they would like the browser to never translate the site the user is currently visiting. -->
    <string name="translation_option_bottom_sheet_never_translate_site">No traducir nunca este sitio</string>
    <!-- Toggle switch description that will appear under the "Never translate these sites" settings toggle switch to provide more information on how this setting interacts with other settings. -->
    <string name="translation_option_bottom_sheet_switch_never_translate_site_description">Anula todas las demás configuraciones</string>
    <!-- Toggle switch description that will appear under the "Never translate" and "Always translate" toggle switch settings to provide more information on how these  settings interacts with other settings. -->
    <string name="translation_option_bottom_sheet_switch_description">Anula las ofertas de traducción</string>
    <!-- Button text for the button that will take the user to the translation settings dialog. -->
    <string name="translation_option_bottom_sheet_translation_settings">Ajustes de traducción</string>
    <!-- Button text for the button that will take the user to a website to learn more about how translations works in the given app. The first parameter is the name of the application, for example, "Fenix". -->
    <string name="translation_option_bottom_sheet_about_translations">Acerca de las traducciones en %1$s</string>

    <!-- Translation settings dialog -->
    <!-- Title of the translation settings dialog that allows a user to set their preferred translation settings. -->
    <string name="translation_settings_toolbar_title">Traducciones</string>
    <!-- Toggle switch label that indicates that the browser should signal or indicate when a translation is possible for any page. -->
    <string name="translation_settings_offer_to_translate">Ofrecer la traducción cuando sea posible</string>
    <!-- Toggle switch label that indicates that downloading files required for translating is permitted when using data saver mode in Android. -->
    <string name="translation_settings_always_download">Descargar siempre idiomas en modo de ahorro de datos</string>
    <!-- Section header text that begins the section of a list of different options the user may select to adjust their translation preferences. -->
    <string name="translation_settings_translation_preference">Preferencias de traducción</string>
    <!-- Button text for the button that will take the user to the automatic translations settings dialog. On the automatic translations settings dialog, the user can set if translations should occur automatically for a given language. -->
    <string name="translation_settings_automatic_translation">Traducción automática</string>
    <!-- Button text for the button that will take the user to the never translate these sites dialog. On the never translate these sites dialog, the user can set if translations should never occur on certain websites. -->
    <string name="translation_settings_automatic_never_translate_sites">No traducir nunca estos sitios</string>
    <!-- Button text for the button that will take the user to the download languages dialog. On the download languages dialog, the user can manage which languages they would like to download for translations. -->
    <string name="translation_settings_download_language">Descargar idiomas</string>

    <!-- Automatic translation preference screen -->
    <!-- Title of the automatic translation preference screen that will appear on the toolbar.-->
    <string name="automatic_translation_toolbar_title_preference">Traducción automática</string>
    <!-- Screen header presenting the automatic translation preference feature. It will appear under the toolbar. -->
    <string name="automatic_translation_header_preference">Selecciona un idioma para administrar las preferencias de ”traducir siempre“ y ”no traducir nunca“.</string>

    <!-- Automatic translation options preference screen -->
    <!-- Preference option for offering to translate. Radio button title text.-->
    <string name="automatic_translation_option_offer_to_translate_title_preference">Ofrecer traducción (predeterminado)</string>
    <!-- Preference option for offering to translate. Radio button summary text. The first parameter is the name of the app defined in app_name (for example: Fenix)-->
    <string name="automatic_translation_option_offer_to_translate_summary_preference">%1$s ofrecerá traducir sitios en este idioma.</string>
    <!-- Preference option for always translate. Radio button title text. -->
    <string name="automatic_translation_option_always_translate_title_preference">Traducir siempre</string>

    <!-- Preference option for always translate. Radio button summary text. The first parameter is the name of the app defined in app_name (for example: Fenix)-->
    <string name="automatic_translation_option_always_translate_summary_preference">%1$s traducirá automáticamente este idioma cuando se cargue la página.</string>
    <!-- Preference option for never translate. Radio button title text.-->
    <string name="automatic_translation_option_never_translate_title_preference">No traducir nunca</string>
    <!-- Preference option for never translate. Radio button summary text. The first parameter is the name of the app defined in app_name (for example: Fenix)-->
    <string name="automatic_translation_option_never_translate_summary_preference">%1$s nunca ofrecerá traducir sitios en este idioma.</string>

    <!-- Never translate site preference screen -->
    <!-- Title of the never translate site preference screen that will appear on the toolbar.-->
    <string name="never_translate_site_toolbar_title_preference">No traducir nunca estos sitios</string>
    <!-- Screen header presenting the never translate site preference feature. It will appear under the toolbar. -->
    <string name="never_translate_site_header_preference">Para añadir un sitio nuevo: visítalo y selecciona “No traducir nunca este sitio” en el menú de traducción.</string>
    <!-- Content description (not visible, for screen readers etc.): For a never-translated site list item that is selected.
             The first parameter is web site url (for example:"wikipedia.com") -->
    <string name="never_translate_site_item_list_content_description_preference">Eliminar %1$s</string>
    <!-- The Delete site dialogue title will appear when the user clicks on a list item.
             The first parameter is web site url (for example:"wikipedia.com") -->
    <string name="never_translate_site_dialog_title_preference">¿Eliminar %1$s?</string>
    <!-- The Delete site dialogue positive button will appear when the user clicks on a list item. The site will be deleted. -->
    <string name="never_translate_site_dialog_confirm_delete_preference">Eliminar</string>
    <!-- The Delete site dialogue negative button will appear when the user clicks on a list item. The dialog will be dismissed. -->
    <string name="never_translate_site_dialog_cancel_preference">Cancelar</string>

    <!-- Download languages preference screen -->
    <!-- Title of the download languages preference screen toolbar.-->
    <string name="download_languages_toolbar_title_preference">Descargar idiomas</string>
    <!-- Screen header presenting the download language preference feature. It will appear under the toolbar.The first parameter is "Learn More," a clickable text with a link. Talkback will append this to say "Double tap to open link to learn more". -->
    <string name="download_languages_header_preference">Descarga idiomas completos para traducciones más rápidas y para traducir sin conexión. %1$s</string>
    <!-- Clickable text from the screen header that links to a website. -->
    <string name="download_languages_header_learn_more_preference">Saber más</string>
    <!-- The subhead of the download language preference screen will appear above the pivot language. -->
    <string name="download_languages_available_languages_preference">Idiomas disponibles</string>
    <!-- Text that will appear beside a core or pivot language package name to show that the language is necessary for the translation feature to function. -->
    <string name="download_languages_default_system_language_require_preference">requerido</string>
    <!-- A text for download language preference item.
    The first parameter is the language name, for example, "Spanish".
    The second parameter is the language file size, for example, "(3.91 KB)" or, if the language package name is a pivot language, "(required)". -->
    <string name="download_languages_language_item_preference">%1$s (%2$s)</string>
    <!-- The subhead of the download language preference screen will appear above the items that were not downloaded. -->
    <string name="download_language_header_preference">Descargar idiomas</string>
    <!-- All languages list item. When the user presses this item, they can download or delete all languages. -->
    <string name="download_language_all_languages_item_preference">Todos los idiomas</string>
    <!-- Content description (not visible, for screen readers etc.): For a language list item that was downloaded, the user can now delete it. -->
    <string name="download_languages_item_content_description_downloaded_state">Eliminar</string>
    <!-- Content description (not visible, for screen readers etc.): For a language list item, downloading is in progress. -->
    <string name="download_languages_item_content_description_in_progress_state">En curso</string>
    <!-- Content description (not visible, for screen readers etc.): For a language list item that was not downloaded. -->
    <string name="download_languages_item_content_description_not_downloaded_state">Descargar</string>
    <!-- Content description (not visible, for screen readers etc.): For a language list item that is selected. -->
    <string name="download_languages_item_content_description_selected_state">Seleccionado</string>

    <!-- Title for the dialog used by the translations feature to confirm deleting a language.
    The dialog will be presented when the user requests deletion of a language.
    The first parameter is the name of the language, for example, "Spanish" and the second parameter is the size in kilobytes or megabytes of the language file. -->
    <string name="delete_language_file_dialog_title">¿Eliminar %1$s (%2$s)?</string>
    <!-- Additional information for the dialog used by the translations feature to confirm deleting a language. The first parameter is the name of the application, for example, "Fenix". -->
    <string name="delete_language_file_dialog_message">Si eliminas este idioma, %1$s descargará parcialmente idiomas a la caché durante la traducción.</string>
    <!-- Title for the dialog used by the translations feature to confirm deleting all languages file.
    The dialog will be presented when the user requests deletion of all languages file.
    The first parameter is the size in kilobytes or megabytes of the language file. -->
    <string name="delete_language_all_languages_file_dialog_title">¿Eliminar todos los idiomas (%1$s)?</string>
    <!-- Additional information for the dialog used by the translations feature to confirm deleting all languages file. The first parameter is the name of the application, for example, "Fenix". -->
    <string name="delete_language_all_languages_file_dialog_message">Si eliminas todos los idiomas, %1$s descargará parcialmente idiomas a la caché durante la traducción.</string>
    <!-- Button text on the dialog used by the translations feature to confirm deleting a language. -->
    <string name="delete_language_file_dialog_positive_button_text">Eliminar</string>
    <!-- Button text on the dialog used by the translations feature to cancel deleting a language. -->
    <string name="delete_language_file_dialog_negative_button_text">Cancelar</string>

    <!-- Title for the data saving mode warning dialog used by the translations feature.
    This dialog will be presented when the user attempts to download a language or perform
    a translation without the necessary language files downloaded first when Android's data saver mode is enabled and the user is not using WiFi.
    The first parameter is the size in kilobytes or megabytes of the language file.-->
    <string name="download_language_file_dialog_title">¿Descargar en modo de ahorro de datos (%1$s)?</string>
    <!-- Additional information for the data saving mode warning dialog used by the translations feature. This text explains the reason a download is required for a translation. -->
    <string name="download_language_file_dialog_message_all_languages">Descargamos idiomas parcialmente a la caché para mantener las traducciones privadas.</string>
    <!-- Checkbox label text on the data saving mode warning dialog used by the translations feature. This checkbox allows users to ignore the data usage warnings. -->
    <string name="download_language_file_dialog_checkbox_text">Descargar siempre en modo de ahorro de datos</string>
    <!-- Button text on the data saving mode warning dialog used by the translations feature to allow users to confirm they wish to continue and download the language file. -->
    <string name="download_language_file_dialog_positive_button_text">Descargar</string>
    <!-- Button text on the data saving mode warning dialog used by the translations feature to allow users to confirm they wish to continue and download the language file and perform a translation. -->
    <string name="download_language_file_dialog_positive_button_text_all_languages">Descargar y traducir</string>
    <!-- Button text on the data saving mode warning dialog used by the translations feature to allow users to cancel the action and not perform a download of the language file. -->
    <string name="download_language_file_dialog_negative_button_text">Cancelar</string>

    <!-- Debug drawer -->
    <!-- The user-facing title of the Debug Drawer feature. -->
    <string name="debug_drawer_title">Herramientas de depuración</string>
    <!-- Content description (not visible, for screen readers etc.): Navigate back within the debug drawer. -->
    <string name="debug_drawer_back_button_content_description">Ir a la página anterior</string>
    <!-- The title of the Tab Tools feature in the Debug Drawer. -->
    <string name="debug_drawer_tab_tools_title">Herramientas de pestañas</string>
    <!-- The title of the tab count section in Tab Tools. -->
    <string name="debug_drawer_tab_tools_tab_count_title">Número de pestañas</string>
    <!-- The active tab count category in the tab count section in Tab Tools. -->
    <string name="debug_drawer_tab_tools_tab_count_normal">Activa</string>
    <!-- The inactive tab count category in the tab count section in Tab Tools. -->
    <string name="debug_drawer_tab_tools_tab_count_inactive">Inactiva</string>
    <!-- The private tab count category in the tab count section in Tab Tools. -->
    <string name="debug_drawer_tab_tools_tab_count_private">Privada</string>
    <!-- The total tab count category in the tab count section in Tab Tools. -->
    <string name="debug_drawer_tab_tools_tab_count_total">Total</string>
    <!-- The title of the tab creation tool section in Tab Tools. -->
    <string name="debug_drawer_tab_tools_tab_creation_tool_title">Herramienta de creación de pestañas</string>
    <!-- The label of the text field in the tab creation tool. -->
    <string name="debug_drawer_tab_tools_tab_creation_tool_text_field_label">Cantidad de pestañas a crear</string>
    <!-- The button text to add tabs to the active tab group in the tab creation tool. -->
    <string name="debug_drawer_tab_tools_tab_creation_tool_button_text_active">Añadir a pestañas activas</string>
    <!-- The button text to add tabs to the inactive tab group in the tab creation tool. -->
    <string name="debug_drawer_tab_tools_tab_creation_tool_button_text_inactive">Añadir a pestañas inactivas</string>
    <!-- The button text to add tabs to the private tab group in the tab creation tool. -->
    <string name="debug_drawer_tab_tools_tab_creation_tool_button_text_private">Añadir a pestañas privadas</string>
</resources><|MERGE_RESOLUTION|>--- conflicted
+++ resolved
@@ -341,12 +341,8 @@
     <!-- Juno first user onboarding flow experiment, strings are marked unused as they are only referenced by Nimbus experiments. -->
     <!-- Description for learning more about our privacy notice. -->
     <string name="juno_onboarding_privacy_notice_text">Aviso de privacidad de Firefox</string>
-<<<<<<< HEAD
-    <!-- Text for the button to set firefox as default browser on the device -->
-=======
     <!-- Description for learning more about our privacy notice. -->
     <string name="juno_onboarding_privacy_notice_text_2" moz:removedIn="125" tools:ignore="UnusedResources">Saber más en nuestro aviso de privacidad</string>
->>>>>>> 382ca721
     <!-- Title for set firefox as default browser screen used by Nimbus experiments. -->
     <string name="juno_onboarding_default_browser_title_nimbus_2">Nos encanta mantenerte a salvo</string>
     <!-- Title for set firefox as default browser screen used by Nimbus experiments.
@@ -361,11 +357,6 @@
     <!-- Description for set firefox as default browser screen used by Nimbus experiments. -->
     <string name="juno_onboarding_default_browser_description_nimbus_5" tools:ignore="UnusedResources">¿Rastreadores conocidos? Bloqueados automáticamente. ¿Extensiones? Más de 700. ¿PDF? Nuestro lector incorporado los hace fáciles de administrar.</string>
     <!-- Description for set firefox as default browser screen used by Nimbus experiments. -->
-<<<<<<< HEAD
-    <string name="juno_onboarding_default_browser_description_nimbus_3">Nuestro navegador respaldado por una organización sin ánimo de lucro ayuda a evitar que las empresas te sigan en secreto por la web.</string>
-    <!-- Description for set firefox as default browser screen used by Nimbus experiments. -->
-=======
->>>>>>> 382ca721
     <string name="juno_onboarding_default_browser_description_nimbus_2" moz:RemovedIn="124" tools:ignore="UnusedResources">Nuestro navegador respaldado por una organización sin ánimo de lucro ayuda a evitar que las empresas te sigan en secreto en la web.\n\nMás información en nuestro aviso de privacidad.</string>
     <!-- Text for the link to the privacy notice webpage for set as firefox default browser screen.
     This is part of the string with the key "juno_onboarding_default_browser_description". -->
