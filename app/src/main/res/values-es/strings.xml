--- conflicted
+++ resolved
@@ -1447,23 +1447,6 @@
     <!-- Text shown in the notification that pops up to remind the user that a private browsing session is active. -->
     <string name="notification_pbm_delete_text_2">Cerrar pestañas privadas</string>
 
-<<<<<<< HEAD
-    <!-- Microsuverys -->
-    <!-- Text shown in prompt for printing microsurvey. "sec" It's an abrevation for "second". -->
-    <string name="microsurvey_prompt_printing_title" tools:ignore="UnusedResources">Ayuda a mejorar la impresión en Firefox. Solo te llevará un segundo</string>
-    <!-- Text shown in prompt for printing microsurvey. 'Firefox' intentionally hardcoded here--> --&gt;
-    <string name="microsurvey_survey_printing_title" tools:ignore="UnusedResources">¿Cómo estás de satisfecho con la impresión en Firefox?</string>
-    <!-- Text for option one, shown in microsurvey.-->
-    <string name="microsurvey_survey_5_point_option_0" tools:ignore="UnusedResources">Neutral</string>
-    <!-- Text for option two, shown in microsurvey.-->
-    <string name="microsurvey_survey_5_point_option_1" tools:ignore="UnusedResources">Muy insatisfecho</string>
-    <!-- Text for option three, shown in microsurvey.-->
-    <string name="microsurvey_survey_5_point_option_2" tools:ignore="UnusedResources">Insatisfecho</string>
-    <!-- Text for option four, shown in microsurvey.-->
-    <string name="microsurvey_survey_5_point_option_3" tools:ignore="UnusedResources">Satisfecho</string>
-    <!-- Text for option five, shown in microsurvey.-->
-    <string name="microsurvey_survey_5_point_option_4" tools:ignore="UnusedResources">Muy satisfecho</string>
-=======
     <!-- Text for option one, shown in microsurvey.-->
     <string name="microsurvey_survey_5_point_option_0" tools:ignore="UnusedResources" moz:removedIn="130">Neutral</string>
     <!-- Text for option two, shown in microsurvey.-->
@@ -1474,7 +1457,6 @@
     <string name="microsurvey_survey_5_point_option_3" tools:ignore="UnusedResources" moz:removedIn="130">Satisfecho</string>
     <!-- Text for option five, shown in microsurvey.-->
     <string name="microsurvey_survey_5_point_option_4" tools:ignore="UnusedResources" moz:removedIn="130">Muy satisfecho</string>
->>>>>>> 6455719a
 
 
     <!-- Text shown in the notification that pops up to remind the user that a private browsing session is active for Android 14+ -->
@@ -2788,11 +2770,6 @@
 
     <!-- Option for likert scale -->
     <string name="likert_scale_option_6" tools:ignore="UnusedResources">No lo uso</string>
-<<<<<<< HEAD
-    <!-- Text shown in prompt for homepage microsurvey. 'Firefox' intentionally hardcoded here- -->
-    <string name="microsurvey_prompt_homepage_title" tools:ignore="UnusedResources">¿Estás satisfecho con la página de inicio de Firefox?</string>
-    <!-- Accessibility -->
-=======
     <!-- Text shown in prompt for homepage microsurvey. Note: The word "Firefox" should NOT be translated. -->
     <string name="microsurvey_prompt_homepage_title" tools:ignore="UnusedResources">¿Estás satisfecho con la página de inicio de Firefox?</string>
     <!-- Text shown in prompt for printing microsurvey. "sec" It's an abbreviation for "second". Note: The word "Firefox" should NOT be translated. -->
@@ -2804,7 +2781,6 @@
     <string name="microsurvey_app_icon_content_description">Logo de Firefox</string>
     <!-- Content description for the survey feature icon. -->
     <string name="microsurvey_feature_icon_content_description">Icono de la función de encuesta</string>
->>>>>>> 6455719a
     <!-- Content description (not visible, for screen readers etc.) for opening microsurvey bottom sheet. -->
     <string name="microsurvey_open_handle_content_description" tools:ignore="UnusedResources" moz:removedIn="130">Abrir la encuesta</string>
     <!-- Content description (not visible, for screen readers etc.) for closing microsurvey bottom sheet. -->
