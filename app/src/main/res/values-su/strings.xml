--- conflicted
+++ resolved
@@ -72,14 +72,11 @@
         The first parameter is the name of the app defined in app_name (for example: Firefox Nightly)
         The second parameter is the clickable link text in felt_privacy_info_card_subtitle_link_text -->
     <string name="felt_privacy_info_card_subtitle" moz:removedIn="120" tools:ignore="UnusedResources">%1$s mupus réréméh, jujutan, jeung data loka anjeun nalika anjeun nutup sakabéh jandéla nyamuni. %2$s</string>
-<<<<<<< HEAD
-=======
     <!-- Explanation for private browsing displayed to users on home view when they first enable
         private mode in our new Total Private Browsing mode.
         The first parameter is the name of the app defined in app_name (for example: Firefox Nightly)
         The second parameter is the clickable link text in felt_privacy_info_card_subtitle_link_text -->
     <string name="felt_privacy_info_card_subtitle_2">%1$s mupus réréméh, jujutan, jeung data loka anjeun nalika anjeun nutup sakabéh jandéla nyamuni. %2$s</string>
->>>>>>> d602c86b
     <!-- Clickable portion of the explanation for private browsing that links the user to our
         about privacy page.
         This string is used in felt_privacy_info_card_subtitle as the second parameter.-->
@@ -399,11 +396,8 @@
     <string name="preferences_category_select_default_search_engine">Pilih salasahiji</string>
     <!-- Preference for settings related to managing search shortcuts for the quick search menu -->
     <string name="preferences_manage_search_shortcuts" moz:removedIn="120" tools:ignore="UnusedResources">Kokolakeun takulan pamaluruhan</string>
-<<<<<<< HEAD
-=======
     <!-- Preference for settings related to managing search shortcuts for the quick search menu -->
     <string name="preferences_manage_search_shortcuts_2">Kokolakeun mesin pamaluruh lianna</string>
->>>>>>> d602c86b
     <!-- Summary for preference for settings related to managing search shortcuts for the quick search menu -->
     <string name="preferences_manage_search_shortcuts_summary">Mesin édit némbongan dina menu pamaluruhan</string>
     <!-- Preference category for settings related to managing search shortcuts for the quick search menu -->
@@ -418,15 +412,12 @@
     <string name="preferences_search_engines_suggestions">Usulan ti mesin pamaluruh</string>
     <!-- Preference for settings related to Search address bar -->
     <string name="preferences_search_address_bar" moz:removedIn="120" tools:ignore="UnusedResources">Palang alamat</string>
-<<<<<<< HEAD
-=======
     <!-- Preference Category for settings related to Search address bar -->
     <string name="preferences_settings_address_bar">Préperénsi palang alamat</string>
     <!-- Preference Category for settings to Firefox Suggest -->
     <string name="preference_search_address_bar_fx_suggest">Palang alamat - Firefox Suggest</string>
     <!-- Preference link to Learn more about Firefox Suggest -->
     <string name="preference_search_learn_about_fx_suggest">Leuwih teleb ngeunaan Firefox Suggest</string>
->>>>>>> d602c86b
     <!-- Preference link to rating Fenix on the Play Store -->
     <string name="preferences_rate">Peunteun dina Google Play</string>
     <!-- Preference linking to about page for Fenix
@@ -549,11 +540,8 @@
     <string name="preferences_sign_in_description_2">Asup pikeun nyingkronkeun tab, markah, kecap sandi, jeung sajabana.</string>
     <!-- Preference shown instead of account display name while account profile information isn't available yet. -->
     <string name="preferences_account_default_name" moz:RemovedIn="120" tools:ignore="UnusedResources">Akun Firefox</string>
-<<<<<<< HEAD
-=======
     <!-- Preference shown instead of account display name while account profile information isn't available yet. -->
     <string name="preferences_account_default_name_2">Akun Mozilla</string>
->>>>>>> d602c86b
     <!-- Preference text for account title when there was an error syncing FxA -->
     <string name="preferences_account_sync_error">Sambungkeun deui pikeun neruskeun nyingkronkeun</string>
     <!-- Preference for language -->
@@ -2165,8 +2153,6 @@
     <!-- Clickable text that links to Fakespot.com. First parameter is the Fakespot product name. In the phrase "Fakespot by Mozilla", "by" can be localized. Does not need to stay by. -->
     <string name="review_quality_check_powered_by_link" tools:ignore="UnusedResources">%s ku Mozilla</string>
 
-<<<<<<< HEAD
-=======
     <!-- Text for the action button from info card displayed to the user when analysis finished updating. -->
     <string name="review_quality_check_analysis_updated_confirmation_action" tools:ignore="UnusedResources">Ngarti</string>
     <!-- Title for error card displayed to the user when the device is disconnected from the network. -->
@@ -2189,7 +2175,6 @@
     <!-- Flag showing that the review quality check feature is work in progress. -->
     <string name="review_quality_check_beta_flag">Béta</string>
 
->>>>>>> d602c86b
     <!-- Accessibility services actions labels. These will be appended to accessibility actions like "Double tap to.." but not by or applications but by services like Talkback. -->
     <!-- Action label for elements that can be collapsed if interacting with them. Talkback will append this to say "Double tap to collapse". -->
     <string name="a11y_action_label_collapse">tilep</string>
