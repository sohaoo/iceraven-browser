--- conflicted
+++ resolved
@@ -2732,18 +2732,12 @@
 
     <!-- Option for likert scale -->
     <string name="likert_scale_option_6" tools:ignore="UnusedResources">Kuring teu maké éta</string>
-<<<<<<< HEAD
-    <!-- Text shown in prompt for homepage microsurvey. 'Firefox' intentionally hardcoded here- -->
-    <string name="microsurvey_prompt_homepage_title" tools:ignore="UnusedResources">Kumaha kasugemaan anjeun kana kaca utama Firefox?</string>
-    <!-- Accessibility -->
-=======
     <!-- Text shown in prompt for homepage microsurvey. Note: The word "Firefox" should NOT be translated. -->
     <string name="microsurvey_prompt_homepage_title" tools:ignore="UnusedResources">Kumaha kasugemaan anjeun kana kaca utama Firefox?</string>
     <!-- Text shown in prompt for printing microsurvey. "sec" It's an abbreviation for "second". Note: The word "Firefox" should NOT be translated. -->
     <string name="microsurvey_prompt_printing_title" tools:ignore="UnusedResources">Bantuan sangkan Firefox bisa nyitak leuwih hadé. Ngan perlu sakolépat</string>
     <!-- Text shown in prompt for printing microsurvey. Note: The word "Firefox" should NOT be translated. -->
     <string name="microsurvey_survey_printing_title" tools:ignore="UnusedResources">Sakumaha puasna anjeun kana panyitakan dina Firefox?</string>
->>>>>>> 6455719a
     <!-- Content description (not visible, for screen readers etc.) for opening microsurvey bottom sheet. -->
     <string name="microsurvey_open_handle_content_description" tools:ignore="UnusedResources" moz:removedIn="130">Buka survéy</string>
     <!-- Content description (not visible, for screen readers etc.) for closing microsurvey bottom sheet. -->
