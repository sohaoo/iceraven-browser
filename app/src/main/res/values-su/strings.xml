<?xml version="1.0" encoding="utf-8"?>
<resources xmlns:tools="http://schemas.android.com/tools" xmlns:moz="http://mozac.org/tools">

    <!-- App name for private browsing mode. The first parameter is the name of the app defined in app_name (for example: Fenix)-->
    <string name="app_name_private_5">%s nyamuni</string>
    <!-- App name for private browsing mode. The first parameter is the name of the app defined in app_name (for example: Fenix)-->
    <string name="app_name_private_4">%s (Nyamuni)</string>

    <!-- Home Fragment -->
    <!-- Content description (not visible, for screen readers etc.): "Three dot" menu button. -->
    <string name="content_description_menu">Pilihan séjén</string>
    <!-- Content description (not visible, for screen readers etc.): "Private Browsing" menu button. -->
    <string name="content_description_private_browsing_button">Hurungkeun langlangan pribadi</string>
    <!-- Content description (not visible, for screen readers etc.): "Private Browsing" menu button. -->
    <string name="content_description_disable_private_browsing_button">Pareuman langlangan pribadi</string>
    <!-- Placeholder text shown in the search bar before a user enters text for the default engine -->
    <string name="search_hint">Paluruh atawa asupkeun alamat</string>

    <!-- Placeholder text shown in the search bar before a user enters text for a general engine -->
    <string name="search_hint_general_engine">Paluruh raramat</string>
    <!-- Placeholder text shown in search bar when using history search -->
    <string name="history_search_hint">Paluruh jujutan</string>
    <!-- Placeholder text shown in search bar when using bookmarks search -->
    <string name="bookmark_search_hint">Paluruh markah</string>
    <!-- Placeholder text shown in search bar when using tabs search -->
    <string name="tab_search_hint">Paluruh tab</string>
    <!-- Placeholder text shown in the search bar when using application search engines -->
    <string name="application_search_hint">Asupkeun istilah pamaluruhan</string>
    <!-- No Open Tabs Message Description -->
    <string name="no_open_tabs_description">Sakur tab anu muka bakal ditémbongkeun di dieu.</string>
    <!-- No Private Tabs Message Description -->
    <string name="no_private_tabs_description">Sakur tab pribadi anjeun bakal ditémbongkeun di dieu.</string>

    <!-- Tab tray multi select title in app bar. The first parameter is the number of tabs selected -->
    <string name="tab_tray_multi_select_title">%1$d dipilih</string>
    <!-- Label of button in create collection dialog for creating a new collection  -->
    <string name="tab_tray_add_new_collection">Tambah koléksi anyar</string>
    <!-- Label of editable text in create collection dialog for naming a new collection  -->
    <string name="tab_tray_add_new_collection_name">Ngaran</string>
    <!-- Label of button in save to collection dialog for selecting a current collection  -->
    <string name="tab_tray_select_collection">Pilih koléksi</string>
    <!-- Content description for close button while in multiselect mode in tab tray -->
    <string name="tab_tray_close_multiselect_content_description">Kaluar mode lobapilih</string>
    <!-- Content description for save to collection button while in multiselect mode in tab tray -->
    <string name="tab_tray_collection_button_multiselect_content_description">Simpen tab pinilih kana koléksi</string>
    <!-- Content description on checkmark while tab is selected in multiselect mode in tab tray -->
    <string name="tab_tray_multiselect_selected_content_description">Dipilih</string>

    <!-- Home - Recently saved bookmarks -->
    <!-- Title for the home screen section with recently saved bookmarks. -->
    <string name="recently_saved_title">Anyar diteundeun</string>
    <!-- Content description for the button which navigates the user to show all of their saved bookmarks. -->
    <string name="recently_saved_show_all_content_description_2">Témbongkeun sadaya markah anu diteundeun</string>

    <!-- Text for the menu button to remove a recently saved bookmark from the user's home screen -->
    <string name="recently_saved_menu_item_remove">Piceun</string>

    <!-- About content. The first parameter is the name of the application. (For example: Fenix) -->
    <string name="about_content">%1$s dihasilkeun ku Mozilla.</string>

    <!-- Private Browsing -->
    <!-- Explanation for private browsing displayed to users on home view when they first enable private mode
        The first parameter is the name of the app defined in app_name (for example: Fenix) -->
    <string name="private_browsing_placeholder_description_2">%1$s meresihan jujutan sungsian jeung pamaluruhan ti tab pribadi nalika anjeun nutup jeung kaluar ti aplikasi. Najan henteu matak anonim ka raramatloka atawa panyadia layanan internét anjeun, bakal leuwih gampang pikeun ngajaga anu dipigawé jering tetep nyamuni ti batur nu maké ieu piranti.</string>
    <string name="private_browsing_common_myths">Mitos umum ngeunaan langlangan nyamuni</string>

    <!-- Private mode shortcut "contextual feature recommendation" (CFR) -->
    <!-- Text for the Private mode shortcut CFR message for adding a private mode shortcut to open private tabs from the Home screen -->
    <string name="private_mode_cfr_message_2">Buka tab nyamuni anjeun saterusna dina sakali toél.</string>
    <!-- Text for the positive button to accept adding a Private Browsing shortcut to the Home screen -->
    <string name="private_mode_cfr_pos_button_text">Tambahkeun ka layar Tepas</string>
    <!-- Text for the negative button to decline adding a Private Browsing shortcut to the Home screen -->
    <string name="cfr_neg_button_text">Teu, nuhun</string>

    <!-- Open in App "contextual feature recommendation" (CFR) -->
    <!-- Text for the info message. The first parameter is the name of the application.-->
    <string name="open_in_app_cfr_info_message_2">Anjeun bisa nyetél %1$s pikeun otomatis muka tutumbu dina aplikasi.</string>
    <!-- Text for the positive action button -->
    <string name="open_in_app_cfr_positive_button_text">Buka setélan</string>
    <!-- Text for the negative action button -->
    <string name="open_in_app_cfr_negative_button_text">Tutup</string>

    <!-- Total cookie protection "contextual feature recommendation" (CFR) -->
    <!-- Text for the message displayed in the contextual feature recommendation popup promoting the total cookie protection feature. -->
    <string name="tcp_cfr_message">Pitur pripasi pangwedelna anu sakaligus meungpeuk palacak meuntas-loka.</string>
    <!-- Text displayed that links to website containing documentation about the "Total cookie protection" feature. -->
    <string name="tcp_cfr_learn_more">Leuwih teleb ngeunaan Total Cookie Protection</string>

    <!-- Text for the info dialog when camera permissions have been denied but user tries to access a camera feature. -->
    <string name="camera_permissions_needed_message">Butuh aksés kaméra. Buka setélan Android, toél idin, laju toél idinan.</string>
    <!-- Text for the positive action button to go to Android Settings to grant permissions. -->
    <string name="camera_permissions_needed_positive_button_text">Buka setélan</string>
    <!-- Text for the negative action button to dismiss the dialog. -->
    <string name="camera_permissions_needed_negative_button_text">Tutup</string>

    <!-- Text for the banner message to tell users about our auto close feature. -->
    <string name="tab_tray_close_tabs_banner_message">Atur tab anu muka pikeun otomatis nutup anu tacan ditingali dina poé, minggon, atawa bulan kamari.</string>
    <!-- Text for the positive action button to go to Settings for auto close tabs. -->
    <string name="tab_tray_close_tabs_banner_positive_button_text">Témbongkeun pilihan</string>
    <!-- Text for the negative action button to dismiss the Close Tabs Banner. -->
    <string name="tab_tray_close_tabs_banner_negative_button_text">Tutup</string>

    <!-- Text for the banner message to tell users about our inactive tabs feature. -->
    <string name="tab_tray_inactive_onboarding_message">Tab anu geus dua minggu teu dibuka dipindahkeun ka dieu.</string>
    <!-- Text for the action link to go to Settings for inactive tabs. -->
    <string name="tab_tray_inactive_onboarding_button_text">Pareuman dina setélan</string>

    <!-- Text for title for the auto-close dialog of the inactive tabs. -->
    <string name="tab_tray_inactive_auto_close_title">Tutup langsung sanggeus sabulan?</string>
    <!-- Text for the body for the auto-close dialog of the inactive tabs.
        The first parameter is the name of the application.-->
    <string name="tab_tray_inactive_auto_close_body_2">%1$s bisa nutup tab anu ku anjeun teu dibuka leuwih ti sabulan.</string>
    <!-- Content description for close button in the auto-close dialog of the inactive tabs. -->
    <string name="tab_tray_inactive_auto_close_button_content_description">Tutup</string>

    <!-- Text for turn on auto close tabs button in the auto-close dialog of the inactive tabs. -->
    <string name="tab_tray_inactive_turn_on_auto_close_button_2">Hurungkeun otomatis nutup</string>


    <!-- Home screen icons - Long press shortcuts -->
    <!-- Shortcut action to open new tab -->
    <string name="home_screen_shortcut_open_new_tab_2">Tab anyar</string>
    <!-- Shortcut action to open new private tab -->
    <string name="home_screen_shortcut_open_new_private_tab_2">Tab nyamuni anyar</string>

    <!-- Shortcut action to open Passwords screens -->
    <string name="home_screen_shortcut_open_password_screen">Takulan kecap sandi</string>

    <!-- Recent Tabs -->
    <!-- Header text for jumping back into the recent tab in the home screen -->
    <string name="recent_tabs_header">Asup deui</string>
    <!-- Button text for showing all the tabs in the tabs tray -->
    <string name="recent_tabs_show_all">Témbongkeun sadayana</string>

    <!-- Content description for the button which navigates the user to show all recent tabs in the tabs tray. -->
    <string name="recent_tabs_show_all_content_description_2">Témbongkeun sakabéh tombol tab anyar</string>

    <!-- Text for button in synced tab card that opens synced tabs tray -->
    <string name="recent_tabs_see_all_synced_tabs_button_text">Tingali tab anu singkron</string>
    <!-- Accessibility description for device icon used for recent synced tab -->
    <string name="recent_tabs_synced_device_icon_content_description">Parangkat singkron</string>
    <!-- Text for the dropdown menu to remove a recent synced tab from the homescreen -->
    <string name="recent_synced_tab_menu_item_remove">Piceun</string>
    <!-- Text for the menu button to remove a grouped highlight from the user's browsing history
         in the Recently visited section -->
    <string name="recent_tab_menu_item_remove">Piceun</string>

    <!-- History Metadata -->
    <!-- Header text for a section on the home screen that displays grouped highlights from the
         user's browsing history, such as topics they have researched or explored on the web -->
    <string name="history_metadata_header_2">Anyar dianjangan</string>
    <!-- Text for the menu button to remove a grouped highlight from the user's browsing history
         in the Recently visited section -->
    <string name="recently_visited_menu_item_remove">Piceun</string>

    <!-- Content description for the button which navigates the user to show all of their history. -->
    <string name="past_explorations_show_all_content_description_2">Témbongkeun sadaya langlangan nu geus kaliwat</string>

    <!-- Browser Fragment -->
    <!-- Content description (not visible, for screen readers etc.): Navigate backward (browsing history) -->
    <string name="browser_menu_back">Mundur</string>
    <!-- Content description (not visible, for screen readers etc.): Navigate forward (browsing history) -->
    <string name="browser_menu_forward">Maju</string>
    <!-- Content description (not visible, for screen readers etc.): Refresh current website -->
    <string name="browser_menu_refresh">Segerkeun</string>
    <!-- Content description (not visible, for screen readers etc.): Stop loading current website -->
    <string name="browser_menu_stop">Eureun</string>

    <!-- Browser menu button that opens the addon manager -->
    <string name="browser_menu_add_ons">Émboh</string>
    <!-- Browser menu button that opens account settings -->
    <string name="browser_menu_account_settings">Iber akun</string>
    <!-- Text displayed when there are no add-ons to be shown -->
    <string name="no_add_ons">Teu aya add-on di dieu</string>
    <!-- Browser menu button that sends a user to help articles -->
    <string name="browser_menu_help">Pitulung</string>
    <!-- Browser menu button that sends a to a the what's new article -->
    <string name="browser_menu_whats_new">Anu Anyar</string>
    <!-- Browser menu button that opens the settings menu -->
    <string name="browser_menu_settings">Setélan</string>
    <!-- Browser menu button that opens a user's library -->
    <string name="browser_menu_library">Pabukon</string>
    <!-- Browser menu toggle that requests a desktop site -->
    <string name="browser_menu_desktop_site">Loka déstop</string>
    <!-- Browser menu toggle that adds a shortcut to the site on the device home screen. -->
    <string name="browser_menu_add_to_homescreen">Tambahkeun ka layar Tepas</string>
    <!-- Browser menu toggle that installs a Progressive Web App shortcut to the site on the device home screen. -->
    <string name="browser_menu_install_on_homescreen">Pasang</string>
    <!-- Content description (not visible, for screen readers etc.) for the Resync tabs button -->
    <string name="resync_button_content_description">Singkronkeun deui</string>
    <!-- Browser menu button that opens the find in page menu -->
    <string name="browser_menu_find_in_page">Panggihan dina kaca</string>

    <!-- Browser menu button that saves the current tab to a collection -->
    <string name="browser_menu_save_to_collection_2">Simpen kana koléksi</string>
    <!-- Browser menu button that open a share menu to share the current site -->
    <string name="browser_menu_share">Bagikeun</string>
    <!-- Browser menu button shown in custom tabs that opens the current tab in Fenix
        The first parameter is the name of the app defined in app_name (for example: Fenix) -->
    <string name="browser_menu_open_in_fenix">Buka di %1$s</string>
    <!-- Browser menu text shown in custom tabs to indicate this is a Fenix tab
        The first parameter is the name of the app defined in app_name (for example: Fenix) -->
    <string name="browser_menu_powered_by">DIJALANKEUN KU %1$s</string>
    <!-- Browser menu text shown in custom tabs to indicate this is a Fenix tab
        The first parameter is the name of the app defined in app_name (for example: Fenix) -->
    <string name="browser_menu_powered_by2">Dijalankeun ku %1$s</string>
    <!-- Browser menu button to put the current page in reader mode -->
    <string name="browser_menu_read">Pidangan baca</string>
    <!-- Browser menu button content description to close reader mode and return the user to the regular browser -->
    <string name="browser_menu_read_close">Tutup panémbong pamaca</string>
    <!-- Browser menu button to open the current page in an external app -->
    <string name="browser_menu_open_app_link">Buka di aplikasi</string>

    <!-- Browser menu button to show reader view appearance controls e.g. the used font type and size -->
    <string name="browser_menu_customize_reader_view">Robah panémbong pamaca</string>
    <!-- Browser menu label for adding a bookmark -->
    <string name="browser_menu_add">Tambah</string>
    <!-- Browser menu label for editing a bookmark -->
    <string name="browser_menu_edit">Ropéa</string>

    <!-- Button shown on the home page that opens the Customize home settings -->
    <string name="browser_menu_customize_home_1">Kustomkeun tepas</string>
    <!-- Browser Toolbar -->
    <!-- Content description for the Home screen button on the browser toolbar -->
    <string name="browser_toolbar_home">Layar tepas</string>

    <!-- Locale Settings Fragment -->
    <!-- Content description for tick mark on selected language -->
    <string name="a11y_selected_locale_content_description">Basa anu dipilih</string>
    <!-- Text for default locale item -->
    <string name="default_locale_text">Tuturkeun basa piranti</string>
    <!-- Placeholder text shown in the search bar before a user enters text -->
    <string name="locale_search_hint">Paluruh basa</string>

    <!-- Search Fragment -->
    <!-- Button in the search view that lets a user search by scanning a QR code -->
    <string name="search_scan_button">Pinday</string>
    <!-- Button in the search view that lets a user change their search engine -->
    <string name="search_engine_button">Mesin pamaluruh</string>
    <!-- Button in the search view when shortcuts are displayed that takes a user to the search engine settings -->
    <string name="search_shortcuts_engine_settings">Setélan mesin pamaluruh</string>
    <!-- Button in the search view that lets a user navigate to the site in their clipboard -->
    <string name="awesomebar_clipboard_title">Eusian tutumbu tina papan klip</string>
    <!-- Button in the search suggestions onboarding that allows search suggestions in private sessions -->
    <string name="search_suggestions_onboarding_allow_button">Idinan</string>
    <!-- Button in the search suggestions onboarding that does not allow search suggestions in private sessions -->
    <string name="search_suggestions_onboarding_do_not_allow_button">Hulag</string>
    <!-- Search suggestion onboarding hint title text -->
    <string name="search_suggestions_onboarding_title">Idinan saran pamaluruhan dina sési nyamuni?</string>

    <!-- Search suggestion onboarding hint description text, first parameter is the name of the app defined in app_name (for example: Fenix)-->
    <string name="search_suggestions_onboarding_text">%s bakal ngabagi sagala anu diketikkeun dina palang alamat kana mesin pamaluruh baku anjeun.</string>

    <!-- Search engine suggestion title text. The first parameter is the name of the suggested engine-->
    <string name="search_engine_suggestions_title">Paluruh %s</string>
    <!-- Search engine suggestion description text -->
    <string name="search_engine_suggestions_description">Paluruh langsung tina bilah alamat</string>

    <!-- Menu option in the search selector menu to open the search settings -->
    <string name="search_settings_menu_item">Setélan pamaluruhan</string>

    <!-- Header text for the search selector menu -->
    <string name="search_header_menu_item_2">Saayeunaeun paluruh di:</string>

    <!-- Content description (not visible, for screen readers etc.): Search engine icon. The first parameter is the search engine name (for example: DuckDuckGo). -->
    <string name="search_engine_icon_content_description" tools:ignore="UnusedResources">Mesin pamaluruh %s</string>

    <!-- Home onboarding -->
    <!-- Onboarding home screen popup dialog, shown on top of the Jump back in section. -->
    <string name="onboarding_home_screen_jump_back_contextual_hint_2">Nepangkeun kaca tepas pribadi anjeun. Tab mutahir, markah, jeung hasil maluruh bakal némbongan di dieu.</string>
    <!-- Home onboarding dialog welcome screen title text. -->
    <string name="onboarding_home_welcome_title_2">Wilujeng sumping di internét anu leuwih pribadi</string>
    <!-- Home onboarding dialog welcome screen description text. -->
    <string name="onboarding_home_welcome_description">Leuwih warnaan. Pripasi leuwih hadé. Komitmen anu sarua pikeun jalma batan bati.</string>
    <!-- Home onboarding dialog sign into sync screen title text. -->
    <string name="onboarding_home_sync_title_3">Ngagilirkeun layar leuwih babari ti nu atos-atos</string>
    <!-- Home onboarding dialog sign into sync screen description text. -->
    <string name="onboarding_home_sync_description">Buka ti panungtung anu ditinggalkeun maké tab ti séjén parabot ayeuna dina kaca tepas.</string>
    <!-- Text for the button to continue the onboarding on the home onboarding dialog. -->
    <string name="onboarding_home_get_started_button">Mitembeyan</string>
    <!-- Text for the button to navigate to the sync sign in screen on the home onboarding dialog. -->
    <string name="onboarding_home_sign_in_button">Asup</string>
    <!-- Text for the button to skip the onboarding on the home onboarding dialog. -->
    <string name="onboarding_home_skip_button">Liwat</string>

    <!-- Onboarding home screen sync popup dialog message, shown on top of Recent Synced Tabs in the Jump back in section. -->
    <string name="sync_cfr_message">Tab anjeun keur disingkronkeun! Pilih ti nu ditinggalkeun dina séjén parabot anjeun.</string>

    <!-- Content description (not visible, for screen readers etc.): Close button for the home onboarding dialog -->
    <string name="onboarding_home_content_description_close_button">Tutup</string>

    <!-- Notification pre-permission dialog -->
    <!-- Enable notification pre permission dialog title
        The first parameter is the name of the app defined in app_name (for example: Fenix) -->
    <string name="onboarding_home_enable_notifications_title">Iber mantuan anjeun barang gawé jeung %s</string>
    <!-- Enable notification pre permission dialog description with rationale
        The first parameter is the name of the app defined in app_name (for example: Fenix) -->
    <string name="onboarding_home_enable_notifications_description">Singkronkeun tab antarpiranti anjeun, kokolakeun undeuran, baca cara nyieun panyalindungan pripasi %s, jst.</string>
    <!-- Text for the button to request notification permission on the device -->
    <string name="onboarding_home_enable_notifications_positive_button">Tuluykeun</string>
    <!-- Text for the button to not request notification permission on the device and dismiss the dialog -->
    <string name="onboarding_home_enable_notifications_negative_button">Moal waka</string>

    <!-- Juno first user onboarding flow experiment, strings are marked unused as they are only referenced by Nimbus experiments. -->
    <!-- Title for set firefox as default browser screen.
        The first parameter is the name of the app defined in app_name (for example: Fenix) -->
    <string name="juno_onboarding_default_browser_title" moz:RemovedIn="117" tools:ignore="UnusedResources">Jadikeun %s panyungsi ider anjeun</string>
    <!-- Title for set firefox as default browser screen used by Nimbus experiments. Nimbus experiments do not support string placeholders.
        Note: The word "Firefox" should NOT be translated -->
    <string name="juno_onboarding_default_browser_title_nimbus" tools:ignore="UnusedResources">Jadikeun Firefox panyungsi ider anjeun</string>
    <!-- Description for set firefox as default browser screen.
        The first parameter is the Firefox brand name.
        The second parameter is the string with key "juno_onboarding_default_browser_description_link_text". -->
    <string name="juno_onboarding_default_browser_description" moz:RemovedIn="117" tools:ignore="UnusedResources">%1$s mernahkeun jalma luhureun kauntungan sarta mélaan pripasi anjeun ku cara meungpeuk palacak meuntas-loka.\n\nLenyepan di %2$s.</string>
    <!-- Description for set firefox as default browser screen used by Nimbus experiments. Nimbus experiments do not support string placeholders.
        Note: The word "Firefox" should NOT be translated -->
    <string name="juno_onboarding_default_browser_description_nimbus" tools:ignore="UnusedResources">Firefox mernahkeun jalma luhureun kauntungan sarta mélaan pripasi anjeun ku cara meungpeuk palacak meuntas-loka.\n\nLenyepan dina wawar pripasi.</string>
    <!-- Text for the link to the privacy notice webpage for set as firefox default browser screen.
    This is part of the string with the key "juno_onboarding_default_browser_description". -->
    <string name="juno_onboarding_default_browser_description_link_text" tools:ignore="UnusedResources">wawar pripasi</string>
    <!-- Text for the button to set firefox as default browser on the device -->
    <string name="juno_onboarding_default_browser_positive_button" tools:ignore="UnusedResources">Jadikeun panyungsi baku</string>
    <!-- Text for the button dismiss the screen and move on with the flow -->
    <string name="juno_onboarding_default_browser_negative_button" tools:ignore="UnusedResources">Moal waka</string>
    <!-- Title for sign in to sync screen. -->
    <string name="juno_onboarding_sign_in_title" tools:ignore="UnusedResources">Luncat tina telepon ka laptop jeung sabalikna</string>
    <!-- Description for sign in to sync screen. -->
    <string name="juno_onboarding_sign_in_description" tools:ignore="UnusedResources">Cokot tab jeung kecap sandi ti parabot anjeun lianna anu panungtung dipaké.</string>
    <!-- Text for the button to sign in to sync on the device -->
    <string name="juno_onboarding_sign_in_positive_button" tools:ignore="UnusedResources">Asup</string>
    <!-- Text for the button dismiss the screen and move on with the flow -->
    <string name="juno_onboarding_sign_in_negative_button" tools:ignore="UnusedResources">Moal waka</string>
    <!-- Title for enable notification permission screen.
        The first parameter is the name of the app defined in app_name (for example: Fenix) -->
    <string name="juno_onboarding_enable_notifications_title" moz:RemovedIn="117" tools:ignore="UnusedResources">Iber mantuan anjeun barang gawé jeung %s</string>
    <!-- Title for enable notification permission screen used by Nimbus experiments. Nimbus experiments do not support string placeholders.
        Note: The word "Firefox" should NOT be translated -->
    <string name="juno_onboarding_enable_notifications_title_nimbus" tools:ignore="UnusedResources">Iber mantuan anjeun barang gawé jeung Firefox</string>
    <!-- Description for enable notification permission screen.
        The first parameter is the name of the app defined in app_name (for example: Fenix) -->
    <string name="juno_onboarding_enable_notifications_description" moz:RemovedIn="117" tools:ignore="UnusedResources">Kirim tab antarpiranti, atur undeuran, baca cara ngadayagunakeun %s.</string>
    <!-- Description for enable notification permission screen used by Nimbus experiments. Nimbus experiments do not support string placeholders.
       Note: The word "Firefox" should NOT be translated   -->
    <string name="juno_onboarding_enable_notifications_description_nimbus" tools:ignore="UnusedResources">Kirim tab antarpiranti, atur undeuran, baca cara ngadayagunakeun Firefox.</string>
    <!-- Text for the button to request notification permission on the device -->
    <string name="juno_onboarding_enable_notifications_positive_button" tools:ignore="UnusedResources">Hurungkeun iber</string>
    <!-- Text for the button dismiss the screen and move on with the flow -->
    <string name="juno_onboarding_enable_notifications_negative_button" tools:ignore="UnusedResources">Moal waka</string>

    <!-- Search Widget -->
    <!-- Content description for searching with a widget. The first parameter is the name of the application.-->
    <string name="search_widget_content_description_2">Buka dina tab %1$s anyar</string>
    <!-- Text preview for smaller sized widgets -->
    <string name="search_widget_text_short">Paluruh</string>
    <!-- Text preview for larger sized widgets -->
    <string name="search_widget_text_long">Paluruh raramat</string>

    <!-- Content description (not visible, for screen readers etc.): Voice search -->
    <string name="search_widget_voice">Sungsi sora</string>

    <!-- Preferences -->
    <!-- Title for the settings page-->
    <string name="settings">Setélan</string>
    <!-- Preference category for general settings -->
    <string name="preferences_category_general">Umum</string>
    <!-- Preference category for all links about Fenix -->
    <string name="preferences_category_about">Ngeunaan</string>
    <!-- Preference category for settings related to changing the default search engine -->
    <string name="preferences_category_select_default_search_engine">Pilih salasahiji</string>
    <!-- Preference for settings related to managing search shortcuts for the quick search menu -->
    <string name="preferences_manage_search_shortcuts">Kokolakeun takulan pamaluruhan</string>
    <!-- Summary for preference for settings related to managing search shortcuts for the quick search menu -->
    <string name="preferences_manage_search_shortcuts_summary">Mesin édit némbongan dina menu pamaluruhan</string>
<<<<<<< HEAD
=======
    <!-- Preference category for settings related to managing search shortcuts for the quick search menu -->
    <string name="preferences_category_engines_in_search_menu">Mesin némbongan dina menu pamaluruhan</string>
>>>>>>> 0ada6ff2
    <!-- Preference for settings related to changing the default search engine -->
    <string name="preferences_default_search_engine">Mesin pamaluruh baku</string>
    <!-- Preference for settings related to Search -->
    <string name="preferences_search">Paluruh</string>
    <!-- Preference for settings related to Search address bar -->
    <string name="preferences_search_address_bar">Palang alamat</string>
    <!-- Preference link to rating Fenix on the Play Store -->
    <string name="preferences_rate">Peunteun dina Google Play</string>
    <!-- Preference linking to about page for Fenix
        The first parameter is the name of the app defined in app_name (for example: Fenix) -->
    <string name="preferences_about">Ngeunaan %1$s</string>
    <!-- Preference for settings related to changing the default browser -->
    <string name="preferences_set_as_default_browser">Jadikeun panyungsi baku</string>
    <!-- Preference category for advanced settings -->
    <string name="preferences_category_advanced">Terusan</string>
    <!-- Preference category for privacy and security settings -->
    <string name="preferences_category_privacy_security">Salindungan jeung kaamanan</string>
    <!-- Preference for advanced site permissions -->
    <string name="preferences_site_permissions">Idin loka</string>
    <!-- Preference for private browsing options -->
    <string name="preferences_private_browsing_options">Nyungsi nyamuni</string>
    <!-- Preference for opening links in a private tab-->
    <string name="preferences_open_links_in_a_private_tab">Buka tutumbu di tab nyamuni</string>
    <!-- Preference for allowing screenshots to be taken while in a private tab-->
    <string name="preferences_allow_screenshots_in_private_mode">Ngidinan layar dina langlangan nyamuni</string>
    <!-- Will inform the user of the risk of activating Allow screenshots in private browsing option -->
    <string name="preferences_screenshots_in_private_mode_disclaimer">Lamun diidinan, tab pribadi bakal katémbong nalika sababaraha aplikasi muka</string>
    <!-- Preference for adding private browsing shortcut -->
    <string name="preferences_add_private_browsing_shortcut">Tambahan tarabas nyungsi nyamuni</string>
    <!-- Preference for enabling "HTTPS-Only" mode -->
    <string name="preferences_https_only_title">Mode HTTPS-Hungkul</string>

    <!-- Preference for removing cookie/consent banners from sites automatically. See reduce_cookie_banner_summary for additional context. -->
    <string name="preferences_cookie_banner_reduction">Kurangan Spanduk Réréméh</string>
    <!-- Preference for rejecting or removing as many cookie/consent banners as possible on sites. See reduce_cookie_banner_summary for additional context. -->
    <string name="reduce_cookie_banner_option">Kurangan spanduk réréméh</string>
    <!-- Summary of cookie banner handling preference if the setting disabled is set to off -->
    <string name="reduce_cookie_banner_option_off">Pareum</string>
    <!-- Summary of cookie banner handling preference if the setting enabled is set to on -->
    <string name="reduce_cookie_banner_option_on">Hurung</string>

    <!-- Summary for the preference for rejecting all cookies whenever possible. The first parameter is the application name -->
    <string name="reduce_cookie_banner_summary_1">%1$s otomatis nyoba nolak rekés réréméh dina spanduk réréméh.</string>
    <!-- Text for indicating cookie banner handling is off this site, this is shown as part of the protections panel with the tracking protection toggle -->
    <string name="reduce_cookie_banner_off_for_site">Pareum jang ieu loka</string>
    <!-- Text for cancel button indicating that cookie banner reduction is not supported for the current site, this is shown as part of the cookie banner details view. -->
    <string name="cookie_banner_handling_details_site_is_not_supported_cancel_button">Bolay</string>
    <!-- Text for request support button indicating that cookie banner reduction is not supported for the current site, this is shown as part of the cookie banner details view. -->
<<<<<<< HEAD
    <string name="cookie_banner_handling_details_site_is_not_supported_request_support_button" moz:RemovedIn="115" tools:ignore="UnusedResources">Rekés dukungan</string>
    <!-- Text for request support button indicating that cookie banner reduction is not supported for the current site, this is shown as part of the cookie banner details view. -->
=======
>>>>>>> 0ada6ff2
    <string name="cookie_banner_handling_details_site_is_not_supported_request_support_button_2">Kirim rekés</string>
    <!-- Text for title indicating that cookie banner reduction is not supported for the current site, this is shown as part of the cookie banner details view. -->
    <string name="cookie_banner_handling_details_site_is_not_supported_title_2">Rekés dukungan pikeun ieu loka?</string>
    <!-- Label for the snackBar, after the user reports with success a website where cookie banner reducer did not work -->
    <string name="cookie_banner_handling_report_site_snack_bar_text_2">Rekés dikirim</string>
    <!-- Text for indicating cookie banner handling is on this site, this is shown as part of the protections panel with the tracking protection toggle -->
    <string name="reduce_cookie_banner_on_for_site">Hurungkeun jang ieu loka</string>

    <!-- Text for indicating that a request for unsupported site was sent to Nimbus (it's a Mozilla library for experiments), this is shown as part of the protections panel with the tracking protection toggle -->
    <string name="reduce_cookie_banner_unsupported_site_request_submitted_2">Rekés dukungan dikirim</string>
    <!-- Text for indicating cookie banner handling is currently not supported for this site, this is shown as part of the protections panel with the tracking protection toggle -->
    <string name="reduce_cookie_banner_unsupported_site">Kiwari loka teu didukung </string>
    <!-- Title text for a detail explanation indicating cookie banner handling is on this site, this is shown as part of the cookie banner panel in the toolbar. The first parameter is a shortened URL of the current site-->
    <string name="reduce_cookie_banner_details_panel_title_on_for_site">Hurungkeun Reduksi spanduk réréméh pikeun %1$s?</string>
    <!-- Title text for a detail explanation indicating cookie banner handling is off this site, this is shown as part of the cookie banner panel in the toolbar. The first parameter is a shortened URL of the current site-->
    <string name="reduce_cookie_banner_details_panel_title_off_for_site">Pareuman Reduksi spanduk réréméh pikeun %1$s?</string>
<<<<<<< HEAD
=======
    <!-- Title text for a detail explanation indicating cookie banner reducer didn't work for the current site, this is shown as part of the cookie banner panel in the toolbar. The first parameter is the application name-->
    <string name="reduce_cookie_banner_details_panel_title_unsupported_site_request_2">%1$s teu bisa otomatis nolak rekés réréméh dina ieu loka. Anjeun bisa ngirim rekés pikeun ngadukung ieu loka jaga.</string>
    <!-- Long text for a detail explanation indicating what will happen if cookie banner handling is off for a site, this is shown as part of the cookie banner panel in the toolbar. The first parameter is the application name -->
    <string name="reduce_cookie_banner_details_panel_description_off_for_site">%1$s bakal mupus réréméh ieu loka tur muka ulang kacana. Mupus sadaya réréméh bisa ngaluarkeun login anjeun atawa ngosongkeun karanjang balanja.</string>
>>>>>>> 0ada6ff2
    <!-- Long text for a detail explanation indicating what will happen if cookie banner handling is on for a site, this is shown as part of the cookie banner panel in the toolbar. The first parameter is the application name -->
    <string name="reduce_cookie_banner_details_panel_description_on_for_site_2">%1$s nyoba sacara otomatis nolak sakur rekés réréméh di loka anu didukung.</string>
    <!-- Title text for the cookie banner re-engagement dialog. The first parameter is the application name. -->
    <string name="reduce_cookie_banner_dialog_title">Idinan %1$s nampik spanduk réréméh?</string>
    <!-- Body text for the cookie banner re-engagement dialog use. The first parameter is the application name. -->
    <string name="reduce_cookie_banner_dialog_body">%1$s bisa otomatis nampik loba rekés spanduk réréméh.</string>
    <!-- Remind me later text button for the onboarding dialog -->
    <string name="reduce_cookie_banner_dialog_not_now_button">Moal Waka</string>

    <!-- Snack text for the cookie banner dialog, after user hit the dismiss banner button -->
    <string name="reduce_cookie_banner_dialog_snackbar_text">Anjeun bakal leuwih saeutik nempo rekés réréméh</string>
    <!-- Change setting text button, for the cookie banner re-engagement dialog -->
    <string name="reduce_cookie_banner_dialog_change_setting_button">Idinan</string>

    <!-- Description of the preference to enable "HTTPS-Only" mode. -->
    <string name="preferences_https_only_summary">Otomatis nyoba nyambung ka loka maké protokol énkripsi HTTPS pikeun ngaronjatkeun kaamanan.</string>
    <!-- Summary of https only preference if https only is set to off -->
    <string name="preferences_https_only_off">Pareum</string>
    <!-- Summary of https only preference if https only is set to on in all tabs -->
    <string name="preferences_https_only_on_all">Hurung dina sadaya tab</string>
    <!-- Summary of https only preference if https only is set to on in private tabs only -->
    <string name="preferences_https_only_on_private">Hurung dina tab nyamuni</string>
    <!-- Text displayed that links to website containing documentation about "HTTPS-Only" mode -->
    <string name="preferences_http_only_learn_more">Lenyepan</string>
    <!-- Option for the https only setting -->
    <string name="preferences_https_only_in_all_tabs">Aktipkeun dina sadaya tab</string>
    <!-- Option for the https only setting -->
    <string name="preferences_https_only_in_private_tabs">Aktipkeun dina tab nyamuni hungkul</string>
    <!-- Title shown in the error page for when trying to access a http website while https only mode is enabled. -->
    <string name="errorpage_httpsonly_title">Situs aman teu sayaga</string>
    <!-- Message shown in the error page for when trying to access a http website while https only mode is enabled. The message has two paragraphs. This is the first. -->
    <string name="errorpage_httpsonly_message_title">Sigana, raramatlokana teu ngarojong HTTPs.</string>
    <!-- Message shown in the error page for when trying to access a http website while https only mode is enabled. The message has two paragraphs. This is the second. -->
    <string name="errorpage_httpsonly_message_summary">Nanging, bisa waé aya panyerang kalibet. Upama diteruskeun asup kana raramatlokana, anjeun ulah ngasupkeun émbaran sénsitip. Upama diteruskeun, mode Ngan-HTTPS bakal dipareuman samentawis pikeun éta loka.</string>
    <!-- Preference for accessibility -->
    <string name="preferences_accessibility">Aksésibilitas</string>
    <!-- Preference to override the Firefox Account server -->
    <string name="preferences_override_fxa_server">Serper Firefox Account biasa</string>
    <!-- Preference to override the Sync token server -->
    <string name="preferences_override_sync_tokenserver">Serper Sync kustom</string>
    <!-- Toast shown after updating the FxA/Sync server override preferences -->
    <string name="toast_override_fxa_sync_server_done">Serper Firefox Account/Sync geus dirobah. Kaluar ti aplikasi pikeun nerapkeun parobahan…</string>
    <!-- Preference category for account information -->
    <string name="preferences_category_account">Akun</string>
    <!-- Preference for changing where the toolbar is positioned -->
    <string name="preferences_toolbar">Tulbar</string>
    <!-- Preference for changing default theme to dark or light mode -->
    <string name="preferences_theme">Téma</string>
    <!-- Preference for customizing the home screen -->
    <string name="preferences_home_2">Tepas</string>
    <!-- Preference for gestures based actions -->
    <string name="preferences_gestures">Réngkak</string>
    <!-- Preference for settings related to visual options -->
    <string name="preferences_customize">Sesuaikeun</string>
    <!-- Preference description for banner about signing in -->
    <string name="preferences_sign_in_description_2">Asup pikeun nyingkronkeun tab, markah, kecap sandi, jeung sajabana.</string>
    <!-- Preference shown instead of account display name while account profile information isn't available yet. -->
    <string name="preferences_account_default_name">Akun Firefox</string>
    <!-- Preference text for account title when there was an error syncing FxA -->
    <string name="preferences_account_sync_error">Sambungkeun deui pikeun neruskeun nyingkronkeun</string>
    <!-- Preference for language -->
    <string name="preferences_language">Basa</string>
    <!-- Preference for data choices -->
    <string name="preferences_data_choices">Pilihan data</string>
    <!-- Preference for data collection -->
    <string name="preferences_data_collection">Koléksi data</string>
    <!-- Preference for developers -->
    <string name="preferences_remote_debugging">Debugging ti kajauhan liwat USB</string>
    <!-- Preference title for switch preference to show search engines -->
    <string name="preferences_show_search_engines">Témbongkeun mesin pamaluruh</string>
    <!-- Preference title for switch preference to show search suggestions -->
    <string name="preferences_show_search_suggestions">Témbongkeun anjuran maluruh</string>
    <!-- Preference title for switch preference to show voice search button -->
    <string name="preferences_show_voice_search">Tampilkeun panyungsi sora</string>
    <!-- Preference title for switch preference to show search suggestions also in private mode -->
    <string name="preferences_show_search_suggestions_in_private">Témbongkeun dina rintakan nyamuni</string>

    <!-- Preference title for switch preference to show a clipboard suggestion when searching -->
    <string name="preferences_show_clipboard_suggestions">Témbongkeun anjuran papan klip</string>
    <!-- Preference title for switch preference to suggest browsing history when searching -->
    <string name="preferences_search_browsing_history">Paluruh jujutan langlangan</string>
    <!-- Preference title for switch preference to suggest bookmarks when searching -->
    <string name="preferences_search_bookmarks">Paluruh markah</string>

    <!-- Preference title for switch preference to suggest synced tabs when searching -->
    <string name="preferences_search_synced_tabs">Paluruh tab anu singkron</string>
    <!-- Preference for account settings -->
    <string name="preferences_account_settings">Setélan akun</string>

    <!-- Preference for enabling url autocomplete-->
    <string name="preferences_enable_autocomplete_urls">Otokumplit URLs</string>
    <!-- Preference for open links in third party apps -->
    <string name="preferences_open_links_in_apps">Buka tutumbu dina aplikasi</string>
    <!-- Preference for open links in third party apps always open in apps option -->
    <string name="preferences_open_links_in_apps_always">Matuh</string>
    <!-- Preference for open links in third party apps ask before opening option -->
    <string name="preferences_open_links_in_apps_ask">Tanya saméméh muka</string>
    <!-- Preference for open links in third party apps never open in apps option -->
    <string name="preferences_open_links_in_apps_never">Ulah</string>
    <!-- Preference for open download with an external download manager app -->
    <string name="preferences_external_download_manager">Manajer undeuran éksternal</string>

    <!-- Preference for enabling gecko engine logs -->
    <string name="preferences_enable_gecko_logs">Aktipkeun log Gecko</string>
    <!-- Message to indicate users that we are quitting the application to apply the changes -->
    <string name="quit_application">Ninggalkeun aplikasi pikeun nerapkeun parobahan…</string>

    <!-- Preference for add_ons -->
    <string name="preferences_addons">Émbohan</string>

    <!-- Preference for notifications -->
    <string name="preferences_notifications">Iber</string>

    <!-- Summary for notification preference indicating notifications are allowed -->
    <string name="notifications_allowed_summary">Diidinan</string>
    <!-- Summary for notification preference indicating notifications are not allowed -->
    <string name="notifications_not_allowed_summary">Teu diidinan</string>

    <!-- Add-on Preferences -->
    <!-- Preference to customize the configured AMO (addons.mozilla.org) collection -->
    <string name="preferences_customize_amo_collection">Koléksi Émboh sakahayang</string>
    <!-- Button caption to confirm the add-on collection configuration -->
    <string name="customize_addon_collection_ok">Heug</string>
    <!-- Button caption to abort the add-on collection configuration -->
    <string name="customize_addon_collection_cancel">Bolay</string>
    <!-- Hint displayed on input field for custom collection name -->
    <string name="customize_addon_collection_hint">Ngaran koléksi</string>
    <!-- Hint displayed on input field for custom collection user ID-->
    <string name="customize_addon_collection_user_hint">Pamilik koléksi (Sandiasma)</string>

    <!-- Toast shown after confirming the custom add-on collection configuration -->
    <string name="toast_customize_addon_collection_done">Koléksi Émboh geus dirobah. Kaluar ti aplikasi pikeun nerapkeun parobahan…</string>

    <!-- Customize Home -->
    <!-- Header text for jumping back into the recent tab in customize the home screen -->
    <string name="customize_toggle_jump_back_in">Asup deui</string>
    <!-- Title for the customize home screen section with recently saved bookmarks. -->
    <string name="customize_toggle_recent_bookmarks">Markah anyar</string>
    <!-- Title for the customize home screen section with recently visited. Recently visited is
    a section where users see a list of tabs that they have visited in the past few days -->
    <string name="customize_toggle_recently_visited">Anyar dianjangan</string>

    <!-- Title for the customize home screen section with Pocket. -->
    <string name="customize_toggle_pocket_2">Carita pikiraneun</string>
    <!-- Summary for the customize home screen section with Pocket. The first parameter is product name Pocket -->
    <string name="customize_toggle_pocket_summary">Artikel dijalankeun ku %s</string>
    <!-- Title for the customize home screen section with sponsored Pocket stories. -->
    <string name="customize_toggle_pocket_sponsored">Carita anu disponsoran</string>
    <!-- Title for the opening wallpaper settings screen -->
    <string name="customize_wallpapers">Latar</string>
    <!-- Title for the customize home screen section with sponsored shortcuts. -->
    <string name="customize_toggle_contile">Takulan anu disponsoran</string>

    <!-- Wallpapers -->
    <!-- Content description for various wallpapers. The first parameter is the name of the wallpaper -->
    <string name="wallpapers_item_name_content_description">Item Latar: %1$s</string>
    <!-- Snackbar message for when wallpaper is selected -->
    <string name="wallpaper_updated_snackbar_message">Latar dimutahirkeun!</string>
    <!-- Snackbar label for action to view selected wallpaper -->
    <string name="wallpaper_updated_snackbar_action">Témbong</string>

    <!-- Snackbar message for when wallpaper couldn't be downloaded -->
    <string name="wallpaper_download_error_snackbar_message">Teu bisa ngundeur latar</string>
    <!-- Snackbar label for action to retry downloading the wallpaper -->
    <string name="wallpaper_download_error_snackbar_action">Pecakan deui</string>
    <!-- Snackbar message for when wallpaper couldn't be selected because of the disk error -->
    <string name="wallpaper_select_error_snackbar_message">Teu bisa ngarobah latar</string>
    <!-- Text displayed that links to website containing documentation about the "Limited Edition" wallpapers. -->
    <string name="wallpaper_learn_more">Leuwih teleb</string>

    <!-- Text for classic wallpapers title. The first parameter is the Firefox name. -->
    <string name="wallpaper_classic_title">%s klasik</string>

    <!-- Text for limited edition wallpapers title. -->
    <string name="wallpaper_limited_edition_title" moz:RemovedIn="118" tools:ignore="UnusedResources">Édisi Diwates</string>
    <!-- Text for artist series wallpapers title. "Artist series" represents a collection of artist collaborated wallpapers. -->
    <string name="wallpaper_artist_series_title">Séri artis</string>
    <!-- Description text for the limited edition wallpapers with learn more link. The first parameter is the learn more string defined in wallpaper_learn_more-->
    <string name="wallpaper_limited_edition_description_with_learn_more" moz:RemovedIn="118" tools:ignore="UnusedResources">Kumpulan Independent Voices anyar. %s</string>
    <!-- Description text for the artist series wallpapers with learn more link. The first parameter is the learn more string defined in wallpaper_learn_more. "Independent voices" is the name of the wallpaper collection -->
    <string name="wallpaper_artist_series_description_with_learn_more">Koléksi Independent Voices. %s</string>
    <!-- Description text for the limited edition wallpapers. -->
    <string name="wallpaper_limited_edition_description" moz:RemovedIn="118" tools:ignore="UnusedResources">Kumpulan Independent Voices anyar.</string>
    <!-- Description text for the artist series wallpapers. "Independent voices" is the name of the wallpaper collection -->
    <string name="wallpaper_artist_series_description">Koléksi Independent Voices.</string>
    <!-- Wallpaper onboarding dialog header text. -->
    <string name="wallpapers_onboarding_dialog_title_text">Cobaan képrétkeun kelir</string>
    <!-- Wallpaper onboarding dialog body text. -->
    <string name="wallpapers_onboarding_dialog_body_text">Pilih latar anu nyarita ka anjeun.</string>
    <!-- Wallpaper onboarding dialog learn more button text. The button navigates to the wallpaper settings screen. -->
    <string name="wallpapers_onboarding_dialog_explore_more_button_text">Langlang latar lianna</string>

    <!-- Add-on Installation from AMO-->
    <!-- Error displayed when user attempts to install an add-on from AMO (addons.mozilla.org) that is not supported -->
    <string name="addon_not_supported_error">Emboh teu didukung</string>

    <!-- Error displayed when user attempts to install an add-on from AMO (addons.mozilla.org) that is already installed -->
    <string name="addon_already_installed">Émboh geus dipasang</string>

    <!-- Account Preferences -->
    <!-- Preference for managing your account via accounts.firefox.com -->
    <string name="preferences_manage_account">Kokolakeun akun</string>
    <!-- Preference for triggering sync -->
    <string name="preferences_sync_now">Singkronkeun ayeuna</string>
    <!-- Preference category for sync -->
    <string name="preferences_sync_category">Pilih nu rék disingkronkeun</string>
    <!-- Preference for syncing history -->
    <string name="preferences_sync_history">Jujutan</string>
    <!-- Preference for syncing bookmarks -->
    <string name="preferences_sync_bookmarks">Markah</string>

    <!-- Preference for syncing logins -->
    <string name="preferences_sync_logins">Login</string>
    <!-- Preference for syncing tabs -->
    <string name="preferences_sync_tabs_2">Buka tab</string>
    <!-- Preference for signing out -->
    <string name="preferences_sign_out">Kaluar</string>
    <!-- Preference displays and allows changing current FxA device name -->
    <string name="preferences_sync_device_name">Ngaran parangkat</string>
    <!-- Text shown when user enters empty device name -->
    <string name="empty_device_name_error">Ngaran piranti teu bisa kosong.</string>
    <!-- Label indicating that sync is in progress -->
    <string name="sync_syncing_in_progress">Nyingkronkeun…</string>

    <!-- Label summary indicating that sync failed. The first parameter is the date stamp showing last time it succeeded -->
    <string name="sync_failed_summary">Gagal Sync. Panungtung laksana: %s</string>
    <!-- Label summary showing never synced -->
    <string name="sync_failed_never_synced_summary">Gagal Sync. Panungtung laksana: can kungsi</string>
    <!-- Label summary the date we last synced. The first parameter is date stamp showing last time synced -->
    <string name="sync_last_synced_summary">Singkronan panungtung: %s</string>
    <!-- Label summary showing never synced -->
    <string name="sync_never_synced_summary">Singkronan panungtung: acan pernah</string>
    <!-- Text for displaying the default device name.
        The first parameter is the application name, the second is the device manufacturer name
        and the third is the device model. -->
    <string name="default_device_name_2">%1$s dina %2$s %3$s</string>

    <!-- Preference for syncing credit cards -->
    <string name="preferences_sync_credit_cards">Kartu kiridit</string>
    <!-- Preference for syncing addresses -->
    <string name="preferences_sync_address">Alamat</string>

    <!-- Send Tab -->
    <!-- Name of the "receive tabs" notification channel. Displayed in the "App notifications" system settings for the app -->
    <string name="fxa_received_tab_channel_name">Tab nu katampa</string>
    <!-- Description of the "receive tabs" notification channel. Displayed in the "App notifications" system settings for the app -->
    <string name="fxa_received_tab_channel_description">Iber pikeun tab anu katampa ti séjén piranti Firefox.</string>
    <!--  The body for these is the URL of the tab received  -->
    <string name="fxa_tab_received_notification_name">Tab Katampa</string>
    <!-- %s is the device name -->
    <string name="fxa_tab_received_from_notification_name">Tab ti %s</string>

    <!-- Advanced Preferences -->
    <!-- Preference for tracking protection exceptions -->
    <string name="preferences_tracking_protection_exceptions">Iwal</string>

    <!-- Button in Exceptions Preference to turn on tracking protection for all sites (remove all exceptions) -->
    <string name="preferences_tracking_protection_exceptions_turn_on_for_all">Hurungkeun pikeun sakabéh loka</string>
    <!-- Text displayed when there are no exceptions -->
    <string name="exceptions_empty_message_description">Pangiwalan bisa dipaké mareuman protéksi palacakan pikeun loka anu dipilih.</string>
    <!-- Text displayed when there are no exceptions, with learn more link that brings users to a tracking protection SUMO page -->
    <string name="exceptions_empty_message_learn_more_link">Lenyepan</string>

    <!-- Preference switch for usage and technical data collection -->
    <string name="preference_usage_data">Data pamakéan jeung téknis</string>
    <!-- Preference description for usage and technical data collection -->
    <string name="preferences_usage_data_description">Bagikeun kinerja, pamakéan, data hadwér jeung kustomisasi ngeunaan pamaluruh anjeun ka Mozilla pikeun mantuan sangkan %1$s leuwih hadé</string>
    <!-- Preference switch for marketing data collection -->
    <string name="preferences_marketing_data">Data pamasaran</string>
    <!-- Preference description for marketing data collection -->
    <string name="preferences_marketing_data_description2">Bagikeun data pamakéan dasar ka Adjust, péndor pamasaran ider kami</string>
    <!-- Title for studies preferences -->
    <string name="preference_experiments_2">Studi</string>
    <!-- Summary for studies preferences -->
    <string name="preference_experiments_summary_2">Ngidinan Mozilla masang jeung ngajalankeun studi</string>

    <!-- Turn On Sync Preferences -->
    <!-- Header of the Sync and save your data preference view -->
    <string name="preferences_sync_2">Singkronkeun tur simpen data anjeun</string>
    <!-- Preference for reconnecting to FxA sync -->
    <string name="preferences_sync_sign_in_to_reconnect">Asup pikeun nyambungkeun deui</string>
    <!-- Preference for removing FxA account -->
    <string name="preferences_sync_remove_account">Cabut akun</string>

    <!-- Pairing Feature strings -->
    <!-- Instructions on how to access pairing -->
    <string name="pair_instructions_2"><![CDATA[Pindai sandi QR anu ditémbongkeun dina <b>firefox.com/pair</b>]]></string>

    <!-- Toolbar Preferences -->
    <!-- Preference for using top toolbar -->
    <string name="preference_top_toolbar">Luhur</string>
    <!-- Preference for using bottom toolbar -->
    <string name="preference_bottom_toolbar">Handap</string>

    <!-- Theme Preferences -->
    <!-- Preference for using light theme -->
    <string name="preference_light_theme">Caang</string>
    <!-- Preference for using dark theme -->
    <string name="preference_dark_theme">Poék</string>
    <!-- Preference for using using dark or light theme automatically set by battery -->
    <string name="preference_auto_battery_theme">Atur ku Pangirit Batré</string>
    <!-- Preference for using following device theme -->
    <string name="preference_follow_device_theme">Turutan téma paranti</string>

    <!-- Gestures Preferences-->
    <!-- Preferences for using pull to refresh in a webpage -->
    <string name="preference_gestures_website_pull_to_refresh">Betot pikeun nyegerkeun</string>

    <!-- Preference for using the dynamic toolbar -->
    <string name="preference_gestures_dynamic_toolbar">Gorolongkeun pikeun nyumputkeun tulbar</string>

    <!-- Preference for switching tabs by swiping horizontally on the toolbar -->
    <string name="preference_gestures_swipe_toolbar_switch_tabs">Gilerkeun tulbar ka gigir pikeun pindah tab</string>
    <!-- Preference for showing the opened tabs by swiping up on the toolbar-->
    <string name="preference_gestures_swipe_toolbar_show_tabs">Gilerkeun tulbar ka luhur pikeun muka tab</string>

    <!-- Library -->
    <!-- Option in Library to open Downloads page -->
    <string name="library_downloads">Undeuran</string>
    <!-- Option in library to open Bookmarks page -->
    <string name="library_bookmarks">Markah</string>
    <!-- Option in library to open Desktop Bookmarks root page -->
    <string name="library_desktop_bookmarks_root">Markah Déstop</string>
    <!-- Option in library to open Desktop Bookmarks "menu" page -->
    <string name="library_desktop_bookmarks_menu">Menu markah</string>
    <!-- Option in library to open Desktop Bookmarks "toolbar" page -->
    <string name="library_desktop_bookmarks_toolbar">Palang Parabot Markah</string>
    <!-- Option in library to open Desktop Bookmarks "unfiled" page -->
    <string name="library_desktop_bookmarks_unfiled">Markah Lianna</string>
    <!-- Option in Library to open History page -->
    <string name="library_history">Jujutan</string>
    <!-- Option in Library to open a new tab -->
    <string name="library_new_tab">Tab anyar</string>

    <!-- Settings Page Title -->
    <string name="settings_title">Setélan</string>
    <!-- Content description (not visible, for screen readers etc.): "Close button for library settings" -->
    <string name="content_description_close_button">Tutup</string>

    <!-- Title to show in alert when a lot of tabs are to be opened
    %d is a placeholder for the number of tabs that will be opened -->
    <string name="open_all_warning_title">Buka %d tab?</string>
    <!-- Message to warn users that a large number of tabs will be opened
    %s will be replaced by app name. -->
    <string name="open_all_warning_message">Muka loba tab kieu bisa matak meyeted ka %s nalika kaca-kacana dimuat. Rék diteruskeun baé?</string>
    <!-- Dialog button text for confirming open all tabs -->
    <string name="open_all_warning_confirm">Buka tab</string>
    <!-- Dialog button text for canceling open all tabs -->
    <string name="open_all_warning_cancel">Bolay</string>

    <!-- Text to show users they have one page in the history group section of the History fragment.
    %d is a placeholder for the number of pages in the group. -->
    <string name="history_search_group_site_1">%d kaca</string>

    <!-- Text to show users they have multiple pages in the history group section of the History fragment.
    %d is a placeholder for the number of pages in the group. -->
    <string name="history_search_group_sites_1">%d kaca</string>

    <!-- Option in library for Recently Closed Tabs -->
    <string name="library_recently_closed_tabs">Tab anu anyar ditutup</string>
    <!-- Option in library to open Recently Closed Tabs page -->
    <string name="recently_closed_show_full_history">Témbongkeun jujutan lengkep</string>
    <!-- Text to show users they have multiple tabs saved in the Recently Closed Tabs section of history.
    %d is a placeholder for the number of tabs selected. -->
    <string name="recently_closed_tabs">%d tab</string>
    <!-- Text to show users they have one tab saved in the Recently Closed Tabs section of history.
    %d is a placeholder for the number of tabs selected. -->
    <string name="recently_closed_tab">%d tab</string>
    <!-- Recently closed tabs screen message when there are no recently closed tabs -->
    <string name="recently_closed_empty_message">Taya tab nu anyar ditutup di dieu</string>

    <!-- Tab Management -->
    <!-- Title of preference for tabs management -->
    <string name="preferences_tabs">Tab</string>
    <!-- Title of preference that allows a user to specify the tab view -->
    <string name="preferences_tab_view">Panémbong tab</string>
    <!-- Option for a list tab view -->
    <string name="tab_view_list">Béréndélan</string>
    <!-- Option for a grid tab view -->
    <string name="tab_view_grid">Grid</string>
    <!-- Title of preference that allows a user to auto close tabs after a specified amount of time -->
    <string name="preferences_close_tabs">Tutup tab</string>
    <!-- Option for auto closing tabs that will never auto close tabs, always allows user to manually close tabs -->
    <string name="close_tabs_manually">Manual</string>
    <!-- Option for auto closing tabs that will auto close tabs after one day -->
    <string name="close_tabs_after_one_day">Sanggeus sapoé</string>
    <!-- Option for auto closing tabs that will auto close tabs after one week -->
    <string name="close_tabs_after_one_week">Sanggeus saminggu</string>
    <!-- Option for auto closing tabs that will auto close tabs after one month -->
    <string name="close_tabs_after_one_month">Sanggeus sabulan</string>

    <!-- Title of preference that allows a user to specify the auto-close settings for open tabs -->
    <string name="preference_auto_close_tabs" tools:ignore="UnusedResources">Oto-nutup tab anu muka</string>

    <!-- Opening screen -->
    <!-- Title of a preference that allows a user to choose what screen to show after opening the app -->
    <string name="preferences_opening_screen">Layar pamuka</string>
    <!-- Option for always opening the homepage when re-opening the app -->
    <string name="opening_screen_homepage">Tepas</string>
    <!-- Option for always opening the user's last-open tab when re-opening the app -->
    <string name="opening_screen_last_tab">Tab panungtung</string>
    <!-- Option for always opening the homepage when re-opening the app after four hours of inactivity -->
    <string name="opening_screen_after_four_hours_of_inactivity">Tepas sanggeus opat jam teu aktip</string>
    <!-- Summary for tabs preference when auto closing tabs setting is set to manual close-->
    <string name="close_tabs_manually_summary">Tutup manual</string>
    <!-- Summary for tabs preference when auto closing tabs setting is set to auto close tabs after one day-->
    <string name="close_tabs_after_one_day_summary">Tutup sanggeus sapoé</string>
    <!-- Summary for tabs preference when auto closing tabs setting is set to auto close tabs after one week-->
    <string name="close_tabs_after_one_week_summary">Tutup sanggeus saminggu</string>
    <!-- Summary for tabs preference when auto closing tabs setting is set to auto close tabs after one month-->
    <string name="close_tabs_after_one_month_summary">Tutup sanggeus sabulan</string>

    <!-- Summary for homepage preference indicating always opening the homepage when re-opening the app -->
    <string name="opening_screen_homepage_summary">Buka dina kaca tepas</string>
    <!-- Summary for homepage preference indicating always opening the last-open tab when re-opening the app -->
    <string name="opening_screen_last_tab_summary">Buka dina tab panungtung</string>

    <!-- Summary for homepage preference indicating opening the homepage when re-opening the app after four hours of inactivity -->
    <string name="opening_screen_after_four_hours_of_inactivity_summary">Buka dina tepaskaca sanggeus opat jam</string>

    <!-- Inactive tabs -->
    <!-- Category header of a preference that allows a user to enable or disable the inactive tabs feature -->
    <string name="preferences_inactive_tabs">Pindahkeun tab heubeul ka nganggur</string>
    <!-- Title of inactive tabs preference -->
    <string name="preferences_inactive_tabs_title">Tab anu teu dibuka salila dua minggu dipindahkeun ka bagian nganggur.</string>

    <!-- Studies -->
    <!-- Title of the remove studies button -->
    <string name="studies_remove">Piceun</string>
    <!-- Title of the active section on the studies list -->
    <string name="studies_active">Aktip</string>
    <!-- Description for studies, it indicates why Firefox use studies. The first parameter is the name of the application. -->
    <string name="studies_description_2">%1$s bisa masang jeung ngajalankeun studi iraha baé.</string>
    <!-- Learn more link for studies, links to an article for more information about studies. -->
    <string name="studies_learn_more">Lenyepan</string>
    <!-- Dialog message shown after removing a study -->
    <string name="studies_restart_app">Aplikasi bakal kaluar pikeun nerapkeun parobahan</string>
    <!-- Dialog button to confirm the removing a study. -->
    <string name="studies_restart_dialog_ok">HEUG</string>
    <!-- Dialog button text for canceling removing a study. -->
    <string name="studies_restart_dialog_cancel">Bolay</string>
    <!-- Toast shown after turning on/off studies preferences -->
    <string name="studies_toast_quit_application" tools:ignore="UnusedResources">Ninggalkeun aplikasi pikeun nerapkeun parobahan…</string>

    <!-- Sessions -->
    <!-- Title for the list of tabs -->
    <string name="tab_header_label">Buka tab</string>
    <!-- Title for the list of tabs in the current private session -->
    <string name="tabs_header_private_tabs_title">Tab nyamuni</string>
    <!-- Title for the list of tabs in the synced tabs -->
    <string name="tabs_header_synced_tabs_title">Tab singkron</string>
    <!-- Content description (not visible, for screen readers etc.): Add tab button. Adds a news tab when pressed -->
    <string name="add_tab">Tambah tab</string>
    <!-- Content description (not visible, for screen readers etc.): Add tab button. Adds a news tab when pressed -->
    <string name="add_private_tab">Tambah tab nyamuni</string>
    <!-- Text for the new tab button to indicate adding a new private tab in the tab -->
    <string name="tab_drawer_fab_content">Salindungan</string>
    <!-- Text for the new tab button to indicate syncing command on the synced tabs page -->
    <string name="tab_drawer_fab_sync">Singkronkeun</string>
    <!-- Text shown in the menu for sharing all tabs -->
    <string name="tab_tray_menu_item_share">Bagikeun sadaya tab</string>
    <!-- Text shown in the menu to view recently closed tabs -->
    <string name="tab_tray_menu_recently_closed">Tab nu anyar ditutup</string>
    <!-- Text shown in the tabs tray inactive tabs section -->
    <string name="tab_tray_inactive_recently_closed" tools:ignore="UnusedResources">Anyar ditutup</string>
    <!-- Text shown in the menu to view account settings -->
    <string name="tab_tray_menu_account_settings">Setélan akun</string>
    <!-- Text shown in the menu to view tab settings -->
    <string name="tab_tray_menu_tab_settings">Setélan tab</string>
    <!-- Text shown in the menu for closing all tabs -->
    <string name="tab_tray_menu_item_close">Tutup kabéh tab</string>
    <!-- Text shown in the multiselect menu for bookmarking selected tabs. -->
    <string name="tab_tray_multiselect_menu_item_bookmark">Markah</string>
    <!-- Text shown in the multiselect menu for closing selected tabs. -->
    <string name="tab_tray_multiselect_menu_item_close">Tutup</string>
    <!-- Content description for tabs tray multiselect share button -->
    <string name="tab_tray_multiselect_share_content_description">Bagikeun tab anu dipilih</string>
    <!-- Content description for tabs tray multiselect menu -->
    <string name="tab_tray_multiselect_menu_content_description">Menu tab anu dipilih</string>
    <!-- Content description (not visible, for screen readers etc.): Removes tab from collection button. Removes the selected tab from collection when pressed -->
    <string name="remove_tab_from_collection">Cabut tab tina koléksi</string>
    <!-- Text for button to enter multiselect mode in tabs tray -->
    <string name="tabs_tray_select_tabs">Pilih tab</string>
    <!-- Content description (not visible, for screen readers etc.): Close tab button. Closes the current session when pressed -->
    <string name="close_tab">Tutup tab</string>
    <!-- Content description (not visible, for screen readers etc.): Close tab <title> button. First parameter is tab title  -->
    <string name="close_tab_title">Tutup tab %s</string>
    <!-- Content description (not visible, for screen readers etc.): Opens the open tabs menu when pressed -->
    <string name="open_tabs_menu">Buka menu tab</string>
    <!-- Open tabs menu item to save tabs to collection -->
    <string name="tabs_menu_save_to_collection1">Simpen tab kana koléksi</string>
    <!-- Text for the menu button to delete a collection -->
    <string name="collection_delete">Hapus koléksi</string>
    <!-- Text for the menu button to rename a collection -->
    <string name="collection_rename">Ganti ngaran koléksi</string>
    <!-- Text for the button to open tabs of the selected collection -->
    <string name="collection_open_tabs">Buka tab</string>
    <!-- Hint for adding name of a collection -->
    <string name="collection_name_hint">Ngaran koléksi</string>
    <!-- Text for the menu button to rename a top site -->
	<string name="rename_top_site">Ganti ngaran</string>
	<!-- Text for the menu button to remove a top site -->
	<string name="remove_top_site">Piceun</string>
    <!-- Text for the menu button to delete a top site from history -->
    <string name="delete_from_history">Pupus tina jujutan</string>
    <!-- Postfix for private WebApp titles, placeholder is replaced with app name -->
    <string name="pwa_site_controls_title_private">%1$s (Mode Nyamuni)</string>

    <!-- History -->
    <!-- Text for the button to search all history -->
    <string name="history_search_1">Asupkeun istilah pamaluruhan</string>
    <!-- Text for the button to clear all history -->
    <string name="history_delete_all">Hapus jujutan</string>
    <!-- Text for the snackbar to confirm that multiple browsing history items has been deleted -->
    <string name="history_delete_multiple_items_snackbar">Mupus jujutan</string>
    <!-- Text for the snackbar to confirm that a single browsing history item has been deleted. The first parameter is the shortened URL of the deleted history item. -->
    <string name="history_delete_single_item_snackbar">Mupus %1$s</string>
    <!-- Context description text for the button to delete a single history item -->
    <string name="history_delete_item">Pupus</string>
    <!-- History multi select title in app bar
    The first parameter is the number of bookmarks selected -->
    <string name="history_multi_select_title">%1$d dipilih</string>

    <!-- Text for the header that groups the history for today -->
    <string name="history_today">Poé ieu</string>
    <!-- Text for the header that groups the history for yesterday -->
    <string name="history_yesterday">Kamari</string>

    <!-- Text for the header that groups the history the past 7 days -->
    <string name="history_7_days">7 dinten kapungkur</string>
    <!-- Text for the header that groups the history the past 30 days -->
    <string name="history_30_days">30 dinten kapungkur</string>
    <!-- Text for the header that groups the history older than the last month -->
    <string name="history_older">Lawas</string>
    <!-- Text shown when no history exists -->
    <string name="history_empty_message">Teu aya jujutan di dieu</string>

    <!-- Downloads -->
    <!-- Text for the snackbar to confirm that multiple downloads items have been removed -->
    <string name="download_delete_multiple_items_snackbar_1">Undeuran Disingkahkeun</string>
    <!-- Text for the snackbar to confirm that a single download item has been removed. The first parameter is the name of the download item. -->
    <string name="download_delete_single_item_snackbar">Disingkahkeun  %1$s</string>
    <!-- Text shown when no download exists -->
    <string name="download_empty_message_1">Taya berkas undeuran</string>
    <!-- History multi select title in app bar
    The first parameter is the number of downloads selected -->
    <string name="download_multi_select_title">%1$d dipilih</string>


    <!-- Text for the button to remove a single download item -->
    <string name="download_delete_item_1">Singkahkeun</string>


    <!-- Crashes -->
    <!-- Title text displayed on the tab crash page. This first parameter is the name of the application (For example: Fenix) -->
    <string name="tab_crash_title_2">Hampura. %1$s teu tiasa nyungsi ieu kaca.</string>
    <!-- Send crash report checkbox text on the tab crash page -->
    <string name="tab_crash_send_report">Kirim laporan nu ruksak ka Mozilla</string>
    <!-- Close tab button text on the tab crash page -->
    <string name="tab_crash_close">Tutup tab</string>
    <!-- Restore tab button text on the tab crash page -->
    <string name="tab_crash_restore">Malikkeun tab</string>

    <!-- Bookmarks -->
    <!-- Confirmation message for a dialog confirming if the user wants to delete the selected folder -->
    <string name="bookmark_delete_folder_confirmation_dialog">Yakin anjeun rék mupus ieu folder?</string>
    <!-- Confirmation message for a dialog confirming if the user wants to delete multiple items including folders. Parameter will be replaced by app name. -->
    <string name="bookmark_delete_multiple_folders_confirmation_dialog">%s bakal mupus item anu dipilih.</string>
    <!-- Text for the cancel button on delete bookmark dialog -->
    <string name="bookmark_delete_negative">Bolay</string>
    <!-- Screen title for adding a bookmarks folder -->
    <string name="bookmark_add_folder">Tambah map</string>
    <!-- Snackbar title shown after a bookmark has been created. -->
    <string name="bookmark_saved_snackbar">Markah diteundeun!</string>
    <!-- Snackbar edit button shown after a bookmark has been created. -->
    <string name="edit_bookmark_snackbar_action">ÉDIT</string>
    <!-- Bookmark overflow menu edit button -->
    <string name="bookmark_menu_edit_button">Édit</string>
    <!-- Bookmark overflow menu copy button -->
    <string name="bookmark_menu_copy_button">Tiron</string>
    <!-- Bookmark overflow menu share button -->
    <string name="bookmark_menu_share_button">Bagikeun</string>
    <!-- Bookmark overflow menu open in new tab button -->
    <string name="bookmark_menu_open_in_new_tab_button">Buka dina tab anyar</string>
    <!-- Bookmark overflow menu open in private tab button -->
    <string name="bookmark_menu_open_in_private_tab_button">Buka dina tab nyamuni</string>
    <!-- Bookmark overflow menu open all in tabs button -->
    <string name="bookmark_menu_open_all_in_tabs_button">Buka kabéh dina tab anyar</string>
    <!-- Bookmark overflow menu open all in private tabs button -->
    <string name="bookmark_menu_open_all_in_private_tabs_button">Buka kabéh dina tab nyamuni</string>
    <!-- Bookmark overflow menu delete button -->
    <string name="bookmark_menu_delete_button">Pupus</string>
    <!--Bookmark overflow menu save button -->
    <string name="bookmark_menu_save_button">Teundeun</string>
    <!-- Bookmark multi select title in app bar
     The first parameter is the number of bookmarks selected -->
    <string name="bookmarks_multi_select_title">%1$d dipilih</string>
    <!-- Bookmark editing screen title -->
    <string name="edit_bookmark_fragment_title">Édit markah</string>
    <!-- Bookmark folder editing screen title -->
    <string name="edit_bookmark_folder_fragment_title">Édit map</string>
    <!-- Bookmark sign in button message -->
    <string name="bookmark_sign_in_button">Asup pikeun nempo markah singkron</string>
    <!-- Bookmark URL editing field label -->
    <string name="bookmark_url_label">URL</string>
    <!-- Bookmark FOLDER editing field label -->
    <string name="bookmark_folder_label">MAP</string>
    <!-- Bookmark NAME editing field label -->
    <string name="bookmark_name_label">NGARAN</string>
    <!-- Bookmark add folder screen title -->
    <string name="bookmark_add_folder_fragment_label">Tambah map</string>
    <!-- Bookmark select folder screen title -->
    <string name="bookmark_select_folder_fragment_label">Pilih map</string>
    <!-- Bookmark editing error missing title -->
    <string name="bookmark_empty_title_error">Kudu boga judul</string>
    <!-- Bookmark editing error missing or improper URL -->
    <string name="bookmark_invalid_url_error">URL henteu bener</string>
    <!-- Bookmark screen message for empty bookmarks folder -->
    <string name="bookmarks_empty_message">Euweuh markah di dieu</string>

    <!-- Bookmark snackbar message on deletion
     The first parameter is the host part of the URL of the bookmark deleted, if any -->
    <string name="bookmark_deletion_snackbar_message">Mupus %1$s</string>
    <!-- Bookmark snackbar message on deleting multiple bookmarks not including folders-->
    <string name="bookmark_deletion_multiple_snackbar_message_2">Mupus markah</string>
    <!-- Bookmark snackbar message on deleting multiple bookmarks including folders-->
    <string name="bookmark_deletion_multiple_snackbar_message_3">Mupus folder anu dipilih</string>
    <!-- Bookmark undo button for deletion snackbar action -->
    <string name="bookmark_undo_deletion">BEDO</string>

    <!-- Text for the button to search all bookmarks -->
    <string name="bookmark_search">Asupkeun istilah pamaluruhan</string>

    <!-- Site Permissions -->
    <!-- Button label that take the user to the Android App setting -->
    <string name="phone_feature_go_to_settings">Buka Setélan</string>
    <!-- Content description (not visible, for screen readers etc.): Quick settings sheet
        to give users access to site specific information / settings. For example:
        Secure settings status and a button to modify site permissions -->
    <string name="quick_settings_sheet">Sepré sétélan gancang</string>
    <!-- Label that indicates that this option it the recommended one -->
    <string name="phone_feature_recommended">Disarankeun</string>
    <!-- Button label for clearing all the information of site permissions-->
    <string name="clear_permissions">Beresihan idin</string>
    <!-- Text for the OK button on Clear permissions dialog -->
    <string name="clear_permissions_positive">HEUG</string>
    <!-- Text for the cancel button on Clear permissions dialog -->
    <string name="clear_permissions_negative">Bolay</string>
    <!-- Button label for clearing a site permission-->
    <string name="clear_permission">Beresihan idin</string>
    <!-- Text for the OK button on Clear permission dialog -->
    <string name="clear_permission_positive">HEUG</string>
    <!-- Text for the cancel button on Clear permission dialog -->
    <string name="clear_permission_negative">Bolay</string>
    <!-- Button label for clearing all the information on all sites-->
    <string name="clear_permissions_on_all_sites">Beresihan idin di sadaya loka</string>

    <!-- Preference for altering video and audio autoplay for all websites -->
    <string name="preference_browser_feature_autoplay">Autoplay</string>
    <!-- Preference for altering the camera access for all websites -->
    <string name="preference_phone_feature_camera">Kaméra</string>
    <!-- Preference for altering the microphone access for all websites -->
    <string name="preference_phone_feature_microphone">Mikropon</string>
    <!-- Preference for altering the location access for all websites -->
    <string name="preference_phone_feature_location">Lokasi</string>
    <!-- Preference for altering the notification access for all websites -->
    <string name="preference_phone_feature_notification">Iber</string>
    <!-- Preference for altering the persistent storage access for all websites -->
    <string name="preference_phone_feature_persistent_storage">Panyimpen panceg</string>
    <!-- Preference for altering the storage access setting for all websites -->
    <string name="preference_phone_feature_cross_origin_storage_access">Réréméh meuntas-loka</string>
    <!-- Preference for altering the EME access for all websites -->
    <string name="preference_phone_feature_media_key_system_access">Kontén anu diatur ku DRM</string>
    <!-- Label that indicates that a permission must be asked always -->
    <string name="preference_option_phone_feature_ask_to_allow">Nyuhunkeun diidinan</string>
    <!-- Label that indicates that a permission must be blocked -->
    <string name="preference_option_phone_feature_blocked">Dipeungpeuk</string>
    <!-- Label that indicates that a permission must be allowed -->
    <string name="preference_option_phone_feature_allowed">Idinan</string>
    <!--Label that indicates a permission is by the Android OS-->
    <string name="phone_feature_blocked_by_android">Diblokir ku Android</string>
    <!-- Preference for showing a list of websites that the default configurations won't apply to them -->
    <string name="preference_exceptions">Iwal</string>

    <!-- Summary of tracking protection preference if tracking protection is set to off -->
    <string name="tracking_protection_off">Pareum</string>
    <!-- Summary of tracking protection preference if tracking protection is set to standard -->
    <string name="tracking_protection_standard">Baku</string>
    <!-- Summary of tracking protection preference if tracking protection is set to strict -->
    <string name="tracking_protection_strict">Pereketkeun</string>
    <!-- Summary of tracking protection preference if tracking protection is set to custom -->
    <string name="tracking_protection_custom">Sakahayang</string>
    <!-- Label for global setting that indicates that all video and audio autoplay is allowed -->
    <string name="preference_option_autoplay_allowed2">Ngidinan sora jeung pidéo</string>
    <!-- Label for site specific setting that indicates that all video and audio autoplay is allowed -->
    <string name="quick_setting_option_autoplay_allowed">Idinan audio jeung pidéo</string>
    <!-- Label that indicates that video and audio autoplay is only allowed over Wi-Fi -->
    <string name="preference_option_autoplay_allowed_wifi_only2">Blokir sora jeung pidéo dina data sélulér wungkul</string>
    <!-- Subtext that explains 'autoplay on Wi-Fi only' option -->
    <string name="preference_option_autoplay_allowed_wifi_subtext">Sora jeung pidéo bakal dimaénkeun dina Wi-Fi</string>
    <!-- Label for global setting that indicates that video autoplay is allowed, but audio autoplay is blocked -->
    <string name="preference_option_autoplay_block_audio2">Blokir sora hungkul</string>
    <!-- Label for site specific setting that indicates that video autoplay is allowed, but audio autoplay is blocked -->
    <string name="quick_setting_option_autoplay_block_audio">Peungpeuk audio hungkul</string>
    <!-- Label for global setting that indicates that all video and audio autoplay is blocked -->
    <string name="preference_option_autoplay_blocked3">Blokir sora jueng pidéo</string>
    <!-- Label for site specific setting that indicates that all video and audio autoplay is blocked -->
    <string name="quick_setting_option_autoplay_blocked">Peungpeuk audio jeung pidéo</string>
    <!-- Summary of delete browsing data on quit preference if it is set to on -->
    <string name="delete_browsing_data_quit_on">Hurung</string>
    <!-- Summary of delete browsing data on quit preference if it is set to off -->
    <string name="delete_browsing_data_quit_off">Pareum</string>

    <!-- Summary of studies preference if it is set to on -->
    <string name="studies_on">Hurung</string>
    <!-- Summary of studies data on quit preference if it is set to off -->
    <string name="studies_off">Pareum</string>

    <!-- Collections -->
    <!-- Collections header on home fragment -->
    <string name="collections_header">Koléksi</string>
    <!-- Content description (not visible, for screen readers etc.): Opens the collection menu when pressed -->
    <string name="collection_menu_button_content_description">Menu koléksi</string>
    <!-- Label to describe what collections are to a new user without any collections -->
    <string name="no_collections_description2">Kumpulkeun anu parenting.\n Kumpulkeun pamaluruhan, loka, jeung tab anu sarupa sangkan jaga babari muka deui.</string>
    <!-- Title for the "select tabs" step of the collection creator -->
    <string name="create_collection_select_tabs">Pilih Tab</string>
    <!-- Title for the "select collection" step of the collection creator -->
    <string name="create_collection_select_collection">Pilih koléksi</string>
    <!-- Title for the "name collection" step of the collection creator -->
    <string name="create_collection_name_collection">Ngaran koléksi</string>
    <!-- Button to add new collection for the "select collection" step of the collection creator -->
    <string name="create_collection_add_new_collection">Nambihkeun koléksi anyar</string>
    <!-- Button to select all tabs in the "select tabs" step of the collection creator -->
    <string name="create_collection_select_all">Pilih Kabéh</string>
    <!-- Button to deselect all tabs in the "select tabs" step of the collection creator -->
    <string name="create_collection_deselect_all">Ulah Pilih Kabéh</string>
    <!-- Text to prompt users to select the tabs to save in the "select tabs" step of the collection creator -->
    <string name="create_collection_save_to_collection_empty">Pilih tab pikeun diteundeun</string>
    <!-- Text to show users how many tabs they have selected in the "select tabs" step of the collection creator.
     %d is a placeholder for the number of tabs selected. -->
    <string name="create_collection_save_to_collection_tabs_selected">%d tab dipilih</string>
    <!-- Text to show users they have one tab selected in the "select tabs" step of the collection creator.
    %d is a placeholder for the number of tabs selected. -->
    <string name="create_collection_save_to_collection_tab_selected">%d tab dipilih</string>
    <!-- Text shown in snackbar when multiple tabs have been saved in a collection -->
    <string name="create_collection_tabs_saved">Tab diteundeun!</string>
    <!-- Text shown in snackbar when one or multiple tabs have been saved in a new collection -->
    <string name="create_collection_tabs_saved_new_collection">Koléksi diteundeun!</string>
    <!-- Text shown in snackbar when one tab has been saved in a collection -->
    <string name="create_collection_tab_saved">Tab disimpen!</string>
    <!-- Content description (not visible, for screen readers etc.): button to close the collection creator -->
    <string name="create_collection_close">Tutup</string>
    <!-- Button to save currently selected tabs in the "select tabs" step of the collection creator-->
    <string name="create_collection_save">Teundeun</string>

    <!-- Snackbar action to view the collection the user just created or updated -->
    <string name="create_collection_view">Témbong</string>

    <!-- Text for the OK button from collection dialogs -->
    <string name="create_collection_positive">HEUG</string>
    <!-- Text for the cancel button from collection dialogs -->
    <string name="create_collection_negative">Bolay</string>

    <!-- Default name for a new collection in "name new collection" step of the collection creator. %d is a placeholder for the number of collections-->
    <string name="create_collection_default_name">Koléksi %d</string>

    <!-- Share -->
    <!-- Share screen header -->
    <string name="share_header_2">Bagikeun</string>
    <!-- Content description (not visible, for screen readers etc.):
        "Share" button. Opens the share menu when pressed. -->
    <string name="share_button_content_description">Bagikeun</string>
    <!-- Text for the Save to PDF feature in the share menu -->
    <string name="share_save_to_pdf">Simpen salaku PDF</string>
    <!-- Text for error message when generating a PDF file Text. -->
    <string name="unable_to_save_to_pdf_error">Teu bisa nyieun PDF</string>
    <!-- Text for standard error snackbar dismiss button. -->
    <string name="standard_snackbar_error_dismiss">Tutup</string>
    <!-- Text for error message when printing a page and it fails. -->
<<<<<<< HEAD
    <string name="unable_to_print_error">Teu bisa nyitak</string>
=======
    <string name="unable_to_print_error" moz:removedIn="121" tools:ignore="UnusedResources">Teu bisa nyitak</string>
    <!-- Text for error message when printing a page and it fails. -->
    <string name="unable_to_print_page_error">Teu bisa nyitak ieu kaca</string>
>>>>>>> 0ada6ff2
    <!-- Text for the print feature in the share and browser menu -->
    <string name="menu_print">Citak</string>
    <!-- Sub-header in the dialog to share a link to another sync device -->
    <string name="share_device_subheader">Kirim ka parangkat</string>
    <!-- Sub-header in the dialog to share a link to an app from the full list -->
    <string name="share_link_all_apps_subheader">Sadaya lampah</string>
    <!-- Sub-header in the dialog to share a link to an app from the most-recent sorted list -->
    <string name="share_link_recent_apps_subheader">Anyar dianggo</string>
    <!-- Text for the copy link action in the share screen. -->
    <string name="share_copy_link_to_clipboard">Tiron kana papan klip</string>
    <!-- Toast shown after copying link to clipboard -->
    <string name="toast_copy_link_to_clipboard">Ditiron kana papan klip</string>
    <!-- An option from the share dialog to sign into sync -->
    <string name="sync_sign_in">Asup ka Sync</string>
     <!-- An option from the three dot menu to sync and save data -->
    <string name="sync_menu_sync_and_save_data">Singkronkeun tur simpen data</string>
    <!-- An option from the share dialog to send link to all other sync devices -->
    <string name="sync_send_to_all">Kirim ka sadaya parangkat</string>
    <!-- An option from the share dialog to reconnect to sync -->
    <string name="sync_reconnect">Sambungkeun deui ka Sync</string>
    <!-- Text displayed when sync is offline and cannot be accessed -->
    <string name="sync_offline">Luring</string>
    <!-- An option to connect additional devices -->
    <string name="sync_connect_device">Sambungkeun parangkat séjén</string>
    <!-- The dialog text shown when additional devices are not available -->
    <string name="sync_connect_device_dialog">Pikeun ngirim tab, asup ka Firefox sahanteuna sakali di piranti nu séjén.</string>
    <!-- Confirmation dialog button -->
    <string name="sync_confirmation_button">Ngarti</string>
    <!-- Share error message -->
    <string name="share_error_snackbar">Teu bisa ngabagi ka aplikasi ieu</string>
    <!-- Add new device screen title -->
    <string name="sync_add_new_device_title">Kirim ka parangkat</string>
    <!-- Text for the warning message on the Add new device screen -->
    <string name="sync_add_new_device_message">Teu aya parangkat nyambung</string>
    <!-- Text for the button to learn about sending tabs -->
    <string name="sync_add_new_device_learn_button">Diajar Ngeunaan Ngirim Tab…</string>
    <!-- Text for the button to connect another device -->
    <string name="sync_add_new_device_connect_button">Sambungkeun Parangkat Séjén…</string>

    <!-- Notifications -->
    <!-- Text shown in the notification that pops up to remind the user that a private browsing session is active. -->
    <string name="notification_pbm_delete_text_2">Tutup tab nyamuni</string>
    <!-- Name of the marketing notification channel. Displayed in the "App notifications" system settings for the app -->
    <string name="notification_marketing_channel_name">Pamasaran</string>

    <!-- Title shown in the notification that pops up to remind the user to set fenix as default browser.
    The app name is in the text, due to limitations with localizing Nimbus experiments -->
    <string name="nimbus_notification_default_browser_title" tools:ignore="UnusedResources">Firefox gancang jeung rikip</string>
    <!-- Text shown in the notification that pops up to remind the user to set fenix as default browser.
    The app name is in the text, due to limitations with localizing Nimbus experiments -->
    <string name="nimbus_notification_default_browser_text" tools:ignore="UnusedResources">Jadikeun Firefox panyungsi baku</string>
    <!-- Title shown in the notification that pops up to re-engage the user -->
    <string name="notification_re_engagement_title">Cobaan nyungsi nyamuni</string>
    <!-- Text shown in the notification that pops up to re-engage the user.
    %1$s is a placeholder that will be replaced by the app name. -->
    <string name="notification_re_engagement_text">Nyungsi tanpa neundeun réréméh atawa jujutan dina %1$s</string>

    <!-- Title A shown in the notification that pops up to re-engage the user -->
    <string name="notification_re_engagement_A_title">Kotéktak tanpa tapak</string>
    <!-- Text A shown in the notification that pops up to re-engage the user.
    %1$s is a placeholder that will be replaced by the app name. -->
    <string name="notification_re_engagement_A_text">Nyungsi nyamuni dina %1$s moal neundeun iber anjeun.</string>
    <!-- Title B shown in the notification that pops up to re-engage the user -->
    <string name="notification_re_engagement_B_title">Mitembeyan maluruh</string>

    <!-- Text B shown in the notification that pops up to re-engage the user -->
    <string name="notification_re_engagement_B_text">Balangsiar di nu deukeut. Atawa manggihan nu pikaresepeun.</string>

    <!-- Survey -->
    <!-- Text shown in the fullscreen message that pops up to ask user to take a short survey.
    The app name is in the text, due to limitations with localizing Nimbus experiments -->
    <string name="nimbus_survey_message_text">Bantuan Firefox sangkan leuwih hadé ku miluan surpéy pondok.</string>
    <!-- Preference for taking the short survey. -->
    <string name="preferences_take_survey">Eusi Surpéy</string>
    <!-- Preference for not taking the short survey. -->
    <string name="preferences_not_take_survey">Moal, nuhun</string>

    <!-- Snackbar -->
    <!-- Text shown in snackbar when user deletes a collection -->
    <string name="snackbar_collection_deleted">Mupus koléksi</string>
    <!-- Text shown in snackbar when user renames a collection -->
    <string name="snackbar_collection_renamed">Koléksi dingaranan</string>
    <!-- Text shown in snackbar when user closes a tab -->
    <string name="snackbar_tab_closed">Tab ditutup</string>
    <!-- Text shown in snackbar when user closes all tabs -->
    <string name="snackbar_tabs_closed">Tab ditutup</string>
    <!-- Text shown in snackbar when user bookmarks a list of tabs -->
    <string name="snackbar_message_bookmarks_saved">Markah diteundeun!</string>
    <!-- Text shown in snackbar when user adds a site to shortcuts -->
    <string name="snackbar_added_to_shortcuts">Ditambahkeun ka takulan!</string>
    <!-- Text shown in snackbar when user closes a private tab -->
    <string name="snackbar_private_tab_closed">Tab nyamuni ditutup</string>
    <!-- Text shown in snackbar when user closes all private tabs -->
    <string name="snackbar_private_tabs_closed">Tab nyamuni ditutup</string>
    <!-- Text shown in snackbar to undo deleting a tab, top site or collection -->
    <string name="snackbar_deleted_undo">BEDO</string>
    <!-- Text shown in snackbar when user removes a top site -->
    <string name="snackbar_top_site_removed">Loka dipiceun</string>
    <!-- QR code scanner prompt which appears after scanning a code, but before navigating to it
        First parameter is the name of the app, second parameter is the URL or text scanned-->
    <string name="qr_scanner_confirmation_dialog_message">Idinan %1$s muka %2$s</string>
    <!-- QR code scanner prompt dialog positive option to allow navigation to scanned link -->
    <string name="qr_scanner_dialog_positive">IDINAN</string>
    <!-- QR code scanner prompt dialog positive option to deny navigation to scanned link -->
    <string name="qr_scanner_dialog_negative">HULAG</string>
    <!-- QR code scanner prompt dialog error message shown when a hostname does not contain http or https. -->
    <string name="qr_scanner_dialog_invalid">Alamat raramatna teu bener.</string>
    <!-- QR code scanner prompt dialog positive option when there is an error -->
    <string name="qr_scanner_dialog_invalid_ok">HEUG</string>
    <!-- Tab collection deletion prompt dialog message. Placeholder will be replaced with the collection name -->
    <string name="tab_collection_dialog_message">Anjeun yakin rék mupus %1$s?</string>
    <!-- Collection and tab deletion prompt dialog message. This will show when the last tab from a collection is deleted -->
    <string name="delete_tab_and_collection_dialog_message">Mupus ieu tab bakal mupus sakabéh koléksi. Anjeun bisa nyieun koléksi anyar iraha baé.</string>
    <!-- Collection and tab deletion prompt dialog title. Placeholder will be replaced with the collection name. This will show when the last tab from a collection is deleted -->
    <string name="delete_tab_and_collection_dialog_title">Pupus %1$s?</string>
    <!-- Tab collection deletion prompt dialog option to delete the collection -->
    <string name="tab_collection_dialog_positive">Pupus</string>

    <!-- Text displayed in a notification when the user enters full screen mode -->
    <string name="full_screen_notification">Asup ka mode layar pinuh</string>
    <!-- Message for copying the URL via long press on the toolbar -->
    <string name="url_copied">URL ditiron</string>
    <!-- Sample text for accessibility font size -->
    <string name="accessibility_text_size_sample_text_1">Ieu mangrupikeun conto téks. Di dieu pikeun nunjukkeun kumaha téks bakal némbongan nalika anjeun ningkatkeun atanapi ngirangan ukuran dina sétélan ieu.</string>
    <!-- Summary for Accessibility Text Size Scaling Preference -->
    <string name="preference_accessibility_text_size_summary">Jadikeun tulisan dina raramatloka leuwih badag atawa leuwih leutik</string>
    <!-- Title for Accessibility Text Size Scaling Preference -->
    <string name="preference_accessibility_font_size_title">Ukuran font</string>

    <!-- Title for Accessibility Text Automatic Size Scaling Preference -->
    <string name="preference_accessibility_auto_size_2">Ukuran font otomatis</string>

    <!-- Summary for Accessibility Text Automatic Size Scaling Preference -->
    <string name="preference_accessibility_auto_size_summary">Ukuran aksara bakal nyaluyukeun jeung setélan Android anjeun. Pareuman pikeun ngatur ukuran tulisan di dieu.</string>

    <!-- Title for the Delete browsing data preference -->
    <string name="preferences_delete_browsing_data">Hapus data sungsian</string>
    <!-- Title for the tabs item in Delete browsing data -->
    <string name="preferences_delete_browsing_data_tabs_title_2">Buka tab</string>
    <!-- Subtitle for the tabs item in Delete browsing data, parameter will be replaced with the number of open tabs -->
    <string name="preferences_delete_browsing_data_tabs_subtitle">%d tab</string>
    <!-- Title for the data and history items in Delete browsing data -->
    <string name="preferences_delete_browsing_data_browsing_data_title">Jujutan nyungsi jeung data loka</string>
    <!-- Subtitle for the data and history items in delete browsing data, parameter will be replaced with the
        number of history items the user has -->
    <string name="preferences_delete_browsing_data_browsing_data_subtitle">%d alamat</string>
    <!-- Title for the cookies item in Delete browsing data -->
    <string name="preferences_delete_browsing_data_cookies">Réréméh</string>

    <!-- Subtitle for the cookies item in Delete browsing data -->
    <string name="preferences_delete_browsing_data_cookies_subtitle">Anjeun bakal kaluar log ti kalolobaan loka</string>

    <!-- Title for the cached images and files item in Delete browsing data -->
    <string name="preferences_delete_browsing_data_cached_files">Berkas jeung gambar dina telih</string>
    <!-- Subtitle for the cached images and files item in Delete browsing data -->
    <string name="preferences_delete_browsing_data_cached_files_subtitle">Bébaskeun rohang panyimpenan</string>
    <!-- Title for the site permissions item in Delete browsing data -->
    <string name="preferences_delete_browsing_data_site_permissions">Idin loka</string>
    <!-- Title for the downloads item in Delete browsing data -->
    <string name="preferences_delete_browsing_data_downloads">Undeuran</string>
    <!-- Text for the button to delete browsing data -->
    <string name="preferences_delete_browsing_data_button">Pupus data nyungsi</string>
    <!-- Title for the Delete browsing data on quit preference -->
    <string name="preferences_delete_browsing_data_on_quit">Pupus data nyungsi nalika kaluar</string>
    <!-- Summary for the Delete browsing data on quit preference. "Quit" translation should match delete_browsing_data_on_quit_action translation. -->
    <string name="preference_summary_delete_browsing_data_on_quit_2">Otomatis mupus data nyungsi nalika anjeun milih  \&quot;Kaluar\&quot; ti menu utama</string>
    <!-- Action item in menu for the Delete browsing data on quit feature -->
    <string name="delete_browsing_data_on_quit_action">Kaluar</string>

    <!-- Title text of a delete browsing data dialog. -->
    <string name="delete_history_prompt_title">Rentang waktu pikeun mupus</string>
    <!-- Body text of a delete browsing data dialog. -->
    <string name="delete_history_prompt_body" moz:RemovedIn="130" tools:ignore="UnusedResources">Mupus jujutan (kaasup jujutan anu disingkronkeun ti séjén parabot), réréméh, jeung data nyungsi lianna.</string>
    <!-- Body text of a delete browsing data dialog. -->
    <string name="delete_history_prompt_body_2">Ngahapus jujutan (kaasup jujutan anu disingkronkeun tina séjén piranti)</string>
    <!-- Radio button in the delete browsing data dialog to delete history items for the last hour. -->
    <string name="delete_history_prompt_button_last_hour">Jam panungtung</string>

    <!-- Radio button in the delete browsing data dialog to delete history items for today and yesterday. -->
    <string name="delete_history_prompt_button_today_and_yesterday">Poé ieu jeung kamari</string>
    <!-- Radio button in the delete browsing data dialog to delete all history. -->
    <string name="delete_history_prompt_button_everything">Sagalana</string>

    <!-- Dialog message to the user asking to delete browsing data. Parameter will be replaced by app name. -->
    <string name="delete_browsing_data_prompt_message_3">%s bakal mupus data nyungsi anu dipilih.</string>
    <!-- Text for the cancel button for the data deletion dialog -->
    <string name="delete_browsing_data_prompt_cancel">Bolay</string>

    <!-- Text for the allow button for the data deletion dialog -->
    <string name="delete_browsing_data_prompt_allow">Pupus</string>

    <!-- Text for the snackbar confirmation that the data was deleted -->
    <string name="preferences_delete_browsing_data_snackbar">Data panyungsi pupus</string>

    <!-- Text for the snackbar to show the user that the deletion of browsing data is in progress -->
    <string name="deleting_browsing_data_in_progress">Mupus data sungsian…</string>

    <!-- Dialog message to the user asking to delete all history items inside the opened group. Parameter will be replaced by a history group name. -->
    <string name="delete_all_history_group_prompt_message">Pupus sadaya loka dina “%s”</string>
    <!-- Text for the cancel button for the history group deletion dialog -->
    <string name="delete_history_group_prompt_cancel">Bolay</string>
    <!-- Text for the allow button for the history group dialog -->
    <string name="delete_history_group_prompt_allow">Hapus</string>
    <!-- Text for the snackbar confirmation that the history group was deleted -->
    <string name="delete_history_group_snackbar">Grup dihapus</string>

    <!-- Onboarding -->
    <!-- Text for onboarding welcome header. -->
    <string name="onboarding_header_2">Wilujeng sumping di internét anu leuwih hadé</string>
    <!-- Text for the onboarding welcome message. -->
    <string name="onboarding_message">Panyungsi anu diwangun pikeun jalma, lain bati.</string>
    <!-- Text for the Firefox account onboarding sign in card header. -->
    <string name="onboarding_account_sign_in_header">Angkut di tempat nu ku anjeun tinggalkeun</string>
    <!-- Text for the button to learn more about signing in to your Firefox account. -->
    <string name="onboarding_manual_sign_in_description">Singkronkeun tab jeung kecap sandi dina sadaya paranti pikeun pindah layar anu mulus.</string>
    <!-- Text for the button to manually sign into Firefox account. -->
    <string name="onboarding_firefox_account_sign_in">Asup</string>
    <!-- text to display in the snackbar once account is signed-in -->
    <string name="onboarding_firefox_account_sync_is_on">Singkronna hurung</string>

    <!-- Text for the tracking protection onboarding card header -->
    <string name="onboarding_tracking_protection_header">Salindung pripasi sacara baku</string>
    <!-- Text for the tracking protection card description. The first parameter is the name of the application.-->
    <string name="onboarding_tracking_protection_description_old">%1$s otomatis megat maskapé rerencepan nunutur anjeun ngalanglang raramat.</string>
    <!-- Text for the tracking protection card description. -->
    <string name="onboarding_tracking_protection_description">Miturkeun Total Cookie Protection pikeun ngeureunkeun palacak tina maké réréméh pikeun ngintip anjeun meuntas loka.</string>
    <!-- text for tracking protection radio button option for standard level of blocking -->
    <string name="onboarding_tracking_protection_standard_button_2">Baku (bawaan)</string>
    <!-- text for standard blocking option button description -->
    <string name="onboarding_tracking_protection_standard_button_description_3">Siger tengah pikeun pripasi jeung kinerja. Kaca dimuat sacara normal.</string>
    <!-- text for tracking protection radio button option for strict level of blocking -->
    <string name="onboarding_tracking_protection_strict_option">Pereketkeun</string>
    <!-- text for strict blocking option button description -->
    <string name="onboarding_tracking_protection_strict_button_description_3">Meungpeuk palacak leuwih loba sangkan kaca dimuat leuwih gancang, tapi sababaraha fungsionalitas dina kaca bisa gagal.</string>
    <!-- text for the toolbar position card header  -->
    <string name="onboarding_toolbar_placement_header_1">Pilih perenah tulbar anjeun</string>
    <!-- Text for the toolbar position card description -->
    <string name="onboarding_toolbar_placement_description">Angger di handap, atawa pindahkeun ka luhur.</string>
    <!-- Text for the privacy notice onboarding card header -->
    <string name="onboarding_privacy_notice_header_1">Anjeun ngadalikeun data anjeun</string>
    <!-- Text for the privacy notice onboarding card description. -->
    <string name="onboarding_privacy_notice_description">Firefox ngatur sangkan anjeun bisa nangtukeun naon anu dibagikeun onlén jeung naon anu dibagikeun ka kami.</string>
    <!-- Text for the button to read the privacy notice -->
    <string name="onboarding_privacy_notice_read_button">Maca wawaran salindungan kami</string>

    <!-- Text for the conclusion onboarding message -->
    <string name="onboarding_conclusion_header">Siap muka internét anu hébring?</string>
    <!-- text for the button to finish onboarding -->
    <string name="onboarding_finish">Mitembeyan nyungsi</string>

    <!-- Onboarding theme -->
    <!-- text for the theme picker onboarding card header -->
    <string name="onboarding_theme_picker_header">Pilih téma anjeun</string>
    <!-- text for the theme picker onboarding card description -->
    <string name="onboarding_theme_picker_description_2">Ngirit batré jeung jaga kaséhatan mata maké mode poék.</string>
    <!-- Automatic theme setting (will follow device setting) -->
    <string name="onboarding_theme_automatic_title">Otomatis</string>
    <!-- Summary of automatic theme setting (will follow device setting) -->
    <string name="onboarding_theme_automatic_summary">Luyukeun jeung setélan paranti</string>
    <!-- Theme setting for dark mode -->
    <string name="onboarding_theme_dark_title">Téma poék</string>
    <!-- Theme setting for light mode -->
    <string name="onboarding_theme_light_title">Téma caang</string>

    <!-- Text shown in snackbar when multiple tabs have been sent to device -->
    <string name="sync_sent_tabs_snackbar">Tab dikirim!</string>
    <!-- Text shown in snackbar when one tab has been sent to device  -->
    <string name="sync_sent_tab_snackbar">Tab dikirim!</string>
    <!-- Text shown in snackbar when sharing tabs failed  -->
    <string name="sync_sent_tab_error_snackbar">Teu tiasa ngirim</string>
    <!-- Text shown in snackbar for the "retry" action that the user has after sharing tabs failed -->
    <string name="sync_sent_tab_error_snackbar_action">COBA DEUI</string>
    <!-- Title of QR Pairing Fragment -->
    <string name="sync_scan_code">Pinday sandi</string>
    <!-- Instructions on how to access pairing -->
    <string name="sign_in_instructions"><![CDATA[Dina komputer anjeun buka Firefox terus buka <b>https://firefox.com/pair</b>]]></string>
    <!-- Text shown for sign in pairing when ready -->
    <string name="sign_in_ready_for_scan">Siap mindai</string>
    <!-- Text shown for settings option for sign with pairing -->
    <string name="sign_in_with_camera">Asup maké kaméra anjeun</string>
    <!-- Text shown for settings option for sign with email -->
    <string name="sign_in_with_email">Maké surél wéh</string>
    <!-- Text shown for settings option for create new account text.'Firefox' intentionally hardcoded here.-->
    <string name="sign_in_create_account_text"><![CDATA[Teu boga akun? <u>Jieun</u> pikeun nyingkronkeun Firefox dina sakabéh parabot.]]></string>
    <!-- Text shown in confirmation dialog to sign out of account. The first parameter is the name of the app (e.g. Firefox Preview) -->
    <string name="sign_out_confirmation_message_2">%s bakal eureun nyingkronkeun jeung akun anjeun, ngan moal mupus sakur data langlangan anjeun dina ieu parangkat.</string>
    <!-- Option to continue signing out of account shown in confirmation dialog to sign out of account -->
    <string name="sign_out_disconnect">Pegatkeun</string>
    <!-- Option to cancel signing out shown in confirmation dialog to sign out of account -->
    <string name="sign_out_cancel">Bolay</string>

    <!-- Error message snackbar shown after the user tried to select a default folder which cannot be altered -->
    <string name="bookmark_cannot_edit_root">Teu bisa ngédit folder baku</string>

    <!-- Enhanced Tracking Protection -->
    <!-- Link displayed in enhanced tracking protection panel to access tracking protection settings -->
    <string name="etp_settings">Setélan Kilung</string>
    <!-- Preference title for enhanced tracking protection settings -->
<<<<<<< HEAD
    <string name="preference_enhanced_tracking_protection">Protéksi Palacakan Tingkat Lanjut</string>
=======
    <string name="preference_enhanced_tracking_protection">Kilung Palacakan anu Dironjatkeun</string>
    <!-- Preference summary for enhanced tracking protection settings on/off switch -->
    <string name="preference_enhanced_tracking_protection_summary">Ayeuna mituran Kilung Réréméh Total, bénténg pangwedelna tur ngahalangan palacak meuntas-loka.</string>
>>>>>>> 0ada6ff2
    <!-- Description of enhanced tracking protection. The parameter is the name of the application (For example: Firefox Fenix) -->
    <string name="preference_enhanced_tracking_protection_explanation_2">%s ngajaga anjeun ti kalolobaan palacak anu nunutur lalampahan anjeun jero jaringan.</string>
    <!-- Text displayed that links to website about enhanced tracking protection -->
    <string name="preference_enhanced_tracking_protection_explanation_learn_more">Lenyepan</string>
    <!-- Preference for enhanced tracking protection for the standard protection settings -->
    <string name="preference_enhanced_tracking_protection_standard_default_1">Baku (bawaan)</string>
    <!-- Preference description for enhanced tracking protection for the standard protection settings -->
    <string name="preference_enhanced_tracking_protection_standard_description_5">Kaca loka bakal muka sakumaha biasa, ngan meungpeuk leuwih saeutik palacak. </string>
    <!--  Accessibility text for the Standard protection information icon  -->
    <string name="preference_enhanced_tracking_protection_standard_info_button">Naon anu dipeungpeuk ku perlindungan pelacakan baku</string>
    <!-- Preference for enhanced tracking protection for the strict protection settings -->
    <string name="preference_enhanced_tracking_protection_strict">Pereketkeun</string>
<<<<<<< HEAD
=======
    <!-- Preference description for enhanced tracking protection for the strict protection settings -->
    <string name="preference_enhanced_tracking_protection_strict_description_4">Kilungan palacakan anu leuwih wedel sarta kinerja anu leuwih hadé, ngan sababaraha loka bisa jadi teu jalan sakumaha biasa.</string>
>>>>>>> 0ada6ff2
    <!--  Accessibility text for the Strict protection information icon  -->
    <string name="preference_enhanced_tracking_protection_strict_info_button">Naon anu dipeungpeuk ku perlindungan palacak rékép</string>
    <!-- Preference for enhanced tracking protection for the custom protection settings -->
    <string name="preference_enhanced_tracking_protection_custom">Sakahayang</string>
    <!-- Preference description for enhanced tracking protection for the strict protection settings -->
    <string name="preference_enhanced_tracking_protection_custom_description_2">Pilih palacak jeung skrip mana anu rék dipeungpeuk.</string>
    <!--  Accessibility text for the Strict protection information icon  -->
    <string name="preference_enhanced_tracking_protection_custom_info_button">Naon anu dipeungpeuk ku perlindungan palacakan sakahayang</string>
    <!-- Header for categories that are being blocked by current Enhanced Tracking Protection settings -->
    <!-- Preference for enhanced tracking protection for the custom protection settings for cookies-->
    <string name="preference_enhanced_tracking_protection_custom_cookies">Réréméh</string>
    <!-- Option for enhanced tracking protection for the custom protection settings for cookies-->
    <string name="preference_enhanced_tracking_protection_custom_cookies_1">Palacak meuntas loka jeung média sosial</string>
    <!-- Option for enhanced tracking protection for the custom protection settings for cookies-->
    <string name="preference_enhanced_tracking_protection_custom_cookies_2">Réréméh ti loka anu teu dianjangan</string>
    <!-- Option for enhanced tracking protection for the custom protection settings for cookies-->
    <string name="preference_enhanced_tracking_protection_custom_cookies_3">Sakabéh réréméh pihak katilu (bisa ngabalukarkeun raramatloka jadi teu bener)</string>
    <!-- Option for enhanced tracking protection for the custom protection settings for cookies-->
    <string name="preference_enhanced_tracking_protection_custom_cookies_4">Sakabéh réréméh (bakal ngabalukarkeun raramatloka jadi teu bener)</string>
    <!-- Option for enhanced tracking protection for the custom protection settings for cookies-->
    <string name="preference_enhanced_tracking_protection_custom_cookies_5">Kerem réréméh meuntas-loka</string>
    <!-- Preference for enhanced tracking protection for the custom protection settings for tracking content -->
    <string name="preference_enhanced_tracking_protection_custom_tracking_content">Kontén palacak</string>
    <!-- Option for enhanced tracking protection for the custom protection settings for tracking content-->
    <string name="preference_enhanced_tracking_protection_custom_tracking_content_1">Dina sadaya tab</string>
    <!-- Option for enhanced tracking protection for the custom protection settings for tracking content-->
    <string name="preference_enhanced_tracking_protection_custom_tracking_content_2">Ngan dina tab Nyamuni</string>
    <!-- Preference for enhanced tracking protection for the custom protection settings -->
    <string name="preference_enhanced_tracking_protection_custom_cryptominers">Gurandil kripto</string>
    <!-- Preference for enhanced tracking protection for the custom protection settings -->
    <string name="preference_enhanced_tracking_protection_custom_fingerprinters">Sidik ramo</string>
    <!-- Button label for navigating to the Enhanced Tracking Protection details -->
    <string name="enhanced_tracking_protection_details">Wincikan</string>
    <!-- Header for categories that are being being blocked by current Enhanced Tracking Protection settings -->
    <string name="enhanced_tracking_protection_blocked">Dipeungpeuk</string>
    <!-- Header for categories that are being not being blocked by current Enhanced Tracking Protection settings -->
    <string name="enhanced_tracking_protection_allowed">Idinan</string>
    <!-- Category of trackers (social media trackers) that can be blocked by Enhanced Tracking Protection -->
    <string name="etp_social_media_trackers_title">Palacak Media Sosial</string>
    <!-- Description of social media trackers that can be blocked by Enhanced Tracking Protection -->
    <string name="etp_social_media_trackers_description">Ngawatesan kabisa jaringan sosial pikeun ngalacak kagiatan pamaluruhan anjeun di sakuliah raramat.</string>
    <!-- Category of trackers (cross-site tracking cookies) that can be blocked by Enhanced Tracking Protection -->
    <string name="etp_cookies_title">Réréméh Palacak Meuntas-Loka</string>

    <!-- Category of trackers (cross-site tracking cookies) that can be blocked by Enhanced Tracking Protection -->
    <string name="etp_cookies_title_2">Réréméh Meuntas-Loka</string>
    <!-- Description of cross-site tracking cookies that can be blocked by Enhanced Tracking Protection -->
    <string name="etp_cookies_description">Meungpeuk réréméh anu dipaké ku maskapé jaringan iklan jeung analitika pikeun ngumpulkeun data langlangan anjeun di loka anu kaanjangan.</string>

    <!-- Description of cross-site tracking cookies that can be blocked by Enhanced Tracking Protection -->
    <string name="etp_cookies_description_2">Total Cookie Protection ngerem réréméh dina loka anu keur dibuka sangkan teu bisa dipaké ku palacak kayaning jaringan iklan pikeun nunutur anjeun meuntas-loa.</string>
    <!-- Category of trackers (cryptominers) that can be blocked by Enhanced Tracking Protection -->
    <string name="etp_cryptominers_title">Gurandil kripto</string>
    <!-- Description of cryptominers that can be blocked by Enhanced Tracking Protection -->
    <string name="etp_cryptominers_description">Nyegah skrip bahya nyokot aksés kana paranti anjeun pikeun ngagali mata uang digital.</string>
    <!-- Category of trackers (fingerprinters) that can be blocked by Enhanced Tracking Protection -->
    <string name="etp_fingerprinters_title">Sidik ramo</string>
    <!-- Description of fingerprinters that can be blocked by Enhanced Tracking Protection -->
    <string name="etp_fingerprinters_description">Ngeureunan data idéntifikasi unik paranti anjeun anu bisa dipaké pikeun tujuan ngalacak.</string>
    <!-- Category of trackers (tracking content) that can be blocked by Enhanced Tracking Protection -->
    <string name="etp_tracking_content_title">Kontén palacak</string>
    <!-- Description of tracking content that can be blocked by Enhanced Tracking Protection -->
    <string name="etp_tracking_content_description">Eureunan iklan, pidéo, jeung kontén lianna anu ngandung sandi palacak. Bisa mangaruhan fungsionalitas sababaraha raramatloka.</string>

    <!-- Enhanced Tracking Protection message that protection is currently on for this site -->
    <string name="etp_panel_on">Perlindungan ON pikeun ieu loka</string>
    <!-- Enhanced Tracking Protection message that protection is currently off for this site -->
    <string name="etp_panel_off">Perlindungan OFF pikeun ieu loka</string>
    <!-- Header for exceptions list for which sites enhanced tracking protection is always off -->
    <string name="enhanced_tracking_protection_exceptions">Protéksi Palacakan Tingkat Lanjut pareum dina ieu loka</string>
    <!-- Content description (not visible, for screen readers etc.): Navigate
    back from ETP details (Ex: Tracking content) -->
    <string name="etp_back_button_content_description">Mundur</string>
    <!-- About page link text to open what's new link -->
    <string name="about_whats_new">Nu anyar di %s</string>

    <!-- Open source licenses page title
    The first parameter is the app name -->
    <string name="open_source_licenses_title">%s | Pabukon OSS</string>

    <!-- Category of trackers (redirect trackers) that can be blocked by Enhanced Tracking Protection -->
    <string name="etp_redirect_trackers_title">Palacak Alihan</string>
    <!-- Description of redirect tracker cookies that can be blocked by Enhanced Tracking Protection -->
    <string name="etp_redirect_trackers_description">Meresihan réréméh anu diatur ku alihan ka raramatloka palacak anu dipikawanoh.</string>

    <!-- Description of the SmartBlock Enhanced Tracking Protection feature. The * symbol is intentionally hardcoded here,
         as we use it on the UI to indicate which trackers have been partially unblocked.  -->
    <string name="preference_etp_smartblock_description">Sababaraha palacak anu ditandaan di handap sawaréh geus teu dipeungpeuk di ieu kaca kusabab geus aya interaksi jeung anjeun *.</string>
    <!-- Text displayed that links to website about enhanced tracking protection SmartBlock -->
    <string name="preference_etp_smartblock_learn_more">Lenyepan</string>

    <!-- Content description (not visible, for screen readers etc.):
    Enhanced tracking protection exception preference icon for ETP settings. -->
    <string name="preference_etp_exceptions_icon_description">Ikon préperénsi pangiwalan kilungan palacakan</string>

    <!-- About page link text to open support link -->
    <string name="about_support">Pangrojong</string>
    <!-- About page link text to list of past crashes (like about:crashes on desktop) -->
    <string name="about_crashes">Karuksakan</string>
    <!-- About page link text to open privacy notice link -->
    <string name="about_privacy_notice">Wawar privasi</string>
    <!-- About page link text to open know your rights link -->
    <string name="about_know_your_rights">Ieu hak anjeun</string>
    <!-- About page link text to open licensing information link -->
    <string name="about_licensing_information">Émbaran lisensi</string>

    <!-- About page link text to open a screen with libraries that are used -->
    <string name="about_other_open_source_libraries">Pabukon anu dipaké</string>
    <!-- Toast shown to the user when they are activating the secret dev menu
        The first parameter is number of long clicks left to enable the menu -->
    <string name="about_debug_menu_toast_progress">Menu debug: %1$d klik deui pikeun ngahurungkeun</string>
    <string name="about_debug_menu_toast_done">Menu debug geus hurung</string>

    <!-- Browser long press popup menu -->
    <!-- Copy the current url -->
    <string name="browser_toolbar_long_press_popup_copy">Tiron</string>
    <!-- Paste & go the text in the clipboard. '&amp;' is replaced with the ampersand symbol: & -->
    <string name="browser_toolbar_long_press_popup_paste_and_go">Terap &amp; Miang</string>
    <!-- Paste the text in the clipboard -->
    <string name="browser_toolbar_long_press_popup_paste">Terap</string>
    <!-- Snackbar message shown after an URL has been copied to clipboard. -->
    <string name="browser_toolbar_url_copied_to_clipboard_snackbar">URL ditiron kana papan klip</string>

    <!-- Title text for the Add To Homescreen dialog -->
    <string name="add_to_homescreen_title">Tambahkeun ka layar Tepas</string>
    <!-- Cancel button text for the Add to Homescreen dialog -->
    <string name="add_to_homescreen_cancel">Bolay</string>

    <!-- Add button text for the Add to Homescreen dialog -->
    <string name="add_to_homescreen_add">Tambah</string>
    <!-- Continue to website button text for the first-time Add to Homescreen dialog -->
    <string name="add_to_homescreen_continue">Teruskeun ka loka</string>

    <!-- Placeholder text for the TextView in the Add to Homescreen dialog -->
    <string name="add_to_homescreen_text_placeholder">Ngaran takulan</string>

    <!-- Describes the add to homescreen functionality -->
    <string name="add_to_homescreen_description_2">Anjeun bisa kalawan gampang nambahkeun ieu raramatloka kana layar Tepas ponsél pikeun aksés instan sarta maluruh leuwih gancang kawas muka aplikasi.</string>

    <!-- Preference for managing the settings for logins and passwords in Fenix -->
    <string name="preferences_passwords_logins_and_passwords">Login jeung kecap sandi</string>
    <!-- Preference for managing the saving of logins and passwords in Fenix -->
    <string name="preferences_passwords_save_logins">Teundeun login jeung kecap sandi</string>
    <!-- Preference option for asking to save passwords in Fenix -->
    <string name="preferences_passwords_save_logins_ask_to_save">Naros keur neundeun</string>
    <!-- Preference option for never saving passwords in Fenix -->
    <string name="preferences_passwords_save_logins_never_save">Ulah diteundeun</string>
    <!-- Preference for autofilling saved logins in Firefox (in web content), %1$s will be replaced with the app name -->
    <string name="preferences_passwords_autofill2">Otoeusi dina %1$s</string>

    <!-- Description for the preference for autofilling saved logins in Firefox (in web content), %1$s will be replaced with the app name -->
    <string name="preferences_passwords_autofill_description">Eusian jeung simpen sandiasma jeung kecap sandi dina raramatloka nalika maké %1$s.</string>
    <!-- Preference for autofilling logins from Fenix in other apps (e.g. autofilling the Twitter app) -->
    <string name="preferences_android_autofill">Otoeusi di séjén aplikasi</string>
    <!-- Description for the preference for autofilling logins from Fenix in other apps (e.g. autofilling the Twitter app) -->
    <string name="preferences_android_autofill_description">Eusian sandiasma jeung kecap sandi dina séjén aplikasi dina parabot anjeun.</string>

    <!-- Preference option for adding a login -->
    <string name="preferences_logins_add_login">Tambahkeun login</string>

    <!-- Preference for syncing saved logins in Fenix -->
    <string name="preferences_passwords_sync_logins">Singkronkeun login</string>
    <!-- Preference for syncing saved logins in Fenix, when not signed in-->
    <string name="preferences_passwords_sync_logins_across_devices">Singkronkeun login di sakabéh parabot</string>
    <!-- Preference to access list of saved logins -->
    <string name="preferences_passwords_saved_logins">Login nu disimpen</string>
    <!-- Description of empty list of saved passwords. Placeholder is replaced with app name.  -->
    <string name="preferences_passwords_saved_logins_description_empty_text">Login anu diteundeun atawa disingkronkeun ka %s bakal némbongan di dieu.</string>
    <!-- Preference to access list of saved logins -->
    <string name="preferences_passwords_saved_logins_description_empty_learn_more_link">Leuwih jéntré ngeunaan Sync.</string>
    <!-- Preference to access list of login exceptions that we never save logins for -->
    <string name="preferences_passwords_exceptions">Iwal</string>
    <!-- Empty description of list of login exceptions that we never save logins for -->
    <string name="preferences_passwords_exceptions_description_empty">Login jeung kecap sandi anu teu diteundeun bakal ditémbongkeun di dieu.</string>
    <!-- Description of list of login exceptions that we never save logins for -->
    <string name="preferences_passwords_exceptions_description">Login jeung kecap sandi moal diteundeun pikeun ieu loka.</string>
    <!-- Text on button to remove all saved login exceptions -->
    <string name="preferences_passwords_exceptions_remove_all">Hapus sadaya pengecualian</string>
    <!-- Hint for search box in logins list -->
    <string name="preferences_passwords_saved_logins_search">Paluruh login</string>

    <!-- The header for the site that a login is for -->
    <string name="preferences_passwords_saved_logins_site">Loka</string>
    <!-- The header for the username for a login -->
    <string name="preferences_passwords_saved_logins_username">Sandiasma</string>
    <!-- The header for the password for a login -->
    <string name="preferences_passwords_saved_logins_password">Kecap sandi</string>
    <!-- Shown in snackbar to tell user that the password has been copied -->
    <string name="logins_password_copied">Kecap sandi ditiron kana papan klip</string>
    <!-- Shown in snackbar to tell user that the username has been copied -->
    <string name="logins_username_copied">Sandiasma ditiron kana papan klip</string>
    <!-- Content Description (for screenreaders etc) read for the button to copy a password in logins-->
    <string name="saved_logins_copy_password">Niron sandi</string>
    <!-- Content Description (for screenreaders etc) read for the button to clear a password while editing a login-->
    <string name="saved_logins_clear_password">Beresihan sandi</string>
    <!-- Content Description (for screenreaders etc) read for the button to copy a username in logins -->
    <string name="saved_login_copy_username">Niron sandiasma</string>
    <!-- Content Description (for screenreaders etc) read for the button to clear a username while editing a login -->
    <string name="saved_login_clear_username">Beresihan sandiasma</string>
    <!-- Content Description (for screenreaders etc) read for the button to clear the hostname field while creating a login -->
    <string name="saved_login_clear_hostname">Beresihan ngaran host</string>
    <!-- Content Description (for screenreaders etc) read for the button to open a site in logins -->
    <string name="saved_login_open_site">Buka loka dina pamaluruh</string>
    <!-- Content Description (for screenreaders etc) read for the button to reveal a password in logins -->
    <string name="saved_login_reveal_password">Témbongkeun sandi</string>
    <!-- Content Description (for screenreaders etc) read for the button to hide a password in logins -->
    <string name="saved_login_hide_password">Sumputkeun sandi</string>
    <!-- Message displayed in biometric prompt displayed for authentication before allowing users to view their logins -->
    <string name="logins_biometric_prompt_message">Buka konci pikeun nempo login anu diteundeun</string>
    <!-- Title of warning dialog if users have no device authentication set up -->
    <string name="logins_warning_dialog_title">Amankeun login jeung kecap sandi anjeun</string>
    <!-- Message of warning dialog if users have no device authentication set up -->
    <string name="logins_warning_dialog_message">Jieun pola konci paranti, PIN, atawa kecap sandi pikeun ngajaga login jeung kecap sandi anu diteundeun bisi paranti anjeun dipaké batur.</string>
    <!-- Negative button to ignore warning dialog if users have no device authentication set up -->
    <string name="logins_warning_dialog_later">Engké</string>
    <!-- Positive button to send users to set up a pin of warning dialog if users have no device authentication set up -->
    <string name="logins_warning_dialog_set_up_now">Setél ayeuna</string>
    <!-- Title of PIN verification dialog to direct users to re-enter their device credentials to access their logins -->
    <string name="logins_biometric_prompt_message_pin">Buka konci paranti anjeun</string>
    <!-- Title for Accessibility Force Enable Zoom Preference -->
    <string name="preference_accessibility_force_enable_zoom">Gedéan di sakabéh raramatloka</string>
    <!-- Summary for Accessibility Force Enable Zoom Preference -->
    <string name="preference_accessibility_force_enable_zoom_summary">Hurungkeun ngarah bisa niron jeung ngabadagan, najan dina raramatloka anu nyegah ieu pungsi.</string>
    <!-- Saved logins sorting strategy menu item -by name- (if selected, it will sort saved logins alphabetically) -->
    <string name="saved_logins_sort_strategy_alphabetically">Ngaran (A-Z)</string>

    <!-- Saved logins sorting strategy menu item -by last used- (if selected, it will sort saved logins by last used) -->
    <string name="saved_logins_sort_strategy_last_used">Panungtun dipaké</string>
    <!-- Content description (not visible, for screen readers etc.): Sort saved logins dropdown menu chevron icon -->
    <string name="saved_logins_menu_dropdown_chevron_icon_content_description">Runtuykeun menu login</string>

    <!-- Autofill -->
    <!-- Preference and title for managing the autofill settings -->
    <string name="preferences_autofill">Eusi otomatis</string>
    <!-- Preference and title for managing the settings for addresses -->
    <string name="preferences_addresses">Alamat</string>
    <!-- Preference and title for managing the settings for credit cards -->
    <string name="preferences_credit_cards">Kartu kiridit</string>
    <!-- Preference for saving and autofilling credit cards -->
    <string name="preferences_credit_cards_save_and_autofill_cards">Simpen jeung otongeusi kartu</string>
    <!-- Preference summary for saving and autofilling credit card data -->
    <string name="preferences_credit_cards_save_and_autofill_cards_summary">Data diénkrip</string>
    <!-- Preference option for syncing credit cards across devices. This is displayed when the user is not signed into sync -->
    <string name="preferences_credit_cards_sync_cards_across_devices">Singkronkeun kartu di sakabeh parabot</string>
    <!-- Preference option for syncing credit cards across devices. This is displayed when the user is signed into sync -->
    <string name="preferences_credit_cards_sync_cards">Singkronkeun kartu</string>
    <!-- Preference option for adding a credit card -->
    <string name="preferences_credit_cards_add_credit_card">Tambah kartu kiridit</string>

    <!-- Preference option for managing saved credit cards -->
    <string name="preferences_credit_cards_manage_saved_cards">Kokolakeun kartu anu diteundeun</string>
    <!-- Preference option for adding an address -->
    <string name="preferences_addresses_add_address">Tambah alamat</string>
    <!-- Preference option for managing saved addresses -->
    <string name="preferences_addresses_manage_addresses">Kokolakeun alamat</string>
    <!-- Preference for saving and autofilling addresses -->
    <string name="preferences_addresses_save_and_autofill_addresses">Simpen jeung otongeusi alamat</string>
    <!-- Preference summary for saving and autofilling address data -->
    <string name="preferences_addresses_save_and_autofill_addresses_summary">Kaasup émbaran sarupaning nomer, surélék, jeung alamat kirim</string>

    <!-- Title of the "Add card" screen -->
    <string name="credit_cards_add_card">Tambah kartu</string>
    <!-- Title of the "Edit card" screen -->
    <string name="credit_cards_edit_card">Ropéa kartu</string>
    <!-- The header for the card number of a credit card -->
    <string name="credit_cards_card_number">Nomer Kartu</string>
    <!-- The header for the expiration date of a credit card -->
    <string name="credit_cards_expiration_date">Tanggal Kadaluarsa</string>
    <!-- The label for the expiration date month of a credit card to be used by a11y services-->
    <string name="credit_cards_expiration_date_month">Bulan Kadaluwarsa</string>
    <!-- The label for the expiration date year of a credit card to be used by a11y services-->
    <string name="credit_cards_expiration_date_year">Taun Kadaluwarsa</string>
    <!-- The header for the name on the credit card -->
    <string name="credit_cards_name_on_card">Ngaran dina Kartu</string>
    <!-- The text for the "Delete card" menu item for deleting a credit card -->
    <string name="credit_cards_menu_delete_card">Hapus kartu</string>
    <!-- The text for the "Delete card" button for deleting a credit card -->
    <string name="credit_cards_delete_card_button">Hapus kartu</string>
    <!-- The text for the confirmation message of "Delete card" dialog -->
    <string name="credit_cards_delete_dialog_confirmation">Yakin anjeun rék mupus ieu kartu kiridit?</string>
    <!-- The text for the positive button on "Delete card" dialog -->
    <string name="credit_cards_delete_dialog_button">Hapus</string>
    <!-- The title for the "Save" menu item for saving a credit card -->
    <string name="credit_cards_menu_save">Teundeun</string>
    <!-- The text for the "Save" button for saving a credit card -->
    <string name="credit_cards_save_button">Teundeun</string>
    <!-- The text for the "Cancel" button for cancelling adding, updating or deleting a credit card -->
    <string name="credit_cards_cancel_button">Bolay</string>
    <!-- Title of the "Saved cards" screen -->
    <string name="credit_cards_saved_cards">Kartu disimpen</string>

    <!-- Error message for credit card number validation -->
    <string name="credit_cards_number_validation_error_message">Mangga lebetkeun nomer kartu kiridit anu sah</string>
    <!-- Error message for credit card name on card validation -->
    <string name="credit_cards_name_on_card_validation_error_message">Mangga eusian kolom ieu</string>
    <!-- Message displayed in biometric prompt displayed for authentication before allowing users to view their saved credit cards -->
    <string name="credit_cards_biometric_prompt_message">Buka konci pikeun nempo kartu anu diteundeun</string>
    <!-- Title of warning dialog if users have no device authentication set up -->
    <string name="credit_cards_warning_dialog_title">Amankeun kartu kiridit anjeun</string>
    <!-- Message of warning dialog if users have no device authentication set up -->
    <string name="credit_cards_warning_dialog_message">Jieun pola konci paranti, PIN, atawa kecap sandi pikeun ngajaga kartu kiridit anu diteundeun bisi paranti anjeun dipaké batur.</string>
    <!-- Positive button to send users to set up a pin of warning dialog if users have no device authentication set up -->
    <string name="credit_cards_warning_dialog_set_up_now">Setél ayeuna</string>
    <!-- Negative button to ignore warning dialog if users have no device authentication set up -->
    <string name="credit_cards_warning_dialog_later">Engké deui</string>
    <!-- Title of PIN verification dialog to direct users to re-enter their device credentials to access their credit cards -->
    <string name="credit_cards_biometric_prompt_message_pin">Buka konci paranti anjeun</string>
    <!-- Message displayed in biometric prompt for authentication, before allowing users to use their stored credit card information -->
    <string name="credit_cards_biometric_prompt_unlock_message">Buka konci pikeun nganggo inpormasi kartu kiridit anu disimpen</string>

    <!-- Title of the "Add address" screen -->
    <string name="addresses_add_address">Tambah alamat</string>
    <!-- Title of the "Edit address" screen -->
    <string name="addresses_edit_address">Ropéa alamat</string>
    <!-- Title of the "Manage addresses" screen -->
    <string name="addresses_manage_addresses">Kokolakeun alamat</string>
    <!-- The header for the first name of an address -->
    <string name="addresses_first_name">Ngaran Hareup</string>
    <!-- The header for the middle name of an address -->
    <string name="addresses_middle_name">Ngaran Tengah</string>
    <!-- The header for the last name of an address -->
    <string name="addresses_last_name">Ngaran Tukang</string>
    <!-- The header for the street address of an address -->
    <string name="addresses_street_address">Alamat Jalan</string>
    <!-- The header for the city of an address -->
    <string name="addresses_city">Kota</string>
    <!-- The header for the subregion of an address when "state" should be used -->
    <string name="addresses_state">Nagara</string>
    <!-- The header for the subregion of an address when "province" should be used -->
    <string name="addresses_province">Propinsi</string>
    <!-- The header for the zip code of an address -->
    <string name="addresses_zip">Kode Pos</string>
    <!-- The header for the country or region of an address -->
    <string name="addresses_country">Nagara atawa wewengkon</string>
    <!-- The header for the phone number of an address -->
    <string name="addresses_phone">Telepon</string>
    <!-- The header for the email of an address -->
    <string name="addresses_email">Surélék</string>
    <!-- The text for the "Save" button for saving an address -->
    <string name="addresses_save_button">Teundeun</string>
    <!-- The text for the "Cancel" button for cancelling adding, updating or deleting an address -->
    <string name="addresses_cancel_button">Bolay</string>
    <!-- The text for the "Delete address" button for deleting an address -->
    <string name="addressess_delete_address_button">Hapus alamat</string>

    <!-- The title for the "Delete address" confirmation dialog -->
    <string name="addressess_confirm_dialog_message">Yakin rék mupus ieu alamat?</string>
    <!-- The text for the positive button on "Delete address" dialog -->
    <string name="addressess_confirm_dialog_ok_button">Hapus</string>
    <!-- The text for the negative button on "Delete address" dialog -->
    <string name="addressess_confirm_dialog_cancel_button">Bolay</string>
    <!-- The text for the "Save address" menu item for saving an address -->
    <string name="address_menu_save_address">Teundeun alamat</string>
    <!-- The text for the "Delete address" menu item for deleting an address -->
    <string name="address_menu_delete_address">Hapus alamat</string>

    <!-- Title of the Add search engine screen -->
    <string name="search_engine_add_custom_search_engine_title">Tambah mesin pamaluruh</string>
    <!-- Content description (not visible, for screen readers etc.): Title for the button that navigates to add new engine screen -->
    <string name="search_engine_add_custom_search_engine_button_content_description">Tambah mesin pamaluruh anyar</string>
    <!-- Title of the Edit search engine screen -->
    <string name="search_engine_edit_custom_search_engine_title">Ropéa mesin pamaluruh</string>
    <!-- Content description (not visible, for screen readers etc.): Title for the button to add a search engine in the action bar -->
    <string name="search_engine_add_button_content_description">Tambah</string>
    <!-- Content description (not visible, for screen readers etc.): Title for the button to save a search engine in the action bar -->
    <string name="search_engine_add_custom_search_engine_edit_button_content_description">Teundeun</string>
    <!-- Text for the menu button to edit a search engine -->
    <string name="search_engine_edit">Édit</string>
    <!-- Text for the menu button to delete a search engine -->
    <string name="search_engine_delete">Pupus</string>

    <!-- Text for the button to create a custom search engine on the Add search engine screen -->
    <string name="search_add_custom_engine_label_other">Lianna</string>
    <!-- Label for the TextField in which user enters custom search engine name -->
    <string name="search_add_custom_engine_name_label">Ngaran</string>
    <!-- Placeholder text shown in the Search Engine Name TextField before a user enters text -->
    <string name="search_add_custom_engine_name_hint">Ngaran</string>
    <!-- Placeholder text shown in the Search Engine Name text field before a user enters text -->
    <string name="search_add_custom_engine_name_hint_2">Ngaran mesin pamaluruh</string>
    <!-- Label for the TextField in which user enters custom search engine URL -->
    <string name="search_add_custom_engine_url_label">URL string pamaluruhan</string>
    <!-- Placeholder text shown in the Search String TextField before a user enters text -->
    <string name="search_add_custom_engine_search_string_hint">Paluruh string pakéeun</string>
    <!-- Placeholder text shown in the Search String TextField before a user enters text -->
    <string name="search_add_custom_engine_search_string_hint_2">URL pikeun maluruh</string>
    <!-- Description text for the Search String TextField. The %s is part of the string -->
    <string name="search_add_custom_engine_search_string_example" formatted="false">Ganti kueri ku “%s”. Conto:\nhttps://www.google.com/search?q=%s</string>

    <!-- Accessibility description for the form in which details about the custom search engine are entered -->
    <string name="search_add_custom_engine_form_description">Wincikan mesin pamaluruh sakahayang</string>

<<<<<<< HEAD
=======
    <!-- Label for the TextField in which user enters custom search engine suggestion URL -->
    <string name="search_add_custom_engine_suggest_url_label">API kamandang maluruh (opsional)</string>
    <!-- Placeholder text shown in the Search Suggestion String TextField before a user enters text -->
    <string name="search_add_custom_engine_suggest_string_hint">URL API kamandang maluruh</string>
    <!-- Description text for the Search Suggestion String TextField. The %s is part of the string -->
    <string name="search_add_custom_engine_suggest_string_example" formatted="false">Ganti kueri ku “%s”. Conto:\nhttp://suggestqueries.google.com/complete/search?client=firefox&amp;q=%s</string>
>>>>>>> 0ada6ff2
    <!-- The text for the "Save" button for saving a custom search engine -->
    <string name="search_custom_engine_save_button">Teundeun</string>

    <!-- Text shown when a user leaves the name field empty -->
    <string name="search_add_custom_engine_error_empty_name">Asupkeun ngaran mesin pamaluruh</string>
    <!-- Text shown when a user leaves the search string field empty -->
    <string name="search_add_custom_engine_error_empty_search_string">Asupkeun string pamaluruhan</string>
    <!-- Text shown when a user leaves out the required template string -->
    <string name="search_add_custom_engine_error_missing_template">Pariksa yén string pamaluruhan akur jeung format Conto</string>
    <!-- Text shown when we aren't able to validate the custom search query. The first parameter is the url of the custom search engine -->
    <string name="search_add_custom_engine_error_cannot_reach">Masalah nyambungkeun ka “%s”</string>
    <!-- Text shown when a user creates a new search engine -->
    <string name="search_add_custom_engine_success_message">Nyieun %s</string>
    <!-- Text shown when a user successfully edits a custom search engine -->
    <string name="search_edit_custom_engine_success_message">Neundeun %s</string>
    <!-- Text shown when a user successfully deletes a custom search engine -->
    <string name="search_delete_search_engine_success_message">Mupus %s</string>

    <!-- Heading for the instructions to allow a permission -->
    <string name="phone_feature_blocked_intro">Ngarah bisa:</string>
    <!-- First step for the allowing a permission -->
    <string name="phone_feature_blocked_step_settings">1. Buka Setélan Android</string>
    <!-- Second step for the allowing a permission -->
    <string name="phone_feature_blocked_step_permissions"><![CDATA[2. Buka <b>Idin</b>]]></string>
    <!-- Third step for the allowing a permission (Fore example: Camera) -->
    <string name="phone_feature_blocked_step_feature"><![CDATA[3. Gilir <b>%1$s</b> ka ON]]></string>

    <!-- Label that indicates a site is using a secure connection -->
    <string name="quick_settings_sheet_secure_connection_2">Sambungan aman</string>
    <!-- Label that indicates a site is using a insecure connection -->
    <string name="quick_settings_sheet_insecure_connection_2">Sambungan teu aman</string>
    <!-- Label to clear site data -->
    <string name="clear_site_data">Beresihan réréméh jeung data loka</string>
    <!-- Confirmation message for a dialog confirming if the user wants to delete all data for current site -->
    <string name="confirm_clear_site_data"><![CDATA[Yakin rék meresihan sakur réréméh jeung data pikeun loka<b>%s</b>?]]></string>
    <!-- Confirmation message for a dialog confirming if the user wants to delete all the permissions for all sites-->
    <string name="confirm_clear_permissions_on_all_sites">Yakin rék ngaberesihan sadaya idin di sadaya loka?</string>
    <!-- Confirmation message for a dialog confirming if the user wants to delete all the permissions for a site-->
    <string name="confirm_clear_permissions_site">Yakin rék ngaberesihan sadaya idin di ieu loka?</string>
    <!-- Confirmation message for a dialog confirming if the user wants to set default value a permission for a site-->
    <string name="confirm_clear_permission_site">Yakin rék ngaberesihan ieu idin di ieu loka?</string>
    <!-- label shown when there are not site exceptions to show in the site exception settings -->
    <string name="no_site_exceptions">Taya pengecualian loka</string>
    <!-- Bookmark deletion confirmation -->
    <string name="bookmark_deletion_confirmation">Yakin anjeun rék mupus ieu markah?</string>

    <!-- Browser menu button that adds a shortcut to the home fragment -->
    <string name="browser_menu_add_to_shortcuts">Tambah ka takulan</string>
    <!-- Browser menu button that removes a shortcut from the home fragment -->
    <string name="browser_menu_remove_from_shortcuts">Piceun tina takulan</string>
    <!-- text shown before the issuer name to indicate who its verified by, parameter is the name of
     the certificate authority that verified the ticket-->
    <string name="certificate_info_verified_by">Dipéripikasi ku: %1$s</string>
    <!-- Login overflow menu delete button -->
    <string name="login_menu_delete_button">Pupus</string>
    <!-- Login overflow menu edit button -->
    <string name="login_menu_edit_button">Édit</string>
    <!-- Message in delete confirmation dialog for logins -->
    <string name="login_deletion_confirmation">Yakin rék mupus ieu login?</string>
    <!-- Positive action of a dialog asking to delete  -->
    <string name="dialog_delete_positive">Pupus</string>
    <!-- Negative action of a dialog asking to delete login -->
    <string name="dialog_delete_negative">Bolay</string>
    <!--  The saved login options menu description. -->
    <string name="login_options_menu">Pilihan asup log</string>
    <!--  The editable text field for a login's web address. -->
    <string name="saved_login_hostname_description">Widang téks éditeun pikeun alamat raramat login.</string>
    <!--  The editable text field for a login's username. -->
    <string name="saved_login_username_description">Widang téks éditeun pikeun sandiasma login.</string>
    <!--  The editable text field for a login's password. -->
    <string name="saved_login_password_description">Widang téks éditeun pikeun kecap sandi login.</string>
    <!--  The button description to save changes to an edited login. -->
    <string name="save_changes_to_login">Teundeun parobahan login.</string>
    <!--  The page title for editing a saved login. -->
    <string name="edit">Édit</string>
    <!--  The page title for adding new login. -->
    <string name="add_login">Tambahkeun login anyar</string>
    <!--  The error message in add/edit login view when password field is blank. -->
    <string name="saved_login_password_required">Butuh kecap sandi</string>
    <!--  The error message in add login view when username field is blank. -->
    <string name="saved_login_username_required">Kudu ngeusian sandiasma</string>
    <!--  The error message in add login view when hostname field is blank. -->
    <string name="saved_login_hostname_required" tools:ignore="UnusedResources">Kudu ngeusian ngaran host</string>
    <!-- Voice search button content description  -->
    <string name="voice_search_content_description">Sungsi sora</string>
    <!-- Voice search prompt description displayed after the user presses the voice search button -->
    <string name="voice_search_explainer">Nyarios ayeuna</string>

    <!--  The error message in edit login view when a duplicate username exists. -->
    <string name="saved_login_duplicate">Login maké éta sandiasma geus aya</string>

    <!-- This is the hint text that is shown inline on the hostname field of the create new login page. 'https://www.example.com' intentionally hardcoded here -->
    <string name="add_login_hostname_hint_text">https://www.conto.com</string>
    <!-- This is an error message shown below the hostname field of the add login page when a hostname does not contain http or https. -->
    <string name="add_login_hostname_invalid_text_3">Alamat raramat kudu ngandung &quot;https://&quot; atawa &quot;http://&quot;</string>
    <!-- This is an error message shown below the hostname field of the add login page when a hostname is invalid. -->
    <string name="add_login_hostname_invalid_text_2">Ngaran host sah diperlukeun</string>

    <!-- Synced Tabs -->
    <!-- Text displayed to ask user to connect another device as no devices found with account -->
    <string name="synced_tabs_connect_another_device">Sambungkeun séjén paranti.</string>
    <!-- Text displayed asking user to re-authenticate -->
    <string name="synced_tabs_reauth">Mangga oténtikasi ulang.</string>
    <!-- Text displayed when user has disabled tab syncing in Firefox Sync Account -->
    <string name="synced_tabs_enable_tab_syncing">Mangga hurungkeun singkronan tab.</string>
    <!-- Text displayed when user has no tabs that have been synced -->
    <string name="synced_tabs_no_tabs">Anjeun teu miboga tab anu muka dina Firefox di séjén paranti anjeun.</string>
    <!-- Text displayed in the synced tabs screen when a user is not signed in to Firefox Sync describing Synced Tabs -->
    <string name="synced_tabs_sign_in_message">Témbongkeun béréndélan tab ti séjén paranti anjeun.</string>
    <!-- Text displayed on a button in the synced tabs screen to link users to sign in when a user is not signed in to Firefox Sync -->
    <string name="synced_tabs_sign_in_button">Asup pikeun nyingkronkeun</string>

    <!-- The text displayed when a synced device has no tabs to show in the list of Synced Tabs. -->
    <string name="synced_tabs_no_open_tabs">Taya tab muka</string>

    <!-- Content description for expanding a group of synced tabs. -->
    <string name="synced_tabs_expand_group">Legaan grup tab singkron</string>
    <!-- Content description for collapsing a group of synced tabs. -->
    <string name="synced_tabs_collapse_group">Leutikan grup tab singkron</string>

    <!-- Top Sites -->
    <!-- Title text displayed in the dialog when shortcuts limit is reached. -->
    <string name="shortcut_max_limit_title">Wates takulan geus kahontal</string>
    <!-- Content description text displayed in the dialog when shortcut limit is reached. -->
    <string name="shortcut_max_limit_content">Pikeun nambah takulan anyar, piceun hiji. Teken lokana kara lila sarta pilih piceun.</string>
    <!-- Confirmation dialog button text when top sites limit is reached. -->
    <string name="top_sites_max_limit_confirmation_button">Okéh, Ngarti</string>

    <!-- Label for the preference to show the shortcuts for the most visited top sites on the homepage -->
    <string name="top_sites_toggle_top_recent_sites_4">Takulan</string>
	<!-- Title text displayed in the rename top site dialog. -->
	<string name="top_sites_rename_dialog_title">Ngaran</string>
    <!-- Hint for renaming title of a shortcut -->
    <string name="shortcut_name_hint">Ngaran takulan</string>
	<!-- Button caption to confirm the renaming of the top site. -->
	<string name="top_sites_rename_dialog_ok">Heug</string>
	<!-- Dialog button text for canceling the rename top site prompt. -->
	<string name="top_sites_rename_dialog_cancel">Bolay</string>

    <!-- Text for the menu button to open the homepage settings. -->
    <string name="top_sites_menu_settings">Setélan</string>
    <!-- Text for the menu button to navigate to sponsors and privacy support articles. '&amp;' is replaced with the ampersand symbol: & -->
    <string name="top_sites_menu_sponsor_privacy">Sponsor kami &amp; privasi anjeun</string>
    <!-- Label text displayed for a sponsored top site. -->
    <string name="top_sites_sponsored_label">Disponsoran</string>

    <!-- Inactive tabs in the tabs tray -->
    <!-- Title text displayed in the tabs tray when a tab has been unused for 14 days. -->
    <string name="inactive_tabs_title">Tab teu aktip</string>
    <!-- Content description for closing all inactive tabs -->
    <string name="inactive_tabs_delete_all">Tutup sakabéh tab nganggur</string>

    <!-- Content description for expanding the inactive tabs section. -->
    <string name="inactive_tabs_expand_content_description">Legaan tab nganggur</string>
    <!-- Content description for collapsing the inactive tabs section. -->
    <string name="inactive_tabs_collapse_content_description">Leutikan tab nganggur</string>

    <!-- Inactive tabs auto-close message in the tabs tray -->
    <!-- The header text of the auto-close message when the user is asked if they want to turn on the auto-closing of inactive tabs. -->
    <string name="inactive_tabs_auto_close_message_header" tools:ignore="UnusedResources">Oto-tutup sanggeus sabulan?</string>
    <!-- A description below the header to notify the user what the inactive tabs auto-close feature is. -->
    <string name="inactive_tabs_auto_close_message_description" tools:ignore="UnusedResources">Firefox bisa nutup tab anu ku anjeun teu dibuka leuwih ti sabulan.</string>
    <!-- A call to action below the description to allow the user to turn on the auto closing of inactive tabs. -->
    <string name="inactive_tabs_auto_close_message_action" tools:ignore="UnusedResources">HURUNGKEUN OTO-TUTUP</string>

    <!-- Text for the snackbar to confirm auto-close is enabled for inactive tabs -->
    <string name="inactive_tabs_auto_close_message_snackbar">Nutup otomatis dihurungkeun</string>

    <!-- Awesome bar suggestion's headers -->
    <!-- Search suggestions title for Firefox Suggest. -->
    <string name="firefox_suggest_header">Firefox Suggest</string>

    <!-- Title for search suggestions when Google is the default search suggestion engine. -->
    <string name="google_search_engine_suggestion_header">Pamaluruhan Google</string>
    <!-- Title for search suggestions when the default search suggestion engine is anything other than Google. The first parameter is default search engine name. -->
    <string name="other_default_search_engine_suggestion_header">Pamaluruhan %s</string>

    <!-- Default browser experiment -->
    <string name="default_browser_experiment_card_text">Setél tutumbu ti raramatloka, surélék, jeung surat pikeun muka otomatis dina Firefox.</string>

    <!-- Content description for close button in collection placeholder. -->
    <string name="remove_home_collection_placeholder_content_description">Piceun</string>

    <!-- Content description radio buttons with a link to more information -->
    <string name="radio_preference_info_content_description">Pencét sangkan leuwih écés</string>

    <!-- Content description for the action bar "up" button -->
    <string name="action_bar_up_description">Pindah ka luhur</string>

    <!-- Content description for privacy content close button -->
    <string name="privacy_content_close_button_content_description">Tutup</string>

    <!-- Pocket recommended stories -->
    <!-- Header text for a section on the home screen. -->
    <string name="pocket_stories_header_1">Carita pikiraneun</string>
    <!-- Header text for a section on the home screen. -->
    <string name="pocket_stories_categories_header">Carita dumasar jejer</string>
    <!-- Text of a button allowing users to access an external url for more Pocket recommendations. -->
    <string name="pocket_stories_placeholder_text">Panggihan nu lianna</string>
    <!-- Title of an app feature. Smaller than a heading. The first parameter is product name Pocket -->
    <string name="pocket_stories_feature_title_2">Dijalankeun ku %s.</string>
    <!-- Caption for describing a certain feature. The placeholder is for a clickable text (eg: Learn more) which will load an url in a new tab when clicked.  -->
    <string name="pocket_stories_feature_caption">Bagéan ti kulawarga Firefox. %s</string>
    <!-- Clickable text for opening an external link for more information about Pocket. -->
    <string name="pocket_stories_feature_learn_more">Lenyepan</string>

    <!-- Text indicating that the Pocket story that also displays this text is a sponsored story by other 3rd party entity. -->
    <string name="pocket_stories_sponsor_indication">Disponsoran</string>

    <!-- Snackbar message for enrolling in a Nimbus experiment from the secret settings when Studies preference is Off.-->
    <string name="experiments_snackbar">Aktipkeun telemétri pikeun ngirim data.</string>
    <!-- Snackbar button text to navigate to telemetry settings.-->
    <string name="experiments_snackbar_button">Buka setélan</string>

    <!-- Accessibility services actions labels. These will be appended to accessibility actions like "Double tap to.." but not by or applications but by services like Talkback. -->
    <!-- Action label for elements that can be collapsed if interacting with them. Talkback will append this to say "Double tap to collapse". -->
    <string name="a11y_action_label_collapse">tilep</string>
    <!-- Action label for elements that can be expanded if interacting with them. Talkback will append this to say "Double tap to expand". -->
    <string name="a11y_action_label_expand">batek</string>
    <!-- Action label for links to a website containing documentation about a wallpaper collection. Talkback will append this to say "Double tap to open link to learn more about this collection". -->
    <string name="a11y_action_label_wallpaper_collection_learn_more">buka tutumbu pikeun leuwih teleb ngeunaan ieu koléksi</string>
    <!-- Action label for links that point to an article. Talkback will append this to say "Double tap to read the article". -->
    <string name="a11y_action_label_read_article">baca artikel</string>
    <!-- Action label for links to the Firefox Pocket website. Talkback will append this to say "Double tap to open link to learn more". -->
    <string name="a11y_action_label_pocket_learn_more">buka tutumbu pikeun ngalenyepan</string>
</resources><|MERGE_RESOLUTION|>--- conflicted
+++ resolved
@@ -371,11 +371,8 @@
     <string name="preferences_manage_search_shortcuts">Kokolakeun takulan pamaluruhan</string>
     <!-- Summary for preference for settings related to managing search shortcuts for the quick search menu -->
     <string name="preferences_manage_search_shortcuts_summary">Mesin édit némbongan dina menu pamaluruhan</string>
-<<<<<<< HEAD
-=======
     <!-- Preference category for settings related to managing search shortcuts for the quick search menu -->
     <string name="preferences_category_engines_in_search_menu">Mesin némbongan dina menu pamaluruhan</string>
->>>>>>> 0ada6ff2
     <!-- Preference for settings related to changing the default search engine -->
     <string name="preferences_default_search_engine">Mesin pamaluruh baku</string>
     <!-- Preference for settings related to Search -->
@@ -424,11 +421,6 @@
     <!-- Text for cancel button indicating that cookie banner reduction is not supported for the current site, this is shown as part of the cookie banner details view. -->
     <string name="cookie_banner_handling_details_site_is_not_supported_cancel_button">Bolay</string>
     <!-- Text for request support button indicating that cookie banner reduction is not supported for the current site, this is shown as part of the cookie banner details view. -->
-<<<<<<< HEAD
-    <string name="cookie_banner_handling_details_site_is_not_supported_request_support_button" moz:RemovedIn="115" tools:ignore="UnusedResources">Rekés dukungan</string>
-    <!-- Text for request support button indicating that cookie banner reduction is not supported for the current site, this is shown as part of the cookie banner details view. -->
-=======
->>>>>>> 0ada6ff2
     <string name="cookie_banner_handling_details_site_is_not_supported_request_support_button_2">Kirim rekés</string>
     <!-- Text for title indicating that cookie banner reduction is not supported for the current site, this is shown as part of the cookie banner details view. -->
     <string name="cookie_banner_handling_details_site_is_not_supported_title_2">Rekés dukungan pikeun ieu loka?</string>
@@ -445,13 +437,10 @@
     <string name="reduce_cookie_banner_details_panel_title_on_for_site">Hurungkeun Reduksi spanduk réréméh pikeun %1$s?</string>
     <!-- Title text for a detail explanation indicating cookie banner handling is off this site, this is shown as part of the cookie banner panel in the toolbar. The first parameter is a shortened URL of the current site-->
     <string name="reduce_cookie_banner_details_panel_title_off_for_site">Pareuman Reduksi spanduk réréméh pikeun %1$s?</string>
-<<<<<<< HEAD
-=======
     <!-- Title text for a detail explanation indicating cookie banner reducer didn't work for the current site, this is shown as part of the cookie banner panel in the toolbar. The first parameter is the application name-->
     <string name="reduce_cookie_banner_details_panel_title_unsupported_site_request_2">%1$s teu bisa otomatis nolak rekés réréméh dina ieu loka. Anjeun bisa ngirim rekés pikeun ngadukung ieu loka jaga.</string>
     <!-- Long text for a detail explanation indicating what will happen if cookie banner handling is off for a site, this is shown as part of the cookie banner panel in the toolbar. The first parameter is the application name -->
     <string name="reduce_cookie_banner_details_panel_description_off_for_site">%1$s bakal mupus réréméh ieu loka tur muka ulang kacana. Mupus sadaya réréméh bisa ngaluarkeun login anjeun atawa ngosongkeun karanjang balanja.</string>
->>>>>>> 0ada6ff2
     <!-- Long text for a detail explanation indicating what will happen if cookie banner handling is on for a site, this is shown as part of the cookie banner panel in the toolbar. The first parameter is the application name -->
     <string name="reduce_cookie_banner_details_panel_description_on_for_site_2">%1$s nyoba sacara otomatis nolak sakur rekés réréméh di loka anu didukung.</string>
     <!-- Title text for the cookie banner re-engagement dialog. The first parameter is the application name. -->
@@ -1232,13 +1221,9 @@
     <!-- Text for standard error snackbar dismiss button. -->
     <string name="standard_snackbar_error_dismiss">Tutup</string>
     <!-- Text for error message when printing a page and it fails. -->
-<<<<<<< HEAD
-    <string name="unable_to_print_error">Teu bisa nyitak</string>
-=======
     <string name="unable_to_print_error" moz:removedIn="121" tools:ignore="UnusedResources">Teu bisa nyitak</string>
     <!-- Text for error message when printing a page and it fails. -->
     <string name="unable_to_print_page_error">Teu bisa nyitak ieu kaca</string>
->>>>>>> 0ada6ff2
     <!-- Text for the print feature in the share and browser menu -->
     <string name="menu_print">Citak</string>
     <!-- Sub-header in the dialog to share a link to another sync device -->
@@ -1537,13 +1522,9 @@
     <!-- Link displayed in enhanced tracking protection panel to access tracking protection settings -->
     <string name="etp_settings">Setélan Kilung</string>
     <!-- Preference title for enhanced tracking protection settings -->
-<<<<<<< HEAD
-    <string name="preference_enhanced_tracking_protection">Protéksi Palacakan Tingkat Lanjut</string>
-=======
     <string name="preference_enhanced_tracking_protection">Kilung Palacakan anu Dironjatkeun</string>
     <!-- Preference summary for enhanced tracking protection settings on/off switch -->
     <string name="preference_enhanced_tracking_protection_summary">Ayeuna mituran Kilung Réréméh Total, bénténg pangwedelna tur ngahalangan palacak meuntas-loka.</string>
->>>>>>> 0ada6ff2
     <!-- Description of enhanced tracking protection. The parameter is the name of the application (For example: Firefox Fenix) -->
     <string name="preference_enhanced_tracking_protection_explanation_2">%s ngajaga anjeun ti kalolobaan palacak anu nunutur lalampahan anjeun jero jaringan.</string>
     <!-- Text displayed that links to website about enhanced tracking protection -->
@@ -1556,11 +1537,8 @@
     <string name="preference_enhanced_tracking_protection_standard_info_button">Naon anu dipeungpeuk ku perlindungan pelacakan baku</string>
     <!-- Preference for enhanced tracking protection for the strict protection settings -->
     <string name="preference_enhanced_tracking_protection_strict">Pereketkeun</string>
-<<<<<<< HEAD
-=======
     <!-- Preference description for enhanced tracking protection for the strict protection settings -->
     <string name="preference_enhanced_tracking_protection_strict_description_4">Kilungan palacakan anu leuwih wedel sarta kinerja anu leuwih hadé, ngan sababaraha loka bisa jadi teu jalan sakumaha biasa.</string>
->>>>>>> 0ada6ff2
     <!--  Accessibility text for the Strict protection information icon  -->
     <string name="preference_enhanced_tracking_protection_strict_info_button">Naon anu dipeungpeuk ku perlindungan palacak rékép</string>
     <!-- Preference for enhanced tracking protection for the custom protection settings -->
@@ -1952,15 +1930,12 @@
     <!-- Accessibility description for the form in which details about the custom search engine are entered -->
     <string name="search_add_custom_engine_form_description">Wincikan mesin pamaluruh sakahayang</string>
 
-<<<<<<< HEAD
-=======
     <!-- Label for the TextField in which user enters custom search engine suggestion URL -->
     <string name="search_add_custom_engine_suggest_url_label">API kamandang maluruh (opsional)</string>
     <!-- Placeholder text shown in the Search Suggestion String TextField before a user enters text -->
     <string name="search_add_custom_engine_suggest_string_hint">URL API kamandang maluruh</string>
     <!-- Description text for the Search Suggestion String TextField. The %s is part of the string -->
     <string name="search_add_custom_engine_suggest_string_example" formatted="false">Ganti kueri ku “%s”. Conto:\nhttp://suggestqueries.google.com/complete/search?client=firefox&amp;q=%s</string>
->>>>>>> 0ada6ff2
     <!-- The text for the "Save" button for saving a custom search engine -->
     <string name="search_custom_engine_save_button">Teundeun</string>
 
