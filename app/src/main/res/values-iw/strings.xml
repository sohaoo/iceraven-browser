--- conflicted
+++ resolved
@@ -253,14 +253,11 @@
     <!-- Content description for the translate page toolbar button that opens the translations dialog when no translation has occurred. -->
     <string name="browser_toolbar_translate">תרגום הדף</string>
 
-<<<<<<< HEAD
-=======
     <!-- Content description (not visible, for screen readers etc.) for the translate page toolbar button that opens the translations dialog when the page is translated successfully.
          The first parameter is the name of the language that is displayed in the original page. (For example: English)
          The second parameter is the name of the language which the page was translated to. (For example: French) -->
     <string name="browser_toolbar_translated_successfully">הדף תורגם מ%1$s ל%2$s.</string>
 
->>>>>>> 382ca721
     <!-- Locale Settings Fragment -->
     <!-- Content description for tick mark on selected language -->
     <string name="a11y_selected_locale_content_description">שפה נבחרת</string>
@@ -338,12 +335,8 @@
     <!-- Juno first user onboarding flow experiment, strings are marked unused as they are only referenced by Nimbus experiments. -->
     <!-- Description for learning more about our privacy notice. -->
     <string name="juno_onboarding_privacy_notice_text">הצהרת הפרטיות של Firefox</string>
-<<<<<<< HEAD
-    <!-- Text for the button to set firefox as default browser on the device -->
-=======
     <!-- Description for learning more about our privacy notice. -->
     <string name="juno_onboarding_privacy_notice_text_2" moz:removedIn="125" tools:ignore="UnusedResources">מידע נוסף בהצהרת הפרטיות שלנו</string>
->>>>>>> 382ca721
     <!-- Title for set firefox as default browser screen used by Nimbus experiments. -->
     <string name="juno_onboarding_default_browser_title_nimbus_2">אנחנו אוהבים לשמור עליך</string>
     <!-- Title for set firefox as default browser screen used by Nimbus experiments.
@@ -354,13 +347,10 @@
     <!-- Description for set firefox as default browser screen used by Nimbus experiments. -->
     <string name="juno_onboarding_default_browser_description_nimbus_3">הדפדפן שלנו שמגובה בקרן ללא מטרות רווח מסייע למנוע מחברות לעקוב אחריך בסתר ברחבי הרשת.</string>
     <!-- Description for set firefox as default browser screen used by Nimbus experiments. -->
-<<<<<<< HEAD
-=======
     <string name="juno_onboarding_default_browser_description_nimbus_4" tools:ignore="UnusedResources">יותר מ־100 מיליון אנשים מגנים על הפרטיות שלהם על־ידי בחירה בדפדפן שמגובה על־ידי עמותה שאינה למטרות רווח.</string>
     <!-- Description for set firefox as default browser screen used by Nimbus experiments. -->
     <string name="juno_onboarding_default_browser_description_nimbus_5" tools:ignore="UnusedResources">רכיבי מעקב ידועים? נחסמים באופן אוטומטי. הרחבות? נסו את כל ה־700 שיש לנו. קובצי PDF? עם הקורא המובנה שלנו קל לנהל אותם.</string>
     <!-- Description for set firefox as default browser screen used by Nimbus experiments. -->
->>>>>>> 382ca721
     <string name="juno_onboarding_default_browser_description_nimbus_2" moz:RemovedIn="124" tools:ignore="UnusedResources">הדפדפן שלנו שמגובה בקרן ללא מטרות רווח מסייע למנוע מחברות לעקוב אחריך בסתר ברחבי הרשת.\n\nמידע נוסף בהצהרת הפרטיות שלנו.</string>
     <!-- Text for the link to the privacy notice webpage for set as firefox default browser screen.
     This is part of the string with the key "juno_onboarding_default_browser_description". -->
@@ -717,15 +707,9 @@
     <!-- Preference for syncing bookmarks -->
     <string name="preferences_sync_bookmarks">סימניות</string>
     <!-- Preference for syncing logins -->
-<<<<<<< HEAD
-    <string name="preferences_sync_logins">כניסות</string>
-    <!-- Preference for syncing passwords -->
-    <string name="preferences_sync_logins_2" tools:ignore="UnusedResources">ססמאות</string>
-=======
     <string name="preferences_sync_logins" moz:RemovedIn="125" tools:ignore="UnusedResources">כניסות</string>
     <!-- Preference for syncing passwords -->
     <string name="preferences_sync_logins_2">ססמאות</string>
->>>>>>> 382ca721
     <!-- Preference for syncing tabs -->
     <string name="preferences_sync_tabs_2">לשוניות פתוחות</string>
     <!-- Preference for signing out -->
@@ -751,15 +735,9 @@
     <string name="default_device_name_2">‏%1$s על %2$s %3$s</string>
 
     <!-- Preference for syncing credit cards -->
-<<<<<<< HEAD
-    <string name="preferences_sync_credit_cards">כרטיסי אשראי</string>
-    <!-- Preference for syncing payment methods -->
-    <string name="preferences_sync_credit_cards_2" tools:ignore="UnusedResources">אמצעי תשלום</string>
-=======
     <string name="preferences_sync_credit_cards" moz:RemovedIn="125" tools:ignore="UnusedResources">כרטיסי אשראי</string>
     <!-- Preference for syncing payment methods -->
     <string name="preferences_sync_credit_cards_2">אמצעי תשלום</string>
->>>>>>> 382ca721
     <!-- Preference for syncing addresses -->
     <string name="preferences_sync_address">כתובות</string>
 
@@ -1704,15 +1682,6 @@
     <string name="add_to_homescreen_description_2">באפשרותך להוסיף בקלות אתר זה למסך הבית של המכשיר שלך כדי לקבל גישה מיידית ולגלוש מהר יותר עם חוויה שמדמה שימוש ביישומון.</string>
 
     <!-- Preference for managing the settings for logins and passwords in Fenix -->
-<<<<<<< HEAD
-    <string name="preferences_passwords_logins_and_passwords">כניסות וססמאות</string>
-    <!-- Preference for managing the settings for logins and passwords in Fenix -->
-    <string name="preferences_passwords_logins_and_passwords_2" tools:ignore="UnusedResources">ססמאות</string>
-    <!-- Preference for managing the saving of logins and passwords in Fenix -->
-    <string name="preferences_passwords_save_logins">שמירת כניסות וססמאות</string>
-    <!-- Preference for managing the saving of logins and passwords in Fenix -->
-    <string name="preferences_passwords_save_logins_2" tools:ignore="UnusedResources">שמירת ססמאות</string>
-=======
     <string name="preferences_passwords_logins_and_passwords" moz:RemovedIn="125" tools:ignore="UnusedResources">כניסות וססמאות</string>
     <!-- Preference for managing the settings for logins and passwords in Fenix -->
     <string name="preferences_passwords_logins_and_passwords_2">ססמאות</string>
@@ -1720,7 +1689,6 @@
     <string name="preferences_passwords_save_logins" moz:RemovedIn="125" tools:ignore="UnusedResources">שמירת כניסות וססמאות</string>
     <!-- Preference for managing the saving of logins and passwords in Fenix -->
     <string name="preferences_passwords_save_logins_2">שמירת ססמאות</string>
->>>>>>> 382ca721
     <!-- Preference option for asking to save passwords in Fenix -->
     <string name="preferences_passwords_save_logins_ask_to_save">לבקש לשמור</string>
     <!-- Preference option for never saving passwords in Fenix -->
@@ -1742,47 +1710,6 @@
     <!-- Preference option for adding a password -->
     <string name="preferences_logins_add_login_2">הוספת ססמה</string>
 
-<<<<<<< HEAD
-    <!-- Preference option for adding a password -->
-    <string name="preferences_logins_add_login_2" tools:ignore="UnusedResources">הוספת ססמה</string>
-
-    <!-- Preference for syncing saved logins in Fenix -->
-    <string name="preferences_passwords_sync_logins">סנכרון כניסות</string>
-    <!-- Preference for syncing saved passwords in Fenix -->
-    <string name="preferences_passwords_sync_logins_2" tools:ignore="UnusedResources">סנכרון ססמאות</string>
-    <!-- Preference for syncing saved logins in Fenix, when not signed in-->
-    <string name="preferences_passwords_sync_logins_across_devices">סנכרון כניסות בין מכשירים</string>
-    <!-- Preference for syncing saved passwords in Fenix, when not signed in-->
-    <string name="preferences_passwords_sync_logins_across_devices_2" tools:ignore="UnusedResources">סנכרון ססמאות בין מכשירים</string>
-    <!-- Preference to access list of saved logins -->
-    <string name="preferences_passwords_saved_logins">כניסות שמורות</string>
-    <!-- Preference to access list of saved passwords -->
-    <string name="preferences_passwords_saved_logins_2" tools:ignore="UnusedResources">ססמאות שמורות</string>
-    <!-- Description of empty list of saved passwords. Placeholder is replaced with app name.  -->
-    <string name="preferences_passwords_saved_logins_description_empty_text">הכניסות שיישמרו או יסתנכרנו אל %s יופיעו כאן.</string>
-    <!-- Description of empty list of saved passwords. Placeholder is replaced with app name.  -->
-    <string name="preferences_passwords_saved_logins_description_empty_text_2" tools:ignore="UnusedResources">הססמאות שיישמרו או יסונכרנו עם %s יופיעו כאן. כל הססמאות השמורות הינן מוצפנות.</string>
-    <!-- Preference to access list of saved logins -->
-    <string name="preferences_passwords_saved_logins_description_empty_learn_more_link">מידע נוסף על Sync.</string>
-    <!-- Clickable text for opening an external link for more information about Sync. -->
-    <string name="preferences_passwords_saved_logins_description_empty_learn_more_link_2" tools:ignore="UnusedResources">מידע נוסף על סנכרון</string>
-    <!-- Preference to access list of login exceptions that we never save logins for -->
-    <string name="preferences_passwords_exceptions">חריגות</string>
-    <!-- Empty description of list of login exceptions that we never save logins for -->
-    <string name="preferences_passwords_exceptions_description_empty">כניסות וססמאות שאינן שמורות יופיעו כאן.</string>
-    <!-- Empty description of list of login exceptions that we never save passwords for. Parameter will be replaced by app name. -->
-    <string name="preferences_passwords_exceptions_description_empty_2" tools:ignore="UnusedResources">‏%s לא ישמור ססמאות לאתרים המפורטים כאן.</string>
-    <!-- Description of list of login exceptions that we never save logins for -->
-    <string name="preferences_passwords_exceptions_description">כניסות וססמאות לא יישמרו עבור אתרים אלו.</string>
-    <!-- Description of list of login exceptions that we never save passwords for. Parameter will be replaced by app name. -->
-    <string name="preferences_passwords_exceptions_description_2" tools:ignore="UnusedResources">‏%s לא ישמור ססמאות לאתרים אלו.</string>
-    <!-- Text on button to remove all saved login exceptions -->
-    <string name="preferences_passwords_exceptions_remove_all">מחיקת כל החריגות</string>
-    <!-- Hint for search box in logins list -->
-    <string name="preferences_passwords_saved_logins_search">חיפוש כניסות</string>
-    <!-- Hint for search box in passwords list -->
-    <string name="preferences_passwords_saved_logins_search_2" tools:ignore="UnusedResources">חיפוש ססמאות</string>
-=======
     <!-- Preference for syncing saved passwords in Fenix -->
     <string name="preferences_passwords_sync_logins" moz:RemovedIn="125" tools:ignore="UnusedResources">סנכרון כניסות</string>
     <!-- Preference for syncing saved passwords in Fenix -->
@@ -1819,7 +1746,6 @@
     <string name="preferences_passwords_saved_logins_search" moz:RemovedIn="125" tools:ignore="UnusedResources">חיפוש כניסות</string>
     <!-- Hint for search box in passwords list -->
     <string name="preferences_passwords_saved_logins_search_2">חיפוש ססמאות</string>
->>>>>>> 382ca721
     <!-- The header for the site that a login is for -->
     <string name="preferences_passwords_saved_logins_site">אתר</string>
     <!-- The header for the username for a login -->
@@ -1847,19 +1773,6 @@
     <!-- Content Description (for screenreaders etc) read for the button to hide a password in logins -->
     <string name="saved_login_hide_password">הסתרת ססמה</string>
     <!-- Message displayed in biometric prompt displayed for authentication before allowing users to view their logins -->
-<<<<<<< HEAD
-    <string name="logins_biometric_prompt_message">יש לבטל את הנעילה כדי להציג את הכניסות השמורות שלך</string>
-    <!-- Message displayed in biometric prompt displayed for authentication before allowing users to view their passwords -->
-    <string name="logins_biometric_prompt_message_2" tools:ignore="UnusedResources">יש לבטל את הנעילה כדי להציג את הססמאות השמורות שלך</string>
-    <!-- Title of warning dialog if users have no device authentication set up -->
-    <string name="logins_warning_dialog_title">שמירה מאובטחת של הכניסות והססמאות שלך</string>
-    <!-- Title of warning dialog if users have no device authentication set up -->
-    <string name="logins_warning_dialog_title_2" tools:ignore="UnusedResources">אבטחת הססמאות השמורות שלך</string>
-    <!-- Message of warning dialog if users have no device authentication set up -->
-    <string name="logins_warning_dialog_message">ניתן להגדיר תבנית נעילת מכשיר, קוד או ססמה כדי להגן על פרטי הגישה והססמאות השמורות שלך מפני גורמים בלתי מהימנים שמחזיקים במכשיר שלך.</string>
-    <!-- Message of warning dialog if users have no device authentication set up -->
-    <string name="logins_warning_dialog_message_2" tools:ignore="UnusedResources">ניתן להגדיר תבנית נעילת מכשיר, קוד או ססמה כדי להגן על הססמאות השמורות שלך מפני גורמים בלתי מהימנים שמחזיקים במכשיר שלך.</string>
-=======
     <string name="logins_biometric_prompt_message" moz:RemovedIn="125" tools:ignore="UnusedResources">יש לבטל את הנעילה כדי להציג את הכניסות השמורות שלך</string>
     <!-- Message displayed in biometric prompt displayed for authentication before allowing users to view their passwords -->
     <string name="logins_biometric_prompt_message_2">יש לבטל את הנעילה כדי להציג את הססמאות השמורות שלך</string>
@@ -1871,7 +1784,6 @@
     <string name="logins_warning_dialog_message" moz:RemovedIn="125" tools:ignore="UnusedResources">ניתן להגדיר תבנית נעילת מכשיר, קוד או ססמה כדי להגן על פרטי הגישה והססמאות השמורות שלך מפני גורמים בלתי מהימנים שמחזיקים במכשיר שלך.</string>
     <!-- Message of warning dialog if users have no device authentication set up -->
     <string name="logins_warning_dialog_message_2">ניתן להגדיר תבנית נעילת מכשיר, קוד או ססמה כדי להגן על הססמאות השמורות שלך מפני גורמים בלתי מהימנים שמחזיקים במכשיר שלך.</string>
->>>>>>> 382ca721
     <!-- Negative button to ignore warning dialog if users have no device authentication set up -->
     <string name="logins_warning_dialog_later">מאוחר יותר</string>
 
@@ -1903,19 +1815,6 @@
     <!-- Preference and title for managing the settings for addresses -->
     <string name="preferences_addresses">כתובות</string>
     <!-- Preference and title for managing the settings for credit cards -->
-<<<<<<< HEAD
-    <string name="preferences_credit_cards">כרטיסי אשראי</string>
-    <!-- Preference and title for managing the settings for payment methods -->
-    <string name="preferences_credit_cards_2" tools:ignore="UnusedResources">אמצעי תשלום</string>
-    <!-- Preference for saving and autofilling credit cards -->
-    <string name="preferences_credit_cards_save_and_autofill_cards">שמירה ומילוי אוטומטי של כרטיסים</string>
-    <!-- Preference for saving and autofilling credit cards -->
-    <string name="preferences_credit_cards_save_and_autofill_cards_2" tools:ignore="UnusedResources">שמירה ומילוי אמצעי תשלום</string>
-    <!-- Preference summary for saving and autofilling credit card data -->
-    <string name="preferences_credit_cards_save_and_autofill_cards_summary">הנתונים מוצפנים</string>
-    <!-- Preference summary for saving and autofilling payment method data. Parameter will be replaced by app name. -->
-    <string name="preferences_credit_cards_save_and_autofill_cards_summary_2" tools:ignore="UnusedResources">‏%s מצפין את כל אמצעי התשלום השמורים</string>
-=======
     <string name="preferences_credit_cards" moz:RemovedIn="125" tools:ignore="UnusedResources">כרטיסי אשראי</string>
     <!-- Preference and title for managing the settings for payment methods -->
     <string name="preferences_credit_cards_2">אמצעי תשלום</string>
@@ -1927,7 +1826,6 @@
     <string name="preferences_credit_cards_save_and_autofill_cards_summary" moz:RemovedIn="125" tools:ignore="UnusedResources">הנתונים מוצפנים</string>
     <!-- Preference summary for saving and autofilling payment method data. Parameter will be replaced by app name. -->
     <string name="preferences_credit_cards_save_and_autofill_cards_summary_2">‏%s מצפין את כל אמצעי התשלום השמורים</string>
->>>>>>> 382ca721
     <!-- Preference option for syncing credit cards across devices. This is displayed when the user is not signed into sync -->
     <string name="preferences_credit_cards_sync_cards_across_devices">סנכרון כרטיסים בין מכשירים</string>
     <!-- Preference option for syncing credit cards across devices. This is displayed when the user is signed into sync -->
@@ -1936,19 +1834,11 @@
     <string name="preferences_credit_cards_add_credit_card" moz:RemovedIn="125" tools:ignore="UnusedResources">הוספת כרטיס אשראי</string>
 
     <!-- Preference option for adding a card -->
-<<<<<<< HEAD
-    <string name="preferences_credit_cards_add_credit_card_2" tools:ignore="UnusedResources">הוספת כרטיס</string>
-    <!-- Preference option for managing saved credit cards -->
-    <string name="preferences_credit_cards_manage_saved_cards">ניהול כרטיסים שמורים</string>
-    <!-- Preference option for managing saved cards -->
-    <string name="preferences_credit_cards_manage_saved_cards_2" tools:ignore="UnusedResources">ניהול כרטיסים</string>
-=======
     <string name="preferences_credit_cards_add_credit_card_2">הוספת כרטיס</string>
     <!-- Preference option for managing saved credit cards -->
     <string name="preferences_credit_cards_manage_saved_cards" moz:RemovedIn="125" tools:ignore="UnusedResources">ניהול כרטיסים שמורים</string>
     <!-- Preference option for managing saved cards -->
     <string name="preferences_credit_cards_manage_saved_cards_2">ניהול כרטיסים</string>
->>>>>>> 382ca721
     <!-- Preference option for adding an address -->
     <string name="preferences_addresses_add_address">הוספת כתובת</string>
     <!-- Preference option for managing saved addresses -->
@@ -1957,11 +1847,7 @@
     <string name="preferences_addresses_save_and_autofill_addresses" moz:RemovedIn="125" tools:ignore="UnusedResources">שמירה ומילוי אוטומטי של כתובות</string>
 
     <!-- Preference for saving and filling addresses -->
-<<<<<<< HEAD
-    <string name="preferences_addresses_save_and_autofill_addresses_2" tools:ignore="UnusedResources">שמירה ומילוי כתובות</string>
-=======
     <string name="preferences_addresses_save_and_autofill_addresses_2">שמירה ומילוי כתובות</string>
->>>>>>> 382ca721
     <!-- Preference summary for saving and autofilling address data -->
     <string name="preferences_addresses_save_and_autofill_addresses_summary" moz:RemovedIn="125" tools:ignore="UnusedResources">לכלול מידע כמו מספרים, כתובות דוא״ל וכתובות למשלוח</string>
 
@@ -1990,15 +1876,9 @@
     <!-- The text for the "Delete card" button for deleting a credit card -->
     <string name="credit_cards_delete_card_button">מחיקת כרטיס</string>
     <!-- The text for the confirmation message of "Delete card" dialog -->
-<<<<<<< HEAD
-    <string name="credit_cards_delete_dialog_confirmation">האם ברצונך למחוק את כרטיס האשראי הזה?</string>
-    <!-- The text for the confirmation message of "Delete card" dialog -->
-    <string name="credit_cards_delete_dialog_confirmation_2" tools:ignore="UnusedResources">למחוק את הכרטיס?</string>
-=======
     <string name="credit_cards_delete_dialog_confirmation" moz:RemovedIn="125" tools:ignore="UnusedResources">האם ברצונך למחוק את כרטיס האשראי הזה?</string>
     <!-- The text for the confirmation message of "Delete card" dialog -->
     <string name="credit_cards_delete_dialog_confirmation_2">למחוק את הכרטיס?</string>
->>>>>>> 382ca721
     <!-- The text for the positive button on "Delete card" dialog -->
     <string name="credit_cards_delete_dialog_button">מחיקה</string>
     <!-- The title for the "Save" menu item for saving a credit card -->
@@ -2015,23 +1895,6 @@
     <string name="credit_cards_number_validation_error_message" moz:RemovedIn="125" tools:ignore="UnusedResources">נא להכניס מספר כרטיס אשראי תקין</string>
 
     <!-- Error message for card number validation -->
-<<<<<<< HEAD
-    <string name="credit_cards_number_validation_error_message_2" tools:ignore="UnusedResources">נא להכניס מספר כרטיס תקני</string>
-    <!-- Error message for credit card name on card validation -->
-    <string name="credit_cards_name_on_card_validation_error_message">נא למלא שדה זה</string>
-    <!-- Error message for card name on card validation -->
-    <string name="credit_cards_name_on_card_validation_error_message_2" tools:ignore="UnusedResources">הוספת שם</string>
-    <!-- Message displayed in biometric prompt displayed for authentication before allowing users to view their saved credit cards -->
-    <string name="credit_cards_biometric_prompt_message">יש לבטל את הנעילה כדי להציג את הכרטיסים השמורים שלך</string>
-    <!-- Title of warning dialog if users have no device authentication set up -->
-    <string name="credit_cards_warning_dialog_title">אבטחת כרטיסי האשראי שלך</string>
-    <!-- Title of warning dialog if users have no device authentication set up -->
-    <string name="credit_cards_warning_dialog_title_2" tools:ignore="UnusedResources">אבטחת אמצעי התשלום השמורים שלך</string>
-    <!-- Message of warning dialog if users have no device authentication set up -->
-    <string name="credit_cards_warning_dialog_message">ניתן להגדיר תבנית נעילת מכשיר, קוד או ססמה כדי להגן על כרטיסי האשראי השמורים שלך מפני גורמים בלתי מהימנים שמחזיקים במכשיר שלך.</string>
-    <!-- Message of warning dialog if users have no device authentication set up -->
-    <string name="credit_cards_warning_dialog_message_3" tools:ignore="UnusedResources">ניתן להגדיר תבנית נעילת מכשיר, קוד או ססמה כדי להגן על אמצעי התשלום השמורים שלך מפני גורמים בלתי מהימנים שמחזיקים במכשיר שלך.</string>
-=======
     <string name="credit_cards_number_validation_error_message_2">נא להכניס מספר כרטיס תקני</string>
     <!-- Error message for credit card name on card validation -->
     <string name="credit_cards_name_on_card_validation_error_message" moz:RemovedIn="125" tools:ignore="UnusedResources">נא למלא שדה זה</string>
@@ -2047,7 +1910,6 @@
     <string name="credit_cards_warning_dialog_message" moz:RemovedIn="125" tools:ignore="UnusedResources">ניתן להגדיר תבנית נעילת מכשיר, קוד או ססמה כדי להגן על כרטיסי האשראי השמורים שלך מפני גורמים בלתי מהימנים שמחזיקים במכשיר שלך.</string>
     <!-- Message of warning dialog if users have no device authentication set up -->
     <string name="credit_cards_warning_dialog_message_3">ניתן להגדיר תבנית נעילת מכשיר, קוד או ססמה כדי להגן על אמצעי התשלום השמורים שלך מפני גורמים בלתי מהימנים שמחזיקים במכשיר שלך.</string>
->>>>>>> 382ca721
     <!-- Positive button to send users to set up a pin of warning dialog if users have no device authentication set up -->
     <string name="credit_cards_warning_dialog_set_up_now">להגדיר כעת</string>
     <!-- Negative button to ignore warning dialog if users have no device authentication set up -->
@@ -2059,11 +1921,7 @@
     <string name="credit_cards_biometric_prompt_unlock_message" moz:RemovedIn="125" tools:ignore="UnusedResources">יש לבטל את הנעילה כדי להשתמש בפרטי כרטיס האשראי השמור</string>
 
     <!-- Message displayed in biometric prompt for authentication, before allowing users to use their stored payment method information -->
-<<<<<<< HEAD
-    <string name="credit_cards_biometric_prompt_unlock_message_2" tools:ignore="UnusedResources">יש לבטל את הנעילה כדי להשתמש באמצעי התשלום השמורים שלך</string>
-=======
     <string name="credit_cards_biometric_prompt_unlock_message_2">יש לבטל את הנעילה כדי להשתמש באמצעי התשלום השמורים שלך</string>
->>>>>>> 382ca721
     <!-- Title of the "Add address" screen -->
     <string name="addresses_add_address">הוספת כתובת</string>
     <!-- Title of the "Edit address" screen -->
@@ -2103,11 +1961,7 @@
     <string name="addressess_confirm_dialog_message" moz:RemovedIn="125" tools:ignore="UnusedResources">האם ברצונך למחוק את כתובת זו?</string>
 
     <!-- The title for the "Delete address" confirmation dialog -->
-<<<<<<< HEAD
-    <string name="addressess_confirm_dialog_message_2" tools:ignore="UnusedResources">למחוק את הכתובת הזאת?</string>
-=======
     <string name="addressess_confirm_dialog_message_2">למחוק את הכתובת הזאת?</string>
->>>>>>> 382ca721
     <!-- The text for the positive button on "Delete address" dialog -->
     <string name="addressess_confirm_dialog_ok_button">מחיקה</string>
     <!-- The text for the negative button on "Delete address" dialog -->
@@ -2206,57 +2060,14 @@
     <!-- Login overflow menu edit button -->
     <string name="login_menu_edit_button">עריכה</string>
     <!-- Message in delete confirmation dialog for logins -->
-<<<<<<< HEAD
-    <string name="login_deletion_confirmation">האם ברצונך למחוק את כניסה זו?</string>
-    <!-- Message in delete confirmation dialog for password -->
-    <string name="login_deletion_confirmation_2" tools:ignore="UnusedResources">האם ברצונך למחוק ססמה זו?</string>
-=======
     <string name="login_deletion_confirmation" moz:RemovedIn="125" tools:ignore="UnusedResources">האם ברצונך למחוק את כניסה זו?</string>
     <!-- Message in delete confirmation dialog for password -->
     <string name="login_deletion_confirmation_2">האם ברצונך למחוק ססמה זו?</string>
->>>>>>> 382ca721
     <!-- Positive action of a dialog asking to delete  -->
     <string name="dialog_delete_positive">מחיקה</string>
     <!-- Negative action of a dialog asking to delete login -->
     <string name="dialog_delete_negative">ביטול</string>
     <!--  The saved login options menu description. -->
-<<<<<<< HEAD
-    <string name="login_options_menu">אפשרויות כניסה</string>
-    <!--  The saved password options menu description. -->
-    <string name="login_options_menu_2" tools:ignore="UnusedResources">אפשרויות ססמה</string>
-    <!--  The editable text field for a login's web address. -->
-    <string name="saved_login_hostname_description">שדה הטקסט הניתן לעריכה עבור כתובת האתר של הכניסה.</string>
-    <!--  The editable text field for a website address. -->
-    <string name="saved_login_hostname_description_3" tools:ignore="UnusedResources">שדה הטקסט הניתן לעריכה עבור כתובת האתר.</string>
-    <!--  The editable text field for a login's username. -->
-    <string name="saved_login_username_description">שדה הטקסט הניתן לעריכה עבור שם המשתמש של הכניסה.</string>
-    <!--  The editable text field for a username. -->
-    <string name="saved_login_username_description_3" tools:ignore="UnusedResources">שדה הטקסט הניתן לעריכה עבור שם המשתמש.</string>
-    <!--  The editable text field for a login's password. -->
-    <string name="saved_login_password_description">שדה הטקסט הניתן לעריכה עבור הססמה של הכניסה.</string>
-    <!--  The editable text field for a login's password. -->
-    <string name="saved_login_password_description_2" tools:ignore="UnusedResources">שדה הטקסט הניתן לעריכה עבור הססמה.</string>
-    <!--  The button description to save changes to an edited login. -->
-    <string name="save_changes_to_login">שמירת השינויים של הכניסה.</string>
-    <!--  The button description to save changes to an edited password. -->
-    <string name="save_changes_to_login_2" tools:ignore="UnusedResources">שמירת שינויים.</string>
-    <!--  The page title for editing a saved login. -->
-    <string name="edit">עריכה</string>
-    <!--  The page title for editing a saved password. -->
-    <string name="edit_2" tools:ignore="UnusedResources">עריכת הססמה</string>
-    <!--  The page title for adding new login. -->
-    <string name="add_login">הוספת כניסה חדשה</string>
-    <!--  The page title for adding new password. -->
-    <string name="add_login_2" tools:ignore="UnusedResources">הוספת ססמה</string>
-    <!--  The error message in add/edit login view when password field is blank. -->
-    <string name="saved_login_password_required">נדרשת ססמה</string>
-    <!--  Error text displayed underneath the password field when it is in an error case. -->
-    <string name="saved_login_password_required_2" tools:ignore="UnusedResources">נא להכניס ססמה</string>
-    <!--  The error message in add login view when username field is blank. -->
-    <string name="saved_login_username_required">דרוש שם משתמש</string>
-    <!--  The error message in add login view when username field is blank. -->
-    <string name="saved_login_username_required_2" tools:ignore="UnusedResources">נא להכניס שם משתמש</string>
-=======
     <string name="login_options_menu" moz:RemovedIn="125" tools:ignore="UnusedResources">אפשרויות כניסה</string>
     <!--  The saved password options menu description. -->
     <string name="login_options_menu_2">אפשרויות ססמה</string>
@@ -2292,7 +2103,6 @@
     <string name="saved_login_username_required" moz:RemovedIn="125" tools:ignore="UnusedResources">דרוש שם משתמש</string>
     <!--  The error message in add login view when username field is blank. -->
     <string name="saved_login_username_required_2">נא להכניס שם משתמש</string>
->>>>>>> 382ca721
     <!--  The error message in add login view when hostname field is blank. -->
     <string name="saved_login_hostname_required" tools:ignore="UnusedResources">דרוש שם מארח</string>
     <!--  The error message in add login view when hostname field is blank. -->
