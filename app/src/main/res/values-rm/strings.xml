<?xml version="1.0" encoding="utf-8"?>
<resources xmlns:tools="http://schemas.android.com/tools" xmlns:moz="http://mozac.org/tools">
    <!-- App name for private browsing mode. The first parameter is the name of the app defined in app_name (for example: Fenix)-->
    <string name="app_name_private_5">%s privat</string>
    <!-- App name for private browsing mode. The first parameter is the name of the app defined in app_name (for example: Fenix)-->
    <string name="app_name_private_4">%s (privat)</string>

    <!-- Home Fragment -->
    <!-- Content description (not visible, for screen readers etc.): "Three dot" menu button. -->
    <string name="content_description_menu">Ulteriuras opziuns</string>
    <!-- Content description (not visible, for screen readers etc.): "Private Browsing" menu button. -->
    <string name="content_description_private_browsing_button">Activar il modus privat</string>
    <!-- Content description (not visible, for screen readers etc.): "Private Browsing" menu button. -->
    <string name="content_description_disable_private_browsing_button">Deactivar il modus privat</string>
    <!-- Placeholder text shown in the search bar before a user enters text for the default engine -->
    <string name="search_hint">Tschertgar u endatar in\'adressa</string>
    <!-- Placeholder text shown in the search bar before a user enters text for a general engine -->
    <string name="search_hint_general_engine">Tschertgar en il web</string>
    <!-- Placeholder text shown in search bar when using history search -->
    <string name="history_search_hint">Tschertgar en la cronologia</string>
    <!-- Placeholder text shown in search bar when using bookmarks search -->
    <string name="bookmark_search_hint">Tschertgar en ils segnapaginas</string>
    <!-- Placeholder text shown in search bar when using tabs search -->
    <string name="tab_search_hint">Tschertgar en ils tabs</string>
    <!-- Placeholder text shown in the search bar when using application search engines -->
    <string name="application_search_hint">Endatar ils terms da tschertga</string>
    <!-- No Open Tabs Message Description -->
    <string name="no_open_tabs_description">Tabs averts vegnan mussads qua.</string>

    <!-- No Private Tabs Message Description -->
    <string name="no_private_tabs_description">Tabs privats averts vegnan mussads qua.</string>

    <!-- Tab tray multi select title in app bar. The first parameter is the number of tabs selected -->
    <string name="tab_tray_multi_select_title">%1$d tschernids</string>
    <!-- Label of button in create collection dialog for creating a new collection  -->
    <string name="tab_tray_add_new_collection">Agiuntar ina nova collecziun</string>
    <!-- Label of editable text in create collection dialog for naming a new collection  -->
    <string name="tab_tray_add_new_collection_name">Num</string>
    <!-- Label of button in save to collection dialog for selecting a current collection  -->
    <string name="tab_tray_select_collection">Tscherner ina collecziun</string>
    <!-- Content description for close button while in multiselect mode in tab tray -->
    <string name="tab_tray_close_multiselect_content_description">Sortir dal modus da tscherna multipla</string>
    <!-- Content description for save to collection button while in multiselect mode in tab tray -->
    <string name="tab_tray_collection_button_multiselect_content_description">Memorisar ils tabs tschernids en ina collecziun</string>
    <!-- Content description on checkmark while tab is selected in multiselect mode in tab tray -->
    <string name="tab_tray_multiselect_selected_content_description">Tschernì</string>

    <!-- Home - Bookmarks -->
    <!-- Title for the home screen section with bookmarks. -->
    <string name="home_bookmarks_title">Segnapaginas</string>
    <!-- Content description for the button which navigates the user to show all of their bookmarks. -->
    <string name="home_bookmarks_show_all_content_description">Mussar tut ils segnapaginas</string>
    <!-- Text for the menu button to remove a recently saved bookmark from the user's home screen -->
    <string name="home_bookmarks_menu_item_remove">Allontanar</string>

    <!-- About content. The first parameter is the name of the application. (For example: Fenix) -->
    <string name="about_content">%1$s vegn sviluppà da Mozilla.</string>

    <!-- Private Browsing -->
    <!-- Explanation for private browsing displayed to users on home view when they first enable private mode
        The first parameter is the name of the app defined in app_name (for example: Fenix) -->
    <string name="private_browsing_placeholder_description_2">%1$s stizza tia cronologia da tschertga e navigaziun da tabs privats cura che ti als serras u termineschas l\'applicaziun. Cumbain che quai na ta renda betg anonim visavi websites u tes purschider d\'internet, èsi in instrument util per impedir che autras persunas che utiliseschan quest apparat vegnian ad infurmaziuns davart tias activitads online.</string>
    <string name="private_browsing_common_myths">Mitus frequents areguard il modus privat</string>

    <!-- True Private Browsing Mode -->
    <!-- Title for info card on private homescreen in True Private Browsing Mode. -->
    <string name="felt_privacy_desc_card_title">Na laschar nagins fastizs sin quest apparat</string>
    <!-- Explanation for private browsing displayed to users on home view when they first enable
        private mode in our new Total Private Browsing mode.
        The first parameter is the name of the app defined in app_name (for example: Firefox Nightly)
        The second parameter is the clickable link text in felt_privacy_info_card_subtitle_link_text -->
    <string name="felt_privacy_info_card_subtitle_2">%1$s stizza tes cookies, la cronologia e las datas da websites cura che ti serras tut tes tabs privats. %2$s</string>
    <!-- Clickable portion of the explanation for private browsing that links the user to our
        about privacy page.
        This string is used in felt_privacy_info_card_subtitle as the second parameter.-->
    <string name="felt_privacy_info_card_subtitle_link_text">Tgi pudess vesair mias activitads?</string>

    <!-- Private mode shortcut "contextual feature recommendation" (CFR) -->
    <!-- Text for the Private mode shortcut CFR message for adding a private mode shortcut to open private tabs from the Home screen -->
    <string name="private_mode_cfr_message_2">Avra tes proxim tab privat cun tutgar be ina giada.</string>
    <!-- Text for the positive button to accept adding a Private Browsing shortcut to the Home screen -->
    <string name="private_mode_cfr_pos_button_text">Agiuntar al visur da partenza</string>
    <!-- Text for the negative button to decline adding a Private Browsing shortcut to the Home screen -->
    <string name="cfr_neg_button_text">Na, grazia</string>

    <!-- Open in App "contextual feature recommendation" (CFR) -->
    <!-- Text for the info message. The first parameter is the name of the application.-->
    <string name="open_in_app_cfr_info_message_2">Ti pos configurar %1$s uschia che colliaziuns vegnan avertas automaticamain en apps.</string>
    <!-- Text for the positive action button -->
    <string name="open_in_app_cfr_positive_button_text">Ir als parameters</string>
    <!-- Text for the negative action button -->
    <string name="open_in_app_cfr_negative_button_text">Ignorar</string>

    <!-- Total cookie protection "contextual feature recommendation" (CFR) -->
    <!-- Text for the message displayed in the contextual feature recommendation popup promoting the total cookie protection feature. -->
    <string name="tcp_cfr_message">Nossa funcziun per la protecziun da datas – la pli avanzada d\'enfin qua – isolescha fastizaders interpaginals.</string>
    <!-- Text displayed that links to website containing documentation about the "Total cookie protection" feature. -->
    <string name="tcp_cfr_learn_more">Ve a savair dapli davart la protecziun totala cunter cookies</string>

    <!-- Private browsing erase action "contextual feature recommendation" (CFR) -->
    <!-- Text for the message displayed in the contextual feature recommendation popup promoting the erase private browsing feature. -->
    <string name="erase_action_cfr_message">Tutga qua per aviar ina nova sesida privata. Stizza tia cronologia, ils cookies – tut.</string>


    <!-- Toolbar "contextual feature recommendation" (CFR) -->
    <!-- Text for the title displayed in the contextual feature recommendation popup promoting the navigation bar. -->
    <string name="navbar_cfr_title">Navighescha pli svelt cun il nov sistem da navigaziun</string>
    <!-- Text for the message displayed in the contextual feature recommendation popup promoting the navigation bar. -->
    <string name="navbar_cfr_message" moz:removedIn="130" tools:ignore="UnusedResources">Questa trav vegn zuppentada cun defilar e lascha uschia dapli spazi per la navigaziun.</string>

    <!-- Text for the message displayed in the contextual feature recommendation popup promoting the navigation bar. -->
    <string name="navbar_cfr_message_2">Sin ina website vegn questa trav zuppentada cun defilar engiu. Uschia resta dapli spazi per la navigaziun.</string>

    <!-- Text for the message displayed for the popup promoting the long press of navigation in the navigation bar. -->
    <string name="navbar_navigation_buttons_cfr_message">Tutga e tegna smatgà las frizzas per siglir dad ina pagina a tschella entaifer la cronologia da quest tab.</string>

    <!-- Text for the info dialog when camera permissions have been denied but user tries to access a camera feature. -->
    <string name="camera_permissions_needed_message">L\'access a la camera è necessari. Acceda als parameters dad Android, smatga sin permissiuns e lura sin permetter.</string>
    <!-- Text for the positive action button to go to Android Settings to grant permissions. -->
    <string name="camera_permissions_needed_positive_button_text">Ir als parameters</string>
    <!-- Text for the negative action button to dismiss the dialog. -->
    <string name="camera_permissions_needed_negative_button_text">Ignorar</string>

    <!-- Text for the banner message to tell users about our auto close feature. -->
    <string name="tab_tray_close_tabs_banner_message">Configurescha ils tabs averts uschia ch\'els vegnan serrads automaticamain sch\'els na vegnan betg duvrads per in di, in\'emna u in mais.</string>
    <!-- Text for the positive action button to go to Settings for auto close tabs. -->
    <string name="tab_tray_close_tabs_banner_positive_button_text">Mussar las opziuns</string>
    <!-- Text for the negative action button to dismiss the Close Tabs Banner. -->
    <string name="tab_tray_close_tabs_banner_negative_button_text">Serrar</string>

    <!-- Text for the banner message to tell users about our inactive tabs feature. -->
    <string name="tab_tray_inactive_onboarding_message">Ils tabs che ti n\'has betg consultà durant las ultimas duas emnas vegnan spustads nà qua.</string>
    <!-- Text for the action link to go to Settings for inactive tabs. -->
    <string name="tab_tray_inactive_onboarding_button_text">Deactivar en ils parameters</string>

    <!-- Text for title for the auto-close dialog of the inactive tabs. -->
    <string name="tab_tray_inactive_auto_close_title">Serrar automaticamain suenter in mais?</string>
    <!-- Text for the body for the auto-close dialog of the inactive tabs.
        The first parameter is the name of the application.-->
    <string name="tab_tray_inactive_auto_close_body_2">%1$s po serrar tabs che ti n\'has betg consultà durant l\'ultim mais.</string>
    <!-- Content description for close button in the auto-close dialog of the inactive tabs. -->
    <string name="tab_tray_inactive_auto_close_button_content_description">Serrar</string>

    <!-- Text for turn on auto close tabs button in the auto-close dialog of the inactive tabs. -->
    <string name="tab_tray_inactive_turn_on_auto_close_button_2">Activar la serrada automatica</string>


    <!-- Home screen icons - Long press shortcuts -->
    <!-- Shortcut action to open new tab -->
    <string name="home_screen_shortcut_open_new_tab_2">Nov tab</string>
    <!-- Shortcut action to open new private tab -->
    <string name="home_screen_shortcut_open_new_private_tab_2">Nov tab privat</string>

    <!-- Shortcut action to open Passwords screen -->
    <string name="home_screen_shortcut_passwords">Pleds-clav</string>

    <!-- Recent Tabs -->
    <!-- Header text for jumping back into the recent tab in the home screen -->
    <string name="recent_tabs_header">Turnar tar</string>
    <!-- Button text for showing all the tabs in the tabs tray -->
    <string name="recent_tabs_show_all">Mussar tut</string>

    <!-- Content description for the button which navigates the user to show all recent tabs in the tabs tray. -->
    <string name="recent_tabs_show_all_content_description_2">Buttun per mussar tut ils tabs averts dacurt</string>

    <!-- Text for button in synced tab card that opens synced tabs tray -->
    <string name="recent_tabs_see_all_synced_tabs_button_text">Mussar tut ils tabs sincronisads</string>
    <!-- Accessibility description for device icon used for recent synced tab -->
    <string name="recent_tabs_synced_device_icon_content_description">Apparat sincronisà</string>
    <!-- Text for the dropdown menu to remove a recent synced tab from the homescreen -->
    <string name="recent_synced_tab_menu_item_remove">Allontanar</string>
    <!-- Text for the menu button to remove a grouped highlight from the user's browsing history
         in the Recently visited section -->
    <string name="recent_tab_menu_item_remove">Allontanar</string>

    <!-- History Metadata -->
    <!-- Header text for a section on the home screen that displays grouped highlights from the
         user's browsing history, such as topics they have researched or explored on the web -->
    <string name="history_metadata_header_2">Visità dacurt</string>
    <!-- Text for the menu button to remove a grouped highlight from the user's browsing history
         in the Recently visited section -->
    <string name="recently_visited_menu_item_remove">Allontanar</string>

    <!-- Content description for the button which navigates the user to show all of their history. -->
    <string name="past_explorations_show_all_content_description_2">Mussar tut las navigaziuns vargadas</string>

    <!-- Browser Fragment -->
    <!-- Content description (not visible, for screen readers etc.): Navigate backward (browsing history) -->
    <string name="browser_menu_back">Enavos</string>
    <!-- Content description (not visible, for screen readers etc.): Navigate forward (browsing history) -->
    <string name="browser_menu_forward">Enavant</string>
    <!-- Content description (not visible, for screen readers etc.): Refresh current website -->
    <string name="browser_menu_refresh">Actualisar</string>
    <!-- Content description (not visible, for screen readers etc.): Stop loading current website -->
    <string name="browser_menu_stop">Fermar</string>
    <!-- Browser menu button that opens the extensions manager -->
    <string name="browser_menu_extensions">Extensiuns</string>
    <!-- Browser menu button that opens the extensions manager -->
    <string name="browser_menu_manage_extensions">Administrar las extensiuns</string>
    <!-- Browser menu button that opens AMO in a tab -->
    <string name="browser_menu_discover_more_extensions">Scuvrir ulteriuras extensiuns</string>
    <!-- Browser menu button that opens account settings -->
    <string name="browser_menu_account_settings">Infurmaziuns davart il conto</string>
    <!-- Browser menu button that sends a user to help articles -->
    <string name="browser_menu_help">Agid</string>
    <!-- Browser menu button that sends a to a the what's new article -->
    <string name="browser_menu_whats_new">Novaziuns</string>
    <!-- Browser menu button that opens the settings menu -->
    <string name="browser_menu_settings">Parameters</string>
    <!-- Browser menu button that opens a user's library -->
    <string name="browser_menu_library">Biblioteca</string>
    <!-- Browser menu toggle that requests a desktop site -->
    <string name="browser_menu_desktop_site">Per visur grond</string>
    <!-- Browser menu button that reopens a private tab as a regular tab -->
    <string name="browser_menu_open_in_regular_tab">Avrir en in tab normal</string>
    <!-- Browser menu toggle that adds a shortcut to the site on the device home screen. -->
    <string name="browser_menu_add_to_homescreen">Agiuntar al visur da partenza</string>
    <!-- Browser menu toggle that adds a shortcut to the site on the device home screen. -->
    <string name="browser_menu_add_to_homescreen_2">Agiuntar al visur da partenza…</string>
    <!-- Content description (not visible, for screen readers etc.) for the Resync tabs button -->
    <string name="resync_button_content_description">Resincronisar</string>
    <!-- Browser menu button that opens the find in page menu -->
    <string name="browser_menu_find_in_page">Tschertgar en la pagina</string>
    <!-- Browser menu button that opens the find in page menu -->
    <string name="browser_menu_find_in_page_2">Tschertgar en la pagina…</string>
    <!-- Browser menu button that opens the translations dialog, which has options to translate the current browser page. -->
    <string name="browser_menu_translations">Translatar la pagina</string>
    <!-- Browser menu button that saves the current tab to a collection -->
    <string name="browser_menu_save_to_collection">Memorisar en ina collecziun…</string>
    <!-- Browser menu button that saves the current tab to a collection -->
    <string name="browser_menu_save_to_collection_2">Memorisar en ina collecziun</string>
    <!-- Browser menu button that open a share menu to share the current site -->
    <string name="browser_menu_share">Cundivider</string>
    <!-- Browser menu button that open a share menu to share the current site -->
    <string name="browser_menu_share_2">Parter…</string>
    <!-- Browser menu button shown in custom tabs that opens the current tab in Fenix
        The first parameter is the name of the app defined in app_name (for example: Fenix) -->
    <string name="browser_menu_open_in_fenix">Avrir en %1$s</string>
    <!-- Browser menu text shown in custom tabs to indicate this is a Fenix tab
        The first parameter is the name of the app defined in app_name (for example: Fenix) -->
    <string name="browser_menu_powered_by">CUN TECNOLOGIA DA %1$s</string>
    <!-- Browser menu text shown in custom tabs to indicate this is a Fenix tab
        The first parameter is the name of the app defined in app_name (for example: Fenix) -->
    <string name="browser_menu_powered_by2">Cun tecnologia da %1$s</string>
    <!-- Browser menu button to put the current page in reader mode -->
    <string name="browser_menu_read">Modus da lectura</string>
    <!-- Browser menu button content description to close reader mode and return the user to the regular browser -->
    <string name="browser_menu_read_close">Serrar la vista da lectura</string>
    <!-- Browser menu button to open the current page in an external app -->
    <string name="browser_menu_open_app_link">Avrir en ina app</string>

    <!-- Browser menu button to show reader view appearance controls e.g. the used font type and size -->
    <string name="browser_menu_customize_reader_view">Persunalisar la vista da lectura</string>
    <!-- Browser menu button to show reader view appearance controls e.g. the used font type and size -->
    <string name="browser_menu_customize_reader_view_2">Persunalisar la vista da lectura</string>
    <!-- Browser menu label for adding a bookmark -->
    <string name="browser_menu_add">Agiuntar</string>
    <!-- Browser menu label for editing a bookmark -->
    <string name="browser_menu_edit">Modifitgar</string>

    <!-- Button shown on the home page that opens the Customize home settings -->
    <string name="browser_menu_customize_home_1">Persunalisar la pagina da partenza</string>

    <!-- Browser menu label to sign in to sync on the device using Mozilla accounts -->
    <string name="browser_menu_sign_in">S’annunziar</string>
    <!-- Browser menu caption label for the "Sign in" browser menu item described in `browser_menu_sign_in` -->
    <string name="browser_menu_sign_in_caption">Sincronisar pleds-clav, tabs e dapli</string>
    <!-- Browser menu label to sign back in to sync on the device when the user's account needs to be reauthenticated -->
    <string name="browser_menu_sign_back_in_to_sync">S’annunziar danovamain per sincronisar</string>
    <!-- Browser menu caption label for the "Sign back in to sync" browser menu item described in `browser_menu_sign_back_in_to_sync` when there is an error in syncing -->
    <string name="browser_menu_syncing_paused_caption">Sincronisaziun paussa</string>
    <!-- Browser menu label that creates a private tab -->
    <string name="browser_menu_new_private_tab">Nov tab privat</string>
    <!-- Browser menu label that navigates to the Password screen -->
    <string name="browser_menu_passwords">Pleds-clav</string>
    <!-- Browser menu label that navigates to the SUMO page for the Firefox for Android release notes.
         The first parameter is the name of the app defined in app_name (for example: Fenix)-->
    <string name="browser_menu_new_in_firefox">Novaziuns en %1$s</string>
    <!-- Browser menu label that toggles the request for the desktop site of the currently visited page -->
    <string name="browser_menu_switch_to_desktop_site">Midar a la versiun per visurs gronds</string>
    <!-- Browser menu label that toggles the request for the mobile site of the currently visited page -->
    <string name="browser_menu_switch_to_mobile_site">Midar a la website per mobils</string>
    <!-- Browser menu label that navigates to the page tools sub-menu -->
    <string name="browser_menu_tools">Utensils</string>
    <!-- Browser menu label that navigates to the save sub-menu, which contains various save related menu items such as
         bookmarking a page, saving to collection, shortcut or as a PDF, and adding to home screen -->
    <string name="browser_menu_save">Memorisar</string>

    <!-- Browser menu label that bookmarks the currently visited page -->
    <string name="browser_menu_bookmark_this_page">Agiuntar la pagina als segnapaginas</string>
    <!-- Browser menu label that navigates to the edit bookmark screen for the current bookmarked page -->
    <string name="browser_menu_edit_bookmark">Modifitgar il segnapagina</string>
    <!-- Browser menu label that the saves the currently visited page as a PDF -->
    <string name="browser_menu_save_as_pdf">Memorisar sco PDF…</string>
    <!-- Browser menu label for turning ON reader view of the current visited page -->
    <string name="browser_menu_turn_on_reader_view">Midar a la vista da lectura</string>
    <!-- Browser menu label for turning OFF reader view of the current visited page -->
    <string name="browser_menu_turn_off_reader_view">Bandunar la vista da lectura</string>
    <!-- Browser menu label for navigating to the translation feature, which provides language translation options the current visited page -->
    <string name="browser_menu_translate_page">Translatar la pagina…</string>
    <!-- Browser menu label that is displayed when the current page has been translated by the translation feature.
         The first parameter is the name of the language that page was translated to (e.g. English). -->
    <string name="browser_menu_translated_to">Translatà en %1$s</string>
    <!-- Browser menu label for the print feature -->
    <string name="browser_menu_print">Stampar…</string>

    <!-- Extensions management fragment -->
    <!-- Text displayed when there are no extensions to be shown -->
    <string name="extensions_management_no_extensions">Nagina extensiun disponibla</string>

    <!-- Browser Toolbar -->
    <!-- Content description for the Home screen button on the browser toolbar -->
    <string name="browser_toolbar_home">Visur da partenza</string>

    <!-- Content description (not visible, for screen readers etc.): Erase button: Erase the browsing
         history and go back to the home screen. -->
    <string name="browser_toolbar_erase">Stizzar la cronologia</string>
    <!-- Content description for the translate page toolbar button that opens the translations dialog when no translation has occurred. -->
    <string name="browser_toolbar_translate">Translatar la pagina</string>

    <!-- Content description (not visible, for screen readers etc.) for the translate page toolbar button that opens the translations dialog when the page is translated successfully.
         The first parameter is the name of the language that is displayed in the original page. (For example: English)
         The second parameter is the name of the language which the page was translated to. (For example: French) -->
    <string name="browser_toolbar_translated_successfully">Pagina translatada per %2$s, l’original è en %1$s.</string>

    <!-- Locale Settings Fragment -->
    <!-- Content description for tick mark on selected language -->
    <string name="a11y_selected_locale_content_description">Lingua tschernida</string>
    <!-- Text for default locale item -->
    <string name="default_locale_text">Utilisar la lingua da l\'apparat</string>
    <!-- Placeholder text shown in the search bar before a user enters text -->
    <string name="locale_search_hint">Tschertgar ina lingua</string>

    <!-- Search Fragment -->
    <!-- Button in the search view that lets a user search by scanning a QR code -->
    <string name="search_scan_button">Scannar</string>
    <!-- Button in the search view when shortcuts are displayed that takes a user to the search engine settings -->
    <string name="search_shortcuts_engine_settings">Parameters da la maschina da tschertgar</string>
    <!-- Button in the search view that lets a user navigate to the site in their clipboard -->
    <string name="awesomebar_clipboard_title">Encollar la colliaziun en l\'archiv provisoric</string>
    <!-- Button in the search suggestions onboarding that allows search suggestions in private sessions -->
    <string name="search_suggestions_onboarding_allow_button">Permetter</string>
    <!-- Button in the search suggestions onboarding that does not allow search suggestions in private sessions -->
    <string name="search_suggestions_onboarding_do_not_allow_button">Betg permetter</string>
    <!-- Search suggestion onboarding hint title text -->
    <string name="search_suggestions_onboarding_title">Permetter propostas da tschertga en sesidas privatas?</string>
    <!-- Search suggestion onboarding hint description text, first parameter is the name of the app defined in app_name (for example: Fenix)-->
    <string name="search_suggestions_onboarding_text">%s vegn a trametter tut quai che ti tippas en la trav d\'adressas a tia maschina da tschertgar da standard.</string>

    <!-- Search engine suggestion title text. The first parameter is the name of the suggested engine-->
    <string name="search_engine_suggestions_title">Tschertgar cun %s</string>
    <!-- Search engine suggestion description text -->
    <string name="search_engine_suggestions_description">Tschertgar direct en la trav d\'adressas</string>

    <!-- Menu option in the search selector menu to open the search settings -->
    <string name="search_settings_menu_item">Parameters da tschertga</string>

    <!-- Header text for the search selector menu -->
    <string name="search_header_menu_item_2">Questa giada tschertgar cun/en:</string>

    <!-- Content description (not visible, for screen readers etc.): Search engine icon. The first parameter is the search engine name (for example: DuckDuckGo). -->
    <string name="search_engine_icon_content_description" tools:ignore="UnusedResources">Maschina da tschertgar %s</string>

    <!-- Home onboarding -->
    <!-- Onboarding home screen popup dialog, shown on top of the Jump back in section. -->
    <string name="onboarding_home_screen_jump_back_contextual_hint_2">Emprenda d\'enconuscher tia pagina da partenza persunalisada. Tabs recents, segnapaginas e resultats da tschertga vegnan a cumparair qua.</string>
    <!-- Home onboarding dialog welcome screen title text. -->
    <string name="onboarding_home_welcome_title_2">Bainvegni en in internet pli persunal</string>
    <!-- Home onboarding dialog welcome screen description text. -->
    <string name="onboarding_home_welcome_description">Novas colurs. Dapli protecziun da datas. Ma il medem engaschi per las persunas, betg per il profit.</string>
    <!-- Home onboarding dialog sign into sync screen title text. -->
    <string name="onboarding_home_sync_title_3">La midada dad in visur a l\'auter è ussa pli simpla che mai</string>
    <!-- Home onboarding dialog sign into sync screen description text. -->
    <string name="onboarding_home_sync_description">Cuntinuescha là nua che ti has smess cun ils tabs dad auters apparats che figureschan ussa sin tia pagina da partenza.</string>
    <!-- Text for the button to continue the onboarding on the home onboarding dialog. -->
    <string name="onboarding_home_get_started_button">Emprims pass</string>
    <!-- Text for the button to navigate to the sync sign in screen on the home onboarding dialog. -->
    <string name="onboarding_home_sign_in_button">S\'annunziar</string>
    <!-- Text for the button to skip the onboarding on the home onboarding dialog. -->
    <string name="onboarding_home_skip_button">Sursiglir</string>
    <!-- Onboarding home screen sync popup dialog message, shown on top of Recent Synced Tabs in the Jump back in section. -->
    <string name="sync_cfr_message">Tes tabs vegnan sincronisads! Cuntinuescha là nua che ti has smess sin tes auter apparat.</string>

    <!-- Content description (not visible, for screen readers etc.): Close button for the home onboarding dialog -->
    <string name="onboarding_home_content_description_close_button">Serrar</string>

    <!-- Notification pre-permission dialog -->
    <!-- Enable notification pre permission dialog title
        The first parameter is the name of the app defined in app_name (for example: Fenix) -->
    <string name="onboarding_home_enable_notifications_title" moz:removedIn="124" tools:ignore="UnusedResources">Communicaziuns ta gidan da far dapli cun %s</string>
    <!-- Enable notification pre permission dialog description with rationale
        The first parameter is the name of the app defined in app_name (for example: Fenix) -->
    <string name="onboarding_home_enable_notifications_description" moz:removedIn="124" tools:ignore="UnusedResources">Sincronisescha tes tabs tranter apparats, administrescha las telechargiadas, retschaiva tips per profitar il meglier da la protecziun da datas da %s ed auter pli.</string>
    <!-- Text for the button to request notification permission on the device -->
    <string name="onboarding_home_enable_notifications_positive_button" moz:removedIn="124" tools:ignore="UnusedResources">Cuntinuar</string>
    <!-- Text for the button to not request notification permission on the device and dismiss the dialog -->
    <string name="onboarding_home_enable_notifications_negative_button" moz:removedIn="124" tools:ignore="UnusedResources">Betg ussa</string>

    <!-- Juno first user onboarding flow experiment, strings are marked unused as they are only referenced by Nimbus experiments. -->
    <!-- Description for learning more about our privacy notice. -->
    <string name="juno_onboarding_privacy_notice_text">Las directivas da Firefox per la protecziun da datas</string>
    <!-- Title for set firefox as default browser screen used by Nimbus experiments. -->
    <string name="juno_onboarding_default_browser_title_nimbus_2">Nus ta protegin cun plaschair</string>
    <!-- Title for set firefox as default browser screen used by Nimbus experiments.
        Note: The word "Firefox" should NOT be translated -->
    <string name="juno_onboarding_default_browser_title_nimbus_3" tools:ignore="UnusedResources">Ve a savair pertge che milliuns persunas aman Firefox</string>
    <!-- Title for set firefox as default browser screen used by Nimbus experiments. -->
    <string name="juno_onboarding_default_browser_title_nimbus_4" tools:ignore="UnusedResources">La navigaziun segira cun pli gronda tscherna</string>
    <!-- Description for set firefox as default browser screen used by Nimbus experiments. -->
    <string name="juno_onboarding_default_browser_description_nimbus_3">Noss navigatur dad in’organisaziun senza finamira da profit, gida ad evitar che interpresas ta persequiteschian a la zuppada en il web.</string>
    <!-- Description for set firefox as default browser screen used by Nimbus experiments. -->
    <string name="juno_onboarding_default_browser_description_nimbus_4" tools:ignore="UnusedResources">Dapli che 100 milliuns persunas protegian lur sfera privata cun tscherner in navigatur dad ina organisaziun senza finamira da profit.</string>
    <!-- Description for set firefox as default browser screen used by Nimbus experiments. -->
    <string name="juno_onboarding_default_browser_description_nimbus_5" tools:ignore="UnusedResources">Ils fastizaders enconuschents? Bloccads automaticamain. Extensiuns? Emprova tuttas 700. PDFs? Noss lectur integrà als administrescha senza problems.</string>
    <!-- Description for set firefox as default browser screen used by Nimbus experiments. -->
    <string name="juno_onboarding_default_browser_description_nimbus_2" moz:RemovedIn="124" tools:ignore="UnusedResources">Noss navigatur dad in\'organisaziun senza finamira da profit, gida ad evitar che interpresas ta persequiteschian a la zuppada en il web.\n
\nLegia dapli dal tema en nossas infurmaziuns davart la protecziun da datas.</string>
    <!-- Text for the link to the privacy notice webpage for set as firefox default browser screen.
    This is part of the string with the key "juno_onboarding_default_browser_description". -->
    <string name="juno_onboarding_default_browser_description_link_text" moz:RemovedIn="124" tools:ignore="UnusedResources">infurmaziuns davart la protecziun da datas</string>
    <!-- Text for the button to set firefox as default browser on the device -->
    <string name="juno_onboarding_default_browser_positive_button" tools:ignore="UnusedResources">Definir sco navigatur da standard</string>
    <!-- Text for the button dismiss the screen and move on with the flow -->
    <string name="juno_onboarding_default_browser_negative_button" tools:ignore="UnusedResources">Betg ussa</string>
    <!-- Title for sign in to sync screen. -->
    <string name="juno_onboarding_sign_in_title_2">Criptescha tias datas cun midar dad in apparat a tschel</string>
    <!-- Description for sign in to sync screen. Nimbus experiments do not support string placeholders.
     Note: The word "Firefox" should NOT be translated -->
    <string name="juno_onboarding_sign_in_description_2" moz:RemovedIn="130" tools:ignore="UnusedResources">Sche ti es annunzià e sincroniseschas tias datas, es ti pli segir. Firefox criptescha tes pleds-clav, segnapaginas e dapli.</string>
    <!-- Description for sign in to sync screen. Nimbus experiments do not support string placeholders.
     Note: The word "Firefox" should NOT be translated -->
    <string name="juno_onboarding_sign_in_description_3">Firefox criptescha tes pleds-clav, segnapaginas e dapli cura che ti sincroniseschas tias datas.</string>
    <!-- Text for the button to sign in to sync on the device -->
    <string name="juno_onboarding_sign_in_positive_button" tools:ignore="UnusedResources">S\'annunziar</string>
    <!-- Text for the button dismiss the screen and move on with the flow -->
    <string name="juno_onboarding_sign_in_negative_button" tools:ignore="UnusedResources">Betg ussa</string>
    <!-- Title for enable notification permission screen used by Nimbus experiments. Nimbus experiments do not support string placeholders.
        Note: The word "Firefox" should NOT be translated -->
    <string name="juno_onboarding_enable_notifications_title_nimbus_2">Cun communicaziuns es ti pli segir en Firefox</string>
    <!-- Description for enable notification permission screen used by Nimbus experiments. Nimbus experiments do not support string placeholders.
       Note: The word "Firefox" should NOT be translated -->
    <string name="juno_onboarding_enable_notifications_description_nimbus_2">Trametta tabs a moda segira dad in da tes apparats a tschel e scuvra autras funcziuns per la protecziun da datas da Firefox.</string>
    <!-- Text for the button to request notification permission on the device -->
    <string name="juno_onboarding_enable_notifications_positive_button" tools:ignore="UnusedResources">Activar las communicaziuns</string>
    <!-- Text for the button dismiss the screen and move on with the flow -->
    <string name="juno_onboarding_enable_notifications_negative_button" tools:ignore="UnusedResources">Betg ussa</string>

    <!-- Title for add search widget screen used by Nimbus experiments. Nimbus experiments do not support string placeholders.
        Note: The word "Firefox" should NOT be translated -->
    <string name="juno_onboarding_add_search_widget_title" tools:ignore="UnusedResources">Emprova il widget da retschertga da Firefox</string>
    <!-- Description for add search widget screen used by Nimbus experiments. Nimbus experiments do not support string placeholders.
        Note: The word "Firefox" should NOT be translated -->
    <string name="juno_onboarding_add_search_widget_description" tools:ignore="UnusedResources">Cun Firefox sin tes visur da partenza has ti in svelt access al navigatur che dat la prioritad a la protecziun da datas e blochescha fastizaders interpaginals.</string>
    <!-- Text for the button to add search widget on the device used by Nimbus experiments. Nimbus experiments do not support string placeholders.
        Note: The word "Firefox" should NOT be translated -->
    <string name="juno_onboarding_add_search_widget_positive_button" tools:ignore="UnusedResources">Agiuntar il widget da Firefox</string>
    <!-- Text for the button to dismiss the screen and move on with the flow -->
    <string name="juno_onboarding_add_search_widget_negative_button" tools:ignore="UnusedResources">Betg ussa</string>

    <!-- Search Widget -->
    <!-- Content description for searching with a widget. The first parameter is the name of the application.-->
    <string name="search_widget_content_description_2">Avrir in nov tab da %1$s</string>
    <!-- Text preview for smaller sized widgets -->
    <string name="search_widget_text_short">Tschertgar</string>
    <!-- Text preview for larger sized widgets -->
    <string name="search_widget_text_long">Tschertgar en il web</string>

    <!-- Content description (not visible, for screen readers etc.): Voice search -->
    <string name="search_widget_voice">Tschertga vocala</string>

    <!-- Preferences -->
    <!-- Title for the settings page-->
    <string name="settings">Parameters</string>
    <!-- Preference category for general settings -->
    <string name="preferences_category_general">General</string>
    <!-- Preference category for all links about Fenix -->
    <string name="preferences_category_about">Davart</string>
    <!-- Preference category for settings related to changing the default search engine -->
    <string name="preferences_category_select_default_search_engine">Tscherner in\'opziun</string>
    <!-- Preference for settings related to managing search shortcuts for the quick search menu -->
    <string name="preferences_manage_search_shortcuts_2">Administrar maschinas da tschertgar alternativas</string>
    <!-- Summary for preference for settings related to managing search shortcuts for the quick search menu -->
    <string name="preferences_manage_search_shortcuts_summary">Modifitgar las maschinas visiblas en il menu da tschertga</string>
    <!-- Preference category for settings related to managing search shortcuts for the quick search menu -->
    <string name="preferences_category_engines_in_search_menu">Maschinas visiblas en il menu da tschertga</string>
    <!-- Preference for settings related to changing the default search engine -->
    <string name="preferences_default_search_engine">Maschina da tschertgar da standard</string>
    <!-- Preference for settings related to Search -->
    <string name="preferences_search">Tschertga</string>
    <!-- Preference for settings related to Search engines -->
    <string name="preferences_search_engines">Maschinas da tschertgar</string>
    <!-- Preference for settings related to Search engines suggestions-->
    <string name="preferences_search_engines_suggestions">Propostas da maschinas da tschertgar</string>
    <!-- Preference Category for settings related to Search address bar -->
    <string name="preferences_settings_address_bar">Preferenzas per la trav d\'adressas</string>
    <!-- Preference Category for settings to Firefox Suggest -->
    <string name="preference_search_address_bar_fx_suggest">Trav d\'adressas – propostas da Firefox</string>
    <!-- Preference link to Learn more about Firefox Suggest -->
    <string name="preference_search_learn_about_fx_suggest">Ulteriuras infurmaziuns davart propostas da Firefox</string>
    <!-- Preference link to rating Fenix on the Play Store -->
    <string name="preferences_rate">Valitar en Google Play</string>
    <!-- Preference linking to about page for Fenix
        The first parameter is the name of the app defined in app_name (for example: Fenix) -->
    <string name="preferences_about">Davart %1$s</string>
    <!-- Preference for settings related to changing the default browser -->
    <string name="preferences_set_as_default_browser">Definir sco navigatur da standard</string>
    <!-- Preference category for advanced settings -->
    <string name="preferences_category_advanced">Avanzà</string>
    <!-- Preference category for privacy and security settings -->
    <string name="preferences_category_privacy_security">Protecziun da datas e segirezza</string>
    <!-- Preference for advanced site permissions -->
    <string name="preferences_site_permissions">Autorisaziuns per la website</string>
    <!-- Preference for private browsing options -->
    <string name="preferences_private_browsing_options">Modus privat</string>
    <!-- Preference for opening links in a private tab-->
    <string name="preferences_open_links_in_a_private_tab">Avrir colliaziuns en in tab privat</string>
    <!-- Preference for allowing screenshots to be taken while in a private tab-->
    <string name="preferences_allow_screenshots_in_private_mode">Permetter maletgs dal visur en il modus privat</string>
    <!-- Will inform the user of the risk of activating Allow screenshots in private browsing option -->
    <string name="preferences_screenshots_in_private_mode_disclaimer">Sche permess, èn tabs privats era visibels en cas che pliras apps èn avertas</string>
    <!-- Preference for adding private browsing shortcut -->
    <string name="preferences_add_private_browsing_shortcut">Agiuntar ina scursanida al modus privat</string>
    <!-- Preference for enabling "HTTPS-Only" mode -->
    <string name="preferences_https_only_title">Modus mo HTTPS</string>

    <!-- Label for cookie banner section in quick settings panel. -->
    <string name="cookie_banner_blocker">Bloccada da bandieras da cookies</string>
    <!-- Preference for removing cookie/consent banners from sites automatically in private mode. See reduce_cookie_banner_summary for additional context. -->
    <string name="preferences_cookie_banner_reduction_private_mode">Bloccada da bandieras da cookies en il modus privat</string>

    <!-- Text for indicating cookie banner handling is off this site, this is shown as part of the protections panel with the tracking protection toggle -->
    <string name="reduce_cookie_banner_off_for_site">Deactivà per questa website</string>
    <!-- Text for cancel button indicating that cookie banner reduction is not supported for the current site, this is shown as part of the cookie banner details view. -->
    <string name="cookie_banner_handling_details_site_is_not_supported_cancel_button">Interrumper</string>
    <!-- Text for request support button indicating that cookie banner reduction is not supported for the current site, this is shown as part of the cookie banner details view. -->
    <string name="cookie_banner_handling_details_site_is_not_supported_request_support_button_2">Trametter la dumonda</string>
    <!-- Text for title indicating that cookie banner reduction is not supported for the current site, this is shown as part of the cookie banner details view. -->
    <string name="cookie_banner_handling_details_site_is_not_supported_title_2">Dumandar da sustegnair era questa website?</string>
    <!-- Label for the snackBar, after the user reports with success a website where cookie banner reducer did not work -->
    <string name="cookie_banner_handling_report_site_snack_bar_text_2">Tramess la dumonda</string>
    <!-- Text for indicating cookie banner handling is on this site, this is shown as part of the protections panel with the tracking protection toggle -->
    <string name="reduce_cookie_banner_on_for_site">Activà per questa website</string>
    <!-- Text for indicating that a request for unsupported site was sent to Nimbus (it's a Mozilla library for experiments), this is shown as part of the protections panel with the tracking protection toggle -->
    <string name="reduce_cookie_banner_unsupported_site_request_submitted_2">Tramess la dumonda da sustegnair</string>
    <!-- Text for indicating cookie banner handling is currently not supported for this site, this is shown as part of the protections panel with the tracking protection toggle -->
    <string name="reduce_cookie_banner_unsupported_site">Questa website na vegn actualmain betg sustegnida</string>

    <!-- Title text for a detail explanation indicating cookie banner handling is on this site, this is shown as part of the cookie banner panel in the toolbar. The first parameter is a shortened URL of the current site-->
    <string name="reduce_cookie_banner_details_panel_title_on_for_site_1">Activar la bloccada da bandieras da cookies per %1$s?</string>
    <!-- Title text for a detail explanation indicating cookie banner handling is off this site, this is shown as part of the cookie banner panel in the toolbar. The first parameter is a shortened URL of the current site-->
    <string name="reduce_cookie_banner_details_panel_title_off_for_site_1">Deactivar la bloccada da bandieras da cookies per %1$s?</string>
    <!-- Title text for a detail explanation indicating cookie banner reducer didn't work for the current site, this is shown as part of the cookie banner panel in the toolbar. The first parameter is the application name-->
    <string name="reduce_cookie_banner_details_panel_title_unsupported_site_request_2">%1$s na po betg refusar automaticamain dumondas da deponer cookies da questa website. Ti pos trametter ina dumonda da sustegnair questa website en avegnir.</string>
    <!-- Long text for a detail explanation indicating what will happen if cookie banner handling is off for a site, this is shown as part of the cookie banner panel in the toolbar. The first parameter is the application name -->
    <string name="reduce_cookie_banner_details_panel_description_off_for_site_1">Suenter la deactivaziun vegn %1$s ad allontanar ils cookies e rechargiar questa website. Quai po ta deconnectar da la website e svidar eventuals chanasters da cumpras.</string>
    <!-- Long text for a detail explanation indicating what will happen if cookie banner handling is on for a site, this is shown as part of the cookie banner panel in the toolbar. The first parameter is the application name -->
    <string name="reduce_cookie_banner_details_panel_description_on_for_site_3">Activescha la bloccada e %1$s vegn ad empruvar da refusar automaticamain tut las bandieras da cookies sin questa website.</string>

    <!--Title for the cookie banner re-engagement CFR, the placeholder is replaced with app name -->
    <string name="cookie_banner_cfr_title">%1$s ha refusà cookies per tai</string>
    <!--Message for the cookie banner re-engagement CFR -->
    <string name="cookie_banner_cfr_message">Damain distracziun, damain cookies che ta fastizeschan sin questa website.</string>

    <!-- Description of the preference to enable "HTTPS-Only" mode. -->
    <string name="preferences_https_only_summary">Empruvar da connectar automaticamain cun websites cun agid dal protocol da criptadi HTTPS per dapli segirezza.</string>
    <!-- Summary of https only preference if https only is set to off -->
    <string name="preferences_https_only_off">Deactivà</string>
    <!-- Summary of https only preference if https only is set to on in all tabs -->
    <string name="preferences_https_only_on_all">Activà en tut ils tabs</string>
    <!-- Summary of https only preference if https only is set to on in private tabs only -->
    <string name="preferences_https_only_on_private">Activà en ils tabs privats</string>
    <!-- Text displayed that links to website containing documentation about "HTTPS-Only" mode -->
    <string name="preferences_http_only_learn_more">Ulteriuras infurmaziuns</string>
    <!-- Option for the https only setting -->
    <string name="preferences_https_only_in_all_tabs">Activar en tut ils tabs</string>
    <!-- Option for the https only setting -->
    <string name="preferences_https_only_in_private_tabs">Activar mo en tabs privats</string>
    <!-- Title shown in the error page for when trying to access a http website while https only mode is enabled. -->
    <string name="errorpage_httpsonly_title">Website segirada betg disponibla</string>
    <!-- Message shown in the error page for when trying to access a http website while https only mode is enabled. The message has two paragraphs. This is the first. -->
    <string name="errorpage_httpsonly_message_title">Probablamain na sustegna la website simplamain betg HTTPS.</string>
    <!-- Message shown in the error page for when trying to access a http website while https only mode is enabled. The message has two paragraphs. This is the second. -->
    <string name="errorpage_httpsonly_message_summary">Tuttina èsi pussaivel ch\'i sa tracta dad ina attatga. Sche ti visitas la website, na duessas ti endatar naginas infurmaziuns sensiblas. Sche ti cuntinueschas vegn il modus mo HTTPS deactivà temporarmain per la website.</string>
    <!-- Preference for accessibility -->
    <string name="preferences_accessibility">Accessibladad</string>
    <!-- Preference to override the Mozilla account server -->
    <string name="preferences_override_account_server">Agen server per contos Mozilla</string>
    <!-- Preference to override the Sync token server -->
    <string name="preferences_override_sync_tokenserver">Server persunalisà per Sync</string>
    <!-- Toast shown after updating the Mozilla account/Sync server override preferences -->
    <string name="toast_override_account_sync_server_done">Il server per il conto da Mozilla/Sync è vegnì modifitgà. L\'applicaziun vegn serrada per applitgar las midadas…</string>
    <!-- Preference category for account information -->
    <string name="preferences_category_account">Conto</string>
    <!-- Preference for changing where the toolbar is positioned -->
    <string name="preferences_toolbar" moz:removedIn="129" tools:ignore="UnusedResources">Travs d\'utensils</string>
    <!-- Preference for changing where the AddressBar is positioned -->
    <string name="preferences_toolbar_2">Posiziun da la trav d’adressas</string>
    <!-- Preference for changing default theme to dark or light mode -->
    <string name="preferences_theme">Design</string>
    <!-- Preference for customizing the home screen -->
    <string name="preferences_home_2">Pagina da partenza</string>
    <!-- Preference for gestures based actions -->
    <string name="preferences_gestures">Gests</string>
    <!-- Preference for settings related to visual options -->
    <string name="preferences_customize">Persunalisar</string>
    <!-- Preference description for banner about signing in -->
    <string name="preferences_sign_in_description_2">T\'annunzia per sincronisar tabs, segnapaginas, pleds-clav e dapli.</string>
    <!-- Preference shown instead of account display name while account profile information isn't available yet. -->
    <string name="preferences_account_default_name_2">Conto Mozilla</string>
    <!-- Preference text for account title when there was an error syncing FxA -->
    <string name="preferences_account_sync_error">Ta reconnectescha per cuntinuar cun la sincronisaziun</string>
    <!-- Preference for language -->
    <string name="preferences_language">Lingua</string>
    <!-- Preference for translations -->
    <string name="preferences_translations">Translaziuns</string>
    <!-- Preference for data choices -->
    <string name="preferences_data_choices">Decisiuns areguard datas</string>
    <!-- Preference for data collection -->
    <string name="preferences_data_collection">Datas rimnadas</string>
    <!-- Preference for developers -->
    <string name="preferences_remote_debugging">Debugging a distanza via USB</string>
    <!-- Preference title for switch preference to show search suggestions -->
    <string name="preferences_show_search_suggestions">Mussar propostas da tschertga</string>
    <!-- Preference title for switch preference to show voice search button -->
    <string name="preferences_show_voice_search">Mussar la tschertga vocala</string>
    <!-- Preference title for switch preference to show search suggestions also in private mode -->
    <string name="preferences_show_search_suggestions_in_private">Mussar en sesidas privatas</string>

    <!-- Preference title for switch preference to show a clipboard suggestion when searching -->
    <string name="preferences_show_clipboard_suggestions">Mussar propostas ord l\'archiv provisoric</string>
    <!-- Preference title for switch preference to suggest browsing history when searching -->
    <string name="preferences_search_browsing_history">Tschertgar en la cronologia da navigaziun</string>
    <!-- Preference title for switch preference to suggest bookmarks when searching -->
    <string name="preferences_search_bookmarks">Tschertgar en ils segnapaginas</string>
    <!-- Preference title for switch preference to suggest synced tabs when searching -->
    <string name="preferences_search_synced_tabs">Tschertgar en ils tabs sincronisads</string>
    <!-- Preference for account settings -->
    <string name="preferences_account_settings">Parameters dal conto</string>
    <!-- Preference for enabling url autocomplete-->
    <string name="preferences_enable_autocomplete_urls">Cumplettar automaticamain URLs</string>
    <!-- Preference title for switch preference to show sponsored Firefox Suggest search suggestions -->
    <string name="preferences_show_sponsored_suggestions">Propostas da sponsurs</string>
    <!-- Summary for preference to show sponsored Firefox Suggest search suggestions.
         The first parameter is the name of the application. -->
    <string name="preferences_show_sponsored_suggestions_summary">Sustegna %1$s cun propostas occasiunalas sponsurisadas </string>
    <!-- Preference title for switch preference to show Firefox Suggest search suggestions for web content.
         The first parameter is the name of the application. -->
    <string name="preferences_show_nonsponsored_suggestions">Propostas da %1$s</string>
    <!-- Summary for preference to show Firefox Suggest search suggestions for web content -->
    <string name="preferences_show_nonsponsored_suggestions_summary">Retschaiva propostas dal web en connex cun tia tschertga</string>
    <!-- Preference for open links in third party apps -->
    <string name="preferences_open_links_in_apps">Avrir colliaziuns en apps</string>
    <!-- Preference for open links in third party apps always open in apps option -->
    <string name="preferences_open_links_in_apps_always">Adina</string>
    <!-- Preference for open links in third party apps ask before opening option -->
    <string name="preferences_open_links_in_apps_ask">Dumandar avant che avrir</string>
    <!-- Preference for open links in third party apps never open in apps option -->
    <string name="preferences_open_links_in_apps_never">Mai</string>
    <!-- Preference for open download with an external download manager app -->
    <string name="preferences_external_download_manager">Administraziun da telechargiadas externa</string>
    <!-- Preference for enabling gecko engine logs -->
    <string name="preferences_enable_gecko_logs">Activar la protocollaziun da Gecko</string>
    <!-- Message to indicate users that we are quitting the application to apply the changes -->
    <string name="quit_application">Serrar l\'applicaziun per applitgar las midadas…</string>

    <!-- Preference for extensions -->
    <string name="preferences_extensions">Extensiuns</string>
    <!-- Preference for installing a local extension -->
    <string name="preferences_install_local_extension">Installar ina extensiun a basa d’ina datoteca</string>
    <!-- Preference for notifications -->
    <string name="preferences_notifications">Communicaziuns</string>

    <!-- Summary for notification preference indicating notifications are allowed -->
    <string name="notifications_allowed_summary">Permessas</string>
    <!-- Summary for notification preference indicating notifications are not allowed -->
    <string name="notifications_not_allowed_summary">Betg permessas</string>

    <!-- Add-on Permissions -->
    <!-- The title of the required permissions section from addon's permissions screen -->
    <string name="addons_permissions_heading_required" tools:ignore="UnusedResources">Obligatoric</string>
    <!-- The title of the optional permissions section from addon's permissions screen -->
    <string name="addons_permissions_heading_optional" tools:ignore="UnusedResources">Facultativ</string>
    <!-- The title of the origin permission option allowing a user to enable the extension to run on all sites -->
    <string name="addons_permissions_allow_for_all_sites" tools:ignore="UnusedResources">Permetter per tut las websites</string>
    <!-- The subtitle for the allow for all sites preference toggle -->
    <string name="addons_permissions_allow_for_all_sites_subtitle" tools:ignore="UnusedResources">Sche ti ta fidas da questa extensiun, la pos ti permetter sin tut las websites.</string>

    <!-- The text shown when an extension does not require permissions -->
    <string name="addons_does_not_require_permissions">Questa extensiun na pretenda naginas autorisaziuns.</string>

    <!-- Add-on Preferences -->
    <!-- Preference to customize the configured AMO (addons.mozilla.org) collection -->
    <string name="preferences_customize_extension_collection">Collecziun dad extensiuns persunalisada</string>
    <!-- Button caption to confirm the add-on collection configuration -->
    <string name="customize_addon_collection_ok">OK</string>
    <!-- Button caption to abort the add-on collection configuration -->
    <string name="customize_addon_collection_cancel">Interrumper</string>
    <!-- Hint displayed on input field for custom collection name -->
    <string name="customize_addon_collection_hint">Num da la collecziun</string>
    <!-- Hint displayed on input field for custom collection user ID-->
    <string name="customize_addon_collection_user_hint">Possessur da la collecziun (ID da l\'utilisader)</string>

    <!-- Toast shown after confirming the custom extension collection configuration -->
    <string name="toast_customize_extension_collection_done">Modifitgà la collecziun dad extensiuns. L’applicaziun vegn serrada per applitgar las midadas…</string>

    <!-- Customize Home -->
    <!-- Header text for jumping back into the recent tab in customize the home screen -->
    <string name="customize_toggle_jump_back_in">Cuntinuar qua</string>
    <!-- Title for the customize home screen section with bookmarks. -->
    <string name="customize_toggle_bookmarks">Segnapaginas</string>
    <!-- Title for the customize home screen section with recently visited. Recently visited is
    a section where users see a list of tabs that they have visited in the past few days -->
    <string name="customize_toggle_recently_visited">Visità dacurt</string>

    <!-- Title for the customize home screen section with Pocket. -->
    <string name="customize_toggle_pocket_2">Istorgias che dattan da pensar</string>
    <!-- Summary for the customize home screen section with Pocket. The first parameter is product name Pocket -->
    <string name="customize_toggle_pocket_summary">Artitgels da %s</string>
    <!-- Title for the customize home screen section with sponsored Pocket stories. -->
    <string name="customize_toggle_pocket_sponsored">Artitgels sponsurads</string>
    <!-- Title for the opening wallpaper settings screen -->
    <string name="customize_wallpapers">Maletgs dal fund davos</string>
    <!-- Title for the customize home screen section with sponsored shortcuts. -->
    <string name="customize_toggle_contile">Scursanidas sponsuradas</string>

    <!-- Wallpapers -->
    <!-- Content description for various wallpapers. The first parameter is the name of the wallpaper -->
    <string name="wallpapers_item_name_content_description">Element da maletg dal fund davos: %1$s</string>
    <!-- Snackbar message for when wallpaper is selected -->
    <string name="wallpaper_updated_snackbar_message">Actualisà il maletg dal fund davos!</string>
    <!-- Snackbar label for action to view selected wallpaper -->
    <string name="wallpaper_updated_snackbar_action">Mussar</string>
    <!-- Snackbar message for when wallpaper couldn't be downloaded -->
    <string name="wallpaper_download_error_snackbar_message">Impussibel da telechargiar il maletg dal fund davos</string>
    <!-- Snackbar label for action to retry downloading the wallpaper -->
    <string name="wallpaper_download_error_snackbar_action">Empruvar anc ina giada</string>
    <!-- Snackbar message for when wallpaper couldn't be selected because of the disk error -->
    <string name="wallpaper_select_error_snackbar_message">Impussibel da midar il maletg dal fund davos</string>
    <!-- Text displayed that links to website containing documentation about the "Limited Edition" wallpapers. -->
    <string name="wallpaper_learn_more">Ulteriuras infurmaziuns</string>

    <!-- Text for classic wallpapers title. The first parameter is the Firefox name. -->
    <string name="wallpaper_classic_title">%s classic</string>
    <!-- Text for artist series wallpapers title. "Artist series" represents a collection of artist collaborated wallpapers. -->
    <string name="wallpaper_artist_series_title">Seria d\'art</string>
    <!-- Description text for the artist series wallpapers with learn more link. The first parameter is the learn more string defined in wallpaper_learn_more. "Independent voices" is the name of the wallpaper collection -->
    <string name="wallpaper_artist_series_description_with_learn_more">La collecziun «Vuschs independentas». %s</string>
    <!-- Description text for the artist series wallpapers. "Independent voices" is the name of the wallpaper collection -->
    <string name="wallpaper_artist_series_description">La collecziun «Vuschs independentas».</string>
    <!-- Wallpaper onboarding dialog header text. -->
    <string name="wallpapers_onboarding_dialog_title_text">Emprova cun in zic colur</string>
    <!-- Wallpaper onboarding dialog body text. -->
    <string name="wallpapers_onboarding_dialog_body_text">Tscherna in maletg dal fund davos che ta correspunda.</string>
    <!-- Wallpaper onboarding dialog learn more button text. The button navigates to the wallpaper settings screen. -->
    <string name="wallpapers_onboarding_dialog_explore_more_button_text">Scuvrir ulteriurs maletgs dal fund davos</string>

    <!-- Add-ons general availability nimbus message-->
    <!-- Title of the Nimbus message for extension general availability-->
    <string name="addon_ga_message_title_2" tools:ignore="UnusedResources">Novas extensiuns disponiblas</string>
    <!-- Body of the Nimbus message for add-ons general availability. 'Firefox' intentionally hardcoded here-->
    <string name="addon_ga_message_body" tools:ignore="UnusedResources">Scuvra dapli che 100 novas extensiuns per persunalisar Firefox.</string>

    <!-- Button text of the Nimbus message for extensions general availability. -->
    <string name="addon_ga_message_button_2" tools:ignore="UnusedResources">Scuvrir las extensiuns</string>

    <!-- Extension process crash dialog to user -->
    <!-- Title of the extension crash dialog shown to the user when enough errors have occurred with extensions and they need to be temporarily disabled -->
    <string name="extension_process_crash_dialog_title">Las extensiuns èn deactivadas temporarmain</string>
    <!-- This is a message shown to the user when too many errors have occurred with the extensions process and they have been disabled.
    The user can decide if they would like to continue trying to start extensions or if they'd rather continue without them.
    The first parameter is the application name. -->
    <string name="extension_process_crash_dialog_message">Ina u pliras extensiuns na funcziunan betg pli e rendan tes sistem instabel. %1$s ha empruvà da reaviar la(s) extensiun(s) senza success.\n\nLas extensiuns na vegnan betg reaviadas durant la sesida actuala.\n\nEventualmain sa schlia il problem cun allontanar u deactivar extensiuns.</string>
    <!-- Button text on the extension crash dialog to prompt the user to try restarting the extensions but the dialog will reappear if it is unsuccessful again -->
    <string name="extension_process_crash_dialog_retry_button_text" tools:ignore="UnusedResources">Empruvar da reaviar las extensiuns</string>

    <!-- Button text on the extension crash dialog to prompt the user to continue with all extensions disabled. -->
    <string name="extension_process_crash_dialog_disable_extensions_button_text">Cuntinuar cun las extensiuns deactivadas</string>

    <!-- Account Preferences -->
    <!-- Preference for managing your account via accounts.firefox.com -->
    <string name="preferences_manage_account">Administrar il conto</string>
    <!-- Summary of the preference for managing your account via accounts.firefox.com. -->
    <string name="preferences_manage_account_summary">Midar tes pled-clav, administrar la rimnada da datas u stizzar tes conto</string>
    <!-- Preference for triggering sync -->
    <string name="preferences_sync_now">Sincronisar ussa</string>
    <!-- Preference category for sync -->
    <string name="preferences_sync_category">Tscherna quai che duai vegnir sincronisà</string>
    <!-- Preference for syncing history -->
    <string name="preferences_sync_history">Cronologia</string>
    <!-- Preference for syncing bookmarks -->
    <string name="preferences_sync_bookmarks">Segnapaginas</string>
    <!-- Preference for syncing passwords -->
    <string name="preferences_sync_logins_2">Pleds-clav</string>
    <!-- Preference for syncing tabs -->
    <string name="preferences_sync_tabs_2">Tabs averts</string>
    <!-- Preference for signing out -->
    <string name="preferences_sign_out">Sortir</string>
    <!-- Preference displays and allows changing current FxA device name -->
    <string name="preferences_sync_device_name">Num da l\'apparat</string>
    <!-- Text shown when user enters empty device name -->
    <string name="empty_device_name_error">Il num da l\'apparat na dastga betg esser vid.</string>
    <!-- Label indicating that sync is in progress -->
    <string name="sync_syncing_in_progress">Sincronisar…</string>
    <!-- Label summary indicating that sync failed. The first parameter is the date stamp showing last time it succeeded -->
    <string name="sync_failed_summary">La sincronisaziun n\'è betg reussida. Ultima sincronisaziun: %s</string>
    <!-- Label summary showing never synced -->
    <string name="sync_failed_never_synced_summary">La sincronisaziun n\'è betg reussida. Ultima sincronisaziun: anc mai</string>
    <!-- Label summary the date we last synced. The first parameter is date stamp showing last time synced -->
    <string name="sync_last_synced_summary">Ultima sincronisaziun: %s</string>
    <!-- Label summary showing never synced -->
    <string name="sync_never_synced_summary">Ultima sincronisaziun: anc mai</string>

    <!-- Text for displaying the default device name.
        The first parameter is the application name, the second is the device manufacturer name
        and the third is the device model. -->
    <string name="default_device_name_2">%1$s sin %2$s %3$s</string>

    <!-- Preference for syncing payment methods -->
    <string name="preferences_sync_credit_cards_2">Metodas da pajament</string>
    <!-- Preference for syncing addresses -->
    <string name="preferences_sync_address">Adressas</string>

    <!-- Send Tab -->
    <!-- Name of the "receive tabs" notification channel. Displayed in the "App notifications" system settings for the app -->
    <string name="fxa_received_tab_channel_name">Tabs retschavids</string>

    <!-- Description of the "receive tabs" notification channel. Displayed in the "App notifications" system settings for the app -->
    <string name="fxa_received_tab_channel_description">Communicaziuns per tabs retschavids dad auters apparats cun Firefox.</string>
    <!--  The body for these is the URL of the tab received  -->
    <string name="fxa_tab_received_notification_name">Tab retschavì</string>
    <!-- %s is the device name -->
    <string name="fxa_tab_received_from_notification_name">Tab da %s</string>

    <!-- Close Synced Tabs -->
    <!-- The title for a notification shown when the user closes tabs that are currently
    open on this device from another device that's signed in to the same Mozilla account.
    %1$s is a placeholder for the app name; %2$d is the number of tabs closed.  -->
    <string name="fxa_tabs_closed_notification_title">Tabs da %1$s serrads: %2$d</string>
    <!-- The body for a "closed synced tabs" notification. -->
    <string name="fxa_tabs_closed_text">Mussar ils tabs serrads dacurt</string>

    <!-- Advanced Preferences -->
    <!-- Preference for tracking protection exceptions -->
    <string name="preferences_tracking_protection_exceptions">Excepziuns</string>
    <!-- Button in Exceptions Preference to turn on tracking protection for all sites (remove all exceptions) -->
    <string name="preferences_tracking_protection_exceptions_turn_on_for_all">Activar per tut las websites</string>
    <!-- Text displayed when there are no exceptions -->
    <string name="exceptions_empty_message_description">Cun agid da las excepziuns pos ti deactivar la protecziun cunter il fastizar per tschertas websites.</string>
    <!-- Text displayed when there are no exceptions, with learn more link that brings users to a tracking protection SUMO page -->
    <string name="exceptions_empty_message_learn_more_link">Ulteriuras infurmaziuns</string>

    <!-- Preference switch for usage and technical data collection -->
    <string name="preference_usage_data">Datas tecnicas e statisticas davart l\'utilisaziun</string>
    <!-- Preference description for usage and technical data collection -->
    <string name="preferences_usage_data_description">Cundivida datas davart prestaziun, utilisaziun, hardware e persunalisaziun da tes navigatur cun Mozilla per gidar a meglierar %1$s</string>
    <!-- Preference switch for marketing data collection -->
    <string name="preferences_marketing_data">Datas da marketing</string>
    <!-- Preference description for marketing data collection -->
    <string name="preferences_marketing_data_description2">Cundivida datas d\'utilisaziun da basa cun Adjust, noss purschider da marketing mobil</string>
    <!-- Title for studies preferences -->
    <string name="preference_experiments_2">Studis</string>
    <!-- Summary for studies preferences -->
    <string name="preference_experiments_summary_2">Permetter a Mozilla dad installar ed exequir studis</string>

    <!-- Turn On Sync Preferences -->
    <!-- Header of the Sync and save your data preference view -->
    <string name="preferences_sync_2">Sincronisar e memorisar tias datas</string>
    <!-- Preference for reconnecting to FxA sync -->
    <string name="preferences_sync_sign_in_to_reconnect">T\'annunzia per ta reconnectar</string>
    <!-- Preference for removing FxA account -->
    <string name="preferences_sync_remove_account">Allontanar il conto</string>

    <!-- Pairing Feature strings -->
    <!-- Instructions on how to access pairing -->
    <string name="pair_instructions_2"><![CDATA[Scannescha il code QR mussà sin <b>firefox.com/pair</b>]]></string>

    <!-- Toolbar Preferences -->
    <!-- Preference for using top toolbar -->
    <string name="preference_top_toolbar">Sura</string>
    <!-- Preference for using bottom toolbar -->
    <string name="preference_bottom_toolbar">Sut</string>

    <!-- Theme Preferences -->
    <!-- Preference for using light theme -->
    <string name="preference_light_theme">Cler</string>
    <!-- Preference for using dark theme -->
    <string name="preference_dark_theme">Stgir</string>
    <!-- Preference for using using dark or light theme automatically set by battery -->
    <string name="preference_auto_battery_theme">Definì da l\'administraziun d\'energia</string>
    <!-- Preference for using following device theme -->
    <string name="preference_follow_device_theme">Tenor il design tschernì sin l\'apparat</string>

    <!-- Gestures Preferences-->
    <!-- Preferences for using pull to refresh in a webpage -->
    <string name="preference_gestures_website_pull_to_refresh">Trair per actualisar</string>
    <!-- Preference for using the dynamic toolbar -->
    <string name="preference_gestures_dynamic_toolbar">Scrollar per zuppentar la trav d\'utensils</string>
    <!-- Preference for switching tabs by swiping horizontally on the toolbar -->
    <string name="preference_gestures_swipe_toolbar_switch_tabs" moz:removedIn="129" tools:ignore="UnusedResources">Stritgar da la vart la trav d\'utensils per midar tab</string>
    <!-- Preference for showing the opened tabs by swiping up on the toolbar-->
    <string name="preference_gestures_swipe_toolbar_show_tabs">Stritgar ensi la trav d\'utensils per avrir tabs</string>

    <!-- Preference for using the dynamic toolbars -->
    <string name="preference_gestures_dynamic_toolbar_2">Defilar per zuppentar la trav d’adressas e la trav d’utensils</string>
    <!-- Preference for switching tabs by swiping horizontally on the addressbar -->
    <string name="preference_gestures_swipe_toolbar_switch_tabs_2">Stritgar da la vart la trav d’adressas per midar tabs</string>

    <!-- Library -->
    <!-- Option in Library to open Downloads page -->
    <string name="library_downloads">Telechargiadas</string>
    <!-- Option in library to open Bookmarks page -->
    <string name="library_bookmarks">Segnapaginas</string>
    <!-- Option in library to open Desktop Bookmarks root page -->
    <string name="library_desktop_bookmarks_root">Segnapaginas dal computer</string>
    <!-- Option in library to open Desktop Bookmarks "menu" page -->
    <string name="library_desktop_bookmarks_menu">Menu da segnapaginas</string>
    <!-- Option in library to open Desktop Bookmarks "toolbar" page -->
    <string name="library_desktop_bookmarks_toolbar">Trav d\'utensils dals segnapaginas</string>
    <!-- Option in library to open Desktop Bookmarks "unfiled" page -->
    <string name="library_desktop_bookmarks_unfiled">Auters segnapaginas</string>
    <!-- Option in Library to open History page -->
    <string name="library_history">Cronologia</string>
    <!-- Option in Library to open a new tab -->
    <string name="library_new_tab">Nov tab</string>
    <!-- Settings Page Title -->
    <string name="settings_title">Parameters</string>
    <!-- Content description (not visible, for screen readers etc.): "Close button for library settings" -->
    <string name="content_description_close_button">Serrar</string>

    <!-- Title to show in alert when a lot of tabs are to be opened
    %d is a placeholder for the number of tabs that will be opened -->
    <string name="open_all_warning_title">Avrir %d tabs?</string>
    <!-- Message to warn users that a large number of tabs will be opened
    %s will be replaced by app name. -->
    <string name="open_all_warning_message">Cun avrir tants tabs vegn %s eventualmain ralentà durant che las paginas vegnan chargiadas. Vuls ti propi cuntinuar?</string>
    <!-- Dialog button text for confirming open all tabs -->
    <string name="open_all_warning_confirm">Avrir ils tabs</string>
    <!-- Dialog button text for canceling open all tabs -->
    <string name="open_all_warning_cancel">Interrumper</string>

    <!-- Text to show users they have one page in the history group section of the History fragment.
    %d is a placeholder for the number of pages in the group. -->
    <string name="history_search_group_site_1">%d pagina</string>

    <!-- Text to show users they have multiple pages in the history group section of the History fragment.
    %d is a placeholder for the number of pages in the group. -->
    <string name="history_search_group_sites_1">%d paginas</string>

    <!-- Option in library for Recently Closed Tabs -->
    <string name="library_recently_closed_tabs">Tabs serrads dacurt</string>
    <!-- Option in library to open Recently Closed Tabs page -->
    <string name="recently_closed_show_full_history">Mussar l\'entira cronologia</string>
    <!-- Text to show users they have multiple tabs saved in the Recently Closed Tabs section of history.
    %d is a placeholder for the number of tabs selected. -->
    <string name="recently_closed_tabs">%d tabs</string>
    <!-- Text to show users they have one tab saved in the Recently Closed Tabs section of history.
    %d is a placeholder for the number of tabs selected. -->
    <string name="recently_closed_tab">%d tab</string>
    <!-- Recently closed tabs screen message when there are no recently closed tabs -->
    <string name="recently_closed_empty_message">Nagins tabs serrads dacurt</string>

    <!-- Tab Management -->
    <!-- Title of preference for tabs management -->
    <string name="preferences_tabs">Tabs</string>
    <!-- Title of preference that allows a user to specify the tab view -->
    <string name="preferences_tab_view">Vista da tab</string>
    <!-- Option for a list tab view -->
    <string name="tab_view_list">Glista</string>
    <!-- Option for a grid tab view -->
    <string name="tab_view_grid">Griglia</string>
    <!-- Title of preference that allows a user to auto close tabs after a specified amount of time -->
    <string name="preferences_close_tabs">Serrar ils tabs</string>
    <!-- Option for auto closing tabs that will never auto close tabs, always allows user to manually close tabs -->
    <string name="close_tabs_manually">Manualmain</string>
    <!-- Option for auto closing tabs that will auto close tabs after one day -->
    <string name="close_tabs_after_one_day">Suenter in di</string>
    <!-- Option for auto closing tabs that will auto close tabs after one week -->
    <string name="close_tabs_after_one_week">Suenter in\'emna</string>
    <!-- Option for auto closing tabs that will auto close tabs after one month -->
    <string name="close_tabs_after_one_month">Suenter in mais</string>

    <!-- Title of preference that allows a user to specify the auto-close settings for open tabs -->
    <string name="preference_auto_close_tabs" tools:ignore="UnusedResources">Serrar automaticamain tabs averts</string>

    <!-- Opening screen -->
    <!-- Title of a preference that allows a user to choose what screen to show after opening the app -->
    <string name="preferences_opening_screen">Visur da partenza</string>
    <!-- Option for always opening the homepage when re-opening the app -->
    <string name="opening_screen_homepage">Pagina da partenza</string>
    <!-- Option for always opening the user's last-open tab when re-opening the app -->
    <string name="opening_screen_last_tab">Ultim tab</string>
    <!-- Option for always opening the homepage when re-opening the app after four hours of inactivity -->
    <string name="opening_screen_after_four_hours_of_inactivity">Pagina da partenza suenter quatter uras dad inactivitad</string>
    <!-- Summary for tabs preference when auto closing tabs setting is set to manual close-->
    <string name="close_tabs_manually_summary">Serrar a maun</string>
    <!-- Summary for tabs preference when auto closing tabs setting is set to auto close tabs after one day-->
    <string name="close_tabs_after_one_day_summary">Serrar suenter in di</string>
    <!-- Summary for tabs preference when auto closing tabs setting is set to auto close tabs after one week-->
    <string name="close_tabs_after_one_week_summary">Serrar suenter in\'emna</string>
    <!-- Summary for tabs preference when auto closing tabs setting is set to auto close tabs after one month-->
    <string name="close_tabs_after_one_month_summary">Serrar suenter in mais</string>

    <!-- Summary for homepage preference indicating always opening the homepage when re-opening the app -->
    <string name="opening_screen_homepage_summary">Avrir la pagina da partenza</string>
    <!-- Summary for homepage preference indicating always opening the last-open tab when re-opening the app -->
    <string name="opening_screen_last_tab_summary">Avrir l\'ultim tab</string>
    <!-- Summary for homepage preference indicating opening the homepage when re-opening the app after four hours of inactivity -->
    <string name="opening_screen_after_four_hours_of_inactivity_summary">Avrir la pagina da partenza suenter quatter uras</string>

    <!-- Inactive tabs -->
    <!-- Category header of a preference that allows a user to enable or disable the inactive tabs feature -->
    <string name="preferences_inactive_tabs">Spustar tabs vegls en «Inactiv»</string>
    <!-- Title of inactive tabs preference -->
    <string name="preferences_inactive_tabs_title">Tabs betg consultads durant las ultimas duas emnas vegnan spustads en la secziun «Inactiv».</string>

    <!-- Studies -->
    <!-- Title of the remove studies button -->
    <string name="studies_remove">Allontanar</string>
    <!-- Title of the active section on the studies list -->
    <string name="studies_active">Activs</string>
    <!-- Description for studies, it indicates why Firefox use studies. The first parameter is the name of the application. -->
    <string name="studies_description_2">%1$s po installar ed exequir studis da temp en temp.</string>
    <!-- Learn more link for studies, links to an article for more information about studies. -->
    <string name="studies_learn_more">Ulteriuras infurmaziuns</string>
    <!-- Dialog message shown after removing a study -->
    <string name="studies_restart_app">L\'applicaziun vegn serrada per applitgar las midadas</string>
    <!-- Dialog button to confirm the removing a study. -->
    <string name="studies_restart_dialog_ok">OK</string>
    <!-- Dialog button text for canceling removing a study. -->
    <string name="studies_restart_dialog_cancel">Interrumper</string>
    <!-- Toast shown after turning on/off studies preferences -->
    <string name="studies_toast_quit_application" tools:ignore="UnusedResources">Serrar l\'applicaziun per applitgar las midadas…</string>

    <!-- Sessions -->
    <!-- Title for the list of tabs -->
    <string name="tab_header_label">Tabs averts</string>
    <!-- Title for the list of tabs in the current private session -->
    <string name="tabs_header_private_tabs_title">Tabs privats</string>
    <!-- Title for the list of tabs in the synced tabs -->
    <string name="tabs_header_synced_tabs_title">Tabs sincronisads</string>
    <!-- Content description (not visible, for screen readers etc.): Add tab button. Adds a news tab when pressed -->
    <string name="add_tab">Agiuntar in tab</string>
    <!-- Content description (not visible, for screen readers etc.): Add tab button. Adds a news tab when pressed -->
    <string name="add_private_tab">Agiuntar in tab privat</string>
    <!-- Text for the new tab button to indicate adding a new private tab in the tab -->
    <string name="tab_drawer_fab_content">Privat</string>
    <!-- Text for the new tab button to indicate syncing command on the synced tabs page -->
    <string name="tab_drawer_fab_sync">Sincronisar</string>
    <!-- Text shown in the menu for sharing all tabs -->
    <string name="tab_tray_menu_item_share">Cundivider tut ils tabs</string>
    <!-- Text shown in the menu to view recently closed tabs -->
    <string name="tab_tray_menu_recently_closed">Tabs serrads dacurt</string>
    <!-- Text shown in the tabs tray inactive tabs section -->
    <string name="tab_tray_inactive_recently_closed" tools:ignore="UnusedResources">Serrà dacurt</string>
    <!-- Text shown in the menu to view account settings -->
    <string name="tab_tray_menu_account_settings">Parameters dal conto</string>
    <!-- Text shown in the menu to view tab settings -->
    <string name="tab_tray_menu_tab_settings">Parameters da tabs</string>
    <!-- Text shown in the menu for closing all tabs -->
    <string name="tab_tray_menu_item_close">Serrar tut ils tabs</string>
    <!-- Text shown in the multiselect menu for bookmarking selected tabs. -->
    <string name="tab_tray_multiselect_menu_item_bookmark">Segnapagina</string>
    <!-- Text shown in the multiselect menu for closing selected tabs. -->
    <string name="tab_tray_multiselect_menu_item_close">Serrar</string>
    <!-- Content description for tabs tray multiselect share button -->
    <string name="tab_tray_multiselect_share_content_description">Cundivider ils tabs tschernids</string>
    <!-- Content description for tabs tray multiselect menu -->
    <string name="tab_tray_multiselect_menu_content_description">Menu da tabs tschernids</string>
    <!-- Content description (not visible, for screen readers etc.): Removes tab from collection button. Removes the selected tab from collection when pressed -->
    <string name="remove_tab_from_collection">Allontanar il tab da la collecziun</string>
    <!-- Text for button to enter multiselect mode in tabs tray -->
    <string name="tabs_tray_select_tabs">Tscherner tabs</string>
    <!-- Content description (not visible, for screen readers etc.): Close tab button. Closes the current session when pressed -->
    <string name="close_tab">Serrar il tab</string>
    <!-- Content description (not visible, for screen readers etc.): Close tab <title> button. First parameter is tab title  -->
    <string name="close_tab_title">Serrar il tab %s</string>
    <!-- Content description (not visible, for screen readers etc.): Opens the open tabs menu when pressed -->
    <string name="open_tabs_menu">Avrir il menu dals tabs</string>
    <!-- Open tabs menu item to save tabs to collection -->
    <string name="tabs_menu_save_to_collection1">Memorisar ils tabs en ina collecziun</string>
    <!-- Text for the menu button to delete a collection -->
    <string name="collection_delete">Stizzar la collecziun</string>
    <!-- Text for the menu button to rename a collection -->
    <string name="collection_rename">Renumnar la collecziun</string>
    <!-- Text for the button to open tabs of the selected collection -->
    <string name="collection_open_tabs">Avrir ils tabs</string>
    <!-- Hint for adding name of a collection -->
    <string name="collection_name_hint">Num da collecziun</string>
    <!-- Text for the menu button to rename a top site -->
    <string name="rename_top_site">Renumnar</string>
    <!-- Text for the menu button to remove a top site -->
    <string name="remove_top_site">Allontanar</string>

    <!-- Text for the menu button to delete a top site from history -->
    <string name="delete_from_history">Stizzar da la cronologia</string>
    <!-- Postfix for private WebApp titles, placeholder is replaced with app name -->
    <string name="pwa_site_controls_title_private">%1$s (modus privat)</string>

    <!-- History -->
    <!-- Text for the button to search all history -->
    <string name="history_search_1">Endatar terms da tschertga</string>
    <!-- Text for the button to clear all history -->
    <string name="history_delete_all">Stizzar la cronologia</string>
    <!-- Text for the snackbar to confirm that multiple browsing history items has been deleted -->
    <string name="history_delete_multiple_items_snackbar">Stizzà la cronologia</string>
    <!-- Text for the snackbar to confirm that a single browsing history item has been deleted. The first parameter is the shortened URL of the deleted history item. -->
    <string name="history_delete_single_item_snackbar">Stizzà %1$s</string>
    <!-- Context description text for the button to delete a single history item -->
    <string name="history_delete_item">Stizzar</string>
    <!-- History multi select title in app bar
    The first parameter is the number of bookmarks selected -->
    <string name="history_multi_select_title">%1$d tschernids</string>
    <!-- Text for the header that groups the history for today -->
    <string name="history_today">Oz</string>
    <!-- Text for the header that groups the history for yesterday -->
    <string name="history_yesterday">Ier</string>
    <!-- Text for the header that groups the history the past 7 days -->
    <string name="history_7_days">Ultims 7 dis</string>
    <!-- Text for the header that groups the history the past 30 days -->
    <string name="history_30_days">Ultims 30 dis</string>
    <!-- Text for the header that groups the history older than the last month -->
    <string name="history_older">Pli vegl</string>
    <!-- Text shown when no history exists -->
    <string name="history_empty_message">Nagina cronologia</string>

    <!-- Downloads -->
    <!-- Text for the snackbar to confirm that multiple downloads items have been removed -->
    <string name="download_delete_multiple_items_snackbar_1">Allontanà las telechargiadas</string>
    <!-- Text for the snackbar to confirm that a single download item has been removed. The first parameter is the name of the download item. -->
    <string name="download_delete_single_item_snackbar">Allontanà %1$s</string>
    <!-- Text shown when no download exists -->
    <string name="download_empty_message_1">Naginas datotecas telechargiadas</string>
    <!-- History multi select title in app bar
    The first parameter is the number of downloads selected -->
    <string name="download_multi_select_title">%1$d tschernidas</string>


    <!-- Text for the button to remove a single download item -->
    <string name="download_delete_item_1">Allontanar</string>


    <!-- Crashes -->
    <!-- Title text displayed on the tab crash page. This first parameter is the name of the application (For example: Fenix) -->
    <string name="tab_crash_title_2">Perstgisa. %1$s na po betg chargiar questa pagina.</string>
    <!-- Send crash report checkbox text on the tab crash page -->
    <string name="tab_crash_send_report">Trametter in rapport da collaps a Mozilla</string>
    <!-- Close tab button text on the tab crash page -->
    <string name="tab_crash_close">Serrar il tab</string>
    <!-- Restore tab button text on the tab crash page -->
    <string name="tab_crash_restore">Restaurar il tab</string>

    <!-- Bookmarks -->
    <!-- Confirmation message for a dialog confirming if the user wants to delete the selected folder -->
    <string name="bookmark_delete_folder_confirmation_dialog">Vuls ti propi stizzar quest ordinatur?</string>
    <!-- Confirmation message for a dialog confirming if the user wants to delete multiple items including folders. Parameter will be replaced by app name. -->
    <string name="bookmark_delete_multiple_folders_confirmation_dialog">%s vegn a stizzar ils elements tschernids.</string>
    <!-- Text for the cancel button on delete bookmark dialog -->
    <string name="bookmark_delete_negative">Interrumper</string>
    <!-- Screen title for adding a bookmarks folder -->
    <string name="bookmark_add_folder">Agiuntar in ordinatur</string>
    <!-- Snackbar title shown after a bookmark has been created. -->
    <string name="bookmark_saved_snackbar">Memorisà il segnapagina!</string>
    <!-- Snackbar edit button shown after a bookmark has been created. -->
    <string name="edit_bookmark_snackbar_action">MODIFITGAR</string>
    <!-- Bookmark overflow menu edit button -->
    <string name="bookmark_menu_edit_button">Modifitgar</string>
    <!-- Bookmark overflow menu copy button -->
    <string name="bookmark_menu_copy_button">Copiar</string>
    <!-- Bookmark overflow menu share button -->
    <string name="bookmark_menu_share_button">Cundivider</string>
    <!-- Bookmark overflow menu open in new tab button -->
    <string name="bookmark_menu_open_in_new_tab_button">Avrir en in nov tab</string>
    <!-- Bookmark overflow menu open in private tab button -->
    <string name="bookmark_menu_open_in_private_tab_button">Avrir en in tab privat</string>
    <!-- Bookmark overflow menu open all in tabs button -->
    <string name="bookmark_menu_open_all_in_tabs_button">Avrir tuts en novs tabs</string>
    <!-- Bookmark overflow menu open all in private tabs button -->
    <string name="bookmark_menu_open_all_in_private_tabs_button">Avrir tuts en tabs privats</string>
    <!-- Bookmark overflow menu delete button -->
    <string name="bookmark_menu_delete_button">Stizzar</string>
    <!--Bookmark overflow menu save button -->
    <string name="bookmark_menu_save_button">Memorisar</string>
    <!-- Bookmark multi select title in app bar
     The first parameter is the number of bookmarks selected -->
    <string name="bookmarks_multi_select_title">%1$d tschernids</string>
    <!-- Bookmark editing screen title -->
    <string name="edit_bookmark_fragment_title">Modifitgar il segnapagina</string>
    <!-- Bookmark folder editing screen title -->
    <string name="edit_bookmark_folder_fragment_title">Modifitgar l\'ordinatur</string>
    <!-- Bookmark sign in button message -->
    <string name="bookmark_sign_in_button">T\'annunzia per vesair ils segnapaginas sincronisads</string>
    <!-- Bookmark URL editing field label -->
    <string name="bookmark_url_label">URL</string>
    <!-- Bookmark FOLDER editing field label -->
    <string name="bookmark_folder_label">ORDINATUR</string>
    <!-- Bookmark NAME editing field label -->
    <string name="bookmark_name_label">NUM</string>
    <!-- Bookmark add folder screen title -->
    <string name="bookmark_add_folder_fragment_label">Agiuntar in ordinatur</string>
    <!-- Bookmark select folder screen title -->
    <string name="bookmark_select_folder_fragment_label">Tscherner in ordinatur</string>
    <!-- Bookmark editing error missing title -->
    <string name="bookmark_empty_title_error">In titel è obligatoric</string>
    <!-- Bookmark editing error missing or improper URL -->
    <string name="bookmark_invalid_url_error">URL nunvalid</string>
    <!-- Bookmark screen message for empty bookmarks folder -->
    <string name="bookmarks_empty_message">Na cuntegna nagin segnapagina</string>
    <!-- Bookmark snackbar message on deletion
     The first parameter is the host part of the URL of the bookmark deleted, if any -->
    <string name="bookmark_deletion_snackbar_message">Stizzà %1$s</string>
    <!-- Bookmark snackbar message on deleting multiple bookmarks not including folders-->
    <string name="bookmark_deletion_multiple_snackbar_message_2">Stizzà ils segnapaginas</string>
    <!-- Bookmark snackbar message on deleting multiple bookmarks including folders-->
    <string name="bookmark_deletion_multiple_snackbar_message_3">Stizzar ils ordinaturs tschernids</string>
    <!-- Bookmark undo button for deletion snackbar action -->
    <string name="bookmark_undo_deletion">REVOCAR</string>

    <!-- Text for the button to search all bookmarks -->
    <string name="bookmark_search">Endatar terms da tschertga</string>

    <!-- Site Permissions -->
    <!-- Button label that take the user to the Android App setting -->
    <string name="phone_feature_go_to_settings">Ir als parameters</string>
    <!-- Content description (not visible, for screen readers etc.): Quick settings sheet
        to give users access to site specific information / settings. For example:
        Secure settings status and a button to modify site permissions -->
    <string name="quick_settings_sheet">Survista dals parameters svelts</string>
    <!-- Label that indicates that this option it the recommended one -->
    <string name="phone_feature_recommended">Recumandà</string>
    <!-- Button label for clearing all the information of site permissions-->
    <string name="clear_permissions">Annullar las permissiuns</string>
    <!-- Text for the OK button on Clear permissions dialog -->
    <string name="clear_permissions_positive">OK</string>
    <!-- Text for the cancel button on Clear permissions dialog -->
    <string name="clear_permissions_negative">Interrumper</string>
    <!-- Button label for clearing a site permission-->
    <string name="clear_permission">Annullar la permissiun</string>
    <!-- Text for the OK button on Clear permission dialog -->
    <string name="clear_permission_positive">OK</string>
    <!-- Text for the cancel button on Clear permission dialog -->
    <string name="clear_permission_negative">Interrumper</string>
    <!-- Button label for clearing all the information on all sites-->
    <string name="clear_permissions_on_all_sites">Annullar las permissiuns per tut las websites</string>
    <!-- Preference for altering video and audio autoplay for all websites -->
    <string name="preference_browser_feature_autoplay">Reproducziun automatica</string>
    <!-- Preference for altering the camera access for all websites -->
    <string name="preference_phone_feature_camera">Camera</string>
    <!-- Preference for altering the microphone access for all websites -->
    <string name="preference_phone_feature_microphone">Microfon</string>
    <!-- Preference for altering the location access for all websites -->
    <string name="preference_phone_feature_location">Posiziun</string>
    <!-- Preference for altering the notification access for all websites -->
    <string name="preference_phone_feature_notification">Communicaziuns</string>
    <!-- Preference for altering the persistent storage access for all websites -->
    <string name="preference_phone_feature_persistent_storage">Memoria durabla</string>
    <!-- Preference for altering the storage access setting for all websites -->
    <string name="preference_phone_feature_cross_origin_storage_access">Cookies interpaginals</string>
    <!-- Preference for altering the EME access for all websites -->
    <string name="preference_phone_feature_media_key_system_access">Cuntegn controllà da DRM</string>
    <!-- Label that indicates that a permission must be asked always -->
    <string name="preference_option_phone_feature_ask_to_allow">Dumandar il permiss</string>
    <!-- Label that indicates that a permission must be blocked -->
    <string name="preference_option_phone_feature_blocked">Bloccà</string>
    <!-- Label that indicates that a permission must be allowed -->
    <string name="preference_option_phone_feature_allowed">Permess</string>
    <!--Label that indicates a permission is by the Android OS-->
    <string name="phone_feature_blocked_by_android">Bloccà dad Android</string>
    <!-- Preference for showing a list of websites that the default configurations won't apply to them -->
    <string name="preference_exceptions">Excepziuns</string>
    <!-- Summary of tracking protection preference if tracking protection is set to off -->
    <string name="tracking_protection_off">Deactivà</string>
    <!-- Summary of tracking protection preference if tracking protection is set to standard -->
    <string name="tracking_protection_standard">Standard</string>
    <!-- Summary of tracking protection preference if tracking protection is set to strict -->
    <string name="tracking_protection_strict">Strict</string>
    <!-- Summary of tracking protection preference if tracking protection is set to custom -->
    <string name="tracking_protection_custom">Persunalisà</string>
    <!-- Label for global setting that indicates that all video and audio autoplay is allowed -->
    <string name="preference_option_autoplay_allowed2">Permetter audio e video</string>
    <!-- Label for site specific setting that indicates that all video and audio autoplay is allowed -->
    <string name="quick_setting_option_autoplay_allowed">Permetter audio e video</string>
    <!-- Label that indicates that video and audio autoplay is only allowed over Wi-Fi -->
    <string name="preference_option_autoplay_allowed_wifi_only2">Bloccar audio e video mo en la rait mobila</string>
    <!-- Subtext that explains 'autoplay on Wi-Fi only' option -->
    <string name="preference_option_autoplay_allowed_wifi_subtext">Audio e video vegn reproducì en cas dad ina connexiun WLAN</string>
    <!-- Label for global setting that indicates that video autoplay is allowed, but audio autoplay is blocked -->
    <string name="preference_option_autoplay_block_audio2">Bloccar mo l\'audio</string>
    <!-- Label for site specific setting that indicates that video autoplay is allowed, but audio autoplay is blocked -->
    <string name="quick_setting_option_autoplay_block_audio">Bloccar mo l\'audio</string>
    <!-- Label for global setting that indicates that all video and audio autoplay is blocked -->
    <string name="preference_option_autoplay_blocked3">Bloccar audio e video</string>
    <!-- Label for site specific setting that indicates that all video and audio autoplay is blocked -->
    <string name="quick_setting_option_autoplay_blocked">Bloccar audio e video</string>
    <!-- Summary of delete browsing data on quit preference if it is set to on -->
    <string name="delete_browsing_data_quit_on">Activà</string>
    <!-- Summary of delete browsing data on quit preference if it is set to off -->
    <string name="delete_browsing_data_quit_off">Deactivà</string>

    <!-- Summary of studies preference if it is set to on -->
    <string name="studies_on">Activà</string>
    <!-- Summary of studies data on quit preference if it is set to off -->
    <string name="studies_off">Deactivà</string>

    <!-- Collections -->
    <!-- Collections header on home fragment -->
    <string name="collections_header">Collecziuns</string>
    <!-- Content description (not visible, for screen readers etc.): Opens the collection menu when pressed -->
    <string name="collection_menu_button_content_description">Menu da la collecziun</string>
    <!-- Label to describe what collections are to a new user without any collections -->
    <string name="no_collections_description2">Rimna quai ch\'è impurtant per tai.\nGruppescha tschertgas sumegliantas, websites e tabs per meglierar l\'access per la proxima giada.</string>
    <!-- Title for the "select tabs" step of the collection creator -->
    <string name="create_collection_select_tabs">Tscherner tabs</string>
    <!-- Title for the "select collection" step of the collection creator -->
    <string name="create_collection_select_collection">Tscherner la collecziun</string>
    <!-- Title for the "name collection" step of the collection creator -->
    <string name="create_collection_name_collection">Dar in num a la collecziun</string>
    <!-- Button to add new collection for the "select collection" step of the collection creator -->
    <string name="create_collection_add_new_collection">Agiuntar ina nova collecziun</string>
    <!-- Button to select all tabs in the "select tabs" step of the collection creator -->
    <string name="create_collection_select_all">Selecziunar tut</string>
    <!-- Button to deselect all tabs in the "select tabs" step of the collection creator -->
    <string name="create_collection_deselect_all">Deselecziunar tut</string>
    <!-- Text to prompt users to select the tabs to save in the "select tabs" step of the collection creator -->
    <string name="create_collection_save_to_collection_empty">Tscherna ils tabs per memorisar</string>
    <!-- Text to show users how many tabs they have selected in the "select tabs" step of the collection creator.
     %d is a placeholder for the number of tabs selected. -->
    <string name="create_collection_save_to_collection_tabs_selected">%d tabs tschernids</string>
    <!-- Text to show users they have one tab selected in the "select tabs" step of the collection creator.
    %d is a placeholder for the number of tabs selected. -->
    <string name="create_collection_save_to_collection_tab_selected">%d tab tschernì</string>
    <!-- Text shown in snackbar when multiple tabs have been saved in a collection -->
    <string name="create_collection_tabs_saved">Memorisà ils tabs!</string>
    <!-- Text shown in snackbar when one or multiple tabs have been saved in a new collection -->
    <string name="create_collection_tabs_saved_new_collection">Memorisà la collecziun!</string>
    <!-- Text shown in snackbar when one tab has been saved in a collection -->
    <string name="create_collection_tab_saved">Memorisà il tab!</string>
    <!-- Content description (not visible, for screen readers etc.): button to close the collection creator -->
    <string name="create_collection_close">Serrar</string>
    <!-- Button to save currently selected tabs in the "select tabs" step of the collection creator-->
    <string name="create_collection_save">Memorisar</string>

    <!-- Snackbar action to view the collection the user just created or updated -->
    <string name="create_collection_view">Mussar</string>

    <!-- Text for the OK button from collection dialogs -->
    <string name="create_collection_positive">OK</string>
    <!-- Text for the cancel button from collection dialogs -->
    <string name="create_collection_negative">Interrumper</string>

    <!-- Default name for a new collection in "name new collection" step of the collection creator. %d is a placeholder for the number of collections-->
    <string name="create_collection_default_name">Collecziun %d</string>

    <!-- Share -->
    <!-- Share screen header -->
    <string name="share_header_2">Cundivider</string>
    <!-- Content description (not visible, for screen readers etc.):
        "Share" button. Opens the share menu when pressed. -->
    <string name="share_button_content_description">Cundivider</string>
    <!-- Text for the Save to PDF feature in the share menu -->
    <string name="share_save_to_pdf">Memorisar sco PDF</string>
    <!-- Text for error message when generating a PDF file Text. -->
    <string name="unable_to_save_to_pdf_error">Impussibel da generar il PDF</string>
    <!-- Text for standard error snackbar dismiss button. -->
    <string name="standard_snackbar_error_dismiss">Serrar</string>
    <!-- Text for error message when printing a page and it fails. -->
    <string name="unable_to_print_page_error">Impussibel da stampar questa pagina</string>
    <!-- Text for the print feature in the share and browser menu -->
    <string name="menu_print">Stampar</string>
    <!-- Sub-header in the dialog to share a link to another sync device -->
    <string name="share_device_subheader">Trametter a l\'apparat</string>
    <!-- Sub-header in the dialog to share a link to an app from the full list -->
    <string name="share_link_all_apps_subheader">Tuttas acziuns</string>
    <!-- Sub-header in the dialog to share a link to an app from the most-recent sorted list -->
    <string name="share_link_recent_apps_subheader">Utilisà dacurt</string>
    <!-- Text for the copy link action in the share screen. -->
    <string name="share_copy_link_to_clipboard">Copiar en l\'archiv provisoric</string>
    <!-- Toast shown after copying link to clipboard -->
    <string name="toast_copy_link_to_clipboard">Copià en l\'archiv provisoric</string>
    <!-- An option from the share dialog to sign into sync -->
    <string name="sync_sign_in">S\'annunziar tar Sync</string>
     <!-- An option from the three dot menu to sync and save data -->
    <string name="sync_menu_sync_and_save_data">Sincronisar e memorisar las datas</string>
    <!-- An option from the share dialog to send link to all other sync devices -->
    <string name="sync_send_to_all">Trametter a tut ils apparats</string>

    <!-- An option from the share dialog to reconnect to sync -->
    <string name="sync_reconnect">Reconnectar cun Sync</string>
    <!-- Text displayed when sync is offline and cannot be accessed -->
    <string name="sync_offline">Offline</string>
    <!-- An option to connect additional devices -->
    <string name="sync_connect_device">Colliar in auter apparat</string>
    <!-- The dialog text shown when additional devices are not available -->
    <string name="sync_connect_device_dialog">Per trametter in tab stos ti t\'annunziar tar Firefox sin almain in auter apparat.</string>
    <!-- Confirmation dialog button -->
    <string name="sync_confirmation_button">Chapì</string>
    <!-- Share error message -->
    <string name="share_error_snackbar">Impussibel da cundivider cun questa app</string>
    <!-- Add new device screen title -->
    <string name="sync_add_new_device_title">Trametter a l\'apparat</string>
    <!-- Text for the warning message on the Add new device screen -->
    <string name="sync_add_new_device_message">Nagins apparats connectads</string>

    <!-- Text for the button to learn about sending tabs -->
    <string name="sync_add_new_device_learn_button">Dapli davart il trametter tabs…</string>
    <!-- Text for the button to connect another device -->
    <string name="sync_add_new_device_connect_button">Colliar in auter apparat…</string>

    <!-- Notifications -->
    <!-- Text shown in the notification that pops up to remind the user that a private browsing session is active. -->
    <string name="notification_pbm_delete_text_2">Serrar ils tabs privats</string>

<<<<<<< HEAD
    <!-- Microsuverys -->
    <!-- Text shown in prompt for printing microsurvey. "sec" It's an abrevation for "second". -->
    <string name="microsurvey_prompt_printing_title" tools:ignore="UnusedResources">Gida a meglierar la funcziun da stampa en Firefox. Quai cuzza mo in mumentin</string>
    <!-- Text shown in prompt for printing microsurvey. 'Firefox' intentionally hardcoded here--> --&gt;
    <string name="microsurvey_survey_printing_title" tools:ignore="UnusedResources">Quant satisfatg es ti da la funcziun da stampa en Firefox?</string>
    <!-- Text for option one, shown in microsurvey.-->
    <string name="microsurvey_survey_5_point_option_0" tools:ignore="UnusedResources">Neutral</string>
    <!-- Text for option two, shown in microsurvey.-->
    <string name="microsurvey_survey_5_point_option_1" tools:ignore="UnusedResources">N’insumma betg satisfatg</string>
    <!-- Text for option three, shown in microsurvey.-->
    <string name="microsurvey_survey_5_point_option_2" tools:ignore="UnusedResources">Betg satisfatg</string>
    <!-- Text for option four, shown in microsurvey.-->
    <string name="microsurvey_survey_5_point_option_3" tools:ignore="UnusedResources">Satisfatg</string>
    <!-- Text for option five, shown in microsurvey.-->
    <string name="microsurvey_survey_5_point_option_4" tools:ignore="UnusedResources">Fitg satisfatg</string>
=======
    <!-- Text for option one, shown in microsurvey.-->
    <string name="microsurvey_survey_5_point_option_0" tools:ignore="UnusedResources" moz:removedIn="130">Neutral</string>
    <!-- Text for option two, shown in microsurvey.-->
    <string name="microsurvey_survey_5_point_option_1" tools:ignore="UnusedResources" moz:removedIn="130">N’insumma betg satisfatg</string>
    <!-- Text for option three, shown in microsurvey.-->
    <string name="microsurvey_survey_5_point_option_2" tools:ignore="UnusedResources" moz:removedIn="130">Betg satisfatg</string>
    <!-- Text for option four, shown in microsurvey.-->
    <string name="microsurvey_survey_5_point_option_3" tools:ignore="UnusedResources" moz:removedIn="130">Satisfatg</string>
    <!-- Text for option five, shown in microsurvey.-->
    <string name="microsurvey_survey_5_point_option_4" tools:ignore="UnusedResources" moz:removedIn="130">Fitg satisfatg</string>
>>>>>>> 6455719a

    <!-- Text shown in the notification that pops up to remind the user that a private browsing session is active for Android 14+ -->
    <string name="notification_erase_title_android_14">Serrar ils tabs privats?</string>
    <string name="notification_erase_text_android_14">Tutga u stauscha quest avis per serrar ils tabs privats.</string>

    <!-- Name of the marketing notification channel. Displayed in the "App notifications" system settings for the app -->
    <string name="notification_marketing_channel_name">Marketing</string>

    <!-- Title shown in the notification that pops up to remind the user to set fenix as default browser.
    The app name is in the text, due to limitations with localizing Nimbus experiments -->
    <string name="nimbus_notification_default_browser_title" tools:ignore="UnusedResources">Firefox è svelt e privat</string>
    <!-- Text shown in the notification that pops up to remind the user to set fenix as default browser.
    The app name is in the text, due to limitations with localizing Nimbus experiments -->
    <string name="nimbus_notification_default_browser_text" tools:ignore="UnusedResources">Fa da Firefox tes navigatur da standard</string>
    <!-- Title shown in the notification that pops up to re-engage the user -->
    <string name="notification_re_engagement_title">Emprova il modus privat</string>
    <!-- Text shown in the notification that pops up to re-engage the user.
    %1$s is a placeholder that will be replaced by the app name. -->
    <string name="notification_re_engagement_text">Navighescha senza memorisar ni cookies ni la cronologia en %1$s</string>

    <!-- Title A shown in the notification that pops up to re-engage the user -->
    <string name="notification_re_engagement_A_title">Navighescha senza laschar fastizs</string>
    <!-- Text A shown in the notification that pops up to re-engage the user.
    %1$s is a placeholder that will be replaced by the app name. -->
    <string name="notification_re_engagement_A_text">En il modus privat da %1$s na vegnan tias datas betg memorisadas.</string>
    <!-- Title B shown in the notification that pops up to re-engage the user -->
    <string name="notification_re_engagement_B_title">Tschertga per l\'emprima giada</string>
    <!-- Text B shown in the notification that pops up to re-engage the user -->
    <string name="notification_re_engagement_B_text">Chatta insatge en la vischinanza. U scuvra rauba divertenta.</string>

    <!-- Survey -->
    <!-- Text shown in the fullscreen message that pops up to ask user to take a short survey.
    The app name is in the text, due to limitations with localizing Nimbus experiments -->
    <string name="nimbus_survey_message_text">Gida per plaschair a meglierar Firefox cun participar ad ina curta enquista.</string>
    <!-- Preference for taking the short survey. -->
    <string name="preferences_take_survey">Participar a l\'enquista</string>
    <!-- Preference for not taking the short survey. -->
    <string name="preferences_not_take_survey">Na, grazia</string>

    <!-- Snackbar -->
    <!-- Text shown in snackbar when user deletes a collection -->
    <string name="snackbar_collection_deleted">Stizzà la collecziun</string>
    <!-- Text shown in snackbar when user renames a collection -->
    <string name="snackbar_collection_renamed">Renumnà la collecziun</string>
    <!-- Text shown in snackbar when user closes a tab -->
    <string name="snackbar_tab_closed">Serrà il tab</string>
    <!-- Text shown in snackbar when user closes all tabs -->
    <string name="snackbar_tabs_closed">Serrà ils tabs</string>
    <!-- Text shown in snackbar when user closes multiple inactive tabs. %1$s will be replaced with the number of tabs closed. -->
    <string name="snackbar_num_tabs_closed">Tabs serrads: %1$s</string>
    <!-- Text shown in snackbar when user bookmarks a list of tabs -->
    <string name="snackbar_message_bookmarks_saved">Memorisà ils segnapaginas!</string>

    <!-- Text shown in snackbar when user adds a site to shortcuts -->
    <string name="snackbar_added_to_shortcuts">Agiuntà a las scursanidas!</string>
    <!-- Text shown in snackbar when user closes a private tab -->
    <string name="snackbar_private_tab_closed">Serrà il tab privat</string>
    <!-- Text shown in snackbar when user closes all private tabs -->
    <string name="snackbar_private_tabs_closed">Serrà ils tabs privats</string>
    <!-- Text shown in snackbar when user erases their private browsing data -->
    <string name="snackbar_private_data_deleted">Stizzà las datas da la navigaziun privata</string>
    <!-- Text shown in snackbar to undo deleting a tab, top site or collection -->
    <string name="snackbar_deleted_undo">REVOCAR</string>
    <!-- Text shown in snackbar when user removes a top site -->
    <string name="snackbar_top_site_removed">Allontanà la pagina</string>
    <!-- QR code scanner prompt which appears after scanning a code, but before navigating to it
        First parameter is the name of the app, second parameter is the URL or text scanned-->
    <string name="qr_scanner_confirmation_dialog_message">Permetter a %1$s dad avrir %2$s</string>
    <!-- QR code scanner prompt dialog positive option to allow navigation to scanned link -->
    <string name="qr_scanner_dialog_positive">PERMETTER</string>
    <!-- QR code scanner prompt dialog positive option to deny navigation to scanned link -->
    <string name="qr_scanner_dialog_negative">REFUSAR</string>
    <!-- QR code scanner prompt dialog error message shown when a hostname does not contain http or https. -->
    <string name="qr_scanner_dialog_invalid">L\'adressa web è nunvalida.</string>
    <!-- QR code scanner prompt dialog positive option when there is an error -->
    <string name="qr_scanner_dialog_invalid_ok">OK</string>
    <!-- Tab collection deletion prompt dialog message. Placeholder will be replaced with the collection name -->
    <string name="tab_collection_dialog_message">Vuls ti propi stizzar %1$s?</string>
    <!-- Tab collection deletion prompt dialog option to delete the collection -->
    <string name="tab_collection_dialog_positive">Stizzar</string>
    <!-- Text displayed in a notification when the user enters full screen mode -->
    <string name="full_screen_notification" moz:removedIn="130" tools:ignore="UnusedResources">Midar al modus da maletg entir</string>
    <!-- Message for copying the URL via long press on the toolbar -->
    <string name="url_copied">Copià l\'URL</string>

    <!-- Sample text for accessibility font size -->
    <string name="accessibility_text_size_sample_text_1">Quai è in text d\'exempel. El è qua per mussar co text vegn visualisà sche ti augmentas u reduceschas la grondezza cun quest parameter.</string>
    <!-- Summary for Accessibility Text Size Scaling Preference -->
    <string name="preference_accessibility_text_size_summary">Engrondescha u empitschnescha il text sin websites</string>
    <!-- Title for Accessibility Text Size Scaling Preference -->
    <string name="preference_accessibility_font_size_title">Grondezza da scrittira</string>

    <!-- Title for Accessibility Text Automatic Size Scaling Preference -->
    <string name="preference_accessibility_auto_size_2">Adattaziun automatica da la grondezza da scrittira</string>
    <!-- Summary for Accessibility Text Automatic Size Scaling Preference -->
    <string name="preference_accessibility_auto_size_summary">La grondezza da la scrittira correspunda als parameters dad Android. Deactivar per administrar qua la grondezza da la scrittira.</string>

    <!-- Title for the Delete browsing data preference -->
    <string name="preferences_delete_browsing_data">Stizzar las datas da navigaziun</string>
    <!-- Title for the tabs item in Delete browsing data -->
    <string name="preferences_delete_browsing_data_tabs_title_2">Tabs averts</string>
    <!-- Subtitle for the tabs item in Delete browsing data, parameter will be replaced with the number of open tabs -->
    <string name="preferences_delete_browsing_data_tabs_subtitle">%d tabs</string>
    <!-- Title for the data and history items in Delete browsing data -->
    <!-- Title for the history item in Delete browsing data -->
    <string name="preferences_delete_browsing_data_browsing_history_title">Cronologia</string>
    <!-- Subtitle for the data and history items in delete browsing data, parameter will be replaced with the
        number of history items the user has -->
    <string name="preferences_delete_browsing_data_browsing_data_subtitle">%d adressas</string>
    <!-- Title for the cookies and site data items in Delete browsing data -->
    <string name="preferences_delete_browsing_data_cookies_and_site_data">Cookies e datas da websites</string>
    <!-- Subtitle for the cookies item in Delete browsing data -->
    <string name="preferences_delete_browsing_data_cookies_subtitle">Ti vegns deconnectà da las bleras websites</string>
    <!-- Title for the cached images and files item in Delete browsing data -->
    <string name="preferences_delete_browsing_data_cached_files">Graficas e datotecas en il cache</string>

    <!-- Subtitle for the cached images and files item in Delete browsing data -->
    <string name="preferences_delete_browsing_data_cached_files_subtitle">Renda disponibel capacitad da memorisar</string>
    <!-- Title for the site permissions item in Delete browsing data -->
    <string name="preferences_delete_browsing_data_site_permissions">Permissiuns per websites</string>

    <!-- Title for the downloads item in Delete browsing data -->
    <string name="preferences_delete_browsing_data_downloads">Telechargiadas</string>
    <!-- Text for the button to delete browsing data -->
    <string name="preferences_delete_browsing_data_button">Stizzar las datas da navigaziun</string>
    <!-- Title for the Delete browsing data on quit preference -->
    <string name="preferences_delete_browsing_data_on_quit">Stizzar las datas da navigaziun cun terminar</string>
    <!-- Summary for the Delete browsing data on quit preference. "Quit" translation should match delete_browsing_data_on_quit_action translation. -->
    <string name="preference_summary_delete_browsing_data_on_quit_2">Stizza automaticamain las datas da navigaziun cura che ti tschernas «Terminar» en il menu principal</string>
    <!-- Action item in menu for the Delete browsing data on quit feature -->
    <string name="delete_browsing_data_on_quit_action">Terminar</string>

    <!-- Title text of a delete browsing data dialog. -->
    <string name="delete_history_prompt_title">Interval per stizzar</string>
    <!-- Body text of a delete browsing data dialog. -->
    <string name="delete_history_prompt_body" moz:RemovedIn="130" tools:ignore="UnusedResources">Stizza la cronologia (inclusivamain la cronologia sincronisada dad auters apparats), cookies ed autras datas da navigaziun.</string>
    <!-- Body text of a delete browsing data dialog. -->
    <string name="delete_history_prompt_body_2">Allontanescha la cronologia (inclusivamain la cronologia sincronisada dad auters apparats)</string>
    <!-- Radio button in the delete browsing data dialog to delete history items for the last hour. -->
    <string name="delete_history_prompt_button_last_hour">L\'ultima ura</string>
    <!-- Radio button in the delete browsing data dialog to delete history items for today and yesterday. -->
    <string name="delete_history_prompt_button_today_and_yesterday">Oz ed ier</string>
    <!-- Radio button in the delete browsing data dialog to delete all history. -->
    <string name="delete_history_prompt_button_everything">Tut</string>

    <!-- Dialog message to the user asking to delete browsing data. Parameter will be replaced by app name. -->
    <string name="delete_browsing_data_prompt_message_3">%s vegn a stizzar las datas da navigaziun tschernidas.</string>
    <!-- Text for the cancel button for the data deletion dialog -->
    <string name="delete_browsing_data_prompt_cancel">Interrumper</string>
    <!-- Text for the allow button for the data deletion dialog -->
    <string name="delete_browsing_data_prompt_allow">Stizzar</string>
    <!-- Text for the snackbar confirmation that the data was deleted -->
    <string name="preferences_delete_browsing_data_snackbar">Stizzà las datas da navigaziun</string>
    <!-- Text for the snackbar to show the user that the deletion of browsing data is in progress -->
    <string name="deleting_browsing_data_in_progress">Stizzar las datas da navigaziun…</string>

    <!-- Dialog message to the user asking to delete all history items inside the opened group. Parameter will be replaced by a history group name. -->
    <string name="delete_all_history_group_prompt_message">Stizzar tut las websites en «%s»</string>
    <!-- Text for the cancel button for the history group deletion dialog -->
    <string name="delete_history_group_prompt_cancel">Interrumper</string>
    <!-- Text for the allow button for the history group dialog -->
    <string name="delete_history_group_prompt_allow">Stizzar</string>
    <!-- Text for the snackbar confirmation that the history group was deleted -->
    <string name="delete_history_group_snackbar">Stizzà la gruppa</string>

    <!-- Onboarding -->
    <!-- text to display in the snackbar once account is signed-in -->
    <string name="onboarding_firefox_account_sync_is_on">Sync è activà</string>

    <!-- Onboarding theme -->
    <!-- Text shown in snackbar when multiple tabs have been sent to device -->
    <string name="sync_sent_tabs_snackbar">Tramess ils tabs!</string>
    <!-- Text shown in snackbar when one tab has been sent to device  -->
    <string name="sync_sent_tab_snackbar">Tramess il tab!</string>
    <!-- Text shown in snackbar when sharing tabs failed  -->
    <string name="sync_sent_tab_error_snackbar">Betg reussì da trametter</string>
    <!-- Text shown in snackbar for the "retry" action that the user has after sharing tabs failed -->
    <string name="sync_sent_tab_error_snackbar_action">REEMPRUVAR</string>
    <!-- Title of QR Pairing Fragment -->
    <string name="sync_scan_code">Scannar il code</string>
    <!-- Instructions on how to access pairing -->
    <string name="sign_in_instructions"><![CDATA[Avra Firefox sin tes computer e visita <b>https://firefox.com/pair</b>]]></string>
    <!-- Text shown for sign in pairing when ready -->
    <string name="sign_in_ready_for_scan">Pront per scannar</string>
    <!-- Text shown for settings option for sign with pairing -->
    <string name="sign_in_with_camera">T\'annunzia cun tia camera</string>
    <!-- Text shown for settings option for sign with email -->
    <string name="sign_in_with_email">Utilisar l\'e-mail</string>
    <!-- Text shown for settings option for create new account text.'Firefox' intentionally hardcoded here.-->
    <string name="sign_in_create_account_text"><![CDATA[Nagin conto? <u>Creescha in</u> per sincronisar Firefox tranter differents apparats.]]></string>
    <!-- Text shown in confirmation dialog to sign out of account. The first parameter is the name of the app (e.g. Firefox Preview) -->
    <string name="sign_out_confirmation_message_2">%s chala da sincronisar tes conto, ma las datas da navigaziun restan sin quest apparat.</string>
    <!-- Option to continue signing out of account shown in confirmation dialog to sign out of account -->
    <string name="sign_out_disconnect">Deconnectar</string>
    <!-- Option to cancel signing out shown in confirmation dialog to sign out of account -->
    <string name="sign_out_cancel">Interrumper</string>
    <!-- Error message snackbar shown after the user tried to select a default folder which cannot be altered -->
    <string name="bookmark_cannot_edit_root">Impussibel da modifitgar ils ordinaturs da standard</string>

    <!-- Enhanced Tracking Protection -->
    <!-- Link displayed in enhanced tracking protection panel to access tracking protection settings -->
    <string name="etp_settings">Parameters da protecziun</string>
    <!-- Preference title for enhanced tracking protection settings -->
    <string name="preference_enhanced_tracking_protection">Protecziun avanzada cunter il fastizar</string>

    <!-- Preference summary for enhanced tracking protection settings on/off switch -->
    <string name="preference_enhanced_tracking_protection_summary">Ussa cun la protecziun totala cunter cookies, enfin ussa nossa bloccada la pli effectiva da cookies che vulan ta persequitar sur pliras websites.</string>
    <!-- Description of enhanced tracking protection. The parameter is the name of the application (For example: Firefox Fenix) -->
    <string name="preference_enhanced_tracking_protection_explanation_2">%s ta protegia da blers dals fastizaders ils pli frequents che registreschan tias activitads online.</string>
    <!-- Text displayed that links to website about enhanced tracking protection -->
    <string name="preference_enhanced_tracking_protection_explanation_learn_more">Ulteriuras infurmaziuns</string>

    <!-- Preference for enhanced tracking protection for the standard protection settings -->
    <string name="preference_enhanced_tracking_protection_standard_default_1">Standard (predefinì)</string>
    <!-- Preference description for enhanced tracking protection for the standard protection settings -->
    <string name="preference_enhanced_tracking_protection_standard_description_5">Paginas vegnan chargiadas normal, ma damain fastizaders vegnan bloccads.</string>
    <!--  Accessibility text for the Standard protection information icon  -->
    <string name="preference_enhanced_tracking_protection_standard_info_button">Quai che vegn bloccà da la protecziun normala cunter il fastizar</string>
    <!-- Preference for enhanced tracking protection for the strict protection settings -->
    <string name="preference_enhanced_tracking_protection_strict">Restrictiv</string>
    <!-- Preference description for enhanced tracking protection for the strict protection settings -->
    <string name="preference_enhanced_tracking_protection_strict_description_4">Ina protecziun pli severa cunter il fastizar e meglra prestaziun, ma tschertas paginas na funcziunan eventualmain betg endretg.</string>
    <!--  Accessibility text for the Strict protection information icon  -->
    <string name="preference_enhanced_tracking_protection_strict_info_button">Quai che vegn bloccà da la protecziun restrictiva cunter il fastizar</string>
    <!-- Preference for enhanced tracking protection for the custom protection settings -->
    <string name="preference_enhanced_tracking_protection_custom">Persunalisà</string>
    <!-- Preference description for enhanced tracking protection for the strict protection settings -->
    <string name="preference_enhanced_tracking_protection_custom_description_2">Tscherna ils fastizaders ed ils scripts che duain vegnir bloccads.</string>
    <!--  Accessibility text for the Strict protection information icon  -->
    <string name="preference_enhanced_tracking_protection_custom_info_button">Quai che vegn bloccà da la protecziun persunalisada cunter il fastizar</string>
    <!-- Header for categories that are being blocked by current Enhanced Tracking Protection settings -->
    <!-- Preference for enhanced tracking protection for the custom protection settings for cookies-->
    <string name="preference_enhanced_tracking_protection_custom_cookies">Cookies</string>
    <!-- Option for enhanced tracking protection for the custom protection settings for cookies-->
    <string name="preference_enhanced_tracking_protection_custom_cookies_1">Fastizaders tranter websites e fastizaders da raits socialas</string>
    <!-- Option for enhanced tracking protection for the custom protection settings for cookies-->
    <string name="preference_enhanced_tracking_protection_custom_cookies_2">Cookies da websites betg visitadas</string>
    <!-- Option for enhanced tracking protection for the custom protection settings for cookies-->
    <string name="preference_enhanced_tracking_protection_custom_cookies_3">Tut ils cookies da terzas partidas (tschertas websites na funcziunan lura forsa betg pli)</string>
    <!-- Option for enhanced tracking protection for the custom protection settings for cookies-->
    <string name="preference_enhanced_tracking_protection_custom_cookies_4">Tut ils cookies (tschertas websites na funcziunan betg pli endretg)</string>
    <!-- Option for enhanced tracking protection for the custom protection settings for cookies-->
    <string name="preference_enhanced_tracking_protection_custom_cookies_5">Isolar cookies interpaginals</string>
    <!-- Preference for Global Privacy Control for the custom privacy settings for Global Privacy Control. '&amp;' is replaced with the ampersand symbol: &-->
    <string name="preference_enhanced_tracking_protection_custom_global_privacy_control">Dir a websites da betg cundivider e vender mias datas</string>
    <!-- Preference for enhanced tracking protection for the custom protection settings for tracking content -->
    <string name="preference_enhanced_tracking_protection_custom_tracking_content">Cuntegn che fastizescha</string>
    <!-- Option for enhanced tracking protection for the custom protection settings for tracking content-->
    <string name="preference_enhanced_tracking_protection_custom_tracking_content_1">En tut ils tabs</string>
    <!-- Option for enhanced tracking protection for the custom protection settings for tracking content-->
    <string name="preference_enhanced_tracking_protection_custom_tracking_content_2">Mo en tabs privats</string>
    <!-- Preference for enhanced tracking protection for the custom protection settings -->
    <string name="preference_enhanced_tracking_protection_custom_cryptominers">Criptominiers</string>
    <!-- Preference for enhanced tracking protection for the custom protection settings -->
    <string name="preference_enhanced_tracking_protection_custom_fingerprinters" moz:RemovedIn="130" tools:ignore="UnusedResources">Improntaders dal det</string>
    <!-- Preference for enhanced tracking protection for the custom protection settings -->
    <string name="preference_enhanced_tracking_protection_custom_known_fingerprinters">Improntaders enconuschents</string>
    <!-- Button label for navigating to the Enhanced Tracking Protection details -->
    <string name="enhanced_tracking_protection_details">Detagls</string>
    <!-- Header for categories that are being being blocked by current Enhanced Tracking Protection settings -->
    <string name="enhanced_tracking_protection_blocked">Bloccads</string>
    <!-- Header for categories that are being not being blocked by current Enhanced Tracking Protection settings -->
    <string name="enhanced_tracking_protection_allowed">Permess</string>
    <!-- Category of trackers (social media trackers) that can be blocked by Enhanced Tracking Protection -->
    <string name="etp_social_media_trackers_title">Fastizaders da raits socialas</string>

    <!-- Description of social media trackers that can be blocked by Enhanced Tracking Protection -->
    <string name="etp_social_media_trackers_description">Limitescha la pussaivladad da raits socialas da registrar tias activitads da navigaziun en il web.</string>
    <!-- Category of trackers (cross-site tracking cookies) that can be blocked by Enhanced Tracking Protection -->
    <string name="etp_cookies_title">Cookies che fastizeschan tranter websites</string>
    <!-- Category of trackers (cross-site tracking cookies) that can be blocked by Enhanced Tracking Protection -->
    <string name="etp_cookies_title_2">Cookies interpaginals</string>
    <!-- Description of cross-site tracking cookies that can be blocked by Enhanced Tracking Protection -->
    <string name="etp_cookies_description">Blochescha cookies che interpresas da reclama ed analisa dovran per crear in profil da tias datas da navigaziun sin differentas paginas.</string>
    <!-- Description of cross-site tracking cookies that can be blocked by Enhanced Tracking Protection -->
    <string name="etp_cookies_description_2">La protecziun totala cunter cookies isolescha ils cookies da la website sin la quala ti ta chattas. Uschia na pon fastizaders sco raits da reclama betg als utilisar per ta suandar sur pliras websites.</string>
    <!-- Category of trackers (cryptominers) that can be blocked by Enhanced Tracking Protection -->
    <string name="etp_cryptominers_title">Criptominiers</string>
    <!-- Description of cryptominers that can be blocked by Enhanced Tracking Protection -->
    <string name="etp_cryptominers_description">Impedescha che scripts donnegius maldovran las resursas da tes apparat per generar daners digitals.</string>
    <!-- Category of trackers (fingerprinters) that can be blocked by Enhanced Tracking Protection -->
    <string name="etp_fingerprinters_title" moz:RemovedIn="130" tools:ignore="UnusedResources">Improntaders dal det</string>

    <!-- Description of fingerprinters that can be blocked by Enhanced Tracking Protection -->
    <string name="etp_fingerprinters_description" moz:RemovedIn="130" tools:ignore="UnusedResources">Impedescha che infurmaziuns univocas vegnan rimnadas che permettan dad identifitgar tes apparat per ta fastizar.</string>
    <!-- Description of fingerprinters that can be blocked by Enhanced Tracking Protection -->
    <string name="etp_known_fingerprinters_description">Impedescha la rimnada dad infurmaziuns univocas che permettan dad identifitgar tes apparat per ta fastizar.</string>
    <!-- Category of trackers (tracking content) that can be blocked by Enhanced Tracking Protection -->
    <string name="etp_tracking_content_title">Cuntegn che fastizescha</string>

    <!-- Description of tracking content that can be blocked by Enhanced Tracking Protection -->
    <string name="etp_tracking_content_description">Impedescha che reclamas, videos ed auter cuntegn extern cun code che fastizescha vegnia chargià. Quai po dentant avair per consequenza che tschertas parts da la website na funcziunan betg endretg.</string>
    <!-- Enhanced Tracking Protection message that protection is currently on for this site -->
    <string name="etp_panel_on">Protecziuns èn ACTIVADAS per questa pagina</string>
    <!-- Enhanced Tracking Protection message that protection is currently off for this site -->
    <string name="etp_panel_off">Protecziuns èn DEACTIVADAS per questa pagina</string>
    <!-- Header for exceptions list for which sites enhanced tracking protection is always off -->
    <string name="enhanced_tracking_protection_exceptions">La protecziun avanzada cunter il fastizar è deactivada per questas websites</string>
    <!-- Content description (not visible, for screen readers etc.): Navigate
    back from ETP details (Ex: Tracking content) -->
    <string name="etp_back_button_content_description">Turnar</string>

    <!-- About page link text to open what's new link -->
    <string name="about_whats_new">Las novaziuns en %s</string>
    <!-- Open source licenses page title
    The first parameter is the app name -->
    <string name="open_source_licenses_title">%s | Bibliotecas open source</string>

    <!-- Category of trackers (redirect trackers) that can be blocked by Enhanced Tracking Protection -->
    <string name="etp_redirect_trackers_title">Fastizaders da renviament</string>

    <!-- Description of redirect tracker cookies that can be blocked by Enhanced Tracking Protection -->
    <string name="etp_redirect_trackers_description">Stizza cookies definids cun agid da renviaments a websites enconuschentas per fastizar.</string>

    <!-- Preference for fingerprinting protection for the custom protection settings -->
    <string name="etp_suspected_fingerprinters_title">Potenzials improntaders</string>
    <!-- Description of fingerprinters that can be blocked by fingerprinting protection -->
    <string name="etp_suspected_fingerprinters_description">Activescha la protecziun cunter improntaders per bloccar potenzials improntaders.</string>
    <!-- Category of trackers (fingerprinters) that can be blocked by Enhanced Tracking Protection -->
    <string name="etp_known_fingerprinters_title">Improntaders enconuschents</string>
    <!-- Description of the SmartBlock Enhanced Tracking Protection feature. The * symbol is intentionally hardcoded here,
         as we use it on the UI to indicate which trackers have been partially unblocked.  -->
    <string name="preference_etp_smartblock_description">Tscherts fastizaders inditgads sutvart èn vegnids debloccads parzialmain sin questa pagina perquai che ti has interagì cun els *.</string>
    <!-- Text displayed that links to website about enhanced tracking protection SmartBlock -->
    <string name="preference_etp_smartblock_learn_more">Ulteriuras infurmaziuns</string>

    <!-- Content description (not visible, for screen readers etc.):
    Enhanced tracking protection exception preference icon for ETP settings. -->
    <string name="preference_etp_exceptions_icon_description">Icona da las preferenzas per las excepziuns da la protecziun avanzada cunter il fastizar</string>

    <!-- About page link text to open support link -->
    <string name="about_support">Agid</string>
    <!-- About page link text to list of past crashes (like about:crashes on desktop) -->
    <string name="about_crashes">Collaps</string>
    <!-- About page link text to open privacy notice link -->
    <string name="about_privacy_notice">Infurmaziuns davart la protecziun da datas</string>
    <!-- About page link text to open know your rights link -->
    <string name="about_know_your_rights">Davart tes dretgs</string>
    <!-- About page link text to open licensing information link -->
    <string name="about_licensing_information">Infurmaziuns davart la licenza</string>
    <!-- About page link text to open a screen with libraries that are used -->
    <string name="about_other_open_source_libraries">Bibliotecas utilisadas</string>

    <!-- Toast shown to the user when they are activating the secret dev menu
        The first parameter is number of long clicks left to enable the menu -->
    <string name="about_debug_menu_toast_progress">Menu da debugadi: anc %1$d clic(s) per activar</string>

    <string name="about_debug_menu_toast_done">Activà il menu da debugar</string>

    <!-- Browser long press popup menu -->
    <!-- Copy the current url -->
    <string name="browser_toolbar_long_press_popup_copy">Copiar</string>
    <!-- Paste & go the text in the clipboard. '&amp;' is replaced with the ampersand symbol: & -->
    <string name="browser_toolbar_long_press_popup_paste_and_go">Encollar &amp; chargiar</string>
    <!-- Paste the text in the clipboard -->
    <string name="browser_toolbar_long_press_popup_paste">Encollar</string>
    <!-- Snackbar message shown after an URL has been copied to clipboard. -->
    <string name="browser_toolbar_url_copied_to_clipboard_snackbar">Copià l\'URL en l\'archiv provisoric</string>

    <!-- Title text for the Add To Homescreen dialog -->
    <string name="add_to_homescreen_title">Agiuntar al visur da partenza</string>
    <!-- Cancel button text for the Add to Homescreen dialog -->
    <string name="add_to_homescreen_cancel">Interrumper</string>
    <!-- Add button text for the Add to Homescreen dialog -->
    <string name="add_to_homescreen_add">Agiuntar</string>
    <!-- Continue to website button text for the first-time Add to Homescreen dialog -->
    <string name="add_to_homescreen_continue">Cuntinuar vers la website</string>
    <!-- Placeholder text for the TextView in the Add to Homescreen dialog -->
    <string name="add_to_homescreen_text_placeholder">Num da la scursanida</string>

    <!-- Describes the add to homescreen functionality -->
    <string name="add_to_homescreen_description_2">Ti pos agiuntar a moda simpla questa website al visur da partenza da tes apparat per avair access direct e navigar pli svelt, sco sch\'i fiss ina app.</string>

    <!-- Preference for managing the settings for logins and passwords in Fenix -->
    <string name="preferences_passwords_logins_and_passwords_2">Pleds-clav</string>
    <!-- Preference for managing the saving of logins and passwords in Fenix -->
    <string name="preferences_passwords_save_logins_2">Memorisar ils pleds-clav</string>
    <!-- Preference option for asking to save passwords in Fenix -->
    <string name="preferences_passwords_save_logins_ask_to_save">Dumandar per memorisar</string>
    <!-- Preference option for never saving passwords in Fenix -->
    <string name="preferences_passwords_save_logins_never_save">Mai memorisar</string>

    <!-- Preference for autofilling saved logins in Firefox (in web content), %1$s will be replaced with the app name -->
    <string name="preferences_passwords_autofill2">Emplenir automaticamain en %1$s</string>
    <!-- Description for the preference for autofilling saved logins in Firefox (in web content), %1$s will be replaced with the app name -->
    <string name="preferences_passwords_autofill_description">Emplenir automaticamain e memorisar nums d\'utilisader e pleds-clav en websites durant l\'utilisaziun da %1$s.</string>
    <!-- Preference for autofilling logins from Fenix in other apps (e.g. autofilling the Twitter app) -->
    <string name="preferences_android_autofill">Emplenir automaticamain en autras applicaziuns</string>
    <!-- Description for the preference for autofilling logins from Fenix in other apps (e.g. autofilling the Twitter app) -->
    <string name="preferences_android_autofill_description">Emplenir automaticamain nums d\'utilisader e pleds-clav en autras applicaziuns sin tes apparat.</string>

    <!-- Preference option for adding a password -->
    <string name="preferences_logins_add_login_2">Agiuntar in pled-clav</string>

    <!-- Preference for syncing saved passwords in Fenix -->
    <string name="preferences_passwords_sync_logins_2">Sincronisar ils pleds-clav</string>
    <!-- Preference for syncing saved passwords in Fenix, when not signed in-->
    <string name="preferences_passwords_sync_logins_across_devices_2">Sincronisar ils pleds-clav sin tut ils apparats</string>

    <!-- Preference to access list of saved passwords -->
    <string name="preferences_passwords_saved_logins_2">Pleds-clav memorisads</string>
    <!-- Description of empty list of saved passwords. Placeholder is replaced with app name.  -->
    <string name="preferences_passwords_saved_logins_description_empty_text_2">Ils pleds-clav che ti memoriseschas en u sincroniseschas cun %s vegnan mussads qua. Tut ils pleds-clav che ti memoriseschas èn criptads.</string>
    <!-- Clickable text for opening an external link for more information about Sync. -->
    <string name="preferences_passwords_saved_logins_description_empty_learn_more_link_2">Vegnir a savair dapli davart la sincronisaziun</string>
    <!-- Preference to access list of login exceptions that we never save logins for -->
    <string name="preferences_passwords_exceptions">Excepziuns</string>
    <!-- Empty description of list of login exceptions that we never save passwords for. Parameter will be replaced by app name. -->
    <string name="preferences_passwords_exceptions_description_empty_2">%s na vegn betg a memorisar pleds-clav per websites inditgadas qua.</string>
    <!-- Description of list of login exceptions that we never save passwords for. Parameter will be replaced by app name. -->
    <string name="preferences_passwords_exceptions_description_2">%s na vegn betg a memorisar pleds-clav per questas websites.</string>
    <!-- Text on button to remove all saved login exceptions -->
    <string name="preferences_passwords_exceptions_remove_all">Stizzar tut las excepziuns</string>
    <!-- Hint for search box in passwords list -->
    <string name="preferences_passwords_saved_logins_search_2">Tschertgar en ils pleds-clav</string>
    <!-- The header for the site that a login is for -->
    <string name="preferences_passwords_saved_logins_site">Website</string>
    <!-- The header for the username for a login -->
    <string name="preferences_passwords_saved_logins_username">Num d\'utilisader</string>
    <!-- The header for the password for a login -->
    <string name="preferences_passwords_saved_logins_password">Pled-clav</string>

    <!-- Shown in snackbar to tell user that the password has been copied -->
    <string name="logins_password_copied">Copià il pled-clav en l\'archiv provisoric</string>
    <!-- Shown in snackbar to tell user that the username has been copied -->
    <string name="logins_username_copied">Copià il num d\'utilisader en l\'archiv provisoric</string>
    <!-- Content Description (for screenreaders etc) read for the button to copy a password in logins-->
    <string name="saved_logins_copy_password">Copiar il pled-clav</string>
    <!-- Content Description (for screenreaders etc) read for the button to clear a password while editing a login-->
    <string name="saved_logins_clear_password">Stizzar il pled-clav</string>
    <!-- Content Description (for screenreaders etc) read for the button to copy a username in logins -->
    <string name="saved_login_copy_username">Copiar il num d\'utilisader</string>
    <!-- Content Description (for screenreaders etc) read for the button to clear a username while editing a login -->
    <string name="saved_login_clear_username">Stizzar il num d\'utilisader</string>
    <!-- Content Description (for screenreaders etc) read for the button to clear the hostname field while creating a login -->
    <string name="saved_login_clear_hostname">Stizzar il num dal server</string>
    <!-- Content Description (for screenreaders etc) read for the button to open a site in logins -->
    <string name="saved_login_open_site">Avrir la website en il navigatur</string>
    <!-- Content Description (for screenreaders etc) read for the button to reveal a password in logins -->
    <string name="saved_login_reveal_password">Mussar il pled-clav</string>
    <!-- Content Description (for screenreaders etc) read for the button to hide a password in logins -->
    <string name="saved_login_hide_password">Zuppentar il pled-clav</string>
    <!-- Message displayed in biometric prompt displayed for authentication before allowing users to view their passwords -->
    <string name="logins_biometric_prompt_message_2">Debloccar per vesair tes pleds-clav memorisads</string>

    <!-- Title of warning dialog if users have no device authentication set up -->
    <string name="logins_warning_dialog_title_2">Protegia tes pleds-clav memorisads</string>
    <!-- Message of warning dialog if users have no device authentication set up -->
    <string name="logins_warning_dialog_message_2">Endrizza in muster per bloccar l’apparat, in PIN u pled-clav per evitar ch’ina autra persuna possia acceder a tes pleds-clav memorisads sch’ella ha tes apparat.</string>
    <!-- Negative button to ignore warning dialog if users have no device authentication set up -->
    <string name="logins_warning_dialog_later">Pli tard</string>
    <!-- Positive button to send users to set up a pin of warning dialog if users have no device authentication set up -->
    <string name="logins_warning_dialog_set_up_now">Definir ussa</string>
    <!-- Title of PIN verification dialog to direct users to re-enter their device credentials to access their logins -->
    <string name="logins_biometric_prompt_message_pin">Deblochescha tes apparat</string>
    <!-- Title for Accessibility Force Enable Zoom Preference -->
    <string name="preference_accessibility_force_enable_zoom">Zoom sin tut las websites</string>
    <!-- Summary for Accessibility Force Enable Zoom Preference -->
    <string name="preference_accessibility_force_enable_zoom_summary">Activar per permetter da zoomar cun dus dets era sin paginas che impedeschan quest gest.</string>

    <!-- Saved logins sorting strategy menu item -by name- (if selected, it will sort saved logins alphabetically) -->
    <string name="saved_logins_sort_strategy_alphabetically">Num (A-Z)</string>
    <!-- Saved logins sorting strategy menu item -by last used- (if selected, it will sort saved logins by last used) -->
    <string name="saved_logins_sort_strategy_last_used">Ultima utilisaziun</string>

    <!-- Content description (not visible, for screen readers etc.) -->
    <string name="saved_logins_menu_dropdown_chevron_icon_content_description_2">Menu per zavrar ils pleds-clav</string>

    <!-- Autofill -->
    <!-- Preference and title for managing the autofill settings -->
    <string name="preferences_autofill">Endataziun automatica</string>
    <!-- Preference and title for managing the settings for addresses -->
    <string name="preferences_addresses">Adressas</string>
    <!-- Preference and title for managing the settings for payment methods -->
    <string name="preferences_credit_cards_2">Metodas da pajament</string>
    <!-- Preference for saving and autofilling credit cards -->
    <string name="preferences_credit_cards_save_and_autofill_cards_2">Memorisar ed endatar automaticamain las metodas da pajament</string>
    <!-- Preference summary for saving and autofilling payment method data. Parameter will be replaced by app name. -->
    <string name="preferences_credit_cards_save_and_autofill_cards_summary_2">%s criptescha tut las metodas da pajament che ti memoriseschas</string>
    <!-- Preference option for syncing credit cards across devices. This is displayed when the user is not signed into sync -->
    <string name="preferences_credit_cards_sync_cards_across_devices">Sincronisar las cartas tranter ils apparats</string>
    <!-- Preference option for syncing credit cards across devices. This is displayed when the user is signed into sync -->
    <string name="preferences_credit_cards_sync_cards">Sincronisar las cartas</string>

    <!-- Preference option for adding a card -->
    <string name="preferences_credit_cards_add_credit_card_2">Agiuntar ina carta</string>
    <!-- Preference option for managing saved cards -->
    <string name="preferences_credit_cards_manage_saved_cards_2">Administrar las cartas</string>
    <!-- Preference option for adding an address -->
    <string name="preferences_addresses_add_address">Agiuntar ina adressa</string>
    <!-- Preference option for managing saved addresses -->
    <string name="preferences_addresses_manage_addresses">Administrar las adressas</string>
    <!-- Preference for saving and filling addresses -->
    <string name="preferences_addresses_save_and_autofill_addresses_2">Memorisar ed endatar automaticamain las adressas</string>

    <!-- Preference summary for saving and filling address data -->
    <string name="preferences_addresses_save_and_autofill_addresses_summary_2">Cuntegna numers da telefon ed adressas dad e-mail</string>

    <!-- Title of the "Add card" screen -->
    <string name="credit_cards_add_card">Agiuntar ina carta</string>
    <!-- Title of the "Edit card" screen -->
    <string name="credit_cards_edit_card">Modifitgar la carta</string>
    <!-- The header for the card number of a credit card -->
    <string name="credit_cards_card_number">Numer da carta</string>
    <!-- The header for the expiration date of a credit card -->
    <string name="credit_cards_expiration_date">Data da scadenza</string>
    <!-- The label for the expiration date month of a credit card to be used by a11y services-->
    <string name="credit_cards_expiration_date_month">Data da scadenza mais</string>
    <!-- The label for the expiration date year of a credit card to be used by a11y services-->
    <string name="credit_cards_expiration_date_year">Data da scadenza onn</string>
    <!-- The header for the name on the credit card -->
    <string name="credit_cards_name_on_card">Num sin la carta</string>
    <!-- The text for the "Delete card" menu item for deleting a credit card -->
    <string name="credit_cards_menu_delete_card">Stizzar la carta</string>
    <!-- The text for the "Delete card" button for deleting a credit card -->
    <string name="credit_cards_delete_card_button">Stizzar la carta</string>
    <!-- The text for the confirmation message of "Delete card" dialog -->
    <string name="credit_cards_delete_dialog_confirmation_2">Stizzar la carta?</string>
    <!-- The text for the positive button on "Delete card" dialog -->
    <string name="credit_cards_delete_dialog_button">Stizzar</string>
    <!-- The title for the "Save" menu item for saving a credit card -->
    <string name="credit_cards_menu_save">Memorisar</string>
    <!-- The text for the "Save" button for saving a credit card -->
    <string name="credit_cards_save_button">Memorisar</string>
    <!-- The text for the "Cancel" button for cancelling adding, updating or deleting a credit card -->
    <string name="credit_cards_cancel_button">Interrumper</string>
    <!-- Title of the "Saved cards" screen -->
    <string name="credit_cards_saved_cards">Cartas memorisadas</string>

    <!-- Error message for card number validation -->
    <string name="credit_cards_number_validation_error_message_2">Endatescha in numer da carta valid</string>
    <!-- Error message for card name on card validation -->
    <string name="credit_cards_name_on_card_validation_error_message_2">Agiuntescha in num</string>
    <!-- Message displayed in biometric prompt displayed for authentication before allowing users to view their saved credit cards -->
    <string name="credit_cards_biometric_prompt_message">Debloccar per vesair tias cartas memorisadas</string>
    <!-- Title of warning dialog if users have no device authentication set up -->
    <string name="credit_cards_warning_dialog_title_2">Protegia tias metodas da pajament memorisadas</string>
    <!-- Message of warning dialog if users have no device authentication set up -->
    <string name="credit_cards_warning_dialog_message_3">Endrizza in muster per bloccar l\'apparat, in PIN u pled-clav per evitar ch’ina autra persuna possia acceder a tias metodas da pajament memorisadas sch’ella ha tes apparat.</string>
    <!-- Positive button to send users to set up a pin of warning dialog if users have no device authentication set up -->
    <string name="credit_cards_warning_dialog_set_up_now">Ussa endrizzar</string>
    <!-- Negative button to ignore warning dialog if users have no device authentication set up -->
    <string name="credit_cards_warning_dialog_later">Pli tard</string>
    <!-- Title of PIN verification dialog to direct users to re-enter their device credentials to access their credit cards -->
    <string name="credit_cards_biometric_prompt_message_pin">Debloccar tes apparat</string>

    <!-- Message displayed in biometric prompt for authentication, before allowing users to use their stored payment method information -->
    <string name="credit_cards_biometric_prompt_unlock_message_2">Debloccar per utilisar las metodas da pajament memorisadas</string>
    <!-- Title of the "Add address" screen -->
    <string name="addresses_add_address">Agiuntar ina adressa</string>
    <!-- Title of the "Edit address" screen -->
    <string name="addresses_edit_address">Modifitgar l\'adressa</string>
    <!-- Title of the "Manage addresses" screen -->
    <string name="addresses_manage_addresses">Administrar las adressas</string>
    <!-- The header for the name of an address. Name represents a person's full name, typically made up of a first, middle and last name, e.g. John Joe Doe. -->
    <string name="addresses_name">Num</string>
    <!-- The header for the street address of an address -->
    <string name="addresses_street_address">Via e numer da chasa</string>
    <!-- The header for the city of an address -->
    <string name="addresses_city">Lieu</string>
    <!-- The header for the subregion of an address when "state" should be used -->
    <string name="addresses_state">Stadi</string>
    <!-- The header for the subregion of an address when "province" should be used -->
    <string name="addresses_province">Provinza</string>
    <!-- The header for the zip code of an address -->
    <string name="addresses_zip">Numer postal</string>
    <!-- The header for the country or region of an address -->
    <string name="addresses_country">Pajais u regiun</string>
    <!-- The header for the phone number of an address -->
    <string name="addresses_phone">Telefon</string>
    <!-- The header for the email of an address -->
    <string name="addresses_email">E-mail</string>
    <!-- The text for the "Save" button for saving an address -->
    <string name="addresses_save_button">Memorisar</string>
    <!-- The text for the "Cancel" button for cancelling adding, updating or deleting an address -->
    <string name="addresses_cancel_button">Interrumper</string>
    <!-- The text for the "Delete address" button for deleting an address -->
    <string name="addressess_delete_address_button">Stizzar l\'adressa</string>

    <!-- The title for the "Delete address" confirmation dialog -->
    <string name="addressess_confirm_dialog_message_2">Stizzar questa adressa?</string>
    <!-- The text for the positive button on "Delete address" dialog -->
    <string name="addressess_confirm_dialog_ok_button">Stizzar</string>
    <!-- The text for the negative button on "Delete address" dialog -->
    <string name="addressess_confirm_dialog_cancel_button">Interrumper</string>
    <!-- The text for the "Save address" menu item for saving an address -->
    <string name="address_menu_save_address">Memorisar l\'adressa</string>
    <!-- The text for the "Delete address" menu item for deleting an address -->
    <string name="address_menu_delete_address">Stizzar l\'adressa</string>

    <!-- Title of the Add search engine screen -->
    <string name="search_engine_add_custom_search_engine_title">Agiuntar ina maschina da tschertgar</string>
    <!-- Content description (not visible, for screen readers etc.): Title for the button that navigates to add new engine screen -->
    <string name="search_engine_add_custom_search_engine_button_content_description">Agiuntar ina nova maschina da tschertgar</string>
    <!-- Title of the Edit search engine screen -->
    <string name="search_engine_edit_custom_search_engine_title">Modifitgar la maschina da tschertgar</string>
    <!-- Text for the menu button to edit a search engine -->
    <string name="search_engine_edit">Modifitgar</string>
    <!-- Text for the menu button to delete a search engine -->
    <string name="search_engine_delete">Stizzar</string>

    <!-- Label for the TextField in which user enters custom search engine name -->
    <string name="search_add_custom_engine_name_label">Num</string>

    <!-- Placeholder text shown in the Search Engine Name text field before a user enters text -->
    <string name="search_add_custom_engine_name_hint_2">Num da la maschina da tschertgar</string>
    <!-- Label for the TextField in which user enters custom search engine URL -->
    <string name="search_add_custom_engine_url_label">URL dal string da tschertga</string>
    <!-- Placeholder text shown in the Search String TextField before a user enters text -->
    <string name="search_add_custom_engine_search_string_hint_2">Utilisar quest URL per la tschertga</string>
    <!-- Description text for the Search String TextField. The %s is part of the string -->
    <string name="search_add_custom_engine_search_string_example" formatted="false">Remplazzar il term da tschertga cun «%s». Per exempel: \nhttps://www.google.com/search?q=%s</string>
    <!-- Accessibility description for the form in which details about the custom search engine are entered -->
    <string name="search_add_custom_engine_form_description">Detagls da la maschina da tschertgar persunalisada</string>

    <!-- Label for the TextField in which user enters custom search engine suggestion URL -->
    <string name="search_add_custom_engine_suggest_url_label">API per propostas da tschertga (facultativ)</string>
    <!-- Placeholder text shown in the Search Suggestion String TextField before a user enters text -->
    <string name="search_add_custom_engine_suggest_string_hint">URL da l\'API per propostas da tschertga</string>
    <!-- Description text for the Search Suggestion String TextField. The %s is part of the string -->
    <string name="search_add_custom_engine_suggest_string_example_2" formatted="false">Remplazzar la tschertga cun «%s». Per exempel:\nhttps://suggestqueries.google.com/complete/search?client=firefox&amp;q=%s</string>
    <!-- The text for the "Save" button for saving a custom search engine -->
    <string name="search_custom_engine_save_button">Memorisar</string>

    <!-- Text shown when a user leaves the name field empty -->
    <string name="search_add_custom_engine_error_empty_name">Endatar il num da la maschina da tschertgar</string>
    <!-- Text shown when a user leaves the search string field empty -->
    <string name="search_add_custom_engine_error_empty_search_string">Endatar in string da tschertga</string>
    <!-- Text shown when a user leaves out the required template string -->
    <string name="search_add_custom_engine_error_missing_template">Controllescha ch\'il string da tschertga correspunda al format da l\'exempel</string>
    <!-- Text shown when we aren't able to validate the custom search query. The first parameter is the url of the custom search engine -->
    <string name="search_add_custom_engine_error_cannot_reach">Errur durant connectar cun «%s»</string>
    <!-- Text shown when a user creates a new search engine -->
    <string name="search_add_custom_engine_success_message">Creà %s</string>
    <!-- Text shown when a user successfully edits a custom search engine -->
    <string name="search_edit_custom_engine_success_message">Memorisà %s</string>
    <!-- Text shown when a user successfully deletes a custom search engine -->
    <string name="search_delete_search_engine_success_message">Stizzà %s</string>

    <!-- Heading for the instructions to allow a permission -->
    <string name="phone_feature_blocked_intro">Per lubir:</string>
    <!-- First step for the allowing a permission -->
    <string name="phone_feature_blocked_step_settings">1. Avra ils parameters dad Android</string>
    <!-- Second step for the allowing a permission -->
    <string name="phone_feature_blocked_step_permissions"><![CDATA[2. Tippa sin <b>Autorisaziuns</b>]]></string>
    <!-- Third step for the allowing a permission (Fore example: Camera) -->
    <string name="phone_feature_blocked_step_feature"><![CDATA[3. Mida <b>%1$s</b> sin ACTIVÀ]]></string>

    <!-- Label that indicates a site is using a secure connection -->
    <string name="quick_settings_sheet_secure_connection_2">Connexiun segirada</string>
    <!-- Label that indicates a site is using a insecure connection -->
    <string name="quick_settings_sheet_insecure_connection_2">Connexiun betg segirada</string>
    <!-- Label to clear site data -->
    <string name="clear_site_data">Stizzar cookies e datas da websites</string>
    <!-- Confirmation message for a dialog confirming if the user wants to delete all data for current site -->
    <string name="confirm_clear_site_data"><![CDATA[Vuls ti propi stizzar tut ils cookies e tut las datas per la website <b>%s</b>?]]></string>
    <!-- Confirmation message for a dialog confirming if the user wants to delete all the permissions for all sites-->
    <string name="confirm_clear_permissions_on_all_sites">Vuls ti propi stizzar tut las autorisaziuns per tut las paginas?</string>
    <!-- Confirmation message for a dialog confirming if the user wants to delete all the permissions for a site-->
    <string name="confirm_clear_permissions_site">Vuls ti propi stizzar tut las autorisaziuns per questa pagina?</string>
    <!-- Confirmation message for a dialog confirming if the user wants to set default value a permission for a site-->
    <string name="confirm_clear_permission_site">Vuls ti propi stizzar questa autorisaziun per questa pagina?</string>
    <!-- label shown when there are not site exceptions to show in the site exception settings -->
    <string name="no_site_exceptions">Naginas excepziuns per paginas</string>
    <!-- Bookmark deletion confirmation -->
    <string name="bookmark_deletion_confirmation">Vuls ti propi stizzar quest segnapagina?</string>
    <!-- Browser menu button that adds a shortcut to the home fragment -->
    <string name="browser_menu_add_to_shortcuts">Agiuntar a las scursanidas</string>
    <!-- Browser menu button that removes a shortcut from the home fragment -->
    <string name="browser_menu_remove_from_shortcuts">Allontanar da las scursanidas</string>
    <!-- text shown before the issuer name to indicate who its verified by, parameter is the name of
     the certificate authority that verified the ticket-->
    <string name="certificate_info_verified_by">Verifitgà da: %1$s</string>
    <!-- Login overflow menu delete button -->
    <string name="login_menu_delete_button">Stizzar</string>
    <!-- Login overflow menu edit button -->
    <string name="login_menu_edit_button">Modifitgar</string>
    <!-- Message in delete confirmation dialog for password -->
    <string name="login_deletion_confirmation_2">Vuls ti propi stizzar quest pled-clav?</string>
    <!-- Positive action of a dialog asking to delete  -->
    <string name="dialog_delete_positive">Stizzar</string>

    <!-- Negative action of a dialog asking to delete login -->
    <string name="dialog_delete_negative">Interrumper</string>
    <!--  The saved password options menu description. -->
    <string name="login_options_menu_2">Opziuns da pleds-clav</string>
    <!--  The editable text field for a website address. -->
    <string name="saved_login_hostname_description_3">Il champ da text modifitgabel per l’adressa da la website.</string>
    <!--  The editable text field for a username. -->
    <string name="saved_login_username_description_3">Il champ da text modifitgabel per il num d’utilisader.</string>
    <!--  The editable text field for a login's password. -->
    <string name="saved_login_password_description_2">Il champ da text modifitgabel per il pled-clav.</string>
    <!--  The button description to save changes to an edited password. -->
    <string name="save_changes_to_login_2">Memorisar las midadas.</string>
    <!--  The page title for editing a saved password. -->
    <string name="edit_2">Modifitgar il pled-clav</string>
    <!--  The page title for adding new password. -->
    <string name="add_login_2">Agiuntar in pled-clav</string>
    <!--  Error text displayed underneath the password field when it is in an error case. -->
    <string name="saved_login_password_required_2">Endatar in pled-clav</string>
    <!--  The error message in add login view when username field is blank. -->
    <string name="saved_login_username_required_2">Endatar in num d’utilisader</string>
    <!--  The error message in add login view when hostname field is blank. -->
    <string name="saved_login_hostname_required" tools:ignore="UnusedResources">Num dal server obligatoric</string>
    <!--  The error message in add login view when hostname field is blank. -->
    <string name="saved_login_hostname_required_2" tools:ignore="UnusedResources">Endatar ina adressa web</string>
    <!-- Voice search button content description  -->
    <string name="voice_search_content_description">Tschertga vocala</string>
    <!-- Voice search prompt description displayed after the user presses the voice search button -->
    <string name="voice_search_explainer">Discurra ussa</string>
    <!--  The error message in edit login view when a duplicate username exists. -->
    <string name="saved_login_duplicate">Datas d\'annunzia cun quest num d\'utilisader existan gia</string>

    <!-- This is the hint text that is shown inline on the hostname field of the create new login page. 'https://www.example.com' intentionally hardcoded here -->
    <string name="add_login_hostname_hint_text">https://www.example.com</string>
    <!-- This is an error message shown below the hostname field of the add login page when a hostname does not contain http or https. -->
    <string name="add_login_hostname_invalid_text_3">L\'adressa d\'internet sto cuntegnair «https://» u «http://»</string>
    <!-- This is an error message shown below the hostname field of the add login page when a hostname is invalid. -->
    <string name="add_login_hostname_invalid_text_2">In num da server valid è necessari</string>

    <!-- Synced Tabs -->
    <!-- Text displayed to ask user to connect another device as no devices found with account -->
    <string name="synced_tabs_connect_another_device">Colliar in auter apparat.</string>
    <!-- Text displayed asking user to re-authenticate -->
    <string name="synced_tabs_reauth">Re-autentifitgescha per plaschair.</string>
    <!-- Text displayed when user has disabled tab syncing in Firefox Sync Account -->
    <string name="synced_tabs_enable_tab_syncing">Activescha p.pl. la sincronisaziun da tabs.</string>
    <!-- Text displayed when user has no tabs that have been synced -->
    <string name="synced_tabs_no_tabs">Ti n\'has nagins tabs da Firefox averts sin auters apparats.</string>
    <!-- Text displayed in the synced tabs screen when a user is not signed in to Firefox Sync describing Synced Tabs -->
    <string name="synced_tabs_sign_in_message">Mussar ina glista dals tabs da tes auters apparats.</string>

    <!-- Text displayed on a button in the synced tabs screen to link users to sign in when a user is not signed in to Firefox Sync -->
    <string name="synced_tabs_sign_in_button">S\'annunziar tar Sync</string>

    <!-- The text displayed when a synced device has no tabs to show in the list of Synced Tabs. -->
    <string name="synced_tabs_no_open_tabs">Nagins tabs averts</string>

    <!-- Content description for expanding a group of synced tabs. -->
    <string name="synced_tabs_expand_group">Expander la gruppa da tabs sincronisads</string>
    <!-- Content description for collapsing a group of synced tabs. -->
    <string name="synced_tabs_collapse_group">Reducir la gruppa da tabs sincronisads</string>

    <!-- Top Sites -->
    <!-- Title text displayed in the dialog when shortcuts limit is reached. -->
    <string name="shortcut_max_limit_title">Cuntanschì il dumber maximal da scursanidas</string>
    <!-- Content description text displayed in the dialog when shortcut limit is reached. -->
    <string name="shortcut_max_limit_content">Per agiuntar ina nova scursanida stos ti l\'emprim allontanar in\'autra. Tegna smatgà la pagina e tscherna «Allontanar».</string>
    <!-- Confirmation dialog button text when top sites limit is reached. -->
    <string name="top_sites_max_limit_confirmation_button">OK, chapì</string>

    <!-- Label for the preference to show the shortcuts for the most visited top sites on the homepage -->
    <string name="top_sites_toggle_top_recent_sites_4">Scursanidas</string>
    <!-- Title text displayed in the rename top site dialog. -->
    <string name="top_sites_rename_dialog_title">Num</string>
    <!-- Hint for renaming title of a shortcut -->
    <string name="shortcut_name_hint">Num da la scursanida</string>
    <!-- Button caption to confirm the renaming of the top site. -->
    <string name="top_sites_rename_dialog_ok">OK</string>
    <!-- Dialog button text for canceling the rename top site prompt. -->
    <string name="top_sites_rename_dialog_cancel">Interrumper</string>

    <!-- Text for the menu button to open the homepage settings. -->
    <string name="top_sites_menu_settings">Parameters</string>
    <!-- Text for the menu button to navigate to sponsors and privacy support articles. '&amp;' is replaced with the ampersand symbol: & -->
    <string name="top_sites_menu_sponsor_privacy">Noss sponsurs &amp; tia sfera privata</string>
    <!-- Label text displayed for a sponsored top site. -->
    <string name="top_sites_sponsored_label">Sponsurisà</string>

    <!-- Inactive tabs in the tabs tray -->
    <!-- Title text displayed in the tabs tray when a tab has been unused for 14 days. -->
    <string name="inactive_tabs_title">Tabs inactivs</string>
    <!-- Content description for closing all inactive tabs -->
    <string name="inactive_tabs_delete_all">Serrar tut ils tabs inactivs</string>

    <!-- Content description for expanding the inactive tabs section. -->
    <string name="inactive_tabs_expand_content_description">Expander ils tabs inactivs</string>
    <!-- Content description for collapsing the inactive tabs section. -->
    <string name="inactive_tabs_collapse_content_description">Reducir ils tabs inactivs</string>

    <!-- Inactive tabs auto-close message in the tabs tray -->
    <!-- The header text of the auto-close message when the user is asked if they want to turn on the auto-closing of inactive tabs. -->
    <string name="inactive_tabs_auto_close_message_header" tools:ignore="UnusedResources">Serrar automaticamain suenter in mais?</string>
    <!-- A description below the header to notify the user what the inactive tabs auto-close feature is. -->
    <string name="inactive_tabs_auto_close_message_description" tools:ignore="UnusedResources">Firefox po serrar tabs che ti n\'has betg consultà durant l\'ultim mais.</string>
    <!-- A call to action below the description to allow the user to turn on the auto closing of inactive tabs. -->
    <string name="inactive_tabs_auto_close_message_action" tools:ignore="UnusedResources">ACTIVAR LA SERRADA AUTOMATICA</string>

    <!-- Text for the snackbar to confirm auto-close is enabled for inactive tabs -->
    <string name="inactive_tabs_auto_close_message_snackbar">Activà la serrada automatica</string>

    <!-- Awesome bar suggestion's headers -->
    <!-- Search suggestions title for Firefox Suggest. -->
    <string name="firefox_suggest_header">Firefox propona</string>

    <!-- Title for search suggestions when Google is the default search suggestion engine. -->
    <string name="google_search_engine_suggestion_header">Tschertga da Google</string>
    <!-- Title for search suggestions when the default search suggestion engine is anything other than Google. The first parameter is default search engine name. -->
    <string name="other_default_search_engine_suggestion_header">Tschertga %s</string>

    <!-- Default browser experiment -->
    <!-- Default browser card title -->
    <string name="default_browser_experiment_card_title">Mida tes navigatur standard</string>
    <!-- Default browser card text -->
    <string name="default_browser_experiment_card_text">Definescha che colliaziuns da websites, e-mails e messadis vegnan averts automaticamain en Firefox.</string>

    <!-- Content description for close button in collection placeholder. -->
    <string name="remove_home_collection_placeholder_content_description">Allontanar</string>

    <!-- Content description radio buttons with a link to more information -->
    <string name="radio_preference_info_content_description">Cliccar per ulteriurs detagls</string>

    <!-- Content description for the action bar "up" button -->
    <string name="action_bar_up_description" moz:removedIn="124" tools:ignore="UnusedResources">Navigar ensi</string>

    <!-- Content description for privacy content close button -->
    <string name="privacy_content_close_button_content_description">Serrar</string>

    <!-- Pocket recommended stories -->
    <!-- Header text for a section on the home screen. -->
    <string name="pocket_stories_header_1">Istorgias che dattan da pensar</string>
    <!-- Header text for a section on the home screen. -->
    <string name="pocket_stories_categories_header">Istorgias tenor tema</string>
    <!-- Text of a button allowing users to access an external url for more Pocket recommendations. -->
    <string name="pocket_stories_placeholder_text">Scuvrir dapli</string>
    <!-- Title of an app feature. Smaller than a heading. The first parameter is product name Pocket -->
    <string name="pocket_stories_feature_title_2">Cun agid da %s.</string>
    <!-- Caption for describing a certain feature. The placeholder is for a clickable text (eg: Learn more) which will load an url in a new tab when clicked.  -->
    <string name="pocket_stories_feature_caption">Part da la paletta da products Firefox. %s</string>
    <!-- Clickable text for opening an external link for more information about Pocket. -->
    <string name="pocket_stories_feature_learn_more">Ulteriuras infurmaziuns</string>

    <!-- Text indicating that the Pocket story that also displays this text is a sponsored story by other 3rd party entity. -->
    <string name="pocket_stories_sponsor_indication">Sponsurisà</string>

    <!-- Snackbar message for enrolling in a Nimbus experiment from the secret settings when Studies preference is Off.-->
    <string name="experiments_snackbar">Activar la telemetria per trametter datas.</string>
    <!-- Snackbar button text to navigate to telemetry settings.-->
    <string name="experiments_snackbar_button">Ir als parameters</string>

    <!-- Review quality check feature-->
    <!-- Name for the review quality check feature used as title for the panel. -->
    <string name="review_quality_check_feature_name_2">Verificaziun da recensiuns</string>
    <!-- Summary for grades A and B for review quality check adjusted grading. -->
    <string name="review_quality_check_grade_a_b_description">Recensiuns fidablas</string>
    <!-- Summary for grade C for review quality check adjusted grading. -->
    <string name="review_quality_check_grade_c_description">Maschaida da recensiuns fidablas e dubiusas</string>
    <!-- Summary for grades D and F for review quality check adjusted grading. -->
    <string name="review_quality_check_grade_d_f_description">Recensiuns dubiusas</string>
    <!-- Text for title presenting the reliability of a product's reviews. -->
    <string name="review_quality_check_grade_title">Quant fidablas èn questas recensiuns?</string>
    <!-- Title for when the rating has been updated by the review checker -->
    <string name="review_quality_check_adjusted_rating_title">Valitaziun rectifitgada</string>
    <!-- Description for a product's adjusted star rating. The text presents that the product's reviews which were evaluated as unreliable were removed from the adjusted rating. -->
    <string name="review_quality_check_adjusted_rating_description_2">A basa da recensiuns fidablas</string>
    <!-- Title for list of highlights from a product's review emphasizing a product's important traits. -->
    <string name="review_quality_check_highlights_title">Highlights da las ultimas recensiuns</string>
    <!-- Title for section explaining how we analyze the reliability of a product's reviews. -->
    <string name="review_quality_check_explanation_title">Co nus determinain la qualitad da las recensiuns</string>
    <!-- Paragraph explaining how we analyze the reliability of a product's reviews. First parameter is the Fakespot product name. In the phrase "Fakespot by Mozilla", "by" can be localized. Does not need to stay by. -->
    <string name="review_quality_check_explanation_body_reliability">Nus utilisain tecnologia dad intelligenza artifiziala da %s da Mozilla per analisar quant fidablas che las recensiuns da products èn. Quai gida dentant mo a giuditgar la qualitad da las recensiuns, betg la qualitad dals products.</string>
    <!-- Paragraph explaining the grading system we use to classify the reliability of a product's reviews. -->
    <string name="review_quality_check_info_review_grade_header"><![CDATA[Nus attribuin a mintga recensiun dad in product ina <b>nota en letras</b> dad A enfin F.]]></string>
    <!-- Description explaining grades A and B for review quality check adjusted grading. -->
    <string name="review_quality_check_info_grade_info_AB">Recensiuns fidablas. Nus cartain che las recensiuns èn cun auta probabilitad da dretgs clients che han scrit recensiuns onestas independentas.</string>
    <!-- Description explaining grade C for review quality check adjusted grading. -->
    <string name="review_quality_check_info_grade_info_C">Nus cartain ch\'i sa tracta dad ina maschaida da recensiuns fidablas e dubiusas.</string>
    <!-- Description explaining grades D and F for review quality check adjusted grading. -->
    <string name="review_quality_check_info_grade_info_DF">Revistas dubiusas. Nus cartain che las recensiuns èn probablamain sfalsifitgadas u da recensents partischants.</string>
    <!-- Paragraph explaining how a product's adjusted grading is calculated. -->
    <string name="review_quality_check_explanation_body_adjusted_grading"><![CDATA[La <b>valitaziun rectifitgada</b> sa basa mo sin recensiuns da las qualas nus cartain ch\'ellas sajan fidablas.]]></string>
    <!-- Paragraph explaining product review highlights. First parameter is the name of the retailer (e.g. Amazon). -->
    <string name="review_quality_check_explanation_body_highlights"><![CDATA[Ils elements <b>accentuads</b> derivan da las recensiun sin %s dals ultims 80 dis che nus tegnain per fidablas.]]></string>
    <!-- Text for learn more caption presenting a link with information about review quality. First parameter is for clickable text defined in review_quality_check_info_learn_more_link. -->
    <string name="review_quality_check_info_learn_more">Ulteriuras infurmaziuns davart %s.</string>
    <!-- Clickable text that links to review quality check SuMo page. First parameter is the Fakespot product name. -->
    <string name="review_quality_check_info_learn_more_link_2">co %s determinescha la qualitad da las recensiuns</string>
    <!-- Text for title of settings section. -->
    <string name="review_quality_check_settings_title">Parameters</string>
    <!-- Text for label for switch preference to show recommended products from review quality check settings section. -->
    <string name="review_quality_check_settings_recommended_products">Mussar reclamas en la verificaziun da recensiuns</string>
    <!-- Description for switch preference to show recommended products from review quality check settings section. First parameter is for clickable text defined in review_quality_check_settings_recommended_products_learn_more.-->
    <string name="review_quality_check_settings_recommended_products_description_2" tools:ignore="UnusedResources">I vegnan mussadas reclamas occasiunalas per products relevants. Nus faschain mo reclama per products cun recensiuns fidablas. %s</string>
    <!-- Clickable text that links to review quality check recommended products support article. -->
    <string name="review_quality_check_settings_recommended_products_learn_more" tools:ignore="UnusedResources">Ulteriuras infurmaziuns</string>
    <!-- Text for turning sidebar off button from review quality check settings section. -->
    <string name="review_quality_check_settings_turn_off">Deactivar la verificaziun da recensiuns</string>
    <!-- Text for title of recommended product section. This is displayed above a product image, suggested as an alternative to the product reviewed. -->
    <string name="review_quality_check_ad_title" tools:ignore="UnusedResources">Dapli pussaivladads</string>
    <!-- Caption for recommended product section indicating this is an ad by Fakespot. First parameter is the Fakespot product name. -->
    <string name="review_quality_check_ad_caption" tools:ignore="UnusedResources">Reclama da %s</string>
    <!-- Caption for review quality check panel. First parameter is for clickable text defined in review_quality_check_powered_by_link. -->
    <string name="review_quality_check_powered_by_2">Il verificatur da recensiuns funcziuna grazia a %s</string>
    <!-- Clickable text that links to Fakespot.com. First parameter is the Fakespot product name. In the phrase "Fakespot by Mozilla", "by" can be localized. Does not need to stay by. -->
    <string name="review_quality_check_powered_by_link" tools:ignore="UnusedResources">%s da Mozilla</string>
    <!-- Text for title of warning card informing the user that the current analysis is outdated. -->
    <string name="review_quality_check_outdated_analysis_warning_title" tools:ignore="UnusedResources">Novas infurmaziuns da consultar</string>
    <!-- Text for button from warning card informing the user that the current analysis is outdated. Clicking this should trigger the product's re-analysis. -->
    <string name="review_quality_check_outdated_analysis_warning_action" tools:ignore="UnusedResources">Controllar ussa</string>
    <!-- Title for warning card informing the user that the current product does not have enough reviews for a review analysis. -->
    <string name="review_quality_check_no_reviews_warning_title">Anc betg avunda recensiuns</string>
    <!-- Text for body of warning card informing the user that the current product does not have enough reviews for a review analysis. -->
    <string name="review_quality_check_no_reviews_warning_body">Uschespert che quest product ha dapli recensiuns, vegnin nus a pudair controllar lur qualitad.</string>
    <!-- Title for warning card informing the user that the current product is currently not available. -->
    <string name="review_quality_check_product_availability_warning_title">Il product n\'è betg disponibel</string>
    <!-- Text for the body of warning card informing the user that the current product is currently not available. -->
    <string name="review_quality_check_product_availability_warning_body">Sche ti vesas che quest product è puspè disponibel, annunzia quai e nus vegnin a lavurar per controllar las recensiuns.</string>
    <!-- Clickable text for warning card informing the user that the current product is currently not available. Clicking this should inform the server that the product is available. -->
    <string name="review_quality_check_product_availability_warning_action_2">Annunziar ch\'il product è disponibel</string>
    <!-- Title for warning card informing the user that the current product's analysis is still processing. The parameter is the percentage progress (0-100%) of the analysis process (e.g. 56%). -->
    <string name="review_quality_check_analysis_in_progress_warning_title_2">Controllar la qualitad da las recensiuns (%s)</string>
    <!-- Text for body of warning card informing the user that the current product's analysis is still processing. -->
    <string name="review_quality_check_analysis_in_progress_warning_body">Quai po cuzzar var 60 secundas.</string>
    <!-- Title for info card displayed after the user reports a product is back in stock. -->
    <string name="review_quality_check_analysis_requested_info_title">Grazia per rapportar!</string>
    <!-- Text for body of info card displayed after the user reports a product is back in stock. -->
    <string name="review_quality_check_analysis_requested_info_body">Nus stuessan avair infurmaziuns davart las recensiuns da quest product entaifer las proximas 24 uras. Controllescha pli tard anc ina giada.</string>
    <!-- Title for info card displayed when the user review checker while on a product that Fakespot does not analyze (e.g. gift cards, music). -->
    <string name="review_quality_check_not_analyzable_info_title">Nus na pudain betg controllar questas recensiuns</string>
    <!-- Text for body of info card displayed when the user review checker while on a product that Fakespot does not analyze (e.g. gift cards, music). -->
    <string name="review_quality_check_not_analyzable_info_body">Deplorablamain na pudain nus betg controllar la qualitad da las recensiuns da tscherts tips da products. Per exempel cartas da regal e videostreaming, musica e gieus.</string>
    <!-- Title for info card displayed when another user reported the displayed product is back in stock. -->
    <string name="review_quality_check_analysis_requested_other_user_info_title" tools:ignore="UnusedResources">Proximamain datti ulteriuras infurmaziuns</string>
    <!-- Text for body of info card displayed when another user reported the displayed product is back in stock. -->
    <string name="review_quality_check_analysis_requested_other_user_info_body" tools:ignore="UnusedResources">Nus quintain dad avair infurmaziuns davart las recensiuns da quest product entaifer las proximas 24 uras. Controllescha pli tard anc ina giada.</string>
    <!-- Title for info card displayed to the user when analysis finished updating. -->
    <string name="review_quality_check_analysis_updated_confirmation_title" tools:ignore="UnusedResources">L\'analisa è actuala</string>
    <!-- Text for the action button from info card displayed to the user when analysis finished updating. -->
    <string name="review_quality_check_analysis_updated_confirmation_action" tools:ignore="UnusedResources">Jau hai chapì</string>
    <!-- Title for error card displayed to the user when an error occurred. -->
    <string name="review_quality_check_generic_error_title">Naginas infurmaziuns disponiblas actualmain</string>
    <!-- Text for body of error card displayed to the user when an error occurred. -->
    <string name="review_quality_check_generic_error_body">Nus lavurain per schliar quest problem. Dà svelt puspè in tgit.</string>
    <!-- Title for error card displayed to the user when the device is disconnected from the network. -->
    <string name="review_quality_check_no_connection_title">Nagina connexiun cun l\'internet</string>
    <!-- Text for body of error card displayed to the user when the device is disconnected from the network. -->
    <string name="review_quality_check_no_connection_body">Controllescha tia connexiun cun la rait ed emprova lura da rechargiar la pagina.</string>
    <!-- Title for card displayed to the user for products whose reviews were not analyzed yet. -->
    <string name="review_quality_check_no_analysis_title">Anc naginas infurmaziuns davart questas recensiuns</string>
    <!-- Text for the body of card displayed to the user for products whose reviews were not analyzed yet. -->
    <string name="review_quality_check_no_analysis_body">Per vegnir a savair sche las recensiuns da quest product èn fidablas, controllescha la qualitad da las recensiuns. Quai cuzza mo var 60 secundas.</string>
    <!-- Text for button from body of card displayed to the user for products whose reviews were not analyzed yet. Clicking this should trigger a product analysis. -->
    <string name="review_quality_check_no_analysis_link">Controllar la qualitad da las recensiuns</string>
    <!-- Headline for review quality check contextual onboarding card. -->
    <string name="review_quality_check_contextual_onboarding_title">Emprova noss guid fidà per recensiuns da products</string>
    <!-- Description for review quality check contextual onboarding card. The first and last two parameters are for retailer names (e.g. Amazon, Walmart). The second parameter is for the name of the application (e.g. Firefox). -->
    <string name="review_quality_check_contextual_onboarding_description">Ve a savair quant fidablas che recensiuns da products èn sin %1$s avant che ti als cumpras. Il verificatur da recensiuns, ina funcziun experimentala da %2$s, è integrada directamain en il navigatur. Quai funcziuna cun %3$s ed era cun %4$s.</string>
    <!-- Description for review quality check contextual onboarding card. The first parameters is for retailer name (e.g. Amazon). The second parameter is for the name of the application (e.g. Firefox). -->
    <string name="review_quality_check_contextual_onboarding_description_one_vendor">Ve a savair quant fidablas che las recensiuns dals products èn sin %1$s avant che ti als cumpras. La verificaziun da recensiuns, ina funcziun experimentala da %2$s, è integrada directamain en il navigatur.</string>
    <!-- Paragraph presenting review quality check feature. First parameter is the Fakespot product name. Second parameter is for clickable text defined in review_quality_check_contextual_onboarding_learn_more_link. In the phrase "Fakespot by Mozilla", "by" can be localized. Does not need to stay by. -->
    <string name="review_quality_check_contextual_onboarding_learn_more">Nus duvrain il potenzial da %1$s da Mozilla per ta gidar ad evitar recensiuns nunautenticas e tendenziusas. Noss model dad intelligenza artifiziala vegn meglierà permanentamain per ta proteger durant che ti fas cumpras. %2$s</string>
    <!-- Clickable text from the contextual onboarding card that links to review quality check support article. -->
    <string name="review_quality_check_contextual_onboarding_learn_more_link">Ulteriuras infurmaziuns</string>
    <!-- Caption text to be displayed in review quality check contextual onboarding card above the opt-in button. First parameter is Firefox app name, third parameter is the Fakespot product name. Second & fourth are for clickable texts defined in review_quality_check_contextual_onboarding_privacy_policy_3 and review_quality_check_contextual_onboarding_terms_use. -->
    <string name="review_quality_check_contextual_onboarding_caption_3" moz:RemovedIn="124" tools:ignore="UnusedResources">Cun tscherner «Gea, empruvar» acceptas ti las %2$s da %1$s e las %4$s da %3$s.</string>
    <!-- Caption text to be displayed in review quality check contextual onboarding card above the opt-in button. First parameter is Firefox app name, third parameter is the Fakespot product name. Second & fourth are for clickable texts defined in review_quality_check_contextual_onboarding_privacy_policy_3 and review_quality_check_contextual_onboarding_terms_use. -->
    <string name="review_quality_check_contextual_onboarding_caption_4">Cun tscherner «Gea, empruvar» acceptas ti las %2$s da %1$s e las %4$s da %3$s.</string>
    <!-- Clickable text from the review quality check contextual onboarding card that links to Fakespot privacy notice. -->
    <string name="review_quality_check_contextual_onboarding_privacy_policy_3">infurmaziuns davart la protecziun da datas</string>
    <!-- Clickable text from the review quality check contextual onboarding card that links to Fakespot terms of use. -->
    <string name="review_quality_check_contextual_onboarding_terms_use">cundiziuns d\'utilisaziun</string>
    <!-- Text for opt-in button from the review quality check contextual onboarding card. -->
    <string name="review_quality_check_contextual_onboarding_primary_button_text">Gea, empruvar</string>
    <!-- Text for opt-out button from the review quality check contextual onboarding card. -->
    <string name="review_quality_check_contextual_onboarding_secondary_button_text">Betg ussa</string>
    <!-- Text for the first CFR presenting the review quality check feature. -->
    <string name="review_quality_check_first_cfr_message">Ve a savair sche ti pos ta fidar da las recensiuns da quest product – avant che ti al cumpras.</string>
    <!-- Text displayed in the first CFR presenting the review quality check feature that opens the review checker when clicked. -->
    <string name="review_quality_check_first_cfr_action" tools:ignore="UnusedResources">Emprova il verificatur da recensiuns</string>
    <!-- Text for the second CFR presenting the review quality check feature. -->
    <string name="review_quality_check_second_cfr_message">Èn questas recensiuns fidablas? Controllescha ussa per vesair ina valitaziun rectifitgada.</string>
    <!-- Text displayed in the second CFR presenting the review quality check feature that opens the review checker when clicked. -->
    <string name="review_quality_check_second_cfr_action" tools:ignore="UnusedResources">Avrir il verificatur da recensiuns</string>
    <!-- Flag showing that the review quality check feature is work in progress. -->
    <string name="review_quality_check_beta_flag" moz:removedIn="130" tools:ignore="UnusedResources">Beta</string>
    <!-- Content description (not visible, for screen readers etc.) for opening browser menu button to open review quality check bottom sheet. -->
    <string name="review_quality_check_open_handle_content_description">Avrir la verificaziun da recensiuns</string>
    <!-- Content description (not visible, for screen readers etc.) for closing browser menu button to open review quality check bottom sheet. -->
    <string name="review_quality_check_close_handle_content_description">Serrar la verificaziun da recensiuns</string>
    <!-- Content description (not visible, for screen readers etc.) for review quality check star rating. First parameter is the number of stars (1-5) representing the rating. -->
    <string name="review_quality_check_star_rating_content_description">%1$s da 5 stailas</string>
    <!-- Text for minimize button from highlights card. When clicked the highlights card should reduce its size. -->
    <string name="review_quality_check_highlights_show_less">Mussar damain</string>
    <!-- Text for maximize button from highlights card. When clicked the highlights card should expand to its full size. -->
    <string name="review_quality_check_highlights_show_more">Mussar dapli</string>
    <!-- Text for highlights card quality category header. Reviews shown under this header should refer the product's quality. -->
    <string name="review_quality_check_highlights_type_quality">Qualitad</string>
    <!-- Text for highlights card price category header. Reviews shown under this header should refer the product's price. -->
    <string name="review_quality_check_highlights_type_price">Pretsch</string>
    <!-- Text for highlights card shipping category header. Reviews shown under this header should refer the product's shipping. -->
    <string name="review_quality_check_highlights_type_shipping">Spediziun</string>
    <!-- Text for highlights card packaging and appearance category header. Reviews shown under this header should refer the product's packaging and appearance. -->
    <string name="review_quality_check_highlights_type_packaging_appearance">Emballadi ed apparientscha</string>
    <!-- Text for highlights card competitiveness category header. Reviews shown under this header should refer the product's competitiveness. -->
    <string name="review_quality_check_highlights_type_competitiveness">Cumpetitivitad</string>

    <!-- Text that is surrounded by quotes. The parameter is the actual text that is in quotes. An example of that text could be: Excellent craftsmanship, and that is displayed as “Excellent craftsmanship”. The text comes from a buyer's review that the feature is highlighting"   -->
    <string name="surrounded_with_quotes">«%s»</string>

    <!-- Accessibility services actions labels. These will be appended to accessibility actions like "Double tap to.." but not by or applications but by services like Talkback. -->
    <!-- Action label for elements that can be collapsed if interacting with them. Talkback will append this to say "Double tap to collapse". -->
    <string name="a11y_action_label_collapse">reducir</string>
    <!-- Current state for elements that can be collapsed if interacting with them. Talkback will dictate this after a state change. -->
    <string name="a11y_state_label_collapsed">reducì</string>
    <!-- Action label for elements that can be expanded if interacting with them. Talkback will append this to say "Double tap to expand". -->
    <string name="a11y_action_label_expand">extender</string>
    <!-- Current state for elements that can be expanded if interacting with them. Talkback will dictate this after a state change. -->
    <string name="a11y_state_label_expanded">expandì</string>
    <!-- Action label for links to a website containing documentation about a wallpaper collection. Talkback will append this to say "Double tap to open link to learn more about this collection". -->
    <string name="a11y_action_label_wallpaper_collection_learn_more">avrir la colliaziun per vegnir a savair dapli davart questa collecziun</string>
    <!-- Action label for links that point to an article. Talkback will append this to say "Double tap to read the article". -->
    <string name="a11y_action_label_read_article">leger l\'artitgel</string>
    <!-- Action label for links to the Firefox Pocket website. Talkback will append this to say "Double tap to open link to learn more". -->
    <string name="a11y_action_label_pocket_learn_more">avrir la colliaziun per vegnir a savair dapli</string>
    <!-- Content description for headings announced by accessibility service. The first parameter is the text of the heading. Talkback will announce the first parameter and then speak the word "Heading" indicating to the user that this text is a heading for a section. -->
    <string name="a11y_heading">%s, titel</string>
    <!-- Title for dialog displayed when trying to access links present in a text. -->
    <string name="a11y_links_title">Colliaziuns</string>
    <!-- Additional content description for text bodies that contain urls. -->
    <string name="a11y_links_available">Colliaziuns disponiblas</string>

    <!-- Translations feature-->

    <!-- Translation request dialog -->
    <!-- Title for the translation dialog that allows a user to translate the webpage. -->
    <string name="translations_bottom_sheet_title">Translatar questa pagina?</string>
    <!-- Title for the translation dialog after a translation was completed successfully.
    The first parameter is the name of the language that the page was translated from, for example, "French".
    The second parameter is the name of the language that the page was translated to, for example, "English". -->
    <string name="translations_bottom_sheet_title_translation_completed">Pagina translatada per %1$s, l’original è en %2$s</string>
    <!-- Title for the translation dialog that allows a user to translate the webpage when a user uses the translation feature the first time. The first parameter is the name of the application, for example, "Fenix". -->
    <string name="translations_bottom_sheet_title_first_time">Emprova las translaziuns privatas en %1$s</string>
    <!-- Additional information on the translation dialog that appears when a user uses the translation feature the first time. The first parameter is clickable text with a link, for example, "Learn more". -->
    <string name="translations_bottom_sheet_info_message">Per la protecziun da tias datas, na bandunan ils texts mai tes apparat. Novas linguas ed optimaziuns suondan prest! %1$s</string>
    <!-- Text that links to additional information about the Firefox translations feature. -->
    <string name="translations_bottom_sheet_info_message_learn_more">Ulteriuras infurmaziuns</string>
    <!-- Label for the dropdown to select which language to translate from on the translations dialog. Usually the translate from language selected will be the same as the page language. -->
    <string name="translations_bottom_sheet_translate_from">Translatar da</string>
    <!-- Label for the dropdown to select which language to translate to on the translations dialog. Usually the translate to language selected will be the user's preferred language. -->
    <string name="translations_bottom_sheet_translate_to">Translatar en</string>
    <!-- Label for the dropdown to select which language to translate from on the translations dialog when the page language is not supported. This selection is to allow the user to select another language, in case we automatically detected the page language incorrectly. -->
    <string name="translations_bottom_sheet_translate_from_unsupported_language">Emprova cun in’autra lingua da partenza</string>
    <!-- Button text on the translations dialog to dismiss the dialog and return to the browser. -->
    <string name="translations_bottom_sheet_negative_button">Betg ussa</string>
    <!-- Button text on the translations dialog to restore the translated website back to the original untranslated version. -->
    <string name="translations_bottom_sheet_negative_button_restore">Mussar l’original</string>
    <!-- Accessibility announcement (not visible, for screen readers etc.) for the translations dialog after restore button was pressed that indicates the original untranslated page was loaded. -->
    <string name="translations_bottom_sheet_restore_accessibility_announcement">Chargià la pagina originala betg translatada</string>
    <!-- Button text on the translations dialog when a translation error appears, used to dismiss the dialog and return to the browser. -->
    <string name="translations_bottom_sheet_negative_button_error">Finì</string>
    <!-- Button text on the translations dialog to begin a translation of the website. -->
    <string name="translations_bottom_sheet_positive_button">Translatar</string>
    <!-- Button text on the translations dialog when a translation error appears. -->
    <string name="translations_bottom_sheet_positive_button_error">Reempruvar</string>
    <!-- Inactive button text on the translations dialog that indicates a translation is currently in progress. This button will be accompanied by a loading icon. -->
    <string name="translations_bottom_sheet_translating_in_progress">Translatar</string>
    <!-- Button content description (not visible, for screen readers etc.) for the translations dialog translate button that indicates a translation is currently in progress. -->
    <string name="translations_bottom_sheet_translating_in_progress_content_description">Translaziun en elavuraziun</string>
    <!-- Default dropdown option when initially selecting a language from the translations dialog language selection dropdown. -->
    <string name="translations_bottom_sheet_default_dropdown_selection">Tscherner ina lingua</string>
    <!-- The title of the warning card informs the user that a translation could not be completed. -->
    <string name="translation_error_could_not_translate_warning_text">Igl ha dà in problem cun translatar. Emprova per plaschair anc ina giada.</string>
    <!-- The title of the warning card informs the user that the list of languages cannot be loaded. -->
    <string name="translation_error_could_not_load_languages_warning_text">Impussibel da chargiar las linguas. Controllescha tia connexiun cun l’internet ed emprova anc ina giada.</string>
    <!-- The title of the warning card informs the user that a language is not supported. The first parameter is the name of the language that is not supported. -->
    <string name="translation_error_language_not_supported_warning_text">Perstgisa, nus na sustegnain anc betg %1$s.</string>

    <!-- Snackbar title shown if the user closes the Translation Request dialogue and a translation is in progress. -->
    <string name="translation_in_progress_snackbar">Translatar…</string>
    <!-- Title for the data saving mode warning dialog used in the translation request dialog.
    This dialog will be presented when the user attempts to perform
    a translation without the necessary language files downloaded first when Android's data saver mode is enabled and the user is not using WiFi.
    The first parameter is the size in kilobytes or megabytes of the language file. -->
    <string name="translations_download_language_file_dialog_title">Telechargiar il linguatg en il modus per spargnar datas (%1$s)?</string>


    <!-- Translations options dialog -->
    <!-- Title of the translation options dialog that allows a user to set their translation options for the site the user is currently on. -->
    <string name="translation_option_bottom_sheet_title_heading">Opziuns da translaziun</string>
    <!-- Toggle switch label that allows a user to set the setting if they would like the browser to always offer or suggest translations when available. -->
    <string name="translation_option_bottom_sheet_always_translate">Adina offrir da translatar</string>
    <!-- Toggle switch label that allows a user to set if they would like a given language to automatically translate or not. The first parameter is the language name, for example, "Spanish". -->
    <string name="translation_option_bottom_sheet_always_translate_in_language">Adina translatar %1$s</string>
    <!-- Toggle switch label that allows a user to set if they would like to never be offered a translation of the given language. The first parameter is the language name, for example, "Spanish". -->
    <string name="translation_option_bottom_sheet_never_translate_in_language">Mai translatar %1$s</string>
    <!-- Toggle switch label that allows a user to set the setting if they would like the browser to never translate the site the user is currently visiting. -->
    <string name="translation_option_bottom_sheet_never_translate_site">Mai translatar questa website</string>
    <!-- Toggle switch description that will appear under the "Never translate these sites" settings toggle switch to provide more information on how this setting interacts with other settings. -->
    <string name="translation_option_bottom_sheet_switch_never_translate_site_description">Remplazza tut ils auters parameters</string>
    <!-- Toggle switch description that will appear under the "Never translate" and "Always translate" toggle switch settings to provide more information on how these  settings interacts with other settings. -->
    <string name="translation_option_bottom_sheet_switch_description">Remplazza las offertas da translaziun</string>
    <!-- Button text for the button that will take the user to the translation settings dialog. -->
    <string name="translation_option_bottom_sheet_translation_settings">Parameters da translaziun</string>
    <!-- Button text for the button that will take the user to a website to learn more about how translations works in the given app. The first parameter is the name of the application, for example, "Fenix". -->
    <string name="translation_option_bottom_sheet_about_translations">Davart translaziuns en %1$s</string>

    <!-- Content description (not visible, for screen readers etc.) for closing the translations bottom sheet. -->
    <string name="translation_option_bottom_sheet_close_content_description">Serrar la panela «Translaziuns»</string>

    <!-- The title of the warning card informs the user that an error has occurred at page settings. -->
    <string name="translation_option_bottom_sheet_error_warning_text">Tscherts parameters n’èn actualmain betg disponibels.</string>

    <!-- Translation settings dialog -->
    <!-- Title of the translation settings dialog that allows a user to set their preferred translation settings. -->
    <string name="translation_settings_toolbar_title">Translaziuns</string>
    <!-- Toggle switch label that indicates that the browser should signal or indicate when a translation is possible for any page. -->
    <string name="translation_settings_offer_to_translate">Offrir da translatar sche pussaivel</string>
    <!-- Toggle switch label that indicates that downloading files required for translating is permitted when using data saver mode in Android. -->
    <string name="translation_settings_always_download">Adina telechargiar linguas en il modus per spargnar datas</string>
    <!-- Section header text that begins the section of a list of different options the user may select to adjust their translation preferences. -->
    <string name="translation_settings_translation_preference">Preferenzas da translaziun</string>
    <!-- Button text for the button that will take the user to the automatic translations settings dialog. On the automatic translations settings dialog, the user can set if translations should occur automatically for a given language. -->
    <string name="translation_settings_automatic_translation">Translaziun automatica</string>
    <!-- Button text for the button that will take the user to the never translate these sites dialog. On the never translate these sites dialog, the user can set if translations should never occur on certain websites. -->
    <string name="translation_settings_automatic_never_translate_sites">Mai translatar questa websites</string>
    <!-- Button text for the button that will take the user to the download languages dialog. On the download languages dialog, the user can manage which languages they would like to download for translations. -->
    <string name="translation_settings_download_language">Telechargiar linguas</string>

    <!-- Automatic translation preference screen -->
    <!-- Title of the automatic translation preference screen that will appear on the toolbar.-->
    <string name="automatic_translation_toolbar_title_preference">Translaziun automatica</string>
    <!-- Screen header presenting the automatic translation preference feature. It will appear under the toolbar. -->
    <string name="automatic_translation_header_preference">Tscherna ina lingua per definir las preferenzas «adina translatar» e «mai translatar».</string>

    <!-- The title of the warning card informs the user that the system could not load languages for translation settings. -->
    <string name="automatic_translation_error_warning_text">Betg reussì da chargiar las linguas. Emprova pli tard anc ina giada.</string>

    <!-- Automatic translation options preference screen -->
    <!-- Preference option for offering to translate. Radio button title text.-->
    <string name="automatic_translation_option_offer_to_translate_title_preference">Offrir da translatar (predefinì)</string>
    <!-- Preference option for offering to translate. Radio button summary text. The first parameter is the name of the app defined in app_name (for example: Fenix)-->
    <string name="automatic_translation_option_offer_to_translate_summary_preference">%1$s vegn ad offrir da translatar websites en questa lingua.</string>
    <!-- Preference option for always translate. Radio button title text. -->
    <string name="automatic_translation_option_always_translate_title_preference">Adina translatar</string>
    <!-- Preference option for always translate. Radio button summary text. The first parameter is the name of the app defined in app_name (for example: Fenix)-->
    <string name="automatic_translation_option_always_translate_summary_preference">%1$s vegn a translatar automaticamain questa lingua cun chargiar la pagina.</string>
    <!-- Preference option for never translate. Radio button title text.-->
    <string name="automatic_translation_option_never_translate_title_preference">Mai translatar</string>
    <!-- Preference option for never translate. Radio button summary text. The first parameter is the name of the app defined in app_name (for example: Fenix)-->
    <string name="automatic_translation_option_never_translate_summary_preference">%1$s na vegn mai ad offrir da translatar websites en questa lingua.</string>

    <!-- Never translate site preference screen -->
    <!-- Title of the never translate site preference screen that will appear on the toolbar.-->
    <string name="never_translate_site_toolbar_title_preference">Mai translatar questas websites</string>

    <!-- Screen header presenting the never translate site preference feature. It will appear under the toolbar. -->
    <string name="never_translate_site_header_preference">Per agiuntar ina nova website: Visita la website e tscherna «Mai translatar questa website» en il menu da translaziun.</string>
    <!-- Content description (not visible, for screen readers etc.): For a never-translated site list item that is selected.
             The first parameter is web site url (for example:"wikipedia.com") -->
    <string name="never_translate_site_item_list_content_description_preference">Allontanar %1$s</string>
    <!-- The title of the warning card informs the user that an error has occurred at the never translate sites list. -->
    <string name="never_translate_site_error_warning_text">Betg reussì da chargiar las websites. Emprova pli tard anc ina giada.</string>
    <!-- The Delete site dialogue title will appear when the user clicks on a list item.
             The first parameter is web site url (for example:"wikipedia.com") -->
    <string name="never_translate_site_dialog_title_preference">Stizzar %1$s?</string>
    <!-- The Delete site dialogue positive button will appear when the user clicks on a list item. The site will be deleted. -->
    <string name="never_translate_site_dialog_confirm_delete_preference">Stizzar</string>
    <!-- The Delete site dialogue negative button will appear when the user clicks on a list item. The dialog will be dismissed. -->
    <string name="never_translate_site_dialog_cancel_preference">Interrumper</string>

    <!-- Download languages preference screen -->
    <!-- Title of the download languages preference screen toolbar.-->
    <string name="download_languages_toolbar_title_preference" moz:removedIn="130" tools:ignore="UnusedResources">Telechargiar linguas</string>
    <!-- Title of the toolbar for the translation feature screen where users may download different languages for translation. -->
    <string name="download_languages_translations_toolbar_title_preference">Telechargiar linguas</string>
    <!-- Screen header presenting the download language preference feature. It will appear under the toolbar.The first parameter is "Learn More," a clickable text with a link. Talkback will append this to say "Double tap to open link to learn more". -->
    <string name="download_languages_header_preference">Telechargia cumplettamain las linguas per translatar pli svelt e senza connexiun. %1$s</string>
    <!-- Clickable text from the screen header that links to a website. -->
    <string name="download_languages_header_learn_more_preference">Ulteriuras infurmaziuns</string>
    <!-- The subhead of the download language preference screen will appear above the pivot language. -->
    <string name="download_languages_available_languages_preference">Linguas disponiblas</string>
    <!-- Text that will appear beside a core or pivot language package name to show that the language is necessary for the translation feature to function. -->
    <string name="download_languages_default_system_language_require_preference">obligatoric</string>
    <!-- A text for download language preference item.
    The first parameter is the language name, for example, "Spanish".
    The second parameter is the language file size, for example, "(3.91 KB)" or, if the language package name is a pivot language, "(required)". -->
    <string name="download_languages_language_item_preference">%1$s (%2$s)</string>
    <!-- The subhead of the download language preference screen will appear above the items that were not downloaded. -->
    <string name="download_language_header_preference">Telechargiar linguas</string>
    <!-- All languages list item. When the user presses this item, they can download all languages. -->
    <string name="download_language_all_languages_item_preference">Tut las linguas</string>
    <!-- All languages list item. When the user presses this item, they can delete all languages that were downloaded. -->
    <string name="download_language_all_languages_item_preference_to_delete">Stizzar tut las linguas</string>
    <!-- Content description (not visible, for screen readers etc.): For a language list item that was downloaded, the user can now delete it. -->
    <string name="download_languages_item_content_description_downloaded_state">Stizzar</string>
    <!-- Content description (not visible, for screen readers etc.): For a language list item, downloading is in progress. -->
    <string name="download_languages_item_content_description_in_progress_state" moz:removedIn="129" tools:ignore="UnusedResources">En elavuraziun</string>
    <!-- Content description (not visible, for screen readers etc.): For a language list item, deleting is in progress. -->
    <string name="download_languages_item_content_description_delete_in_progress_state">En elavuraziun</string>
    <!-- Content description (not visible, for screen readers etc.): For a language list item, downloading is in progress.
    The first parameter is the language name, for example, "Spanish".
    The second parameter is the language file size, for example, "(3.91 KB)". -->
    <string name="download_languages_item_content_description_download_in_progress_state">Fermar la telechargiada da %1$s (%2$s)</string>
    <!-- Content description (not visible, for screen readers etc.): For a language list item that was not downloaded. -->
    <string name="download_languages_item_content_description_not_downloaded_state">Telechargiar</string>
<<<<<<< HEAD
    <!-- Content description (not visible, for screen readers etc.): For a language list item that is selected. -->
    <string name="download_languages_item_content_description_selected_state" moz:removedIn="127" tools:ignore="UnusedResources">Selecziunà</string>
=======
>>>>>>> 6455719a

    <!-- The title of the warning card informs the user that an error has occurred when fetching the list of languages. -->
    <string name="download_languages_fetch_error_warning_text">Betg reussì da chargiar las linguas. Emprova pli tard anc ina giada.</string>
    <!-- The title of the warning card informs the user that an error has occurred at downloading a language.
      The first parameter is the language name, for example, "Spanish". -->
    <string name="download_languages_error_warning_text"><![CDATA[Impussibel da telechargiar <b>%1$s</b>. Emprova per plaschair anc ina giada.]]></string>
    <!-- The title of the warning card informs the user that an error has occurred at deleting a language.
          The first parameter is the language name, for example, "Spanish". -->
    <string name="download_languages_delete_error_warning_text"><![CDATA[Impussibel da stizzar <b>%1$s</b>. Emprova per plaschair anc ina giada.]]></string>

    <!-- Title for the dialog used by the translations feature to confirm deleting a language.
    The dialog will be presented when the user requests deletion of a language.
    The first parameter is the name of the language, for example, "Spanish" and the second parameter is the size in kilobytes or megabytes of the language file. -->
    <string name="delete_language_file_dialog_title">Stizzar %1$s (%2$s)?</string>
    <!-- Additional information for the dialog used by the translations feature to confirm deleting a language. The first parameter is the name of the application, for example, "Fenix". -->
    <string name="delete_language_file_dialog_message">Sche ti stizzas questa lingua, vegn %1$s a telechargiar parzialmain linguas en tes cache durant la translaziun.</string>
    <!-- Title for the dialog used by the translations feature to confirm deleting all languages file.
    The dialog will be presented when the user requests deletion of all languages file.
    The first parameter is the size in kilobytes or megabytes of the language file. -->
    <string name="delete_language_all_languages_file_dialog_title">Stizzar tut las linguas (%1$s)?</string>
    <!-- Additional information for the dialog used by the translations feature to confirm deleting all languages file. The first parameter is the name of the application, for example, "Fenix". -->
    <string name="delete_language_all_languages_file_dialog_message">Sche ti stizzas tut las linguas vegn %1$s a telechargiar parzialmain linguas en tes cache durant la translaziun.</string>
    <!-- Button text on the dialog used by the translations feature to confirm deleting a language. -->
    <string name="delete_language_file_dialog_positive_button_text">Stizzar</string>
    <!-- Button text on the dialog used by the translations feature to cancel deleting a language. -->
    <string name="delete_language_file_dialog_negative_button_text">Interrumper</string>

    <!-- Title for the dialog used by the translations feature to confirm canceling a download in progress for a language file.
    The first parameter is the name of the language, for example, "Spanish". -->
    <string name="cancel_download_language_file_dialog_title">Interrumper la telechargiada da %1$s?</string>
    <!-- Button text on the dialog used by the translations feature confirms canceling a download in progress for a language file. -->
    <string name="cancel_download_language_file_dialog_positive_button_text">Gea</string>
    <!-- Button text on the dialog used by the translations feature to dismiss the dialog. -->
    <string name="cancel_download_language_file_negative_button_text">Na</string>

    <!-- Title for the data saving mode warning dialog used by the translations feature.
    This dialog will be presented when the user attempts to download a language or perform
    a translation without the necessary language files downloaded first when Android's data saver mode is enabled and the user is not using WiFi.
    The first parameter is the size in kilobytes or megabytes of the language file.-->
    <string name="download_language_file_dialog_title">Telechargiar en il modus per spargnar datas (%1$s)?</string>
    <!-- Additional information for the data saving mode warning dialog used by the translations feature. This text explains the reason a download is required for a translation. -->
    <string name="download_language_file_dialog_message_all_languages">Nus translatain parzialmain linguas en tes cache per che las translaziuns restian privatas.</string>
    <!-- Additional information for the data saving mode warning dialog used by the translations feature. This text explains the reason a download is required for a translation without mentioning the cache. -->
    <string name="download_language_file_dialog_message_all_languages_no_cache" moz:removedIn="129" tools:ignore="UnusedResources">Nus telechargiain parzialmain linguas per che las translaziuns restian privatas.</string>
    <!-- Checkbox label text on the data saving mode warning dialog used by the translations feature. This checkbox allows users to ignore the data usage warnings. -->
    <string name="download_language_file_dialog_checkbox_text">Adina telechargiar en il modus per spargnar datas</string>
    <!-- Button text on the data saving mode warning dialog used by the translations feature to allow users to confirm they wish to continue and download the language file. -->
    <string name="download_language_file_dialog_positive_button_text">Telechargiar</string>
    <!-- Button text on the data saving mode warning dialog used by the translations feature to allow users to confirm they wish to continue and download the language file and perform a translation. -->
    <string name="download_language_file_dialog_positive_button_text_all_languages">Telechargiar e translatar</string>
    <!-- Button text on the data saving mode warning dialog used by the translations feature to allow users to cancel the action and not perform a download of the language file. -->
    <string name="download_language_file_dialog_negative_button_text">Interrumper</string>

    <!-- Debug drawer -->
    <!-- The user-facing title of the Debug Drawer feature. -->
    <string name="debug_drawer_title">Utensils da debugadi</string>
    <!-- Content description (not visible, for screen readers etc.): Navigate back within the debug drawer. -->
    <string name="debug_drawer_back_button_content_description">Turnar enavos</string>

    <!-- Content description (not visible, for screen readers etc.): Open debug drawer. -->
    <string name="debug_drawer_fab_content_description">Avrir la panela da debugadi</string>

    <!-- Debug drawer tabs tools -->
    <!-- The title of the Tab Tools feature in the Debug Drawer. -->
    <string name="debug_drawer_tab_tools_title">Utensils per ils tabs</string>
    <!-- The title of the tab count section in Tab Tools. -->
    <string name="debug_drawer_tab_tools_tab_count_title">Dumber da tabs</string>
    <!-- The active tab count category in the tab count section in Tab Tools. -->
    <string name="debug_drawer_tab_tools_tab_count_active">Activ</string>
    <!-- The inactive tab count category in the tab count section in Tab Tools. -->
    <string name="debug_drawer_tab_tools_tab_count_inactive">Inactivs</string>
    <!-- The private tab count category in the tab count section in Tab Tools. -->
    <string name="debug_drawer_tab_tools_tab_count_private">Privats</string>
    <!-- The total tab count category in the tab count section in Tab Tools. -->
    <string name="debug_drawer_tab_tools_tab_count_total">Total</string>
    <!-- The title of the tab creation tool section in Tab Tools. -->
    <string name="debug_drawer_tab_tools_tab_creation_tool_title">Utensil per crear tabs</string>
    <!-- The label of the text field in the tab creation tool. -->
    <string name="debug_drawer_tab_tools_tab_creation_tool_text_field_label">Dumber da tabs da crear</string>
    <!-- The error message of the text field in the tab creation tool when the text field is empty -->
    <string name="debug_drawer_tab_tools_tab_quantity_empty_error">Il champ da text è vid</string>
    <!-- The error message of the text field in the tab creation tool when the text field has characters other than digits -->
    <string name="debug_drawer_tab_tools_tab_quantity_non_digits_error">Endatescha p.pl. mo dumbers entirs positivs</string>
    <!-- The error message of the text field in the tab creation tool when the text field is a zero -->
    <string name="debug_drawer_tab_tools_tab_quantity_non_zero_error">Endatescha p.pl. in dumber pli grond che 0</string>
    <!-- The error message of the text field in the tab creation tool when the text field is a
        quantity greater than the max tabs. The first parameter is the maximum number of tabs
        that can be generated in one operation.-->
    <string name="debug_drawer_tab_tools_tab_quantity_exceed_max_error">Surpassà il dumber maximal da tabs (%1$s) che pon vegnir generads en ina unica operaziun</string>
    <!-- The button text to add tabs to the active tab group in the tab creation tool. -->
    <string name="debug_drawer_tab_tools_tab_creation_tool_button_text_active">Agiuntar als tabs activs</string>
    <!-- The button text to add tabs to the inactive tab group in the tab creation tool. -->
    <string name="debug_drawer_tab_tools_tab_creation_tool_button_text_inactive">Agiuntar als tabs inactivs</string>
    <!-- The button text to add tabs to the private tab group in the tab creation tool. -->
    <string name="debug_drawer_tab_tools_tab_creation_tool_button_text_private">Agiuntar als tabs privats</string>

    <!-- Micro survey -->

    <!-- Microsurvey -->
    <!-- Prompt view -->
    <!-- The microsurvey prompt title. Note: The word "Firefox" should NOT be translated -->
    <string name="micro_survey_prompt_title" tools:ignore="UnusedResources">Ans gida a meglierar Firefox. I dura mo ina minuta.</string>
    <!-- The continue button label -->
    <string name="micro_survey_continue_button_label" tools:ignore="UnusedResources">Cuntinuar</string>
    <!-- Survey view -->
    <!-- The survey header -->
    <string name="micro_survey_survey_header" moz:removedIn="129" tools:ignore="UnusedResources">Participar a l’enquista</string>
    <!-- The survey header -->
    <string name="micro_survey_survey_header_2">Respunda per plaschair a l’enquista</string>
    <!-- The privacy notice link -->
    <string name="micro_survey_privacy_notice" moz:removedIn="129" tools:ignore="UnusedResources">Infurmaziuns davart la protecziun da datas</string>
    <!-- The privacy notice link -->
    <string name="micro_survey_privacy_notice_2">Infurmaziuns davart la protecziun da datas</string>
    <!-- The submit button label text -->
    <string name="micro_survey_submit_button_label">Trametter</string>
    <!-- The close button label text -->
    <string name="micro_survey_close_button_label" moz:removedIn="128" tools:ignore="UnusedResources">Serrar</string>
    <!-- The survey completion header -->
    <string name="micro_survey_survey_header_confirmation" tools:ignore="UnusedResources">Enquista terminada</string>
    <!-- The survey completion confirmation text -->
    <string name="micro_survey_feedback_confirmation">Grazia per tes resun!</string>
    <!-- Option for likert scale -->
    <string name="likert_scale_option_1" tools:ignore="UnusedResources">Fitg satisfatg</string>
    <!-- Option for likert scale -->
    <string name="likert_scale_option_2" tools:ignore="UnusedResources">Satisfatg</string>
    <!-- Option for likert scale -->
    <string name="likert_scale_option_3" tools:ignore="UnusedResources">Neutral</string>
    <!-- Option for likert scale -->
    <string name="likert_scale_option_4" tools:ignore="UnusedResources">Betg satisfatg</string>
    <!-- Option for likert scale -->
    <string name="likert_scale_option_5" tools:ignore="UnusedResources">N’insumma betg satisfatg</string>

    <!-- Option for likert scale -->
    <string name="likert_scale_option_6" tools:ignore="UnusedResources">Jau n’utilisesch betg questa funcziun</string>
<<<<<<< HEAD
    <!-- Text shown in prompt for homepage microsurvey. 'Firefox' intentionally hardcoded here- -->
    <string name="microsurvey_prompt_homepage_title" tools:ignore="UnusedResources">Quant satisfatg es ti da tia pagina da partenza da Firefox?</string>
    <!-- Accessibility -->
=======
    <!-- Text shown in prompt for homepage microsurvey. Note: The word "Firefox" should NOT be translated. -->
    <string name="microsurvey_prompt_homepage_title" tools:ignore="UnusedResources" moz:removedIn="130">Quant satisfatg es ti da tia pagina da partenza da Firefox?</string>
    <!-- Text shown in prompt for printing microsurvey. "sec" It's an abbreviation for "second". Note: The word "Firefox" should NOT be translated. -->
    <string name="microsurvey_prompt_printing_title" tools:ignore="UnusedResources">Gida a meglierar la funcziun da stampa en Firefox. Quai cuzza mo in mumentin</string>
    <!-- Text shown in prompt for printing microsurvey. Note: The word "Firefox" should NOT be translated. -->
    <string name="microsurvey_survey_printing_title" tools:ignore="UnusedResources">Quant satisfatg es ti da la funcziun da stampa en Firefox?</string>
    <!-- Text shown in prompt for homepage microsurvey. Note: The word "Firefox" should NOT be translated. -->
    <string name="microsurvey_homepage_title" tools:ignore="UnusedResources">Quant satisfatg es ti da tia pagina da partenza da Firefox?</string>
    <!-- Accessibility -->
    <!-- Content description for the survey application icon. Note: The word "Firefox" should NOT be translated.  -->
    <string name="microsurvey_app_icon_content_description">Logo da Firefox</string>
    <!-- Content description for the survey feature icon. -->
    <string name="microsurvey_feature_icon_content_description">Icona da la funcziun d’enquista</string>
>>>>>>> 6455719a
    <!-- Content description (not visible, for screen readers etc.) for opening microsurvey bottom sheet. -->
    <string name="microsurvey_open_handle_content_description" tools:ignore="UnusedResources" moz:removedIn="130">Avrir l’enquista</string>
    <!-- Content description (not visible, for screen readers etc.) for closing microsurvey bottom sheet. -->
    <string name="microsurvey_close_handle_content_description">Serrar l’enquista</string>
    <!-- Content description for "X" button that is closing microsurvey. -->
    <string name="microsurvey_close_button_content_description">Serrar</string>

    <!-- Debug drawer logins -->
    <!-- The title of the Logins feature in the Debug Drawer. -->
    <string name="debug_drawer_logins_title">Infurmaziuns d’annunzia</string>
    <!-- The title of the logins section in the Logins feature, where the parameter will be the site domain  -->
    <string name="debug_drawer_logins_current_domain_label">Domena actuala: %s</string>
    <!-- The label for a button to add a new fake login for the current domain in the Logins feature. -->
    <string name="debug_drawer_logins_add_login_button">Agiuntar datas d’annunzia sfalsifitgadas per questa domena</string>
    <!-- Content description for delete button where parameter will be the username of the login -->
    <string name="debug_drawer_logins_delete_login_button_content_description">Stizzar las datas d’annunzia cun il num d’utilisader %s</string>

    <!-- Debug drawer "contextual feature recommendation" (CFR) tools -->
    <!-- The title of the CFR Tools feature in the Debug Drawer -->
    <string name="debug_drawer_cfr_tools_title">Utensils CFR</string>
    <!-- The title of the reset CFR section in CFR Tools -->
    <string name="debug_drawer_cfr_tools_reset_cfr_title">Reinizialisar ils CFR</string>

    <!-- Messages explaining how to exit fullscreen mode -->
    <!-- Message shown to explain how to exit fullscreen mode when gesture navigation is enabled -->
    <string name="exit_fullscreen_with_gesture">Per sortir dal modus da maletg entir, trair da sura ed utilisar il gest per enavos</string>
    <!-- Message shown to explain how to exit fullscreen mode when using back button navigation -->
    <string name="exit_fullscreen_with_back_button">Per sortir dal modus da maletg entir, trair da sura e smatgar sin enavos</string>

    <!-- Beta Label Component !-->
    <!-- Text shown as a label or tag to indicate a feature or area is still undergoing active development. Note that here "Beta" should not be translated, as it is used as an icon styled element. -->
    <string name="beta_feature">BETA</string>
</resources><|MERGE_RESOLUTION|>--- conflicted
+++ resolved
@@ -1409,23 +1409,6 @@
     <!-- Text shown in the notification that pops up to remind the user that a private browsing session is active. -->
     <string name="notification_pbm_delete_text_2">Serrar ils tabs privats</string>
 
-<<<<<<< HEAD
-    <!-- Microsuverys -->
-    <!-- Text shown in prompt for printing microsurvey. "sec" It's an abrevation for "second". -->
-    <string name="microsurvey_prompt_printing_title" tools:ignore="UnusedResources">Gida a meglierar la funcziun da stampa en Firefox. Quai cuzza mo in mumentin</string>
-    <!-- Text shown in prompt for printing microsurvey. 'Firefox' intentionally hardcoded here--> --&gt;
-    <string name="microsurvey_survey_printing_title" tools:ignore="UnusedResources">Quant satisfatg es ti da la funcziun da stampa en Firefox?</string>
-    <!-- Text for option one, shown in microsurvey.-->
-    <string name="microsurvey_survey_5_point_option_0" tools:ignore="UnusedResources">Neutral</string>
-    <!-- Text for option two, shown in microsurvey.-->
-    <string name="microsurvey_survey_5_point_option_1" tools:ignore="UnusedResources">N’insumma betg satisfatg</string>
-    <!-- Text for option three, shown in microsurvey.-->
-    <string name="microsurvey_survey_5_point_option_2" tools:ignore="UnusedResources">Betg satisfatg</string>
-    <!-- Text for option four, shown in microsurvey.-->
-    <string name="microsurvey_survey_5_point_option_3" tools:ignore="UnusedResources">Satisfatg</string>
-    <!-- Text for option five, shown in microsurvey.-->
-    <string name="microsurvey_survey_5_point_option_4" tools:ignore="UnusedResources">Fitg satisfatg</string>
-=======
     <!-- Text for option one, shown in microsurvey.-->
     <string name="microsurvey_survey_5_point_option_0" tools:ignore="UnusedResources" moz:removedIn="130">Neutral</string>
     <!-- Text for option two, shown in microsurvey.-->
@@ -1436,7 +1419,6 @@
     <string name="microsurvey_survey_5_point_option_3" tools:ignore="UnusedResources" moz:removedIn="130">Satisfatg</string>
     <!-- Text for option five, shown in microsurvey.-->
     <string name="microsurvey_survey_5_point_option_4" tools:ignore="UnusedResources" moz:removedIn="130">Fitg satisfatg</string>
->>>>>>> 6455719a
 
     <!-- Text shown in the notification that pops up to remind the user that a private browsing session is active for Android 14+ -->
     <string name="notification_erase_title_android_14">Serrar ils tabs privats?</string>
@@ -2632,11 +2614,6 @@
     <string name="download_languages_item_content_description_download_in_progress_state">Fermar la telechargiada da %1$s (%2$s)</string>
     <!-- Content description (not visible, for screen readers etc.): For a language list item that was not downloaded. -->
     <string name="download_languages_item_content_description_not_downloaded_state">Telechargiar</string>
-<<<<<<< HEAD
-    <!-- Content description (not visible, for screen readers etc.): For a language list item that is selected. -->
-    <string name="download_languages_item_content_description_selected_state" moz:removedIn="127" tools:ignore="UnusedResources">Selecziunà</string>
-=======
->>>>>>> 6455719a
 
     <!-- The title of the warning card informs the user that an error has occurred when fetching the list of languages. -->
     <string name="download_languages_fetch_error_warning_text">Betg reussì da chargiar las linguas. Emprova pli tard anc ina giada.</string>
@@ -2771,11 +2748,6 @@
 
     <!-- Option for likert scale -->
     <string name="likert_scale_option_6" tools:ignore="UnusedResources">Jau n’utilisesch betg questa funcziun</string>
-<<<<<<< HEAD
-    <!-- Text shown in prompt for homepage microsurvey. 'Firefox' intentionally hardcoded here- -->
-    <string name="microsurvey_prompt_homepage_title" tools:ignore="UnusedResources">Quant satisfatg es ti da tia pagina da partenza da Firefox?</string>
-    <!-- Accessibility -->
-=======
     <!-- Text shown in prompt for homepage microsurvey. Note: The word "Firefox" should NOT be translated. -->
     <string name="microsurvey_prompt_homepage_title" tools:ignore="UnusedResources" moz:removedIn="130">Quant satisfatg es ti da tia pagina da partenza da Firefox?</string>
     <!-- Text shown in prompt for printing microsurvey. "sec" It's an abbreviation for "second". Note: The word "Firefox" should NOT be translated. -->
@@ -2789,7 +2761,6 @@
     <string name="microsurvey_app_icon_content_description">Logo da Firefox</string>
     <!-- Content description for the survey feature icon. -->
     <string name="microsurvey_feature_icon_content_description">Icona da la funcziun d’enquista</string>
->>>>>>> 6455719a
     <!-- Content description (not visible, for screen readers etc.) for opening microsurvey bottom sheet. -->
     <string name="microsurvey_open_handle_content_description" tools:ignore="UnusedResources" moz:removedIn="130">Avrir l’enquista</string>
     <!-- Content description (not visible, for screen readers etc.) for closing microsurvey bottom sheet. -->
