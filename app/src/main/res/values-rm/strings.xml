<?xml version="1.0" encoding="utf-8"?>
<resources xmlns:tools="http://schemas.android.com/tools" xmlns:moz="http://mozac.org/tools">
    <!-- App name for private browsing mode. The first parameter is the name of the app defined in app_name (for example: Fenix)-->
    <string name="app_name_private_5">%s privat</string>
    <!-- App name for private browsing mode. The first parameter is the name of the app defined in app_name (for example: Fenix)-->
    <string name="app_name_private_4">%s (privat)</string>

    <!-- Home Fragment -->
    <!-- Content description (not visible, for screen readers etc.): "Three dot" menu button. -->
    <string name="content_description_menu">Ulteriuras opziuns</string>
    <!-- Content description (not visible, for screen readers etc.): "Private Browsing" menu button. -->
    <string name="content_description_private_browsing_button">Activar il modus privat</string>
    <!-- Content description (not visible, for screen readers etc.): "Private Browsing" menu button. -->
    <string name="content_description_disable_private_browsing_button">Deactivar il modus privat</string>
    <!-- Placeholder text shown in the search bar before a user enters text for the default engine -->
    <string name="search_hint">Tschertgar u endatar in\'adressa</string>
    <!-- Placeholder text shown in the search bar before a user enters text for a general engine -->
    <string name="search_hint_general_engine">Tschertgar en il web</string>
    <!-- Placeholder text shown in search bar when using history search -->
    <string name="history_search_hint">Tschertgar en la cronologia</string>
    <!-- Placeholder text shown in search bar when using bookmarks search -->
    <string name="bookmark_search_hint">Tschertgar en ils segnapaginas</string>
    <!-- Placeholder text shown in search bar when using tabs search -->
    <string name="tab_search_hint">Tschertgar en ils tabs</string>
    <!-- Placeholder text shown in the search bar when using application search engines -->
    <string name="application_search_hint">Endatar ils terms da tschertga</string>
    <!-- No Open Tabs Message Description -->
    <string name="no_open_tabs_description">Tabs averts vegnan mussads qua.</string>

    <!-- No Private Tabs Message Description -->
    <string name="no_private_tabs_description">Tabs privats averts vegnan mussads qua.</string>

    <!-- Tab tray multi select title in app bar. The first parameter is the number of tabs selected -->
    <string name="tab_tray_multi_select_title">%1$d tschernids</string>
    <!-- Label of button in create collection dialog for creating a new collection  -->
    <string name="tab_tray_add_new_collection">Agiuntar ina nova collecziun</string>
    <!-- Label of editable text in create collection dialog for naming a new collection  -->
    <string name="tab_tray_add_new_collection_name">Num</string>
    <!-- Label of button in save to collection dialog for selecting a current collection  -->
    <string name="tab_tray_select_collection">Tscherner ina collecziun</string>
    <!-- Content description for close button while in multiselect mode in tab tray -->
    <string name="tab_tray_close_multiselect_content_description">Sortir dal modus da tscherna multipla</string>
    <!-- Content description for save to collection button while in multiselect mode in tab tray -->
    <string name="tab_tray_collection_button_multiselect_content_description">Memorisar ils tabs tschernids en ina collecziun</string>
    <!-- Content description on checkmark while tab is selected in multiselect mode in tab tray -->
    <string name="tab_tray_multiselect_selected_content_description">Tschernì</string>

    <!-- Home - Recently saved bookmarks -->
    <!-- Title for the home screen section with recently saved bookmarks. -->
    <string name="recently_saved_title">Memorisà dacurt</string>
    <!-- Content description for the button which navigates the user to show all of their saved bookmarks. -->
    <string name="recently_saved_show_all_content_description_2">Mussar tut ils segnapaginas memorisads</string>

    <!-- Text for the menu button to remove a recently saved bookmark from the user's home screen -->
    <string name="recently_saved_menu_item_remove">Allontanar</string>

    <!-- About content. The first parameter is the name of the application. (For example: Fenix) -->
    <string name="about_content">%1$s vegn sviluppà da Mozilla.</string>

    <!-- Private Browsing -->
    <!-- Explanation for private browsing displayed to users on home view when they first enable private mode
        The first parameter is the name of the app defined in app_name (for example: Fenix) -->
    <string name="private_browsing_placeholder_description_2">%1$s stizza tia cronologia da tschertga e navigaziun da tabs privats cura che ti als serras u termineschas l\'applicaziun. Cumbain che quai na ta renda betg anonim visavi websites u tes purschider d\'internet, èsi in instrument util per impedir che autras persunas che utiliseschan quest apparat vegnian ad infurmaziuns davart tias activitads online.</string>
    <string name="private_browsing_common_myths">Mitus frequents areguard il modus privat</string>

    <!-- Private mode shortcut "contextual feature recommendation" (CFR) -->
    <!-- Text for the Private mode shortcut CFR message for adding a private mode shortcut to open private tabs from the Home screen -->
    <string name="private_mode_cfr_message_2">Avra tes proxim tab privat cun tutgar be ina giada.</string>
    <!-- Text for the positive button to accept adding a Private Browsing shortcut to the Home screen -->
    <string name="private_mode_cfr_pos_button_text">Agiuntar al visur da partenza</string>
    <!-- Text for the negative button to decline adding a Private Browsing shortcut to the Home screen -->
    <string name="cfr_neg_button_text">Na, grazia</string>

    <!-- Open in App "contextual feature recommendation" (CFR) -->
    <!-- Text for the info message. The first parameter is the name of the application.-->
    <string name="open_in_app_cfr_info_message_2">Ti pos configurar %1$s uschia che colliaziuns vegnan avertas automaticamain en apps.</string>
    <!-- Text for the positive action button -->
    <string name="open_in_app_cfr_positive_button_text">Ir als parameters</string>
    <!-- Text for the negative action button -->
    <string name="open_in_app_cfr_negative_button_text">Ignorar</string>

    <!-- Total cookie protection "contextual feature recommendation" (CFR) -->
    <!-- Text for the message displayed in the contextual feature recommendation popup promoting the total cookie protection feature. -->
    <string name="tcp_cfr_message">Nossa funcziun per la protecziun da datas – la pli avanzada d\'enfin qua – isolescha fastizaders interpaginals.</string>
    <!-- Text displayed that links to website containing documentation about the "Total cookie protection" feature. -->
    <string name="tcp_cfr_learn_more">Ve a savair dapli davart la protecziun totala cunter cookies</string>

    <!-- Text for the info dialog when camera permissions have been denied but user tries to access a camera feature. -->
    <string name="camera_permissions_needed_message">L\'access a la camera è necessari. Acceda als parameters dad Android, smatga sin permissiuns e lura sin permetter.</string>
    <!-- Text for the positive action button to go to Android Settings to grant permissions. -->
    <string name="camera_permissions_needed_positive_button_text">Ir als parameters</string>
    <!-- Text for the negative action button to dismiss the dialog. -->
    <string name="camera_permissions_needed_negative_button_text">Ignorar</string>

    <!-- Text for the banner message to tell users about our auto close feature. -->
    <string name="tab_tray_close_tabs_banner_message">Configurescha ils tabs averts uschia ch\'els vegnan serrads automaticamain sch\'els na vegnan betg duvrads per in di, in\'emna u in mais.</string>
    <!-- Text for the positive action button to go to Settings for auto close tabs. -->
    <string name="tab_tray_close_tabs_banner_positive_button_text">Mussar las opziuns</string>
    <!-- Text for the negative action button to dismiss the Close Tabs Banner. -->
    <string name="tab_tray_close_tabs_banner_negative_button_text">Serrar</string>

    <!-- Text for the banner message to tell users about our inactive tabs feature. -->
    <string name="tab_tray_inactive_onboarding_message">Ils tabs che ti n\'has betg consultà durant las ultimas duas emnas vegnan spustads nà qua.</string>
    <!-- Text for the action link to go to Settings for inactive tabs. -->
    <string name="tab_tray_inactive_onboarding_button_text">Deactivar en ils parameters</string>

    <!-- Text for title for the auto-close dialog of the inactive tabs. -->
    <string name="tab_tray_inactive_auto_close_title">Serrar automaticamain suenter in mais?</string>
    <!-- Text for the body for the auto-close dialog of the inactive tabs.
        The first parameter is the name of the application.-->
    <string name="tab_tray_inactive_auto_close_body_2">%1$s po serrar tabs che ti n\'has betg consultà durant l\'ultim mais.</string>
    <!-- Content description for close button in the auto-close dialog of the inactive tabs. -->
    <string name="tab_tray_inactive_auto_close_button_content_description">Serrar</string>

    <!-- Text for turn on auto close tabs button in the auto-close dialog of the inactive tabs. -->
    <string name="tab_tray_inactive_turn_on_auto_close_button_2">Activar la serrada automatica</string>


    <!-- Home screen icons - Long press shortcuts -->
    <!-- Shortcut action to open new tab -->
    <string name="home_screen_shortcut_open_new_tab_2">Nov tab</string>
    <!-- Shortcut action to open new private tab -->
    <string name="home_screen_shortcut_open_new_private_tab_2">Nov tab privat</string>

    <!-- Shortcut action to open Passwords screens -->
    <string name="home_screen_shortcut_open_password_screen">Scursanida per ils pleds-clav</string>

    <!-- Recent Tabs -->
    <!-- Header text for jumping back into the recent tab in the home screen -->
    <string name="recent_tabs_header">Turnar tar</string>
    <!-- Button text for showing all the tabs in the tabs tray -->
    <string name="recent_tabs_show_all">Mussar tut</string>

    <!-- Content description for the button which navigates the user to show all recent tabs in the tabs tray. -->
    <string name="recent_tabs_show_all_content_description_2">Buttun per mussar tut ils tabs averts dacurt</string>

    <!-- Text for button in synced tab card that opens synced tabs tray -->
    <string name="recent_tabs_see_all_synced_tabs_button_text">Mussar tut ils tabs sincronisads</string>
    <!-- Accessibility description for device icon used for recent synced tab -->
    <string name="recent_tabs_synced_device_icon_content_description">Apparat sincronisà</string>
    <!-- Text for the dropdown menu to remove a recent synced tab from the homescreen -->
    <string name="recent_synced_tab_menu_item_remove">Allontanar</string>
    <!-- Text for the menu button to remove a grouped highlight from the user's browsing history
         in the Recently visited section -->
    <string name="recent_tab_menu_item_remove">Allontanar</string>

    <!-- History Metadata -->
    <!-- Header text for a section on the home screen that displays grouped highlights from the
         user's browsing history, such as topics they have researched or explored on the web -->
    <string name="history_metadata_header_2">Visità dacurt</string>
    <!-- Text for the menu button to remove a grouped highlight from the user's browsing history
         in the Recently visited section -->
    <string name="recently_visited_menu_item_remove">Allontanar</string>

    <!-- Content description for the button which navigates the user to show all of their history. -->
    <string name="past_explorations_show_all_content_description_2">Mussar tut las navigaziuns vargadas</string>

    <!-- Browser Fragment -->
    <!-- Content description (not visible, for screen readers etc.): Navigate backward (browsing history) -->
    <string name="browser_menu_back">Enavos</string>
    <!-- Content description (not visible, for screen readers etc.): Navigate forward (browsing history) -->
    <string name="browser_menu_forward">Enavant</string>
    <!-- Content description (not visible, for screen readers etc.): Refresh current website -->
    <string name="browser_menu_refresh">Actualisar</string>
    <!-- Content description (not visible, for screen readers etc.): Stop loading current website -->
    <string name="browser_menu_stop">Fermar</string>
    <!-- Browser menu button that opens the addon manager -->
    <string name="browser_menu_add_ons">Supplements</string>
    <!-- Browser menu button that opens account settings -->
    <string name="browser_menu_account_settings">Infurmaziuns davart il conto</string>
    <!-- Text displayed when there are no add-ons to be shown -->
    <string name="no_add_ons">Nagins supplements qua</string>
    <!-- Browser menu button that sends a user to help articles -->
    <string name="browser_menu_help">Agid</string>
    <!-- Browser menu button that sends a to a the what's new article -->
    <string name="browser_menu_whats_new">Novaziuns</string>
    <!-- Browser menu button that opens the settings menu -->
    <string name="browser_menu_settings">Parameters</string>
    <!-- Browser menu button that opens a user's library -->
    <string name="browser_menu_library">Biblioteca</string>
    <!-- Browser menu toggle that requests a desktop site -->
    <string name="browser_menu_desktop_site">Per visur grond</string>
    <!-- Browser menu toggle that adds a shortcut to the site on the device home screen. -->
    <string name="browser_menu_add_to_homescreen">Agiuntar al visur da partenza</string>
    <!-- Browser menu toggle that installs a Progressive Web App shortcut to the site on the device home screen. -->
    <string name="browser_menu_install_on_homescreen">Installar</string>
    <!-- Content description (not visible, for screen readers etc.) for the Resync tabs button -->
    <string name="resync_button_content_description">Resincronisar</string>
    <!-- Browser menu button that opens the find in page menu -->
    <string name="browser_menu_find_in_page">Tschertgar en la pagina</string>
    <!-- Browser menu button that saves the current tab to a collection -->
    <string name="browser_menu_save_to_collection_2">Memorisar en ina collecziun</string>
    <!-- Browser menu button that open a share menu to share the current site -->
    <string name="browser_menu_share">Cundivider</string>
    <!-- Browser menu button shown in custom tabs that opens the current tab in Fenix
        The first parameter is the name of the app defined in app_name (for example: Fenix) -->
    <string name="browser_menu_open_in_fenix">Avrir en %1$s</string>
    <!-- Browser menu text shown in custom tabs to indicate this is a Fenix tab
        The first parameter is the name of the app defined in app_name (for example: Fenix) -->
    <string name="browser_menu_powered_by">CUN TECNOLOGIA DA %1$s</string>
    <!-- Browser menu text shown in custom tabs to indicate this is a Fenix tab
        The first parameter is the name of the app defined in app_name (for example: Fenix) -->
    <string name="browser_menu_powered_by2">Cun tecnologia da %1$s</string>
    <!-- Browser menu button to put the current page in reader mode -->
    <string name="browser_menu_read">Modus da lectura</string>
    <!-- Browser menu button content description to close reader mode and return the user to the regular browser -->
    <string name="browser_menu_read_close">Serrar la vista da lectura</string>
    <!-- Browser menu button to open the current page in an external app -->
    <string name="browser_menu_open_app_link">Avrir en ina app</string>

    <!-- Browser menu button to show reader view appearance controls e.g. the used font type and size -->
    <string name="browser_menu_customize_reader_view">Persunalisar la vista da lectura</string>
    <!-- Browser menu label for adding a bookmark -->
    <string name="browser_menu_add">Agiuntar</string>
    <!-- Browser menu label for editing a bookmark -->
    <string name="browser_menu_edit">Modifitgar</string>

    <!-- Button shown on the home page that opens the Customize home settings -->
    <string name="browser_menu_customize_home_1">Persunalisar la pagina da partenza</string>
    <!-- Browser Toolbar -->
    <!-- Content description for the Home screen button on the browser toolbar -->
    <string name="browser_toolbar_home">Visur da partenza</string>

    <!-- Locale Settings Fragment -->
    <!-- Content description for tick mark on selected language -->
    <string name="a11y_selected_locale_content_description">Lingua tschernida</string>
    <!-- Text for default locale item -->
    <string name="default_locale_text">Utilisar la lingua da l\'apparat</string>
    <!-- Placeholder text shown in the search bar before a user enters text -->
    <string name="locale_search_hint">Tschertgar ina lingua</string>

    <!-- Search Fragment -->
    <!-- Button in the search view that lets a user search by scanning a QR code -->
    <string name="search_scan_button">Scannar</string>
    <!-- Button in the search view that lets a user change their search engine -->
    <string name="search_engine_button">Maschina da tschertgar</string>
    <!-- Button in the search view when shortcuts are displayed that takes a user to the search engine settings -->
    <string name="search_shortcuts_engine_settings">Parameters da la maschina da tschertgar</string>
    <!-- Button in the search view that lets a user navigate to the site in their clipboard -->
    <string name="awesomebar_clipboard_title">Encollar la colliaziun en l\'archiv provisoric</string>
    <!-- Button in the search suggestions onboarding that allows search suggestions in private sessions -->
    <string name="search_suggestions_onboarding_allow_button">Permetter</string>
    <!-- Button in the search suggestions onboarding that does not allow search suggestions in private sessions -->
    <string name="search_suggestions_onboarding_do_not_allow_button">Betg permetter</string>
    <!-- Search suggestion onboarding hint title text -->
    <string name="search_suggestions_onboarding_title">Permetter propostas da tschertga en sesidas privatas?</string>
    <!-- Search suggestion onboarding hint description text, first parameter is the name of the app defined in app_name (for example: Fenix)-->
    <string name="search_suggestions_onboarding_text">%s vegn a trametter tut quai che ti tippas en la trav d\'adressas a tia maschina da tschertgar da standard.</string>

    <!-- Search engine suggestion title text. The first parameter is the name of the suggested engine-->
    <string name="search_engine_suggestions_title">Tschertgar cun %s</string>
    <!-- Search engine suggestion description text -->
    <string name="search_engine_suggestions_description">Tschertgar direct en la trav d\'adressas</string>

    <!-- Menu option in the search selector menu to open the search settings -->
    <string name="search_settings_menu_item">Parameters da tschertga</string>

    <!-- Header text for the search selector menu -->
    <string name="search_header_menu_item_2">Questa giada tschertgar cun/en:</string>

    <!-- Content description (not visible, for screen readers etc.): Search engine icon. The first parameter is the search engine name (for example: DuckDuckGo). -->
    <string name="search_engine_icon_content_description" tools:ignore="UnusedResources">Maschina da tschertgar %s</string>

    <!-- Home onboarding -->
    <!-- Onboarding home screen popup dialog, shown on top of the Jump back in section. -->
    <string name="onboarding_home_screen_jump_back_contextual_hint_2">Emprenda d\'enconuscher tia pagina da partenza persunalisada. Tabs recents, segnapaginas e resultats da tschertga vegnan a cumparair qua.</string>
    <!-- Home onboarding dialog welcome screen title text. -->
    <string name="onboarding_home_welcome_title_2">Bainvegni en in internet pli persunal</string>
    <!-- Home onboarding dialog welcome screen description text. -->
    <string name="onboarding_home_welcome_description">Novas colurs. Dapli protecziun da datas. Ma il medem engaschi per las persunas, betg per il profit.</string>
    <!-- Home onboarding dialog sign into sync screen title text. -->
    <string name="onboarding_home_sync_title_3">La midada dad in visur a l\'auter è ussa pli simpla che mai</string>
    <!-- Home onboarding dialog sign into sync screen description text. -->
    <string name="onboarding_home_sync_description">Cuntinuescha là nua che ti has smess cun ils tabs dad auters apparats che figureschan ussa sin tia pagina da partenza.</string>
    <!-- Text for the button to continue the onboarding on the home onboarding dialog. -->
    <string name="onboarding_home_get_started_button">Emprims pass</string>
    <!-- Text for the button to navigate to the sync sign in screen on the home onboarding dialog. -->
    <string name="onboarding_home_sign_in_button">S\'annunziar</string>
    <!-- Text for the button to skip the onboarding on the home onboarding dialog. -->
    <string name="onboarding_home_skip_button">Sursiglir</string>
    <!-- Onboarding home screen sync popup dialog message, shown on top of Recent Synced Tabs in the Jump back in section. -->
    <string name="sync_cfr_message">Tes tabs vegnan sincronisads! Cuntinuescha là nua che ti has smess sin tes auter apparat.</string>

    <!-- Content description (not visible, for screen readers etc.): Close button for the home onboarding dialog -->
    <string name="onboarding_home_content_description_close_button">Serrar</string>

    <!-- Notification pre-permission dialog -->
    <!-- Enable notification pre permission dialog title
        The first parameter is the name of the app defined in app_name (for example: Fenix) -->
    <string name="onboarding_home_enable_notifications_title">Communicaziuns ta gidan da far dapli cun %s</string>
    <!-- Enable notification pre permission dialog description with rationale
        The first parameter is the name of the app defined in app_name (for example: Fenix) -->
    <string name="onboarding_home_enable_notifications_description">Sincronisescha tes tabs tranter apparats, administrescha las telechargiadas, retschaiva tips per profitar il meglier da la protecziun da datas da %s ed auter pli.</string>
    <!-- Text for the button to request notification permission on the device -->
    <string name="onboarding_home_enable_notifications_positive_button">Cuntinuar</string>
    <!-- Text for the button to not request notification permission on the device and dismiss the dialog -->
    <string name="onboarding_home_enable_notifications_negative_button">Betg ussa</string>

    <!-- Juno first user onboarding flow experiment -->
    <!-- Title for set firefox as default browser screen.
        The first parameter is the name of the app defined in app_name (for example: Fenix) -->
    <string name="juno_onboarding_default_browser_title">Tscherna %s sco navigatur preferì</string>
    <!-- Title for set firefox as default browser screen used by Nimbus experiments. Nimbus experiments do not support string placeholders.
        Note: The word "Firefox" should NOT be translated -->
    <string name="juno_onboarding_default_browser_title_nimbus" tools:ignore="UnusedResources">Fa da Firefox tes navigatur preferì</string>
    <!-- Description for set firefox as default browser screen.
        The first parameter is the Firefox brand name.
        The second parameter is the string with key "juno_onboarding_default_browser_description_link_text". -->
    <string name="juno_onboarding_default_browser_description">%1$s dat la prioritad a las persunas, betg al profit e defenda tia sfera privata cun bloccar fastizaders interpaginals.\n\nUlteriuras infurmaziuns en nossa %2$s.</string>
    <!-- Description for set firefox as default browser screen used by Nimbus experiments. Nimbus experiments do not support string placeholders.
        Note: The word "Firefox" should NOT be translated -->
    <string name="juno_onboarding_default_browser_description_nimbus" tools:ignore="UnusedResources">Firefox dat la prioritad a las persunas, betg al profit e defenda tia sfera privata cun bloccar fastizaders interpaginals.\n\nUlteriuras infurmaziuns èn da chattar en nossas infurmaziuns davart la protecziun da datas.</string>
    <!-- Text for the link to the privacy notice webpage for set as firefox default browser screen.
    This is part of the string with the key "juno_onboarding_default_browser_description". -->
    <string name="juno_onboarding_default_browser_description_link_text">infurmaziuns davart la protecziun da datas</string>
    <!-- Text for the button to set firefox as default browser on the device -->
    <string name="juno_onboarding_default_browser_positive_button">Definir sco navigatur da standard</string>
    <!-- Text for the button dismiss the screen and move on with the flow -->
    <string name="juno_onboarding_default_browser_negative_button">Betg ussa</string>
    <!-- Title for sign in to sync screen. -->
    <string name="juno_onboarding_sign_in_title">Mida dal telefonin al laptop ed enavos</string>
    <!-- Description for sign in to sync screen. -->
    <string name="juno_onboarding_sign_in_description">Va per tabs e pleds-clav da tes auters apparats per cuntinuar là nua che ti has chalà.</string>
    <!-- Text for the button to sign in to sync on the device -->
    <string name="juno_onboarding_sign_in_positive_button">S\'annunziar</string>
    <!-- Text for the button dismiss the screen and move on with the flow -->
    <string name="juno_onboarding_sign_in_negative_button">Betg ussa</string>
    <!-- Title for enable notification permission screen.
        The first parameter is the name of the app defined in app_name (for example: Fenix) -->
    <string name="juno_onboarding_enable_notifications_title">Communicaziuns ta gidan da far dapli cun %s</string>
    <!-- Title for enable notification permission screen used by Nimbus experiments. Nimbus experiments do not support string placeholders.
        Note: The word "Firefox" should NOT be translated -->
    <string name="juno_onboarding_enable_notifications_title_nimbus" tools:ignore="UnusedResources">Communicaziuns ta gidan da far dapli cun Firefox</string>
    <!-- Description for enable notification permission screen.
        The first parameter is the name of the app defined in app_name (for example: Fenix) -->
    <string name="juno_onboarding_enable_notifications_description">Trametta tabs dad in apparat a l\'auter, administrescha telechargiadas e ve a savair co profitar maximalmain da %s.</string>
    <!-- Description for enable notification permission screen used by Nimbus experiments. Nimbus experiments do not support string placeholders.
       Note: The word "Firefox" should NOT be translated   -->
    <string name="juno_onboarding_enable_notifications_description_nimbus" tools:ignore="UnusedResources">Trametta tabs dad in apparat a l\'auter, administrescha telechargiadas e ve a savair co profitar il meglier pussaivel da Firefox.</string>
    <!-- Text for the button to request notification permission on the device -->
    <string name="juno_onboarding_enable_notifications_positive_button">Activar las communicaziuns</string>
    <!-- Text for the button dismiss the screen and move on with the flow -->
    <string name="juno_onboarding_enable_notifications_negative_button">Betg ussa</string>

    <!-- Search Widget -->
    <!-- Content description for searching with a widget. The first parameter is the name of the application.-->
    <string name="search_widget_content_description_2">Avrir in nov tab da %1$s</string>
    <!-- Text preview for smaller sized widgets -->
    <string name="search_widget_text_short">Tschertgar</string>
    <!-- Text preview for larger sized widgets -->
    <string name="search_widget_text_long">Tschertgar en il web</string>

    <!-- Content description (not visible, for screen readers etc.): Voice search -->
    <string name="search_widget_voice">Tschertga vocala</string>

    <!-- Preferences -->
    <!-- Title for the settings page-->
    <string name="settings">Parameters</string>
    <!-- Preference category for general settings -->
    <string name="preferences_category_general">General</string>
    <!-- Preference category for all links about Fenix -->
    <string name="preferences_category_about">Davart</string>
    <!-- Preference category for settings related to changing the default search engine -->
    <string name="preferences_category_select_default_search_engine">Tscherner in\'opziun</string>
    <!-- Preference for settings related to managing search shortcuts for the quick search menu -->
    <string name="preferences_manage_search_shortcuts">Administrar las scursanidas per tschertgas</string>
    <!-- Summary for preference for settings related to managing search shortcuts for the quick search menu -->
    <string name="preferences_manage_search_shortcuts_summary">Modifitgar las maschinas visiblas en il menu da tschertga</string>
    <!-- Preference category for settings related to managing search shortcuts for the quick search menu -->
    <string name="preferences_category_engines_in_search_menu">Maschinas visiblas en il menu da tschertga</string>
    <!-- Preference for settings related to changing the default search engine -->
    <string name="preferences_default_search_engine">Maschina da tschertgar da standard</string>
    <!-- Preference for settings related to Search -->
    <string name="preferences_search">Tschertga</string>
    <!-- Preference for settings related to Search address bar -->
    <string name="preferences_search_address_bar">Trav d\'adressas</string>
    <!-- Preference link to rating Fenix on the Play Store -->
    <string name="preferences_rate">Valitar en Google Play</string>
    <!-- Preference linking to about page for Fenix
        The first parameter is the name of the app defined in app_name (for example: Fenix) -->
    <string name="preferences_about">Davart %1$s</string>
    <!-- Preference for settings related to changing the default browser -->
    <string name="preferences_set_as_default_browser">Definir sco navigatur da standard</string>
    <!-- Preference category for advanced settings -->
    <string name="preferences_category_advanced">Avanzà</string>
    <!-- Preference category for privacy and security settings -->
    <string name="preferences_category_privacy_security">Protecziun da datas e segirezza</string>
    <!-- Preference for advanced site permissions -->
    <string name="preferences_site_permissions">Autorisaziuns per la website</string>
    <!-- Preference for private browsing options -->
    <string name="preferences_private_browsing_options">Modus privat</string>
    <!-- Preference for opening links in a private tab-->
    <string name="preferences_open_links_in_a_private_tab">Avrir colliaziuns en in tab privat</string>
    <!-- Preference for allowing screenshots to be taken while in a private tab-->
    <string name="preferences_allow_screenshots_in_private_mode">Permetter maletgs dal visur en il modus privat</string>
    <!-- Will inform the user of the risk of activating Allow screenshots in private browsing option -->
    <string name="preferences_screenshots_in_private_mode_disclaimer">Sche permess, èn tabs privats era visibels en cas che pliras apps èn avertas</string>
    <!-- Preference for adding private browsing shortcut -->
    <string name="preferences_add_private_browsing_shortcut">Agiuntar ina scursanida al modus privat</string>
    <!-- Preference for enabling "HTTPS-Only" mode -->
    <string name="preferences_https_only_title">Modus mo HTTPS</string>

    <!-- Preference for removing cookie/consent banners from sites automatically. See reduce_cookie_banner_summary for additional context. -->
    <string name="preferences_cookie_banner_reduction">Reducziun da bandieras da cookies</string>
    <!-- Preference for rejecting or removing as many cookie/consent banners as possible on sites. See reduce_cookie_banner_summary for additional context. -->
    <string name="reduce_cookie_banner_option">Reducir las bandieras da cookies</string>
    <!-- Summary of cookie banner handling preference if the setting disabled is set to off -->
    <string name="reduce_cookie_banner_option_off">Deactivà</string>
    <!-- Summary of cookie banner handling preference if the setting enabled is set to on -->
    <string name="reduce_cookie_banner_option_on">Activà</string>

    <!-- Summary for the preference for rejecting all cookies whenever possible. The first parameter is the application name -->
    <string name="reduce_cookie_banner_summary_1">%1$s emprova da refusar automaticamain dumondas da deponer cookies cura ch\'ina bandiera da cookies sa mussa.</string>
    <!-- Text for indicating cookie banner handling is off this site, this is shown as part of the protections panel with the tracking protection toggle -->
    <string name="reduce_cookie_banner_off_for_site">Deactivà per questa website</string>
    <!-- Text for cancel button indicating that cookie banner reduction is not supported for the current site, this is shown as part of the cookie banner details view. -->
    <string name="cookie_banner_handling_details_site_is_not_supported_cancel_button">Interrumper</string>
    <!-- Text for request support button indicating that cookie banner reduction is not supported for the current site, this is shown as part of the cookie banner details view. -->
    <string name="cookie_banner_handling_details_site_is_not_supported_request_support_button" moz:RemovedIn="115" tools:ignore="UnusedResources">Dumandar sustegn</string>
    <!-- Text for request support button indicating that cookie banner reduction is not supported for the current site, this is shown as part of the cookie banner details view. -->
    <string name="cookie_banner_handling_details_site_is_not_supported_request_support_button_2">Trametter la dumonda</string>
    <!-- Text for title indicating that cookie banner reduction is not supported for the current site, this is shown as part of the cookie banner details view. -->
    <string name="cookie_banner_handling_details_site_is_not_supported_title" moz:RemovedIn="114" tools:ignore="UnusedResources">Reducziun da bandieras da cookies</string>
    <!-- Text for title indicating that cookie banner reduction is not supported for the current site, this is shown as part of the cookie banner details view. -->
    <string name="cookie_banner_handling_details_site_is_not_supported_title_2">Dumandar da sustegnair era questa website?</string>
    <!-- Label for the snackBar, after the user reports with success a website where cookie banner reducer did not work -->
    <string name="cookie_banner_handling_report_site_snack_bar_text" moz:RemovedIn="114" tools:ignore="UnusedResources">La dumonda da sustegnair la website è tramessa.</string>
    <!-- Label for the snackBar, after the user reports with success a website where cookie banner reducer did not work -->
    <string name="cookie_banner_handling_report_site_snack_bar_text_2">Tramess la dumonda</string>
    <!-- Text for indicating cookie banner handling is on this site, this is shown as part of the protections panel with the tracking protection toggle -->
    <string name="reduce_cookie_banner_on_for_site">Activà per questa website</string>
    <!-- Text for indicating that a request for unsupported site was sent to Nimbus (it's a Mozilla library for experiments), this is shown as part of the protections panel with the tracking protection toggle -->
    <string name="reduce_cookie_banner_unsupported_site_request_submitted" moz:RemovedIn="114" tools:ignore="UnusedResources">Tramess la dumonda da sustegnair la website</string>
    <!-- Text for indicating that a request for unsupported site was sent to Nimbus (it's a Mozilla library for experiments), this is shown as part of the protections panel with the tracking protection toggle -->
    <string name="reduce_cookie_banner_unsupported_site_request_submitted_2">Tramess la dumonda da sustegnair</string>
    <!-- Text for indicating cookie banner handling is currently not supported for this site, this is shown as part of the protections panel with the tracking protection toggle -->
    <string name="reduce_cookie_banner_unsupported_site">Questa website na vegn actualmain betg sustegnida</string>

    <!-- Title text for a detail explanation indicating cookie banner handling is on this site, this is shown as part of the cookie banner panel in the toolbar. The first parameter is a shortened URL of the current site-->
    <string name="reduce_cookie_banner_details_panel_title_on_for_site">Activar la reducziun da bandieras da cookies per %1$s?</string>
    <!-- Title text for a detail explanation indicating cookie banner handling is off this site, this is shown as part of the cookie banner panel in the toolbar. The first parameter is a shortened URL of the current site-->
    <string name="reduce_cookie_banner_details_panel_title_off_for_site">Deactivar la reducziun da bandieras da cookies per %1$s?</string>
    <!-- Title text for a detail explanation indicating cookie banner reducer didn't work for the current site, this is shown as part of the cookie banner panel in the toolbar.-->
    <string name="reduce_cookie_banner_details_panel_title_unsupported_site_request" moz:RemovedIn="114" tools:ignore="UnusedResources">Questa website na vegn actualmain betg sustegnida da la reducziun da bandieras da cookies. Vuls ti che noss team intercureschia questa website per la sustegnair en l\'avegnir?</string>
    <!-- Title text for a detail explanation indicating cookie banner reducer didn't work for the current site, this is shown as part of the cookie banner panel in the toolbar. The first parameter is the application name-->
    <string name="reduce_cookie_banner_details_panel_title_unsupported_site_request_2">%1$s na po betg refusar automaticamain dumondas da deponer cookies da questa website. Ti pos trametter ina dumonda da sustegnair questa website en avegnir.</string>
    <!-- Long text for a detail explanation indicating what will happen if cookie banner handling is off for a site, this is shown as part of the cookie banner panel in the toolbar. The first parameter is the application name -->
    <string name="reduce_cookie_banner_details_panel_description_off_for_site">%1$s vegn a stizzar ils cookies da questa website ed actualisar la pagina. Cun stizzar tut ils cookies vegns ti eventualmain deconnectà da websites ed i po dar che chanasters da cumpras vegnan svidads.</string>
    <!-- Long text for a detail explanation indicating what will happen if cookie banner handling is on for a site, this is shown as part of the cookie banner panel in the toolbar. The first parameter is the application name -->
    <string name="reduce_cookie_banner_details_panel_description_on_for_site_2">%1$s emprova da refusar automaticamain tut las dumondas da deponer cookies da paginas sustegnidas.</string>
    <!-- Title text for the cookie banner re-engagement dialog. The first parameter is the application name. -->
    <string name="reduce_cookie_banner_dialog_title">Permetter a %1$s da refusar bandieras da cookies?</string>
    <!-- Body text for the cookie banner re-engagement dialog use. The first parameter is the application name. -->
    <string name="reduce_cookie_banner_dialog_body">%1$s po refusar automaticamain bleras dumondas da bandieras da cookies.</string>
    <!-- Remind me later text button for the onboarding dialog -->
    <string name="reduce_cookie_banner_dialog_not_now_button">Betg ussa</string>
    <!-- Snack text for the cookie banner dialog, after user hit the dismiss banner button -->
    <string name="reduce_cookie_banner_dialog_snackbar_text">Ti vegns a vesair damain dumondas da cookies</string>
    <!-- Change setting text button, for the cookie banner re-engagement dialog -->
    <string name="reduce_cookie_banner_dialog_change_setting_button">Permetter</string>

    <!-- Description of the preference to enable "HTTPS-Only" mode. -->
    <string name="preferences_https_only_summary">Empruvar da connectar automaticamain cun websites cun agid dal protocol da criptadi HTTPS per dapli segirezza.</string>
    <!-- Summary of https only preference if https only is set to off -->
    <string name="preferences_https_only_off">Deactivà</string>
    <!-- Summary of https only preference if https only is set to on in all tabs -->
    <string name="preferences_https_only_on_all">Activà en tut ils tabs</string>
    <!-- Summary of https only preference if https only is set to on in private tabs only -->
    <string name="preferences_https_only_on_private">Activà en ils tabs privats</string>
    <!-- Text displayed that links to website containing documentation about "HTTPS-Only" mode -->
    <string name="preferences_http_only_learn_more">Ulteriuras infurmaziuns</string>
    <!-- Option for the https only setting -->
    <string name="preferences_https_only_in_all_tabs">Activar en tut ils tabs</string>
    <!-- Option for the https only setting -->
    <string name="preferences_https_only_in_private_tabs">Activar mo en tabs privats</string>
    <!-- Title shown in the error page for when trying to access a http website while https only mode is enabled. -->
    <string name="errorpage_httpsonly_title">Website segirada betg disponibla</string>
    <!-- Message shown in the error page for when trying to access a http website while https only mode is enabled. The message has two paragraphs. This is the first. -->
    <string name="errorpage_httpsonly_message_title">Probablamain na sustegna la website simplamain betg HTTPS.</string>
    <!-- Message shown in the error page for when trying to access a http website while https only mode is enabled. The message has two paragraphs. This is the second. -->
    <string name="errorpage_httpsonly_message_summary">Tuttina èsi pussaivel ch\'i sa tracta dad ina attatga. Sche ti visitas la website, na duessas ti endatar naginas infurmaziuns sensiblas. Sche ti cuntinueschas vegn il modus mo HTTPS deactivà temporarmain per la website.</string>
    <!-- Preference for accessibility -->
    <string name="preferences_accessibility">Accessibladad</string>
    <!-- Preference to override the Firefox Account server -->
    <string name="preferences_override_fxa_server">Server persunalisà per tes conto da Firefox</string>
    <!-- Preference to override the Sync token server -->
    <string name="preferences_override_sync_tokenserver">Server persunalisà per Sync</string>
    <!-- Toast shown after updating the FxA/Sync server override preferences -->
    <string name="toast_override_fxa_sync_server_done">Il server per il conto da Firefox/Sync è vegnì modifitgà. L\'applicaziun vegn serrada per applitgar las midadas…</string>
    <!-- Preference category for account information -->
    <string name="preferences_category_account">Conto</string>
    <!-- Preference for changing where the toolbar is positioned -->
    <string name="preferences_toolbar">Travs d\'utensils</string>
    <!-- Preference for changing default theme to dark or light mode -->
    <string name="preferences_theme">Design</string>
    <!-- Preference for customizing the home screen -->
    <string name="preferences_home_2">Pagina da partenza</string>
    <!-- Preference for gestures based actions -->
    <string name="preferences_gestures">Gests</string>
    <!-- Preference for settings related to visual options -->
    <string name="preferences_customize">Persunalisar</string>
    <!-- Preference description for banner about signing in -->
    <string name="preferences_sign_in_description_2">T\'annunzia per sincronisar tabs, segnapaginas, pleds-clav e dapli.</string>
    <!-- Preference shown instead of account display name while account profile information isn't available yet. -->
    <string name="preferences_account_default_name">Conto da Firefox</string>
    <!-- Preference text for account title when there was an error syncing FxA -->
    <string name="preferences_account_sync_error">Ta reconnectescha per cuntinuar cun la sincronisaziun</string>
    <!-- Preference for language -->
    <string name="preferences_language">Lingua</string>
    <!-- Preference for data choices -->
    <string name="preferences_data_choices">Decisiuns areguard datas</string>
    <!-- Preference for data collection -->
    <string name="preferences_data_collection">Datas rimnadas</string>
    <!-- Preference for developers -->
    <string name="preferences_remote_debugging">Debugging a distanza via USB</string>
    <!-- Preference title for switch preference to show search engines -->
    <string name="preferences_show_search_engines">Mussar las maschinas da tschertgar</string>
    <!-- Preference title for switch preference to show search suggestions -->
    <string name="preferences_show_search_suggestions">Mussar propostas da tschertga</string>
    <!-- Preference title for switch preference to show voice search button -->
    <string name="preferences_show_voice_search">Mussar la tschertga vocala</string>
    <!-- Preference title for switch preference to show search suggestions also in private mode -->
    <string name="preferences_show_search_suggestions_in_private">Mussar en sesidas privatas</string>

    <!-- Preference title for switch preference to show a clipboard suggestion when searching -->
    <string name="preferences_show_clipboard_suggestions">Mussar propostas ord l\'archiv provisoric</string>
    <!-- Preference title for switch preference to suggest browsing history when searching -->
    <string name="preferences_search_browsing_history">Tschertgar en la cronologia da navigaziun</string>
    <!-- Preference title for switch preference to suggest bookmarks when searching -->
    <string name="preferences_search_bookmarks">Tschertgar en ils segnapaginas</string>
    <!-- Preference title for switch preference to suggest synced tabs when searching -->
    <string name="preferences_search_synced_tabs">Tschertgar en ils tabs sincronisads</string>
    <!-- Preference for account settings -->
    <string name="preferences_account_settings">Parameters dal conto</string>
    <!-- Preference for enabling url autocomplete-->
    <string name="preferences_enable_autocomplete_urls">Cumplettar automaticamain URLs</string>
    <!-- Preference for open links in third party apps -->
    <string name="preferences_open_links_in_apps">Avrir colliaziuns en apps</string>
    <!-- Preference for open links in third party apps always open in apps option -->
    <string name="preferences_open_links_in_apps_always">Adina</string>
    <!-- Preference for open links in third party apps ask before opening option -->
    <string name="preferences_open_links_in_apps_ask">Dumandar avant che avrir</string>
    <!-- Preference for open links in third party apps never open in apps option -->
    <string name="preferences_open_links_in_apps_never">Mai</string>
    <!-- Preference for open download with an external download manager app -->
    <string name="preferences_external_download_manager">Administraziun da telechargiadas externa</string>
    <!-- Preference for add_ons -->
    <string name="preferences_addons">Supplements</string>

    <!-- Preference for notifications -->
    <string name="preferences_notifications">Communicaziuns</string>

    <!-- Summary for notification preference indicating notifications are allowed -->
    <string name="notifications_allowed_summary">Permessas</string>
    <!-- Summary for notification preference indicating notifications are not allowed -->
    <string name="notifications_not_allowed_summary">Betg permessas</string>

    <!-- Add-on Preferences -->
    <!-- Preference to customize the configured AMO (addons.mozilla.org) collection -->
    <string name="preferences_customize_amo_collection">Collecziun da supplements persunalisada</string>
    <!-- Button caption to confirm the add-on collection configuration -->
    <string name="customize_addon_collection_ok">OK</string>
    <!-- Button caption to abort the add-on collection configuration -->
    <string name="customize_addon_collection_cancel">Interrumper</string>
    <!-- Hint displayed on input field for custom collection name -->
    <string name="customize_addon_collection_hint">Num da la collecziun</string>
    <!-- Hint displayed on input field for custom collection user ID-->
    <string name="customize_addon_collection_user_hint">Possessur da la collecziun (ID da l\'utilisader)</string>
    <!-- Toast shown after confirming the custom add-on collection configuration -->
    <string name="toast_customize_addon_collection_done">Modifitgà la collecziun da supplements. L\'applicaziun vegn serrada per applitgar las midadas…</string>

    <!-- Customize Home -->
    <!-- Header text for jumping back into the recent tab in customize the home screen -->
    <string name="customize_toggle_jump_back_in">Cuntinuar qua</string>
    <!-- Title for the customize home screen section with recently saved bookmarks. -->
    <string name="customize_toggle_recent_bookmarks">Tschernì dacurt sco segnapagina</string>
    <!-- Title for the customize home screen section with recently visited. Recently visited is
    a section where users see a list of tabs that they have visited in the past few days -->
    <string name="customize_toggle_recently_visited">Visità dacurt</string>

    <!-- Title for the customize home screen section with Pocket. -->
    <string name="customize_toggle_pocket_2">Istorgias che dattan da pensar</string>
    <!-- Summary for the customize home screen section with Pocket. The first parameter is product name Pocket -->
    <string name="customize_toggle_pocket_summary">Artitgels da %s</string>
    <!-- Title for the customize home screen section with sponsored Pocket stories. -->
    <string name="customize_toggle_pocket_sponsored">Artitgels sponsurads</string>
    <!-- Title for the opening wallpaper settings screen -->
    <string name="customize_wallpapers">Maletgs dal fund davos</string>
    <!-- Title for the customize home screen section with sponsored shortcuts. -->
    <string name="customize_toggle_contile">Scursanidas sponsuradas</string>

    <!-- Wallpapers -->
    <!-- Content description for various wallpapers. The first parameter is the name of the wallpaper -->
    <string name="wallpapers_item_name_content_description">Element da maletg dal fund davos: %1$s</string>
    <!-- Snackbar message for when wallpaper is selected -->
    <string name="wallpaper_updated_snackbar_message">Actualisà il maletg dal fund davos!</string>
    <!-- Snackbar label for action to view selected wallpaper -->
    <string name="wallpaper_updated_snackbar_action">Mussar</string>
    <!-- Snackbar message for when wallpaper couldn't be downloaded -->
    <string name="wallpaper_download_error_snackbar_message">Impussibel da telechargiar il maletg dal fund davos</string>
    <!-- Snackbar label for action to retry downloading the wallpaper -->
    <string name="wallpaper_download_error_snackbar_action">Empruvar anc ina giada</string>
    <!-- Snackbar message for when wallpaper couldn't be selected because of the disk error -->
    <string name="wallpaper_select_error_snackbar_message">Impussibel da midar il maletg dal fund davos</string>
    <!-- Text displayed that links to website containing documentation about the "Limited Edition" wallpapers. -->
    <string name="wallpaper_learn_more">Ulteriuras infurmaziuns</string>

    <!-- Text for classic wallpapers title. The first parameter is the Firefox name. -->
    <string name="wallpaper_classic_title">%s classic</string>
    <!-- Text for limited edition wallpapers title. -->
    <string name="wallpaper_limited_edition_title">Ediziun limitada</string>
    <!-- Description text for the limited edition wallpapers with learn more link. The first parameter is the learn more string defined in wallpaper_learn_more-->
    <string name="wallpaper_limited_edition_description_with_learn_more">La nova collecziun «Vuschs independentas». %s</string>
    <!-- Description text for the limited edition wallpapers. -->
    <string name="wallpaper_limited_edition_description">La nova collecziun «Vuschs independentas».</string>
    <!-- Wallpaper onboarding dialog header text. -->
    <string name="wallpapers_onboarding_dialog_title_text">Emprova cun in zic colur</string>
    <!-- Wallpaper onboarding dialog body text. -->
    <string name="wallpapers_onboarding_dialog_body_text">Tscherna in maletg dal fund davos che ta correspunda.</string>
    <!-- Wallpaper onboarding dialog learn more button text. The button navigates to the wallpaper settings screen. -->
    <string name="wallpapers_onboarding_dialog_explore_more_button_text">Scuvrir ulteriurs maletgs dal fund davos</string>

    <!-- Add-on Installation from AMO-->
    <!-- Error displayed when user attempts to install an add-on from AMO (addons.mozilla.org) that is not supported -->
    <string name="addon_not_supported_error">Il supplement na vegn betg sustegnì</string>
    <!-- Error displayed when user attempts to install an add-on from AMO (addons.mozilla.org) that is already installed -->
    <string name="addon_already_installed">Il supplement è gia installà</string>

    <!-- Account Preferences -->
    <!-- Preference for managing your account via accounts.firefox.com -->
    <string name="preferences_manage_account">Administrar il conto</string>
    <!-- Preference for triggering sync -->
    <string name="preferences_sync_now">Sincronisar ussa</string>
    <!-- Preference category for sync -->
    <string name="preferences_sync_category">Tscherna quai che duai vegnir sincronisà</string>
    <!-- Preference for syncing history -->
    <string name="preferences_sync_history">Cronologia</string>
    <!-- Preference for syncing bookmarks -->
    <string name="preferences_sync_bookmarks">Segnapaginas</string>
    <!-- Preference for syncing logins -->
    <string name="preferences_sync_logins">Infurmaziuns d\'annunzia</string>
    <!-- Preference for syncing tabs -->
    <string name="preferences_sync_tabs_2">Tabs averts</string>
    <!-- Preference for signing out -->
    <string name="preferences_sign_out">Sortir</string>
    <!-- Preference displays and allows changing current FxA device name -->
    <string name="preferences_sync_device_name">Num da l\'apparat</string>
    <!-- Text shown when user enters empty device name -->
    <string name="empty_device_name_error">Il num da l\'apparat na dastga betg esser vid.</string>
    <!-- Label indicating that sync is in progress -->
    <string name="sync_syncing_in_progress">Sincronisar…</string>
    <!-- Label summary indicating that sync failed. The first parameter is the date stamp showing last time it succeeded -->
    <string name="sync_failed_summary">La sincronisaziun n\'è betg reussida. Ultima sincronisaziun: %s</string>
    <!-- Label summary showing never synced -->
    <string name="sync_failed_never_synced_summary">La sincronisaziun n\'è betg reussida. Ultima sincronisaziun: anc mai</string>
    <!-- Label summary the date we last synced. The first parameter is date stamp showing last time synced -->
    <string name="sync_last_synced_summary">Ultima sincronisaziun: %s</string>
    <!-- Label summary showing never synced -->
    <string name="sync_never_synced_summary">Ultima sincronisaziun: anc mai</string>

    <!-- Text for displaying the default device name.
        The first parameter is the application name, the second is the device manufacturer name
        and the third is the device model. -->
    <string name="default_device_name_2">%1$s sin %2$s %3$s</string>

    <!-- Preference for syncing credit cards -->
    <string name="preferences_sync_credit_cards">Cartas da credit</string>
    <!-- Preference for syncing addresses -->
    <string name="preferences_sync_address">Adressas</string>

    <!-- Send Tab -->
    <!-- Name of the "receive tabs" notification channel. Displayed in the "App notifications" system settings for the app -->
    <string name="fxa_received_tab_channel_name">Tabs retschavids</string>

    <!-- Description of the "receive tabs" notification channel. Displayed in the "App notifications" system settings for the app -->
    <string name="fxa_received_tab_channel_description">Communicaziuns per tabs retschavids dad auters apparats cun Firefox.</string>
    <!--  The body for these is the URL of the tab received  -->
    <string name="fxa_tab_received_notification_name">Tab retschavì</string>
    <!-- %s is the device name -->
    <string name="fxa_tab_received_from_notification_name">Tab da %s</string>

    <!-- Advanced Preferences -->
    <!-- Preference for tracking protection exceptions -->
    <string name="preferences_tracking_protection_exceptions">Excepziuns</string>
    <!-- Button in Exceptions Preference to turn on tracking protection for all sites (remove all exceptions) -->
    <string name="preferences_tracking_protection_exceptions_turn_on_for_all">Activar per tut las websites</string>
    <!-- Text displayed when there are no exceptions -->
    <string name="exceptions_empty_message_description">Cun agid da las excepziuns pos ti deactivar la protecziun cunter il fastizar per tschertas websites.</string>
    <!-- Text displayed when there are no exceptions, with learn more link that brings users to a tracking protection SUMO page -->
    <string name="exceptions_empty_message_learn_more_link">Ulteriuras infurmaziuns</string>

    <!-- Preference switch for usage and technical data collection -->
    <string name="preference_usage_data">Datas tecnicas e statisticas davart l\'utilisaziun</string>
    <!-- Preference description for usage and technical data collection -->
    <string name="preferences_usage_data_description">Cundivida datas davart prestaziun, utilisaziun, hardware e persunalisaziun da tes navigatur cun Mozilla per gidar a meglierar %1$s</string>
    <!-- Preference switch for marketing data collection -->
    <string name="preferences_marketing_data">Datas da marketing</string>
    <!-- Preference description for marketing data collection -->
    <string name="preferences_marketing_data_description2">Cundivida datas d\'utilisaziun da basa cun Adjust, noss purschider da marketing mobil</string>
    <!-- Title for studies preferences -->
    <string name="preference_experiments_2">Studis</string>
    <!-- Summary for studies preferences -->
    <string name="preference_experiments_summary_2">Permetter a Mozilla dad installar ed exequir studis</string>

    <!-- Turn On Sync Preferences -->
    <!-- Header of the Sync and save your data preference view -->
    <string name="preferences_sync_2">Sincronisar e memorisar tias datas</string>
    <!-- Preference for reconnecting to FxA sync -->
    <string name="preferences_sync_sign_in_to_reconnect">T\'annunzia per ta reconnectar</string>
    <!-- Preference for removing FxA account -->
    <string name="preferences_sync_remove_account">Allontanar il conto</string>

    <!-- Pairing Feature strings -->
    <!-- Instructions on how to access pairing -->
    <string name="pair_instructions_2"><![CDATA[Scannescha il code QR mussà sin <b>firefox.com/pair</b>]]></string>

    <!-- Toolbar Preferences -->
    <!-- Preference for using top toolbar -->
    <string name="preference_top_toolbar">Sura</string>
    <!-- Preference for using bottom toolbar -->
    <string name="preference_bottom_toolbar">Sut</string>

    <!-- Theme Preferences -->
    <!-- Preference for using light theme -->
    <string name="preference_light_theme">Cler</string>
    <!-- Preference for using dark theme -->
    <string name="preference_dark_theme">Stgir</string>
    <!-- Preference for using using dark or light theme automatically set by battery -->
    <string name="preference_auto_battery_theme">Definì da l\'administraziun d\'energia</string>
    <!-- Preference for using following device theme -->
    <string name="preference_follow_device_theme">Tenor il design tschernì sin l\'apparat</string>

    <!-- Gestures Preferences-->
    <!-- Preferences for using pull to refresh in a webpage -->
    <string name="preference_gestures_website_pull_to_refresh">Trair per actualisar</string>
    <!-- Preference for using the dynamic toolbar -->
    <string name="preference_gestures_dynamic_toolbar">Scrollar per zuppentar la trav d\'utensils</string>
    <!-- Preference for switching tabs by swiping horizontally on the toolbar -->
    <string name="preference_gestures_swipe_toolbar_switch_tabs">Stritgar da la vart la trav d\'utensils per midar tab</string>
    <!-- Preference for showing the opened tabs by swiping up on the toolbar-->
    <string name="preference_gestures_swipe_toolbar_show_tabs">Stritgar ensi la trav d\'utensils per avrir tabs</string>

    <!-- Library -->
    <!-- Option in Library to open Downloads page -->
    <string name="library_downloads">Telechargiadas</string>
    <!-- Option in library to open Bookmarks page -->
    <string name="library_bookmarks">Segnapaginas</string>
    <!-- Option in library to open Desktop Bookmarks root page -->
    <string name="library_desktop_bookmarks_root">Segnapaginas dal computer</string>
    <!-- Option in library to open Desktop Bookmarks "menu" page -->
    <string name="library_desktop_bookmarks_menu">Menu da segnapaginas</string>
    <!-- Option in library to open Desktop Bookmarks "toolbar" page -->
    <string name="library_desktop_bookmarks_toolbar">Trav d\'utensils dals segnapaginas</string>
    <!-- Option in library to open Desktop Bookmarks "unfiled" page -->
    <string name="library_desktop_bookmarks_unfiled">Auters segnapaginas</string>
    <!-- Option in Library to open History page -->
    <string name="library_history">Cronologia</string>
    <!-- Option in Library to open a new tab -->
    <string name="library_new_tab">Nov tab</string>
    <!-- Settings Page Title -->
    <string name="settings_title">Parameters</string>
    <!-- Content description (not visible, for screen readers etc.): "Close button for library settings" -->
    <string name="content_description_close_button">Serrar</string>

    <!-- Title to show in alert when a lot of tabs are to be opened
    %d is a placeholder for the number of tabs that will be opened -->
    <string name="open_all_warning_title">Avrir %d tabs?</string>
    <!-- Message to warn users that a large number of tabs will be opened
    %s will be replaced by app name. -->
    <string name="open_all_warning_message">Cun avrir tants tabs vegn %s eventualmain ralentà durant che las paginas vegnan chargiadas. Vuls ti propi cuntinuar?</string>
    <!-- Dialog button text for confirming open all tabs -->
    <string name="open_all_warning_confirm">Avrir ils tabs</string>
    <!-- Dialog button text for canceling open all tabs -->
    <string name="open_all_warning_cancel">Interrumper</string>

    <!-- Text to show users they have one page in the history group section of the History fragment.
    %d is a placeholder for the number of pages in the group. -->
    <string name="history_search_group_site_1">%d pagina</string>

    <!-- Text to show users they have multiple pages in the history group section of the History fragment.
    %d is a placeholder for the number of pages in the group. -->
    <string name="history_search_group_sites_1">%d paginas</string>

    <!-- Option in library for Recently Closed Tabs -->
    <string name="library_recently_closed_tabs">Tabs serrads dacurt</string>
    <!-- Option in library to open Recently Closed Tabs page -->
    <string name="recently_closed_show_full_history">Mussar l\'entira cronologia</string>
    <!-- Text to show users they have multiple tabs saved in the Recently Closed Tabs section of history.
    %d is a placeholder for the number of tabs selected. -->
    <string name="recently_closed_tabs">%d tabs</string>
    <!-- Text to show users they have one tab saved in the Recently Closed Tabs section of history.
    %d is a placeholder for the number of tabs selected. -->
    <string name="recently_closed_tab">%d tab</string>
    <!-- Recently closed tabs screen message when there are no recently closed tabs -->
    <string name="recently_closed_empty_message">Nagins tabs serrads dacurt</string>

    <!-- Tab Management -->
    <!-- Title of preference for tabs management -->
    <string name="preferences_tabs">Tabs</string>
    <!-- Title of preference that allows a user to specify the tab view -->
    <string name="preferences_tab_view">Vista da tab</string>
    <!-- Option for a list tab view -->
    <string name="tab_view_list">Glista</string>
    <!-- Option for a grid tab view -->
    <string name="tab_view_grid">Griglia</string>
    <!-- Title of preference that allows a user to auto close tabs after a specified amount of time -->
    <string name="preferences_close_tabs">Serrar ils tabs</string>
    <!-- Option for auto closing tabs that will never auto close tabs, always allows user to manually close tabs -->
    <string name="close_tabs_manually">Manualmain</string>
    <!-- Option for auto closing tabs that will auto close tabs after one day -->
    <string name="close_tabs_after_one_day">Suenter in di</string>
    <!-- Option for auto closing tabs that will auto close tabs after one week -->
    <string name="close_tabs_after_one_week">Suenter in\'emna</string>
    <!-- Option for auto closing tabs that will auto close tabs after one month -->
    <string name="close_tabs_after_one_month">Suenter in mais</string>

    <!-- Title of preference that allows a user to specify the auto-close settings for open tabs -->
    <string name="preference_auto_close_tabs" tools:ignore="UnusedResources">Serrar automaticamain tabs averts</string>

    <!-- Opening screen -->
    <!-- Title of a preference that allows a user to choose what screen to show after opening the app -->
    <string name="preferences_opening_screen">Visur da partenza</string>
    <!-- Option for always opening the homepage when re-opening the app -->
    <string name="opening_screen_homepage">Pagina da partenza</string>
    <!-- Option for always opening the user's last-open tab when re-opening the app -->
    <string name="opening_screen_last_tab">Ultim tab</string>
    <!-- Option for always opening the homepage when re-opening the app after four hours of inactivity -->
    <string name="opening_screen_after_four_hours_of_inactivity">Pagina da partenza suenter quatter uras dad inactivitad</string>
    <!-- Summary for tabs preference when auto closing tabs setting is set to manual close-->
    <string name="close_tabs_manually_summary">Serrar a maun</string>
    <!-- Summary for tabs preference when auto closing tabs setting is set to auto close tabs after one day-->
    <string name="close_tabs_after_one_day_summary">Serrar suenter in di</string>
    <!-- Summary for tabs preference when auto closing tabs setting is set to auto close tabs after one week-->
    <string name="close_tabs_after_one_week_summary">Serrar suenter in\'emna</string>
    <!-- Summary for tabs preference when auto closing tabs setting is set to auto close tabs after one month-->
    <string name="close_tabs_after_one_month_summary">Serrar suenter in mais</string>

    <!-- Summary for homepage preference indicating always opening the homepage when re-opening the app -->
    <string name="opening_screen_homepage_summary">Avrir la pagina da partenza</string>
    <!-- Summary for homepage preference indicating always opening the last-open tab when re-opening the app -->
    <string name="opening_screen_last_tab_summary">Avrir l\'ultim tab</string>
    <!-- Summary for homepage preference indicating opening the homepage when re-opening the app after four hours of inactivity -->
    <string name="opening_screen_after_four_hours_of_inactivity_summary">Avrir la pagina da partenza suenter quatter uras</string>

    <!-- Inactive tabs -->
    <!-- Category header of a preference that allows a user to enable or disable the inactive tabs feature -->
    <string name="preferences_inactive_tabs">Spustar tabs vegls en «Inactiv»</string>
    <!-- Title of inactive tabs preference -->
    <string name="preferences_inactive_tabs_title">Tabs betg consultads durant las ultimas duas emnas vegnan spustads en la secziun «Inactiv».</string>

    <!-- Studies -->
    <!-- Title of the remove studies button -->
    <string name="studies_remove">Allontanar</string>
    <!-- Title of the active section on the studies list -->
    <string name="studies_active">Activs</string>
    <!-- Description for studies, it indicates why Firefox use studies. The first parameter is the name of the application. -->
    <string name="studies_description_2">%1$s po installar ed exequir studis da temp en temp.</string>
    <!-- Learn more link for studies, links to an article for more information about studies. -->
    <string name="studies_learn_more">Ulteriuras infurmaziuns</string>
    <!-- Dialog message shown after removing a study -->
    <string name="studies_restart_app">L\'applicaziun vegn serrada per applitgar las midadas</string>
    <!-- Dialog button to confirm the removing a study. -->
    <string name="studies_restart_dialog_ok">OK</string>
    <!-- Dialog button text for canceling removing a study. -->
    <string name="studies_restart_dialog_cancel">Interrumper</string>
    <!-- Toast shown after turning on/off studies preferences -->
    <string name="studies_toast_quit_application" tools:ignore="UnusedResources">Serrar l\'applicaziun per applitgar las midadas…</string>

    <!-- Sessions -->
    <!-- Title for the list of tabs -->
    <string name="tab_header_label">Tabs averts</string>
    <!-- Title for the list of tabs in the current private session -->
    <string name="tabs_header_private_tabs_title">Tabs privats</string>
    <!-- Title for the list of tabs in the synced tabs -->
    <string name="tabs_header_synced_tabs_title">Tabs sincronisads</string>
    <!-- Content description (not visible, for screen readers etc.): Add tab button. Adds a news tab when pressed -->
    <string name="add_tab">Agiuntar in tab</string>
    <!-- Content description (not visible, for screen readers etc.): Add tab button. Adds a news tab when pressed -->
    <string name="add_private_tab">Agiuntar in tab privat</string>
    <!-- Text for the new tab button to indicate adding a new private tab in the tab -->
    <string name="tab_drawer_fab_content">Privat</string>
    <!-- Text for the new tab button to indicate syncing command on the synced tabs page -->
    <string name="tab_drawer_fab_sync">Sincronisar</string>
    <!-- Text shown in the menu for sharing all tabs -->
    <string name="tab_tray_menu_item_share">Cundivider tut ils tabs</string>
    <!-- Text shown in the menu to view recently closed tabs -->
    <string name="tab_tray_menu_recently_closed">Tabs serrads dacurt</string>
    <!-- Text shown in the tabs tray inactive tabs section -->
    <string name="tab_tray_inactive_recently_closed" tools:ignore="UnusedResources">Serrà dacurt</string>
    <!-- Text shown in the menu to view account settings -->
    <string name="tab_tray_menu_account_settings">Parameters dal conto</string>
    <!-- Text shown in the menu to view tab settings -->
    <string name="tab_tray_menu_tab_settings">Parameters da tabs</string>
    <!-- Text shown in the menu for closing all tabs -->
    <string name="tab_tray_menu_item_close">Serrar tut ils tabs</string>
    <!-- Text shown in the multiselect menu for bookmarking selected tabs. -->
    <string name="tab_tray_multiselect_menu_item_bookmark">Segnapagina</string>
    <!-- Text shown in the multiselect menu for closing selected tabs. -->
    <string name="tab_tray_multiselect_menu_item_close">Serrar</string>
    <!-- Content description for tabs tray multiselect share button -->
    <string name="tab_tray_multiselect_share_content_description">Cundivider ils tabs tschernids</string>
    <!-- Content description for tabs tray multiselect menu -->
    <string name="tab_tray_multiselect_menu_content_description">Menu da tabs tschernids</string>
    <!-- Content description (not visible, for screen readers etc.): Removes tab from collection button. Removes the selected tab from collection when pressed -->
    <string name="remove_tab_from_collection">Allontanar il tab da la collecziun</string>
    <!-- Text for button to enter multiselect mode in tabs tray -->
    <string name="tabs_tray_select_tabs">Tscherner tabs</string>
    <!-- Content description (not visible, for screen readers etc.): Close tab button. Closes the current session when pressed -->
    <string name="close_tab">Serrar il tab</string>
    <!-- Content description (not visible, for screen readers etc.): Close tab <title> button. First parameter is tab title  -->
    <string name="close_tab_title">Serrar il tab %s</string>
    <!-- Content description (not visible, for screen readers etc.): Opens the open tabs menu when pressed -->
    <string name="open_tabs_menu">Avrir il menu dals tabs</string>
    <!-- Open tabs menu item to save tabs to collection -->
    <string name="tabs_menu_save_to_collection1">Memorisar ils tabs en ina collecziun</string>
    <!-- Text for the menu button to delete a collection -->
    <string name="collection_delete">Stizzar la collecziun</string>
    <!-- Text for the menu button to rename a collection -->
    <string name="collection_rename">Renumnar la collecziun</string>
    <!-- Text for the button to open tabs of the selected collection -->
    <string name="collection_open_tabs">Avrir ils tabs</string>
    <!-- Hint for adding name of a collection -->
    <string name="collection_name_hint">Num da collecziun</string>
    <!-- Text for the menu button to rename a top site -->
	<string name="rename_top_site">Renumnar</string>
	<!-- Text for the menu button to remove a top site -->
	<string name="remove_top_site">Allontanar</string>

    <!-- Text for the menu button to delete a top site from history -->
    <string name="delete_from_history">Stizzar da la cronologia</string>
    <!-- Postfix for private WebApp titles, placeholder is replaced with app name -->
    <string name="pwa_site_controls_title_private">%1$s (modus privat)</string>

    <!-- History -->
    <!-- Text for the button to search all history -->
    <string name="history_search_1">Endatar terms da tschertga</string>
    <!-- Text for the button to clear all history -->
    <string name="history_delete_all">Stizzar la cronologia</string>
    <!-- Text for the snackbar to confirm that multiple browsing history items has been deleted -->
    <string name="history_delete_multiple_items_snackbar">Stizzà la cronologia</string>
    <!-- Text for the snackbar to confirm that a single browsing history item has been deleted. The first parameter is the shortened URL of the deleted history item. -->
    <string name="history_delete_single_item_snackbar">Stizzà %1$s</string>
    <!-- Context description text for the button to delete a single history item -->
    <string name="history_delete_item">Stizzar</string>
    <!-- History multi select title in app bar
    The first parameter is the number of bookmarks selected -->
    <string name="history_multi_select_title">%1$d tschernids</string>
    <!-- Text for the header that groups the history for today -->
    <string name="history_today">Oz</string>
    <!-- Text for the header that groups the history for yesterday -->
    <string name="history_yesterday">Ier</string>
    <!-- Text for the header that groups the history the past 7 days -->
    <string name="history_7_days">Ultims 7 dis</string>
    <!-- Text for the header that groups the history the past 30 days -->
    <string name="history_30_days">Ultims 30 dis</string>
    <!-- Text for the header that groups the history older than the last month -->
    <string name="history_older">Pli vegl</string>
    <!-- Text shown when no history exists -->
    <string name="history_empty_message">Nagina cronologia</string>

    <!-- Downloads -->
    <!-- Text for the snackbar to confirm that multiple downloads items have been removed -->
    <string name="download_delete_multiple_items_snackbar_1">Allontanà las telechargiadas</string>
    <!-- Text for the snackbar to confirm that a single download item has been removed. The first parameter is the name of the download item. -->
    <string name="download_delete_single_item_snackbar">Allontanà %1$s</string>
    <!-- Text shown when no download exists -->
    <string name="download_empty_message_1">Naginas datotecas telechargiadas</string>
    <!-- History multi select title in app bar
    The first parameter is the number of downloads selected -->
    <string name="download_multi_select_title">%1$d tschernidas</string>


    <!-- Text for the button to remove a single download item -->
    <string name="download_delete_item_1">Allontanar</string>


    <!-- Crashes -->
    <!-- Title text displayed on the tab crash page. This first parameter is the name of the application (For example: Fenix) -->
    <string name="tab_crash_title_2">Perstgisa. %1$s na po betg chargiar questa pagina.</string>
    <!-- Send crash report checkbox text on the tab crash page -->
    <string name="tab_crash_send_report">Trametter in rapport da collaps a Mozilla</string>
    <!-- Close tab button text on the tab crash page -->
    <string name="tab_crash_close">Serrar il tab</string>
    <!-- Restore tab button text on the tab crash page -->
    <string name="tab_crash_restore">Restaurar il tab</string>

    <!-- Bookmarks -->
    <!-- Confirmation message for a dialog confirming if the user wants to delete the selected folder -->
    <string name="bookmark_delete_folder_confirmation_dialog">Vuls ti propi stizzar quest ordinatur?</string>
    <!-- Confirmation message for a dialog confirming if the user wants to delete multiple items including folders. Parameter will be replaced by app name. -->
    <string name="bookmark_delete_multiple_folders_confirmation_dialog">%s vegn a stizzar ils elements tschernids.</string>
    <!-- Text for the cancel button on delete bookmark dialog -->
    <string name="bookmark_delete_negative">Interrumper</string>
    <!-- Screen title for adding a bookmarks folder -->
    <string name="bookmark_add_folder">Agiuntar in ordinatur</string>
    <!-- Snackbar title shown after a bookmark has been created. -->
    <string name="bookmark_saved_snackbar">Memorisà il segnapagina!</string>
    <!-- Snackbar edit button shown after a bookmark has been created. -->
    <string name="edit_bookmark_snackbar_action">MODIFITGAR</string>
    <!-- Bookmark overflow menu edit button -->
    <string name="bookmark_menu_edit_button">Modifitgar</string>
    <!-- Bookmark overflow menu copy button -->
    <string name="bookmark_menu_copy_button">Copiar</string>
    <!-- Bookmark overflow menu share button -->
    <string name="bookmark_menu_share_button">Cundivider</string>
    <!-- Bookmark overflow menu open in new tab button -->
    <string name="bookmark_menu_open_in_new_tab_button">Avrir en in nov tab</string>
    <!-- Bookmark overflow menu open in private tab button -->
    <string name="bookmark_menu_open_in_private_tab_button">Avrir en in tab privat</string>
    <!-- Bookmark overflow menu open all in tabs button -->
    <string name="bookmark_menu_open_all_in_tabs_button">Avrir tuts en novs tabs</string>
    <!-- Bookmark overflow menu open all in private tabs button -->
    <string name="bookmark_menu_open_all_in_private_tabs_button">Avrir tuts en tabs privats</string>
    <!-- Bookmark overflow menu delete button -->
    <string name="bookmark_menu_delete_button">Stizzar</string>
    <!--Bookmark overflow menu save button -->
    <string name="bookmark_menu_save_button">Memorisar</string>
    <!-- Bookmark multi select title in app bar
     The first parameter is the number of bookmarks selected -->
    <string name="bookmarks_multi_select_title">%1$d tschernids</string>
    <!-- Bookmark editing screen title -->
    <string name="edit_bookmark_fragment_title">Modifitgar il segnapagina</string>
    <!-- Bookmark folder editing screen title -->
    <string name="edit_bookmark_folder_fragment_title">Modifitgar l\'ordinatur</string>
    <!-- Bookmark sign in button message -->
    <string name="bookmark_sign_in_button">T\'annunzia per vesair ils segnapaginas sincronisads</string>
    <!-- Bookmark URL editing field label -->
    <string name="bookmark_url_label">URL</string>
    <!-- Bookmark FOLDER editing field label -->
    <string name="bookmark_folder_label">ORDINATUR</string>
    <!-- Bookmark NAME editing field label -->
    <string name="bookmark_name_label">NUM</string>
    <!-- Bookmark add folder screen title -->
    <string name="bookmark_add_folder_fragment_label">Agiuntar in ordinatur</string>
    <!-- Bookmark select folder screen title -->
    <string name="bookmark_select_folder_fragment_label">Tscherner in ordinatur</string>
    <!-- Bookmark editing error missing title -->
    <string name="bookmark_empty_title_error">In titel è obligatoric</string>
    <!-- Bookmark editing error missing or improper URL -->
    <string name="bookmark_invalid_url_error">URL nunvalid</string>
    <!-- Bookmark screen message for empty bookmarks folder -->
    <string name="bookmarks_empty_message">Na cuntegna nagin segnapagina</string>
    <!-- Bookmark snackbar message on deletion
     The first parameter is the host part of the URL of the bookmark deleted, if any -->
    <string name="bookmark_deletion_snackbar_message">Stizzà %1$s</string>
    <!-- Bookmark snackbar message on deleting multiple bookmarks not including folders-->
    <string name="bookmark_deletion_multiple_snackbar_message_2">Stizzà ils segnapaginas</string>
    <!-- Bookmark snackbar message on deleting multiple bookmarks including folders-->
    <string name="bookmark_deletion_multiple_snackbar_message_3">Stizzar ils ordinaturs tschernids</string>
    <!-- Bookmark undo button for deletion snackbar action -->
    <string name="bookmark_undo_deletion">REVOCAR</string>

    <!-- Text for the button to search all bookmarks -->
    <string name="bookmark_search">Endatar terms da tschertga</string>

    <!-- Site Permissions -->
    <!-- Button label that take the user to the Android App setting -->
    <string name="phone_feature_go_to_settings">Ir als parameters</string>
    <!-- Content description (not visible, for screen readers etc.): Quick settings sheet
        to give users access to site specific information / settings. For example:
        Secure settings status and a button to modify site permissions -->
    <string name="quick_settings_sheet">Survista dals parameters svelts</string>
    <!-- Label that indicates that this option it the recommended one -->
    <string name="phone_feature_recommended">Recumandà</string>
    <!-- Button label for clearing all the information of site permissions-->
    <string name="clear_permissions">Annullar las permissiuns</string>
    <!-- Text for the OK button on Clear permissions dialog -->
    <string name="clear_permissions_positive">OK</string>
    <!-- Text for the cancel button on Clear permissions dialog -->
    <string name="clear_permissions_negative">Interrumper</string>
    <!-- Button label for clearing a site permission-->
    <string name="clear_permission">Annullar la permissiun</string>
    <!-- Text for the OK button on Clear permission dialog -->
    <string name="clear_permission_positive">OK</string>
    <!-- Text for the cancel button on Clear permission dialog -->
    <string name="clear_permission_negative">Interrumper</string>
    <!-- Button label for clearing all the information on all sites-->
    <string name="clear_permissions_on_all_sites">Annullar las permissiuns per tut las websites</string>
    <!-- Preference for altering video and audio autoplay for all websites -->
    <string name="preference_browser_feature_autoplay">Reproducziun automatica</string>
    <!-- Preference for altering the camera access for all websites -->
    <string name="preference_phone_feature_camera">Camera</string>
    <!-- Preference for altering the microphone access for all websites -->
    <string name="preference_phone_feature_microphone">Microfon</string>
    <!-- Preference for altering the location access for all websites -->
    <string name="preference_phone_feature_location">Posiziun</string>
    <!-- Preference for altering the notification access for all websites -->
    <string name="preference_phone_feature_notification">Communicaziuns</string>
    <!-- Preference for altering the persistent storage access for all websites -->
    <string name="preference_phone_feature_persistent_storage">Memoria durabla</string>
    <!-- Preference for altering the storage access setting for all websites -->
    <string name="preference_phone_feature_cross_origin_storage_access">Cookies interpaginals</string>
    <!-- Preference for altering the EME access for all websites -->
    <string name="preference_phone_feature_media_key_system_access">Cuntegn controllà da DRM</string>
    <!-- Label that indicates that a permission must be asked always -->
    <string name="preference_option_phone_feature_ask_to_allow">Dumandar il permiss</string>
    <!-- Label that indicates that a permission must be blocked -->
    <string name="preference_option_phone_feature_blocked">Bloccà</string>
    <!-- Label that indicates that a permission must be allowed -->
    <string name="preference_option_phone_feature_allowed">Permess</string>
    <!--Label that indicates a permission is by the Android OS-->
    <string name="phone_feature_blocked_by_android">Bloccà dad Android</string>
    <!-- Preference for showing a list of websites that the default configurations won't apply to them -->
    <string name="preference_exceptions">Excepziuns</string>
    <!-- Summary of tracking protection preference if tracking protection is set to off -->
    <string name="tracking_protection_off">Deactivà</string>
    <!-- Summary of tracking protection preference if tracking protection is set to standard -->
    <string name="tracking_protection_standard">Standard</string>
    <!-- Summary of tracking protection preference if tracking protection is set to strict -->
    <string name="tracking_protection_strict">Strict</string>
    <!-- Summary of tracking protection preference if tracking protection is set to custom -->
    <string name="tracking_protection_custom">Persunalisà</string>
    <!-- Label for global setting that indicates that all video and audio autoplay is allowed -->
    <string name="preference_option_autoplay_allowed2">Permetter audio e video</string>
    <!-- Label for site specific setting that indicates that all video and audio autoplay is allowed -->
    <string name="quick_setting_option_autoplay_allowed">Permetter audio e video</string>
    <!-- Label that indicates that video and audio autoplay is only allowed over Wi-Fi -->
    <string name="preference_option_autoplay_allowed_wifi_only2">Bloccar audio e video mo en la rait mobila</string>
    <!-- Subtext that explains 'autoplay on Wi-Fi only' option -->
    <string name="preference_option_autoplay_allowed_wifi_subtext">Audio e video vegn reproducì en cas dad ina connexiun WLAN</string>
    <!-- Label for global setting that indicates that video autoplay is allowed, but audio autoplay is blocked -->
    <string name="preference_option_autoplay_block_audio2">Bloccar mo l\'audio</string>
    <!-- Label for site specific setting that indicates that video autoplay is allowed, but audio autoplay is blocked -->
    <string name="quick_setting_option_autoplay_block_audio">Bloccar mo l\'audio</string>
    <!-- Label for global setting that indicates that all video and audio autoplay is blocked -->
    <string name="preference_option_autoplay_blocked3">Bloccar audio e video</string>
    <!-- Label for site specific setting that indicates that all video and audio autoplay is blocked -->
    <string name="quick_setting_option_autoplay_blocked">Bloccar audio e video</string>
    <!-- Summary of delete browsing data on quit preference if it is set to on -->
    <string name="delete_browsing_data_quit_on">Activà</string>
    <!-- Summary of delete browsing data on quit preference if it is set to off -->
    <string name="delete_browsing_data_quit_off">Deactivà</string>

    <!-- Summary of studies preference if it is set to on -->
    <string name="studies_on">Activà</string>
    <!-- Summary of studies data on quit preference if it is set to off -->
    <string name="studies_off">Deactivà</string>

    <!-- Collections -->
    <!-- Collections header on home fragment -->
    <string name="collections_header">Collecziuns</string>
    <!-- Content description (not visible, for screen readers etc.): Opens the collection menu when pressed -->
    <string name="collection_menu_button_content_description">Menu da la collecziun</string>
    <!-- Label to describe what collections are to a new user without any collections -->
    <string name="no_collections_description2">Rimna quai ch\'è impurtant per tai.\nGruppescha tschertgas sumegliantas, websites e tabs per meglierar l\'access per la proxima giada.</string>
    <!-- Title for the "select tabs" step of the collection creator -->
    <string name="create_collection_select_tabs">Tscherner tabs</string>
    <!-- Title for the "select collection" step of the collection creator -->
    <string name="create_collection_select_collection">Tscherner la collecziun</string>
    <!-- Title for the "name collection" step of the collection creator -->
    <string name="create_collection_name_collection">Dar in num a la collecziun</string>
    <!-- Button to add new collection for the "select collection" step of the collection creator -->
    <string name="create_collection_add_new_collection">Agiuntar ina nova collecziun</string>
    <!-- Button to select all tabs in the "select tabs" step of the collection creator -->
    <string name="create_collection_select_all">Selecziunar tut</string>
    <!-- Button to deselect all tabs in the "select tabs" step of the collection creator -->
    <string name="create_collection_deselect_all">Deselecziunar tut</string>
    <!-- Text to prompt users to select the tabs to save in the "select tabs" step of the collection creator -->
    <string name="create_collection_save_to_collection_empty">Tscherna ils tabs per memorisar</string>
    <!-- Text to show users how many tabs they have selected in the "select tabs" step of the collection creator.
     %d is a placeholder for the number of tabs selected. -->
    <string name="create_collection_save_to_collection_tabs_selected">%d tabs tschernids</string>
    <!-- Text to show users they have one tab selected in the "select tabs" step of the collection creator.
    %d is a placeholder for the number of tabs selected. -->
    <string name="create_collection_save_to_collection_tab_selected">%d tab tschernì</string>
    <!-- Text shown in snackbar when multiple tabs have been saved in a collection -->
    <string name="create_collection_tabs_saved">Memorisà ils tabs!</string>
    <!-- Text shown in snackbar when one or multiple tabs have been saved in a new collection -->
    <string name="create_collection_tabs_saved_new_collection">Memorisà la collecziun!</string>
    <!-- Text shown in snackbar when one tab has been saved in a collection -->
    <string name="create_collection_tab_saved">Memorisà il tab!</string>
    <!-- Content description (not visible, for screen readers etc.): button to close the collection creator -->
    <string name="create_collection_close">Serrar</string>
    <!-- Button to save currently selected tabs in the "select tabs" step of the collection creator-->
    <string name="create_collection_save">Memorisar</string>

    <!-- Snackbar action to view the collection the user just created or updated -->
    <string name="create_collection_view">Mussar</string>

    <!-- Text for the OK button from collection dialogs -->
    <string name="create_collection_positive">OK</string>
    <!-- Text for the cancel button from collection dialogs -->
    <string name="create_collection_negative">Interrumper</string>

    <!-- Default name for a new collection in "name new collection" step of the collection creator. %d is a placeholder for the number of collections-->
    <string name="create_collection_default_name">Collecziun %d</string>

    <!-- Share -->
    <!-- Share screen header -->
    <string name="share_header_2">Cundivider</string>
    <!-- Content description (not visible, for screen readers etc.):
        "Share" button. Opens the share menu when pressed. -->
    <string name="share_button_content_description">Cundivider</string>
    <!-- Text for the Save to PDF feature in the share menu -->
    <string name="share_save_to_pdf">Memorisar sco PDF</string>
    <!-- Text for error message when generating a PDF file Text for error message when generating a PDF file. -->
    <string name="unable_to_save_to_pdf_error">Impussibel da generar il PDF</string>
    <!-- Sub-header in the dialog to share a link to another sync device -->
    <string name="share_device_subheader">Trametter a l\'apparat</string>
    <!-- Sub-header in the dialog to share a link to an app from the full list -->
    <string name="share_link_all_apps_subheader">Tuttas acziuns</string>
    <!-- Sub-header in the dialog to share a link to an app from the most-recent sorted list -->
    <string name="share_link_recent_apps_subheader">Utilisà dacurt</string>
    <!-- Text for the copy link action in the share screen. -->
    <string name="share_copy_link_to_clipboard">Copiar en l\'archiv provisoric</string>
    <!-- Toast shown after copying link to clipboard -->
    <string name="toast_copy_link_to_clipboard">Copià en l\'archiv provisoric</string>
    <!-- An option from the share dialog to sign into sync -->
    <string name="sync_sign_in">S\'annunziar tar Sync</string>
     <!-- An option from the three dot menu to sync and save data -->
    <string name="sync_menu_sync_and_save_data">Sincronisar e memorisar las datas</string>
    <!-- An option from the share dialog to send link to all other sync devices -->
    <string name="sync_send_to_all">Trametter a tut ils apparats</string>

    <!-- An option from the share dialog to reconnect to sync -->
    <string name="sync_reconnect">Reconnectar cun Sync</string>
    <!-- Text displayed when sync is offline and cannot be accessed -->
    <string name="sync_offline">Offline</string>
    <!-- An option to connect additional devices -->
    <string name="sync_connect_device">Colliar in auter apparat</string>
    <!-- The dialog text shown when additional devices are not available -->
    <string name="sync_connect_device_dialog">Per trametter in tab stos ti t\'annunziar tar Firefox sin almain in auter apparat.</string>
    <!-- Confirmation dialog button -->
    <string name="sync_confirmation_button">Chapì</string>
    <!-- Share error message -->
    <string name="share_error_snackbar">Impussibel da cundivider cun questa app</string>
    <!-- Add new device screen title -->
    <string name="sync_add_new_device_title">Trametter a l\'apparat</string>
    <!-- Text for the warning message on the Add new device screen -->
    <string name="sync_add_new_device_message">Nagins apparats connectads</string>

    <!-- Text for the button to learn about sending tabs -->
    <string name="sync_add_new_device_learn_button">Dapli davart il trametter tabs…</string>
    <!-- Text for the button to connect another device -->
    <string name="sync_add_new_device_connect_button">Colliar in auter apparat…</string>

    <!-- Notifications -->
    <!-- Text shown in the notification that pops up to remind the user that a private browsing session is active. -->
    <string name="notification_pbm_delete_text_2">Serrar ils tabs privats</string>

    <!-- Name of the marketing notification channel. Displayed in the "App notifications" system settings for the app -->
    <string name="notification_marketing_channel_name">Marketing</string>

    <!-- Title shown in the notification that pops up to remind the user to set fenix as default browser.
    The app name is in the text, due to limitations with localizing Nimbus experiments -->
    <string name="nimbus_notification_default_browser_title" tools:ignore="UnusedResources">Firefox è svelt e privat</string>
    <!-- Text shown in the notification that pops up to remind the user to set fenix as default browser.
    The app name is in the text, due to limitations with localizing Nimbus experiments -->
    <string name="nimbus_notification_default_browser_text" tools:ignore="UnusedResources">Fa da Firefox tes navigatur da standard</string>
    <!-- Title shown in the notification that pops up to re-engage the user -->
    <string name="notification_re_engagement_title">Emprova il modus privat</string>
    <!-- Text shown in the notification that pops up to re-engage the user.
    %1$s is a placeholder that will be replaced by the app name. -->
    <string name="notification_re_engagement_text">Navighescha senza memorisar ni cookies ni la cronologia en %1$s</string>

    <!-- Title A shown in the notification that pops up to re-engage the user -->
    <string name="notification_re_engagement_A_title">Navighescha senza laschar fastizs</string>
    <!-- Text A shown in the notification that pops up to re-engage the user.
    %1$s is a placeholder that will be replaced by the app name. -->
    <string name="notification_re_engagement_A_text">En il modus privat da %1$s na vegnan tias datas betg memorisadas.</string>
    <!-- Title B shown in the notification that pops up to re-engage the user -->
    <string name="notification_re_engagement_B_title">Tschertga per l\'emprima giada</string>
    <!-- Text B shown in the notification that pops up to re-engage the user -->
    <string name="notification_re_engagement_B_text">Chatta insatge en la vischinanza. U scuvra rauba divertenta.</string>

    <!-- Survey -->
    <!-- Text shown in the fullscreen message that pops up to ask user to take a short survey.
    The app name is in the text, due to limitations with localizing Nimbus experiments -->
    <string name="nimbus_survey_message_text">Gida per plaschair a meglierar Firefox cun participar ad ina curta enquista.</string>
    <!-- Preference for taking the short survey. -->
    <string name="preferences_take_survey">Participar a l\'enquista</string>
    <!-- Preference for not taking the short survey. -->
    <string name="preferences_not_take_survey">Na, grazia</string>

    <!-- Snackbar -->
    <!-- Text shown in snackbar when user deletes a collection -->
    <string name="snackbar_collection_deleted">Stizzà la collecziun</string>
    <!-- Text shown in snackbar when user renames a collection -->
    <string name="snackbar_collection_renamed">Renumnà la collecziun</string>
    <!-- Text shown in snackbar when user closes a tab -->
    <string name="snackbar_tab_closed">Serrà il tab</string>
    <!-- Text shown in snackbar when user closes all tabs -->
    <string name="snackbar_tabs_closed">Serrà ils tabs</string>
    <!-- Text shown in snackbar when user bookmarks a list of tabs -->
    <string name="snackbar_message_bookmarks_saved">Memorisà ils segnapaginas!</string>

    <!-- Text shown in snackbar when user adds a site to shortcuts -->
    <string name="snackbar_added_to_shortcuts">Agiuntà a las scursanidas!</string>
    <!-- Text shown in snackbar when user closes a private tab -->
    <string name="snackbar_private_tab_closed">Serrà il tab privat</string>
    <!-- Text shown in snackbar when user closes all private tabs -->
    <string name="snackbar_private_tabs_closed">Serrà ils tabs privats</string>
    <!-- Text shown in snackbar to undo deleting a tab, top site or collection -->
    <string name="snackbar_deleted_undo">REVOCAR</string>
    <!-- Text shown in snackbar when user removes a top site -->
    <string name="snackbar_top_site_removed">Allontanà la pagina</string>
    <!-- QR code scanner prompt which appears after scanning a code, but before navigating to it
        First parameter is the name of the app, second parameter is the URL or text scanned-->
    <string name="qr_scanner_confirmation_dialog_message">Permetter a %1$s dad avrir %2$s</string>
    <!-- QR code scanner prompt dialog positive option to allow navigation to scanned link -->
    <string name="qr_scanner_dialog_positive">PERMETTER</string>
    <!-- QR code scanner prompt dialog positive option to deny navigation to scanned link -->
    <string name="qr_scanner_dialog_negative">REFUSAR</string>
    <!-- QR code scanner prompt dialog error message shown when a hostname does not contain http or https. -->
    <string name="qr_scanner_dialog_invalid">L\'adressa web è nunvalida.</string>
    <!-- QR code scanner prompt dialog positive option when there is an error -->
    <string name="qr_scanner_dialog_invalid_ok">OK</string>
    <!-- Tab collection deletion prompt dialog message. Placeholder will be replaced with the collection name -->
    <string name="tab_collection_dialog_message">Vuls ti propi stizzar %1$s?</string>
    <!-- Collection and tab deletion prompt dialog message. This will show when the last tab from a collection is deleted -->
    <string name="delete_tab_and_collection_dialog_message">Cun stizzar quest tab vegn l\'entira collecziun stizzada. Ti pos da tut temp crear novas collecziuns.</string>
    <!-- Collection and tab deletion prompt dialog title. Placeholder will be replaced with the collection name. This will show when the last tab from a collection is deleted -->
    <string name="delete_tab_and_collection_dialog_title">Stizzar %1$s?</string>
    <!-- Tab collection deletion prompt dialog option to delete the collection -->
    <string name="tab_collection_dialog_positive">Stizzar</string>
    <!-- Text displayed in a notification when the user enters full screen mode -->
    <string name="full_screen_notification">Midar al modus da maletg entir</string>
    <!-- Message for copying the URL via long press on the toolbar -->
    <string name="url_copied">Copià l\'URL</string>

    <!-- Sample text for accessibility font size -->
    <string name="accessibility_text_size_sample_text_1">Quai è in text d\'exempel. El è qua per mussar co text vegn visualisà sche ti augmentas u reduceschas la grondezza cun quest parameter.</string>
    <!-- Summary for Accessibility Text Size Scaling Preference -->
    <string name="preference_accessibility_text_size_summary">Engrondescha u empitschnescha il text sin websites</string>
    <!-- Title for Accessibility Text Size Scaling Preference -->
    <string name="preference_accessibility_font_size_title">Grondezza da scrittira</string>

    <!-- Title for Accessibility Text Automatic Size Scaling Preference -->
    <string name="preference_accessibility_auto_size_2">Adattaziun automatica da la grondezza da scrittira</string>
    <!-- Summary for Accessibility Text Automatic Size Scaling Preference -->
    <string name="preference_accessibility_auto_size_summary">La grondezza da la scrittira correspunda als parameters dad Android. Deactivar per administrar qua la grondezza da la scrittira.</string>

    <!-- Title for the Delete browsing data preference -->
    <string name="preferences_delete_browsing_data">Stizzar las datas da navigaziun</string>
    <!-- Title for the tabs item in Delete browsing data -->
    <string name="preferences_delete_browsing_data_tabs_title_2">Tabs averts</string>
    <!-- Subtitle for the tabs item in Delete browsing data, parameter will be replaced with the number of open tabs -->
    <string name="preferences_delete_browsing_data_tabs_subtitle">%d tabs</string>
    <!-- Title for the data and history items in Delete browsing data -->
    <string name="preferences_delete_browsing_data_browsing_data_title">Cronologia da navigaziun e datas da websites</string>
    <!-- Subtitle for the data and history items in delete browsing data, parameter will be replaced with the
        number of history items the user has -->
    <string name="preferences_delete_browsing_data_browsing_data_subtitle">%d adressas</string>
    <!-- Title for the cookies item in Delete browsing data -->
    <string name="preferences_delete_browsing_data_cookies">Cookies</string>
    <!-- Subtitle for the cookies item in Delete browsing data -->
    <string name="preferences_delete_browsing_data_cookies_subtitle">Ti vegns deconnectà da las bleras websites</string>
    <!-- Title for the cached images and files item in Delete browsing data -->
    <string name="preferences_delete_browsing_data_cached_files">Graficas e datotecas en il cache</string>

    <!-- Subtitle for the cached images and files item in Delete browsing data -->
    <string name="preferences_delete_browsing_data_cached_files_subtitle">Renda disponibel capacitad da memorisar</string>
    <!-- Title for the site permissions item in Delete browsing data -->
    <string name="preferences_delete_browsing_data_site_permissions">Permissiuns per websites</string>

    <!-- Title for the downloads item in Delete browsing data -->
    <string name="preferences_delete_browsing_data_downloads">Telechargiadas</string>
    <!-- Text for the button to delete browsing data -->
    <string name="preferences_delete_browsing_data_button">Stizzar las datas da navigaziun</string>
    <!-- Title for the Delete browsing data on quit preference -->
    <string name="preferences_delete_browsing_data_on_quit">Stizzar las datas da navigaziun cun terminar</string>
    <!-- Summary for the Delete browsing data on quit preference. "Quit" translation should match delete_browsing_data_on_quit_action translation. -->
    <string name="preference_summary_delete_browsing_data_on_quit_2">Stizza automaticamain las datas da navigaziun cura che ti tschernas «Terminar» en il menu principal</string>
    <!-- Action item in menu for the Delete browsing data on quit feature -->
    <string name="delete_browsing_data_on_quit_action">Terminar</string>

    <!-- Title text of a delete browsing data dialog. -->
    <string name="delete_history_prompt_title">Interval per stizzar</string>
    <!-- Body text of a delete browsing data dialog. -->
    <string name="delete_history_prompt_body" moz:RemovedIn="130" tools:ignore="UnusedResources">Stizza la cronologia (inclusivamain la cronologia sincronisada dad auters apparats), cookies ed autras datas da navigaziun.</string>
<<<<<<< HEAD
=======
    <!-- Body text of a delete browsing data dialog. -->
    <string name="delete_history_prompt_body_2">Allontanescha la cronologia (inclusivamain la cronologia sincronisada dad auters apparats)</string>
>>>>>>> 8788eeb1
    <!-- Radio button in the delete browsing data dialog to delete history items for the last hour. -->
    <string name="delete_history_prompt_button_last_hour">L\'ultima ura</string>
    <!-- Radio button in the delete browsing data dialog to delete history items for today and yesterday. -->
    <string name="delete_history_prompt_button_today_and_yesterday">Oz ed ier</string>
    <!-- Radio button in the delete browsing data dialog to delete all history. -->
    <string name="delete_history_prompt_button_everything">Tut</string>

    <!-- Dialog message to the user asking to delete browsing data. Parameter will be replaced by app name. -->
    <string name="delete_browsing_data_prompt_message_3">%s vegn a stizzar las datas da navigaziun tschernidas.</string>
    <!-- Text for the cancel button for the data deletion dialog -->
    <string name="delete_browsing_data_prompt_cancel">Interrumper</string>
    <!-- Text for the allow button for the data deletion dialog -->
    <string name="delete_browsing_data_prompt_allow">Stizzar</string>
    <!-- Text for the snackbar confirmation that the data was deleted -->
    <string name="preferences_delete_browsing_data_snackbar">Stizzà las datas da navigaziun</string>
    <!-- Text for the snackbar to show the user that the deletion of browsing data is in progress -->
    <string name="deleting_browsing_data_in_progress">Stizzar las datas da navigaziun…</string>

    <!-- Dialog message to the user asking to delete all history items inside the opened group. Parameter will be replaced by a history group name. -->
    <string name="delete_all_history_group_prompt_message">Stizzar tut las websites en «%s»</string>
    <!-- Text for the cancel button for the history group deletion dialog -->
    <string name="delete_history_group_prompt_cancel">Interrumper</string>
    <!-- Text for the allow button for the history group dialog -->
    <string name="delete_history_group_prompt_allow">Stizzar</string>
    <!-- Text for the snackbar confirmation that the history group was deleted -->
    <string name="delete_history_group_snackbar">Stizzà la gruppa</string>

    <!-- Onboarding -->
    <!-- Text for onboarding welcome header. -->
    <string name="onboarding_header_2">Bainvegni en in meglier internet</string>
    <!-- Text for the onboarding welcome message. -->
    <string name="onboarding_message">In navigatur creà per persunas, betg per daners.</string>
    <!-- Text for the Firefox account onboarding sign in card header. -->
    <string name="onboarding_account_sign_in_header">Cuntinuescha là nua che ti has chalà</string>
    <!-- Text for the button to learn more about signing in to your Firefox account. -->
    <string name="onboarding_manual_sign_in_description">Sincronisescha tabs e pleds-clav tranter tes apparats per midar senza interrupziun dad in visur a l\'auter.</string>
    <!-- Text for the button to manually sign into Firefox account. -->
    <string name="onboarding_firefox_account_sign_in">S\'annunziar</string>
    <!-- text to display in the snackbar once account is signed-in -->
    <string name="onboarding_firefox_account_sync_is_on">Sync è activà</string>

    <!-- Text for the tracking protection onboarding card header -->
    <string name="onboarding_tracking_protection_header">Protecziun da la sfera privata sco standard</string>
    <!-- Text for the tracking protection card description. The first parameter is the name of the application.-->
    <string name="onboarding_tracking_protection_description_old">%1$s impedescha automaticamain che interpresas ta persequiteschian a la zuppada en il web.</string>
    <!-- Text for the tracking protection card description. -->
    <string name="onboarding_tracking_protection_description">Ussa cun la protecziun totala cunter cookies per impedir ch\'ils fastizaders dovrian ils cookies per ta persequitar sur pliras websites.</string>
    <!-- text for tracking protection radio button option for standard level of blocking -->
    <string name="onboarding_tracking_protection_standard_button_2">Standard (predefinì)</string>
    <!-- text for standard blocking option button description -->
    <string name="onboarding_tracking_protection_standard_button_description_3">Equiliber tranter protecziun da datas e prestaziun. Paginas chargian normal.</string>
    <!-- text for tracking protection radio button option for strict level of blocking -->
    <string name="onboarding_tracking_protection_strict_option">Restrictiv</string>

    <!-- text for strict blocking option button description -->
    <string name="onboarding_tracking_protection_strict_button_description_3">Blochescha ulteriurs fastizaders, uschia che paginas chargian pli svelt, ma tschertas paginas na funcziunan eventualmain betg pli endretg.</string>
    <!-- text for the toolbar position card header  -->
    <string name="onboarding_toolbar_placement_header_1">Tscherna la posiziun da la trav d\'utensils</string>
    <!-- Text for the toolbar position card description -->
    <string name="onboarding_toolbar_placement_description">Lascha ella giusut u la sposta ensi.</string>
    <!-- Text for the privacy notice onboarding card header -->
    <string name="onboarding_privacy_notice_header_1">Ti controlleschas tias datas</string>
    <!-- Text for the privacy notice onboarding card description. -->
    <string name="onboarding_privacy_notice_description">Firefox ta pussibilitescha da controllar tge che ti cundividas en l\'internet e tge che ti cundividas cun nus.</string>
    <!-- Text for the button to read the privacy notice -->
    <string name="onboarding_privacy_notice_read_button">Legia nossas directivas per la protecziun da datas</string>

    <!-- Text for the conclusion onboarding message -->
    <string name="onboarding_conclusion_header">Pront da scuvrir in internet mirveglius?</string>
    <!-- text for the button to finish onboarding -->
    <string name="onboarding_finish">Cumenzar a navigar</string>

    <!-- Onboarding theme -->
    <!-- text for the theme picker onboarding card header -->
    <string name="onboarding_theme_picker_header">Tscherna tes design</string>
    <!-- text for the theme picker onboarding card description -->
    <string name="onboarding_theme_picker_description_2">Spargna energia e protegia tes egls cun il modus stgir.</string>
    <!-- Automatic theme setting (will follow device setting) -->
    <string name="onboarding_theme_automatic_title">Automatic</string>
    <!-- Summary of automatic theme setting (will follow device setting) -->
    <string name="onboarding_theme_automatic_summary">Resguarda ils parameters da tes apparat</string>
    <!-- Theme setting for dark mode -->
    <string name="onboarding_theme_dark_title">Design stgir</string>
    <!-- Theme setting for light mode -->
    <string name="onboarding_theme_light_title">Design cler</string>

    <!-- Text shown in snackbar when multiple tabs have been sent to device -->
    <string name="sync_sent_tabs_snackbar">Tramess ils tabs!</string>
    <!-- Text shown in snackbar when one tab has been sent to device  -->
    <string name="sync_sent_tab_snackbar">Tramess il tab!</string>
    <!-- Text shown in snackbar when sharing tabs failed  -->
    <string name="sync_sent_tab_error_snackbar">Betg reussì da trametter</string>
    <!-- Text shown in snackbar for the "retry" action that the user has after sharing tabs failed -->
    <string name="sync_sent_tab_error_snackbar_action">REEMPRUVAR</string>
    <!-- Title of QR Pairing Fragment -->
    <string name="sync_scan_code">Scannar il code</string>
    <!-- Instructions on how to access pairing -->
    <string name="sign_in_instructions"><![CDATA[Avra Firefox sin tes computer e visita <b>https://firefox.com/pair</b>]]></string>
    <!-- Text shown for sign in pairing when ready -->
    <string name="sign_in_ready_for_scan">Pront per scannar</string>
    <!-- Text shown for settings option for sign with pairing -->
    <string name="sign_in_with_camera">T\'annunzia cun tia camera</string>
    <!-- Text shown for settings option for sign with email -->
    <string name="sign_in_with_email">Utilisar l\'e-mail</string>
    <!-- Text shown for settings option for create new account text.'Firefox' intentionally hardcoded here.-->
    <string name="sign_in_create_account_text"><![CDATA[Nagin conto? <u>Creescha in</u> per sincronisar Firefox tranter differents apparats.]]></string>
    <!-- Text shown in confirmation dialog to sign out of account. The first parameter is the name of the app (e.g. Firefox Preview) -->
    <string name="sign_out_confirmation_message_2">%s chala da sincronisar tes conto, ma las datas da navigaziun restan sin quest apparat.</string>
    <!-- Option to continue signing out of account shown in confirmation dialog to sign out of account -->
    <string name="sign_out_disconnect">Deconnectar</string>
    <!-- Option to cancel signing out shown in confirmation dialog to sign out of account -->
    <string name="sign_out_cancel">Interrumper</string>
    <!-- Error message snackbar shown after the user tried to select a default folder which cannot be altered -->
    <string name="bookmark_cannot_edit_root">Impussibel da modifitgar ils ordinaturs da standard</string>

    <!-- Enhanced Tracking Protection -->
    <!-- Link displayed in enhanced tracking protection panel to access tracking protection settings -->
    <string name="etp_settings">Parameters da protecziun</string>
    <!-- Preference title for enhanced tracking protection settings -->
    <string name="preference_enhanced_tracking_protection">Protecziun avanzada cunter il fastizar</string>
    <!-- Title for the description of enhanced tracking protection -->
    <string name="preference_enhanced_tracking_protection_explanation_title" moz:removedIn="114" tools:ignore="UnusedResources">Navighescha senza persequitaders</string>

    <!-- Preference summary for enhanced tracking protection settings on/off switch -->
    <string name="preference_enhanced_tracking_protection_summary">Ussa cun la protecziun totala cunter cookies, enfin ussa nossa bloccada la pli effectiva da cookies che vulan ta persequitar sur pliras websites.</string>
    <!-- Description of enhanced tracking protection. The first parameter is the name of the application (For example: Fenix) -->
    <string name="preference_enhanced_tracking_protection_explanation" moz:removedIn="114" tools:ignore="UnusedResources">Tegna per tai tias datas. %s ta protegia da blers dals fastizaders ils pli frequents che registreschan tias activitads online.</string>
    <!-- Description of enhanced tracking protection. The parameter is the name of the application (For example: Firefox Fenix) -->
    <string name="preference_enhanced_tracking_protection_explanation_2">%s ta protegia da blers dals fastizaders ils pli frequents che registreschan tias activitads online.</string>
    <!-- Text displayed that links to website about enhanced tracking protection -->
    <string name="preference_enhanced_tracking_protection_explanation_learn_more">Ulteriuras infurmaziuns</string>

    <!-- Preference for enhanced tracking protection for the standard protection settings -->
    <string name="preference_enhanced_tracking_protection_standard_default_1">Standard (predefinì)</string>
    <!-- Preference description for enhanced tracking protection for the standard protection settings -->
    <string name="preference_enhanced_tracking_protection_standard_description_4" moz:removedIn="114" tools:ignore="UnusedResources">Equiliber tranter protecziun da datas e prestaziun. Paginas chargian normal.</string>
    <!-- Preference description for enhanced tracking protection for the standard protection settings -->
    <string name="preference_enhanced_tracking_protection_standard_description_5">Paginas vegnan chargiadas normal, ma damain fastizaders vegnan bloccads.</string>
    <!--  Accessibility text for the Standard protection information icon  -->
    <string name="preference_enhanced_tracking_protection_standard_info_button">Quai che vegn bloccà da la protecziun normala cunter il fastizar</string>
    <!-- Preference for enhanced tracking protection for the strict protection settings -->
    <string name="preference_enhanced_tracking_protection_strict">Restrictiv</string>
    <!-- Preference description for enhanced tracking protection for the strict protection settings -->
    <string name="preference_enhanced_tracking_protection_strict_description_3" moz:removedIn="114" tools:ignore="UnusedResources">Blochescha ulteriurs fastizaders, uschia che paginas chargian pli svelt, ma tschertas paginas na funcziunan eventualmain betg pli endretg.</string>
    <!-- Preference description for enhanced tracking protection for the strict protection settings -->
    <string name="preference_enhanced_tracking_protection_strict_description_4">Ina protecziun pli severa cunter il fastizar e meglra prestaziun, ma tschertas paginas na funcziunan eventualmain betg endretg.</string>
    <!--  Accessibility text for the Strict protection information icon  -->
    <string name="preference_enhanced_tracking_protection_strict_info_button">Quai che vegn bloccà da la protecziun restrictiva cunter il fastizar</string>
    <!-- Preference for enhanced tracking protection for the custom protection settings -->
    <string name="preference_enhanced_tracking_protection_custom">Persunalisà</string>
    <!-- Preference description for enhanced tracking protection for the strict protection settings -->
    <string name="preference_enhanced_tracking_protection_custom_description_2">Tscherna ils fastizaders ed ils scripts che duain vegnir bloccads.</string>
    <!--  Accessibility text for the Strict protection information icon  -->
    <string name="preference_enhanced_tracking_protection_custom_info_button">Quai che vegn bloccà da la protecziun persunalisada cunter il fastizar</string>
    <!-- Header for categories that are being blocked by current Enhanced Tracking Protection settings -->
    <!-- Preference for enhanced tracking protection for the custom protection settings for cookies-->
    <string name="preference_enhanced_tracking_protection_custom_cookies">Cookies</string>
    <!-- Option for enhanced tracking protection for the custom protection settings for cookies-->
    <string name="preference_enhanced_tracking_protection_custom_cookies_1">Fastizaders tranter websites e fastizaders da raits socialas</string>
    <!-- Option for enhanced tracking protection for the custom protection settings for cookies-->
    <string name="preference_enhanced_tracking_protection_custom_cookies_2">Cookies da websites betg visitadas</string>
    <!-- Option for enhanced tracking protection for the custom protection settings for cookies-->
    <string name="preference_enhanced_tracking_protection_custom_cookies_3">Tut ils cookies da terzas partidas (tschertas websites na funcziunan lura forsa betg pli)</string>
    <!-- Option for enhanced tracking protection for the custom protection settings for cookies-->
    <string name="preference_enhanced_tracking_protection_custom_cookies_4">Tut ils cookies (tschertas websites na funcziunan betg pli endretg)</string>
    <!-- Option for enhanced tracking protection for the custom protection settings for cookies-->
    <string name="preference_enhanced_tracking_protection_custom_cookies_5">Isolar cookies interpaginals</string>
    <!-- Preference for enhanced tracking protection for the custom protection settings for tracking content -->
    <string name="preference_enhanced_tracking_protection_custom_tracking_content">Cuntegn che fastizescha</string>
    <!-- Option for enhanced tracking protection for the custom protection settings for tracking content-->
    <string name="preference_enhanced_tracking_protection_custom_tracking_content_1">En tut ils tabs</string>
    <!-- Option for enhanced tracking protection for the custom protection settings for tracking content-->
    <string name="preference_enhanced_tracking_protection_custom_tracking_content_2">Mo en tabs privats</string>
    <!-- Preference for enhanced tracking protection for the custom protection settings -->
    <string name="preference_enhanced_tracking_protection_custom_cryptominers">Criptominiers</string>
    <!-- Preference for enhanced tracking protection for the custom protection settings -->
    <string name="preference_enhanced_tracking_protection_custom_fingerprinters">Improntaders dal det</string>
    <!-- Button label for navigating to the Enhanced Tracking Protection details -->
    <string name="enhanced_tracking_protection_details">Detagls</string>
    <!-- Header for categories that are being being blocked by current Enhanced Tracking Protection settings -->
    <string name="enhanced_tracking_protection_blocked">Bloccads</string>
    <!-- Header for categories that are being not being blocked by current Enhanced Tracking Protection settings -->
    <string name="enhanced_tracking_protection_allowed">Permess</string>
    <!-- Category of trackers (social media trackers) that can be blocked by Enhanced Tracking Protection -->
    <string name="etp_social_media_trackers_title">Fastizaders da raits socialas</string>

    <!-- Description of social media trackers that can be blocked by Enhanced Tracking Protection -->
    <string name="etp_social_media_trackers_description">Limitescha la pussaivladad da raits socialas da registrar tias activitads da navigaziun en il web.</string>
    <!-- Category of trackers (cross-site tracking cookies) that can be blocked by Enhanced Tracking Protection -->
    <string name="etp_cookies_title">Cookies che fastizeschan tranter websites</string>
    <!-- Category of trackers (cross-site tracking cookies) that can be blocked by Enhanced Tracking Protection -->
    <string name="etp_cookies_title_2">Cookies interpaginals</string>
    <!-- Description of cross-site tracking cookies that can be blocked by Enhanced Tracking Protection -->
    <string name="etp_cookies_description">Blochescha cookies che interpresas da reclama ed analisa dovran per crear in profil da tias datas da navigaziun sin differentas paginas.</string>
    <!-- Description of cross-site tracking cookies that can be blocked by Enhanced Tracking Protection -->
    <string name="etp_cookies_description_2">La protecziun totala cunter cookies isolescha ils cookies da la website sin la quala ti ta chattas. Uschia na pon fastizaders sco raits da reclama betg als utilisar per ta suandar sur pliras websites.</string>
    <!-- Category of trackers (cryptominers) that can be blocked by Enhanced Tracking Protection -->
    <string name="etp_cryptominers_title">Criptominiers</string>
    <!-- Description of cryptominers that can be blocked by Enhanced Tracking Protection -->
    <string name="etp_cryptominers_description">Impedescha che scripts donnegius maldovran las resursas da tes apparat per generar daners digitals.</string>
    <!-- Category of trackers (fingerprinters) that can be blocked by Enhanced Tracking Protection -->
    <string name="etp_fingerprinters_title">Improntaders dal det</string>

    <!-- Description of fingerprinters that can be blocked by Enhanced Tracking Protection -->
    <string name="etp_fingerprinters_description">Impedescha che infurmaziuns univocas vegnan rimnadas che permettan dad identifitgar tes apparat per ta fastizar.</string>
    <!-- Category of trackers (tracking content) that can be blocked by Enhanced Tracking Protection -->
    <string name="etp_tracking_content_title">Cuntegn che fastizescha</string>

    <!-- Description of tracking content that can be blocked by Enhanced Tracking Protection -->
    <string name="etp_tracking_content_description">Impedescha che reclamas, videos ed auter cuntegn extern cun code che fastizescha vegnia chargià. Quai po dentant avair per consequenza che tschertas parts da la website na funcziunan betg endretg.</string>
    <!-- Enhanced Tracking Protection message that protection is currently on for this site -->
    <string name="etp_panel_on">Protecziuns èn ACTIVADAS per questa pagina</string>
    <!-- Enhanced Tracking Protection message that protection is currently off for this site -->
    <string name="etp_panel_off">Protecziuns èn DEACTIVADAS per questa pagina</string>
    <!-- Header for exceptions list for which sites enhanced tracking protection is always off -->
    <string name="enhanced_tracking_protection_exceptions">La protecziun avanzada cunter il fastizar è deactivada per questas websites</string>
    <!-- Content description (not visible, for screen readers etc.): Navigate
    back from ETP details (Ex: Tracking content) -->
    <string name="etp_back_button_content_description">Turnar</string>

    <!-- About page link text to open what's new link -->
    <string name="about_whats_new">Las novaziuns en %s</string>
    <!-- Open source licenses page title
    The first parameter is the app name -->
    <string name="open_source_licenses_title">%s | Bibliotecas open source</string>

    <!-- Category of trackers (redirect trackers) that can be blocked by Enhanced Tracking Protection -->
    <string name="etp_redirect_trackers_title">Fastizaders da renviament</string>

    <!-- Description of redirect tracker cookies that can be blocked by Enhanced Tracking Protection -->
    <string name="etp_redirect_trackers_description">Stizza cookies definids cun agid da renviaments a websites enconuschentas per fastizar.</string>

    <!-- Description of the SmartBlock Enhanced Tracking Protection feature. The * symbol is intentionally hardcoded here,
         as we use it on the UI to indicate which trackers have been partially unblocked.  -->
    <string name="preference_etp_smartblock_description">Tscherts fastizaders inditgads sutvart èn vegnids debloccads parzialmain sin questa pagina perquai che ti has interagì cun els *.</string>
    <!-- Text displayed that links to website about enhanced tracking protection SmartBlock -->
    <string name="preference_etp_smartblock_learn_more">Ulteriuras infurmaziuns</string>

    <!-- Content description (not visible, for screen readers etc.):
    Enhanced tracking protection exception preference icon for ETP settings. -->
    <string name="preference_etp_exceptions_icon_description">Icona da las preferenzas per las excepziuns da la protecziun avanzada cunter il fastizar</string>

    <!-- About page link text to open support link -->
    <string name="about_support">Agid</string>
    <!-- About page link text to list of past crashes (like about:crashes on desktop) -->
    <string name="about_crashes">Collaps</string>
    <!-- About page link text to open privacy notice link -->
    <string name="about_privacy_notice">Infurmaziuns davart la protecziun da datas</string>
    <!-- About page link text to open know your rights link -->
    <string name="about_know_your_rights">Davart tes dretgs</string>
    <!-- About page link text to open licensing information link -->
    <string name="about_licensing_information">Infurmaziuns davart la licenza</string>
    <!-- About page link text to open a screen with libraries that are used -->
    <string name="about_other_open_source_libraries">Bibliotecas utilisadas</string>

    <!-- Toast shown to the user when they are activating the secret dev menu
        The first parameter is number of long clicks left to enable the menu -->
    <string name="about_debug_menu_toast_progress">Menu da debugadi: anc %1$d clic(s) per activar</string>

    <string name="about_debug_menu_toast_done">Activà il menu da debugar</string>

    <!-- Browser long press popup menu -->
    <!-- Copy the current url -->
    <string name="browser_toolbar_long_press_popup_copy">Copiar</string>
    <!-- Paste & go the text in the clipboard. '&amp;' is replaced with the ampersand symbol: & -->
    <string name="browser_toolbar_long_press_popup_paste_and_go">Encollar &amp; chargiar</string>
    <!-- Paste the text in the clipboard -->
    <string name="browser_toolbar_long_press_popup_paste">Encollar</string>
    <!-- Snackbar message shown after an URL has been copied to clipboard. -->
    <string name="browser_toolbar_url_copied_to_clipboard_snackbar">Copià l\'URL en l\'archiv provisoric</string>

    <!-- Title text for the Add To Homescreen dialog -->
    <string name="add_to_homescreen_title">Agiuntar al visur da partenza</string>
    <!-- Cancel button text for the Add to Homescreen dialog -->
    <string name="add_to_homescreen_cancel">Interrumper</string>
    <!-- Add button text for the Add to Homescreen dialog -->
    <string name="add_to_homescreen_add">Agiuntar</string>
    <!-- Continue to website button text for the first-time Add to Homescreen dialog -->
    <string name="add_to_homescreen_continue">Cuntinuar vers la website</string>
    <!-- Placeholder text for the TextView in the Add to Homescreen dialog -->
    <string name="add_to_homescreen_text_placeholder">Num da la scursanida</string>

    <!-- Describes the add to homescreen functionality -->
    <string name="add_to_homescreen_description_2">Ti pos agiuntar a moda simpla questa website al visur da partenza da tes apparat per avair access direct e navigar pli svelt, sco sch\'i fiss ina app.</string>

    <!-- Preference for managing the settings for logins and passwords in Fenix -->
    <string name="preferences_passwords_logins_and_passwords">Infurmaziuns d\'annunzia e pleds-clav</string>
    <!-- Preference for managing the saving of logins and passwords in Fenix -->
    <string name="preferences_passwords_save_logins">Memorisar las infurmaziuns d\'annunzia ed ils pleds-clav</string>
    <!-- Preference option for asking to save passwords in Fenix -->
    <string name="preferences_passwords_save_logins_ask_to_save">Dumandar per memorisar</string>
    <!-- Preference option for never saving passwords in Fenix -->
    <string name="preferences_passwords_save_logins_never_save">Mai memorisar</string>

    <!-- Preference for autofilling saved logins in Firefox (in web content), %1$s will be replaced with the app name -->
    <string name="preferences_passwords_autofill2">Emplenir automaticamain en %1$s</string>
    <!-- Description for the preference for autofilling saved logins in Firefox (in web content), %1$s will be replaced with the app name -->
    <string name="preferences_passwords_autofill_description">Emplenir automaticamain e memorisar nums d\'utilisader e pleds-clav en websites durant l\'utilisaziun da %1$s.</string>
    <!-- Preference for autofilling logins from Fenix in other apps (e.g. autofilling the Twitter app) -->
    <string name="preferences_android_autofill">Emplenir automaticamain en autras applicaziuns</string>
    <!-- Description for the preference for autofilling logins from Fenix in other apps (e.g. autofilling the Twitter app) -->
    <string name="preferences_android_autofill_description">Emplenir automaticamain nums d\'utilisader e pleds-clav en autras applicaziuns sin tes apparat.</string>

    <!-- Preference option for adding a login -->
    <string name="preferences_logins_add_login">Agiuntar infurmaziuns d\'annunzia</string>

    <!-- Preference for syncing saved logins in Fenix -->
    <string name="preferences_passwords_sync_logins">Sincronisar las infurmaziuns d\'annunzia</string>
    <!-- Preference for syncing saved logins in Fenix, when not signed in-->
    <string name="preferences_passwords_sync_logins_across_devices">Sincronisar las datas d\'annunzia tranter tes apparats</string>
    <!-- Preference to access list of saved logins -->
    <string name="preferences_passwords_saved_logins">Infurmaziuns d\'annunzia memorisadas</string>

    <!-- Description of empty list of saved passwords. Placeholder is replaced with app name.  -->
    <string name="preferences_passwords_saved_logins_description_empty_text">Las infurmaziuns d\'annunzia che ti memoriseschas u sincroniseschas cun %s vegnan mussadas qua.</string>
    <!-- Preference to access list of saved logins -->
    <string name="preferences_passwords_saved_logins_description_empty_learn_more_link">Vegnir a savair dapli davart Sync.</string>
    <!-- Preference to access list of login exceptions that we never save logins for -->
    <string name="preferences_passwords_exceptions">Excepziuns</string>
    <!-- Empty description of list of login exceptions that we never save logins for -->
    <string name="preferences_passwords_exceptions_description_empty">Las infurmaziuns d\'annunzia ed ils pleds-clav betg memorisads vegnan mussadas qua.</string>
    <!-- Description of list of login exceptions that we never save logins for -->
    <string name="preferences_passwords_exceptions_description">Las infurmaziuns d\'annunzia ed ils pleds-clav na vegnan betg memorisads per questas paginas.</string>
    <!-- Text on button to remove all saved login exceptions -->
    <string name="preferences_passwords_exceptions_remove_all">Stizzar tut las excepziuns</string>
    <!-- Hint for search box in logins list -->
    <string name="preferences_passwords_saved_logins_search">Tschertgar datas d\'annunzia</string>
    <!-- The header for the site that a login is for -->
    <string name="preferences_passwords_saved_logins_site">Website</string>
    <!-- The header for the username for a login -->
    <string name="preferences_passwords_saved_logins_username">Num d\'utilisader</string>
    <!-- The header for the password for a login -->
    <string name="preferences_passwords_saved_logins_password">Pled-clav</string>

    <!-- Shown in snackbar to tell user that the password has been copied -->
    <string name="logins_password_copied">Copià il pled-clav en l\'archiv provisoric</string>
    <!-- Shown in snackbar to tell user that the username has been copied -->
    <string name="logins_username_copied">Copià il num d\'utilisader en l\'archiv provisoric</string>
    <!-- Content Description (for screenreaders etc) read for the button to copy a password in logins-->
    <string name="saved_logins_copy_password">Copiar il pled-clav</string>
    <!-- Content Description (for screenreaders etc) read for the button to clear a password while editing a login-->
    <string name="saved_logins_clear_password">Stizzar il pled-clav</string>
    <!-- Content Description (for screenreaders etc) read for the button to copy a username in logins -->
    <string name="saved_login_copy_username">Copiar il num d\'utilisader</string>
    <!-- Content Description (for screenreaders etc) read for the button to clear a username while editing a login -->
    <string name="saved_login_clear_username">Stizzar il num d\'utilisader</string>
    <!-- Content Description (for screenreaders etc) read for the button to clear the hostname field while creating a login -->
    <string name="saved_login_clear_hostname">Stizzar il num dal server</string>
    <!-- Content Description (for screenreaders etc) read for the button to open a site in logins -->
    <string name="saved_login_open_site">Avrir la website en il navigatur</string>
    <!-- Content Description (for screenreaders etc) read for the button to reveal a password in logins -->
    <string name="saved_login_reveal_password">Mussar il pled-clav</string>
    <!-- Content Description (for screenreaders etc) read for the button to hide a password in logins -->
    <string name="saved_login_hide_password">Zuppentar il pled-clav</string>
    <!-- Message displayed in biometric prompt displayed for authentication before allowing users to view their logins -->
    <string name="logins_biometric_prompt_message">Debloccar per vesair las infurmaziuns d\'annunzia memorisadas</string>
    <!-- Title of warning dialog if users have no device authentication set up -->
    <string name="logins_warning_dialog_title">Protegia las infurmaziuns d\'annunzia ed ils pleds-clav</string>

    <!-- Message of warning dialog if users have no device authentication set up -->
    <string name="logins_warning_dialog_message">Definescha in muster per debloccar l\'apparat, in PIN u in pled-clav per proteger tias infurmaziuns d\'annunzia e tes pleds-clav da persunas che han access a tes apparat.</string>
    <!-- Negative button to ignore warning dialog if users have no device authentication set up -->
    <string name="logins_warning_dialog_later">Pli tard</string>
    <!-- Positive button to send users to set up a pin of warning dialog if users have no device authentication set up -->
    <string name="logins_warning_dialog_set_up_now">Definir ussa</string>
    <!-- Title of PIN verification dialog to direct users to re-enter their device credentials to access their logins -->
    <string name="logins_biometric_prompt_message_pin">Deblochescha tes apparat</string>
    <!-- Title for Accessibility Force Enable Zoom Preference -->
    <string name="preference_accessibility_force_enable_zoom">Zoom sin tut las websites</string>
    <!-- Summary for Accessibility Force Enable Zoom Preference -->
    <string name="preference_accessibility_force_enable_zoom_summary">Activar per permetter da zoomar cun dus dets era sin paginas che impedeschan quest gest.</string>

    <!-- Saved logins sorting strategy menu item -by name- (if selected, it will sort saved logins alphabetically) -->
    <string name="saved_logins_sort_strategy_alphabetically">Num (A-Z)</string>
    <!-- Saved logins sorting strategy menu item -by last used- (if selected, it will sort saved logins by last used) -->
    <string name="saved_logins_sort_strategy_last_used">Ultima utilisaziun</string>
    <!-- Content description (not visible, for screen readers etc.): Sort saved logins dropdown menu chevron icon -->
    <string name="saved_logins_menu_dropdown_chevron_icon_content_description">Zavrar il menu da las datas d\'annunzia</string>

    <!-- Autofill -->
    <!-- Preference and title for managing the autofill settings -->
    <string name="preferences_autofill">Endataziun automatica</string>
    <!-- Preference and title for managing the settings for addresses -->
    <string name="preferences_addresses">Adressas</string>
    <!-- Preference and title for managing the settings for credit cards -->
    <string name="preferences_credit_cards">Cartas da credit</string>
    <!-- Preference for saving and autofilling credit cards -->
    <string name="preferences_credit_cards_save_and_autofill_cards">Emplenir automaticamain las datas da la carta da credit</string>
    <!-- Preference summary for saving and autofilling credit card data -->
    <string name="preferences_credit_cards_save_and_autofill_cards_summary">Las datas èn criptadas</string>
    <!-- Preference option for syncing credit cards across devices. This is displayed when the user is not signed into sync -->
    <string name="preferences_credit_cards_sync_cards_across_devices">Sincronisar las cartas tranter ils apparats</string>
    <!-- Preference option for syncing credit cards across devices. This is displayed when the user is signed into sync -->
    <string name="preferences_credit_cards_sync_cards">Sincronisar las cartas</string>
    <!-- Preference option for adding a credit card -->
    <string name="preferences_credit_cards_add_credit_card">Agiuntar ina carta da credit</string>

    <!-- Preference option for managing saved credit cards -->
    <string name="preferences_credit_cards_manage_saved_cards">Administrar las cartas memorisadas</string>
    <!-- Preference option for adding an address -->
    <string name="preferences_addresses_add_address">Agiuntar ina adressa</string>
    <!-- Preference option for managing saved addresses -->
    <string name="preferences_addresses_manage_addresses">Administrar las adressas</string>
    <!-- Preference for saving and autofilling addresses -->
    <string name="preferences_addresses_save_and_autofill_addresses">Memorisar ed emplenir automaticamain las adressas</string>
    <!-- Preference summary for saving and autofilling address data -->
    <string name="preferences_addresses_save_and_autofill_addresses_summary">Includer infurmaziuns sco numers, adressas dad e-mail ed adressas postalas</string>

    <!-- Title of the "Add card" screen -->
    <string name="credit_cards_add_card">Agiuntar ina carta</string>
    <!-- Title of the "Edit card" screen -->
    <string name="credit_cards_edit_card">Modifitgar la carta</string>
    <!-- The header for the card number of a credit card -->
    <string name="credit_cards_card_number">Numer da carta</string>
    <!-- The header for the expiration date of a credit card -->
    <string name="credit_cards_expiration_date">Data da scadenza</string>
    <!-- The label for the expiration date month of a credit card to be used by a11y services-->
    <string name="credit_cards_expiration_date_month">Data da scadenza mais</string>
    <!-- The label for the expiration date year of a credit card to be used by a11y services-->
    <string name="credit_cards_expiration_date_year">Data da scadenza onn</string>
    <!-- The header for the name on the credit card -->
    <string name="credit_cards_name_on_card">Num sin la carta</string>
    <!-- The text for the "Delete card" menu item for deleting a credit card -->
    <string name="credit_cards_menu_delete_card">Stizzar la carta</string>
    <!-- The text for the "Delete card" button for deleting a credit card -->
    <string name="credit_cards_delete_card_button">Stizzar la carta</string>
    <!-- The text for the confirmation message of "Delete card" dialog -->
    <string name="credit_cards_delete_dialog_confirmation">Vuls ti propi stizzar questa carta da credit?</string>
    <!-- The text for the positive button on "Delete card" dialog -->
    <string name="credit_cards_delete_dialog_button">Stizzar</string>
    <!-- The title for the "Save" menu item for saving a credit card -->
    <string name="credit_cards_menu_save">Memorisar</string>
    <!-- The text for the "Save" button for saving a credit card -->
    <string name="credit_cards_save_button">Memorisar</string>
    <!-- The text for the "Cancel" button for cancelling adding, updating or deleting a credit card -->
    <string name="credit_cards_cancel_button">Interrumper</string>
    <!-- Title of the "Saved cards" screen -->
    <string name="credit_cards_saved_cards">Cartas memorisadas</string>

    <!-- Error message for credit card number validation -->
    <string name="credit_cards_number_validation_error_message">Endatescha per plaschair in numer da carta da credit valid</string>

    <!-- Error message for credit card name on card validation -->
    <string name="credit_cards_name_on_card_validation_error_message">Emplenescha per plaschair quest champ</string>
    <!-- Message displayed in biometric prompt displayed for authentication before allowing users to view their saved credit cards -->
    <string name="credit_cards_biometric_prompt_message">Debloccar per vesair tias cartas memorisadas</string>
    <!-- Title of warning dialog if users have no device authentication set up -->
    <string name="credit_cards_warning_dialog_title">Protegia tias cartas da credit</string>
    <!-- Message of warning dialog if users have no device authentication set up -->
    <string name="credit_cards_warning_dialog_message">Endrizza in muster per bloccar l\'apparat, in PIN u pled-clav per evitar ch\'ina autra persuna possia acceder a tias cartas da credit memorisadas sch\'ella ha tes apparat.</string>
    <!-- Positive button to send users to set up a pin of warning dialog if users have no device authentication set up -->
    <string name="credit_cards_warning_dialog_set_up_now">Ussa endrizzar</string>
    <!-- Negative button to ignore warning dialog if users have no device authentication set up -->
    <string name="credit_cards_warning_dialog_later">Pli tard</string>
    <!-- Title of PIN verification dialog to direct users to re-enter their device credentials to access their credit cards -->
    <string name="credit_cards_biometric_prompt_message_pin">Debloccar tes apparat</string>

    <!-- Message displayed in biometric prompt for authentication, before allowing users to use their stored credit card information -->
    <string name="credit_cards_biometric_prompt_unlock_message">Debloccar per utilisar las datas da cartas da credit memorisadas</string>

    <!-- Title of the "Add address" screen -->
    <string name="addresses_add_address">Agiuntar ina adressa</string>
    <!-- Title of the "Edit address" screen -->
    <string name="addresses_edit_address">Modifitgar l\'adressa</string>
    <!-- Title of the "Manage addresses" screen -->
    <string name="addresses_manage_addresses">Administrar las adressas</string>
    <!-- The header for the first name of an address -->
    <string name="addresses_first_name">Prenum</string>
    <!-- The header for the middle name of an address -->
    <string name="addresses_middle_name">Segund prenum</string>
    <!-- The header for the last name of an address -->
    <string name="addresses_last_name">Num da famiglia</string>
    <!-- The header for the street address of an address -->
    <string name="addresses_street_address">Via e numer da chasa</string>
    <!-- The header for the city of an address -->
    <string name="addresses_city">Lieu</string>
    <!-- The header for the subregion of an address when "state" should be used -->
    <string name="addresses_state">Stadi</string>
    <!-- The header for the subregion of an address when "province" should be used -->
    <string name="addresses_province">Provinza</string>
    <!-- The header for the zip code of an address -->
    <string name="addresses_zip">Numer postal</string>
    <!-- The header for the country or region of an address -->
    <string name="addresses_country">Pajais u regiun</string>
    <!-- The header for the phone number of an address -->
    <string name="addresses_phone">Telefon</string>
    <!-- The header for the email of an address -->
    <string name="addresses_email">E-mail</string>
    <!-- The text for the "Save" button for saving an address -->
    <string name="addresses_save_button">Memorisar</string>
    <!-- The text for the "Cancel" button for cancelling adding, updating or deleting an address -->
    <string name="addresses_cancel_button">Interrumper</string>
    <!-- The text for the "Delete address" button for deleting an address -->
    <string name="addressess_delete_address_button">Stizzar l\'adressa</string>

    <!-- The title for the "Delete address" confirmation dialog -->
    <string name="addressess_confirm_dialog_message">Vuls ti propi stizzar questa adressa?</string>
    <!-- The text for the positive button on "Delete address" dialog -->
    <string name="addressess_confirm_dialog_ok_button">Stizzar</string>
    <!-- The text for the negative button on "Delete address" dialog -->
    <string name="addressess_confirm_dialog_cancel_button">Interrumper</string>
    <!-- The text for the "Save address" menu item for saving an address -->
    <string name="address_menu_save_address">Memorisar l\'adressa</string>
    <!-- The text for the "Delete address" menu item for deleting an address -->
    <string name="address_menu_delete_address">Stizzar l\'adressa</string>

    <!-- Title of the Add search engine screen -->
    <string name="search_engine_add_custom_search_engine_title">Agiuntar ina maschina da tschertgar</string>
    <!-- Content description (not visible, for screen readers etc.): Title for the button that navigates to add new engine screen -->
    <string name="search_engine_add_custom_search_engine_button_content_description">Agiuntar ina nova maschina da tschertgar</string>
    <!-- Title of the Edit search engine screen -->
    <string name="search_engine_edit_custom_search_engine_title">Modifitgar la maschina da tschertgar</string>
    <!-- Content description (not visible, for screen readers etc.): Title for the button to add a search engine in the action bar -->
    <string name="search_engine_add_button_content_description">Agiuntar</string>
    <!-- Content description (not visible, for screen readers etc.): Title for the button to save a search engine in the action bar -->
    <string name="search_engine_add_custom_search_engine_edit_button_content_description">Memorisar</string>
    <!-- Text for the menu button to edit a search engine -->
    <string name="search_engine_edit">Modifitgar</string>
    <!-- Text for the menu button to delete a search engine -->
    <string name="search_engine_delete">Stizzar</string>

    <!-- Text for the button to create a custom search engine on the Add search engine screen -->
    <string name="search_add_custom_engine_label_other">Auter</string>
    <!-- Label for the TextField in which user enters custom search engine name -->
    <string name="search_add_custom_engine_name_label">Num</string>
    <!-- Placeholder text shown in the Search Engine Name TextField before a user enters text -->
    <string name="search_add_custom_engine_name_hint">Num</string>

    <!-- Placeholder text shown in the Search Engine Name text field before a user enters text -->
    <string name="search_add_custom_engine_name_hint_2">Num da la maschina da tschertgar</string>
    <!-- Label for the TextField in which user enters custom search engine URL -->
    <string name="search_add_custom_engine_url_label">URL dal string da tschertga</string>
    <!-- Placeholder text shown in the Search String TextField before a user enters text -->
    <string name="search_add_custom_engine_search_string_hint">String da tschertga per utilisar</string>
    <!-- Placeholder text shown in the Search String TextField before a user enters text -->
    <string name="search_add_custom_engine_search_string_hint_2">Utilisar quest URL per la tschertga</string>
    <!-- Description text for the Search String TextField. The %s is part of the string -->
    <string name="search_add_custom_engine_search_string_example" formatted="false">Remplazzar il term da tschertga cun «%s». Per exempel: \nhttps://www.google.com/search?q=%s</string>
    <!-- Accessibility description for the form in which details about the custom search engine are entered -->
    <string name="search_add_custom_engine_form_description">Detagls da la maschina da tschertgar persunalisada</string>

    <!-- The text for the "Save" button for saving a custom search engine -->
    <string name="search_custom_engine_save_button">Memorisar</string>

    <!-- Text shown when a user leaves the name field empty -->
    <string name="search_add_custom_engine_error_empty_name">Endatar il num da la maschina da tschertgar</string>
    <!-- Text shown when a user leaves the search string field empty -->
    <string name="search_add_custom_engine_error_empty_search_string">Endatar in string da tschertga</string>
    <!-- Text shown when a user leaves out the required template string -->
    <string name="search_add_custom_engine_error_missing_template">Controllescha ch\'il string da tschertga correspunda al format da l\'exempel</string>
    <!-- Text shown when we aren't able to validate the custom search query. The first parameter is the url of the custom search engine -->
    <string name="search_add_custom_engine_error_cannot_reach">Errur durant connectar cun «%s»</string>
    <!-- Text shown when a user creates a new search engine -->
    <string name="search_add_custom_engine_success_message">Creà %s</string>
    <!-- Text shown when a user successfully edits a custom search engine -->
    <string name="search_edit_custom_engine_success_message">Memorisà %s</string>
    <!-- Text shown when a user successfully deletes a custom search engine -->
    <string name="search_delete_search_engine_success_message">Stizzà %s</string>

    <!-- Heading for the instructions to allow a permission -->
    <string name="phone_feature_blocked_intro">Per lubir:</string>
    <!-- First step for the allowing a permission -->
    <string name="phone_feature_blocked_step_settings">1. Avra ils parameters dad Android</string>
    <!-- Second step for the allowing a permission -->
    <string name="phone_feature_blocked_step_permissions"><![CDATA[2. Tippa sin <b>Autorisaziuns</b>]]></string>
    <!-- Third step for the allowing a permission (Fore example: Camera) -->
    <string name="phone_feature_blocked_step_feature"><![CDATA[3. Mida <b>%1$s</b> sin ACTIVÀ]]></string>

    <!-- Label that indicates a site is using a secure connection -->
    <string name="quick_settings_sheet_secure_connection_2">Connexiun segirada</string>
    <!-- Label that indicates a site is using a insecure connection -->
    <string name="quick_settings_sheet_insecure_connection_2">Connexiun betg segirada</string>
    <!-- Label to clear site data -->
    <string name="clear_site_data">Stizzar cookies e datas da websites</string>
    <!-- Confirmation message for a dialog confirming if the user wants to delete all data for current site -->
    <string name="confirm_clear_site_data"><![CDATA[Vuls ti propi stizzar tut ils cookies e tut las datas per la website <b>%s</b>?]]></string>
    <!-- Confirmation message for a dialog confirming if the user wants to delete all the permissions for all sites-->
    <string name="confirm_clear_permissions_on_all_sites">Vuls ti propi stizzar tut las autorisaziuns per tut las paginas?</string>
    <!-- Confirmation message for a dialog confirming if the user wants to delete all the permissions for a site-->
    <string name="confirm_clear_permissions_site">Vuls ti propi stizzar tut las autorisaziuns per questa pagina?</string>
    <!-- Confirmation message for a dialog confirming if the user wants to set default value a permission for a site-->
    <string name="confirm_clear_permission_site">Vuls ti propi stizzar questa autorisaziun per questa pagina?</string>
    <!-- label shown when there are not site exceptions to show in the site exception settings -->
    <string name="no_site_exceptions">Naginas excepziuns per paginas</string>
    <!-- Bookmark deletion confirmation -->
    <string name="bookmark_deletion_confirmation">Vuls ti propi stizzar quest segnapagina?</string>
    <!-- Browser menu button that adds a shortcut to the home fragment -->
    <string name="browser_menu_add_to_shortcuts">Agiuntar a las scursanidas</string>
    <!-- Browser menu button that removes a shortcut from the home fragment -->
    <string name="browser_menu_remove_from_shortcuts">Allontanar da las scursanidas</string>
    <!-- text shown before the issuer name to indicate who its verified by, parameter is the name of
     the certificate authority that verified the ticket-->
    <string name="certificate_info_verified_by">Verifitgà da: %1$s</string>
    <!-- Login overflow menu delete button -->
    <string name="login_menu_delete_button">Stizzar</string>
    <!-- Login overflow menu edit button -->
    <string name="login_menu_edit_button">Modifitgar</string>
    <!-- Message in delete confirmation dialog for logins -->
    <string name="login_deletion_confirmation">Vuls ti propi stizzar questa infurmaziun d\'annunzia?</string>
    <!-- Positive action of a dialog asking to delete  -->
    <string name="dialog_delete_positive">Stizzar</string>

    <!-- Negative action of a dialog asking to delete login -->
    <string name="dialog_delete_negative">Interrumper</string>
    <!--  The saved login options menu description. -->
    <string name="login_options_menu">Opziuns per datas d\'annunzia</string>
    <!--  The editable text field for a login's web address. -->
    <string name="saved_login_hostname_description">Il champ modifitgabel per l\'adressa web da las datas d\'annunzia.</string>
    <!--  The editable text field for a login's username. -->
    <string name="saved_login_username_description">Il champ modifitgabel per il num d\'utilisader da las datas d\'annunzia.</string>
    <!--  The editable text field for a login's password. -->
    <string name="saved_login_password_description">Il champ modifitgabel per il pled-clav da las datas d\'annunzia.</string>
    <!--  The button description to save changes to an edited login. -->
    <string name="save_changes_to_login">Memorisar las midadas da las datas d\'annunzia.</string>
    <!--  The page title for editing a saved login. -->
    <string name="edit">Modifitgar</string>
    <!--  The page title for adding new login. -->
    <string name="add_login">Agiuntar novas datas d\'annunzia</string>
    <!--  The error message in add/edit login view when password field is blank. -->
    <string name="saved_login_password_required">Pled-clav obligatoric</string>
    <!--  The error message in add login view when username field is blank. -->
    <string name="saved_login_username_required">Num d\'utilisader obligatoric</string>
    <!--  The error message in add login view when hostname field is blank. -->
    <string name="saved_login_hostname_required" tools:ignore="UnusedResources">Num dal server obligatoric</string>
    <!-- Voice search button content description  -->
    <string name="voice_search_content_description">Tschertga vocala</string>
    <!-- Voice search prompt description displayed after the user presses the voice search button -->
    <string name="voice_search_explainer">Discurra ussa</string>
    <!--  The error message in edit login view when a duplicate username exists. -->
    <string name="saved_login_duplicate">Datas d\'annunzia cun quest num d\'utilisader existan gia</string>

    <!-- This is the hint text that is shown inline on the hostname field of the create new login page. 'https://www.example.com' intentionally hardcoded here -->
    <string name="add_login_hostname_hint_text">https://www.example.com</string>
    <!-- This is an error message shown below the hostname field of the add login page when a hostname does not contain http or https. -->
    <string name="add_login_hostname_invalid_text_3">L\'adressa d\'internet sto cuntegnair «https://» u «http://»</string>
    <!-- This is an error message shown below the hostname field of the add login page when a hostname is invalid. -->
    <string name="add_login_hostname_invalid_text_2">In num da server valid è necessari</string>

    <!-- Synced Tabs -->
    <!-- Text displayed to ask user to connect another device as no devices found with account -->
    <string name="synced_tabs_connect_another_device">Colliar in auter apparat.</string>
    <!-- Text displayed asking user to re-authenticate -->
    <string name="synced_tabs_reauth">Re-autentifitgescha per plaschair.</string>
    <!-- Text displayed when user has disabled tab syncing in Firefox Sync Account -->
    <string name="synced_tabs_enable_tab_syncing">Activescha p.pl. la sincronisaziun da tabs.</string>
    <!-- Text displayed when user has no tabs that have been synced -->
    <string name="synced_tabs_no_tabs">Ti n\'has nagins tabs da Firefox averts sin auters apparats.</string>
    <!-- Text displayed in the synced tabs screen when a user is not signed in to Firefox Sync describing Synced Tabs -->
    <string name="synced_tabs_sign_in_message">Mussar ina glista dals tabs da tes auters apparats.</string>

    <!-- Text displayed on a button in the synced tabs screen to link users to sign in when a user is not signed in to Firefox Sync -->
    <string name="synced_tabs_sign_in_button">S\'annunziar tar Sync</string>

    <!-- The text displayed when a synced device has no tabs to show in the list of Synced Tabs. -->
    <string name="synced_tabs_no_open_tabs">Nagins tabs averts</string>

    <!-- Content description for expanding a group of synced tabs. -->
    <string name="synced_tabs_expand_group">Expander la gruppa da tabs sincronisads</string>
    <!-- Content description for collapsing a group of synced tabs. -->
    <string name="synced_tabs_collapse_group">Reducir la gruppa da tabs sincronisads</string>

    <!-- Top Sites -->
    <!-- Title text displayed in the dialog when shortcuts limit is reached. -->
    <string name="shortcut_max_limit_title">Cuntanschì il dumber maximal da scursanidas</string>
    <!-- Content description text displayed in the dialog when shortcut limit is reached. -->
    <string name="shortcut_max_limit_content">Per agiuntar ina nova scursanida stos ti l\'emprim allontanar in\'autra. Tegna smatgà la pagina e tscherna «Allontanar».</string>
    <!-- Confirmation dialog button text when top sites limit is reached. -->
    <string name="top_sites_max_limit_confirmation_button">OK, chapì</string>

    <!-- Label for the preference to show the shortcuts for the most visited top sites on the homepage -->
    <string name="top_sites_toggle_top_recent_sites_4">Scursanidas</string>
	<!-- Title text displayed in the rename top site dialog. -->
	<string name="top_sites_rename_dialog_title">Num</string>
    <!-- Hint for renaming title of a shortcut -->
    <string name="shortcut_name_hint">Num da la scursanida</string>
	<!-- Button caption to confirm the renaming of the top site. -->
	<string name="top_sites_rename_dialog_ok">OK</string>
	<!-- Dialog button text for canceling the rename top site prompt. -->
	<string name="top_sites_rename_dialog_cancel">Interrumper</string>

    <!-- Text for the menu button to open the homepage settings. -->
    <string name="top_sites_menu_settings">Parameters</string>
    <!-- Text for the menu button to navigate to sponsors and privacy support articles. '&amp;' is replaced with the ampersand symbol: & -->
    <string name="top_sites_menu_sponsor_privacy">Noss sponsurs &amp; tia sfera privata</string>
    <!-- Label text displayed for a sponsored top site. -->
    <string name="top_sites_sponsored_label">Sponsurisà</string>

    <!-- Inactive tabs in the tabs tray -->
    <!-- Title text displayed in the tabs tray when a tab has been unused for 14 days. -->
    <string name="inactive_tabs_title">Tabs inactivs</string>
    <!-- Content description for closing all inactive tabs -->
    <string name="inactive_tabs_delete_all">Serrar tut ils tabs inactivs</string>

    <!-- Content description for expanding the inactive tabs section. -->
    <string name="inactive_tabs_expand_content_description">Expander ils tabs inactivs</string>
    <!-- Content description for collapsing the inactive tabs section. -->
    <string name="inactive_tabs_collapse_content_description">Reducir ils tabs inactivs</string>

    <!-- Inactive tabs auto-close message in the tabs tray -->
    <!-- The header text of the auto-close message when the user is asked if they want to turn on the auto-closing of inactive tabs. -->
    <string name="inactive_tabs_auto_close_message_header" tools:ignore="UnusedResources">Serrar automaticamain suenter in mais?</string>
    <!-- A description below the header to notify the user what the inactive tabs auto-close feature is. -->
    <string name="inactive_tabs_auto_close_message_description" tools:ignore="UnusedResources">Firefox po serrar tabs che ti n\'has betg consultà durant l\'ultim mais.</string>
    <!-- A call to action below the description to allow the user to turn on the auto closing of inactive tabs. -->
    <string name="inactive_tabs_auto_close_message_action" tools:ignore="UnusedResources">ACTIVAR LA SERRADA AUTOMATICA</string>

    <!-- Text for the snackbar to confirm auto-close is enabled for inactive tabs -->
    <string name="inactive_tabs_auto_close_message_snackbar">Activà la serrada automatica</string>

    <!-- Awesome bar suggestion's headers -->
    <!-- Search suggestions title for Firefox Suggest. -->
    <string name="firefox_suggest_header">Firefox propona</string>

    <!-- Title for search suggestions when Google is the default search suggestion engine. -->
    <string name="google_search_engine_suggestion_header">Tschertga da Google</string>
    <!-- Title for search suggestions when the default search suggestion engine is anything other than Google. The first parameter is default search engine name. -->
    <string name="other_default_search_engine_suggestion_header">Tschertga %s</string>

    <!-- Default browser experiment -->
    <string name="default_browser_experiment_card_text">Definescha che colliaziuns da websites, e-mails e messadis vegnan averts automaticamain en Firefox.</string>

    <!-- Content description for close button in collection placeholder. -->
    <string name="remove_home_collection_placeholder_content_description">Allontanar</string>

    <!-- Content description radio buttons with a link to more information -->
    <string name="radio_preference_info_content_description">Cliccar per ulteriurs detagls</string>

    <!-- Content description for the action bar "up" button -->
    <string name="action_bar_up_description">Navigar ensi</string>

    <!-- Content description for privacy content close button -->
    <string name="privacy_content_close_button_content_description">Serrar</string>

    <!-- Pocket recommended stories -->
    <!-- Header text for a section on the home screen. -->
    <string name="pocket_stories_header_1">Istorgias che dattan da pensar</string>
    <!-- Header text for a section on the home screen. -->
    <string name="pocket_stories_categories_header">Istorgias tenor tema</string>
    <!-- Text of a button allowing users to access an external url for more Pocket recommendations. -->
    <string name="pocket_stories_placeholder_text">Scuvrir dapli</string>
    <!-- Title of an app feature. Smaller than a heading. The first parameter is product name Pocket -->
    <string name="pocket_stories_feature_title_2">Cun agid da %s.</string>
    <!-- Caption for describing a certain feature. The placeholder is for a clickable text (eg: Learn more) which will load an url in a new tab when clicked.  -->
    <string name="pocket_stories_feature_caption">Part da la paletta da products Firefox. %s</string>
    <!-- Clickable text for opening an external link for more information about Pocket. -->
    <string name="pocket_stories_feature_learn_more">Ulteriuras infurmaziuns</string>

    <!-- Text indicating that the Pocket story that also displays this text is a sponsored story by other 3rd party entity. -->
    <string name="pocket_stories_sponsor_indication">Sponsurisà</string>

    <!-- Snackbar message for enrolling in a Nimbus experiment from the secret settings when Studies preference is Off.-->
    <string name="experiments_snackbar">Activar la telemetria per trametter datas.</string>
    <!-- Snackbar button text to navigate to telemetry settings.-->
    <string name="experiments_snackbar_button">Ir als parameters</string>

    <!-- Accessibility services actions labels. These will be appended to accessibility actions like "Double tap to.." but not by or applications but by services like Talkback. -->
    <!-- Action label for elements that can be collapsed if interacting with them. Talkback will append this to say "Double tap to collapse". -->
    <string name="a11y_action_label_collapse">reducir</string>
    <!-- Action label for elements that can be expanded if interacting with them. Talkback will append this to say "Double tap to expand". -->
    <string name="a11y_action_label_expand">extender</string>
    <!-- Action label for links to a website containing documentation about a wallpaper collection. Talkback will append this to say "Double tap to open link to learn more about this collection". -->
    <string name="a11y_action_label_wallpaper_collection_learn_more">avrir la colliaziun per vegnir a savair dapli davart questa collecziun</string>
    <!-- Action label for links that point to an article. Talkback will append this to say "Double tap to read the article". -->
    <string name="a11y_action_label_read_article">leger l\'artitgel</string>
    <!-- Action label for links to the Firefox Pocket website. Talkback will append this to say "Double tap to open link to learn more". -->
    <string name="a11y_action_label_pocket_learn_more">avrir la colliaziun per vegnir a savair dapli</string>
</resources><|MERGE_RESOLUTION|>--- conflicted
+++ resolved
@@ -1368,11 +1368,8 @@
     <string name="delete_history_prompt_title">Interval per stizzar</string>
     <!-- Body text of a delete browsing data dialog. -->
     <string name="delete_history_prompt_body" moz:RemovedIn="130" tools:ignore="UnusedResources">Stizza la cronologia (inclusivamain la cronologia sincronisada dad auters apparats), cookies ed autras datas da navigaziun.</string>
-<<<<<<< HEAD
-=======
     <!-- Body text of a delete browsing data dialog. -->
     <string name="delete_history_prompt_body_2">Allontanescha la cronologia (inclusivamain la cronologia sincronisada dad auters apparats)</string>
->>>>>>> 8788eeb1
     <!-- Radio button in the delete browsing data dialog to delete history items for the last hour. -->
     <string name="delete_history_prompt_button_last_hour">L\'ultima ura</string>
     <!-- Radio button in the delete browsing data dialog to delete history items for today and yesterday. -->
