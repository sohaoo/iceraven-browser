--- conflicted
+++ resolved
@@ -316,13 +316,10 @@
     <string name="browser_menu_back_button_content_description">Enavos al menu principal</string>
     <!-- Content description (not visible, for screen readers etc.) for bottom sheet handlebar main menu. -->
     <string name="browser_main_menu_handlebar_content_description">Serrar il menu principal</string>
-<<<<<<< HEAD
-=======
     <!-- Content description (not visible, for screen readers etc.) for main menu help button. -->
     <string name="browser_main_menu_content_description_help_button">Agid</string>
     <!-- Content description (not visible, for screen readers etc.) for main menu settings button. -->
     <string name="browser_main_menu_content_description_settings_button">Parameters</string>
->>>>>>> 6f8a28bf
     <!-- Content description (not visible, for screen readers etc.) for bottom sheet handlebar extensions menu. -->
     <string name="browser_extensions_menu_handlebar_content_description">Serrar il menu da las extensiuns</string>
     <!-- Content description (not visible, for screen readers etc.) for bottom sheet handlebar save menu. -->
@@ -426,15 +423,11 @@
     <string name="search_header_menu_item_2">Questa giada tschertgar cun/en:</string>
 
     <!-- Content description (not visible, for screen readers etc.): Search engine icon. The first parameter is the search engine name (for example: DuckDuckGo). -->
-<<<<<<< HEAD
-    <string name="search_engine_icon_content_description">Maschina da tschertgar %s</string>
-=======
     <string name="search_engine_icon_content_description" tools:ignore="UnusedResources" moz:removedIn="133">Maschina da tschertgar %s</string>
 
     <!-- Content description (not visible, for screen readers etc.): Search engine icon.
     The parameter is the search engine name (for example: DuckDuckGo). -->
     <string name="search_engine_icon_content_description_1">Maschina da tschertgar: %s</string>
->>>>>>> 6f8a28bf
 
     <!-- Home onboarding -->
     <!-- Onboarding home screen popup dialog, shown on top of the Jump back in section. -->
@@ -521,15 +514,9 @@
     <!-- Onboarding add-ons card, button for start browsing, used by Nimbus experiments. -->
     <string name="onboarding_add_on_start_browsing_button" tools:ignore="UnusedResources" moz:removedIn="133">Cumenzar a navigar.</string>
     <!-- Onboarding add-ons card, for checking more add-ons on, used by Nimbus experiments. -->
-<<<<<<< HEAD
-    <string name="onboarding_add_on_explore_more_extensions_2" tools:ignore="UnusedResources">Scuvra ulteriuras extensiuns</string>
-    <!-- Onboarding add-ons card, button for start browsing, used by Nimbus experiments. -->
-    <string name="onboarding_add_on_start_browsing_button_2" tools:ignore="UnusedResources">Cumenzar a navigar</string>
-=======
     <string name="onboarding_add_on_explore_more_extensions_2">Scuvra ulteriuras extensiuns</string>
     <!-- Onboarding add-ons card, button for start browsing, used by Nimbus experiments. -->
     <string name="onboarding_add_on_start_browsing_button_2">Cumenzar a navigar</string>
->>>>>>> 6f8a28bf
     <!-- Ublock name for the onboarding add-ons card, used by Nimbus experiments. Note: The word "Ublock Origin" is a brand name should NOT be translated -->
     <string name="onboarding_add_on_ublock_name" tools:ignore="UnusedResources">uBlock Origin</string>
     <!-- Ublock description for the onboarding add-ons card, used by Nimbus experiments. -->
@@ -547,8 +534,6 @@
     <!-- Privacy Badger description for the onboarding add-ons card, used by Nimbus experiments. -->
     <string name="onboarding_add_on_dark_reader_description" tools:ignore="UnusedResources">Modus stgir persunalisà per il web sin apparats mobils.</string>
 
-<<<<<<< HEAD
-=======
     <!-- Label for the number of reviews for an add-on. The parameter is for the formatted number of reviews e.g. "1,234", "12,345", "123,456". -->
     <string name="onboarding_add_on_reviews_label">Recensiuns: %1$s</string>
     <!-- Content description for the add-on icon. -->
@@ -562,7 +547,6 @@
     <!-- Content description for the star rating group. -->
     <string name="onboarding_add_on_star_rating_content_description">Valità cun %1$s da 5 stailas</string>
 
->>>>>>> 6f8a28bf
     <!-- Search Widget -->
     <!-- Content description for searching with a widget. The first parameter is the name of the application.-->
     <string name="search_widget_content_description_2">Avrir in nov tab da %1$s</string>
@@ -1359,11 +1343,7 @@
     <!-- Bookmark snackbar message for deleting a single item. Parameter is the title of the item being deleted -->
     <string name="bookmark_delete_single_item">Stizzà %s</string>
     <!-- Bookmark snackbar message for deleting multiple items. Parameter is the number of items being deleted -->
-<<<<<<< HEAD
-    <string name="bookmark_delete_multiple_items" tools:ignore="UnusedResources">Elements stizzads: %s</string>
-=======
     <string name="bookmark_delete_multiple_items">Elements stizzads: %s</string>
->>>>>>> 6f8a28bf
     <!-- Text for the button to search all bookmarks -->
     <string name="bookmark_search">Endatar terms da tschertga</string>
 
@@ -1371,13 +1351,10 @@
     <string name="bookmark_navigate_back_button_content_description">Turnar</string>
     <!-- Content description for the bookmark list new folder navigation bar button -->
     <string name="bookmark_add_new_folder_button_content_description">Agiuntar in nov ordinatur</string>
-<<<<<<< HEAD
-=======
     <!-- Content description for the bookmark screen delete bookmark navigation bar button -->
     <string name="bookmark_delete_bookmark_content_description">Stizzar il segnapagina</string>
     <!-- Content description for the bookmark screen delete bookmark folder navigation bar button -->
     <string name="bookmark_delete_folder_content_description">Stizzar l’ordinatur</string>
->>>>>>> 6f8a28bf
     <!-- Content description for bookmark search floating action button -->
     <string name="bookmark_search_button_content_description">Tschertgar en ils segnapaginas</string>
     <!-- Content description for the overflow menu for a bookmark item. Paramter will a folder name or bookmark title. -->
@@ -1395,11 +1372,7 @@
     <string name="bookmark_empty_list_folder_description">Agiuntescha segnapaginas durant che ti navigheschas per che ti chattias pli tard puspè tias websites preferidas.</string>
 
     <!-- Description for the add new folder button when selecting a folder. -->
-<<<<<<< HEAD
-    <string name="bookmark_select_folder_new_folder_button_title" tools:ignore="UnusedResources">Nov ordinatur</string>
-=======
     <string name="bookmark_select_folder_new_folder_button_title">Nov ordinatur</string>
->>>>>>> 6f8a28bf
 
     <!-- Site Permissions -->
     <!-- Button label that take the user to the Android App setting -->
@@ -1652,11 +1625,7 @@
     <string name="snackbar_message_bookmarks_saved" moz:removedIn="132" tools:ignore="UnusedResources">Memorisà ils segnapaginas!</string>
 
     <!-- Text shown in snackbar when user bookmarks a list of tabs. Parameter will be replaced by the name of the folder the bookmark was saved into.-->
-<<<<<<< HEAD
-    <string name="snackbar_message_bookmarks_saved_in" tools:ignore="UnusedResources">Memorisà ils segnapaginas en «%s»!</string>
-=======
     <string name="snackbar_message_bookmarks_saved_in">Memorisà ils segnapaginas en «%s»!</string>
->>>>>>> 6f8a28bf
     <!-- Text shown in snackbar when user adds a site to shortcuts -->
     <string name="snackbar_added_to_shortcuts">Agiuntà a las scursanidas!</string>
     <!-- Text shown in snackbar when user closes a private tab -->
