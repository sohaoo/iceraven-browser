--- conflicted
+++ resolved
@@ -13,11 +13,7 @@
     <!-- Content description (not visible, for screen readers etc.): "Private Browsing" menu button. -->
     <string name="content_description_private_browsing_button">ਪ੍ਰਾਈਵੇਟ ਬਰਾਊਜ਼ ਕਰਨਾ ਸਮਰੱਥ ਕਰੋ</string>
     <!-- Content description (not visible, for screen readers etc.): "Private Browsing" menu button. -->
-<<<<<<< HEAD
-    <string name="content_description_disable_private_browsing_button">ਨਿੱਜੀ ਬਰਾਊਜ਼ ਕਰਨਾ ਅਸਮਰੱਥ ਕਰੋ</string>
-=======
     <string name="content_description_disable_private_browsing_button">ਪ੍ਰਾਈਵੇਟ ਬਰਾਊਜ਼ ਕਰਨਾ ਅਸਮਰੱਥ ਕਰੋ</string>
->>>>>>> 3a395140
     <!-- Content description (not visible, for screen readers etc.): "Private Browsing" menu button. -->
     <string name="content_description_private_browsing">ਪ੍ਰਾਈਵੇਟ ਬਰਾਊਜ਼ਿੰਗ</string>
     <!-- Placeholder text shown in the search bar before a user enters text for the default engine -->
@@ -1374,8 +1370,6 @@
 
     <!-- WebCompat Reporter -->
 
-<<<<<<< HEAD
-=======
     <!-- WebCompat Reporter -->
     <!-- The title of the Web Compat Reporter feature. This is displayed in the top app bar. -->
     <string name="webcompat_reporter_screen_title">ਖ਼ਰਾਬ ਸਾਈਟ ਬਾਰੇ ਰਿਪੋਰਟ ਕਰੋ</string>
@@ -1399,7 +1393,6 @@
     <string name="webcompat_reporter_send">ਭੇਜੋ</string>
 
 
->>>>>>> 3a395140
     <!-- These reason strings are dropdown options on a WebCompat reporter form, indicating what is broken on the site. -->
     <!-- Broken site reason text for site slow or not working -->
     <string name="webcompat_reporter_reason_slow">ਸਾਈਟ ਹੌਲੀ ਹੈ ਜਾਂ ਕੰਮ ਨਹੀਂ ਕਰਦੀ ਹੈ</string>
@@ -1444,11 +1437,6 @@
     <string name="bookmark_delete_negative">ਰੱਦ ਕਰੋ</string>
     <!-- Screen title for adding a bookmarks folder -->
     <string name="bookmark_add_folder">ਫੋਲਡਰ ਜੋੜੋ</string>
-<<<<<<< HEAD
-    <!-- Snackbar title shown after a bookmark has been created. -->
-    <string name="bookmark_saved_snackbar" moz:removedIn="132" tools:ignore="UnusedResources">ਬੁੱਕਮਾਰਕ ਸੰਭਾਲਿਆ!</string>
-=======
->>>>>>> 3a395140
     <!-- Snackbar title that confirms a bookmark was saved into a folder. Parameter will be replaced by the name of the folder the bookmark was saved into. -->
     <string name="bookmark_saved_in_folder_snackbar">“%s” ਵਿੱਚ ਸੰਭਾਲਿਆ</string>
     <!-- Snackbar edit button shown after a bookmark has been created. -->
@@ -1795,11 +1783,6 @@
     <string name="snackbar_tabs_closed">ਟੈਬਾਂ ਬੰਦ ਕੀਤੀਆਂ</string>
     <!-- Text shown in snackbar when user closes multiple inactive tabs. %1$s will be replaced with the number of tabs closed. -->
     <string name="snackbar_num_tabs_closed">ਟੈਬ ਬੰਦ ਕੀਤਾ: %1$s</string>
-<<<<<<< HEAD
-    <!-- Text shown in snackbar when user bookmarks a list of tabs -->
-    <string name="snackbar_message_bookmarks_saved" moz:removedIn="132" tools:ignore="UnusedResources">ਬੁੱਕਮਾਰਕ ਸੰਭਾਲੇ ਗਏ!</string>
-=======
->>>>>>> 3a395140
     <!-- Text shown in snackbar when user bookmarks a list of tabs. Parameter will be replaced by the name of the folder the bookmark was saved into.-->
     <string name="snackbar_message_bookmarks_saved_in">“%s” ਵਿੱਚ ਸੰਭਾਲੇ ਬੁੱਕਮਾਰਕ!</string>
     <!-- Text shown in snackbar when user adds a site to shortcuts -->
