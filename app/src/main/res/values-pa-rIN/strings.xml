--- conflicted
+++ resolved
@@ -128,7 +128,7 @@
     <string name="camera_permissions_needed_negative_button_text">ਖ਼ਾਰਜ ਕਰੋ</string>
 
     <!-- Text for the banner message to tell users about our auto close feature. -->
-    <string name="tab_tray_close_tabs_banner_message">ਖੋਲ੍ਹੀਆਂ ਟੈਬਾਂ ਨੂੰ ਆਪਣੇ-ਆਪ ਬੰਦ ਕਰਨਾ ਨਿਯਤ ਕਰੋ, ਜੋ ਕਿ ਪਿਛਲੇ ਦਿਨ, ਹਫ਼ਤੇ ਜਾਂ ਮਹੀਨੇ ਵਿੱਚ 
+    <string name="tab_tray_close_tabs_banner_message">ਖੋਲ੍ਹੀਆਂ ਟੈਬਾਂ ਨੂੰ ਆਪਣੇ-ਆਪ ਬੰਦ ਕਰਨਾ ਨਿਯਤ ਕਰੋ, ਜੋ ਕਿ ਪਿਛਲੇ ਦਿਨ, ਹਫ਼ਤੇ ਜਾਂ ਮਹੀਨੇ ਵਿੱਚ
 ਵੇਖੀਆਂ ਗਈਆਂ।</string>
     <!-- Text for the positive action button to go to Settings for auto close tabs. -->
     <string name="tab_tray_close_tabs_banner_positive_button_text">ਚੋਣਾਂ ਵੇਖੋ</string>
@@ -223,11 +223,6 @@
     <string name="browser_menu_add_to_homescreen">ਮੁੱਖ ਸਕਰੀਨ ‘ਤੇ ਜੋੜੋ</string>
     <!-- Browser menu toggle that adds a shortcut to the site on the device home screen. -->
     <string name="browser_menu_add_to_homescreen_2">…ਮੁੱਖ ਸਕਰੀਨ ‘ਤੇ ਜੋੜੋ</string>
-<<<<<<< HEAD
-    <!-- Browser menu toggle that installs a Progressive Web App shortcut to the site on the device home screen. -->
-    <string name="browser_menu_install_on_homescreen" moz:removedIn="126" tools:ignore="UnusedResources">ਇੰਸਟਾਲ ਕਰੋ</string>
-=======
->>>>>>> 9f949a8e
     <!-- Content description (not visible, for screen readers etc.) for the Resync tabs button -->
     <string name="resync_button_content_description">ਮੁੜ-ਸਿੰਕ ਕਰੋ</string>
     <!-- Browser menu button that opens the find in page menu -->
@@ -1794,7 +1789,7 @@
     <string name="browser_toolbar_long_press_popup_paste_and_go">ਚੇਪੋ ਤੇ ਜਾਓ</string>
     <!-- Paste the text in the clipboard -->
     <string name="browser_toolbar_long_press_popup_paste">ਚੇਪੋ</string>
-  
+
     <!-- Snackbar message shown after an URL has been copied to clipboard. -->
     <string name="browser_toolbar_url_copied_to_clipboard_snackbar">URL ਕਲਿੱਪਬੋਰਡ ਵਿੱਚ ਕਾਪੀ ਕੀਤਾ</string>
 
@@ -1810,7 +1805,7 @@
     <string name="add_to_homescreen_text_placeholder">ਸ਼ਾਰਟਕੱਟ ਨਾਂ</string>
 
     <!-- Describes the add to homescreen functionality -->
-    <string name="add_to_homescreen_description_2">ਤੁਸੀਂ ਇਸ ਵੈੱਬਸਾਈਟ ਨੂੰ ਫ਼ੌਰੀ ਤੌਰ ਉੱਤੇ ਵਰਤਣ ਤੇ ਐਪ ਵਾਂਗ ਤੇਜ਼ ਬਰਾਊਜ਼ ਕਰਨ ਲਈ ਸੌਖੀ ਤਰ੍ਹਾਂ 
+    <string name="add_to_homescreen_description_2">ਤੁਸੀਂ ਇਸ ਵੈੱਬਸਾਈਟ ਨੂੰ ਫ਼ੌਰੀ ਤੌਰ ਉੱਤੇ ਵਰਤਣ ਤੇ ਐਪ ਵਾਂਗ ਤੇਜ਼ ਬਰਾਊਜ਼ ਕਰਨ ਲਈ ਸੌਖੀ ਤਰ੍ਹਾਂ
 ਮੁੱਖ ਸਕਰੀਨ ਉੱਤੇ ਸੌਖੀ ਤਰ੍ਹਾਂ ਜੋੜ ਸਕਦੇ ਹੋ।</string>
 
     <!-- Preference for managing the settings for logins and passwords in Fenix -->
@@ -2743,13 +2738,9 @@
     <!-- The submit button label text -->
     <string name="micro_survey_submit_button_label">ਭੇਜੋ</string>
     <!-- The close button label text -->
-<<<<<<< HEAD
-    <string name="micro_survey_close_button_label" tools:ignore="UnusedResources">ਬੰਦ ਕਰੋ</string>
-=======
     <string name="micro_survey_close_button_label" moz:removedIn="128" tools:ignore="UnusedResources">ਬੰਦ ਕਰੋ</string>
     <!-- The survey completion header -->
     <string name="micro_survey_survey_header_confirmation" tools:ignore="UnusedResources">ਸਰਵੇਖਣ ਪੂਰਾ</string>
->>>>>>> 9f949a8e
     <!-- The survey completion confirmation text -->
     <string name="micro_survey_feedback_confirmation">ਤੁਹਾਡੀ ਫ਼ੀਡਬੈਕ ਲਈ ਤੁਹਾਡਾ ਧੰਨਵਾਦ ਹੈ!</string>
     <!-- Option for likert scale -->
@@ -2763,15 +2754,11 @@
     <!-- Option for likert scale -->
     <string name="likert_scale_option_5" tools:ignore="UnusedResources">ਬਹੁਤ ਅਸੰਤੁਸ਼ਟ</string>
 
-<<<<<<< HEAD
-    <!-- Microsurvey accessibility -->
-=======
     <!-- Option for likert scale -->
     <string name="likert_scale_option_6" tools:ignore="UnusedResources">ਮੈ ਇਸ ਨੂੰ ਨਹੀਂ ਵਰਤਦਾ/ਵਰਤਦੀ ਹਾਂ</string>
     <!-- Text shown in prompt for homepage microsurvey. 'Firefox' intentionally hardcoded here- -->
     <string name="microsurvey_prompt_homepage_title" tools:ignore="UnusedResources">Firefox ਮੁੱਖ-ਸਫ਼ੇ ਨਾਲ ਤੁਸੀਂ ਕਿੰਨੇ ਕੁ ਸੰਤੁਸ਼ਟ ਹੋ?</string>
     <!-- Accessibility -->
->>>>>>> 9f949a8e
     <!-- Content description (not visible, for screen readers etc.) for opening microsurvey bottom sheet. -->
     <string name="microsurvey_open_handle_content_description" tools:ignore="UnusedResources">ਸਰਵੇਖਣ ਨੂੰ ਖੋਲ੍ਹੋ</string>
     <!-- Content description (not visible, for screen readers etc.) for closing microsurvey bottom sheet. -->
