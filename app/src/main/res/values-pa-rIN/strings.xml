<?xml version="1.0" encoding="utf-8"?>
<resources xmlns:tools="http://schemas.android.com/tools" xmlns:moz="http://mozac.org/tools">

    <!-- App name for private browsing mode. The first parameter is the name of the app defined in app_name (for example: Fenix)-->
    <string name="app_name_private_5">ਨਿੱਜੀ %s</string>
    <!-- App name for private browsing mode. The first parameter is the name of the app defined in app_name (for example: Fenix)-->
    <string name="app_name_private_4">%s (ਨਿੱਜੀ)</string>

    <!-- Home Fragment -->
    <!-- Content description (not visible, for screen readers etc.): "Three dot" menu button. -->
    <string name="content_description_menu">ਹੋਰ ਚੋਣਾਂ</string>

    <!-- Content description (not visible, for screen readers etc.): "Private Browsing" menu button. -->
    <string name="content_description_private_browsing_button">ਨਿੱਜੀ ਬਰਾਊਜ਼ ਕਰਨਾ ਸਮਰੱਥ ਕਰੋ</string>
    <!-- Content description (not visible, for screen readers etc.): "Private Browsing" menu button. -->
    <string name="content_description_disable_private_browsing_button">ਨਿੱਜੀ ਬਰਾਊਜ਼ ਕਰਨਾ ਅਸਮਰੱਥ ਕਰੋ</string>
    <!-- Placeholder text shown in the search bar before a user enters text for the default engine -->
    <string name="search_hint">ਖੋਜੋ ਜਾਂ ਸਿਰਨਾਵਾਂ ਦਿਓ</string>
    <!-- Placeholder text shown in the search bar before a user enters text for a general engine -->
    <string name="search_hint_general_engine">ਵੈੱਬ ਖੋਜੋ</string>
    <!-- Placeholder text shown in search bar when using history search -->
    <string name="history_search_hint">ਅਤੀਤ ਖੋਜੋ</string>
    <!-- Placeholder text shown in search bar when using bookmarks search -->
    <string name="bookmark_search_hint">ਬੁੱਕਮਾਰਕ ਖੋਜੋ</string>
    <!-- Placeholder text shown in search bar when using tabs search -->
    <string name="tab_search_hint">ਟੈਬਾਂ ਖੋਜੋ</string>
    <!-- Placeholder text shown in the search bar when using application search engines -->
    <string name="application_search_hint">ਖੋਜ ਸ਼ਬਦ ਭਰੋ</string>
    <!-- No Open Tabs Message Description -->
    <string name="no_open_tabs_description">ਤੁਹਾਡੀਆਂ ਖੁੱਲ੍ਹੀਆਂ ਟੈਬਾਂ ਨੂੰ ਇੱਥੇ ਵਿਖਾਇਆ ਜਾਵੇਗਾ।</string>

    <!-- No Private Tabs Message Description -->
    <string name="no_private_tabs_description">ਤੁਹਾਡੀਆਂ ਨਿੱਜੀ ਟੈਬਾਂ ਨੂੰ ਇੱਥੇ ਵਿਖਾਇਆ ਜਾਵੇਗਾ।</string>

    <!-- Tab tray multi select title in app bar. The first parameter is the number of tabs selected -->
    <string name="tab_tray_multi_select_title">%1$d ਚੁਣੀਆਂ</string>
    <!-- Label of button in create collection dialog for creating a new collection  -->
    <string name="tab_tray_add_new_collection">ਨਵਾਂ ਭੰਡਾਰ ਜੋੜੋ</string>
    <!-- Label of editable text in create collection dialog for naming a new collection  -->
    <string name="tab_tray_add_new_collection_name">ਨਾਂ</string>

    <!-- Label of button in save to collection dialog for selecting a current collection  -->
    <string name="tab_tray_select_collection">ਭੰਡਾਰ ਚੁਣੋ</string>
    <!-- Content description for close button while in multiselect mode in tab tray -->
    <string name="tab_tray_close_multiselect_content_description">ਬਹੁ-ਚੋਣ ਢੰਗ ਵਿੱਚੋਂ ਬਾਹਰ ਜਾਓ</string>
    <!-- Content description for save to collection button while in multiselect mode in tab tray -->
    <string name="tab_tray_collection_button_multiselect_content_description">ਚੁਣੀਆਂ ਟੈਬਾਂ ਨੂੰ ਭੰਡਾਰ ਵਿੱਚ ਸੰਭਾਲੋ</string>
    <!-- Content description on checkmark while tab is selected in multiselect mode in tab tray -->
    <string name="tab_tray_multiselect_selected_content_description">ਚੁਣੇ ਹੋਏ</string>

    <!-- Home - Recently saved bookmarks -->
    <!-- Title for the home screen section with recently saved bookmarks. -->
    <string name="recently_saved_title" moz:removedIn="127" tools:ignore="UnusedResources">ਤਾਜ਼ਾ ਸੰਭਾਲੇ</string>
    <!-- Content description for the button which navigates the user to show all of their saved bookmarks. -->
    <string name="recently_saved_show_all_content_description_2" moz:removedIn="127" tools:ignore="UnusedResources">ਸਾਰੇ ਸੰਭਾਲੇ ਬੁੱਕਮਾਰਕਾਂ ਨੂੰ ਵੇਖੋ</string>

    <!-- Text for the menu button to remove a recently saved bookmark from the user's home screen -->
    <string name="recently_saved_menu_item_remove" moz:removedIn="127" tools:ignore="UnusedResources">ਹਟਾਓ</string>

    <!-- Home - Bookmarks -->
    <!-- Title for the home screen section with bookmarks. -->
    <string name="home_bookmarks_title">ਬੁੱਕਮਾਰਕ</string>

    <!-- Content description for the button which navigates the user to show all of their bookmarks. -->
    <string name="home_bookmarks_show_all_content_description">ਸਭ ਬੁੱਕਮਾਰਕਾਂ ਨੂੰ ਵੇਖੋ</string>
    <!-- Text for the menu button to remove a recently saved bookmark from the user's home screen -->
    <string name="home_bookmarks_menu_item_remove">ਹਟਾਓ</string>

    <!-- About content. The first parameter is the name of the application. (For example: Fenix) -->
    <string name="about_content">%1$s ਮੌਜ਼ੀਲਾ ਵਲੋਂ ਤਿਆਰ ਕੀਤਾ</string>

    <!-- Private Browsing -->
    <!-- Explanation for private browsing displayed to users on home view when they first enable private mode
        The first parameter is the name of the app defined in app_name (for example: Fenix) -->
    <string name="private_browsing_placeholder_description_2">
         ਜਦੋਂ ਤੁਸੀਂ ਸਾਰੀਆਂ ਨਿੱਜੀ ਟੈਬਾਂ ਨੂੰ ਬੰਦ ਕਰਦੇ ਹੋ ਜਾਂ ਐਪ ਤੋਂ ਬਾਹਰ ਜਾਂਦੇ ਹੋ ਤਾਂ %1$s ਤੁਹਾਡੀ ਖੋਜ ਅਤੇ ਬਰਾਊਜ਼ਿੰਗ ਅਤੀਤ ਨੂੰ ਸਾਫ ਕਰਦਾ ਹੈ। ਹਾਲਾਂਕਿ ਇਹ ਤੁਹਾਨੂੰ ਵੈਬਸਾਈਟਾਂ ਜਾਂ ਤੁਹਾਡੇ ਇੰਟਰਨੈੱਟ ਦੇਣ ਵਾਲੇ ਲਈ ਅਣਪਛਾਤਾ ਨਹੀਂ ਬਣਾਉਂਦਾ, ਪਰ ਇਸ ਨਾਲ
ਇਸ ਡਿਵਾਈਸ ਨੂੰ ਵਰਤੇ ਵਾਲੇ ਕਿਸੇ ਤੋਂ ਵੀ ਤੁਹਾਡੇ ਵਲੋਂ ਆਨਲਾਈਨ ਕੀਤੇ ਨੂੰ ਨਿੱਜੀ ਰੱਖਣਾ ਹੋਰ ਸੌਖਾ ਹੋ ਜਾਂਦਾ ਹੈ।</string>
    <string name="private_browsing_common_myths">
       ਨਿੱਜੀ ਟੈਬਾਂ ਬਾਰੇ ਆਮ ਫ਼ਰਜ਼ੀ ਗੱਲਾਂ
    </string>

    <!-- True Private Browsing Mode -->
    <!-- Title for info card on private homescreen in True Private Browsing Mode. -->
    <string name="felt_privacy_desc_card_title">ਇਸ ਡਿਵਾਈਸ ਉੱਤੇ ਕੋਈ ਪੈੜ੍ਹਾਂ ਨਾ ਛੱਡੋ</string>
    <!-- Explanation for private browsing displayed to users on home view when they first enable
        private mode in our new Total Private Browsing mode.
        The first parameter is the name of the app defined in app_name (for example: Firefox Nightly)
        The second parameter is the clickable link text in felt_privacy_info_card_subtitle_link_text -->
    <string name="felt_privacy_info_card_subtitle_2">ਜਦੋਂ ਵੀ ਆਪਣੀਆਂ ਪ੍ਰਾਈਵੇਟ ਟੈਬਾਂ ਨੂੰ ਬੰਦ ਕਰਦੇ ਹੋ ਤਾਂ %1$s ਤੁਹਾਡੇ ਕੂਕੀਜ਼, ਅਤੀਤ ਅਤੇ ਸਾਈਟ ਡਾਟੇ ਨੂੰ ਹਟਾ ਦਿੰਦਾ ਹੈ। %2$s</string>
    <!-- Clickable portion of the explanation for private browsing that links the user to our
        about privacy page.
        This string is used in felt_privacy_info_card_subtitle as the second parameter.-->
    <string name="felt_privacy_info_card_subtitle_link_text">ਮੇਰੀ ਸਰਗਰਮੀ ਨੂੰ ਭਲਾ ਕੌਣ ਵੇਖ ਸਕਦਾ ਹੈ?</string>

    <!-- Private mode shortcut "contextual feature recommendation" (CFR) -->
    <!-- Text for the Private mode shortcut CFR message for adding a private mode shortcut to open private tabs from the Home screen -->
    <string name="private_mode_cfr_message_2">ਆਪਣੀ ਅਗਲੀ ਨਿੱਜੀ ਟੈਬ ਨੂੰ ਛੂਹ ਕੇ ਚਲਾਓ।</string>
    <!-- Text for the positive button to accept adding a Private Browsing shortcut to the Home screen -->
    <string name="private_mode_cfr_pos_button_text">ਮੁੱਖ ਸਕਰੀਨ ‘ਤੇ ਜੋੜੋ</string>
    <!-- Text for the negative button to decline adding a Private Browsing shortcut to the Home screen -->
    <string name="cfr_neg_button_text">ਨਹੀਂ, ਧੰਨਵਾਦ</string>

    <!-- Open in App "contextual feature recommendation" (CFR) -->
    <!-- Text for the info message. The first parameter is the name of the application.-->
    <string name="open_in_app_cfr_info_message_2">ਤੁਸੀਂ ਐਪਾਂ ਵਿੱਚ ਲਿੰਕ ਆਪਣੇ-ਆਪ ਖੋਲ੍ਹਣ ਲਈ %1$s ਸੈਟਅੱਪ ਕਰ ਸਕਦੇ ਹੋ।</string>
    <!-- Text for the positive action button -->
    <string name="open_in_app_cfr_positive_button_text">ਸੈਟਿੰਗਾਂ ਉੱਤੇ ਜਾਓ</string>
    <!-- Text for the negative action button -->
    <string name="open_in_app_cfr_negative_button_text">ਖ਼ਾਰਜ ਕਰੋ</string>

    <!-- Total cookie protection "contextual feature recommendation" (CFR) -->
    <!-- Text for the message displayed in the contextual feature recommendation popup promoting the total cookie protection feature. -->
    <string name="tcp_cfr_message">ਸਾਡਾ ਹਾਲੇ ਤੱਕ ਦਾ ਸਭ ਤੋਂ ਜ਼ਿਆਦਾ ਮਜ਼ਬੂਤ ਪਰਦੇਦਾਰੀ ਫ਼ੀਚਰ ਅੰਤਰ-ਸਾਈਟ ਟਰੈਕਰਾਂ ਨੂੰ ਨਿਖੇੜਦਾ ਹੈ।</string>
    <!-- Text displayed that links to website containing documentation about the "Total cookie protection" feature. -->
    <string name="tcp_cfr_learn_more">ਪੂਰੀ ਕੂਕੀ ਸੁਰੱਖਿਆ ਬਾਰੇ ਜਾਣੋ</string>

    <!-- Private browsing erase action "contextual feature recommendation" (CFR) -->
    <!-- Text for the message displayed in the contextual feature recommendation popup promoting the erase private browsing feature. -->
    <string name="erase_action_cfr_message">ਤਾਜ਼ਾ ਪ੍ਰਾਈਵੇਟ ਸ਼ੈਸ਼ਨ ਸ਼ੁਰੂ ਕਰਨ ਲਈ ਇੱਥੇ ਕਲਿੱਕ ਕਰੋ। ਆਪਣੇ ਅਤੀਤ, ਕੂਕੀਜ਼ — ਹਰ ਚੀਜ਼ ਹਟਾ ਦਿਓ।</string>


    <!-- Text for the info dialog when camera permissions have been denied but user tries to access a camera feature. -->
    <string name="camera_permissions_needed_message">ਕੈਮਰੇ ਲਈ ਪਹੁੰਚ ਚਾਹੀਦੀ ਹੈ। Android ਸੈਟਿੰਗਾਂ ਉੱਤੇ ਜਾਓ, ਇਜਾਜ਼ਤਾਂ ਨੂੰ
ਛੂਹੋ ਅਤੇ ਇਜਾਜ਼ਤ ਨੂੰ ਛੂਹੋ।</string>
    <!-- Text for the positive action button to go to Android Settings to grant permissions. -->
    <string name="camera_permissions_needed_positive_button_text">ਸੈਟਿੰਗਾਂ ਉੱਤੇ ਜਾਓ</string>
    <!-- Text for the negative action button to dismiss the dialog. -->
    <string name="camera_permissions_needed_negative_button_text">ਖ਼ਾਰਜ ਕਰੋ</string>

    <!-- Text for the banner message to tell users about our auto close feature. -->
    <string name="tab_tray_close_tabs_banner_message">ਖੋਲ੍ਹੀਆਂ ਟੈਬਾਂ ਨੂੰ ਆਪਣੇ-ਆਪ ਬੰਦ ਕਰਨਾ ਨਿਯਤ ਕਰੋ, ਜੋ ਕਿ ਪਿਛਲੇ ਦਿਨ, ਹਫ਼ਤੇ ਜਾਂ ਮਹੀਨੇ ਵਿੱਚ
ਵੇਖੀਆਂ ਗਈਆਂ।</string>
    <!-- Text for the positive action button to go to Settings for auto close tabs. -->
    <string name="tab_tray_close_tabs_banner_positive_button_text">ਚੋਣਾਂ ਵੇਖੋ</string>
    <!-- Text for the negative action button to dismiss the Close Tabs Banner. -->
    <string name="tab_tray_close_tabs_banner_negative_button_text">ਖ਼ਾਰਜ ਕਰੋ</string>

    <!-- Text for the banner message to tell users about our inactive tabs feature. -->
    <string name="tab_tray_inactive_onboarding_message">ਪਿਛਲੇ ਦੋ ਹਫ਼ਤਿਆਂ ਵਿੱਚ ਤੁਹਾਡੇ ਵਲੋਂ ਨਾ ਵੇਖੀਆਂ ਟੈਬਾਂ ਨੂੰ ਇੱਥੇ ਭੇਜਿਆ ਜਾਂਦਾ ਹੈ।</string>
    <!-- Text for the action link to go to Settings for inactive tabs. -->
    <string name="tab_tray_inactive_onboarding_button_text">ਸੈਟਿੰਗਾਂ ਵਿੱਚ ਬੰਦ ਕਰੋ</string>
    <!-- Text for title for the auto-close dialog of the inactive tabs. -->
    <string name="tab_tray_inactive_auto_close_title">ਇੱਕ ਮਹੀਨੇ ਬਾਅਦ ਆਪੇ ਬੰਦ ਕਰਨਾ ਹੈ?</string>
    <!-- Text for the body for the auto-close dialog of the inactive tabs.
        The first parameter is the name of the application.-->
    <string name="tab_tray_inactive_auto_close_body_2">ਜੇ ਤੁਸੀਂ ਪਿਛਲੇ ਮਹੀਨੇ ਤੋਂ ਵੱਧ ਦੌਰਾਨ ਟੈਬਾਂ ਨਹੀਂ ਵੇਖੀਆਂ ਤਾਂ %1$s ਉਹਨਾਂ ਨੂੰ ਬੰਦ ਕਰ ਸਕਦਾ ਹੈ।</string>
    <!-- Content description for close button in the auto-close dialog of the inactive tabs. -->
    <string name="tab_tray_inactive_auto_close_button_content_description">ਬੰਦ ਕਰੋ</string>

    <!-- Text for turn on auto close tabs button in the auto-close dialog of the inactive tabs. -->
    <string name="tab_tray_inactive_turn_on_auto_close_button_2">ਆਪੇ ਬੰਦ ਕਰਨਾ ਚਾਲੂ ਕਰੋ</string>


    <!-- Home screen icons - Long press shortcuts -->
    <!-- Shortcut action to open new tab -->
    <string name="home_screen_shortcut_open_new_tab_2">ਨਵੀਂ ਟੈਬ</string>
    <!-- Shortcut action to open new private tab -->
    <string name="home_screen_shortcut_open_new_private_tab_2">ਨਵੀਂ ਨਿੱਜੀ ਟੈਬ</string>

    <!-- Shortcut action to open Passwords screen -->
    <string name="home_screen_shortcut_passwords">ਪਾਸਵਰਡ</string>
    <!-- Shortcut action to open Passwords screen -->
    <string name="home_screen_shortcut_open_password_screen" moz:removedIn="126" tools:ignore="UnusedResources">ਪਾਸਵਰਡ ਸ਼ਾਰਟਕੱਟ</string>

    <!-- Recent Tabs -->
    <!-- Header text for jumping back into the recent tab in the home screen -->
    <string name="recent_tabs_header">ਵਾਪਸ ਜਾਓ</string>
    <!-- Button text for showing all the tabs in the tabs tray -->
    <string name="recent_tabs_show_all">ਸਭ ਵੇਖੋ</string>

    <!-- Content description for the button which navigates the user to show all recent tabs in the tabs tray. -->
    <string name="recent_tabs_show_all_content_description_2">ਸਾਰੀਆਂ ਸੱਜਰੀਆਂ ਟੈਬਾਂ ਬਟਨ ਨੂੰ ਵੇਖਾਓ</string>

    <!-- Text for button in synced tab card that opens synced tabs tray -->
    <string name="recent_tabs_see_all_synced_tabs_button_text">ਸਾਰੀਆਂ ਸਿੰਕ ਕੀਤੀਆਂ ਟੈਬਾਂ ਵੇਖੋ।</string>
    <!-- Accessibility description for device icon used for recent synced tab -->
    <string name="recent_tabs_synced_device_icon_content_description">ਡਿਵਾਈਸ ਸਿੰਕ ਕੀਤਾ</string>
    <!-- Text for the dropdown menu to remove a recent synced tab from the homescreen -->
    <string name="recent_synced_tab_menu_item_remove">ਹਟਾਓ</string>
    <!-- Text for the menu button to remove a grouped highlight from the user's browsing history
         in the Recently visited section -->
    <string name="recent_tab_menu_item_remove">ਹਟਾਓ</string>

    <!-- History Metadata -->
    <!-- Header text for a section on the home screen that displays grouped highlights from the
         user's browsing history, such as topics they have researched or explored on the web -->
    <string name="history_metadata_header_2">ਹਾਲ ਦੇ ਖੋਲ੍ਹੀਆਂ ਗਈਆਂ</string>
    <!-- Text for the menu button to remove a grouped highlight from the user's browsing history
         in the Recently visited section -->
    <string name="recently_visited_menu_item_remove">ਹਟਾਓ</string>

    <!-- Content description for the button which navigates the user to show all of their history. -->
    <string name="past_explorations_show_all_content_description_2">ਸਾਰੀਆਂ ਪਿਛਲੀਆਂ ਛਾਣਬੀਣਾਂ ਨੂੰ ਵੇਖਾਓ</string>

    <!-- Browser Fragment -->
    <!-- Content description (not visible, for screen readers etc.): Navigate backward (browsing history) -->
    <string name="browser_menu_back">ਪਿੱਛੇ</string>
    <!-- Content description (not visible, for screen readers etc.): Navigate forward (browsing history) -->
    <string name="browser_menu_forward">ਅੱਗੇ</string>
    <!-- Content description (not visible, for screen readers etc.): Refresh current website -->
    <string name="browser_menu_refresh">ਤਾਜ਼ਾ ਕਰੋ</string>
    <!-- Content description (not visible, for screen readers etc.): Stop loading current website -->
    <string name="browser_menu_stop">ਰੋਕੋ</string>
    <!-- Browser menu button that opens the addon manager -->
    <string name="browser_menu_add_ons" moz:removedIn="126" tools:ignore="UnusedResources">ਐਡ-ਆਨ</string>
    <!-- Browser menu button that opens the extensions manager -->
    <string name="browser_menu_extensions">ਇਕਸਟੈਨਸ਼ਨਾਂ</string>
    <!-- Browser menu button that opens the extensions manager -->
    <string name="browser_menu_manage_extensions">ਇਕਸਟੈਨਸ਼ਨਾਂ ਦਾ ਇੰਤਜ਼ਾਮ</string>
    <!-- Browser menu button that opens AMO in a tab -->
    <string name="browser_menu_discover_more_extensions">ਹੋਰ ਇਕਸਟੈਨਸ਼ਨਾਂ ਲੱਭੋ</string>
    <!-- Browser menu button that opens account settings -->
    <string name="browser_menu_account_settings">ਖਾਤਾ ਜਾਣਕਾਰੀ</string>
    <!-- Text displayed when there are no add-ons to be shown -->
    <string name="no_add_ons" moz:removedIn="126" tools:ignore="UnusedResources">ਕੋਈ ਐਡ-ਆਨ ਨਹੀਂ ਹੈ</string>
    <!-- Browser menu button that sends a user to help articles -->
    <string name="browser_menu_help">ਮਦਦ</string>
    <!-- Browser menu button that sends a to a the what's new article -->
    <string name="browser_menu_whats_new">ਨਵਾਂ ਕੀ ਹੈ</string>
    <!-- Browser menu button that opens the settings menu -->
    <string name="browser_menu_settings">ਸੈਟਿੰਗਾਂ</string>
    <!-- Browser menu button that opens a user's library -->
    <string name="browser_menu_library">ਲਾਇਬਰੇਰੀ</string>
    <!-- Browser menu toggle that requests a desktop site -->
    <string name="browser_menu_desktop_site">ਡੈਸਕਟਾਪ ਸਾਈਟ</string>
    <!-- Browser menu button that reopens a private tab as a regular tab -->
    <string name="browser_menu_open_in_regular_tab">ਰੈਲੂਲਰ ਟੈਬ ਵਿੱਚ ਖੋਲ੍ਹੋ</string>
    <!-- Browser menu toggle that adds a shortcut to the site on the device home screen. -->
    <string name="browser_menu_add_to_homescreen">ਮੁੱਖ ਸਕਰੀਨ ‘ਤੇ ਜੋੜੋ</string>
    <!-- Browser menu toggle that adds a shortcut to the site on the device home screen. -->
    <string name="browser_menu_add_to_homescreen_2">…ਮੁੱਖ ਸਕਰੀਨ ‘ਤੇ ਜੋੜੋ</string>
    <!-- Browser menu toggle that installs a Progressive Web App shortcut to the site on the device home screen. -->
    <string name="browser_menu_install_on_homescreen" moz:removedIn="126" tools:ignore="UnusedResources">ਇੰਸਟਾਲ ਕਰੋ</string>
    <!-- Content description (not visible, for screen readers etc.) for the Resync tabs button -->
    <string name="resync_button_content_description">ਮੁੜ-ਸਿੰਕ ਕਰੋ</string>
    <!-- Browser menu button that opens the find in page menu -->
    <string name="browser_menu_find_in_page">ਸਫ਼ੇ ‘ਚ ਲੱਭੋ</string>

    <!-- Browser menu button that opens the find in page menu -->
    <string name="browser_menu_find_in_page_2">…ਸਫ਼ੇ ਵਿੱਚ ਲੱਭੋ</string>
    <!-- Browser menu button that opens the translations dialog, which has options to translate the current browser page. -->
    <string name="browser_menu_translations">ਸਫ਼ੇ ਦਾ ਉਲੱਥਾ ਕਰੋ</string>
    <!-- Browser menu button that saves the current tab to a collection -->
    <string name="browser_menu_save_to_collection">…ਭੰਡਾਰ ਵਿੱਚ ਸੰਭਾਲੋ</string>
    <!-- Browser menu button that saves the current tab to a collection -->
    <string name="browser_menu_save_to_collection_2">ਭੰਡਾਰ ‘ਚ ਸੰਭਾਲੋ</string>
    <!-- Browser menu button that open a share menu to share the current site -->
    <string name="browser_menu_share">ਸਾਂਝਾ ਕਰੋ</string>
    <!-- Browser menu button that open a share menu to share the current site -->
    <string name="browser_menu_share_2">…ਸਾਂਝਾ ਕਰੋ</string>
    <!-- Browser menu button shown in custom tabs that opens the current tab in Fenix
        The first parameter is the name of the app defined in app_name (for example: Fenix) -->
    <string name="browser_menu_open_in_fenix">%1$s ‘ਚ ਖੋਲ੍ਹੋ</string>
    <!-- Browser menu text shown in custom tabs to indicate this is a Fenix tab
        The first parameter is the name of the app defined in app_name (for example: Fenix) -->
    <string name="browser_menu_powered_by">%1$s ਦੀ ਤਾਕਤ ਨਾਲ ਚੱਲ ਰਿਹਾ</string>

    <!-- Browser menu text shown in custom tabs to indicate this is a Fenix tab
        The first parameter is the name of the app defined in app_name (for example: Fenix) -->
    <string name="browser_menu_powered_by2">%1$s ਦੀ ਤਾਕਤ ਨਾਲ ਚੱਲ ਰਿਹਾ</string>
    <!-- Browser menu button to put the current page in reader mode -->
    <string name="browser_menu_read">ਪੜ੍ਹਾਕੂ ਝਲਕ</string>
    <!-- Browser menu button content description to close reader mode and return the user to the regular browser -->
    <string name="browser_menu_read_close">ਪੜ੍ਹਨ ਝਲਕ ਬੰਦ ਕਰੋ</string>
    <!-- Browser menu button to open the current page in an external app -->
    <string name="browser_menu_open_app_link">ਐਪ ਵਿੱਚ ਖੋਲ੍ਹੋ</string>

    <!-- Browser menu button to show reader view appearance controls e.g. the used font type and size -->
    <string name="browser_menu_customize_reader_view">ਪੜ੍ਹਨ ਝਲਕ ਨੂੰ ਕਸਟਮਾਈਜ਼ ਕਰੋ</string>
    <!-- Browser menu label for adding a bookmark -->
    <string name="browser_menu_add">ਜੋੜੋ</string>
    <!-- Browser menu label for editing a bookmark -->
    <string name="browser_menu_edit">ਸੋਧੋ</string>

    <!-- Button shown on the home page that opens the Customize home settings -->
    <string name="browser_menu_customize_home_1">ਮੁੱਖ-ਸਫ਼ੇ ਨੂੰ ਕਸਟਮਾਈਜ਼ ਕਰੋ</string>

    <!-- Browser menu label to sign in to sync on the device using Mozilla accounts -->
    <string name="browser_menu_sign_in">ਸਾਈਨ ਇਨ</string>
    <!-- Browser menu caption label for the "Sign in" browser menu item described in `browser_menu_sign_in` -->
    <string name="browser_menu_sign_in_caption">ਪਾਸਵਰਡ, ਟੈਬਾਂ ਤੇ ਹੋਰਾਂ ਨੂੰ ਸਿੰਕ ਕਰੋ</string>

    <!-- Browser menu label to sign back in to sync on the device when the user's account needs to be reauthenticated -->
    <string name="browser_menu_sign_back_in_to_sync">ਸਿੰਕ ਕਰਨ ਲਈ ਵਾਪਸ ਸਾਈਨ ਇਨ ਕਰੋ</string>
    <!-- Browser menu caption label for the "Sign back in to sync" browser menu item described in `browser_menu_sign_back_in_to_sync` when there is an error in syncing -->
    <string name="browser_menu_syncing_paused_caption">ਸਿੰਕ ਨੂੰ ਰੋਕਿਆ ਗਿਆ ਹੈ</string>
    <!-- Browser menu label that creates a private tab -->
    <string name="browser_menu_new_private_tab">ਨਵੀਂ ਪ੍ਰਾਈਵੇਟ ਟੈਬ</string>
    <!-- Browser menu label that navigates to the Password screen -->
    <string name="browser_menu_passwords">ਪਾਸਵਰਡ</string>

    <!-- Browser menu label that navigates to the SUMO page for the Firefox for Android release notes.
         The first parameter is the name of the app defined in app_name (for example: Fenix)-->
    <string name="browser_menu_new_in_firefox">%1$s ਵਿੱਚ ਨਵਾਂ</string>

    <!-- Browser menu label that toggles the request for the desktop site of the currently visited page -->
    <string name="browser_menu_switch_to_desktop_site">ਡੈਸਕਟਾਪ ਸਾਈਟ ਲਈ ਬਦਲੋ</string>
    <!-- Browser menu label that navigates to the page tools sub-menu -->
    <string name="browser_menu_tools">ਟੂਲ</string>
    <!-- Browser menu label that navigates to the save sub-menu, which contains various save related menu items such as
         bookmarking a page, saving to collection, shortcut or as a PDF, and adding to home screen -->
    <string name="browser_menu_save">ਸੰਭਾਲੋ</string>
<<<<<<< HEAD
=======

    <!-- Browser menu label that bookmarks the currently visited page -->
    <string name="browser_menu_bookmark_this_page">ਇਹ ਸਫ਼ੇ ਨੂੰ ਬੁੱਕਮਾਰਕ ਕਰੋ</string>
    <!-- Browser menu label that navigates to the edit bookmark screen for the current bookmarked page -->
    <string name="browser_menu_edit_bookmark">ਬੁੱਕਮਾਰਕ ਨੂੰ ਸੋਧੋ</string>
    <!-- Browser menu label that the saves the currently visited page as a PDF -->
    <string name="browser_menu_save_as_pdf">…PDF ਵਜੋਂ ਸੰਭਾਲੋ</string>
    <!-- Browser menu label for turning ON reader view of the current visited page -->
    <string name="browser_menu_turn_on_reader_view">ਪੜ੍ਹਨ ਝਲਕ ਨੂੰ ਚਾਲੂ ਕਰੋ</string>
    <!-- Browser menu label for turning OFF reader view of the current visited page -->
    <string name="browser_menu_turn_off_reader_view">ਪੜ੍ਹਨ ਝਲਕ ਨੂੰ ਬੰਦ ਕਰੋ</string>
    <!-- Browser menu label for navigating to the translation feature, which provides language translation options the current visited page -->
    <string name="browser_menu_translate_page">…ਸਫ਼ੇ ਦਾ ਉਲੱਥਾ ਕਰੋ</string>

    <!-- Browser menu label that is displayed when the current page has been translated by the translation feature.
         The first parameter is the name of the language that page was translated to (e.g. English). -->
    <string name="browser_menu_translated_to">%1$s ਵਿੱਚ ਉਲੱਥਾ ਕੀਤਾ</string>
    <!-- Browser menu label for the print feature -->
    <string name="browser_menu_print">…ਪਰਿੰਟ ਕਰੋ</string>
>>>>>>> 7fda8002

    <!-- Extensions management fragment -->
    <!-- Text displayed when there are no extensions to be shown -->
    <string name="extensions_management_no_extensions">ਇੱਥੇ ਕੋਈ ਇਕਸਟੈਨਸ਼ਨ ਨਹੀਂ ਹੈ</string>

    <!-- Browser Toolbar -->
    <!-- Content description for the Home screen button on the browser toolbar -->
    <string name="browser_toolbar_home">ਮੁੱਖ ਸਕਰੀਨ</string>

    <!-- Content description (not visible, for screen readers etc.): Erase button: Erase the browsing
         history and go back to the home screen. -->
    <string name="browser_toolbar_erase">ਬਰਾਊਜ਼ ਕਰਨ ਦਾ ਅਤੀਤ ਮਿਟਾਓ</string>
    <!-- Content description for the translate page toolbar button that opens the translations dialog when no translation has occurred. -->
    <string name="browser_toolbar_translate">ਸਫ਼ੇ ਦਾ ਉਲੱਥਾ ਕਰੋ</string>

    <!-- Content description (not visible, for screen readers etc.) for the translate page toolbar button that opens the translations dialog when the page is translated successfully.
         The first parameter is the name of the language that is displayed in the original page. (For example: English)
         The second parameter is the name of the language which the page was translated to. (For example: French) -->
    <string name="browser_toolbar_translated_successfully">ਸਫ਼ੇ ਦਾ %1$s ਤੋਂ %2$s ਵਿੱਚ ਅਨੁਵਾਦ ਕੀਤਾ।</string>

    <!-- Locale Settings Fragment -->
    <!-- Content description for tick mark on selected language -->
    <string name="a11y_selected_locale_content_description">ਚੁਣੀ ਹੋਈ ਬੋਲੀ</string>
    <!-- Text for default locale item -->
    <string name="default_locale_text">ਡਿਵਾਈਸ ਦੀ ਬੋਲੀ ਮੁਤਾਬਕ ਚੱਲੋ</string>
    <!-- Placeholder text shown in the search bar before a user enters text -->
    <string name="locale_search_hint">ਖੋਜ ਬੋਲੀ</string>

    <!-- Search Fragment -->
    <!-- Button in the search view that lets a user search by scanning a QR code -->
    <string name="search_scan_button">ਸਕੈਨ ਕਰੋ</string>
    <!-- Button in the search view when shortcuts are displayed that takes a user to the search engine settings -->
    <string name="search_shortcuts_engine_settings">ਖੋਜ ਇੰਜਣ ਸੈਟਿੰਗਾਂ</string>
    <!-- Button in the search view that lets a user navigate to the site in their clipboard -->
    <string name="awesomebar_clipboard_title">ਕਲਿੱਪਬੋਰਡ ਤੋਂ ਲਿੰਕ ਭਰੋ</string>

    <!-- Button in the search suggestions onboarding that allows search suggestions in private sessions -->
    <string name="search_suggestions_onboarding_allow_button">ਮਨਜ਼ੂਰ</string>
    <!-- Button in the search suggestions onboarding that does not allow search suggestions in private sessions -->
    <string name="search_suggestions_onboarding_do_not_allow_button">ਇਜਾਜ਼ਤ ਨਾ ਦਿਓ</string>
    <!-- Search suggestion onboarding hint title text -->
    <string name="search_suggestions_onboarding_title">ਨਿੱਜੀ ਸ਼ੈਸ਼ਨਾਂ ਵਿੱਚ ਖੋਜ ਸੁਝਾਆਵਾਂ ਦੀ ਇਜਾਜ਼ਤ ਦੇਣੀ ਹੈ?</string>
    <!-- Search suggestion onboarding hint description text, first parameter is the name of the app defined in app_name (for example: Fenix)-->
    <string name="search_suggestions_onboarding_text">ਤੁਹਾਡੇ ਵਲੋਂ ਸਿਰਨਾਵਾਂ ਪੱਟੀ ਵਿੱਚ ਲਿਖੀ ਹਰ ਚੀਜ਼ ਨੂੰ %s ਤੁਹਾਡੇ ਮੂਲ ਖੋਜ ਇੰਜਣ ਨਾਲ ਸਾਂਝਾ ਕਰੇਗਾ।</string>

    <!-- Search engine suggestion title text. The first parameter is the name of the suggested engine-->
    <string name="search_engine_suggestions_title">%s ਖੋਜ</string>
    <!-- Search engine suggestion description text -->
    <string name="search_engine_suggestions_description">ਸਿਰਨਾਵਾਂ ਪੱਟੀ ਵਿੱਚੋਂ ਸਿ਼ੱਧਾ ਖੋਜੋ</string>

    <!-- Menu option in the search selector menu to open the search settings -->
    <string name="search_settings_menu_item">ਖੋਜ ਸੈਟਿੰਗਾਂ</string>

    <!-- Header text for the search selector menu -->
    <string name="search_header_menu_item_2">ਇਸ ਵਾਰ ਇਸ ਵਿੱਚ ਖੋਜੋ:</string>

    <!-- Content description (not visible, for screen readers etc.): Search engine icon. The first parameter is the search engine name (for example: DuckDuckGo). -->
    <string name="search_engine_icon_content_description" tools:ignore="UnusedResources">%s ਖੋਜ ਇੰਜਣ</string>

    <!-- Home onboarding -->
    <!-- Onboarding home screen popup dialog, shown on top of the Jump back in section. -->
    <string name="onboarding_home_screen_jump_back_contextual_hint_2">ਤੁਹਾਡੇ ਆਪਣੇ ਬਣਾਏ ਮੁੱਖ-ਸਫ਼ੇ ਨੂੰ ਸਮਝੋ। ਸੱਜਰੀਆਂ ਟੈਬਾਂ, ਬੁੱਕਮਾਰਕ ਅਤੇ ਖੋਜ ਨਤੀਜੇ ਇੱਥੇ ਦਿਖਾਈ ਦੇਣਗੇ।</string>
    <!-- Home onboarding dialog welcome screen title text. -->
    <string name="onboarding_home_welcome_title_2">ਵੱਧ ਨਿੱਜੀ ਇੰਟਰਨੈੱਟ ਲਈ ਜੀ ਆਇਆਂ ਨੂੰ</string>
    <!-- Home onboarding dialog welcome screen description text. -->
    <string name="onboarding_home_welcome_description">ਵੱਧ ਰੰਗ। ਵੱਧ ਪਰਦੇਦਾਰੀ। ਫਾਇਦੇ ਨਾਲੋਂ ਲੋਕਾਂ ਨੂੰ ਪਹਿਲ ਦੇਣ ਦਾ ਉਹੀ ਵਾਅਦਾ।</string>
    <!-- Home onboarding dialog sign into sync screen title text. -->
    <string name="onboarding_home_sync_title_3">ਸਕਰੀਨਾਂ ਵਿਚਾਲੇ ਬਦਲਣਾ ਪਹਿਲਾਂ ਤੋਂ ਵੱਧ ਸੌਖਾਲਾ ਹੋਇਆ</string>
    <!-- Home onboarding dialog sign into sync screen description text. -->
    <string name="onboarding_home_sync_description">ਹੋਰ ਡਿਵਾਈਸਾਂ ਤੋਂ ਜਿੱਥੇ ਤੁਸੀਂ ਟੈਬਾਂ ਨੂੰ ਛੱਡਿਆ ਹੈ, ਉਥੋਂ ਹੀ ਹੁਣ ਆਪਣੀ ਮੁੱਖ ਸਕਰੀਨ ਤੋਂ ਲਵੋ।</string>
    <!-- Text for the button to continue the onboarding on the home onboarding dialog. -->
    <string name="onboarding_home_get_started_button">ਸ਼ੁਰੂ ਕਰੀਏ</string>
    <!-- Text for the button to navigate to the sync sign in screen on the home onboarding dialog. -->
    <string name="onboarding_home_sign_in_button">ਸਾਇਨ ਇਨ</string>
    <!-- Text for the button to skip the onboarding on the home onboarding dialog. -->
    <string name="onboarding_home_skip_button">ਛੱਡੋ</string>

    <!-- Onboarding home screen sync popup dialog message, shown on top of Recent Synced Tabs in the Jump back in section. -->
    <string name="sync_cfr_message">ਤੁਹਾਡੀਆਂ ਟੈਬਾਂ ਸਿੰਕ ਹੋ ਰਹੀਆਂ ਹਨ! ਆਪਣੇ ਹੋਰ ਡਿਵਾਈਸ ਉੱਤੇ ਜਿੱਥੇ ਤੁਸੀਂ ਛੱਡੋ, ਉਥੋਂ ਹੀ ਤੁਸੀਂ ਹੀ ਸ਼ੁਰੂ ਕਰੋ।</string>

    <!-- Content description (not visible, for screen readers etc.): Close button for the home onboarding dialog -->
    <string name="onboarding_home_content_description_close_button">ਬੰਦ ਕਰੋ</string>

    <!-- Notification pre-permission dialog -->
    <!-- Enable notification pre permission dialog title
        The first parameter is the name of the app defined in app_name (for example: Fenix) -->
    <string name="onboarding_home_enable_notifications_title" moz:removedIn="124" tools:ignore="UnusedResources">ਨੋਟੀਫ਼ਿਕੇਸ਼ਨ ਤੁਹਾਨੂੰ %s ਨਾਲ ਹੋਰ ਕਰਨ ਦੀ ਮਦਦ ਕਰਦੇ ਹਨ</string>
    <!-- Enable notification pre permission dialog description with rationale
        The first parameter is the name of the app defined in app_name (for example: Fenix) -->
    <string name="onboarding_home_enable_notifications_description" moz:removedIn="124" tools:ignore="UnusedResources">ਡਿਵਾਈਸਾਂ ਵਿਚਾਲੇ ਆਪਣੀਆਂ ਟੈਬਾਂ ਨੂੰ ਸਿੰਕ ਕਰੋ, ਡਾਊਨਲੋਡ ਦਾ ਇੰਤਜ਼ਾਮ ਕਰੋ, %s ਦੀ ਪਰਦੇਦਾਰੀ ਸੁਰੱਖਿਆ ਦਾ ਪੂਰਾ ਫ਼ਾਇਦਾ ਲੈਣ ਲਈ ਗੁਰ ਲਵੋ ਅਤੇ ਹੋਰ</string>
    <!-- Text for the button to request notification permission on the device -->
    <string name="onboarding_home_enable_notifications_positive_button" moz:removedIn="124" tools:ignore="UnusedResources">ਜਾਰੀ ਰੱਖੋ</string>
    <!-- Text for the button to not request notification permission on the device and dismiss the dialog -->
    <string name="onboarding_home_enable_notifications_negative_button" moz:removedIn="124" tools:ignore="UnusedResources">ਹੁਣੇ ਨਹੀਂ</string>

    <!-- Juno first user onboarding flow experiment, strings are marked unused as they are only referenced by Nimbus experiments. -->
    <!-- Description for learning more about our privacy notice. -->
    <string name="juno_onboarding_privacy_notice_text">Firefox ਪਰਦੇਦਾਰੀ ਸੂਚਨਾ</string>
    <!-- Title for set firefox as default browser screen used by Nimbus experiments. -->
    <string name="juno_onboarding_default_browser_title_nimbus_2">ਅਸੀਂ ਤੁਹਾਨੂੰ ਸੁਰੱਖਿਅਤ ਰੱਖਣਾ ਚਾਹੁੰਦੇ ਹਾਂ</string>
    <!-- Title for set firefox as default browser screen used by Nimbus experiments.
        Note: The word "Firefox" should NOT be translated -->
    <string name="juno_onboarding_default_browser_title_nimbus_3" tools:ignore="UnusedResources">ਪਤਾ ਕਰੋ ਕਿ ਲੱਖਾਂ Firefox ਨੂੰ ਪਸੰਦ ਕਿਉਂ ਕਰਦੇ ਹਨ</string>
    <!-- Title for set firefox as default browser screen used by Nimbus experiments. -->
    <string name="juno_onboarding_default_browser_title_nimbus_4" tools:ignore="UnusedResources">ਹੋਰ ਚੋਣਾਂ ਨਾਲ ਸੁਰੱਖਿਅਤ ਬਰਾਊਜ਼ ਕਰਨਾ</string>
    <!-- Description for set firefox as default browser screen used by Nimbus experiments. -->
    <string name="juno_onboarding_default_browser_description_nimbus_3">ਕੰਪਨੀਆਂ ਨੂੰ ਚੋਰੀ ਚੋਰੀ ਵੈੱਬ ਉੱਤੇ ਤੁਹਾਡਾ ਪਿੱਛਾ ਕਰਨ ਤੋਂ ਸਾਡਾ ਗ਼ੈਰ-ਫਾਇਦਾ ਸਮਰੱਥ ਬਰਾਊਜ਼ਰ ਆਪਣੇ-ਆਪ ਹੀ ਰੋਕਦਾ ਹੈ।</string>
    <!-- Description for set firefox as default browser screen used by Nimbus experiments. -->
    <string name="juno_onboarding_default_browser_description_nimbus_4" tools:ignore="UnusedResources">10 ਕਰੋੜ ਤੋਂ ਵੱਧ ਲੋਕ ਨੇ ਆਪਣੀ ਪਰਦੇਦਾਰੀ ਦੀ ਸੁਰੱਖਿਆ ਲਈ ਉਸ ਬਰਾਊਜ਼ਰ ਦੀ ਚੋਣ ਕੀਤੀ ਹੈ, ਜਿਸ ਦਾ ਮਕਸਦ ਕੋਈ ਫਾਇਦਾ ਨਹੀਂ ਹੈ।</string>
    <!-- Description for set firefox as default browser screen used by Nimbus experiments. -->
    <string name="juno_onboarding_default_browser_description_nimbus_5" tools:ignore="UnusedResources">ਜਾਣੇ-ਪਛਾਣੇ ਟਰੈਕਰ? ਆਪਣੇ ਆਪ ਪਾਬੰਦੀ ਲਾਈ। ਇਕਸਟੈਨਸ਼ਨ? 700 ਤੋਂ ਵੱਧ ਅਜ਼ਮਾਉਣ ਲਈ। PDF? ਸਾਡੇ ਬਿਲਟ-ਇਨ ਰੀਡਰ ਨਾਲ ਉਹਨਾਂ ਨੂੰ ਵਰਤਣਾ ਸੌਖਾ।</string>
    <!-- Description for set firefox as default browser screen used by Nimbus experiments. -->
    <string name="juno_onboarding_default_browser_description_nimbus_2" moz:RemovedIn="124" tools:ignore="UnusedResources">ਸਾਡਾ ਗ਼ੈਰ-ਮੁਨਾਫ਼ਾ ਸਮਰੱਥ ਬਰਾਊਜ਼ਰ ਕੰਪਨੀਆਂ ਨੂੰ ਵੈੱਬ ਉੱਤੇ ਚੋਰੀ ਛਿਪੇ ਪਿੱਛਾ ਕਰਨ ਤੋਂ ਰੋਕਣ ਲਈ ਮਦਦ ਕਰਦਾ ਹੈ।\n\nਸਾਡੇ ਪਰਦੇਦਾਰੀ ਨੋਟਿਸ ਬਾਰੇ ਹੋਰ ਸਿੱਖੋ।</string>
    <!-- Text for the link to the privacy notice webpage for set as firefox default browser screen.
    This is part of the string with the key "juno_onboarding_default_browser_description". -->
    <string name="juno_onboarding_default_browser_description_link_text" moz:RemovedIn="124" tools:ignore="UnusedResources">ਪਰਦੇਦਾਰੀ ਸੂਚਨਾ</string>
    <!-- Text for the button to set firefox as default browser on the device -->
    <string name="juno_onboarding_default_browser_positive_button" tools:ignore="UnusedResources">ਮੂਲ ਬਰਾਊਜ਼ਰ ਬਣਾਓ</string>
    <!-- Text for the button dismiss the screen and move on with the flow -->
    <string name="juno_onboarding_default_browser_negative_button" tools:ignore="UnusedResources">ਹੁਣੇ ਨਹੀਂ</string>
    <!-- Title for sign in to sync screen. -->
    <string name="juno_onboarding_sign_in_title_2">ਜਦੋਂ ਤੁਸੀਂ ਡਿਵਾਈਸਾਂ ਵਿਚਾਲੇ ਤਬਾਦਲਾ ਕਰੋ ਤਾਂ ਇੰਕ੍ਰਿਪਟ ਰਹੋ</string>
    <!-- Description for sign in to sync screen. Nimbus experiments do not support string placeholders.
     Note: The word "Firefox" should NOT be translated -->
    <string name="juno_onboarding_sign_in_description_2">ਜਦੋਂ ਤੁਸੀਂ ਸਾਈਨ ਇਨ ਅਤੇ ਸਿੰਕ ਕਰਦੇ ਹੋ ਤਾਂ ਤੁਸੀਂ ਵੱਧ ਸੁਰੱਖਿਅਤ ਹੁੰਦੇ ਹੋ। Firefox ਤੁਹਾਡੇ ਪਾਸਵਰਡਾਂ, ਬੁੱਕਮਾਰਕਾਂ ਤੇ ਹੋਰਾਂ ਨੂੰ ਇੰਕ੍ਰਿਪਟ ਕਰਦਾ ਹੈ।</string>
    <!-- Text for the button to sign in to sync on the device -->
    <string name="juno_onboarding_sign_in_positive_button" tools:ignore="UnusedResources">ਸਾਈਨ ਇਨ</string>
    <!-- Text for the button dismiss the screen and move on with the flow -->
    <string name="juno_onboarding_sign_in_negative_button" tools:ignore="UnusedResources">ਹੁਣੇ ਨਹੀਂ</string>

    <!-- Title for enable notification permission screen used by Nimbus experiments. Nimbus experiments do not support string placeholders.
        Note: The word "Firefox" should NOT be translated -->
    <string name="juno_onboarding_enable_notifications_title_nimbus_2">ਨੋਟੀਫ਼ਿਕੇਸ਼ਨ Firefox ਨਾਲ ਤੁਹਾਨੂੰ ਸੁਰੱਖਿਅਤ ਰਹਿਣ ਲਈ ਮਦਦ ਕਰਦੇ ਹਨ</string>
    <!-- Description for enable notification permission screen used by Nimbus experiments. Nimbus experiments do not support string placeholders.
       Note: The word "Firefox" should NOT be translated -->
    <string name="juno_onboarding_enable_notifications_description_nimbus_2">ਟੈਬਾਂ ਨੂੰ ਸੁਰੱਖਿਅਤ ਰੂਪ ਵਿੱਚ ਆਪਣੇ ਡਿਵਾਈਸਾਂ ਉੱਤੇ ਭੇਜੋ ਅਤੇ Firefox ਵਿੱਚ ਹੋਰ ਪਰਦੇਦਾਰੀ ਫ਼ੀਚਰ ਬਾਰੇ ਜਾਣੋ।</string>
    <!-- Text for the button to request notification permission on the device -->
    <string name="juno_onboarding_enable_notifications_positive_button" tools:ignore="UnusedResources">ਸੂਚਨਾਵਾਂ ਚਾਲੂ ਕਰੋ</string>
    <!-- Text for the button dismiss the screen and move on with the flow -->
    <string name="juno_onboarding_enable_notifications_negative_button" tools:ignore="UnusedResources">ਹੁਣੇ ਨਹੀਂ</string>

    <!-- Title for add search widget screen used by Nimbus experiments. Nimbus experiments do not support string placeholders.
        Note: The word "Firefox" should NOT be translated -->
    <string name="juno_onboarding_add_search_widget_title" tools:ignore="UnusedResources">Firefox ਖੋਜ ਵਿਜੈਟ ਅਜ਼ਮਾਓ</string>
    <!-- Description for add search widget screen used by Nimbus experiments. Nimbus experiments do not support string placeholders.
        Note: The word "Firefox" should NOT be translated -->
    <string name="juno_onboarding_add_search_widget_description" tools:ignore="UnusedResources">ਤੁਹਾਡੀ ਮੁੱਖ ਸਕਰੀਨ ਉੱਤੇ Firefox ਨਾਲ ਤੁਸੀਂ ਪਰਾਈਵੇਸੀ ਅਧਾਰਿਤ ਬਰਾਊਜ਼ਰ ਨੂੰ ਸੌਖੀ ਤਰ੍ਹਾਂ ਵਰਤ ਸਕਦੇ ਹੋ, ਜੋ ਕਿ ਅੰਤਰ-ਸਾਈਟ ਟਰੈਕਰਾਂ ਉੱਤੇ ਪਾਬੰਦੀ ਲਾਉਂਦਾ ਹੈ।</string>
    <!-- Text for the button to add search widget on the device used by Nimbus experiments. Nimbus experiments do not support string placeholders.
        Note: The word "Firefox" should NOT be translated -->
    <string name="juno_onboarding_add_search_widget_positive_button" tools:ignore="UnusedResources">Firefox ਵਿਜੈਟ ਜੋੜੋ</string>
    <!-- Text for the button to dismiss the screen and move on with the flow -->
    <string name="juno_onboarding_add_search_widget_negative_button" tools:ignore="UnusedResources">ਹੁਣੇ ਨਹੀਂ</string>

    <!-- Search Widget -->
    <!-- Content description for searching with a widget. The first parameter is the name of the application.-->
    <string name="search_widget_content_description_2">ਨਵੀਂ %1$s ਟੈਬ ਖੋਲ੍ਹੋ</string>
    <!-- Text preview for smaller sized widgets -->
    <string name="search_widget_text_short">ਖੋਜੋ</string>
    <!-- Text preview for larger sized widgets -->
    <string name="search_widget_text_long">ਵੈੱਬ ‘ਤੇ ਖੋਜੋ</string>

    <!-- Content description (not visible, for screen readers etc.): Voice search -->
    <string name="search_widget_voice">ਆਵਾਜ਼ ਰਾਹੀਂ ਖੋਜੋ</string>

    <!-- Preferences -->
    <!-- Title for the settings page-->
    <string name="settings">ਸੈਟਿੰਗਾਂ</string>
    <!-- Preference category for general settings -->
    <string name="preferences_category_general">ਆਮ</string>
    <!-- Preference category for all links about Fenix -->
    <string name="preferences_category_about">ਇਸ ਬਾਰੇ</string>
    <!-- Preference category for settings related to changing the default search engine -->
    <string name="preferences_category_select_default_search_engine">ਇੱਕ ਚੁਣੋ</string>
    <!-- Preference for settings related to managing search shortcuts for the quick search menu -->
    <string name="preferences_manage_search_shortcuts_2">ਬਦਲਵੇਂ ਖੋਜ ਇੰਜਣਾਂ ਦਾ ਇੰਤਜ਼ਾਮ ਕਰੋ</string>
    <!-- Summary for preference for settings related to managing search shortcuts for the quick search menu -->
    <string name="preferences_manage_search_shortcuts_summary">ਖੋਜ ਮੇਨੂ ਵਿੱਚ ਦਿਸਣ ਵਾਲੇ ਇੰਜਣਾਂ ਨੂੰ ਸੋਧੋ</string>
    <!-- Preference category for settings related to managing search shortcuts for the quick search menu -->
    <string name="preferences_category_engines_in_search_menu">ਖੋਜ ਮੇਨੂ ਵਿੱਚ ਦਿਸਣ ਵਾਲੇ ਇੰਜਣ</string>
    <!-- Preference for settings related to changing the default search engine -->
    <string name="preferences_default_search_engine">ਮੂਲ ਖੋਜ ਇੰਜਣ</string>
    <!-- Preference for settings related to Search -->
    <string name="preferences_search">ਖੋਜੋ</string>
    <!-- Preference for settings related to Search engines -->
    <string name="preferences_search_engines">ਖੋਜ ਇੰਜਣ</string>
    <!-- Preference for settings related to Search engines suggestions-->
    <string name="preferences_search_engines_suggestions">ਖੋਜ ਇੰਜਣਾਂ ਤੋਂ ਸੁਝਾਅ</string>
    <!-- Preference Category for settings related to Search address bar -->
    <string name="preferences_settings_address_bar">ਸਿਰਨਾਵਾਂ ਪੱਟੀ ਲਈ ਪਸੰਦਾਂ</string>
    <!-- Preference Category for settings to Firefox Suggest -->
    <string name="preference_search_address_bar_fx_suggest">ਸਿਰਨਾਵਾਂ ਪੱਟੀ - Firefox ਸੁਝਾਅ</string>
    <!-- Preference link to Learn more about Firefox Suggest -->
    <string name="preference_search_learn_about_fx_suggest">Firefox ਸੁਝਾਅ ਬਾਰੇ ਹੋਰ ਜਾਣੋ</string>
    <!-- Preference link to rating Fenix on the Play Store -->
    <string name="preferences_rate">ਗੂਗਲ ਪਲੇਅ ‘ਤੇ ਦਰਜਾ ਦਿਓ</string>
    <!-- Preference linking to about page for Fenix
        The first parameter is the name of the app defined in app_name (for example: Fenix) -->
    <string name="preferences_about">%1$s ਬਾਰੇ</string>
    <!-- Preference for settings related to changing the default browser -->
    <string name="preferences_set_as_default_browser">ਮੂਲ ਬਰਾਊਜ਼ਰ ਵਜੋਂ ਨਿਯਤ ਕਰੋ</string>
    <!-- Preference category for advanced settings -->
    <string name="preferences_category_advanced">ਤਕਨੀਕੀ</string>
    <!-- Preference category for privacy and security settings -->
    <string name="preferences_category_privacy_security">ਪਰਦੇਦਾਰੀ ਤੇ ਸੁਰੱਖਿਆ</string>
    <!-- Preference for advanced site permissions -->
    <string name="preferences_site_permissions">ਸਾਈਟ ਇਜਾਜ਼ਤਾਂ</string>
    <!-- Preference for private browsing options -->
    <string name="preferences_private_browsing_options">ਨਿੱਜੀ ਬਰਾਊਜ਼ਿੰਗ</string>
    <!-- Preference for opening links in a private tab-->
    <string name="preferences_open_links_in_a_private_tab">ਲਿੰਕ ਨਿੱਜੀ ਟੈਬ ਵਿੱਚ ਖੋਲ੍ਹੋ</string>
    <!-- Preference for allowing screenshots to be taken while in a private tab-->
    <string name="preferences_allow_screenshots_in_private_mode">ਨਿੱਜੀ ਬ੍ਰਾਊਜ਼ਿੰਗ ਵਿੱਚ ਸਕਰੀਨਸ਼ਾਟ ਮਨਜ਼ੂਰ ਕਰੋ</string>
    <!-- Will inform the user of the risk of activating Allow screenshots in private browsing option -->
    <string name="preferences_screenshots_in_private_mode_disclaimer">ਜੇ ਇਜਾਜ਼ਤ ਦਿੱਤੀ ਤਾਂ ਨਿੱਜੀ ਟੈਬਾਂ ਉਦੋਂ ਵੀ ਦਿਖਾਈ ਦੇਣਗੀਆਂ, ਜਦੋਂ ਕਈ ਐਪਾਂ ਖੁੱਲ੍ਹੀਆਂ ਹੁੰਦੀਆਂ ਹਨ</string>
    <!-- Preference for adding private browsing shortcut -->
    <string name="preferences_add_private_browsing_shortcut">ਨਿੱਜੀ ਬਰਾਊਜ਼ਿੰਗ ਸ਼ਾਰਟਕੱਟ ਜੋੜੋ</string>
    <!-- Preference for enabling "HTTPS-Only" mode -->
    <string name="preferences_https_only_title">ਸਿਰਫ਼-HTTPS ਢੰਗ</string>

    <!-- Label for cookie banner section in quick settings panel. -->
    <string name="cookie_banner_blocker">ਕੂਕੀ ਬੈਨਰ ਰੋਕੂ</string>
    <!-- Preference for removing cookie/consent banners from sites automatically in private mode. See reduce_cookie_banner_summary for additional context. -->
    <string name="preferences_cookie_banner_reduction_private_mode">ਪ੍ਰਾਈਵੇਟ ਬਰਾਊਜ਼ਿੰਗ ਵਿੱਚ ਕੂਕੀ ਬੈਨਰ ਰੋਕੂ</string>

    <!-- Text for indicating cookie banner handling is off this site, this is shown as part of the protections panel with the tracking protection toggle -->
    <string name="reduce_cookie_banner_off_for_site">ਇਸ ਸਾਈਟ ਲਈ ਬੰਦ</string>
    <!-- Text for cancel button indicating that cookie banner reduction is not supported for the current site, this is shown as part of the cookie banner details view. -->
    <string name="cookie_banner_handling_details_site_is_not_supported_cancel_button">ਰੱਦ ਕਰੋ</string>
    <!-- Text for request support button indicating that cookie banner reduction is not supported for the current site, this is shown as part of the cookie banner details view. -->
    <string name="cookie_banner_handling_details_site_is_not_supported_request_support_button_2">ਬੇਨਤੀ ਭੇਜੀ</string>
    <!-- Text for title indicating that cookie banner reduction is not supported for the current site, this is shown as part of the cookie banner details view. -->
    <string name="cookie_banner_handling_details_site_is_not_supported_title_2">ਇਸ ਸਾਈਟ ਲਈ ਸਹਾਇਤਾ ਦੀ ਬੇਨਤੀ ਕਰਨੀ ਹੈ?</string>
    <!-- Label for the snackBar, after the user reports with success a website where cookie banner reducer did not work -->
    <string name="cookie_banner_handling_report_site_snack_bar_text_2">ਬੇਨਤੀ ਭੇਜੀ ਗਈ</string>
    <!-- Text for indicating cookie banner handling is on this site, this is shown as part of the protections panel with the tracking protection toggle -->
    <string name="reduce_cookie_banner_on_for_site">ਇਸ ਸਾਈਟ ਲਈ ਚਾਲੂ</string>

    <!-- Text for indicating that a request for unsupported site was sent to Nimbus (it's a Mozilla library for experiments), this is shown as part of the protections panel with the tracking protection toggle -->
    <string name="reduce_cookie_banner_unsupported_site_request_submitted_2">ਸਹਾਇਤਾ ਬੇਨਤੀ ਭੇਜੀ</string>
    <!-- Text for indicating cookie banner handling is currently not supported for this site, this is shown as part of the protections panel with the tracking protection toggle -->
    <string name="reduce_cookie_banner_unsupported_site">ਸਾਈਟ ਇਸ ਵੇਲੇ ਸਹਾਇਕ ਨਹੀਂ ਹੈ</string>
    <!-- Title text for a detail explanation indicating cookie banner handling is on this site, this is shown as part of the cookie banner panel in the toolbar. The first parameter is a shortened URL of the current site-->
    <string name="reduce_cookie_banner_details_panel_title_on_for_site_1">ਕੀ %1$s ਲਈ ਕੂਕੀ ਬੈਨਰ ਰੋਕੂ ਚਾਲੂ ਕਰਨਾ ਹੈ?</string>

    <!-- Title text for a detail explanation indicating cookie banner handling is off this site, this is shown as part of the cookie banner panel in the toolbar. The first parameter is a shortened URL of the current site-->
    <string name="reduce_cookie_banner_details_panel_title_off_for_site_1">ਕੀ %1$s ਲਈ ਕੂਕੀ ਬੈਨਰ ਰੋਕੂ ਬੰਦ ਕਰਨਾ ਹੈ?</string>
    <!-- Title text for a detail explanation indicating cookie banner reducer didn't work for the current site, this is shown as part of the cookie banner panel in the toolbar. The first parameter is the application name-->
    <string name="reduce_cookie_banner_details_panel_title_unsupported_site_request_2">%1$s ਇਸ ਸਾਈਟ ਲਈ ਆਪਣੇ-ਆਪ ਕੂਕੀ ਬੇਨਤੀਆਂ ਨੂੰ ਰੱਦ ਨਹੀਂ ਕਰ ਸਕਦਾ ਹੈ। ਤੁਸੀਂ ਭਵਿੱਖ ਵਿੱਚ ਇਸ ਸਾਈਟ ਵਾਸਤੇ ਸਹਾਇਤਾ ਲਈ ਬੇਨਤੀ ਕਰ ਸਕਦੇ ਹੋ।</string>

    <!-- Long text for a detail explanation indicating what will happen if cookie banner handling is off for a site, this is shown as part of the cookie banner panel in the toolbar. The first parameter is the application name -->
    <string name="reduce_cookie_banner_details_panel_description_off_for_site_1">ਬੰਦ ਕਰਨ ਨਾਲ %1$s ਇਸ ਸਾਈਟ ਲਈ ਕੂਕੀਜ਼ ਮਿਟਾ ਕੇ ਇਸ ਨੂੰ ਮੁੜ ਲੋਡ ਕਰੇਗਾ। ਇਹ ਤੁਹਾਨੂੰ ਸਾਈਟ ਆਉਟ ਜਾਂ ਤੁਹਾਡੀ ਖਰੀਦਦਾਰੀ ਕਾਰਟਾਂ ਨੂੰ ਖਾਲੀ ਕਰੇਗਾ।</string>
    <!-- Long text for a detail explanation indicating what will happen if cookie banner handling is on for a site, this is shown as part of the cookie banner panel in the toolbar. The first parameter is the application name -->
    <string name="reduce_cookie_banner_details_panel_description_on_for_site_3">ਚਾਲੂ ਕਰੋ ਅਤੇ %1$s ਇਸ ਸਾਈਟ ਵਾਸਤੇ ਕੂਕੀ ਬੈਨਰ ਨੂੰ ਆਪਣੇ-ਆਪ ਇਨਕਾਰ ਕਰਨ ਦੀ ਕੋਸ਼ਿਸ਼ ਕਰੇਗਾ।</string>

    <!--Title for the cookie banner re-engagement CFR, the placeholder is replaced with app name -->
    <string name="cookie_banner_cfr_title">%1$s ਨੇ ਹੁਣੇ ਤੁਹਾਡੇ ਲਈ ਕੂਕੀਜ਼ ਤੋਂ ਇਨਕਾਰ ਕੀਤਾ ਹੈ</string>
    <!--Message for the cookie banner re-engagement CFR -->
    <string name="cookie_banner_cfr_message">ਇਸ ਸਾਈਟ ਲਈ ਤੁਹਾਡੇ ਲਈ ਘੱਟ ਧਿਆਨ ਭਟਕਣਾ, ਘੱਟ ਕੂਕੀਜ਼ ਟਰੈਕਿੰਗ ਹੈ।</string>

    <!-- Description of the preference to enable "HTTPS-Only" mode. -->
    <string name="preferences_https_only_summary">ਵਾਧਾ ਕੀਤੀ ਸੁਰੱਖਿਆ ਲਈ HTTPS ਇੰਕ੍ਰਿਪਸ਼ਨ ਪਰੋਟੋਕਾਲ ਵਰਤ ਕੇ ਸਾਈਟਾਂ ਨਾਲ ਕਨੈਕਟ ਕਰਨ ਦੀ ਆਪਣੇ-ਆਪ ਕੋਸ਼ਿਸ਼ ਕਰੋ।</string>
    <!-- Summary of https only preference if https only is set to off -->
    <string name="preferences_https_only_off">ਬੰਦ</string>
    <!-- Summary of https only preference if https only is set to on in all tabs -->
    <string name="preferences_https_only_on_all">ਸਭ ਟੈਬਾਂ ਉੱਤੇ</string>
    <!-- Summary of https only preference if https only is set to on in private tabs only -->
    <string name="preferences_https_only_on_private">ਨਿੱਜੀ ਟੈਬਾਂ ਉੱਤੇ</string>
    <!-- Text displayed that links to website containing documentation about "HTTPS-Only" mode -->
    <string name="preferences_http_only_learn_more">ਹੋਰ ਜਾਣੋ</string>
    <!-- Option for the https only setting -->
    <string name="preferences_https_only_in_all_tabs">ਸਾਰੀਆਂ ਟੈਬਾਂ ਵਿੱਚ ਸਮਰੱਥ ਕਰੋ</string>
    <!-- Option for the https only setting -->
    <string name="preferences_https_only_in_private_tabs">ਸਿਰਫ਼ ਨਿੱਜੀ ਟੈਬ ਵਿੱਚ ਸਮਰੱਥ ਕਰੋ</string>
    <!-- Title shown in the error page for when trying to access a http website while https only mode is enabled. -->
    <string name="errorpage_httpsonly_title">ਸੁਰੱਖਿਅਤ ਸਾਈਟ ਮੌਜੂਦ ਨਹੀਂ ਹੈ</string>
    <!-- Message shown in the error page for when trying to access a http website while https only mode is enabled. The message has two paragraphs. This is the first. -->
    <string name="errorpage_httpsonly_message_title">ਬਹੁਤੀ ਸੰਭਾਵਨਾ ਹੈ ਕਿ ਵੈੱਬਸਾਈਟ ਸਿਰਫ਼ HTTPS ਲਈ ਸਹਾਇਕ ਹੀ ਨਹੀਂ ਹੈ।</string>
    <!-- Message shown in the error page for when trying to access a http website while https only mode is enabled. The message has two paragraphs. This is the second. -->
    <string name="errorpage_httpsonly_message_summary">ਪਰ ਇਹ ਵੀ ਸੰਭਵ ਹੈ ਕਿ ਹਮਲਾਵਰ ਸ਼ਾਮਲ ਹੋਵੇ। ਜੇ ਤੁਸੀਂ ਵੈੱਬਸਾਈਟ ਨਾਲ ਜਾਰੀ ਰੱਖਣਾ ਹੈ ਤਾਂ ਤੁਹਾਨੂੰ ਕੋਈ ਵੀ ਸੰਵੇਦਨਸ਼ੀਲ ਜਾਣਕਾਰੀ ਨਹੀਂ ਭਰਨੀ ਚਾਹੀਦੀ ਹੈ। ਜੇ ਤੁਸੀਂ ਜਾਰੀ ਰੱਖਣਾ ਹੈ ਤਾਂ ਇਸ ਸਾਈਟ ਲਈ ਸਿਰਫ਼-HTTPS ਮੋਡ ਨੂੰ ਆਰਜ਼ੀ ਤੌਰ ਉੱਤੇ ਬੰਦ ਕਰ ਦਿੱਤਾ ਜਾਵੇਗਾ।</string>
    <!-- Preference for accessibility -->
    <string name="preferences_accessibility">ਅਸੈਸਬਿਲਟੀ</string>
    <!-- Preference to override the Mozilla account server -->
    <string name="preferences_override_account_server">ਪਸੰਦੀਦਾ Mozilla ਖਾਤਾ ਸਰਵਰ</string>
    <!-- Preference to override the Sync token server -->
    <string name="preferences_override_sync_tokenserver">ਪਸੰਦੀਦਾ ਸਿੰਕ ਸਰਵਰ</string>
    <!-- Toast shown after updating the Mozilla account/Sync server override preferences -->
    <string name="toast_override_account_sync_server_done">Mozilla ਖਾਤਾ/ਸਿੰਕ ਸਰਵਰ ਨੂੰ ਸੋਧਿਆ ਗਿਆ ਹੈ।
ਤਬਦੀਲੀਆਂ ਲਾਗੂ ਕਰਨ ਵਾਸਤੇ ਐਪਲੀਕੇਸ਼ਨ ਨੂੰ ਬੰਦ ਕੀਤਾ ਜਾ ਰਿਹਾ ਹੈ…</string>
    <!-- Preference category for account information -->
    <string name="preferences_category_account">ਖਾਤਾ</string>
    <!-- Preference for changing where the toolbar is positioned -->
    <string name="preferences_toolbar">ਸੰਦ ਪੱਟੀ</string>
    <!-- Preference for changing default theme to dark or light mode -->
    <string name="preferences_theme">ਥੀਮ</string>
    <!-- Preference for customizing the home screen -->
    <string name="preferences_home_2">ਮੁੱਖ ਸਫ਼ਾ</string>
    <!-- Preference for gestures based actions -->
    <string name="preferences_gestures">ਇਸ਼ਾਰੇ</string>
    <!-- Preference for settings related to visual options -->
    <string name="preferences_customize">ਚੁਣਿੰਦਾ ਕਰੋ</string>
    <!-- Preference description for banner about signing in -->
    <string name="preferences_sign_in_description_2">ਟੈਬਾਂ, ਬੁੱਕਮਾਰਕਾਂ, ਪਾਸਵਰਡਾ ਤੇ ਹੋਰਾਂ ਨੂੰ ਸਿੰਕ ਕਰਨ ਲਈ ਸਾਈਨ ਇਨ ਕਰੋ।</string>
    <!-- Preference shown instead of account display name while account profile information isn't available yet. -->
    <string name="preferences_account_default_name_2">Mozilla ਖਾਤਾ</string>
    <!-- Preference text for account title when there was an error syncing FxA -->
    <string name="preferences_account_sync_error">ਸਿੰਕ ਕਰਨ ਨੂੰ ਬਹਾਲ ਕਰਨ ਲਈ ਮੁੜ-ਕਨੈਕਟ ਕਰੋ</string>
    <!-- Preference for language -->
    <string name="preferences_language">ਭਾਸ਼ਾ</string>
    <!-- Preference for translation -->
<<<<<<< HEAD
    <string name="preferences_translation">ਉਲੱਥਾ</string>
=======
    <string name="preferences_translation" moz:removedIn="127" tools:ignore="UnusedResources">ਉਲੱਥਾ</string>
    <!-- Preference for translations -->
    <string name="preferences_translations">ਅਨੁਵਾਦ</string>
>>>>>>> 7fda8002
    <!-- Preference for data choices -->
    <string name="preferences_data_choices">ਡਾਟਾ ਚੋਣਾਂ</string>
    <!-- Preference for data collection -->
    <string name="preferences_data_collection">ਡਾਟਾ ਭੰਡਾਰ</string>
    <!-- Preference for developers -->
    <string name="preferences_remote_debugging">USB ਰਾਹੀਂ ਰਿਮੋਟ ਡੀਬੱਗ ਕਰਨਾ</string>
    <!-- Preference title for switch preference to show search suggestions -->
    <string name="preferences_show_search_suggestions">ਖੋਜ ਸੁਝਾਅ ਵੇਖਾਓ</string>
    <!-- Preference title for switch preference to show voice search button -->
    <string name="preferences_show_voice_search">ਅਵਾਜ਼ੀ ਖੋਜ ਵਿਖਾਓ</string>
    <!-- Preference title for switch preference to show search suggestions also in private mode -->
    <string name="preferences_show_search_suggestions_in_private">ਨਿੱਜੀ ਸ਼ੈਸ਼ਨ ਵਿੱਚ ਵੇਖਾਓ</string>
    <!-- Preference title for switch preference to show a clipboard suggestion when searching -->
    <string name="preferences_show_clipboard_suggestions">ਕਲਿੱਪਬੋਰਡ ਸੁਝਾਅ ਵੇਖਾਓ</string>
    <!-- Preference title for switch preference to suggest browsing history when searching -->
    <string name="preferences_search_browsing_history">ਬਰਾਊਜ਼ਿੰਗ ਅਤੀਤ ਖੋਜੋ</string>
    <!-- Preference title for switch preference to suggest bookmarks when searching -->
    <string name="preferences_search_bookmarks">ਬੁੱਕਮਾਰਕ ਖੋਜੋ</string>
    <!-- Preference title for switch preference to suggest synced tabs when searching -->
    <string name="preferences_search_synced_tabs">ਸਿੰਕ ਕੀਤੀਆਂ ਟੈਬਾਂ ਨੂੰ ਖੋਲ੍ਹੋ</string>
    <!-- Preference for account settings -->
    <string name="preferences_account_settings">ਖਾਤਾ ਸੈਟਿੰਗਾਂ</string>

    <!-- Preference for enabling url autocomplete-->
    <string name="preferences_enable_autocomplete_urls">ਆਪੇ-ਪੂਰਨ URL</string>
    <!-- Preference title for switch preference to show sponsored Firefox Suggest search suggestions -->
    <string name="preferences_show_sponsored_suggestions">ਸਪੌਂਸਰਾਂ ਵਲੋਂ ਸੁਝਾਅ</string>
    <!-- Summary for preference to show sponsored Firefox Suggest search suggestions.
         The first parameter is the name of the application. -->
    <string name="preferences_show_sponsored_suggestions_summary">ਕਦੇ ਕਦਾਈ ਸਪੌਂਸਰਾਂ ਵਲੋਂ ਸੁਝਾਆਵਾਂ ਰਾਹੀਂ %1$s ਦੀ ਮਦਦ ਕਰੋ</string>
    <!-- Preference title for switch preference to show Firefox Suggest search suggestions for web content.
         The first parameter is the name of the application. -->
    <string name="preferences_show_nonsponsored_suggestions">%1$s ਵਲੋਂ ਸੁਝਾਅ</string>
    <!-- Summary for preference to show Firefox Suggest search suggestions for web content -->
    <string name="preferences_show_nonsponsored_suggestions_summary">ਆਪਣੀ ਖੋਜ ਨਾਲ ਸੰਬੰਧਿਤ ਵੈੱਬ ਤੋਂ ਸੁਝਾਅ ਲਵੋ</string>
    <!-- Preference for open links in third party apps -->
    <string name="preferences_open_links_in_apps">ਲਿੰਕ ਐਪਾਂ ਵਿੱਚ ਖੋਲ੍ਹੋ</string>

    <!-- Preference for open links in third party apps always open in apps option -->
    <string name="preferences_open_links_in_apps_always">ਹਮੇਸ਼ਾ</string>
    <!-- Preference for open links in third party apps ask before opening option -->
    <string name="preferences_open_links_in_apps_ask">ਖੋਲ੍ਹਣ ਤੋਂ ਪਹਿਲਾਂ ਪੁਛੋ</string>
    <!-- Preference for open links in third party apps never open in apps option -->
    <string name="preferences_open_links_in_apps_never">ਕਦੇ ਨਹੀਂ</string>
    <!-- Preference for open download with an external download manager app -->
    <string name="preferences_external_download_manager">ਬਾਹਰੀ ਡਾਊਨਲੋਡ ਮੈਨੇਜਰ</string>
    <!-- Preference for enabling gecko engine logs -->
    <string name="preferences_enable_gecko_logs">Gecko ਲਾਗ ਸਮਰੱਥ ਕਰੋ</string>
    <!-- Message to indicate users that we are quitting the application to apply the changes -->
    <string name="quit_application">ਤਬਦੀਲੀਆਂ ਲਾਗੂ ਕਰਨ ਲਈ ਐਪਲੀਕੇਸ਼ਨ ਨੂੰ ਬੰਦ ਕੀਤਾ ਜਾ ਰਿਹਾ ਹੈ…</string>

    <!-- Preference for add_ons -->
    <string name="preferences_addons" moz:removedIn="126" tools:ignore="UnusedResources">ਐਡ-ਆਨ</string>

    <!-- Preference for extensions -->
    <string name="preferences_extensions">ਇਕਸਟੈਨਸ਼ਨਾਂ</string>
    <!-- Preference for installing a local add-on -->
    <string name="preferences_install_local_addon" moz:removedIn="126" tools:ignore="UnusedResources">ਫਾਈਲ ਤੋਂ ਐਡ-ਆਨ ਇੰਸਟਾਲ ਕਰੋ</string>
    <!-- Preference for installing a local extension -->
    <string name="preferences_install_local_extension">ਫ਼ਾਇਲ ਤੋਂ ਇਕਸਟੈਨਸ਼ਨ ਨੂੰ ਇੰਸਟਾਲ ਕਰੋ</string>
    <!-- Preference for notifications -->
    <string name="preferences_notifications">ਨੋਟੀਫਿਕੇਸ਼ਨ</string>

    <!-- Summary for notification preference indicating notifications are allowed -->
    <string name="notifications_allowed_summary">ਇਜਾਜ਼ਤ ਦਿੱਤੇ</string>
    <!-- Summary for notification preference indicating notifications are not allowed -->
    <string name="notifications_not_allowed_summary">ਇਜ਼ਾਜਤ ਨਹੀ ਹੈ</string>

    <!-- Add-on Permissions -->
    <!-- The title of the required permissions section from addon's permissions screen -->
    <string name="addons_permissions_heading_required" tools:ignore="UnusedResources">ਲੋੜੀਂਦਾ</string>
    <!-- The title of the optional permissions section from addon's permissions screen -->
    <string name="addons_permissions_heading_optional" tools:ignore="UnusedResources">ਚੋਣਵਾਂ</string>
<<<<<<< HEAD
    <!-- The title of the section with websites that have permissions granted from addon's permissions screen -->
    <string name="addons_permissions_heading_read_and_change_website_data" tools:ignore="UnusedResources">ਵੈੱਬਸਾਈਟ ਡਾਟਾ ਪੜ੍ਹਨ ਅਤੇ ਬਦਲਣ</string>
    <!-- The description of the icon that can delete one of the websites displayed  -->
    <string name="addons_permissions_icon_description_delete_website" tools:ignore="UnusedResources">ਵੈੱਬਸਾਈਟ ਨੂੰ ਹਟਾਉਣ</string>
=======
>>>>>>> 7fda8002
    <!-- The title of the origin permission option allowing a user to enable the extension to run on all sites -->
    <string name="addons_permissions_allow_for_all_sites" tools:ignore="UnusedResources">ਸਭ ਸਾਈਟਾਂ ਲਈ ਮਨਜ਼ੂਰੀ</string>
    <!-- The subtitle for the allow for all sites preference toggle -->
    <string name="addons_permissions_allow_for_all_sites_subtitle" tools:ignore="UnusedResources">ਜੇ ਤੁਸੀਂ ਇਸ ਇਕਸਟੈਨਸ਼ਨ ਉੱਤੇ ਭਰੋਸਾ ਕਦੇ ਹੋ ਤਾਂ ਤੁਸੀਂ ਹਰ ਵੈੱਬਸਾਈਟ ਲਈ ਇਸ ਨੂੰ ਇਜਾਜ਼ਤ ਦੇ ਸਕਦੇ ਹੋ।</string>

    <!-- Add-on Preferences -->
    <!-- Preference to customize the configured AMO (addons.mozilla.org) collection -->
    <string name="preferences_customize_amo_collection" moz:removedIn="126" tools:ignore="UnusedResources">ਕਸਟਮ ਐਡ-ਆਨ ਭੰਡਾਰ</string>
    <!-- Preference to customize the configured AMO (addons.mozilla.org) collection -->
    <string name="preferences_customize_extension_collection">ਪਸੰਦੀਦਾ ਇਕਸਟੈਨਸ਼ਨ ਭੰਡਾਰ</string>
    <!-- Button caption to confirm the add-on collection configuration -->
    <string name="customize_addon_collection_ok">ਠੀਕ ਹੈ</string>
    <!-- Button caption to abort the add-on collection configuration -->
    <string name="customize_addon_collection_cancel">ਰੱਦ ਕਰੋ</string>
    <!-- Hint displayed on input field for custom collection name -->
    <string name="customize_addon_collection_hint">ਭੰਡਾਰ ਦਾ ਨਾਂ</string>
    <!-- Hint displayed on input field for custom collection user ID-->
    <string name="customize_addon_collection_user_hint">ਭੰਡਾਰ ਮਾਲਕ (ਵਰਤੋਂਕਾਰ ID)</string>

    <!-- Toast shown after confirming the custom add-on collection configuration -->
    <string name="toast_customize_addon_collection_done" moz:removedIn="126" tools:ignore="UnusedResources">ਐਡ-ਆਨ ਭੰਡਾਰ ਸੋਧਿਆ ਗਿਆ। ਤਬਦੀਲੀਆਂ ਲਾਗੂ ਕਰਨ ਲਈ ਐਪਲੀਕੇਸ਼ਨ ਨੂੰ
ਬੰਦ ਕੀਤਾ ਜਾ ਰਿਹਾ ਹੈ…</string>

    <!-- Toast shown after confirming the custom extension collection configuration -->
    <string name="toast_customize_extension_collection_done">ਇਕਸਟੈਨਸ਼ਨ ਭੰਡਾਰ ਨੂੰ ਸੋਧਿਆ ਗਿਆ। ਤਬਦੀਲੀਆਂ ਲਾਗੂ ਕਰਨ ਲਈ ਐਪਲੀਕੇਸ਼ਨ ਨੂੰਬੰਦ ਕੀਤਾ ਜਾ ਰਿਹਾ ਹੈ…</string>

    <!-- Customize Home -->
    <!-- Header text for jumping back into the recent tab in customize the home screen -->
    <string name="customize_toggle_jump_back_in">ਵਾਪਸ ਜਾਓ</string>
    <!-- Title for the customize home screen section with recently saved bookmarks. -->
    <string name="customize_toggle_recent_bookmarks" moz:removedIn="127" tools:ignore="UnusedResources">ਸੱਜਰੇ ਬੁੱਕਮਾਰਕ</string>
    <!-- Title for the customize home screen section with bookmarks. -->
    <string name="customize_toggle_bookmarks">ਬੁੱਕਮਾਰਕ</string>
    <!-- Title for the customize home screen section with recently visited. Recently visited is
    a section where users see a list of tabs that they have visited in the past few days -->
    <string name="customize_toggle_recently_visited">ਤਾਜ਼ਾ ਖੋਲ੍ਹੇ ਗਏ</string>

    <!-- Title for the customize home screen section with Pocket. -->
    <string name="customize_toggle_pocket_2">ਸੋਚਣ ਲਈ ਮਜ਼ਬੂਰ ਕਰਨ ਵਾਲੇ ਲੇਖ</string>
    <!-- Summary for the customize home screen section with Pocket. The first parameter is product name Pocket -->
    <string name="customize_toggle_pocket_summary">%s ਵਲੋਂ ਤਿਆਰ ਕੀਤੇ ਲੇਖ</string>
    <!-- Title for the customize home screen section with sponsored Pocket stories. -->
    <string name="customize_toggle_pocket_sponsored">ਸਪਾਂਸਰ ਕੀਤੀਆਂ ਕਹਾਣੀਆਂ</string>
    <!-- Title for the opening wallpaper settings screen -->
    <string name="customize_wallpapers">ਵਾਲਪੇਪਰ</string>
    <!-- Title for the customize home screen section with sponsored shortcuts. -->
    <string name="customize_toggle_contile">ਸਪਾਂਸਰ ਕੀਤੇ ਸ਼ਾਰਟਕੱਟ</string>

    <!-- Wallpapers -->
    <!-- Content description for various wallpapers. The first parameter is the name of the wallpaper -->
    <string name="wallpapers_item_name_content_description">ਵਾਲਪੇਪਰ ਸਾਮਾਨ: %1$s</string>
    <!-- Snackbar message for when wallpaper is selected -->
    <string name="wallpaper_updated_snackbar_message">ਵਾਲਪੇਪਰ ਅੱਪਡੇਟ ਕੀਤਾ!</string>
    <!-- Snackbar label for action to view selected wallpaper -->
    <string name="wallpaper_updated_snackbar_action">ਵੇਖੋ</string>
    <!-- Snackbar message for when wallpaper couldn't be downloaded -->
    <string name="wallpaper_download_error_snackbar_message">ਵਾਲਪੇਪਰ ਡਾਊਨਲੋਡ ਨਹੀਂ ਕੀਤਾ ਜਾ ਸਕਿਆ</string>
    <!-- Snackbar label for action to retry downloading the wallpaper -->
    <string name="wallpaper_download_error_snackbar_action">ਫੇਰ ਕੋਸ਼ਿਸ਼ ਕਰੋ</string>
    <!-- Snackbar message for when wallpaper couldn't be selected because of the disk error -->
    <string name="wallpaper_select_error_snackbar_message">ਵਾਲਪੇਪਰ ਬਦਲਿਆ ਨਹੀਂ ਜਾ ਸਕਿਆ</string>
    <!-- Text displayed that links to website containing documentation about the "Limited Edition" wallpapers. -->
    <string name="wallpaper_learn_more">ਹੋਰ ਜਾਣੋ</string>

    <!-- Text for classic wallpapers title. The first parameter is the Firefox name. -->
    <string name="wallpaper_classic_title">ਕਲਾਸਿਕ %s</string>
    <!-- Text for artist series wallpapers title. "Artist series" represents a collection of artist collaborated wallpapers. -->
    <string name="wallpaper_artist_series_title">ਕਲਾਕਾਰ ਲੜੀ</string>
    <!-- Description text for the artist series wallpapers with learn more link. The first parameter is the learn more string defined in wallpaper_learn_more. "Independent voices" is the name of the wallpaper collection -->
    <string name="wallpaper_artist_series_description_with_learn_more">ਆਜ਼ਾਦ ਆਵਾਜਾਂ ਦਾ ਭੰਡਾਰ ਹੈ। %s</string>
    <!-- Description text for the artist series wallpapers. "Independent voices" is the name of the wallpaper collection -->
    <string name="wallpaper_artist_series_description">ਆਜ਼ਾਦ ਆਵਾਜਾਂ ਦਾ ਭੰਡਾਰ ਹੈ।</string>
    <!-- Wallpaper onboarding dialog header text. -->
    <string name="wallpapers_onboarding_dialog_title_text">ਰੰਗ ਪਾ ਕੇ ਵੇਖੋ</string>
    <!-- Wallpaper onboarding dialog body text. -->
    <string name="wallpapers_onboarding_dialog_body_text">ਵਾਲਪੇਪਰ ਚੁਣੋ, ਜੋ ਤੁਹਾਡੇ ਰੰਗ ਵਿੱਚ ਢਲੇ ਹੋਣ।</string>
    <!-- Wallpaper onboarding dialog learn more button text. The button navigates to the wallpaper settings screen. -->
    <string name="wallpapers_onboarding_dialog_explore_more_button_text">ਹੋਰ ਵਾਲਪੇਪਰ ਵੇਖੋ</string>

    <!-- Add-ons general availability nimbus message-->
    <!-- Title of the Nimbus message for add-ons general availability-->
    <string name="addon_ga_message_title" moz:removedIn="126" tools:ignore="UnusedResources">ਨਵੀਆਂ ਐਡ-ਆਨ ਹੁਣ ਮੌਜੂਦ ਹਨ</string>
    <!-- Title of the Nimbus message for extension general availability-->
    <string name="addon_ga_message_title_2" tools:ignore="UnusedResources">ਨਵੀਆਂ ਇਕਸਟੈਨਸ਼ਨਾਂ ਹੁਣ ਮੌਜੂਦ ਹਨ</string>
    <!-- Body of the Nimbus message for add-ons general availability. 'Firefox' intentionally hardcoded here-->
    <string name="addon_ga_message_body" tools:ignore="UnusedResources">100+ ਤੋਂ ਵੱਧ ਇਕਸਟੈਨਸ਼ਨ ਨੂੰ ਵੇਖੋ, ਜੋ Firefox ਨੂੰ ਤੁਹਾਡਾ ਆਪਣਾ ਬਣਾਉਣ ਲਈ ਸਹਾਇਕ ਹੋਣਗੀਆਂ।</string>
    <!-- Button text of the Nimbus message for add-ons general availability. -->
    <string name="addon_ga_message_button" moz:removedIn="126" tools:ignore="UnusedResources">ਐਡ-ਆਨ ਬਾਰੇ ਜਾਣੋ</string>

    <!-- Button text of the Nimbus message for extensions general availability. -->
    <string name="addon_ga_message_button_2" tools:ignore="UnusedResources">ਇਕਸਟੈਨਸ਼ਨਾਂ ਦੀ ਪੜਚੋਲ ਕਰੋ</string>

    <!-- Extension process crash dialog to user -->
    <!-- Title of a dialog shown to the user when enough errors have occurred with addons and they need to be temporarily disabled -->
    <string name="addon_process_crash_dialog_title" moz:removedIn="126" tools:ignore="UnusedResources">ਐਡ-ਆਨ ਆਰਜ਼ੀ ਤੌਰ ਉੱਤੇ ਅਸਮਰੱਥ ਹਨ</string>
    <!-- Title of the extension crash dialog shown to the user when enough errors have occurred with extensions and they need to be temporarily disabled -->
    <string name="extension_process_crash_dialog_title">ਇਕਸਟੈਨਸ਼ਨਾਂ ਆਰਜ਼ੀ ਤੌਰ ਉੱਤੇ ਅਸਮਰੱਥ ਹਨ</string>
    <!-- The first parameter is the application name. This is a message shown to the user when too many errors have occurred with the addons process and they have been disabled. The user can decide if they would like to continue trying to start add-ons or if they'd rather continue without them. -->
    <string name="addon_process_crash_dialog_message" moz:removedIn="126" tools:ignore="UnusedResources">ਇੱਕ ਜਾਂ ਵੱਧ ਐਡ-ਆਨ ਕੰਮ ਨਹੀਂ ਕਰ ਰਹੀਆਂ, ਜਿਸ ਨਾਲ ਤੁਹਾਡਾ ਸਿਸਟਮ ਅਸਥਿਰ ਹੋ ਰਿਹਾ ਹੈ। %1$s ਨੇ ਐਡ-ਆਨ ਨੂੰ ਮੁੜ-ਚਾਲੂ ਕਰਨ ਦੀ ਅਸਫ਼ਲ ਕੋਸ਼ਿਸ਼ ਕੀਤੀ ਸੀ।\n\nਤੁਹਾਡੇ ਮੌਜੂਦਾ ਸ਼ੈਸ਼ਨ ਦੇ ਦੌਰਾਨ ਐਡ-ਆਨ ਮੁੜ-ਸ਼ੁਰੂ ਨਹੀਂ ਹੋਵੇਗੀ।\n\nਐਡ-ਆਨ ਨੂੰ ਹਟਾਉਣ ਜਾਂ ਅਸਮਰੱਥ ਕਰਨ ਨਾਲ ਇਹ ਮਸਲਾ ਠੀਕ ਹੋ ਸਕਦਾ ਹੈ।</string>
    <!-- This is a message shown to the user when too many errors have occurred with the extensions process and they have been disabled.
    The user can decide if they would like to continue trying to start extensions or if they'd rather continue without them.
    The first parameter is the application name. -->
    <string name="extension_process_crash_dialog_message">ਇੱਕ ਜਾਂ ਵੱਧ ਇਕਸਟੈਨਸ਼ਨਾਂ ਕੰਮ ਨਹੀਂ ਕਰ ਰਹੀਆਂ, ਜਿਸ ਨਾਲ ਤੁਹਾਡਾ ਸਿਸਟਮ ਅਸਥਿਰ ਹੋ ਰਿਹਾ ਹੈ। %1$s ਨੇ ਇਕਸਟੈਨਸ਼ਨਾਂ ਨੂੰ ਮੁੜ-ਚਾਲੂ ਕਰਨ ਦੀ ਅਸਫ਼ਲ ਕੋਸ਼ਿਸ਼ ਕੀਤੀ ਸੀ।\n\nਤੁਹਾਡੇ ਮੌਜੂਦਾ ਸ਼ੈਸ਼ਨ ਦੇ ਦੌਰਾਨ ਇਕਸਟੈਨਸ਼ਨ ਮੁੜ-ਸ਼ੁਰੂ ਨਹੀਂ ਹੋਵੇਗੀ।\n\nਐਡ-ਆਨ ਨੂੰ ਹਟਾਉਣ ਜਾਂ ਅਸਮਰੱਥ ਕਰਨ ਨਾਲ ਇਹ ਮਸਲਾ ਠੀਕ ਹੋ ਸਕਦਾ ਹੈ।</string>
    <!-- This will cause the add-ons to try restarting but the dialog will reappear if it is unsuccessful again -->
    <string name="addon_process_crash_dialog_retry_button_text" moz:removedIn="126" tools:ignore="UnusedResources">ਐਡ-ਆਨ ਮੁੜ-ਚਾਲੂ ਕਰਨ ਦੀ ਕੋਸ਼ਿਸ਼ ਕਰੋ</string>
    <!-- Button text on the extension crash dialog to prompt the user to try restarting the extensions but the dialog will reappear if it is unsuccessful again -->
    <string name="extension_process_crash_dialog_retry_button_text" tools:ignore="UnusedResources">ਇਕਸਟੈਨਸ਼ਨਾਂ ਨੂੰ ਮੁੜ-ਚਾਲੂ ਕਰਕੇ ਵੇਖੋ</string>
    <!-- The user will continue with all add-ons disabled -->
    <string name="addon_process_crash_dialog_disable_addons_button_text" moz:removedIn="126" tools:ignore="UnusedResources">ਐਡ-ਆਨ ਨੂੰ ਬੰਦ ਕਰਕੇ ਜਾਰੀ ਰੱਖੋ</string>

    <!-- Button text on the extension crash dialog to prompt the user to continue with all extensions disabled. -->
    <string name="extension_process_crash_dialog_disable_extensions_button_text">ਇਕਸਟੈਨਸ਼ਨਾਂ ਨੂੰ ਬੰਦ ਕਰਕੇ ਜਾਰੀ ਰੱਖੋ</string>

    <!-- Account Preferences -->
    <!-- Preference for managing your account via accounts.firefox.com -->
    <string name="preferences_manage_account">ਖਾਤੇ ਦਾ ਇੰਤਜ਼ਾਮ ਕਰੋ</string>
    <!-- Summary of the preference for managing your account via accounts.firefox.com. -->
    <string name="preferences_manage_account_summary">ਆਪਣਾ ਪਾਸਵਰਡ ਬਦਲੋ, ਡਾਟਾ ਇਕੱਤਰ ਕਰਨ ਦਾ ਇੰਤਜ਼ਾਮ ਕਰੋ ਜਾਂ ਆਪਣੇ ਖਾਤੇ ਨੂੰ ਹਟਾਓ</string>
    <!-- Preference for triggering sync -->
    <string name="preferences_sync_now">ਹੁਣੇ ਸਿੰਕ ਕਰੋ</string>
    <!-- Preference category for sync -->
    <string name="preferences_sync_category">ਚੁਣੋ ਕਿ ਕੀ ਸਿੰਕ ਕਰਨਾ ਹੈ</string>
    <!-- Preference for syncing history -->
    <string name="preferences_sync_history">ਅਤੀਤ</string>
    <!-- Preference for syncing bookmarks -->
    <string name="preferences_sync_bookmarks">ਬੁੱਕਮਾਰਕ</string>
    <!-- Preference for syncing passwords -->
    <string name="preferences_sync_logins_2">ਪਾਸਵਰਡ</string>
    <!-- Preference for syncing tabs -->
    <string name="preferences_sync_tabs_2">ਟੈਬਾਂ ਖੋਲ੍ਹੋ</string>
    <!-- Preference for signing out -->
    <string name="preferences_sign_out">ਸਾਈਨ ਆਉਟ</string>
    <!-- Preference displays and allows changing current FxA device name -->
    <string name="preferences_sync_device_name">ਡਿਵਾਈਸ ਦਾ ਨਾਂ</string>
    <!-- Text shown when user enters empty device name -->
    <string name="empty_device_name_error">ਡਿਵਾਈਸ ਦਾ ਨਾਂ ਖਾਲੀ ਨਹੀਂ ਹੋ ਸਕਦਾ।</string>
    <!-- Label indicating that sync is in progress -->
    <string name="sync_syncing_in_progress">…ਸਿੰਕ ਕੀਤਾ ਜਾ ਰਿਹਾ ਹੈ</string>

    <!-- Label summary indicating that sync failed. The first parameter is the date stamp showing last time it succeeded -->
    <string name="sync_failed_summary">ਸਿੰਕ ਅਸਫ਼ਲ ਹੈ। ਆਖਰੀ ਕਾਮਯਾਬ: %s</string>
    <!-- Label summary showing never synced -->
    <string name="sync_failed_never_synced_summary">ਸਿੰਕ ਅਸਫ਼ਲ ਹੈ। ਆਖਰੀ ਸਿੰਕ: ਕਦੇ ਵੀ ਨਹੀਂ</string>
    <!-- Label summary the date we last synced. The first parameter is date stamp showing last time synced -->
    <string name="sync_last_synced_summary">ਆਖਰੀ ਵਾਰ ਕੀਤਾ ਸਿੰਕ: %s</string>
    <!-- Label summary showing never synced -->
    <string name="sync_never_synced_summary">ਆਖਰੀ ਵਾਰ ਕੀਤਾ ਸਿੰਕ: ਕਦੇ ਨਹੀਂ</string>

    <!-- Text for displaying the default device name.
        The first parameter is the application name, the second is the device manufacturer name
        and the third is the device model. -->
    <string name="default_device_name_2">%2$s %3$s ਉੱਤੇ %1$s</string>

    <!-- Preference for syncing payment methods -->
    <string name="preferences_sync_credit_cards_2">ਭੁਗਤਾਨ ਦੇ ਢੰਗ</string>
    <!-- Preference for syncing addresses -->
    <string name="preferences_sync_address">ਸਿਰਨਾਵੇਂ</string>

    <!-- Send Tab -->
    <!-- Name of the "receive tabs" notification channel. Displayed in the "App notifications" system settings for the app -->
    <string name="fxa_received_tab_channel_name">ਮਿਲੀਆਂ ਟੈਬਾਂ</string>
    <!-- Description of the "receive tabs" notification channel. Displayed in the "App notifications" system settings for the app -->
    <string name="fxa_received_tab_channel_description">ਹੋਰ Firefox ਡਿਵਾਈਸਾਂ ਤੋਂ ਮਿਲੀਆਂ ਟੈਬਾਂ ਲਈ ਸੂਚਨਾਵਾਂ ਹਨ।</string>
    <!--  The body for these is the URL of the tab received  -->
    <string name="fxa_tab_received_notification_name">ਟੈਬ ਮਿਲੀ</string>
    <!-- %s is the device name -->
    <string name="fxa_tab_received_from_notification_name">%s ਤੋਂ ਟੈਬ</string>

    <!-- Close Synced Tabs -->
    <!-- The title for a notification shown when the user closes tabs that are currently
    open on this device from another device that's signed in to the same Mozilla account.
    %1$s is a placeholder for the app name; %2$d is the number of tabs closed.  -->
    <string name="fxa_tabs_closed_notification_title">%1$s ਟੈਬਾਂ ਬੰਦ ਕੀਤੀਆਂ: %2$d</string>
    <!-- The body for a "closed synced tabs" notification. -->
    <string name="fxa_tabs_closed_text"> ਤਾਜ਼ਾ ਬੰਦ ਕੀਤੀਆਂ ਟੈਬਾਂ ਨੂੰ ਵੇਖੋ</string>

    <!-- Advanced Preferences -->
    <!-- Preference for tracking protection exceptions -->
    <string name="preferences_tracking_protection_exceptions">ਛੋਟਾਂ</string>

    <!-- Button in Exceptions Preference to turn on tracking protection for all sites (remove all exceptions) -->
    <string name="preferences_tracking_protection_exceptions_turn_on_for_all">ਸਾਰੀਆਂ ਸਾਈਟਾਂ ਲਈ ਚਾਲੂ ਕਰੋ</string>

    <!-- Text displayed when there are no exceptions -->
    <string name="exceptions_empty_message_description">ਛੋਟਾਂ ਚੁਣੀਆਂ ਸਾਈਟਾਂ ਲਈ ਤੁਹਾਨੂੰ ਟਰੈਕਿੰਗ ਸੁਰੱਖਿਆ ਨੂੰ ਅਸਮਰੱਥ ਕਰਨ ਦਿੰਦੀਆਂ ਹਨ।</string>
    <!-- Text displayed when there are no exceptions, with learn more link that brings users to a tracking protection SUMO page -->
    <string name="exceptions_empty_message_learn_more_link">ਹੋਰ ਸਿੱਖੋ</string>

    <!-- Preference switch for usage and technical data collection -->
    <string name="preference_usage_data">ਵਰਤੋਂ ਅਤੇ ਤਕਨੀਕੀ ਡਾਟਾ</string>
    <!-- Preference description for usage and technical data collection -->
    <string name="preferences_usage_data_description">ਸਾਨੂੰ %1$s ਵਧੀਆ ਬਣਾਉਣ ਲਈ ਆਪਣੇ ਬਰਾਊਜ਼ਰ ਦੀ ਕਾਰਗੁਜ਼ਾਰੀ, ਵਰਤੋ, ਹਾਰਡਵੇਅਰ ਅਤੇ ਪਸੰਦ ਬਦਲਣ ਦਾ ਡਾਟਾ ਸਾਂਝਾ ਕਰੋ</string>
    <!-- Preference switch for marketing data collection -->
    <string name="preferences_marketing_data">ਮਾਰਕੀਟਿੰਗ ਡਾਟਾ</string>
    <!-- Preference description for marketing data collection -->
    <string name="preferences_marketing_data_description2">ਕੁਝ ਅਨੁਕੂਲ ਬਣਾ ਕੇ ਮੁੱਢਲਾ ਵਰਤੋਂ ਡਾਟਾ ਸਾਡੇ ਮੋਬਾਈਲ ਮਾਰਕੀਟਿੰਗ ਵੇਂਡਰ ਨਾਲ ਸਾਂਝਾ ਕਰਦਾ ਹੈ</string>
    <!-- Title for studies preferences -->
    <string name="preference_experiments_2">ਅਧਿਐਨ</string>
    <!-- Summary for studies preferences -->
    <string name="preference_experiments_summary_2">Mozilla ਨੂੰ ਅਧਿਐਨ ਇੰਸਟਾਲ ਕਰਨ ਤੇ ਚਲਾਉਣ ਦੇ ਇਜਾਜ਼ਤ ਦਿਓ</string>

    <!-- Turn On Sync Preferences -->
    <!-- Header of the Sync and save your data preference view -->
    <string name="preferences_sync_2">ਆਪਣਾ ਡਾਟਾ ਸਿੰਕ ਕਰੋ ਤੇ ਸੰਭਾਲੋ</string>
    <!-- Preference for reconnecting to FxA sync -->
    <string name="preferences_sync_sign_in_to_reconnect">ਮੁੜ-ਕਨੈਕਟ ਕਰਨ ਲਈ ਸਾਈਨ ਇਨ ਕਰੋ</string>
    <!-- Preference for removing FxA account -->
    <string name="preferences_sync_remove_account">ਖਾਤਾ ਹਟਾਓ</string>

    <!-- Pairing Feature strings -->
    <!-- Instructions on how to access pairing -->
    <string name="pair_instructions_2"><![CDATA[<b>firefox.com/pair</b> ਉੱਤੇ ਵਿਖਾਏ QR ਕੋਡ ਨੂੰ ਸਕੈਨ ਕਰੋ]]></string>

    <!-- Toolbar Preferences -->
    <!-- Preference for using top toolbar -->
    <string name="preference_top_toolbar">ਉੱਤੇ</string>
    <!-- Preference for using bottom toolbar -->
    <string name="preference_bottom_toolbar">ਹੇਠਾਂ</string>

    <!-- Theme Preferences -->
    <!-- Preference for using light theme -->
    <string name="preference_light_theme">ਹਲਕਾ</string>
    <!-- Preference for using dark theme -->
    <string name="preference_dark_theme">ਗੂੜ੍ਹਾ</string>
    <!-- Preference for using using dark or light theme automatically set by battery -->
    <string name="preference_auto_battery_theme">ਬੈਟਰੀ ਬੱਚਤਕਾਰ ਵਲੋਂ ਨਿਯਤ ਕੀਤਾ</string>
    <!-- Preference for using following device theme -->
    <string name="preference_follow_device_theme">ਡਿਵਾਈਸ ਥੀਮ ਦੇ ਮੁਤਾਬਕ</string>

    <!-- Gestures Preferences-->
    <!-- Preferences for using pull to refresh in a webpage -->
    <string name="preference_gestures_website_pull_to_refresh">ਤਾਜ਼ਾ  ਕਰਨ ਲਈ ਖਿੱਚੋ</string>

    <!-- Preference for using the dynamic toolbar -->
    <string name="preference_gestures_dynamic_toolbar">ਟੂਲਬਾਰ ਲੁਕਾਉਣ ਲਈ ਸਕਰੋਲ ਕਰੋ</string>
    <!-- Preference for switching tabs by swiping horizontally on the toolbar -->
    <string name="preference_gestures_swipe_toolbar_switch_tabs">ਟੈਬਾਂ ਵਿੱਚ ਬਦਲਣ ਲਈ ਟੂਲਬਾਰ ਨੂੰ ਪਾਸੇ ਵੱਲ ਸਰਕਾਓ</string>
    <!-- Preference for showing the opened tabs by swiping up on the toolbar-->
    <string name="preference_gestures_swipe_toolbar_show_tabs">ਟੈਬਾਂ ਖੋਲ੍ਹਣ ਲਈ ਟੂਲਬਾਰ ਉੱਤੇ ਵੱਲ ਸਰਕਾਓ</string>

    <!-- Library -->
    <!-- Option in Library to open Downloads page -->
    <string name="library_downloads">ਡਾਊਨਲੋਡ</string>
    <!-- Option in library to open Bookmarks page -->
    <string name="library_bookmarks">ਬੁੱਕਮਾਰਕ</string>
    <!-- Option in library to open Desktop Bookmarks root page -->
    <string name="library_desktop_bookmarks_root">ਡੈਸਕਟਾਪ ਬੁੱਕਮਾਰਕ</string>
    <!-- Option in library to open Desktop Bookmarks "menu" page -->
    <string name="library_desktop_bookmarks_menu">ਬੁੱਕਮਾਰਕ ਮੇਨੂ</string>


    <!-- Option in library to open Desktop Bookmarks "toolbar" page -->
    <string name="library_desktop_bookmarks_toolbar">ਬੁੱਕਮਾਰਕ ਟੂਲਬਾਰ</string>
    <!-- Option in library to open Desktop Bookmarks "unfiled" page -->
    <string name="library_desktop_bookmarks_unfiled">ਹੋਰ ਬੁੱਕਮਾਰਕ</string>
    <!-- Option in Library to open History page -->
    <string name="library_history">ਅਤੀਤ</string>
    <!-- Option in Library to open a new tab -->
    <string name="library_new_tab">ਨਵੀਂ ਟੈਬ</string>
    <!-- Settings Page Title -->
    <string name="settings_title">ਸੈਟਿੰਗਾਂ</string>
    <!-- Content description (not visible, for screen readers etc.): "Close button for library settings" -->
    <string name="content_description_close_button">ਬੰਦ ਕਰੋ</string>

    <!-- Title to show in alert when a lot of tabs are to be opened
    %d is a placeholder for the number of tabs that will be opened -->
    <string name="open_all_warning_title">%d ਟੈਬਾਂ ਖੋਲ੍ਹਣੀਆਂ ਹਨ?</string>

    <!-- Message to warn users that a large number of tabs will be opened
    %s will be replaced by app name. -->
    <string name="open_all_warning_message">ਐਨੀਆਂ ਸਾਰੀਆਂ ਟੈਬਾਂ ਖੋਲ੍ਹਣ ਨਾਲ %s ਸਫ਼ੇ ਲੋਡ ਹੋਣ ਦੌਰਾਨ ਹੌਲੀ ਹੋ ਸਕਦਾ ਹੈ। ਕੀ ਤੁਸੀਂ ਖੋਲ੍ਹਣੀਆਂ ਚਾਹੁੰਦੇ ਹੋ?</string>
    <!-- Dialog button text for confirming open all tabs -->
    <string name="open_all_warning_confirm">ਟੈਬਾਂ ਖੋਲ੍ਹੋ</string>
    <!-- Dialog button text for canceling open all tabs -->
    <string name="open_all_warning_cancel">ਰੱਦ ਕਰੋ</string>

    <!-- Text to show users they have one page in the history group section of the History fragment.
    %d is a placeholder for the number of pages in the group. -->
    <string name="history_search_group_site_1">%d ਸਫ਼ਾ</string>

    <!-- Text to show users they have multiple pages in the history group section of the History fragment.
    %d is a placeholder for the number of pages in the group. -->
    <string name="history_search_group_sites_1">%d ਸਫ਼ੇ</string>

    <!-- Option in library for Recently Closed Tabs -->
    <string name="library_recently_closed_tabs">ਤਾਜ਼ਾ ਬੰਦ ਕੀਤੀਆਂ ਟੈਬਾਂ</string>
    <!-- Option in library to open Recently Closed Tabs page -->
    <string name="recently_closed_show_full_history">ਸਾਰੇ ਅਤੀਤ ਨੂੰ ਵੇਖੋ</string>
    <!-- Text to show users they have multiple tabs saved in the Recently Closed Tabs section of history.
    %d is a placeholder for the number of tabs selected. -->
    <string name="recently_closed_tabs">%d ਟੈਬਾਂ</string>
    <!-- Text to show users they have one tab saved in the Recently Closed Tabs section of history.
    %d is a placeholder for the number of tabs selected. -->
    <string name="recently_closed_tab">%d ਟੈਬ</string>

    <!-- Recently closed tabs screen message when there are no recently closed tabs -->
    <string name="recently_closed_empty_message">ਇੱਥੇ ਕੋਈ ਵੀ ਤਾਜ਼ਾ ਬੰਦ ਕੀਤੀਆਂ ਟੈਬਾਂ ਨਹੀਂ ਹਨ</string>

    <!-- Tab Management -->
    <!-- Title of preference for tabs management -->
    <string name="preferences_tabs">ਟੈਬਾਂ</string>
    <!-- Title of preference that allows a user to specify the tab view -->
    <string name="preferences_tab_view">ਟੈਬ ਵੇਖੋ</string>
    <!-- Option for a list tab view -->
    <string name="tab_view_list">ਸੂਚੀ</string>
    <!-- Option for a grid tab view -->
    <string name="tab_view_grid">ਗਰਿੱਡ</string>
    <!-- Title of preference that allows a user to auto close tabs after a specified amount of time -->
    <string name="preferences_close_tabs">ਟੈਬਾਂ ਨੂੰ ਬੰਦ ਕਰੋ</string>
    <!-- Option for auto closing tabs that will never auto close tabs, always allows user to manually close tabs -->
    <string name="close_tabs_manually">ਖੁਦ</string>
    <!-- Option for auto closing tabs that will auto close tabs after one day -->
    <string name="close_tabs_after_one_day">ਇੱਕ ਦਿਨ ਬਾਅਦ</string>
    <!-- Option for auto closing tabs that will auto close tabs after one week -->
    <string name="close_tabs_after_one_week">ਇੱਕ ਹਫ਼ਤੇ ਬਾਅਦ</string>
    <!-- Option for auto closing tabs that will auto close tabs after one month -->
    <string name="close_tabs_after_one_month">ਇੱਕ ਮਹੀਨੇ ਬਾਅਦ</string>

    <!-- Title of preference that allows a user to specify the auto-close settings for open tabs -->
    <string name="preference_auto_close_tabs" tools:ignore="UnusedResources">ਖੁੱਲ੍ਹੀਆਂ ਟੈਬਾਂ ਲਈ ਆਪੇ-ਬੰਦ ਕਰੋ</string>

    <!-- Opening screen -->
    <!-- Title of a preference that allows a user to choose what screen to show after opening the app -->
    <string name="preferences_opening_screen">ਸਕਰੀਨ ਖੋਲ੍ਹਣੀ</string>
    <!-- Option for always opening the homepage when re-opening the app -->
    <string name="opening_screen_homepage">ਮੁੱਖ ਸਫ਼ਾ</string>
    <!-- Option for always opening the user's last-open tab when re-opening the app -->
    <string name="opening_screen_last_tab">ਪਿਛਲੀ ਟੈਬ</string>
    <!-- Option for always opening the homepage when re-opening the app after four hours of inactivity -->
    <string name="opening_screen_after_four_hours_of_inactivity">ਚਾਰ ਘੰਟਿਆਂ ਦੀ ਨਾ-ਸਰਗਰਮੀ ਦੇ ਬਾਅਦ ਮੁੱਖ-ਸਫ਼ਾ</string>
    <!-- Summary for tabs preference when auto closing tabs setting is set to manual close-->
    <string name="close_tabs_manually_summary">ਖੁਦ ਬੰਦ ਕਰੋ</string>
    <!-- Summary for tabs preference when auto closing tabs setting is set to auto close tabs after one day-->
    <string name="close_tabs_after_one_day_summary">ਇੱਕ ਦਿਨ ਬਾਅਦ ਬੰਦ ਕਰੋ</string>
    <!-- Summary for tabs preference when auto closing tabs setting is set to auto close tabs after one week-->
    <string name="close_tabs_after_one_week_summary">ਇੱਕ ਹਫ਼ਤੇ ਬਾਅਦ ਬੰਦ ਕਰੋ</string>
    <!-- Summary for tabs preference when auto closing tabs setting is set to auto close tabs after one month-->
    <string name="close_tabs_after_one_month_summary">ਇੱਕ ਮਹੀਨੇ ਬਾਅਦ ਬੰਦ ਕਰੋ</string>

    <!-- Summary for homepage preference indicating always opening the homepage when re-opening the app -->
    <string name="opening_screen_homepage_summary">ਮੁੱਖ-ਸਕਰੀਨ ਉੱਤੇ ਖੋਲ੍ਹੋ</string>
    <!-- Summary for homepage preference indicating always opening the last-open tab when re-opening the app -->
    <string name="opening_screen_last_tab_summary">ਪਿਛਲੀ ਟੈਬ ਉੱਤੇ ਖੋਲ੍ਹੋ</string>
    <!-- Summary for homepage preference indicating opening the homepage when re-opening the app after four hours of inactivity -->
    <string name="opening_screen_after_four_hours_of_inactivity_summary">ਚਾਰ ਘੰਟਿਆਂ ਬਾਅਦੇ ਮੁੱਖ-ਸਫ਼਼ੇ ਉੱਤੇ ਖੋਲ੍ਹੋ</string>

    <!-- Inactive tabs -->
    <!-- Category header of a preference that allows a user to enable or disable the inactive tabs feature -->
    <string name="preferences_inactive_tabs">ਪੁਰਾਣੀਆਂ ਟੈਬਾਂ ਨੂੰ ਨਾ-ਸਰਗਰਮ ਵਿੱਚ ਭੇਜੋ</string>
    <!-- Title of inactive tabs preference -->
    <string name="preferences_inactive_tabs_title">ਪਿਛਲੇ ਦੋ ਹਫ਼ਤਿਆਂ ਵਿੱਚ ਤੁਹਾਡੇ ਵਲੋਂ ਨਾ ਵੇਖੀਆਂ ਟੈਬਾਂ ਨੂੰ ਨਾ-ਸਰਗਰਮ ਭਾਗ ਵਿੱਚ ਭੇਜਿਆ ਜਾਂਦਾ ਹੈ।</string>

    <!-- Studies -->
    <!-- Title of the remove studies button -->
    <string name="studies_remove">ਹਟਾਓ</string>
    <!-- Title of the active section on the studies list -->
    <string name="studies_active">ਸਰਗਰਮ</string>
    <!-- Description for studies, it indicates why Firefox use studies. The first parameter is the name of the application. -->
    <string name="studies_description_2">%1$s ਸਮੇਂ ਸਮੇਂ ਉੱਤੇ ਅਧਿਐਨ ਇੰਸਟਾਲ ਕਰ ਤੇ ਚਲਾ ਸਕਦਾ ਹੈ।</string>
    <!-- Learn more link for studies, links to an article for more information about studies. -->
    <string name="studies_learn_more">ਹੋਰ ਸਿੱਖੋ</string>
    <!-- Dialog message shown after removing a study -->
    <string name="studies_restart_app">ਤਬਦੀਲੀਆਂ ਲਾਗੂ ਕਰਨ ਲਈ ਐਪਲੀਕੇਸ਼ਨ ਬੰਦ ਹੋਵੇਗੀ</string>
    <!-- Dialog button to confirm the removing a study. -->
    <string name="studies_restart_dialog_ok">ਠੀਕ ਹੈ</string>
    <!-- Dialog button text for canceling removing a study. -->
    <string name="studies_restart_dialog_cancel">ਰੱਦ ਕਰੋ</string>
    <!-- Toast shown after turning on/off studies preferences -->
    <string name="studies_toast_quit_application" tools:ignore="UnusedResources">ਤਬਦੀਲੀਆਂ ਲਾਗੂ ਕਰਨ ਲਈ ਐਪਲੀਕੇਸ਼ਨ ਨੂੰ ਬੰਦ ਕੀਤਾ ਜਾ ਰਿਹਾ ਹੈ…</string>

    <!-- Sessions -->
    <!-- Title for the list of tabs -->
    <string name="tab_header_label">ਟੈਬਾਂ ਖੋਲ੍ਹੋ</string>
    <!-- Title for the list of tabs in the current private session -->
    <string name="tabs_header_private_tabs_title">ਨਿੱਜੀ ਟੈਬਾਂ</string>
    <!-- Title for the list of tabs in the synced tabs -->
    <string name="tabs_header_synced_tabs_title">ਸਿੰਕ ਕੀਤੀਆਂ ਟੈਬਾਂ</string>
    <!-- Content description (not visible, for screen readers etc.): Add tab button. Adds a news tab when pressed -->
    <string name="add_tab">ਟੈਬ ਜੋੜੋ</string>
    <!-- Content description (not visible, for screen readers etc.): Add tab button. Adds a news tab when pressed -->
    <string name="add_private_tab">ਨਿੱਜੀ ਟੈਬ ਜੋੜੋ</string>
    <!-- Text for the new tab button to indicate adding a new private tab in the tab -->
    <string name="tab_drawer_fab_content">ਨਿੱਜੀ</string>
    <!-- Text for the new tab button to indicate syncing command on the synced tabs page -->
    <string name="tab_drawer_fab_sync">ਸਿੰਕ</string>
    <!-- Text shown in the menu for sharing all tabs -->
    <string name="tab_tray_menu_item_share">ਸਾਰੀਆਂ ਟੈਬਾਂ ਸਾਂਝੀਆਂ ਕਰੋ</string>
    <!-- Text shown in the menu to view recently closed tabs -->
    <string name="tab_tray_menu_recently_closed">ਤਾਜ਼ਾ ਬੰਦ ਕੀਤੀਆਂ ਟੈਬਾਂ</string>
    <!-- Text shown in the tabs tray inactive tabs section -->
    <string name="tab_tray_inactive_recently_closed" tools:ignore="UnusedResources">ਤਾਜ਼ਾ ਬੰਦ ਕੀਤੀਆਂ</string>
    <!-- Text shown in the menu to view account settings -->
    <string name="tab_tray_menu_account_settings">ਖਾਤਾ ਸੈਟਿੰਗਾਂ</string>
    <!-- Text shown in the menu to view tab settings -->
    <string name="tab_tray_menu_tab_settings">ਟੈਬ ਸੈਟਿੰਗਾਂ</string>
    <!-- Text shown in the menu for closing all tabs -->
    <string name="tab_tray_menu_item_close">ਸਾਰੀਆਂ ਟੈਬਾਂ ਬੰਦ ਕਰੋ</string>
    <!-- Text shown in the multiselect menu for bookmarking selected tabs. -->
    <string name="tab_tray_multiselect_menu_item_bookmark">ਬੁੱਕਮਾਰਕ</string>
    <!-- Text shown in the multiselect menu for closing selected tabs. -->
    <string name="tab_tray_multiselect_menu_item_close">ਬੰਦ ਕਰੋ</string>
    <!-- Content description for tabs tray multiselect share button -->
    <string name="tab_tray_multiselect_share_content_description">ਚੁਣੀਆਂ ਟੈਬਾਂ ਸਾਂਝੀਆਂ ਕਰੋ</string>
    <!-- Content description for tabs tray multiselect menu -->
    <string name="tab_tray_multiselect_menu_content_description">ਚੁਣੀਆਂ ਟੈਬਾਂ ਦਾ ਮੇਨੂ</string>
    <!-- Content description (not visible, for screen readers etc.): Removes tab from collection button. Removes the selected tab from collection when pressed -->
    <string name="remove_tab_from_collection">ਟੈਬ ਨੂੰ ਭੰਡਾਰ ਵਿੱਚੋਂ ਹਟਾਓ</string>
    <!-- Text for button to enter multiselect mode in tabs tray -->
    <string name="tabs_tray_select_tabs">ਟੈਬਾਂ ਚੁਣੋ</string>
    <!-- Content description (not visible, for screen readers etc.): Close tab button. Closes the current session when pressed -->
    <string name="close_tab">ਟੈਬ ਬੰਦ ਕਰੋ</string>
    <!-- Content description (not visible, for screen readers etc.): Close tab <title> button. First parameter is tab title  -->
    <string name="close_tab_title">%s ਟੈਬ ਬੰਦ ਕਰੋ</string>
    <!-- Content description (not visible, for screen readers etc.): Opens the open tabs menu when pressed -->
    <string name="open_tabs_menu">ਟੈਬ ਮੇਨੂ ਖੋਲ੍ਹੋ</string>
    <!-- Open tabs menu item to save tabs to collection -->
    <string name="tabs_menu_save_to_collection1">ਟੈਬਾਂ ਨੂੰ ਭੰਡਾਰ ਵਿੱਚ ਸੰਭਾਲੋ</string>
    <!-- Text for the menu button to delete a collection -->
    <string name="collection_delete">ਭੰਡਾਰ ਹਟਾਓ</string>
    <!-- Text for the menu button to rename a collection -->
    <string name="collection_rename">ਭੰਡਾਰ ਦਾ ਨਾਂ ਬਦਲੋ</string>
    <!-- Text for the button to open tabs of the selected collection -->
    <string name="collection_open_tabs">ਟੈਬਾਂ ਖੋਲ੍ਹੋ</string>


    <!-- Hint for adding name of a collection -->
    <string name="collection_name_hint">ਭੰਡਾਰ ਦਾ ਨਾਂ</string>
    <!-- Text for the menu button to rename a top site -->
    <string name="rename_top_site">ਨਾਂ ਬਦਲੋ</string>
    <!-- Text for the menu button to remove a top site -->
    <string name="remove_top_site">ਹਟਾਓ</string>

    <!-- Text for the menu button to delete a top site from history -->
    <string name="delete_from_history">ਅਤੀਤ ਵਿੱਚੋਂ ਹਟਾਓ</string>
    <!-- Postfix for private WebApp titles, placeholder is replaced with app name -->
    <string name="pwa_site_controls_title_private">%1$s (ਨਿੱਜੀ ਮੋਡ)</string>

    <!-- History -->
    <!-- Text for the button to search all history -->
    <string name="history_search_1">ਖੋਜ ਸ਼ਬਦ ਦਿਓ</string>
    <!-- Text for the button to clear all history -->
    <string name="history_delete_all">ਅਤੀਤ ਹਟਾਓ</string>
    <!-- Text for the snackbar to confirm that multiple browsing history items has been deleted -->
    <string name="history_delete_multiple_items_snackbar">ਅਤੀਤ ਹਟਾਇਆ ਗਿਆ</string>
    <!-- Text for the snackbar to confirm that a single browsing history item has been deleted. The first parameter is the shortened URL of the deleted history item. -->
    <string name="history_delete_single_item_snackbar">%1$s ਨੂੰ ਹਟਾਇਆ</string>
    <!-- Context description text for the button to delete a single history item -->
    <string name="history_delete_item">ਹਟਾਓ</string>
    <!-- History multi select title in app bar
    The first parameter is the number of bookmarks selected -->
    <string name="history_multi_select_title">%1$d ਚੁਣੇ</string>
    <!-- Text for the header that groups the history for today -->
    <string name="history_today">ਅੱਜ</string>
    <!-- Text for the header that groups the history for yesterday -->
    <string name="history_yesterday">ਕੱਲ੍ਹ</string>
    <!-- Text for the header that groups the history the past 7 days -->
    <string name="history_7_days">ਪਿਛਲੇ 7 ਦਿਨ</string>
    <!-- Text for the header that groups the history the past 30 days -->
    <string name="history_30_days">ਪਿਛਲੇ 30 ਦਿਨ</string>
    <!-- Text for the header that groups the history older than the last month -->
    <string name="history_older">ਹੋਰ ਪੁਰਾਣੇ</string>

    <!-- Text shown when no history exists -->
    <string name="history_empty_message">ਇ਼ੱਥੇ ਕੋਈ ਅਤੀਤ ਨਹੀਂ ਹੈ</string>

    <!-- Downloads -->
    <!-- Text for the snackbar to confirm that multiple downloads items have been removed -->
    <string name="download_delete_multiple_items_snackbar_1">ਡਾਊਨਲੋਡ ਹਟਾਏ ਗਏ</string>
    <!-- Text for the snackbar to confirm that a single download item has been removed. The first parameter is the name of the download item. -->
    <string name="download_delete_single_item_snackbar">%1$s ਹਟਾਏ</string>
    <!-- Text shown when no download exists -->
    <string name="download_empty_message_1">ਕੋਈ ਡਾਊਨਲੋਡ ਕੀਤੀ ਫਾਇਲ ਨਹੀਂ ਹੈ</string>
    <!-- History multi select title in app bar
    The first parameter is the number of downloads selected -->
    <string name="download_multi_select_title">%1$d ਚੁਣੇ</string>


    <!-- Text for the button to remove a single download item -->
    <string name="download_delete_item_1">ਹਟਾਓ</string>


    <!-- Crashes -->
    <!-- Title text displayed on the tab crash page. This first parameter is the name of the application (For example: Fenix) -->
    <string name="tab_crash_title_2">ਅਫ਼ਸੋਸ ਹੈ। %1$s ਉਸ ਸਫ਼ੇ ਨੂੰ ਲੋਡ ਨਹੀਂ ਕਰ ਸਕਦਾ ਹੈ।</string>
    <!-- Send crash report checkbox text on the tab crash page -->
    <string name="tab_crash_send_report">ਕਰੈਸ਼ ਰਿਪੋਰਟ ਮੌਜ਼ੀਲਾ ਨੂੰ ਭੇਜੋ</string>
    <!-- Close tab button text on the tab crash page -->
    <string name="tab_crash_close">ਟੈਬ ਬੰਦ ਕਰੋ</string>
    <!-- Restore tab button text on the tab crash page -->
    <string name="tab_crash_restore">ਟੈਬ ਬਹਾਲ ਕਰੋ</string>

    <!-- Bookmarks -->
    <!-- Confirmation message for a dialog confirming if the user wants to delete the selected folder -->
    <string name="bookmark_delete_folder_confirmation_dialog">ਕੀ ਤੁਸੀਂ ਇਹ ਫੋਲਡਰ ਨੂੰ ਹਟਾਉਣਾ ਚਾਹੁੰਦੇ ਹੋ?</string>
    <!-- Confirmation message for a dialog confirming if the user wants to delete multiple items including folders. Parameter will be replaced by app name. -->
    <string name="bookmark_delete_multiple_folders_confirmation_dialog">%s ਚੁਣੀਆਂ ਚੀਜ਼ਾਂ ਨੂੰ ਹਟਾਏਗਾ।</string>
    <!-- Text for the cancel button on delete bookmark dialog -->
    <string name="bookmark_delete_negative">ਰੱਦ ਕਰੋ</string>
    <!-- Screen title for adding a bookmarks folder -->
    <string name="bookmark_add_folder">ਫੋਲਡਰ ਜੋੜੋ</string>
    <!-- Snackbar title shown after a bookmark has been created. -->
    <string name="bookmark_saved_snackbar">ਬੁੱਕਮਾਰਕ ਸੰਭਾਲਿਆ!</string>
    <!-- Snackbar edit button shown after a bookmark has been created. -->
    <string name="edit_bookmark_snackbar_action">ਸੋਧੋ</string>
    <!-- Bookmark overflow menu edit button -->
    <string name="bookmark_menu_edit_button">ਸੋਧੋ</string>
    <!-- Bookmark overflow menu copy button -->
    <string name="bookmark_menu_copy_button">ਨਕਲ ਕਰੋ</string>
    <!-- Bookmark overflow menu share button -->
    <string name="bookmark_menu_share_button">ਸਾਂਝਾ ਕਰੋ</string>
    <!-- Bookmark overflow menu open in new tab button -->
    <string name="bookmark_menu_open_in_new_tab_button">ਨਵੀਂ ਟੈਬ ‘ਚ ਖੋਲ੍ਹੋ</string>
    <!-- Bookmark overflow menu open in private tab button -->
    <string name="bookmark_menu_open_in_private_tab_button">ਨਿੱਜੀ ਟੈਬ ‘ਚ ਖੋਲ੍ਹੋ</string>
    <!-- Bookmark overflow menu open all in tabs button -->
    <string name="bookmark_menu_open_all_in_tabs_button">ਸਭ ਨੂੰ ਨਵੀਆਂ ਟੈਬਾਂ ਵਿੱਚ ਖੋਲ੍ਹੋ</string>
    <!-- Bookmark overflow menu open all in private tabs button -->
    <string name="bookmark_menu_open_all_in_private_tabs_button">ਸਭ ਨੂੰ ਨਿੱਜੀ ਟੈਬਾਂ ਵਿੱਚ ਖੋਲ੍ਹੋ</string>
    <!-- Bookmark overflow menu delete button -->
    <string name="bookmark_menu_delete_button">ਹਟਾਓ</string>
    <!--Bookmark overflow menu save button -->
    <string name="bookmark_menu_save_button">ਸੰਭਾਲੋ</string>
    <!-- Bookmark multi select title in app bar
     The first parameter is the number of bookmarks selected -->
    <string name="bookmarks_multi_select_title">%1$d ਚੁਣੇ</string>
    <!-- Bookmark editing screen title -->
    <string name="edit_bookmark_fragment_title">ਬੁੱਕਮਾਰਕ ਸੋਧੋ</string>
    <!-- Bookmark folder editing screen title -->
    <string name="edit_bookmark_folder_fragment_title">ਫੋਲਡਰ ਸੋਧੋ</string>
    <!-- Bookmark sign in button message -->
    <string name="bookmark_sign_in_button">ਸਿੰਕ ਕੀਤੇ ਬੁੱਕਮਾਰਕ ਵੇਖਣ ਲਈ ਸਾਇਨ ਇਨ ਕਰੋ</string>
    <!-- Bookmark URL editing field label -->
    <string name="bookmark_url_label">URL</string>
    <!-- Bookmark FOLDER editing field label -->
    <string name="bookmark_folder_label">FOLDER</string>
    <!-- Bookmark NAME editing field label -->
    <string name="bookmark_name_label">NAME</string>
    <!-- Bookmark add folder screen title -->
    <string name="bookmark_add_folder_fragment_label">ਫੋਲਡਰ ਜੋੜੋ</string>
    <!-- Bookmark select folder screen title -->
    <string name="bookmark_select_folder_fragment_label">ਫੋਲਡਰ ਚੁਣੋ</string>
    <!-- Bookmark editing error missing title -->
    <string name="bookmark_empty_title_error">ਨਾਂ ਹੋਣਾ ਚਾਹੀਦਾ ਹੈ</string>
    <!-- Bookmark editing error missing or improper URL -->
    <string name="bookmark_invalid_url_error">ਗ਼ਲਤ URL</string>
    <!-- Bookmark screen message for empty bookmarks folder -->
    <string name="bookmarks_empty_message">ਇੱਥੇ ਕੋਈ ਬੁੱਕਮਾਰਕ ਨਹੀਂ ਹੈ</string>
    <!-- Bookmark snackbar message on deletion
     The first parameter is the host part of the URL of the bookmark deleted, if any -->
    <string name="bookmark_deletion_snackbar_message">%1$s ਹਟਾਇਆ</string>
    <!-- Bookmark snackbar message on deleting multiple bookmarks not including folders-->
    <string name="bookmark_deletion_multiple_snackbar_message_2">ਬੁੱਕਮਾਰਕ ਹਟਾਇਆ</string>
    <!-- Bookmark snackbar message on deleting multiple bookmarks including folders-->
    <string name="bookmark_deletion_multiple_snackbar_message_3">ਚੁਣੇ ਫੋਲਡਰਾਂ ਨੂੰ ਹਟਾਇਆ ਜਾ ਰਿਹਾ ਹੈ</string>
    <!-- Bookmark undo button for deletion snackbar action -->
    <string name="bookmark_undo_deletion">ਵਾਪਸ</string>

    <!-- Text for the button to search all bookmarks -->
    <string name="bookmark_search">ਖੋਜ ਸ਼ਬਦ ਦਿਓ</string>

    <!-- Site Permissions -->
    <!-- Button label that take the user to the Android App setting -->
    <string name="phone_feature_go_to_settings">ਸੈਟਿੰਗਾਂ ‘ਤੇ ਜਾਓ</string>
    <!-- Content description (not visible, for screen readers etc.): Quick settings sheet
        to give users access to site specific information / settings. For example:
        Secure settings status and a button to modify site permissions -->
    <string name="quick_settings_sheet">ਤੁਰੰਤ ਸੈਟਿੰਗਾਂ ਸ਼ੀਟ</string>
    <!-- Label that indicates that this option it the recommended one -->
    <string name="phone_feature_recommended">ਸਿਫਾਰਸ਼ੀ</string>
    <!-- Button label for clearing all the information of site permissions-->
    <string name="clear_permissions">ਇਜਾਜ਼ਤਾਂ ਸਾਫ਼ ਕਰੋ</string>
    <!-- Text for the OK button on Clear permissions dialog -->
    <string name="clear_permissions_positive">ਠੀਕ ਹੈ</string>
    <!-- Text for the cancel button on Clear permissions dialog -->
    <string name="clear_permissions_negative">ਰੱਦ ਕਰੋ</string>
    <!-- Button label for clearing a site permission-->
    <string name="clear_permission">ਇਜਾਜ਼ਤਾਂ ਸਾਫ਼ ਕਰੋ</string>
    <!-- Text for the OK button on Clear permission dialog -->
    <string name="clear_permission_positive">ਠੀਕ ਹੈ</string>
    <!-- Text for the cancel button on Clear permission dialog -->
    <string name="clear_permission_negative">ਰੱਦ ਕਰੋ</string>
    <!-- Button label for clearing all the information on all sites-->
    <string name="clear_permissions_on_all_sites">ਸਾਰੀਆਂ ਸਾਈਟਾਂ ‘ਤੇ ਇਜਾਜ਼ਤਾਂ ਸਾਫ਼ ਕਰੋ</string>
    <!-- Preference for altering video and audio autoplay for all websites -->
    <string name="preference_browser_feature_autoplay">ਆਪੇ-ਚਲਾਓ</string>
    <!-- Preference for altering the camera access for all websites -->
    <string name="preference_phone_feature_camera">ਕੈਮਰਾ</string>
    <!-- Preference for altering the microphone access for all websites -->
    <string name="preference_phone_feature_microphone">ਮਾਈਕਰੋਫ਼ੋਨ</string>
    <!-- Preference for altering the location access for all websites -->
    <string name="preference_phone_feature_location">ਟਿਕਾਣਾ</string>
    <!-- Preference for altering the notification access for all websites -->
    <string name="preference_phone_feature_notification">ਸੂਚਨਾਵਾਂ</string>
    <!-- Preference for altering the persistent storage access for all websites -->
    <string name="preference_phone_feature_persistent_storage">ਪੱਕੀ ਸਟੋਰੇਜ਼</string>
    <!-- Preference for altering the storage access setting for all websites -->
    <string name="preference_phone_feature_cross_origin_storage_access">ਅੰਤਰ-ਸਾਈਟ ਕੂਕੀਜ਼</string>
    <!-- Preference for altering the EME access for all websites -->
    <string name="preference_phone_feature_media_key_system_access">DRM-ਕੰਟਰੋਲ ਕੀਤੀ ਸਮੱਗਰੀ</string>
    <!-- Label that indicates that a permission must be asked always -->
    <string name="preference_option_phone_feature_ask_to_allow">ਆਗਿਆ ਲਈ ਪੁੱਛੋ</string>
    <!-- Label that indicates that a permission must be blocked -->
    <string name="preference_option_phone_feature_blocked">ਪਾਬੰਦੀ ਲਗਾਈ</string>
    <!-- Label that indicates that a permission must be allowed -->
    <string name="preference_option_phone_feature_allowed">ਆਗਿਆ ਦਿੱਤੀ</string>
    <!--Label that indicates a permission is by the Android OS-->
    <string name="phone_feature_blocked_by_android">ਐਂਡਰਾਈਡ ਵਲੋਂ ਪਾਬੰਦੀ ਲਗਾਈ</string>
    <!-- Preference for showing a list of websites that the default configurations won't apply to them -->
    <string name="preference_exceptions">ਛੋਟਾਂ</string>
    <!-- Summary of tracking protection preference if tracking protection is set to off -->
    <string name="tracking_protection_off">ਬੰਦ</string>

    <!-- Summary of tracking protection preference if tracking protection is set to standard -->
    <string name="tracking_protection_standard">ਮਿਆਰੀ</string>
    <!-- Summary of tracking protection preference if tracking protection is set to strict -->
    <string name="tracking_protection_strict">ਸਖ਼ਤ</string>
    <!-- Summary of tracking protection preference if tracking protection is set to custom -->
    <string name="tracking_protection_custom">ਕਸਟਮ</string>
    <!-- Label for global setting that indicates that all video and audio autoplay is allowed -->
    <string name="preference_option_autoplay_allowed2">ਆਡੀਓ ਅਤੇ ਵੀਡਿਓ ਦੀ ਇਜਾਜ਼ਤ ਦਿਓ</string>
    <!-- Label for site specific setting that indicates that all video and audio autoplay is allowed -->
    <string name="quick_setting_option_autoplay_allowed">ਆਡੀਓ ਤੇ ਵੀਡੀਓ ਦੀ ਮਨਜ਼ੂਰੀ ਦਿਓ</string>
    <!-- Label that indicates that video and audio autoplay is only allowed over Wi-Fi -->
    <string name="preference_option_autoplay_allowed_wifi_only2">ਸਿਰਫ਼ ਸੈਲੂਲਰ ਡਾਟਾ ਤੋਂ ਆਡੀਓ ਅਤੇ ਵੀਡੀਓ ਉੱਤੇ ਰੋਕ ਲਾਓ</string>
    <!-- Subtext that explains 'autoplay on Wi-Fi only' option -->
    <string name="preference_option_autoplay_allowed_wifi_subtext">Wi-Fi ਉੱਤੇ ਆਡੀਓ ਤੇ ਵੀਡੀਓ ਚਲਾਏ ਜਾਣਗੇ</string>
    <!-- Label for global setting that indicates that video autoplay is allowed, but audio autoplay is blocked -->
    <string name="preference_option_autoplay_block_audio2">ਸਿਰਫ਼ ਆਡੀਓ ਉੱਤੇ ਪਾਬੰਦੀ ਲਾਓ</string>
    <!-- Label for site specific setting that indicates that video autoplay is allowed, but audio autoplay is blocked -->
    <string name="quick_setting_option_autoplay_block_audio">ਸਿਰਫ਼ ਆਡੀਓ ਉੱਤੇ ਪਾਬੰਦੀ ਲਾਓ</string>
    <!-- Label for global setting that indicates that all video and audio autoplay is blocked -->
    <string name="preference_option_autoplay_blocked3">ਆਡੀਓ ਅਤੇ ਵੀਡਿਓ ਤੇ ਪਾਬੰਦੀ ਲਾਓ</string>
    <!-- Label for site specific setting that indicates that all video and audio autoplay is blocked -->
    <string name="quick_setting_option_autoplay_blocked">ਆਡੀਓ ਅਤੇ ਵੀਡਿਓ \'ਤੇ ਪਾਬੰਦੀ ਲਾਓ</string>
    <!-- Summary of delete browsing data on quit preference if it is set to on -->
    <string name="delete_browsing_data_quit_on">ਚਾਲੂ</string>
    <!-- Summary of delete browsing data on quit preference if it is set to off -->
    <string name="delete_browsing_data_quit_off">ਬੰਦ</string>

    <!-- Summary of studies preference if it is set to on -->
    <string name="studies_on">ਚਾਲੂ</string>
    <!-- Summary of studies data on quit preference if it is set to off -->
    <string name="studies_off">ਬੰਦ</string>

    <!-- Collections -->
    <!-- Collections header on home fragment -->
    <string name="collections_header">ਭੰਡਾਰ</string>
    <!-- Content description (not visible, for screen readers etc.): Opens the collection menu when pressed -->
    <string name="collection_menu_button_content_description">ਭੰਡਾਰ ਮੇਨੂ</string>
    <!-- Label to describe what collections are to a new user without any collections -->
    <string name="no_collections_description2">ਚੀਜ਼ਾਂ, ਜੋ ਤੁਹਾਡੇ ਲਈ ਅਰਥ ਰੱਖਦੀਆਂ ਹਨ, ਨੂੰ ਇਕੱਤਰ ਕਰੋ।\nਬਾਅਦ ਚ ਫ਼ੌਰੀ ਤੌਰ ਉੱਤੇ ਲੱਭਣ
ਲਈ ਇੱਕੋ ਜੇਹੀਆਂ ਖੋਜਾਂ, ਸਾਈਟਾਂ ਤੇ ਟੈਬਾਂ ਦਾ ਗਰੁੱਪ ਬਣਾਓ।</string>
    <!-- Title for the "select tabs" step of the collection creator -->
    <string name="create_collection_select_tabs">ਟੈਬਾਂ ਚੁਣੋ</string>
    <!-- Title for the "select collection" step of the collection creator -->
    <string name="create_collection_select_collection">ਭੰਡਾਰ ਚੁਣੋ</string>
    <!-- Title for the "name collection" step of the collection creator -->
    <string name="create_collection_name_collection">ਨਾਂ ਭੰਡਾਰ</string>
    <!-- Button to add new collection for the "select collection" step of the collection creator -->
    <string name="create_collection_add_new_collection">ਨਵਾਂ ਭੰਡਾਰ ਜੋੜੋ</string>
    <!-- Button to select all tabs in the "select tabs" step of the collection creator -->
    <string name="create_collection_select_all">ਸਾਰੇ ਚੁਣੋ</string>
    <!-- Button to deselect all tabs in the "select tabs" step of the collection creator -->
    <string name="create_collection_deselect_all">ਸਭ ਅਣ-ਚੁਣੇ ਕਰੋ</string>
    <!-- Text to prompt users to select the tabs to save in the "select tabs" step of the collection creator -->
    <string name="create_collection_save_to_collection_empty">ਸੰਭਾਲਣ ਲਈ ਟੈਬਾਂ ਚੁਣੋ</string>
    <!-- Text to show users how many tabs they have selected in the "select tabs" step of the collection creator.
     %d is a placeholder for the number of tabs selected. -->
    <string name="create_collection_save_to_collection_tabs_selected">%d ਟੈਬਾਂ ਚੁਣੀਆਂ</string>
    <!-- Text to show users they have one tab selected in the "select tabs" step of the collection creator.
    %d is a placeholder for the number of tabs selected. -->
    <string name="create_collection_save_to_collection_tab_selected">%d ਟੈਬ ਚੁਣੀ</string>
    <!-- Text shown in snackbar when multiple tabs have been saved in a collection -->
    <string name="create_collection_tabs_saved">ਟੈਬਾਂ ਸੰਭਾਲੀਆਂ!</string>
    <!-- Text shown in snackbar when one or multiple tabs have been saved in a new collection -->
    <string name="create_collection_tabs_saved_new_collection">ਭੰਡਾਰ ਸੰਭਾਲਿਆ!</string>
    <!-- Text shown in snackbar when one tab has been saved in a collection -->
    <string name="create_collection_tab_saved">ਟੈਬ ਸੰਭਾਲੀ!</string>
    <!-- Content description (not visible, for screen readers etc.): button to close the collection creator -->
    <string name="create_collection_close">ਬੰਦ ਕਰੋ</string>
    <!-- Button to save currently selected tabs in the "select tabs" step of the collection creator-->
    <string name="create_collection_save">ਸੰਭਾਲੋ</string>

    <!-- Snackbar action to view the collection the user just created or updated -->
    <string name="create_collection_view">ਵੇਖੋ</string>

    <!-- Text for the OK button from collection dialogs -->
    <string name="create_collection_positive">ਠੀਕ ਹੈ</string>
    <!-- Text for the cancel button from collection dialogs -->
    <string name="create_collection_negative">ਰੱਦ ਕਰੋ</string>

    <!-- Default name for a new collection in "name new collection" step of the collection creator. %d is a placeholder for the number of collections-->
    <string name="create_collection_default_name">ਭੰਡਾਰ %d</string>

    <!-- Share -->
    <!-- Share screen header -->
    <string name="share_header_2">ਸਾਂਝਾ ਕਰੋ</string>
    <!-- Content description (not visible, for screen readers etc.):
        "Share" button. Opens the share menu when pressed. -->
    <string name="share_button_content_description">ਸਾਂਝਾ ਕਰੋ</string>
    <!-- Text for the Save to PDF feature in the share menu -->
    <string name="share_save_to_pdf">PDF ਵਜੋਂ ਸੰਭਾਲੋ</string>
    <!-- Text for error message when generating a PDF file Text. -->
    <string name="unable_to_save_to_pdf_error">PDF ਬਣਾਉਣ ਲਈ ਅਸਮਰੱਥ</string>
    <!-- Text for standard error snackbar dismiss button. -->
    <string name="standard_snackbar_error_dismiss">ਖ਼ਾਰਜ ਕਰੋ</string>
    <!-- Text for error message when printing a page and it fails. -->
    <string name="unable_to_print_page_error">ਇਹ ਸਫ਼ਾ ਛਾਪਣ ਲਈ ਅਸਮਰੱਥ ਹੈ</string>
    <!-- Text for the print feature in the share and browser menu -->
    <string name="menu_print">ਪਰਿੰਟ ਕਰੋ</string>
    <!-- Sub-header in the dialog to share a link to another sync device -->
    <string name="share_device_subheader">ਡਿਵਾਈਸ ‘ਤੇ ਭੇਜੋ</string>
    <!-- Sub-header in the dialog to share a link to an app from the full list -->
    <string name="share_link_all_apps_subheader">ਸਾਰੀਆਂ ਕਾਰਵਾਈਆਂ</string>
    <!-- Sub-header in the dialog to share a link to an app from the most-recent sorted list -->
    <string name="share_link_recent_apps_subheader">ਤਾਜ਼ਾ ਵਰਤੇ</string>
    <!-- Text for the copy link action in the share screen. -->
    <string name="share_copy_link_to_clipboard">ਕਲਿੱਪਬੋਰਡ \'ਚ ਕਾਪੀ ਕਰੋ</string>
    <!-- Toast shown after copying link to clipboard -->
    <string name="toast_copy_link_to_clipboard">ਕਲਿੱਪਬੋਰਡ ਵਿੱਚ ਕਾਪੀ ਕੀਤਾ</string>
    <!-- An option from the share dialog to sign into sync -->
    <string name="sync_sign_in">ਸਿੰਕ ਕਰਨ ਲਈ ਸਾਈਨ ਇਨ ਕਰੋ</string>
     <!-- An option from the three dot menu to sync and save data -->
    <string name="sync_menu_sync_and_save_data">ਡਾਟਾ ਸਿੰਕ ਕਰੋ ਤੇ ਸੰਭਾਲੋ</string>
    <!-- An option from the share dialog to send link to all other sync devices -->
    <string name="sync_send_to_all">ਸਾਰੇ ਡਿਵਾਈਸਾਂ ‘ਤੇ ਭੇਜੋ</string>
    <!-- An option from the share dialog to reconnect to sync -->
    <string name="sync_reconnect">ਸਿੰਕ ਕਰਨ ਲਈ ਮੁੜ-ਕਨੈਕਟ ਕਰੋ</string>
    <!-- Text displayed when sync is offline and cannot be accessed -->
    <string name="sync_offline">ਆਫਲਾਈਨ</string>
    <!-- An option to connect additional devices -->
    <string name="sync_connect_device">ਹੋਰ ਡਿਵਾਈਸ ਨਾਲ ਕਨੈਕਟ ਕਰੋ</string>
    <!-- The dialog text shown when additional devices are not available -->
    <string name="sync_connect_device_dialog">ਟੈਬ ਭੇਜਣ ਲਈ, ਘੱਟੋ-ਘੱਟ ਹੋਰ ਡਿਵਾਈਸ ਉੱਤੇ Firefox ਵਿੱਚ ਸਾਈਨ ਇਨ ਕਰੋ।</string>
    <!-- Confirmation dialog button -->
    <string name="sync_confirmation_button">ਸਮਝ ਗਏ</string>

    <!-- Share error message -->
    <string name="share_error_snackbar">ਇਹ ਐਪ ਨਾਲ ਸਾਂਝਾ ਨਹੀਂ ਕੀਤਾ ਜਾ ਸਕਦਾ</string>
    <!-- Add new device screen title -->
    <string name="sync_add_new_device_title">ਡਿਵਾਈਸ ਨੂੰ ਭੇਜੋ</string>
    <!-- Text for the warning message on the Add new device screen -->
    <string name="sync_add_new_device_message">ਕੋਈ ਡਿਵਾਈਸ ਕਨੈਕਟ ਨਹੀਂ ਹੈ</string>
    <!-- Text for the button to learn about sending tabs -->
    <string name="sync_add_new_device_learn_button">ਟੈਬਾਂ ਭੇਜਣ ਬਾਰੇ ਸਿ਼ੱਖੋ…</string>
    <!-- Text for the button to connect another device -->
    <string name="sync_add_new_device_connect_button">…ਹੋਰ ਡਿਵਾਈਸ ਨਾਲ ਕਨੈਕਟ ਕਰੋ</string>

    <!-- Notifications -->
    <!-- Text shown in the notification that pops up to remind the user that a private browsing session is active. -->
    <string name="notification_pbm_delete_text_2">ਨਿੱਜੀ ਟੈਬਾਂ ਬੰਦ ਕਰੋ</string>

    <!-- Text shown in the notification that pops up to remind the user that a private browsing session is active for Android 14+ -->
    <string name="notification_erase_title_android_14">ਪ੍ਰਾਈਵੇਟ ਟੈਬਾਂ ਨੂੰ ਬੰਦ ਕਰਨਾ ਹੈ?</string>
    <string name="notification_erase_text_android_14">ਪ੍ਰਾਈਵੇਟ ਟੈਬਾਂ ਨੂੰ ਬੰਦ ਕਰਨ ਲਈ ਇਸ ਨੋਟੀਫਿਕੇਸ਼ਨ ਨੂੰ ਛੂਹੋ ਜਾਂ ਸਵਾਈਪ ਕਰੋ।</string>

    <!-- Name of the marketing notification channel. Displayed in the "App notifications" system settings for the app -->
    <string name="notification_marketing_channel_name">ਮਾਰਕੀਟਿੰਗ</string>

    <!-- Title shown in the notification that pops up to remind the user to set fenix as default browser.
    The app name is in the text, due to limitations with localizing Nimbus experiments -->
    <string name="nimbus_notification_default_browser_title" tools:ignore="UnusedResources">Firefox ਤੇਜ਼ ਅਤੇ ਨਿੱਜੀ ਹੈ</string>
    <!-- Text shown in the notification that pops up to remind the user to set fenix as default browser.
    The app name is in the text, due to limitations with localizing Nimbus experiments -->
    <string name="nimbus_notification_default_browser_text" tools:ignore="UnusedResources">Firefox ਨੂੰ ਆਪਣਾ ਡਿਫਾਲਟ ਬਰਾਊਜ਼ਰ ਬਣਾਓ</string>
    <!-- Title shown in the notification that pops up to re-engage the user -->
    <string name="notification_re_engagement_title">ਨਿੱਜੀ ਬਰਾਊਜ਼ ਕਰਨ ਨੂੰ ਅਜ਼ਮਾਓ</string>
    <!-- Text shown in the notification that pops up to re-engage the user.
    %1$s is a placeholder that will be replaced by the app name. -->
    <string name="notification_re_engagement_text">%1$s ਵਿੱਚ ਬਿਨਾਂ ਕਿਸੇ ਸੰਭਾਲੇ ਕੂਕੀ ਜਾਂ ਅਤੀਤ ਦੇ ਬਰਾਊਜ਼ ਕਰੋ</string>

    <!-- Title A shown in the notification that pops up to re-engage the user -->
    <string name="notification_re_engagement_A_title">ਬਿਨਾਂ ਪੈੜਾਂ ਛੱਡੇ ਬਰਾਊਜ਼ ਕਰੋ</string>
    <!-- Text A shown in the notification that pops up to re-engage the user.
    %1$s is a placeholder that will be replaced by the app name. -->
    <string name="notification_re_engagement_A_text">%1$s ਨਾਲ ਪ੍ਰਾਈਵੇਟ ਬਰਾਊਜ਼ ਕਰਨ ਸਮੇੰ ਤੁਹਾਡੀ ਜਾਣਕਾਰੀ ਸੰਭਾਲਦਾ ਨਹੀਂ ਹੈ।</string>
    <!-- Title B shown in the notification that pops up to re-engage the user -->
    <string name="notification_re_engagement_B_title">ਆਪਣੀ ਪਹਿਲੀ ਖੋਜ ਕਰੋ</string>
    <!-- Text B shown in the notification that pops up to re-engage the user -->
    <string name="notification_re_engagement_B_text">ਨੇੜੇ ਤੇੜੇ ਕੁਝ ਲੱਭੋ। ਜਾਂ ਕੁਝ ਮੌਜ ਮਸਤੀ ਲਈ ਲੱਭੋ।</string>

    <!-- Survey -->
    <!-- Text shown in the fullscreen message that pops up to ask user to take a short survey.
    The app name is in the text, due to limitations with localizing Nimbus experiments -->
    <string name="nimbus_survey_message_text">ਛੋਟੇ ਜਿਹੇ ਸਰਵੇਖਣ ਦਾ ਹਿੱਸਾ ਬਣ ਕੇ Firefox ਨੂੰ ਬੇਹਤਰ ਬਣਾਉਣ ਲਈ ਮਦਦ ਕਰੋ।</string>
    <!-- Preference for taking the short survey. -->
    <string name="preferences_take_survey">ਸਰਵੇਖਣ ਭਰੋ</string>
    <!-- Preference for not taking the short survey. -->
    <string name="preferences_not_take_survey">ਨਹੀਂ, ਧੰਨਵਾਦ</string>

    <!-- Snackbar -->
    <!-- Text shown in snackbar when user deletes a collection -->
    <string name="snackbar_collection_deleted">ਭੰਡਾਰ ਹਟਾਇਆ</string>
    <!-- Text shown in snackbar when user renames a collection -->
    <string name="snackbar_collection_renamed">ਭੰਡਾਰ ਦਾ ਨਾਂ ਬਦਲਿਆ</string>
    <!-- Text shown in snackbar when user closes a tab -->
    <string name="snackbar_tab_closed">ਟੈਬ ਬੰਦ ਕੀਤੀ</string>
    <!-- Text shown in snackbar when user closes all tabs -->
    <string name="snackbar_tabs_closed">ਟੈਬਾਂ ਬੰਦ ਕੀਤੀਆਂ</string>
    <!-- Text shown in snackbar when user bookmarks a list of tabs -->
    <string name="snackbar_message_bookmarks_saved">ਬੁੱਕਮਾਰਕ ਸੰਭਾਲੇ ਗਏ!</string>
    <!-- Text shown in snackbar when user adds a site to shortcuts -->
    <string name="snackbar_added_to_shortcuts">ਸ਼ਾਰਟਕੱਟਾਂ ਵਿੱਚ ਜੋੜਿਆ!</string>
    <!-- Text shown in snackbar when user closes a private tab -->
    <string name="snackbar_private_tab_closed">ਨਿੱਜੀ ਟੈਬ ਬੰਦ ਕੀਤੀ</string>
    <!-- Text shown in snackbar when user closes all private tabs -->
    <string name="snackbar_private_tabs_closed">ਨਿੱਜੀ ਟੈਬਾਂ ਬੰਦ ਕੀਤੀਆਂ</string>
    <!-- Text shown in snackbar when user erases their private browsing data -->
    <string name="snackbar_private_data_deleted">ਪ੍ਰਾਈਵੇਟ ਬਰਾਊਜ਼ ਕਰਨ ਵਾਲਾ ਡਾਟਾ ਹਟਾਇਆ</string>
    <!-- Text shown in snackbar to undo deleting a tab, top site or collection -->
    <string name="snackbar_deleted_undo">UNDO</string>

    <!-- Text shown in snackbar when user removes a top site -->
    <string name="snackbar_top_site_removed">ਸਾਈਟ ਹਟਾਈ</string>
    <!-- QR code scanner prompt which appears after scanning a code, but before navigating to it
        First parameter is the name of the app, second parameter is the URL or text scanned-->
    <string name="qr_scanner_confirmation_dialog_message">%1$s ਨੂੰ %2$s ਖੋਲ੍ਹਣ ਦੀ ਆਗਿਆ ਦਿਓ</string>
    <!-- QR code scanner prompt dialog positive option to allow navigation to scanned link -->
    <string name="qr_scanner_dialog_positive">ਆਗਿਆ ਦਿਓ</string>
    <!-- QR code scanner prompt dialog positive option to deny navigation to scanned link -->
    <string name="qr_scanner_dialog_negative">ਨਾਂਹ ਕਰੋ</string>
    <!-- QR code scanner prompt dialog error message shown when a hostname does not contain http or https. -->
    <string name="qr_scanner_dialog_invalid">ਵੈੱਬ ਸਿਰਨਾਵਾਂ ਦਰੁਸਤ ਨਹੀਂ ਹੈ।</string>
    <!-- QR code scanner prompt dialog positive option when there is an error -->
    <string name="qr_scanner_dialog_invalid_ok">ਠੀਕ ਹੈ</string>
    <!-- Tab collection deletion prompt dialog message. Placeholder will be replaced with the collection name -->
    <string name="tab_collection_dialog_message">ਕੀ ਤੁਸੀਂ %1$s ਨੂੰ ਹਟਾਉਣਾ ਚਾਹੁੰਦੇ ਹੋ?</string>
    <!-- Collection and tab deletion prompt dialog message. This will show when the last tab from a collection is deleted -->
    <string name="delete_tab_and_collection_dialog_message">ਇਹ ਟੈਬ ਨੂੰ ਹਟਾਉਣ ਨਾਲ ਸਾਰਾ ਭੰਡਾਹ ਹਟਾਇਆ ਜਾਵੇਗਾ। ਤੁਸੀਂ ਕਿਸੇ ਵੀ ਵੇਲੇ ਨਵਾਂ ਭੰਡਾਰ ਬਣਾ ਸਕਦੇ ਹੋ।</string>
    <!-- Collection and tab deletion prompt dialog title. Placeholder will be replaced with the collection name. This will show when the last tab from a collection is deleted -->
    <string name="delete_tab_and_collection_dialog_title">%1$s ਨੂੰ ਹਟਾਉਣਾ ਹੈ?</string>
    <!-- Tab collection deletion prompt dialog option to delete the collection -->
    <string name="tab_collection_dialog_positive">ਹਟਾਓ</string>
    <!-- Text displayed in a notification when the user enters full screen mode -->
    <string name="full_screen_notification">ਪੂਰੀ ਸਕਰੀਨ ਢੰਗ ਵਿੱਚ ਜਾ ਰਿਹਾ ਹੈ</string>
    <!-- Message for copying the URL via long press on the toolbar -->
    <string name="url_copied">URL ਕਾਪੀ ਕੀਤਾ</string>

    <!-- Sample text for accessibility font size -->
    <string name="accessibility_text_size_sample_text_1">ਇਹ ਤਾਂ ਲਿਖਤ ਨਮੂਨਾ ਹੈ। ਅੱਖਰ ਆਕਾਰ ਘਟਾਉਣ ਵਧਾਉਣ ਸਮੇਂ ਵੱਡੇ ਛੋਟੇ ਅੱਖਰਾਂ ਦੀ ਜਾਂਚ ਇੱਥੇ ਕੀਤੀ ਜਾ ਸਕਦੀ ਹੈ। ਉੱਤਮ, ਪ੍ਰੀਤ, ਵਰ੍ਹੇ, ਸਿੰਘ</string>
    <!-- Summary for Accessibility Text Size Scaling Preference -->
    <string name="preference_accessibility_text_size_summary">ਵੈੱਬਸਾਈਟਾਂ ‘ਤੇ ਲਿਖਤ ਤੋਂ ਹੋਰ ਵੱਡਾ ਜਾਂ ਛੋਟਾ ਬਣਾਓ</string>
    <!-- Title for Accessibility Text Size Scaling Preference -->
    <string name="preference_accessibility_font_size_title">ਫ਼ੋਂਟ ਦਾ ਆਕਾਰ</string>

    <!-- Title for Accessibility Text Automatic Size Scaling Preference -->
    <string name="preference_accessibility_auto_size_2">ਆਪਣੇ-ਆਪ ਫ਼ੋਂਟ ਆਕਾਰ</string>
    <!-- Summary for Accessibility Text Automatic Size Scaling Preference -->
    <string name="preference_accessibility_auto_size_summary">ਫ਼ੋਂਟ ਦਾ ਆਕਾਰ ਤੁਹਾਡੀਆਂ ਐਂਡਰਾਈਡ ਸੈਟਿੰਗਾਂ ਨਾਲ ਮਿਲਾਏਗਾ। ਫ਼ੋਂਟ ਦਾ ਆਕਾਰ ਇੱਥੇ ਇੰਤਜ਼ਾਮ ਕਰਨ ਲਈ ਅਸਮਰੱਥ ਕਰੋ।</string>

    <!-- Title for the Delete browsing data preference -->
    <string name="preferences_delete_browsing_data">ਬਰਾਊਜ਼ਰ ਕਰਨ ਵਾਲਾ ਡਾਟਾ ਹਟਾਓ</string>
    <!-- Title for the tabs item in Delete browsing data -->
    <string name="preferences_delete_browsing_data_tabs_title_2">ਟੈਬਾਂ ਖੋਲ੍ਹੋ</string>
    <!-- Subtitle for the tabs item in Delete browsing data, parameter will be replaced with the number of open tabs -->
    <string name="preferences_delete_browsing_data_tabs_subtitle">%d ਟੈਬਾਂ</string>

    <!-- Title for the data and history items in Delete browsing data -->
    <!-- Title for the history item in Delete browsing data -->
    <string name="preferences_delete_browsing_data_browsing_history_title">ਬਰਾਊਜ਼ ਕਰਨ ਦਾ ਅਤੀਤ</string>
    <!-- Subtitle for the data and history items in delete browsing data, parameter will be replaced with the
        number of history items the user has -->
    <string name="preferences_delete_browsing_data_browsing_data_subtitle">%d ਸਿਰਨਾਵੇਂ</string>

    <!-- Title for the cookies and site data items in Delete browsing data -->
    <string name="preferences_delete_browsing_data_cookies_and_site_data">ਕੂਕੀਜ਼ ਅਤੇ ਸਾਈਟ ਡਾਟਾ</string>
    <!-- Subtitle for the cookies item in Delete browsing data -->
    <string name="preferences_delete_browsing_data_cookies_subtitle">ਤੁਹਾਨੂੰ ਬਹੁਤੀਆਂ ਵੈੱਬਸਾਈਟਾਂ ਤੋਂ ਲਾਗ ਆਉਟ ਕੀਤਾ ਜਾਵੇਗਾ</string>
    <!-- Title for the cached images and files item in Delete browsing data -->
    <string name="preferences_delete_browsing_data_cached_files">ਕੈਸ਼ ਕੀਤੇ ਚਿੱਤਰ ਅਤੇ ਫਾਈਲਾਂ</string>
    <!-- Subtitle for the cached images and files item in Delete browsing data -->
    <string name="preferences_delete_browsing_data_cached_files_subtitle">ਸਟੋਰੇਜ਼ ਥਾਂ ਖਾਲੀ ਕਰਦਾ ਹੈ</string>
    <!-- Title for the site permissions item in Delete browsing data -->
    <string name="preferences_delete_browsing_data_site_permissions">ਸਾਈਟ ਇਜਾਜ਼ਤਾਂ</string>
    <!-- Title for the downloads item in Delete browsing data -->
    <string name="preferences_delete_browsing_data_downloads">ਡਾਊਨਲੋਡ</string>
    <!-- Text for the button to delete browsing data -->
    <string name="preferences_delete_browsing_data_button">ਬਰਾਊਜ਼ ਕਰਨ ਵਾਲਾ ਡਾਟਾ ਹਟਾਓ</string>

    <!-- Title for the Delete browsing data on quit preference -->
    <string name="preferences_delete_browsing_data_on_quit">ਬੰਦ ਕਰਨ ‘ਤੇ ਬਰਾਊਜ਼ ਕਰਨ ਵਾਲਾ ਡਾਟਾ ਹਟਾਓ</string>
    <!-- Summary for the Delete browsing data on quit preference. "Quit" translation should match delete_browsing_data_on_quit_action translation. -->
    <string name="preference_summary_delete_browsing_data_on_quit_2">ਜਦੋਂ ਤੁਸੀਂ ਮੁੱਖ ਮੇਨੂ ਰਾਹੀਂ \&quot;ਬਾਹਰ\&quot; ਨੂੰ ਚੁਣਦੇ ਹੋ ਤਾਂ ਬਰਾਊਜ਼ ਕੀਤੇ ਡਾਟੇ ਨੂੰ ਆਪਣੇ-ਆਪ ਹਟਾਇਆ ਜਾਂਦਾ ਹੈ</string>
    <!-- Action item in menu for the Delete browsing data on quit feature -->
    <string name="delete_browsing_data_on_quit_action">ਬਾਹਰ</string>

    <!-- Title text of a delete browsing data dialog. -->
    <string name="delete_history_prompt_title">ਹਟਾਉਣ ਲਈ ਸਮਾਂ ਹੱਦ</string>
    <!-- Body text of a delete browsing data dialog. -->
    <string name="delete_history_prompt_body" moz:RemovedIn="130" tools:ignore="UnusedResources">ਅਤੀਤ (ਹੋਰ ਡਿਵਾਈਸਾਂ ਤੋਂ ਸਿੰਕ ਕੀਤੇ ਅਤੀਤ ਦੇ ਸਮੇਤ), ਕੂਕੀਜ਼ ਤੇ ਹੋਰ ਬਰਾਊਜ਼ਰ ਡਾਟੇ ਨੂੰ ਮਿਟਾਓ।</string>
    <!-- Body text of a delete browsing data dialog. -->
    <string name="delete_history_prompt_body_2">ਅਤੀਤ ਵਿੱਚੋਂ ਹਟਾਓ (ਹੋਰ ਡਿਵਾਈਸ ਤੋਂ ਸਿੰਕ ਕੀਤੇ ਅਤੀਤ ਦੇ ਸਮੇਤ)</string>
    <!-- Radio button in the delete browsing data dialog to delete history items for the last hour. -->
    <string name="delete_history_prompt_button_last_hour">ਆਖਰੀ ਘੰਟਾ</string>
    <!-- Radio button in the delete browsing data dialog to delete history items for today and yesterday. -->
    <string name="delete_history_prompt_button_today_and_yesterday">ਅੱਜ ਅਤੇ ਕੱਲ੍ਹ</string>
    <!-- Radio button in the delete browsing data dialog to delete all history. -->
    <string name="delete_history_prompt_button_everything">ਹਰ ਚੀਜ਼</string>

    <!-- Dialog message to the user asking to delete browsing data. Parameter will be replaced by app name. -->
    <string name="delete_browsing_data_prompt_message_3">%s ਚੁਣੇ ਬਰਾਊਜ਼ ਕਰਨ ਵਾਲੇ ਡਾਟੇ ਨੂੰ ਹਟਾਏਗਾ।</string>
    <!-- Text for the cancel button for the data deletion dialog -->
    <string name="delete_browsing_data_prompt_cancel">ਰੱਦ ਕਰੋ</string>
    <!-- Text for the allow button for the data deletion dialog -->
    <string name="delete_browsing_data_prompt_allow">ਹਟਾਓ</string>
    <!-- Text for the snackbar confirmation that the data was deleted -->
    <string name="preferences_delete_browsing_data_snackbar">ਬਰਾਊਜ਼ ਕਰਨ ਵਾਲਾ ਡਾਟਾ ਹਟਾਇਆ</string>

    <!-- Text for the snackbar to show the user that the deletion of browsing data is in progress -->
    <string name="deleting_browsing_data_in_progress">…ਬਰਾਊਜ਼ ਕਰਨ ਵਾਲਾ ਡਾਟਾ ਹਟਾਇਆ ਜਾ ਰਿਹਾ ਹੈ</string>

    <!-- Dialog message to the user asking to delete all history items inside the opened group. Parameter will be replaced by a history group name. -->
    <string name="delete_all_history_group_prompt_message">“%s” ਵਿੱਚ ਹਰ ਸਾਈਟ ਨੂੰ ਹਟਾਓ</string>
    <!-- Text for the cancel button for the history group deletion dialog -->
    <string name="delete_history_group_prompt_cancel">ਰੱਦ ਕਰੋ</string>
    <!-- Text for the allow button for the history group dialog -->
    <string name="delete_history_group_prompt_allow">ਹਟਾਓ</string>
    <!-- Text for the snackbar confirmation that the history group was deleted -->
    <string name="delete_history_group_snackbar">ਗਰੁੱਪ ਹਟਾਇਆ</string>

    <!-- Onboarding -->
    <!-- text to display in the snackbar once account is signed-in -->
    <string name="onboarding_firefox_account_sync_is_on">ਸਿੰਕ ਚਾਲੂ ਹੈ</string>

    <!-- Onboarding theme -->
    <!-- Text shown in snackbar when multiple tabs have been sent to device -->
    <string name="sync_sent_tabs_snackbar">ਟੈਬਾਂ ਭੇਜੀਆਂ!</string>
    <!-- Text shown in snackbar when one tab has been sent to device  -->
    <string name="sync_sent_tab_snackbar">ਟੈਬ ਭੇਜੀ!</string>
    <!-- Text shown in snackbar when sharing tabs failed  -->
    <string name="sync_sent_tab_error_snackbar">ਭੇਜਣ ਲਈ ਅਸਮਰੱਥ</string>
    <!-- Text shown in snackbar for the "retry" action that the user has after sharing tabs failed -->
    <string name="sync_sent_tab_error_snackbar_action">ਮੁੜ-ਭੇਜੋ</string>
    <!-- Title of QR Pairing Fragment -->
    <string name="sync_scan_code">ਕੋਡ ਸਕੈਨ ਕਰੋ</string>
    <!-- Instructions on how to access pairing -->
    <string name="sign_in_instructions"><![CDATA[ਆਪਣੇ ਕੰਪਿਊਟਰ ‘ਤੇ Firefox ਖੋਲ੍ਹੋ ਅਤੇ <b>https://firefox.com/pair</b> ‘ਤੇ ਜਾਓ]]></string>
    <!-- Text shown for sign in pairing when ready -->
    <string name="sign_in_ready_for_scan">ਸਕੈਨ ਕਰਨ ਲਈ ਤਿਆਰ</string>
    <!-- Text shown for settings option for sign with pairing -->
    <string name="sign_in_with_camera">ਆਪਣੇ ਕੈਮਰੇ ਨਾਲ ਸਾਈਨ ਇਨ ਕਰੋ</string>
    <!-- Text shown for settings option for sign with email -->
    <string name="sign_in_with_email">ਇਸ ਦੀ ਬਜਾਏ ਈਮੇਲ ਵਰਤੋਂ</string>
    <!-- Text shown for settings option for create new account text.'Firefox' intentionally hardcoded here.-->
    <string name="sign_in_create_account_text"><![CDATA[ਖਾਤਾ ਨਹੀਂ ਹੈ?<u>ਡਿਵਾਈਸਾਂ ਵਿਚਾਲੇ</u> Firefox ਸਿੰਕ ਕਰਨ ਲਈ ਬਣਾਓ।]]></string>
    <!-- Text shown in confirmation dialog to sign out of account. The first parameter is the name of the app (e.g. Firefox Preview) -->
    <string name="sign_out_confirmation_message_2">%s ਤੁਹਾਡੇ ਖਾਤੇ ਨਾਲ ਸਿੰਕ ਕਰਨਾ ਰੋਕ ਦੇਵੇਗਾ, ਪਰ ਇਸ ਡਿਵਾਈਸ ਉੱਤੇ ਤੁਹਾਡੇ ਬਰਾਊਜ਼ ਕੀਤੇ ਡਾਟੇ ਨੂੰ ਹਟਾਏਗਾ ਨਹੀਂ।</string>
    <!-- Option to continue signing out of account shown in confirmation dialog to sign out of account -->
    <string name="sign_out_disconnect">ਡਿਸ-ਕਨੈਕਟ ਕਰੋ</string>
    <!-- Option to cancel signing out shown in confirmation dialog to sign out of account -->
    <string name="sign_out_cancel">ਰੱਦ ਕਰੋ</string>
    <!-- Error message snackbar shown after the user tried to select a default folder which cannot be altered -->
    <string name="bookmark_cannot_edit_root">ਮੂਲ ਫ਼ੋਲਡਰਾਂ ਨੂੰ ਸੋਧਿਆ ਨਹੀਂ ਜਾ ਸਕਦਾ</string>

    <!-- Enhanced Tracking Protection -->
    <!-- Link displayed in enhanced tracking protection panel to access tracking protection settings -->
    <string name="etp_settings">ਸੁਰੱਖਿਆ ਸੈਟਿੰਗਾਂ</string>
    <!-- Preference title for enhanced tracking protection settings -->
    <string name="preference_enhanced_tracking_protection">ਟਰੈਕ ਹੋਣ ਤੋਂ ਵਾਧਾ ਕੀਤੀ ਸੁਰੱਖਿਆ</string>
    <!-- Preference summary for enhanced tracking protection settings on/off switch -->
    <string name="preference_enhanced_tracking_protection_summary">ਨਵੀਂ ਆਈ ਕੁੱਲ ਕੂਕੀ ਸੁਰੱਖਿਆ, ਅੰਤਰ-ਸਾਈਟ ਟਰੈਕਰਾਂ ਖ਼ਿਲਾਫ਼ ਸਾਡੀ ਸਭ ਤੋਂ ਮਜ਼ਬੂਤ ਢਾਲ ਹੈ।</string>
    <!-- Description of enhanced tracking protection. The parameter is the name of the application (For example: Firefox Fenix) -->
    <string name="preference_enhanced_tracking_protection_explanation_2">%s ਤੁਹਾਨੂੰ ਬਹੁਤੇ ਆਮ ਟਰੈਕਰਾਂ ਤੋਂ ਸੁਰੱਖਿਅਤ ਕਰਦਾ ਹੈ, ਜੋ ਕਿ ਆਨਲਾਈਨ ਤੁਹਾਡਾ ਪਿੱਛਾ ਕਰਦੇ ਹਨ।</string>
    <!-- Text displayed that links to website about enhanced tracking protection -->
    <string name="preference_enhanced_tracking_protection_explanation_learn_more">ਹੋਰ ਸਿੱਖੋ</string>
    <!-- Preference for enhanced tracking protection for the standard protection settings -->
    <string name="preference_enhanced_tracking_protection_standard_default_1">ਸਟੈਂਡਰਡ (ਮੂਲ)</string>
    <!-- Preference description for enhanced tracking protection for the standard protection settings -->
    <string name="preference_enhanced_tracking_protection_standard_description_5">ਸਫ਼ਿਆਂ ਨੂੰ ਆਮ ਵਾਂਗ ਲੋਡ ਕੀਤਾ ਜਾਂਦਾ ਹੈ, ਪਰ ਕੁਝ ਟਰੈਕਰਾਂ ਉੱਤੇ ਪਾਬੰਦੀ ਲਾਈ ਜਾਂਦੀ ਹੈ।</string>
    <!--  Accessibility text for the Standard protection information icon  -->
    <string name="preference_enhanced_tracking_protection_standard_info_button">ਮਿਆਰੀ ਟਰੈਕਿੰਗ ਸੁਰੱਖਿਆ ਰਾਹੀਂ ਕਿਸ ਉੱਤੇ ਪਾਬੰਦੀ ਲਾਈ ਜਾਂਦੀ ਹੈ</string>
    <!-- Preference for enhanced tracking protection for the strict protection settings -->
    <string name="preference_enhanced_tracking_protection_strict">ਸਖ਼ਤ</string>
    <!-- Preference description for enhanced tracking protection for the strict protection settings -->
    <string name="preference_enhanced_tracking_protection_strict_description_4">ਮਜ਼ਬੂਤ ਟਰੈਕਿੰਗ ਸੁਰੱਖਿਆ ਅਤੇ ਵੱਧ ਤੇਜ਼ ਕਾਰਗੁਜ਼ਜਾਰੀ, ਪਰ ਕੁਝ ਸਾਈਟਾਂ ਠੀਕ ਤਰ੍ਹਾਂ ਕੰਮ ਨਹੀਂ ਕਰਨਗੀਆਂ।</string>
    <!--  Accessibility text for the Strict protection information icon  -->
    <string name="preference_enhanced_tracking_protection_strict_info_button">ਸਖ਼ਤ ਟਰੈਕਿੰਗ ਸੁਰੱਖਿਆ ਰਾਹੀਂ ਕਿਸ ਉੱਤੇ ਪਾਬੰਦੀ ਲਾਈ ਜਾਂਦੀ ਹੈ</string>
    <!-- Preference for enhanced tracking protection for the custom protection settings -->
    <string name="preference_enhanced_tracking_protection_custom">ਕਸਟਮ</string>
    <!-- Preference description for enhanced tracking protection for the strict protection settings -->
    <string name="preference_enhanced_tracking_protection_custom_description_2">ਚੁਣੋ ਕਿ ਕਿਹੜੇ ਟਰੈਕਰਾਂ ਅਤੇ ਸਕ੍ਰਿਪਟਾਂ ਉੱਤੇ ਪਾਬੰਦੀ ਲਗਾਉਣੀ ਹੈ।</string>
    <!--  Accessibility text for the Strict protection information icon  -->
    <string name="preference_enhanced_tracking_protection_custom_info_button">ਕਸਟਮ ਟਰੈਕਿੰਗ ਸੁਰੱਖਿਆ ਰਾਹੀਂ ਕਿਸ ਉੱਤੇ ਪਾਬੰਦੀ ਲਾਈ ਜਾਂਦੀ ਹੈ</string>
    <!-- Header for categories that are being blocked by current Enhanced Tracking Protection settings -->
    <!-- Preference for enhanced tracking protection for the custom protection settings for cookies-->
    <string name="preference_enhanced_tracking_protection_custom_cookies">ਕੂਕੀਜ਼</string>
    <!-- Option for enhanced tracking protection for the custom protection settings for cookies-->
    <string name="preference_enhanced_tracking_protection_custom_cookies_1">ਅੰਤਰ-ਸਾਈਟ ਅਤੇ ਸਮਾਜਿਕ ਮੀਡਿਆ ਟਰੈਕਰ</string>
    <!-- Option for enhanced tracking protection for the custom protection settings for cookies-->
    <string name="preference_enhanced_tracking_protection_custom_cookies_2">ਨਾ-ਖੋਲ੍ਹੀਆਂ ਸਾਈਟਾਂ ਤੋਂ ਕੂਕੀਜ਼</string>
    <!-- Option for enhanced tracking protection for the custom protection settings for cookies-->
    <string name="preference_enhanced_tracking_protection_custom_cookies_3">ਸਾਰੇ ਤੀਜੀ-ਧਿਰ ਕੂਕੀਜ਼ (ਵੈੱਬਸਾਈਟ ਦੇ ਕੰਮ ਨਾ ਕਰਨ ਦਾ ਕਾਰਨ ਹੋ ਸਕਦਾ)</string>
    <!-- Option for enhanced tracking protection for the custom protection settings for cookies-->
    <string name="preference_enhanced_tracking_protection_custom_cookies_4">ਸਾਰੇ ਕੂਕੀਜ਼ (ਵੈੱਬਸਾਈਟਾਂ ਦੇ ਕੰਮ ਨਾ ਕਰਨ ਦਾ ਕਾਰਨ ਹੋਵੇਗਾ)</string>
    <!-- Option for enhanced tracking protection for the custom protection settings for cookies-->
    <string name="preference_enhanced_tracking_protection_custom_cookies_5">ਅੰਤਰ-ਸਾਈਟ ਕੂਕੀਜ਼ ਨਿਖੇੜੋ</string>
    <!-- Preference for Global Privacy Control for the custom privacy settings for Global Privacy Control. '&amp;' is replaced with the ampersand symbol: &-->
    <string name="preference_enhanced_tracking_protection_custom_global_privacy_control">ਵੈੱਬਸਾਈਟਾਂ ਨੂੰ ਡਾਟਾ ਵੇਚਣ ਜਾਂ ਸਾਂਝਾ ਨਾ ਕਰਨ ਲਈ ਹਦਾਇਤ ਦਿਓ</string>
    <!-- Preference for enhanced tracking protection for the custom protection settings for tracking content -->
    <string name="preference_enhanced_tracking_protection_custom_tracking_content">ਟਰੈਕਿੰਗ ਸਮੱਗਰੀ</string>
    <!-- Option for enhanced tracking protection for the custom protection settings for tracking content-->
    <string name="preference_enhanced_tracking_protection_custom_tracking_content_1">ਸਭ ਟੈਬਾਂ ਵਿੱਚ</string>
    <!-- Option for enhanced tracking protection for the custom protection settings for tracking content-->
    <string name="preference_enhanced_tracking_protection_custom_tracking_content_2">ਸਿਰਫ਼ ਨਿੱਜੀ ਟੈਬ ਵਿੱਚ</string>
    <!-- Preference for enhanced tracking protection for the custom protection settings -->
    <string name="preference_enhanced_tracking_protection_custom_cryptominers">ਕ੍ਰਿਪਟੋ-ਮਾਈਨਰ</string>
    <!-- Preference for enhanced tracking protection for the custom protection settings -->
    <string name="preference_enhanced_tracking_protection_custom_fingerprinters">ਫਿੰਗਰਪਰਿੰਟਰ</string>
    <!-- Button label for navigating to the Enhanced Tracking Protection details -->
    <string name="enhanced_tracking_protection_details">ਵੇਰਵੇ</string>
    <!-- Header for categories that are being being blocked by current Enhanced Tracking Protection settings -->
    <string name="enhanced_tracking_protection_blocked">ਪਾਬੰਦੀ ਲਗਾਏ</string>
    <!-- Header for categories that are being not being blocked by current Enhanced Tracking Protection settings -->
    <string name="enhanced_tracking_protection_allowed">ਮਨਜ਼ੂਰ ਕੀਤੇ</string>
    <!-- Category of trackers (social media trackers) that can be blocked by Enhanced Tracking Protection -->
    <string name="etp_social_media_trackers_title">ਸਮਾਜਿਕ ਮੀਡਿਆ ਟਰੈਕਰ</string>
    <!-- Description of social media trackers that can be blocked by Enhanced Tracking Protection -->
    <string name="etp_social_media_trackers_description">ਵੈੱਬ ‘ਤੇ ਸਮਾਜਿਕ ਨੈੱਟਵਰਕਾਂ ਨੂੰ ਤੁਹਾਡੇ ਬਰਾਊਜ਼ ਕਰਨ ਦੀ ਸਰਗਰਮ ਨੂੰ ਟਰੈਕ ਕਰਨ ਦੀ ਸਮਰੱਥਾ ਦੀ ਸੀਮਿਤ ਕਰਦਾ ਹੈ।</string>
    <!-- Category of trackers (cross-site tracking cookies) that can be blocked by Enhanced Tracking Protection -->
    <string name="etp_cookies_title">ਅੰਤਰ-ਸਾਈਟ ਟਰੈਕ ਕਰਨ ਵਾਲੇ ਕੂਕੀਜ਼</string>
    <!-- Category of trackers (cross-site tracking cookies) that can be blocked by Enhanced Tracking Protection -->
    <string name="etp_cookies_title_2">ਅੰਤਰ-ਸਾਈਟ ਕੂਕੀਜ਼</string>
    <!-- Description of cross-site tracking cookies that can be blocked by Enhanced Tracking Protection -->
    <string name="etp_cookies_description">ਕੂਕੀਜ਼ ਉੱਤੇ ਪਾਬੰਦੀ ਲਗਾਉਂਦਾ ਹੈ, ਜੋ ਕਿ ਇਸ਼ਤਿਹਾਰ ਨੈੱਟਵਰਕ ਤੇ ਵਿਸ਼ਲੇਸ਼ਣ ਕਰਨ ਵਾਲੀਆਂ ਕੰਪਨੀਆਂ ਕਈ ਸਾਈਟਾਂ ‘ਤੇ ਤੁਹਾਡੇ ਬਰਾਊਜ਼ ਕਰਨ ਦੇ ਡਾਟੇ ਨੂੰ ਇਕੱਤਰ ਕਰਨ ਲਈ ਵਰਤਦੀਆਂ ਹਨ।</string>
    <!-- Description of cross-site tracking cookies that can be blocked by Enhanced Tracking Protection -->
    <string name="etp_cookies_description_2">ਪੂਰੀ ਕੂਕੀ ਸੁਰੱਖਿਆ ਵਿੱਚ ਜਿਸ ਸਾਈਟ ਉੱਤੇ ਤੁਸੀਂ ਹੋ, ਉਸ ਲਈ ਕੂਕੀਜ਼ ਹੁੰਦੇ ਹਨ ਤਾਂ ਕਿ ਤੁਹਾਡੇ ਵਲੋਂ ਹੋਰ ਸਾਈਟਾਂ ਵਰਤੇ ਜਾਣ ਦੌਰਾਨ ਟਰੈਕਰ ਉਹਨਾਂ ਦੀ ਵਰਤੋਂ ਨਾ ਕਰ ਸਕਣ।</string>
    <!-- Category of trackers (cryptominers) that can be blocked by Enhanced Tracking Protection -->
    <string name="etp_cryptominers_title">ਕ੍ਰਿਪਟੋਮਾਈਨਰ</string>
    <!-- Description of cryptominers that can be blocked by Enhanced Tracking Protection -->
    <string name="etp_cryptominers_description">ਤੁਹਾਡੇ ਡਿਵਾਈਸ ਨੂੰ ਡਿਜ਼ਿਟਲ ਮੁਦਰਾ ਦੀ ਟਕਸਾਲ ਵਜੋਂ ਵਰਤਣ ਲਈ ਪਹੁੰਚ ਪ੍ਰਾਪਤ ਕਰਨ ਵਾਲੀਆਂ ਦੋਖੀ ਸਕ੍ਰਿਪਟਾਂ ਨੂੰ ਰੋਕਦਾ ਹੈ।</string>
    <!-- Category of trackers (fingerprinters) that can be blocked by Enhanced Tracking Protection -->
    <string name="etp_fingerprinters_title">ਫਿੰਗਰਪਰਿੰਟਰ</string>
    <!-- Description of fingerprinters that can be blocked by Enhanced Tracking Protection -->
    <string name="etp_fingerprinters_description">ਤੁਹਾਡੇ ਡਿਵਾਈਸ ਬਾਰੇ ਵਿਲੱਖਣ ਤੌਰ ‘ਤੇ ਪਛਾਣੇ ਜਾਣੇ ਵਾਲੇ ਡਾਟੇ ਨੂੰ ਇਕੱਤਰ ਹੋਣ ਤੋਂ ਰੋਕਦਾ ਹੈ, ਜਿਸ ਨੂੰ ਟਰੈਕਿੰਗ ਲਈ ਵਰਤਿਆ ਜਾ ਸਕਦਾ ਹੈ।</string>
    <!-- Category of trackers (tracking content) that can be blocked by Enhanced Tracking Protection -->
    <string name="etp_tracking_content_title">ਸਮੱਗਰੀ ਟਰੈਕ ਕਰਨ ਵਾਲੇ</string>
    <!-- Description of tracking content that can be blocked by Enhanced Tracking Protection -->
    <string name="etp_tracking_content_description">ਬਾਹਰੀ ਇਸ਼ਤਿਹਾਰ, ਵਿਡੀਓ ਅਤੇ ਹੋਰ ਸਮੱਗਰੀ ਨੂੰ ਰੋਕਦਾ ਹੈ, ਜਿਸ ‘ਚ ਟਰੈਕ ਕਰਨ ਵਾਲਾ ਕੋਡ ਹੁੰਦਾ ਹੈ। ਕੁਝ ਵੈੱਬਸਾਈਟਾਂ ਦਾ ਕੰਮਕਾਜ ਪ੍ਰਭਾਵਿਤ ਹੋ ਸਕਦਾ ਹੈ।</string>
    <!-- Enhanced Tracking Protection message that protection is currently on for this site -->
    <string name="etp_panel_on">ਇਸ ਸਾਈਟ ਲਈ ਸੁਰੱਖਿਆ ਚਾਲੂ ਹੈ</string>
    <!-- Enhanced Tracking Protection message that protection is currently off for this site -->
    <string name="etp_panel_off">ਇਸ ਸਾਈਟ ਲਈ ਸੁਰੱਖਿਆ ਬੰਦ ਹੈ</string>
    <!-- Header for exceptions list for which sites enhanced tracking protection is always off -->
    <string name="enhanced_tracking_protection_exceptions">ਇਹਨਾਂ ਵੈੱਬਸਾਈਟਾਂ ਲਈ ਵਧੇਰੇ ਟਰੈਕਿੰਗ ਸੁਰੱਖਿਆ ਬੰਦ ਹੈ</string>
    <!-- Content description (not visible, for screen readers etc.): Navigate
    back from ETP details (Ex: Tracking content) -->
    <string name="etp_back_button_content_description">ਪਿੱਛੇ ਵੱਲ ਜਾਓ</string>
    <!-- About page link text to open what's new link -->
    <string name="about_whats_new">%s ‘ਚ  ਨਵਾਂ ਕੀ ਹੈ</string>
    <!-- Open source licenses page title
    The first parameter is the app name -->
    <string name="open_source_licenses_title">%s | OSS ਲਾਇਬਰੇਰੀਆਂ</string>

    <!-- Category of trackers (redirect trackers) that can be blocked by Enhanced Tracking Protection -->
    <string name="etp_redirect_trackers_title">ਰਿ-ਡਿਰੈਕਟ ਟਰੈਕਰ</string>
    <!-- Description of redirect tracker cookies that can be blocked by Enhanced Tracking Protection -->
    <string name="etp_redirect_trackers_description">ਜਾਣੀਆਂ-ਪਛਾਣੀਆਂ ਟਰੈਕਰ ਵੈੱਬਸਾਈਟਾਂ ਲਈ ਰਿ-ਡਿਰੈਕ ਰਾਹੀਂ ਸੈੱਟ ਕਰਨ ਵਾਲੇ ਕੂਕੀਜ਼ ਸਾਫ਼ ਕਰੋ।</string>

    <!-- Description of the SmartBlock Enhanced Tracking Protection feature. The * symbol is intentionally hardcoded here,
         as we use it on the UI to indicate which trackers have been partially unblocked.  -->
    <string name="preference_etp_smartblock_description">ਇਸ ਸਫ਼ੇ ਉੱਤੇ ਹੇਠ ਨਿਸ਼ਾਨ ਲਾਏ ਕੁਝ ਟਰੈਕਰਾਂ ਤੋਂ ਅਧੂਰੇ ਰੂਪ ਵਿੱਚ ਪਾਬੰਦੀ ਹਟਾਈ ਗਈ ਹੈ, ਕਿਉਂਕਿ ਤੁਸੀਂ ਉਹਨਾਂ ਨਾਲ ਸੰਪਰਕ ਕਰ ਰਹੇ ਹੋ *।</string>
    <!-- Text displayed that links to website about enhanced tracking protection SmartBlock -->
    <string name="preference_etp_smartblock_learn_more">ਹੋਰ ਜਾਣੋ</string>

    <!-- Content description (not visible, for screen readers etc.):
    Enhanced tracking protection exception preference icon for ETP settings. -->
    <string name="preference_etp_exceptions_icon_description">ਵਾਧਾ ਕੀਤੀ ਟਰੈਕਿੰਗ ਰੋਧੀ ਛੋਟ ਪਸੰਦ ਆਈਕਾਨ</string>

    <!-- About page link text to open support link -->
    <string name="about_support">ਸਹਿਯੋਗ</string>
    <!-- About page link text to list of past crashes (like about:crashes on desktop) -->
    <string name="about_crashes">ਕਰੈਸ਼</string>
    <!-- About page link text to open privacy notice link -->
    <string name="about_privacy_notice">ਪਰਦੇਦਾਰੀ ਸੂਚਨਾ</string>
    <!-- About page link text to open know your rights link -->
    <string name="about_know_your_rights">ਆਪਣੇ ਹੱਕਾਂ ਬਾਰੇ ਜਾਣੋ</string>
    <!-- About page link text to open licensing information link -->
    <string name="about_licensing_information">ਲਸੰਸ ਬਾਰੇ ਜਾਣਕਾਰੀ</string>
    <!-- About page link text to open a screen with libraries that are used -->
    <string name="about_other_open_source_libraries">ਲਾਇਬਰੇਰੀਆਂ, ਜੋ ਅਸੀਂ ਵਰਤਦੇ ਹਾਂ</string>

    <!-- Toast shown to the user when they are activating the secret dev menu
        The first parameter is number of long clicks left to enable the menu -->
    <string name="about_debug_menu_toast_progress">ਡੀਬੱਗ ਮੇਨੂ: ਸਮਰੱਥ ਕਰਨ ਲਈ %1$d ਖੱਬੇ ਕਲਿੱਕ</string>
    <string name="about_debug_menu_toast_done">ਡੀਬੱਗ ਮੇਨੂ ਸਮਰੱਥ ਕੀਤਾ</string>

    <!-- Browser long press popup menu -->
    <!-- Copy the current url -->
    <string name="browser_toolbar_long_press_popup_copy">ਕਾਪੀ ਕਰੋ</string>
    <!-- Paste & go the text in the clipboard. '&amp;' is replaced with the ampersand symbol: & -->
    <string name="browser_toolbar_long_press_popup_paste_and_go">ਚੇਪੋ ਤੇ ਜਾਓ</string>
    <!-- Paste the text in the clipboard -->
    <string name="browser_toolbar_long_press_popup_paste">ਚੇਪੋ</string>

    <!-- Snackbar message shown after an URL has been copied to clipboard. -->
    <string name="browser_toolbar_url_copied_to_clipboard_snackbar">URL ਕਲਿੱਪਬੋਰਡ ਵਿੱਚ ਕਾਪੀ ਕੀਤਾ</string>

    <!-- Title text for the Add To Homescreen dialog -->
    <string name="add_to_homescreen_title">ਮੁੱਖ ਸਕਰੀਨ ‘ਤੇ ਜੋੜੋ</string>
    <!-- Cancel button text for the Add to Homescreen dialog -->
    <string name="add_to_homescreen_cancel">ਰੱਦ ਕਰੋ</string>
    <!-- Add button text for the Add to Homescreen dialog -->
    <string name="add_to_homescreen_add">ਜੋੜੋ</string>
    <!-- Continue to website button text for the first-time Add to Homescreen dialog -->
    <string name="add_to_homescreen_continue">ਵੈੱਬਸਾਈਟ ਨਾਲ ਜਾਰੀ ਰੱਖੋ</string>
    <!-- Placeholder text for the TextView in the Add to Homescreen dialog -->
    <string name="add_to_homescreen_text_placeholder">ਸ਼ਾਰਟਕੱਟ ਨਾਂ</string>

    <!-- Describes the add to homescreen functionality -->
    <string name="add_to_homescreen_description_2">ਤੁਸੀਂ ਇਸ ਵੈੱਬਸਾਈਟ ਨੂੰ ਫ਼ੌਰੀ ਤੌਰ ਉੱਤੇ ਵਰਤਣ ਤੇ ਐਪ ਵਾਂਗ ਤੇਜ਼ ਬਰਾਊਜ਼ ਕਰਨ ਲਈ ਸੌਖੀ ਤਰ੍ਹਾਂ
ਮੁੱਖ ਸਕਰੀਨ ਉੱਤੇ ਸੌਖੀ ਤਰ੍ਹਾਂ ਜੋੜ ਸਕਦੇ ਹੋ।</string>

    <!-- Preference for managing the settings for logins and passwords in Fenix -->
    <string name="preferences_passwords_logins_and_passwords_2">ਪਾਸਵਰਡ</string>
    <!-- Preference for managing the saving of logins and passwords in Fenix -->
    <string name="preferences_passwords_save_logins_2">ਪਾਸਵਰਡਾਂ ਨੂੰ ਸੰਭਾਲੋ</string>
    <!-- Preference option for asking to save passwords in Fenix -->
    <string name="preferences_passwords_save_logins_ask_to_save"> ਸੰਭਾਲਣ ਲਈ ਪੁੱਛੋ</string>
    <!-- Preference option for never saving passwords in Fenix -->
    <string name="preferences_passwords_save_logins_never_save">ਕਦੇ ਨਾ ਸੰਭਾਲੋ</string>
    <!-- Preference for autofilling saved logins in Firefox (in web content), %1$s will be replaced with the app name -->
    <string name="preferences_passwords_autofill2">%1$s ਵਿੱਚ ਆਪੇ ਭਰੋ</string>
    <!-- Description for the preference for autofilling saved logins in Firefox (in web content), %1$s will be replaced with the app name -->
    <string name="preferences_passwords_autofill_description">%1$s ਨੂੰ ਵਰਤਣ ਦੌਰਾਨ ਵੈਬਸਾਈਟਾਂ ਵਿੱਚ ਵਰਤੋਂਕਾਰ-ਨਾਂ ਅਤੇ ਪਾਸਵਰਡ ਭਰੋ ਅਤੇ ਸੰਭਾਲੋ।</string>
    <!-- Preference for autofilling logins from Fenix in other apps (e.g. autofilling the Twitter app) -->
    <string name="preferences_android_autofill">ਹੋਰ ਐਪਾਂ ਵਿੱਚ ਆਪੇ ਭਰੋ</string>

    <!-- Description for the preference for autofilling logins from Fenix in other apps (e.g. autofilling the Twitter app) -->
    <string name="preferences_android_autofill_description">ਤੁਹਾਡੇ ਡਿਵਾਈਸ ਉੱਤੇ ਹੋਰ ਐਪਾਂ ਵਿੱਚ ਵਰਤੋਂਕਾਰ-ਨਾਂ ਅਤੇ ਪਾਸਵਰਡ ਭਰੋ।</string>

    <!-- Preference option for adding a password -->
    <string name="preferences_logins_add_login_2">ਪਾਸਵਰਡ ਜੋੜੋ</string>

    <!-- Preference for syncing saved passwords in Fenix -->
    <string name="preferences_passwords_sync_logins_2">ਪਾਸਵਰਡ ਸਿੰਕ ਕਰੋ</string>
    <!-- Preference for syncing saved passwords in Fenix, when not signed in-->
    <string name="preferences_passwords_sync_logins_across_devices_2">ਪਾਸਵਰਡ ਡਿਵਾਈਸਾਂ ਵਿਚਾਲੇ ਸਿੰਕ ਕਰੋ</string>
    <!-- Preference to access list of saved passwords -->
    <string name="preferences_passwords_saved_logins_2">ਸੰਭਾਲੇ ਹੋਏ ਪਾਸਵਰਡ</string>
    <!-- Description of empty list of saved passwords. Placeholder is replaced with app name.  -->
    <string name="preferences_passwords_saved_logins_description_empty_text_2">ਤੁਹਾਡੇ ਵਲੋਂ %s ਵਿੱਚ ਸੰਭਾਲੇ ਜਾਂ ਸਿੰਕ ਕੀਤੇ ਪਾਸਵਰਡਾਂ ਨੂੰ ਇੱਥੇ ਦਿਖਾਇਆ ਜਾਵੇਗਾ। ਤੁਹਾਡੇ ਸਾਰੇ ਸੰਭਾਲੇ ਪਾਸਵਰਡ ਇੰਕ੍ਰਿਪਟ ਕੀਤੇ ਹੁੰਦੇ ਹਨ।</string>
    <!-- Clickable text for opening an external link for more information about Sync. -->
    <string name="preferences_passwords_saved_logins_description_empty_learn_more_link_2">ਸਿੰਕ ਬਾਰੇ ਹੋਰ ਜਾਣੋ</string>
    <!-- Preference to access list of login exceptions that we never save logins for -->
    <string name="preferences_passwords_exceptions">ਛੋਟਾਂ</string>
    <!-- Empty description of list of login exceptions that we never save passwords for. Parameter will be replaced by app name. -->
    <string name="preferences_passwords_exceptions_description_empty_2">%s ਇੱਥੇ ਦਿੱਤੀਆਂ ਹੋਈਆਂ ਸਾਈਟਾਂ ਲਈ ਪਾਸਵਰਡ ਨਹੀਂ ਸੰਭਾਲੇਗਾ।</string>
    <!-- Description of list of login exceptions that we never save passwords for. Parameter will be replaced by app name. -->
    <string name="preferences_passwords_exceptions_description_2">%s ਇਹਨਾਂ ਸਾਈਟਾਂ ਲਈ ਪਾਸਵਰਡ ਨਹੀਂ ਸੰਭਾਲੇਗਾ।</string>
    <!-- Text on button to remove all saved login exceptions -->
    <string name="preferences_passwords_exceptions_remove_all">ਸਾਰੀਆਂ ਛੋਟਾਂ ਹਟਾ ਦਿਓ</string>
    <!-- Hint for search box in passwords list -->
    <string name="preferences_passwords_saved_logins_search_2">ਪਾਸਵਰਡ ਖੋਜੋ</string>
    <!-- The header for the site that a login is for -->
    <string name="preferences_passwords_saved_logins_site">ਸਾਈਟ</string>
    <!-- The header for the username for a login -->
    <string name="preferences_passwords_saved_logins_username">ਵਰਤੋਂਕਾਰ ਨਾਂ</string>
    <!-- The header for the password for a login -->
    <string name="preferences_passwords_saved_logins_password">ਪਾਸਵਰਡ</string>
    <!-- Shown in snackbar to tell user that the password has been copied -->
    <string name="logins_password_copied">ਪਾਸਵਰਡ ਨੂੰ ਕਲਿੱਪਬੋਰਡ ਚ ਕਾਪੀ ਕੀਤਾ</string>
    <!-- Shown in snackbar to tell user that the username has been copied -->
    <string name="logins_username_copied">URL ਕਲਿੱਪਬੋਰਡ ਵਿੱਚ ਕਾਪੀ ਕੀਤਾ</string>
    <!-- Content Description (for screenreaders etc) read for the button to copy a password in logins-->
    <string name="saved_logins_copy_password">ਪਾਸਵਰਡ ਨੂੰ ਕਾਪੀ ਕਰੋ</string>
    <!-- Content Description (for screenreaders etc) read for the button to clear a password while editing a login-->
    <string name="saved_logins_clear_password">ਪਾਸਵਰਡ ਨੂੰ ਮਿਟਾਓ</string>
    <!-- Content Description (for screenreaders etc) read for the button to copy a username in logins -->
    <string name="saved_login_copy_username">ਵਰਤੋਂਕਾਰ-ਨਾਂ ਨੂੰ ਕਾਪੀ ਕਰੋ</string>
    <!-- Content Description (for screenreaders etc) read for the button to clear a username while editing a login -->
    <string name="saved_login_clear_username">ਵਰਤੋਂਕਾਰ-ਨਾਂ ਨੂੰ ਮਟਾਓ</string>
    <!-- Content Description (for screenreaders etc) read for the button to clear the hostname field while creating a login -->
    <string name="saved_login_clear_hostname">ਹੋਸਟ-ਨਾਂ ਮਿਟਾਓ</string>
    <!-- Content Description (for screenreaders etc) read for the button to open a site in logins -->
    <string name="saved_login_open_site">ਸਾਈਟ ਨੂੰ ਬਰਾਊਜ਼ਰ ਚ ਖੋਲ੍ਹੋ</string>
    <!-- Content Description (for screenreaders etc) read for the button to reveal a password in logins -->
    <string name="saved_login_reveal_password">ਪਾਸਵਰਡ ਵੇਖਾਓ</string>
    <!-- Content Description (for screenreaders etc) read for the button to hide a password in logins -->
    <string name="saved_login_hide_password">ਪਾਸਵਰਡ ਲੁਕਾਓ</string>
    <!-- Message displayed in biometric prompt displayed for authentication before allowing users to view their passwords -->
    <string name="logins_biometric_prompt_message_2">ਆਪਣੇ ਸੰਭਾਲੇ ਹੋਏ ਪਾਸਵਰਡ ਵੇਖਣ ਲਈ ਅਣ-ਲਾਕ ਕਰੋ</string>
    <!-- Title of warning dialog if users have no device authentication set up -->
    <string name="logins_warning_dialog_title_2">ਆਪਣੇ ਸੰਭਾਲੇ ਹੋਏ ਪਾਸਵਰਡਾਂ ਨੂੰ ਸੁਰੱਖਿਅਤ ਕਰੋ</string>
    <!-- Message of warning dialog if users have no device authentication set up -->
    <string name="logins_warning_dialog_message_2">ਆਪਣੇ ਸੰਭਾਲੇ ਹੋਏ ਪਾਸਵਰਡਾਂ ਨੂੰ ਤੁਹਾਡੇ ਡਿਵਾਈਸ ਉੱਤੇ ਕਿਸੇ ਹੋਰ ਵੱਲੋਂ ਪਹੁੰਚ ਕਰਨ ਤੋਂ ਬਚਾਉਣ ਤੋਂ ਸੁਰੱਖਿਅਤ ਕਰਨ ਲਈ ਡਿਵਾਈਸ ਲਾਕ ਪੈਟਰਨ, ਪਿੰਨ ਜਾਂ ਪਾਸਵਰਡ ਸੈੱਟ ਕਰੋ।</string>
    <!-- Negative button to ignore warning dialog if users have no device authentication set up -->
    <string name="logins_warning_dialog_later">ਬਾਅਦ \'ਚ</string>
    <!-- Positive button to send users to set up a pin of warning dialog if users have no device authentication set up -->
    <string name="logins_warning_dialog_set_up_now">ਹੁਣੇ ਸੈਟ ਅੱਪ ਕਰੋ</string>
    <!-- Title of PIN verification dialog to direct users to re-enter their device credentials to access their logins -->
    <string name="logins_biometric_prompt_message_pin">ਆਪਣੇ ਡਿਵਾਈਸ ਨੂੰ ਅਣ-ਲਾਕ ਕਰੋ</string>
    <!-- Title for Accessibility Force Enable Zoom Preference -->
    <string name="preference_accessibility_force_enable_zoom">ਸਾਰੀਆਂ ਵੈੱਬਸਾਈਟਾਂ ਉੱਤੇ ਜ਼ੂਮ ਕਰੋ</string>

    <!-- Summary for Accessibility Force Enable Zoom Preference -->
    <string name="preference_accessibility_force_enable_zoom_summary">ਚੂੰਢੀ ਭਰਨ ਤੇ ਜ਼ੂਮ ਦੀ ਇਜਾਜ਼ਤ ਦੇਣ ਲਈ ਸਮਰੱਥ ਕਰੋ, ਭਾਵੇਂ ਵੈੱਬਸਾਈਟਾਂ ਇਸ ਸੰਕੇਤ ਤੋਂ ਰੋਕਦੀਆਂ ਹੋਣ।</string>

    <!-- Saved logins sorting strategy menu item -by name- (if selected, it will sort saved logins alphabetically) -->
    <string name="saved_logins_sort_strategy_alphabetically">ਨਾਂ (A-Z)</string>
    <!-- Saved logins sorting strategy menu item -by last used- (if selected, it will sort saved logins by last used) -->
    <string name="saved_logins_sort_strategy_last_used">ਆਖਰੀ ਵਰਤੋਂ</string>

    <!-- Content description (not visible, for screen readers etc.) -->
    <string name="saved_logins_menu_dropdown_chevron_icon_content_description_2">ਪਾਸਵਰਡ ਮੇਨੂ ਨੂੰ ਲੜੀਬੱਧ ਕਰੋ</string>

    <!-- Autofill -->
    <!-- Preference and title for managing the autofill settings -->
    <string name="preferences_autofill">ਆਪੇ-ਭਰੋ</string>
    <!-- Preference and title for managing the settings for addresses -->
    <string name="preferences_addresses">ਸਿਰਨਾਵੇਂ</string>
    <!-- Preference and title for managing the settings for payment methods -->
    <string name="preferences_credit_cards_2">ਭੁਗਤਾਨ ਦੇ ਢੰਗ</string>
    <!-- Preference for saving and autofilling credit cards -->
    <string name="preferences_credit_cards_save_and_autofill_cards_2">ਭੁਗਤਾਨ ਦੇ ਢੰਗ ਸੰਭਾਲੋ ਅਤੇ ਭਰੋ</string>
    <!-- Preference summary for saving and autofilling payment method data. Parameter will be replaced by app name. -->
    <string name="preferences_credit_cards_save_and_autofill_cards_summary_2">%s ਤੁਹਾਡੇ ਵਲੋਂ ਸੰਭਾਲੇ ਸਾਰੇ ਭੁਗਤਾਨ ਢੰਗਾਂ ਨੂੰ ਇੰਕ੍ਰਿਪਟ ਕਰਦਾ ਹੈ</string>
    <!-- Preference option for syncing credit cards across devices. This is displayed when the user is not signed into sync -->
    <string name="preferences_credit_cards_sync_cards_across_devices">ਡਿਵਾਈਸਾਂ ਵਿਚਾਲੇ ਕਾਰਡਾਂ ਨੂੰ ਸਿੰਕ ਕਰੋ</string>
    <!-- Preference option for syncing credit cards across devices. This is displayed when the user is signed into sync -->
    <string name="preferences_credit_cards_sync_cards">ਕਾਰਡ ਸਿੰਕ ਕਰੋ</string>
    <!-- Preference option for adding a card -->
    <string name="preferences_credit_cards_add_credit_card_2">ਕਾਰਡ ਜੋੜੋ</string>
    <!-- Preference option for managing saved cards -->
    <string name="preferences_credit_cards_manage_saved_cards_2">ਕਾਰਡਾਂ ਦਾ ਇੰਤਜ਼ਾਮ ਕਰੋ</string>
    <!-- Preference option for adding an address -->
    <string name="preferences_addresses_add_address">ਸਿਰਨਾਵਾਂ ਜੋੜੋ</string>
    <!-- Preference option for managing saved addresses -->
    <string name="preferences_addresses_manage_addresses">ਸਿਰਨਾਵਿਆਂ ਦਾ ਇੰਤਜ਼ਾਮ ਕਰੋ</string>
    <!-- Preference for saving and filling addresses -->
    <string name="preferences_addresses_save_and_autofill_addresses_2">ਸਿਰਨਾਵਿਆਂ ਨੂੰ ਸੰਭਾਲੋ ਅਤੇ ਭਰੋ</string>

    <!-- Preference summary for saving and filling address data -->
    <string name="preferences_addresses_save_and_autofill_addresses_summary_2">ਫ਼ੋਨ ਨੰਬਰਾਂ ਅਤੇ ਈਮੇਲ ਸਿਰਨਾਵਿਆਂ ਸਮੇਤ</string>

    <!-- Title of the "Add card" screen -->
    <string name="credit_cards_add_card">ਕਾਰਡ ਜੋੜੋ</string>
    <!-- Title of the "Edit card" screen -->
    <string name="credit_cards_edit_card">ਕਾਰਡ ਨੂੰ ਸੋਧੋ</string>
    <!-- The header for the card number of a credit card -->
    <string name="credit_cards_card_number">ਕਾਰਡ ਦਾ ਨੰਬਰ</string>
    <!-- The header for the expiration date of a credit card -->
    <string name="credit_cards_expiration_date">ਮਿਆਦ</string>
    <!-- The label for the expiration date month of a credit card to be used by a11y services-->
    <string name="credit_cards_expiration_date_month">ਮਿਆਦ ਪੁੱਗਣ ਤਾਰੀਖ ਮਹੀਨਾ</string>
    <!-- The label for the expiration date year of a credit card to be used by a11y services-->
    <string name="credit_cards_expiration_date_year">ਮਿਆਦ ਪੁੱਗਣ ਤਾਰੀਖ ਸਾਲ</string>
    <!-- The header for the name on the credit card -->
    <string name="credit_cards_name_on_card">ਕਾਰਡ ਉੱਤੇ ਨਾਂ</string>
    <!-- The text for the "Delete card" menu item for deleting a credit card -->
    <string name="credit_cards_menu_delete_card">ਕਾਰਡ ਹਟਾਓ</string>
    <!-- The text for the "Delete card" button for deleting a credit card -->
    <string name="credit_cards_delete_card_button">ਕਾਰਡ ਨੂੰ ਹਟਾਓ</string>
    <!-- The text for the confirmation message of "Delete card" dialog -->
    <string name="credit_cards_delete_dialog_confirmation_2">ਕਾਰਡ ਨੂੰ ਹਟਾਉਣਾ ਹੈ?</string>
    <!-- The text for the positive button on "Delete card" dialog -->
    <string name="credit_cards_delete_dialog_button">ਹਟਾਓ</string>
    <!-- The title for the "Save" menu item for saving a credit card -->
    <string name="credit_cards_menu_save">ਸੰਭਾਲੋ</string>
    <!-- The text for the "Save" button for saving a credit card -->
    <string name="credit_cards_save_button">ਸੰਭਾਲੋ</string>
    <!-- The text for the "Cancel" button for cancelling adding, updating or deleting a credit card -->
    <string name="credit_cards_cancel_button">ਰੱਦ ਕਰੋ</string>

    <!-- Title of the "Saved cards" screen -->
    <string name="credit_cards_saved_cards">ਸੰਭਾਲੇ ਹੋਏ ਕਾਰਡ</string>

    <!-- Error message for card number validation -->
    <string name="credit_cards_number_validation_error_message_2">ਵਾਜਬ ਕਾਰਡ ਨੰਬਰ ਭਰੋ</string>
    <!-- Error message for card name on card validation -->
    <string name="credit_cards_name_on_card_validation_error_message_2">ਨਾਂ ਜੋੜੋ</string>
    <!-- Message displayed in biometric prompt displayed for authentication before allowing users to view their saved credit cards -->
    <string name="credit_cards_biometric_prompt_message">ਆਪਣੇ ਸੰਭਾਲੇ ਹੋਏ ਕਾਰਡ ਵੇਖਣ ਲਈ ਅਣ-ਲਾਕ ਕਰੋ</string>
    <!-- Title of warning dialog if users have no device authentication set up -->
    <string name="credit_cards_warning_dialog_title_2">ਆਪਣੇ ਸੰਭਾਲੇ ਹੋਏ ਭੁਗਤਾਨ ਢੰਗਾਂ ਨੂੰ ਸੁਰੱਖਿਅਤ ਕਰੋ</string>
    <!-- Message of warning dialog if users have no device authentication set up -->
    <string name="credit_cards_warning_dialog_message_3">ਆਪਣੇ ਸੰਭਾਲੇ ਹੋਏ ਪਾਸਵਰਡ ਢੰਗਾਂ ਨੂੰ ਤੁਹਾਡੇ ਡਿਵਾਈਸ ਉੱਤੇ ਕਿਸੇ ਹੋਰ ਵੱਲੋਂ ਪਹੁੰਚ ਕਰਨ ਤੋਂ ਬਚਾਉਣ ਤੋਂ ਸੁਰੱਖਿਅਤ ਕਰਨ ਲਈ ਡਿਵਾਈਸ ਲਾਕ ਪੈਟਰਨ, ਪਿੰਨ ਜਾਂ ਪਾਸਵਰਡ ਸੈੱਟ ਕਰੋ।</string>
    <!-- Positive button to send users to set up a pin of warning dialog if users have no device authentication set up -->
    <string name="credit_cards_warning_dialog_set_up_now">ਹੁਣੇ ਸੈਟ ਅੱਪ ਕਰੋ</string>
    <!-- Negative button to ignore warning dialog if users have no device authentication set up -->
    <string name="credit_cards_warning_dialog_later">ਬਾਦ \'ਚ</string>
    <!-- Title of PIN verification dialog to direct users to re-enter their device credentials to access their credit cards -->
    <string name="credit_cards_biometric_prompt_message_pin">ਆਪਣਾ ਡਿਵਾਇਸ ਅਣ-ਲਾਕ ਕਰੋ</string>

    <!-- Message displayed in biometric prompt for authentication, before allowing users to use their stored payment method information -->
    <string name="credit_cards_biometric_prompt_unlock_message_2">ਸੰਭਾਲੇ ਹੋਏ ਭੁਗਤਾਨ ਢੰਗਾਂ ਨੂੰ ਵਰਤਣ ਲਈ ਅਣ-ਲਾਕ ਕਰੋ</string>
    <!-- Title of the "Add address" screen -->
    <string name="addresses_add_address">ਸਿਰਨਾਵਾਂ ਜੋੜੋ</string>
    <!-- Title of the "Edit address" screen -->
    <string name="addresses_edit_address">ਸਿਰਨਾਵੇਂ ਨੂੰ ਸੋਧੋ</string>
    <!-- Title of the "Manage addresses" screen -->
    <string name="addresses_manage_addresses">ਸਿਰਨਾਵਿਆਂ ਦਾ ਇੰਤਜ਼ਾਮ ਕਰੋ</string>
    <!-- The header for the name of an address. Name represents a person's full name, typically made up of a first, middle and last name, e.g. John Joe Doe. -->
    <string name="addresses_name">ਨਾਂ</string>
    <!-- The header for the street address of an address -->
    <string name="addresses_street_address">ਸੜਕ ਸਿਰਨਾਵਾਂ</string>
    <!-- The header for the city of an address -->
    <string name="addresses_city">ਸ਼ਹਿਰ</string>
    <!-- The header for the subregion of an address when "state" should be used -->
    <string name="addresses_state">ਸੂਬਾ</string>
    <!-- The header for the subregion of an address when "province" should be used -->
    <string name="addresses_province">ਸੂਬਾ</string>
    <!-- The header for the zip code of an address -->
    <string name="addresses_zip">ਜ਼ਿਪ</string>
    <!-- The header for the country or region of an address -->
    <string name="addresses_country">ਦੇਸ਼ ਜਾਂ ਖਿੱਤਾ</string>
    <!-- The header for the phone number of an address -->
    <string name="addresses_phone">ਫ਼ੋਨ</string>
    <!-- The header for the email of an address -->
    <string name="addresses_email">ਈ-ਮੇਲ</string>
    <!-- The text for the "Save" button for saving an address -->
    <string name="addresses_save_button">ਸੰਭਾਲੋ</string>
    <!-- The text for the "Cancel" button for cancelling adding, updating or deleting an address -->
    <string name="addresses_cancel_button">ਰੱਦ ਕਰੋ</string>
    <!-- The text for the "Delete address" button for deleting an address -->
    <string name="addressess_delete_address_button">ਸਿਰਨਾਵੇਂ ਨੂੰ ਹਟਾਓ</string>

    <!-- The title for the "Delete address" confirmation dialog -->
    <string name="addressess_confirm_dialog_message_2">ਇਹ ਸਿਰਨਾਵੇਂ ਨੂੰ ਹਟਾਉਣਾ ਹੈ?</string>
    <!-- The text for the positive button on "Delete address" dialog -->
    <string name="addressess_confirm_dialog_ok_button">ਹਟਾਓ</string>
    <!-- The text for the negative button on "Delete address" dialog -->
    <string name="addressess_confirm_dialog_cancel_button">ਰੱਦ ਕਰੋ</string>
    <!-- The text for the "Save address" menu item for saving an address -->
    <string name="address_menu_save_address">ਸਿਰਨਾਵਾਂ ਸੰਭਾਲੋ</string>
    <!-- The text for the "Delete address" menu item for deleting an address -->
    <string name="address_menu_delete_address">ਸਿਰਨਾਵਾਂ ਹਟਾਓ</string>

    <!-- Title of the Add search engine screen -->
    <string name="search_engine_add_custom_search_engine_title">ਖੋਜ ਇੰਜਣ ਜੋੜੋ</string>
    <!-- Content description (not visible, for screen readers etc.): Title for the button that navigates to add new engine screen -->
    <string name="search_engine_add_custom_search_engine_button_content_description">ਨਵਾਂ ਖੋਜ ਇੰਜਣ ਜੋੜੋ</string>
    <!-- Title of the Edit search engine screen -->
    <string name="search_engine_edit_custom_search_engine_title">ਖੋਜ ਇੰਜਣ ਸੋਧੋ</string>
    <!-- Text for the menu button to edit a search engine -->
    <string name="search_engine_edit">ਸੋਧੋ</string>
    <!-- Text for the menu button to delete a search engine -->
    <string name="search_engine_delete">ਹਟਾਓ</string>

    <!-- Label for the TextField in which user enters custom search engine name -->
    <string name="search_add_custom_engine_name_label">ਨਾਂ</string>
    <!-- Placeholder text shown in the Search Engine Name text field before a user enters text -->
    <string name="search_add_custom_engine_name_hint_2">ਖੋਜ ਇੰਜਣ ਦਾ ਨਾਂ</string>
    <!-- Label for the TextField in which user enters custom search engine URL -->
    <string name="search_add_custom_engine_url_label">ਖੋਜ ਸਤਰ URL</string>
    <!-- Placeholder text shown in the Search String TextField before a user enters text -->
    <string name="search_add_custom_engine_search_string_hint_2">ਖੋਜਣ ਲਈ URL</string>
    <!-- Description text for the Search String TextField. The %s is part of the string -->
    <string name="search_add_custom_engine_search_string_example" formatted="false">“%s” ਨਾਲ ਕਿਊਰੀ ਨੂੰ ਤਬਦੀਲ ਕਰੋ। ਮਿਸਾਲ ਵਜੋਂ:\nhttps://www.google.com/search?q=%s</string>

    <!-- Accessibility description for the form in which details about the custom search engine are entered -->
    <string name="search_add_custom_engine_form_description">ਕਸਟਮ ਖੋਜ ਇੰਜਣ ਵੇਰਵੇ</string>

    <!-- Label for the TextField in which user enters custom search engine suggestion URL -->
    <string name="search_add_custom_engine_suggest_url_label">ਖੋਜ ਸੁਝਾਅ API (ਚੋਣਵਾਂ)</string>
    <!-- Placeholder text shown in the Search Suggestion String TextField before a user enters text -->
    <string name="search_add_custom_engine_suggest_string_hint">ਖੋਜ ਸੁਝਾਅ API URL</string>
    <!-- Description text for the Search Suggestion String TextField. The %s is part of the string -->
    <string name="search_add_custom_engine_suggest_string_example_2" formatted="false">ਖੋਜ ਨੂੰ “%s” ਨਾਲ ਬਦਲੋ। ਜਿਵੇਂ:\nhttps://suggestqueries.google.com/complete/search?client=firefox&amp;q=%s</string>
    <!-- The text for the "Save" button for saving a custom search engine -->
    <string name="search_custom_engine_save_button">ਸੰਭਾਲੋ</string>

    <!-- Text shown when a user leaves the name field empty -->
    <string name="search_add_custom_engine_error_empty_name">ਖੋਜ ਇੰਜਣ ਨਾਂ ਦਿਓ</string>
    <!-- Text shown when a user leaves the search string field empty -->
    <string name="search_add_custom_engine_error_empty_search_string">ਖੋਜ ਸਤਰ ਦਿਓ</string>
    <!-- Text shown when a user leaves out the required template string -->
    <string name="search_add_custom_engine_error_missing_template">ਉਹ ਮਿਲਦੀ ਸਤਰ ਦੀ ਜਾਂਚ ਕਰੋ, ਜਿਵੇਂ ਮਿਸਾਲ ਰੂਪ ਵਿੱਚ</string>
    <!-- Text shown when we aren't able to validate the custom search query. The first parameter is the url of the custom search engine -->
    <string name="search_add_custom_engine_error_cannot_reach">“%s” ਨਾਲ ਕਨੈਕਟ ਕਰਨ ਦੌਰਾਨ ਗ਼ਲਤੀ</string>
    <!-- Text shown when a user creates a new search engine -->
    <string name="search_add_custom_engine_success_message">%s ਬਣਾਇਆ</string>
    <!-- Text shown when a user successfully edits a custom search engine -->
    <string name="search_edit_custom_engine_success_message">%s ਸੰਭਾਲਿਆ</string>
    <!-- Text shown when a user successfully deletes a custom search engine -->
    <string name="search_delete_search_engine_success_message">%s ਹਟਾਓ</string>

    <!-- Heading for the instructions to allow a permission -->
    <string name="phone_feature_blocked_intro">ਇਸਨੂੰ ਸਹਿਮਤੀ ਦੇਣ ਲਈ:</string>
    <!-- First step for the allowing a permission -->
    <string name="phone_feature_blocked_step_settings">1. ਐਂਡਰਾਈਡ ਸੈਟਿੰਗਾਂ ਉੱਤੇ ਜਾਓ</string>
    <!-- Second step for the allowing a permission -->
    <string name="phone_feature_blocked_step_permissions"><![CDATA[2. <b>ਇਜਾਜ਼ਤਾਂ</b> ਨੂੰ ਛੂਹੋ]]></string>
    <!-- Third step for the allowing a permission (Fore example: Camera) -->
    <string name="phone_feature_blocked_step_feature"><![CDATA[3. <b>%1$s</b> ਨੂੰ ਚਾਲੂ ਲਈ ਬਦਲੋ]]></string>

    <!-- Label that indicates a site is using a secure connection -->
    <string name="quick_settings_sheet_secure_connection_2">ਕਨੈਕਸ਼ਨ ਸੁਰੱਖਿਅਤ ਹੈ</string>
    <!-- Label that indicates a site is using a insecure connection -->
    <string name="quick_settings_sheet_insecure_connection_2">ਕਨੈਕਸ਼ਨ ਸੁਰੱਖਿਅਤ ਨਹੀਂ ਹੈ</string>
    <!-- Label to clear site data -->
    <string name="clear_site_data">ਕੂਕੀਜ਼ ਤੇ ਸਾਈਟ ਡਾਟਾ ਮਿਟਾਓ</string>
    <!-- Confirmation message for a dialog confirming if the user wants to delete all data for current site -->
    <string name="confirm_clear_site_data"><![CDATA[ਕੀ ਤੁਸੀਂ <b>%s</b> ਸਾਈਟ ਲਈ ਸਾਰੇ ਕੂਕੀਜ਼ ਤੇ ਡਾਟੇ ਨੂੰ ਮਿਟਾਉਣਾ ਚਾਹੁੰਦੇ ਹੋ?]]></string>
    <!-- Confirmation message for a dialog confirming if the user wants to delete all the permissions for all sites-->
    <string name="confirm_clear_permissions_on_all_sites">ਕੀ ਤੁਸੀਂ ਸਾਰੀਆਂ ਸਾਈਟਾਂ ਲਈ ਸਭ ਸਹਿਮਤੀਆਂ ਨੂੰ ਹਟਾਉਣਾ ਚਾਹੁੰਦੇ ਹੋ?</string>
    <!-- Confirmation message for a dialog confirming if the user wants to delete all the permissions for a site-->
    <string name="confirm_clear_permissions_site">ਕੀ ਤੁਸੀਂ ਇਸ ਸਾਈਟ ਲਈ ਸਭ ਸਹਿਮਤੀਆਂ ਨੂੰ ਹਟਾਉਣਾ ਚਾਹੁੰਦੇ ਹੋ?</string>
    <!-- Confirmation message for a dialog confirming if the user wants to set default value a permission for a site-->
    <string name="confirm_clear_permission_site">ਕੀ ਤੁਸੀਂ ਇਸ ਸਾਈਟ ਲਈ ਇਹ ਸਹਿਮਤੀ ਨੂੰ ਹਟਾਉਣਾ ਚਾਹੁੰਦੇ ਹੋ?</string>
    <!-- label shown when there are not site exceptions to show in the site exception settings -->
    <string name="no_site_exceptions">ਕੋਈ ਸਾਈਟ ਛੋਟ ਨਹੀਂ</string>
    <!-- Bookmark deletion confirmation -->
    <string name="bookmark_deletion_confirmation">ਕੀ ਤੁਸੀਂ ਇਹ ਬੁੱਕਮਾਰਕ ਹਟਾਉਣਾ ਚਾਹੁੰਦੇ ਹੋ?</string>
    <!-- Browser menu button that adds a shortcut to the home fragment -->
    <string name="browser_menu_add_to_shortcuts">ਸ਼ਾਰਟਕੱਟਾਂ ਵਿੱਚ ਜੋੜੋ</string>
    <!-- Browser menu button that removes a shortcut from the home fragment -->
    <string name="browser_menu_remove_from_shortcuts">ਸ਼ਾਰਟਕੱਟ ਵਿੱਚੋਂ ਹਟਾਓ</string>
    <!-- text shown before the issuer name to indicate who its verified by, parameter is the name of
     the certificate authority that verified the ticket-->
    <string name="certificate_info_verified_by">ਤਸਦੀਕ ਕੀਤਾ: %1$s</string>
    <!-- Login overflow menu delete button -->
    <string name="login_menu_delete_button">ਹਟਾਓ</string>
    <!-- Login overflow menu edit button -->
    <string name="login_menu_edit_button">ਸੋਧੋ</string>
    <!-- Message in delete confirmation dialog for password -->
    <string name="login_deletion_confirmation_2">ਕੀ ਤੁਸੀਂ ਇਸ ਪਾਸਵਰਡ ਨੂੰ ਹਟਾਉਣਾ ਚਾਹੁੰਦੇ ਹੋ?</string>
    <!-- Positive action of a dialog asking to delete  -->
    <string name="dialog_delete_positive">ਹਟਾਓ</string>

    <!-- Negative action of a dialog asking to delete login -->
    <string name="dialog_delete_negative">ਰੱਦ ਕਰੋ</string>
    <!--  The saved password options menu description. -->
    <string name="login_options_menu_2">ਪਾਸਵਰਡ ਚੋਣਾਂ</string>
    <!--  The editable text field for a website address. -->
    <string name="saved_login_hostname_description_3">ਵੈੱਬਸਾਈਟ ਸਿਰਨਾਵਿਆਂ ਲਈ ਸੋਧ ਕਰਨ ਯੋਗ ਲਿਖਤ ਖੇਤਰ।</string>
    <!--  The editable text field for a username. -->
    <string name="saved_login_username_description_3">ਵਰਤੋਂਕਾਰ-ਨਾਂ ਲਈ ਸੋਧ ਕਰਨ ਯੋਗ ਲਿਖਤ ਖੇਤਰ।</string>
    <!--  The editable text field for a login's password. -->
    <string name="saved_login_password_description_2">ਪਾਸਵਰਡ ਲਈ ਸੋਧ ਕਰਨ ਯੋਗ ਲਿਖਤ ਖੇਤਰ।</string>
    <!--  The button description to save changes to an edited password. -->
    <string name="save_changes_to_login_2">ਤਬਦੀਲੀਆਂ ਨੂੰ ਸੰਭਾਲੋ।</string>
    <!--  The page title for editing a saved password. -->
    <string name="edit_2">ਪਾਸਵਰਡ ਨੂੰ ਸੋਧੋ</string>
    <!--  The page title for adding new password. -->
    <string name="add_login_2">ਪਾਸਵਰਡ ਜੋੜੋ</string>
    <!--  Error text displayed underneath the password field when it is in an error case. -->
    <string name="saved_login_password_required_2">ਪਾਸਵਰਡ ਦਿਓ</string>
    <!--  The error message in add login view when username field is blank. -->
    <string name="saved_login_username_required_2">ਵਰਤੋਂਕਾਰ-ਨਾਂ ਦਿਓ</string>
    <!--  The error message in add login view when hostname field is blank. -->
    <string name="saved_login_hostname_required" tools:ignore="UnusedResources">ਹੋਸਟ-ਨਾਂ ਚਾਹੀਦਾ ਹੈ</string>
    <!--  The error message in add login view when hostname field is blank. -->
    <string name="saved_login_hostname_required_2" tools:ignore="UnusedResources">ਵੈੱਬ ਸਿਰਨਾਵਾਂ ਦਿਓ</string>
    <!-- Voice search button content description  -->
    <string name="voice_search_content_description">ਆਵਾਜ਼ ਰਾਹੀਂ ਖੋਜੋ</string>
    <!-- Voice search prompt description displayed after the user presses the voice search button -->
    <string name="voice_search_explainer">ਹੁਣੇ ਬੋਲੋ</string>
    <!--  The error message in edit login view when a duplicate username exists. -->
    <string name="saved_login_duplicate">ਉਸ ਵਰਤੋਂਕਾਰ ਨਾਲ ਲਾਗਇਨ ਪਹਿਲਾਂ ਹੀ ਮੌਜੂਦ ਹੈ</string>

    <!-- This is the hint text that is shown inline on the hostname field of the create new login page. 'https://www.example.com' intentionally hardcoded here -->
    <string name="add_login_hostname_hint_text">https://www.example.com</string>
    <!-- This is an error message shown below the hostname field of the add login page when a hostname does not contain http or https. -->
    <string name="add_login_hostname_invalid_text_3">ਵੈੱਬ ਸਿਰਨਾਵੇਂ ਵਿੱਚ &quot;https://&quot; ਜਾਂ &quot;http://&quot; ਹੋਣਾ ਚਾਹੀਦਾ ਹੈ</string>
    <!-- This is an error message shown below the hostname field of the add login page when a hostname is invalid. -->
    <string name="add_login_hostname_invalid_text_2">ਵਾਜਬ ਹੋਸਟ-ਨਾਂ ਚਾਹੀਦਾ ਹੈ</string>

    <!-- Synced Tabs -->
    <!-- Text displayed to ask user to connect another device as no devices found with account -->
    <string name="synced_tabs_connect_another_device">ਹੋਰ ਡਿਵਾਈਸ ਨਾਲ ਕਨੈਕਟ ਕਰੋ।</string>
    <!-- Text displayed asking user to re-authenticate -->
    <string name="synced_tabs_reauth">ਮੁੜ-ਪ੍ਰਮਾਣਿਤ ਕਰੋ।</string>
    <!-- Text displayed when user has disabled tab syncing in Firefox Sync Account -->
    <string name="synced_tabs_enable_tab_syncing">ਟੈਬ ਨੂੰ ਸਿੰਕ ਕਰਨਾ ਸਮਰੱਥ ਕਰੋ।</string>
    <!-- Text displayed when user has no tabs that have been synced -->
    <string name="synced_tabs_no_tabs">ਤੁਹਾਡੇ ਹੋਰ ਡਿਵਾਈਸ ਉੱਤੇ Firefox ਵਿੱਚ ਕੋਈ ਵੀ ਖੋਲ੍ਹੀ ਹੋਈ ਟੈਬ ਨਹੀਂ ਹੈ।</string>
    <!-- Text displayed in the synced tabs screen when a user is not signed in to Firefox Sync describing Synced Tabs -->
    <string name="synced_tabs_sign_in_message">ਤੁਹਾਡੇ ਹੋਰ ਡਿਵਾਈਸਾਂ ਤੋਂ ਟੈਬਾਂ ਦੀ ਸੂਚੀ ਵੇਖੋ।</string>
    <!-- Text displayed on a button in the synced tabs screen to link users to sign in when a user is not signed in to Firefox Sync -->
    <string name="synced_tabs_sign_in_button">ਸਿੰਕ ਕਰਨ ਲਈ ਸਾਈਨ ਇਨ ਕਰੋ</string>

    <!-- The text displayed when a synced device has no tabs to show in the list of Synced Tabs. -->
    <string name="synced_tabs_no_open_tabs">ਕੋਈ ਖੁੱਲ੍ਹੀ ਟੈਬ ਨਹੀਂ</string>

    <!-- Content description for expanding a group of synced tabs. -->
    <string name="synced_tabs_expand_group">ਸਿੰਕ ਕੀਤੀਆਂ ਟੈਬਾਂ ਦਾ ਗਰੁੱਪ ਫੈਲਾਓ</string>
    <!-- Content description for collapsing a group of synced tabs. -->
    <string name="synced_tabs_collapse_group">ਸਿੰਕ ਕੀਤੀਆਂ ਟੈਬਾਂ ਦਾ ਗਰੁੱਪ ਸਮੇਟੋ</string>

    <!-- Top Sites -->
    <!-- Title text displayed in the dialog when shortcuts limit is reached. -->
    <string name="shortcut_max_limit_title">ਸ਼ਾਰਟਕੱਟ ਦੀ ਲਿਮਟ ਅੱਪੜੀ</string>
    <!-- Content description text displayed in the dialog when shortcut limit is reached. -->
    <string name="shortcut_max_limit_content">ਨਵਾਂ ਸ਼ਾਰਟਕੱਟ ਜੋੜਨ ਲਈ ਪਹਿਲਾਂ ਇੱਕ ਨੂੰ ਹਟਾਓ। ਸਾਈਟ ਨੂੰ ਛੂਹ ਕੇ ਰੱਖੋ ਤੇ ਹਟਾਓ ਨੂੰ ਚੁਣੋ।</string>
    <!-- Confirmation dialog button text when top sites limit is reached. -->
    <string name="top_sites_max_limit_confirmation_button">ਠੀਕ ਹੈ, ਸਮਝ ਗਏ</string>

    <!-- Label for the preference to show the shortcuts for the most visited top sites on the homepage -->
    <string name="top_sites_toggle_top_recent_sites_4">ਸ਼ਾਰਟਕੱਟ</string>
    <!-- Title text displayed in the rename top site dialog. -->
    <string name="top_sites_rename_dialog_title">ਨਾਂ</string>
    <!-- Hint for renaming title of a shortcut -->
    <string name="shortcut_name_hint">ਸ਼ਾਰਟਕੱਟ ਨਾਂ</string>
    <!-- Button caption to confirm the renaming of the top site. -->
    <string name="top_sites_rename_dialog_ok">ਠੀਕ ਹੈ</string>
    <!-- Dialog button text for canceling the rename top site prompt. -->
    <string name="top_sites_rename_dialog_cancel">ਰੱਦ ਕਰੋ</string>

    <!-- Text for the menu button to open the homepage settings. -->
    <string name="top_sites_menu_settings">ਸੈਟਿੰਗਾਂ</string>
    <!-- Text for the menu button to navigate to sponsors and privacy support articles. '&amp;' is replaced with the ampersand symbol: & -->
    <string name="top_sites_menu_sponsor_privacy">ਸਾਡੇ ਸਪਾਂਸਰ ਅਤੇ ਤੁਹਾਡੀ ਪਰਦੇਦਾਰੀ</string>
    <!-- Label text displayed for a sponsored top site. -->
    <string name="top_sites_sponsored_label">ਸਪੌਂਸਰ ਕੀਤੇ</string>

    <!-- Inactive tabs in the tabs tray -->
    <!-- Title text displayed in the tabs tray when a tab has been unused for 14 days. -->
    <string name="inactive_tabs_title">ਨਾ-ਸਰਗਰਮ ਟੈਬਾਂ</string>
    <!-- Content description for closing all inactive tabs -->
    <string name="inactive_tabs_delete_all">ਸਾਰੀਆਂ ਨਾ-ਸਰਗਰਮ ਟੈਬਾਂ ਬੰਦ ਕਰੋ</string>

    <!-- Content description for expanding the inactive tabs section. -->
    <string name="inactive_tabs_expand_content_description">ਗੈਰ-ਸਰਗਰਮ ਟੈਬਾਂ ਨੂੰ ਫੈਲਾਓ</string>
    <!-- Content description for collapsing the inactive tabs section. -->
    <string name="inactive_tabs_collapse_content_description">ਗੈਰ-ਸਰਗਰਮ ਟੈਬਾਂ ਨੂੰ ਸਮੇਟੋ</string>

    <!-- Inactive tabs auto-close message in the tabs tray -->
    <!-- The header text of the auto-close message when the user is asked if they want to turn on the auto-closing of inactive tabs. -->
    <string name="inactive_tabs_auto_close_message_header" tools:ignore="UnusedResources">ਇੱਕ ਮਹੀਨੇ ਬਾਅਦ ਆਪੇ ਬੰਦ ਕਰਨਾ ਹੈ?</string>
    <!-- A description below the header to notify the user what the inactive tabs auto-close feature is. -->
    <string name="inactive_tabs_auto_close_message_description" tools:ignore="UnusedResources">Firefox ਉਹਨਾਂ ਟੈਬਾਂ ਨੂੰ ਬੰਦ ਕਰ ਸਕਦਾ ਹੈ, ਜਿਨਾਂ ਨੂੰ ਤੁਸੀਂ ਪਿਛਲੇ ਮਹੀਨੇ ਭਰ ਤੋਂ ਨਹੀਂ ਵੇਖਿਆ ਹੈ।</string>
    <!-- A call to action below the description to allow the user to turn on the auto closing of inactive tabs. -->
    <string name="inactive_tabs_auto_close_message_action" tools:ignore="UnusedResources">ਆਪੇ-ਬੰਦ ਕਰਨ ਨੂੰ ਚਾਲੂ ਕਰੋ</string>

    <!-- Text for the snackbar to confirm auto-close is enabled for inactive tabs -->
    <string name="inactive_tabs_auto_close_message_snackbar">ਆਪੇ ਬੰਦ ਕਰਨਾ ਸਮਰੱਥ ਹੈ</string>

    <!-- Awesome bar suggestion's headers -->
    <!-- Search suggestions title for Firefox Suggest. -->
    <string name="firefox_suggest_header">Firefox ਸੁਝਾਅ</string>

    <!-- Title for search suggestions when Google is the default search suggestion engine. -->
    <string name="google_search_engine_suggestion_header">Google ਖੋਜ</string>
    <!-- Title for search suggestions when the default search suggestion engine is anything other than Google. The first parameter is default search engine name. -->
    <string name="other_default_search_engine_suggestion_header">%s ਖੋਜ</string>

    <!-- Default browser experiment -->
    <!-- Default browser card title -->
    <string name="default_browser_experiment_card_title">ਆਪਣੇ ਮੂਲ ਬਰਾਊਜ਼ਰ ਨੂੰ ਬਦਲੋ</string>
    <!-- Default browser card text -->
    <string name="default_browser_experiment_card_text">ਵੈੱਬਸਾਈਟਾਂ, ਈਮੇਲਾਂ ਅਤੇ ਸੁਨੇਹਿਆਂ ਨੂੰ Firefox ਵਿੱਚ ਆਪਣੇ ਖੋਲ੍ਹਣ ਲਈ ਲਿੰਕ ਸੈੱਟ ਕਰੋ।</string>

    <!-- Content description for close button in collection placeholder. -->
    <string name="remove_home_collection_placeholder_content_description">ਹਟਾਓ</string>

    <!-- Content description radio buttons with a link to more information -->
    <string name="radio_preference_info_content_description">ਹੋਰ ਵੇਰਵਿਆਂ ਲਈ ਕਲਿੱਕ ਕਰੋ</string>

    <!-- Content description for the action bar "up" button -->
    <string name="action_bar_up_description" moz:removedIn="124" tools:ignore="UnusedResources">ਉੱਤੇ ਜਾਓ</string>

    <!-- Content description for privacy content close button -->
    <string name="privacy_content_close_button_content_description">ਬੰਦ ਕਰੋ</string>

    <!-- Pocket recommended stories -->
    <!-- Header text for a section on the home screen. -->
    <string name="pocket_stories_header_1">ਸੋਚਣ ਲਈ ਮਜ਼ਬੂਰ ਕਰਨ ਵਾਲੇ ਲੇਖ</string>
    <!-- Header text for a section on the home screen. -->
    <string name="pocket_stories_categories_header">ਵਿਸ਼ੇ ਮੁਤਾਬਕ ਲੇਖ</string>
    <!-- Text of a button allowing users to access an external url for more Pocket recommendations. -->
    <string name="pocket_stories_placeholder_text">ਹੋਰ ਲੱਭੋ</string>
    <!-- Title of an app feature. Smaller than a heading. The first parameter is product name Pocket -->
    <string name="pocket_stories_feature_title_2">%s ਦੀ ਸਹਾਇਤਾ ਨਾਲ</string>
    <!-- Caption for describing a certain feature. The placeholder is for a clickable text (eg: Learn more) which will load an url in a new tab when clicked.  -->
    <string name="pocket_stories_feature_caption">Firefox ਪਰਿਵਾਰ ਦਾ ਹਿੱਸਾ। %s</string>
    <!-- Clickable text for opening an external link for more information about Pocket. -->
    <string name="pocket_stories_feature_learn_more">ਹੋਰ ਜਾਣੋ</string>

    <!-- Text indicating that the Pocket story that also displays this text is a sponsored story by other 3rd party entity. -->
    <string name="pocket_stories_sponsor_indication">ਸਪੌਂਸਰ ਕੀਤੇ</string>

    <!-- Snackbar message for enrolling in a Nimbus experiment from the secret settings when Studies preference is Off.-->
    <string name="experiments_snackbar">ਡਾਟਾ ਭੇਜਣ ਲਈ ਟੈਲੀਮੈਂਟਰੀ ਨੂੰ ਸਮਰੱਥ ਕਰੋ।</string>
    <!-- Snackbar button text to navigate to telemetry settings.-->
    <string name="experiments_snackbar_button">ਸੈਟਿੰਗਾਂ ਉੱਤੇ ਜਾਓ</string>

    <!-- Review quality check feature-->
    <!-- Name for the review quality check feature used as title for the panel. -->
    <string name="review_quality_check_feature_name_2">ਰੀਵਿਊ ਚੈਕਰ</string>
    <!-- Summary for grades A and B for review quality check adjusted grading. -->
    <string name="review_quality_check_grade_a_b_description">ਭਰੋਸੇਯੋਗ ਰੀਵਿਊ</string>
    <!-- Summary for grade C for review quality check adjusted grading. -->
    <string name="review_quality_check_grade_c_description">ਭਰੋਸੇਯੋਗ ਅਤੇ ਗ਼ੈਰ-ਭਰੋਸੇਯੋਗ ਰਲਵੇਂ ਰੀਵਿਊ</string>
    <!-- Summary for grades D and F for review quality check adjusted grading. -->
    <string name="review_quality_check_grade_d_f_description">ਗ਼ੈਰ-ਭਰੋਸੇਯੋਗ ਰੀਵਿਊ</string>
    <!-- Text for title presenting the reliability of a product's reviews. -->
    <string name="review_quality_check_grade_title">ਇਹ ਰੀਵਿਊ ਕਿੰਨੇ ਭਰੋਸੇਯੋਗ ਹਨ?</string>
    <!-- Title for when the rating has been updated by the review checker -->
    <string name="review_quality_check_adjusted_rating_title">ਅਡਜੱਸਟ ਕੀਤੀ ਰੇਟਿੰਗ</string>

    <!-- Description for a product's adjusted star rating. The text presents that the product's reviews which were evaluated as unreliable were removed from the adjusted rating. -->
    <string name="review_quality_check_adjusted_rating_description_2">ਭਰੋਸੇਯੋਗ ਰੀਵਿਊਆਂ ਉੱਤੇ ਅਧਾਰਿਤ</string>
    <!-- Title for list of highlights from a product's review emphasizing a product's important traits. -->
    <string name="review_quality_check_highlights_title">ਸੱਜਰੇ ਰੀਵਿਊ ਤੋਂ ਹਾਈਲਾਈਟ</string>
    <!-- Title for section explaining how we analyze the reliability of a product's reviews. -->
    <string name="review_quality_check_explanation_title">ਅਸੀਂ ਰੀਵਿਊ ਦੀ ਕੁਆਲਟੀ ਕਿਵੇਂ ਪਤਾ ਕਰਦੇ ਹਾਂ</string>
    <!-- Paragraph explaining how we analyze the reliability of a product's reviews. First parameter is the Fakespot product name. In the phrase "Fakespot by Mozilla", "by" can be localized. Does not need to stay by. -->
    <string name="review_quality_check_explanation_body_reliability">ਅਸੀਂ ਉਤਪਾਦਾਂ ਦੇ ਰੀਵਿਊ ਦੀ ਭਰੋਸੇਯੋਗਤਾ ਦੀ ਪੜਤਾਲ ਕਰਨ ਲਈ Mozilla ਵਲੋਂ %s ਦੀ ਮਨਸੂਈ ਬੁੱਧੀ (AI) ਤਕਨੀਕ ਵਰਤ ਰਹੇ ਹਾਂ। ਇਹ ਤੁਹਾਨੂੰ ਸਿਰਫ਼ ਰੀਵਿਊ ਦੀ ਕੁਆਲਟੀ ਲਈ ਮਦਦ ਕਰੇਗਾ, ਉਤਪਾਦ ਦੀ ਕੁਆਲਟੀ ਲਈ ਨਹੀਂ।</string>
    <!-- Paragraph explaining the grading system we use to classify the reliability of a product's reviews. -->
    <string name="review_quality_check_info_review_grade_header"><![CDATA[ਅਸੀਂ ਹਰ ਉਤਪਾਦ ਦੇ ਰੀਵਿਊ ਲਈ A ਤੋਂ F ਤੱਕ <b>ਅੱਖਰ ਅਧਾਰਿਤ ਦਰਜਾ</b> ਦਿੱਤਾ ਹੈ।]]></string>
    <!-- Description explaining grades A and B for review quality check adjusted grading. -->
    <string name="review_quality_check_info_grade_info_AB">ਭਰੋਸੇਯੋਗ ਰੀਵਿਊ। ਅਸੀਂ ਮੰਨਦੇ ਹਾਂ ਕਿ ਰੀਵਿਊ ਅਸਲ ਗਾਹਕ ਵਲੋਂ ਹਨ, ਜਿਸ ਨੇ ਇਮਾਨਦਾਰੀ ਨਾਲ ਨਿਰਪੱਖ ਰੀਵਿਊ ਦਿੱਤੇ ਹਨ।</string>
    <!-- Description explaining grade C for review quality check adjusted grading. -->
    <string name="review_quality_check_info_grade_info_C">ਅਸੀਂ ਮੰਨਦੇ ਹਾਂ ਕਿ ਭਰੋਸੇਯੋਗ ਅਤੇ ਗ਼ੈਰ-ਭਰੋਸੇਯੋਗ ਰੀਵਿਊ ਰਲਵੇਂ ਰੂਪ ਵਿੱਚ ਹੁੰਦੇ ਹਨ।</string>
    <!-- Description explaining grades D and F for review quality check adjusted grading. -->
    <string name="review_quality_check_info_grade_info_DF">ਗ਼ੈਰਭਰੋਸੇਯੋਗ ਰੀਵਿਊ। ਅਸੀਂ ਮੰਨਦੇ ਹਾਂ ਕਿ ਰੀਵਿਊ ਨਕਲੀ, ਫ਼ਰਜ਼ੀ ਹੋਣ ਜਾਂ ਪੱਖਪਾਤੀ ਰੀਵਿਊ ਦੇਣ ਵਾਲਿਆਂ ਵਲੋਂ ਹੋਣ ਸਕਦੇ ਹਨ।</string>
    <!-- Paragraph explaining how a product's adjusted grading is calculated. -->
    <string name="review_quality_check_explanation_body_adjusted_grading"><![CDATA[<b>ਅਡਜੱਸਟ ਕੀਤੀ ਰੇਟਿੰਗ</b> ਸਾਡੇ ਵਲੋਂ ਸਿਰਫ਼ ਭਰੋਸੇਯੋਗ ਮੰਨੇ ਗਏ ਰੀਵਿਊ ਦੇ ਆਧਾਰ ਉੱਤੇ ਹੈ।]]></string>
    <!-- Paragraph explaining product review highlights. First parameter is the name of the retailer (e.g. Amazon). -->
    <string name="review_quality_check_explanation_body_highlights"><![CDATA[ਪਿਛਲੇ 80 ਦਿਨਾਂ ਵਿੱਚ %s ਰੀਵਿਊਆਂ ਵਿੱਚੋਂ <b>ਹਾਈਲਾਈਟ</b> ਹਨ, ਜੋ ਸਾਨੂੰ ਜਾਪਦਾ ਹੈ ਕਿ ਭਰੋਸੇਯੋਗ ਹਨ।]]></string>
    <!-- Text for learn more caption presenting a link with information about review quality. First parameter is for clickable text defined in review_quality_check_info_learn_more_link. -->
    <string name="review_quality_check_info_learn_more">%s ਬਾਰੇ ਹੋਰ ਸਿੱਖੋ।</string>
    <!-- Clickable text that links to review quality check SuMo page. First parameter is the Fakespot product name. -->
    <string name="review_quality_check_info_learn_more_link_2">%s ਰੀਵਿਊ ਦੀ ਕੁਆਲਟੀ ਕਿਵੇਂ ਪਤਾ ਕਰਦਾ ਹੈ</string>
    <!-- Text for title of settings section. -->
    <string name="review_quality_check_settings_title">ਸੈਟਿੰਗਾਂ</string>
    <!-- Text for label for switch preference to show recommended products from review quality check settings section. -->
    <string name="review_quality_check_settings_recommended_products">ਰੀਵਿਊ ਚੈਕਰ ਵਿੱਚ ਇਸ਼ਤਿਹਾਰ ਵੇਖਾਓ</string>
    <!-- Description for switch preference to show recommended products from review quality check settings section. First parameter is for clickable text defined in review_quality_check_settings_recommended_products_learn_more.-->
    <string name="review_quality_check_settings_recommended_products_description_2" tools:ignore="UnusedResources">ਤੁਸੀਂ ਢੁੱਕਵੇਂ ਉਤਪਾਦਾਂ ਲਈ ਕਦੇ ਕਦਾਈ ਇਸ਼ਤਿਹਾਰ ਵੇਖੋਗੇ। ਅਸੀਂ ਭਰੋਸੇਯੋਗ ਉਤਪਾਦਾਂ ਲਈ ਹੀ ਇਸ਼ਤਿਹਾਰ ਦੇਵਾਂਗੇ। %s</string>
    <!-- Clickable text that links to review quality check recommended products support article. -->
    <string name="review_quality_check_settings_recommended_products_learn_more" tools:ignore="UnusedResources">ਹੋਰ ਜਾਣੋ</string>
    <!-- Text for turning sidebar off button from review quality check settings section. -->
    <string name="review_quality_check_settings_turn_off">ਰੀਵਿਊ ਚੈਕਰ ਬੰਦ ਕਰੋ</string>
    <!-- Text for title of recommended product section. This is displayed above a product image, suggested as an alternative to the product reviewed. -->
    <string name="review_quality_check_ad_title" tools:ignore="UnusedResources">ਵਿਚਾਰਨ ਲਈ ਹੋਰ</string>
    <!-- Caption for recommended product section indicating this is an ad by Fakespot. First parameter is the Fakespot product name. -->
    <string name="review_quality_check_ad_caption" tools:ignore="UnusedResources">%s ਵਲੋਂ ਇਸ਼ਤਿਹਾਰ</string>
    <!-- Caption for review quality check panel. First parameter is for clickable text defined in review_quality_check_powered_by_link. -->
    <string name="review_quality_check_powered_by_2">ਰੀਵਿਊ ਚੈਕਰ %s ਰਾਹੀਂ ਚੱਲਦਾ ਹੈ</string>
    <!-- Clickable text that links to Fakespot.com. First parameter is the Fakespot product name. In the phrase "Fakespot by Mozilla", "by" can be localized. Does not need to stay by. -->
    <string name="review_quality_check_powered_by_link" tools:ignore="UnusedResources">Mozilla ਵਲੋਂ %s</string>
    <!-- Text for title of warning card informing the user that the current analysis is outdated. -->
    <string name="review_quality_check_outdated_analysis_warning_title" tools:ignore="UnusedResources">ਜਾਂਚ ਲਈ ਨਵੀਂ ਜਾਣਕਾਰੀ</string>
    <!-- Text for button from warning card informing the user that the current analysis is outdated. Clicking this should trigger the product's re-analysis. -->
    <string name="review_quality_check_outdated_analysis_warning_action" tools:ignore="UnusedResources">ਹੁਣੇ ਜਾਂਚੋ</string>
    <!-- Title for warning card informing the user that the current product does not have enough reviews for a review analysis. -->
    <string name="review_quality_check_no_reviews_warning_title">ਹਾਲੇ ਚੋਖੇ ਰੀਵਿਊ ਨਹੀਂ ਹਨ</string>
    <!-- Text for body of warning card informing the user that the current product does not have enough reviews for a review analysis. -->
    <string name="review_quality_check_no_reviews_warning_body">ਜਦੋਂ ਉਪਤਾਦ ਲਈ ਹੋਰ ਰੀਵਿਊ ਹੁੰਦੇ ਹਨ ਤਾਂ ਅਸੀਂ ਉਹਨਾਂ ਦੀ ਕੁਆਲਟੀ ਚੈਕ ਕਰ ਸਕਦੇ ਹਾਂ।</string>
    <!-- Title for warning card informing the user that the current product is currently not available. -->
    <string name="review_quality_check_product_availability_warning_title">ਉਤਪਾਦ ਮੌਜੂਦ ਨਹੀਂ ਹੈ</string>
    <!-- Text for the body of warning card informing the user that the current product is currently not available. -->
    <string name="review_quality_check_product_availability_warning_body">ਜੇ ਤੁਹਾਨੂੰ ਉਹ ਉਤਪਾਦ ਵਾਪਸ ਸਟਾਕ ਵਿੱਚ ਮਿਲੇ ਤਾਂ ਸਾਨੂੰ ਇਸ ਬਾਰੇ ਦੱਸਿਓ ਅਤੇ ਅਸੀਂ ਰੀਵਿਊ ਦੀ ਜਾਂਚ ਕਰਾਂਗੇ।</string>
    <!-- Clickable text for warning card informing the user that the current product is currently not available. Clicking this should inform the server that the product is available. -->
    <string name="review_quality_check_product_availability_warning_action_2">ਉਤਪਾਦ ਸਟਾਕ ਵਿੱਚ ਹੋਣ ਦੀ ਰਿਪੋਰਟ ਕਰੋ</string>
    <!-- Title for warning card informing the user that the current product's analysis is still processing. The parameter is the percentage progress (0-100%) of the analysis process (e.g. 56%). -->
    <string name="review_quality_check_analysis_in_progress_warning_title_2">ਰੀਵਿਊ ਕੁਆਲਟੀ ਦੀ ਜਾਂਚ ਕੀਤੀ ਜਾ ਰਹੀ ਹੈ (%s)</string>
    <!-- Text for body of warning card informing the user that the current product's analysis is still processing. -->
    <string name="review_quality_check_analysis_in_progress_warning_body">ਇਸ ਨੂੰ ਲਗਭਗ 60 ਸਕਿੰਟ ਲੱਗ ਸਕਦੇ ਹਨ।</string>
    <!-- Title for info card displayed after the user reports a product is back in stock. -->
    <string name="review_quality_check_analysis_requested_info_title">ਜਾਣਕਾਰੀ ਦੇਣ ਲਈ ਧੰਨਵਾਦ!</string>
    <!-- Text for body of info card displayed after the user reports a product is back in stock. -->
    <string name="review_quality_check_analysis_requested_info_body">ਸਾਡੇ ਕੋਲ ਇਸ ਉਤਪਾਦ ਦੇ ਰੀਵਿਊ 24 ਘੰਟਿਆਂ ਵਿੱਚ ਅੱਪਡੇਟ ਹੋਣੇ ਚਾਹੀਦੇ ਹਨ। ਬਾਅਦ ਵਿੱਚ ਵੇਖਿਓ।</string>
    <!-- Title for info card displayed when the user review checker while on a product that Fakespot does not analyze (e.g. gift cards, music). -->
    <string name="review_quality_check_not_analyzable_info_title">ਅਸੀਂ ਇਹ ਰੀਵਿਊਆਂ ਦੀ ਜਾਂਚ ਨਹੀਂ ਕਰ ਸਕਦੇ ਹਾਂ</string>
    <!-- Text for body of info card displayed when the user review checker while on a product that Fakespot does not analyze (e.g. gift cards, music). -->
    <string name="review_quality_check_not_analyzable_info_body">ਅਫ਼ਸੋਸ ਹੈ ਪਰ ਅਸੀਂ ਉਤਪਾਦਾਂ ਦੀਆਂ ਕੁਝ ਕਿਸਮਾਂ ਲਈ ਰੀਵਿਊ ਕੁਆਲਟੀ ਦੀ ਜਾਂਚ ਨਹੀਂ ਕਰ ਸਕਦੇ ਹਾਂ। ਮਿਸਾਲ ਵਜੋਂ ਗਿਫ਼ਟ ਕਾਰਡ ਅਤੇ ਸਟਰੀਮਿੰਗ ਵੀਡੀਓ, ਸੰਗੀਤ ਤੇ ਖੇਡਾਂ।</string>
    <!-- Title for info card displayed when another user reported the displayed product is back in stock. -->
    <string name="review_quality_check_analysis_requested_other_user_info_title" tools:ignore="UnusedResources">ਜਾਣਕਾਰੀ ਛੇਤੀ ਹੀ ਆ ਰਹੀ ਹੈ</string>
    <!-- Text for body of info card displayed when another user reported the displayed product is back in stock. -->
    <string name="review_quality_check_analysis_requested_other_user_info_body" tools:ignore="UnusedResources">ਸਾਡੇ ਕੋਲ ਇਸ ਉਤਪਾਦ ਦੇ ਰੀਵਿਊ 24 ਘੰਟਿਆਂ ਵਿੱਚ ਅੱਪਡੇਟ ਹੋਣੇ ਚਾਹੀਦੇ ਹਨ। ਬਾਅਦ ਵਿੱਚ ਵੇਖਿਓ।</string>
    <!-- Title for info card displayed to the user when analysis finished updating. -->
    <string name="review_quality_check_analysis_updated_confirmation_title" tools:ignore="UnusedResources">ਵਿਸ਼ਲੇਸ਼ਣ ਅੱਪ ਟੂ ਡੇਟ ਹੈ</string>
    <!-- Text for the action button from info card displayed to the user when analysis finished updating. -->
    <string name="review_quality_check_analysis_updated_confirmation_action" tools:ignore="UnusedResources">ਸਮਝੇ</string>
    <!-- Title for error card displayed to the user when an error occurred. -->
    <string name="review_quality_check_generic_error_title">ਹਾਲੇ ਕੋਈ ਵੀ ਜਾਣਕਾਰੀ ਨਹੀਂ ਹੈ</string>
    <!-- Text for body of error card displayed to the user when an error occurred. -->
    <string name="review_quality_check_generic_error_body">ਅਸੀਂ ਮਸਲਾ ਠੀਕ ਕਰਨ ਲਈ ਕੰਮ ਕਰ ਰਹੇ ਹਾਂ। ਫ਼ੇਰ ਵਾਪਸ ਦੇਖਿਓ।</string>
    <!-- Title for error card displayed to the user when the device is disconnected from the network. -->
    <string name="review_quality_check_no_connection_title">ਕੋਈ ਨੈੱਟਵਰਕ ਕਨੈਕਸ਼ਨ ਨਹੀਂ ਹੈ</string>
    <!-- Text for body of error card displayed to the user when the device is disconnected from the network. -->
    <string name="review_quality_check_no_connection_body">ਆਪਣੇ ਨੈੱਟਵਰਕ ਕਨੈਕਸ਼ਨ ਦੀ ਜਾਂਚ ਕਰੋ ਅਤੇ ਫ਼ੇਰ ਸਫ਼ੇ ਨੂੰ ਮੁੜ-ਲੋਡ ਕਰਨ ਦੀ ਕੋਸ਼ਿਸ਼ ਕਰੋ।</string>
    <!-- Title for card displayed to the user for products whose reviews were not analyzed yet. -->
    <string name="review_quality_check_no_analysis_title">ਇਹਨਾਂ ਰੀਵਿਊ ਬਾਰੇ ਹਾਲੇ ਕੋਈ ਜਾਣਕਾਰੀ ਨਹੀਂ ਹੈ</string>
    <!-- Text for the body of card displayed to the user for products whose reviews were not analyzed yet. -->
    <string name="review_quality_check_no_analysis_body">ਇਸ ਉਤਪਾਦ ਦੇ ਰੀਵਿਊਆਂ ਦੇ ਭਰੋਸੇਵੋਗ ਹੋਣ ਨੂੰ ਜਾਣਨ ਲਈ, ਰੀਵਿਊ ਕੁਆਲਟੀ ਦੀ ਜਾਂਚ ਕਰੋ। ਇਸ ਨੂੰ ਲਗਭਗ 60 ਸਕਿੰਟ ਲੱਗ ਸਕਦੇ ਹਨ।</string>
    <!-- Text for button from body of card displayed to the user for products whose reviews were not analyzed yet. Clicking this should trigger a product analysis. -->
    <string name="review_quality_check_no_analysis_link">ਰੀਵਿਊ ਕੁਆਲਟੀ ਦੀ ਜਾਂਚ ਕਰੋ</string>
    <!-- Headline for review quality check contextual onboarding card. -->
    <string name="review_quality_check_contextual_onboarding_title">ਉਤਪਾਦ ਰੀਵਿਊ ਲਈ ਸਾਡੀ ਭਰੋਸੇਯੋਗ ਗਾਈਡ ਨੂੰ ਅਜ਼ਮਾਓ</string>
    <!-- Description for review quality check contextual onboarding card. The first and last two parameters are for retailer names (e.g. Amazon, Walmart). The second parameter is for the name of the application (e.g. Firefox). -->
    <string name="review_quality_check_contextual_onboarding_description">ਖਰੀਦਣ ਤੋਂ ਪਹਿਲਾਂ ਵੇਖੋ ਕਿ %1$s ਉੱਤੇ ਉਤਪਾਦ ਰੀਵਿਊ ਕਿੰਨੇ ਭਰੋਸੇਯੋਗ ਹਨ। ਰੀਵਿਊ ਚੈਕਰ, %2$s ਵਲੋਂ ਹਾਲੇ ਤਜਰਬੇ ਅਧੀਨ ਫ਼ੀਚਰ ਹੈ, ਜੋ ਤੁਹਾਡੇ ਬਰਾਊਜ਼ਰ ਵਿੱਚ ਮੌਜੂਦ ਹੈ। ਇਹ %3$s ਅਤੇ %4$s ਨਾਲ ਵੀ ਕੰਮ ਕਰਦਾ ਹੈ।</string>
    <!-- Description for review quality check contextual onboarding card. The first parameters is for retailer name (e.g. Amazon). The second parameter is for the name of the application (e.g. Firefox). -->
    <string name="review_quality_check_contextual_onboarding_description_one_vendor">ਖਰੀਦਣ ਤੋਂ ਪਹਿਲਾਂ ਵੇਖੋ ਕਿ %1$s ਉੱਤੇ ਉਤਪਾਦ ਰੀਵਿਊ ਕਿੰਨੇ ਭਰੋਸੇਯੋਗ ਹਨ। ਰੀਵਿਊ ਚੈਕਰ, %2$s ਵਲੋਂ ਹਾਲੇ ਤਜਰਬੇ ਅਧੀਨ ਫ਼ੀਚਰ ਹੈ, ਜੋ ਤੁਹਾਡੇ ਬਰਾਊਜ਼ਰ ਵਿੱਚ ਮੌਜੂਦ ਹੈ।</string>
    <!-- Paragraph presenting review quality check feature. First parameter is the Fakespot product name. Second parameter is for clickable text defined in review_quality_check_contextual_onboarding_learn_more_link. In the phrase "Fakespot by Mozilla", "by" can be localized. Does not need to stay by. -->
    <string name="review_quality_check_contextual_onboarding_learn_more">Mozilla ਵਲੋਂ %1$s ਦੇ ਰਾਹੀਂ ਅਸੀਂ ਤੁਹਾਨੂੰ ਪੱਖਪਾਤੀ ਅਤੇ ਗ਼ੈਰ-ਪ੍ਰਮਾਣਿਤ ਰੀਵਿਊਆਂ ਤੋਂ ਬਚਾਅ ਸਕਦੇ ਹਾਂ। ਸਾਡਾ AI ਮਾਡਲ ਤੁਹਾਨੂੰ ਖਰੀਦਦਾਰੀ ਕਰਨ ਦੌਰਾਨ ਸੁਰੱਖਿਅਤ ਕਰਨ ਲਈ ਹਮੇਸ਼ਾਂ ਸੁਧਾਰ ਕਰ ਰਿਹਾ ਹੈ। %2$s</string>
    <!-- Clickable text from the contextual onboarding card that links to review quality check support article. -->
    <string name="review_quality_check_contextual_onboarding_learn_more_link">ਹੋਰ ਜਾਣੋ</string>
    <!-- Caption text to be displayed in review quality check contextual onboarding card above the opt-in button. First parameter is Firefox app name, third parameter is the Fakespot product name. Second & fourth are for clickable texts defined in review_quality_check_contextual_onboarding_privacy_policy_3 and review_quality_check_contextual_onboarding_terms_use. -->
    <string name="review_quality_check_contextual_onboarding_caption_3" moz:RemovedIn="124" tools:ignore="UnusedResources">“ਹਾਂ, ਇਸ ਨੂੰ ਅਜ਼ਮਾਓ” ਚੁਣ ਕੇ ਤੁਸੀਂ %1$s ਦੀ %2$s ਅਤੇ %3$s ਦੀ %4$s ਨਾਲ ਸਹਿਮਤ ਹੁੰਦੇ ਹੋ।</string>
    <!-- Caption text to be displayed in review quality check contextual onboarding card above the opt-in button. First parameter is Firefox app name, third parameter is the Fakespot product name. Second & fourth are for clickable texts defined in review_quality_check_contextual_onboarding_privacy_policy_3 and review_quality_check_contextual_onboarding_terms_use. -->
    <string name="review_quality_check_contextual_onboarding_caption_4">“ਹਾਂ, ਇਸ ਨੂੰ ਅਜ਼ਮਾਓ” ਚੁਣ ਕੇ ਤੁਸੀਂ %1$s ਦੀ %2$s ਅਤੇ %3$s ਦੀ %4$s ਨਾਲ ਸਹਿਮਤ ਹੁੰਦੇ ਹੋ।</string>
    <!-- Clickable text from the review quality check contextual onboarding card that links to Fakespot privacy notice. -->
    <string name="review_quality_check_contextual_onboarding_privacy_policy_3">ਪਰਦੇਦਾਰੀ ਸੂਚਨਾ</string>
    <!-- Clickable text from the review quality check contextual onboarding card that links to Fakespot terms of use. -->
    <string name="review_quality_check_contextual_onboarding_terms_use">ਵਰਤਣ ਲਈ ਸ਼ਰਤਾਂ</string>
    <!-- Text for opt-in button from the review quality check contextual onboarding card. -->
    <string name="review_quality_check_contextual_onboarding_primary_button_text">ਹਾਂ, ਇਸ ਨੂੰ ਅਜ਼ਮਾਓ</string>
    <!-- Text for opt-out button from the review quality check contextual onboarding card. -->
    <string name="review_quality_check_contextual_onboarding_secondary_button_text">ਹੁਣੇ ਨਹੀਂ</string>
    <!-- Text for the first CFR presenting the review quality check feature. -->
    <string name="review_quality_check_first_cfr_message">ਪਤਾ ਕਰੋ ਕਿ ਜੇ ਤੁਸੀਂ ਇਸ ਉਤਪਾਦ ਦੇ ਰੀਵਿਊ ਉੱਤੇ ਭਰੋਸਾ ਕਰ ਸਕਦੇ ਹੋ — ਖਰੀਦਣ ਤੋਂ ਪਹਿਲਾਂ।</string>
    <!-- Text displayed in the first CFR presenting the review quality check feature that opens the review checker when clicked. -->
    <string name="review_quality_check_first_cfr_action" tools:ignore="UnusedResources">ਰੀਵਿਊ ਚੈਕਰ ਅਜ਼ਮਾਓ</string>

    <!-- Text for the second CFR presenting the review quality check feature. -->
    <string name="review_quality_check_second_cfr_message">ਕੀ ਇਹ ਰੀਵਿਊ ਭਰੋਸੇਯੋਗ ਹਨ? ਅਡਜੱਸਟ ਕੀਤੀ ਰੇਟਿੰਗ ਵੇਖਣ ਲਈ ਹੁਣੇ ਜਾਂਚ ਕਰੋ।</string>
    <!-- Text displayed in the second CFR presenting the review quality check feature that opens the review checker when clicked. -->
    <string name="review_quality_check_second_cfr_action" tools:ignore="UnusedResources">ਰੀਵਿਊ ਚੈਕਰ ਖੋਲ੍ਹੋ</string>
    <!-- Flag showing that the review quality check feature is work in progress. -->
    <string name="review_quality_check_beta_flag">ਬੀਟਾ</string>
    <!-- Content description (not visible, for screen readers etc.) for opening browser menu button to open review quality check bottom sheet. -->
    <string name="review_quality_check_open_handle_content_description">ਰੀਵਿਊ ਚੈਕਰ ਖੋਲ੍ਹੋ</string>
    <!-- Content description (not visible, for screen readers etc.) for closing browser menu button to open review quality check bottom sheet. -->
    <string name="review_quality_check_close_handle_content_description">ਰੀਵਿਊ ਚੈਕਰ ਬੰਦ ਕਰੋ</string>
    <!-- Content description (not visible, for screen readers etc.) for review quality check star rating. First parameter is the number of stars (1-5) representing the rating. -->
    <string name="review_quality_check_star_rating_content_description">5 ਵਿੱਚੋਂ %1$s ਤਾਰੇ</string>
    <!-- Text for minimize button from highlights card. When clicked the highlights card should reduce its size. -->
    <string name="review_quality_check_highlights_show_less">ਘੱਟ ਵੇਖਾਓ</string>
    <!-- Text for maximize button from highlights card. When clicked the highlights card should expand to its full size. -->
    <string name="review_quality_check_highlights_show_more">ਹੋਰ ਵੇਖਾਓ</string>
    <!-- Text for highlights card quality category header. Reviews shown under this header should refer the product's quality. -->
    <string name="review_quality_check_highlights_type_quality">ਕੁਆਲਟੀ</string>
    <!-- Text for highlights card price category header. Reviews shown under this header should refer the product's price. -->
    <string name="review_quality_check_highlights_type_price">ਮੁੱਲ</string>
    <!-- Text for highlights card shipping category header. Reviews shown under this header should refer the product's shipping. -->
    <string name="review_quality_check_highlights_type_shipping">ਆਵਾਜਾਈ</string>
    <!-- Text for highlights card packaging and appearance category header. Reviews shown under this header should refer the product's packaging and appearance. -->
    <string name="review_quality_check_highlights_type_packaging_appearance">ਪੈਕਿੰਗ ਅਤੇ ਦਿੱਖ</string>
    <!-- Text for highlights card competitiveness category header. Reviews shown under this header should refer the product's competitiveness. -->
    <string name="review_quality_check_highlights_type_competitiveness">ਮੁਕਾਬਲੇਬਾਜ਼ੀ</string>

    <!-- Text that is surrounded by quotes. The parameter is the actual text that is in quotes. An example of that text could be: Excellent craftsmanship, and that is displayed as “Excellent craftsmanship”. The text comes from a buyer's review that the feature is highlighting"   -->
    <string name="surrounded_with_quotes">“%s”</string>

    <!-- Accessibility services actions labels. These will be appended to accessibility actions like "Double tap to.." but not by or applications but by services like Talkback. -->
    <!-- Action label for elements that can be collapsed if interacting with them. Talkback will append this to say "Double tap to collapse". -->
    <string name="a11y_action_label_collapse">ਸਮੇਟੋ</string>
    <!-- Current state for elements that can be collapsed if interacting with them. Talkback will dictate this after a state change. -->
    <string name="a11y_state_label_collapsed">ਸਮੇਟਿਆ</string>
    <!-- Action label for elements that can be expanded if interacting with them. Talkback will append this to say "Double tap to expand". -->
    <string name="a11y_action_label_expand">ਫੈਲਾਓ</string>
    <!-- Current state for elements that can be expanded if interacting with them. Talkback will dictate this after a state change. -->
    <string name="a11y_state_label_expanded">ਫੈਲਾਇਆ</string>
    <!-- Action label for links to a website containing documentation about a wallpaper collection. Talkback will append this to say "Double tap to open link to learn more about this collection". -->
    <string name="a11y_action_label_wallpaper_collection_learn_more">ਇਹ ਭੰਡਾਰ ਬਾਰੇ ਹੋਰ ਸਿੱਖਣ ਲਈ ਲਿੰਕ ਖੋਲ੍ਹੋ</string>
    <!-- Action label for links that point to an article. Talkback will append this to say "Double tap to read the article". -->
    <string name="a11y_action_label_read_article">ਲੇਖ ਨੂੰ ਪੜ੍ਹੋ</string>
    <!-- Action label for links to the Firefox Pocket website. Talkback will append this to say "Double tap to open link to learn more". -->
    <string name="a11y_action_label_pocket_learn_more">ਹੋਰ ਜਾਣਨ ਲਈ ਲਿੰਕ ਨੂੰ ਖੋਲ੍ਹੋ</string>
    <!-- Content description for headings announced by accessibility service. The first parameter is the text of the heading. Talkback will announce the first parameter and then speak the word "Heading" indicating to the user that this text is a heading for a section. -->
    <string name="a11y_heading">%s, ਹੈਡਿੰਗ</string>

    <!-- Title for dialog displayed when trying to access links present in a text. -->
    <string name="a11y_links_title">ਲਿੰਕ</string>
    <!-- Additional content description for text bodies that contain urls. -->
    <string name="a11y_links_available">ਲਿੰਕ ਮੌਜੂਦ ਹਨ</string>

    <!-- Translations feature-->

    <!-- Translation request dialog -->
    <!-- Title for the translation dialog that allows a user to translate the webpage. -->
    <string name="translations_bottom_sheet_title">ਇਹ ਸਫ਼ੇ ਦਾ ਉਲੱਥਾ ਕਰਨਾ ਹੈ?</string>
    <!-- Title for the translation dialog after a translation was completed successfully.
    The first parameter is the name of the language that the page was translated from, for example, "French".
    The second parameter is the name of the language that the page was translated to, for example, "English". -->
    <string name="translations_bottom_sheet_title_translation_completed">ਸਫ਼ੇ ਦਾ %1$s ਤੋਂ %2$s ਵਿੱਚ ਅਨੁਵਾਦ ਕੀਤਾ</string>
    <!-- Title for the translation dialog that allows a user to translate the webpage when a user uses the translation feature the first time. The first parameter is the name of the application, for example, "Fenix". -->
    <string name="translations_bottom_sheet_title_first_time">%1$s ਵਿੱਚ ਪ੍ਰਾਈਵੇਟ ਉਲੱਥਾ ਅਜ਼ਮਾਓ</string>
    <!-- Additional information on the translation dialog that appears when a user uses the translation feature the first time. The first parameter is clickable text with a link, for example, "Learn more". -->
    <string name="translations_bottom_sheet_info_message">ਤੁਹਾਡੀ ਪਰਦੇਦਾਰੀ ਲਈ ਉਲੱਥਾ ਕਦੇ ਵੀ ਤੁਹਾਡੇ ਡਿਵਾਈਸ ਤੋਂ ਬਾਹਰ ਨਹੀਂ ਜਾਂਦਾ ਹੈ। ਨਵੀਆਂ ਭਾਸ਼ਾਵਾਂ ਅਤੇ ਸੁਧਾਰ ਛੇਤੀ ਆ ਰਹੇ ਹਨ! %1$s</string>
    <!-- Text that links to additional information about the Firefox translations feature. -->
    <string name="translations_bottom_sheet_info_message_learn_more">ਹੋਰ ਜਾਣੋ</string>
    <!-- Label for the dropdown to select which language to translate from on the translations dialog. Usually the translate from language selected will be the same as the page language. -->
    <string name="translations_bottom_sheet_translate_from">ਇਸ ਤੋਂ ਉਲੱਥਾ ਕਰੋ</string>
    <!-- Label for the dropdown to select which language to translate to on the translations dialog. Usually the translate to language selected will be the user's preferred language. -->
    <string name="translations_bottom_sheet_translate_to">ਇਸ ਵਿੱਚ ਉਲੱਥਾ ਕਰੋ</string>
    <!-- Label for the dropdown to select which language to translate from on the translations dialog when the page language is not supported. This selection is to allow the user to select another language, in case we automatically detected the page language incorrectly. -->
    <string name="translations_bottom_sheet_translate_from_unsupported_language">ਹੋਰ ਸਰੋਤ ਭਾਸ਼ਾ ਅਜ਼ਮਾਓ</string>
    <!-- Button text on the translations dialog to dismiss the dialog and return to the browser. -->
    <string name="translations_bottom_sheet_negative_button">ਹਾਲੇ ਨਹੀਂ</string>
    <!-- Button text on the translations dialog to restore the translated website back to the original untranslated version. -->
    <string name="translations_bottom_sheet_negative_button_restore">ਅਸਲ ਵੇਖਾਓ</string>
    <!-- Accessibility announcement (not visible, for screen readers etc.) for the translations dialog after restore button was pressed that indicates the original untranslated page was loaded. -->
    <string name="translations_bottom_sheet_restore_accessibility_announcement">ਅਸਲ ਨਾ-ਅਨੁਵਾਦ ਕੀਤਾ ਸਫ਼ਾ ਲੋਡ ਕੀਤਾ</string>
    <!-- Button text on the translations dialog when a translation error appears, used to dismiss the dialog and return to the browser. -->
    <string name="translations_bottom_sheet_negative_button_error">ਮੁਕੰਮਲ</string>
    <!-- Button text on the translations dialog to begin a translation of the website. -->
    <string name="translations_bottom_sheet_positive_button">ਉਲੱਥਾ ਕਰੋ</string>
    <!-- Button text on the translations dialog when a translation error appears. -->
    <string name="translations_bottom_sheet_positive_button_error">ਮੁੜ ਕੋਸ਼ਿਸ਼ ਕਰੋ</string>
    <!-- Inactive button text on the translations dialog that indicates a translation is currently in progress. This button will be accompanied by a loading icon. -->
    <string name="translations_bottom_sheet_translating_in_progress">ਉਲੱਥਾ ਕੀਤਾ ਜਾ ਰਿਹਾ ਹੈ</string>
    <!-- Button content description (not visible, for screen readers etc.) for the translations dialog translate button that indicates a translation is currently in progress. -->
    <string name="translations_bottom_sheet_translating_in_progress_content_description">ਉਲੱਥਾ ਜਾਰੀ ਹੈ</string>

    <!-- Default dropdown option when initially selecting a language from the translations dialog language selection dropdown. -->
    <string name="translations_bottom_sheet_default_dropdown_selection">ਭਾਸ਼ਾ ਚੁਣੋ</string>
    <!-- The title of the warning card informs the user that a translation could not be completed. -->
    <string name="translation_error_could_not_translate_warning_text">ਅਨੁਵਾਦ ਕਰਨ ਦੌਰਾਨ ਸਮੱਸਿਆ ਆਈ ਸੀ। ਬਾਅਦ ਵਿੱਚ ਮੁੜ ਕੋਸ਼ਿਸ਼ ਕਰੋ।</string>
    <!-- The title of the warning card informs the user that the list of languages cannot be loaded. -->
    <string name="translation_error_could_not_load_languages_warning_text">ਭਾਸ਼ਾਵਾਂ ਨੂੰ ਲੋਡ ਨਹੀਂ ਕੀਤਾ ਜਾ ਸਕਿਆ। ਆਪਣੇ ਇੰਟਰਨੈੱਟ ਕਨੈਕਸ਼ਨ ਦੀ ਜਾਂਚ ਕਰਕੇ ਫੇਰ ਕੋਸ਼ਿਸ਼ ਕਰੋ।</string>
    <!-- The title of the warning card informs the user that a language is not supported. The first parameter is the name of the language that is not supported. -->
    <string name="translation_error_language_not_supported_warning_text">ਅਫ਼ਸੋਸ ਅਸੀਂ ਹਾਲੇ %1$s ਲਈ ਸਹਾਇਕ ਨਹੀਂ ਹਾਂ।</string>
    <!-- Button text on the warning card when a language is not supported. The link will take the user to a page to a support page about translations. -->
    <string name="translation_error_language_not_supported_learn_more" moz:removedIn="126" tools:ignore="UnusedResources">ਹੋਰ ਜਾਣੋ</string>

    <!-- Snackbar title shown if the user closes the Translation Request dialogue and a translation is in progress. -->
    <string name="translation_in_progress_snackbar">…ਉਲੱਥਾ ਕੀਤਾ ਜਾ ਰਿਹਾ ਹੈ</string>

    <!-- Title for the data saving mode warning dialog used in the translation request dialog.
    This dialog will be presented when the user attempts to perform
    a translation without the necessary language files downloaded first when Android's data saver mode is enabled and the user is not using WiFi.
    The first parameter is the size in kilobytes or megabytes of the language file. -->
    <string name="translations_download_language_file_dialog_title">ਡਾਟਾ ਬੱਚਤ ਮੋਡ ਵਿੱਚ ਭਾਸ਼ਾ ਨੂੰ ਡਾਊਨਲੋਡ ਕਰਨਾ ਹੈ (%1$s)?</string>


    <!-- Translations options dialog -->
    <!-- Title of the translation options dialog that allows a user to set their translation options for the site the user is currently on. -->
    <string name="translation_option_bottom_sheet_title" moz:removedIn="126" tools:ignore="UnusedResources">ਉਲੱਥੇ ਲਈ ਚੋਣਾਂ</string>
    <!-- Title of the translation options dialog that allows a user to set their translation options for the site the user is currently on. -->
    <string name="translation_option_bottom_sheet_title_heading">ਉਲੱਥੇ ਲਈ ਚੋਣਾਂ</string>
    <!-- Toggle switch label that allows a user to set the setting if they would like the browser to always offer or suggest translations when available. -->
    <string name="translation_option_bottom_sheet_always_translate">ਹਮੇਸ਼ਾਂ ਉਲੱਥਾ ਦੀ ਪੇਸ਼ਕਸ਼ ਕਰੋ</string>
    <!-- Toggle switch label that allows a user to set if they would like a given language to automatically translate or not. The first parameter is the language name, for example, "Spanish". -->
    <string name="translation_option_bottom_sheet_always_translate_in_language">ਹਮੇਸ਼ਾਂ %1$s ਲਈ ਉਲੱਥਾ ਕਰੋ</string>
    <!-- Toggle switch label that allows a user to set if they would like to never be offered a translation of the given language. The first parameter is the language name, for example, "Spanish". -->
    <string name="translation_option_bottom_sheet_never_translate_in_language">%1$s ਲਈ ਕਦੇ ਉਲੱਥਾ ਨਾ ਕਰੋ</string>
    <!-- Toggle switch label that allows a user to set the setting if they would like the browser to never translate the site the user is currently visiting. -->
    <string name="translation_option_bottom_sheet_never_translate_site">ਇਹ ਸਾਈਟ ਦਾ ਉਲੱਥਾ ਕਦੇ ਨਾ ਕਰੋ</string>
    <!-- Toggle switch description that will appear under the "Never translate these sites" settings toggle switch to provide more information on how this setting interacts with other settings. -->
    <string name="translation_option_bottom_sheet_switch_never_translate_site_description">ਸਭ ਹੋਰ ਸੈਟਿੰਗਾਂ ਨੂੰ ਅਣਡਿੱਠਾ ਕਰੋ</string>
    <!-- Toggle switch description that will appear under the "Never translate" and "Always translate" toggle switch settings to provide more information on how these  settings interacts with other settings. -->
    <string name="translation_option_bottom_sheet_switch_description">ਅਨੁਵਾਦ ਲਈ ਪੇਸ਼ਕਸ਼ਾਂ ਨੂੰ ਅਣਡਿੱਠਾ ਕਰੋ</string>
    <!-- Button text for the button that will take the user to the translation settings dialog. -->
    <string name="translation_option_bottom_sheet_translation_settings">ਉਲੱਥਾ ਸੈਟਿੰਗਾਂ</string>
    <!-- Button text for the button that will take the user to a website to learn more about how translations works in the given app. The first parameter is the name of the application, for example, "Fenix". -->
    <string name="translation_option_bottom_sheet_about_translations">%1$s ਵਿੱਚ ਉਲੱਥਾ ਬਾਰੇ</string>

    <!-- Content description (not visible, for screen readers etc.) for closing the translations bottom sheet. -->
    <string name="translation_option_bottom_sheet_close_content_description">ਉਲੱਥਾ ਸ਼ੀਟ ਬੰਦ ਕਰੋ</string>

<<<<<<< HEAD
=======
    <!-- The title of the warning card informs the user that an error has occurred at page settings. -->
    <string name="translation_option_bottom_sheet_error_warning_text">ਕੁਝ ਸੈਟਿੰਗਾਂ ਆਰਜ਼ੀ ਤੌਰ ਉੱਤੇ ਮੌਜੂਦ ਨਹੀਂ ਹਨ।</string>

>>>>>>> 7fda8002
    <!-- Translation settings dialog -->
    <!-- Title of the translation settings dialog that allows a user to set their preferred translation settings. -->
    <string name="translation_settings_toolbar_title">ਉਲੱਥੇ</string>
    <!-- Toggle switch label that indicates that the browser should signal or indicate when a translation is possible for any page. -->
    <string name="translation_settings_offer_to_translate">ਜਦੋਂ ਵੀ ਸੰਭਵ ਹੋਵੇ ਤਾਂ ਉਲੱਥੇ ਦੀ ਪੇਸ਼ਕਸ਼ ਕਰੋ</string>
    <!-- Toggle switch label that indicates that downloading files required for translating is permitted when using data saver mode in Android. -->
    <string name="translation_settings_always_download">ਡਾਟਾ ਬਚਾਉਣ ਢੰਗ ਵਿੱਚ ਹਮੇਸ਼ਾਂ ਉਲੱਥਾ ਭਾਸ਼ਾਵਾਂ ਡਾਊਨਲੋਡ ਕਰੋ</string>
    <!-- Section header text that begins the section of a list of different options the user may select to adjust their translation preferences. -->
    <string name="translation_settings_translation_preference">ਉਲੱਥਾ ਪਸੰਦਾਂ</string>
    <!-- Button text for the button that will take the user to the automatic translations settings dialog. On the automatic translations settings dialog, the user can set if translations should occur automatically for a given language. -->
    <string name="translation_settings_automatic_translation">ਆਪਣੇ-ਆਪ ਉਲੱਥਾ</string>
    <!-- Button text for the button that will take the user to the never translate these sites dialog. On the never translate these sites dialog, the user can set if translations should never occur on certain websites. -->
    <string name="translation_settings_automatic_never_translate_sites">ਇਹ ਸਾਈਟਾਂ ਲਈ ਕਦੇ ਉਲੱਥਾ ਨਾ ਕਰੋ</string>
    <!-- Button text for the button that will take the user to the download languages dialog. On the download languages dialog, the user can manage which languages they would like to download for translations. -->
    <string name="translation_settings_download_language">ਭਾਸ਼ਾਵਾਂ ਨੂੰ ਡਾਊਨਲੋਡ ਕਰੋ</string>

    <!-- Automatic translation preference screen -->
    <!-- Title of the automatic translation preference screen that will appear on the toolbar.-->
    <string name="automatic_translation_toolbar_title_preference">ਆਪਣੇ-ਆਪ ਉਲੱਥਾ</string>
    <!-- Screen header presenting the automatic translation preference feature. It will appear under the toolbar. -->
    <string name="automatic_translation_header_preference">”ਹਮੇਸ਼ਾ ਟਰਾਂਸਲੇਟ ਕਰੋ“ ਅਤੇ &quot;ਕਦੇ ਟਰਾਂਸਲੇਟ ਨਾ ਕਰੋ&quot; ਪਸੰਦਾਂ ਦਾ ਇੰਤਜ਼ਾਮ ਕਰਨ ਲਈ ਭਾਸ਼ਾ ਚੁਣੋ।</string>

    <!-- The title of the warning card informs the user that the system could not load languages for translation settings. -->
    <string name="automatic_translation_error_warning_text">ਭਾਸ਼ਾਵਾਂ ਨੂੰ ਲੋਡ ਨਹੀਂ ਕੀਤਾ ਜਾ ਸਕਿਆ। ਬਾਅਦ ਵਿੱਚ ਮੁੜ ਜਾਂਚੋ।</string>

    <!-- Automatic translation options preference screen -->
    <!-- Preference option for offering to translate. Radio button title text.-->
    <string name="automatic_translation_option_offer_to_translate_title_preference">ਟਰਾਂਸਲੇਸ਼ਨ ਲਈ ਪੇਸ਼ਕਸ਼ ਕਰੋ (ਮੂਲ)</string>
    <!-- Preference option for offering to translate. Radio button summary text. The first parameter is the name of the app defined in app_name (for example: Fenix)-->
    <string name="automatic_translation_option_offer_to_translate_summary_preference">%1$s ਇਸ ਭਾਸ਼ਾ ਵਿੱਚ ਸਾਈਟਾਂ ਦੇ ਟਰਾਂਸਲੇਸ਼ਨ ਕਰਨ ਦੀ ਪੇਸ਼ਕਸ਼ ਕਰੇਗਾ।</string>
    <!-- Preference option for always translate. Radio button title text. -->
    <string name="automatic_translation_option_always_translate_title_preference">ਹਮੇਸ਼ਾਂ ਟਰਾਂਸਲੇਟ ਕਰੋ</string>
    <!-- Preference option for always translate. Radio button summary text. The first parameter is the name of the app defined in app_name (for example: Fenix)-->
    <string name="automatic_translation_option_always_translate_summary_preference">ਜਦੋਂ ਵੀ ਸਫ਼ਾ ਲੋਡ ਹੋਵੇਗਾ ਤਾਂ %1$s ਇਸ ਭਾਸ਼ਾ ਵਿੱਚ ਆਪਣੇ-ਆਪ ਟਰਾਂਸਲੇਟ ਕਰੇਗਾ।</string>
    <!-- Preference option for never translate. Radio button title text.-->
    <string name="automatic_translation_option_never_translate_title_preference">ਕਦੇ ਟਰਾਂਸਲੇਟ ਨਾ ਕਰੋ</string>
    <!-- Preference option for never translate. Radio button summary text. The first parameter is the name of the app defined in app_name (for example: Fenix)-->
    <string name="automatic_translation_option_never_translate_summary_preference">%1$s ਇਸ ਭਾਸ਼ਾ ਵਿੱਚ ਸਾਈਟਾਂ ਦੇ ਟਰਾਂਸਲੇਸ਼ਨ ਕਰਨ ਦੀ ਕਦੇ ਵੀ ਪੇਸ਼ਕਸ਼ ਨਹੀਂ ਕਰੇਗਾ।</string>

    <!-- Never translate site preference screen -->
    <!-- Title of the never translate site preference screen that will appear on the toolbar.-->
    <string name="never_translate_site_toolbar_title_preference">ਇਹ ਸਾਈਟਾਂ ਲਈ ਕਦੇ ਟਰਾਂਸਲੇਸ਼ਨ ਨਾ ਕਰੋ</string>
    <!-- Screen header presenting the never translate site preference feature. It will appear under the toolbar. -->
    <string name="never_translate_site_header_preference">ਨਵੀਂ ਸਾਈਟ ਜੋੜਨ ਲਈ: ਇਸ ਨੂੰ ਖੋਲ੍ਹੋ ਅਤੇ ਟਰਾਂਸਲੇਸ਼ਨ ਮੇਨੂ ਤੋਂ “ਇਸ ਸਾਈਟ ਨੂੰ ਕਦੇ ਟਰਾਂਸਲੇਟ ਨਾ ਕਰੋ” ਚੁਣੋ।</string>
    <!-- Content description (not visible, for screen readers etc.): For a never-translated site list item that is selected.
             The first parameter is web site url (for example:"wikipedia.com") -->
    <string name="never_translate_site_item_list_content_description_preference">%1$s ਨੂੰ ਹਟਾਓ</string>
    <!-- The title of the warning card informs the user that an error has occurred at the never translate sites list. -->
    <string name="never_translate_site_error_warning_text">ਸਾਈਟਾਂ ਨੂੰ ਲੋਡ ਨਹੀਂ ਕੀਤਾ ਜਾ ਸਕਿਆ। ਬਾਅਦ ਵਿੱਚ ਮੁੜ ਜਾਂਚੋ।</string>
    <!-- The Delete site dialogue title will appear when the user clicks on a list item.
             The first parameter is web site url (for example:"wikipedia.com") -->
    <string name="never_translate_site_dialog_title_preference">%1$s ਨੂੰ ਹਟਾਉਣਾ ਹੈ?</string>

    <!-- The Delete site dialogue positive button will appear when the user clicks on a list item. The site will be deleted. -->
    <string name="never_translate_site_dialog_confirm_delete_preference">ਹਟਾਓ</string>
    <!-- The Delete site dialogue negative button will appear when the user clicks on a list item. The dialog will be dismissed. -->
    <string name="never_translate_site_dialog_cancel_preference">ਰੱਦ ਕਰੋ</string>

    <!-- Download languages preference screen -->
    <!-- Title of the download languages preference screen toolbar.-->
    <string name="download_languages_toolbar_title_preference">ਭਾਸ਼ਾਵਾਂ ਡਾਊਨਲੋਡ ਕਰੋ</string>
    <!-- Screen header presenting the download language preference feature. It will appear under the toolbar.The first parameter is "Learn More," a clickable text with a link. Talkback will append this to say "Double tap to open link to learn more". -->
    <string name="download_languages_header_preference">ਤੇਜ਼ ਅਤੇ ਆਫਲਾਈਨ ਟਰਾਂਸਲੇਸ਼ਨ ਕਰਨ ਲਈ ਪੂਰੀਆਂ ਭਾਸ਼ਾਵਾਂ ਡਾਊਨਲੋਡ ਕਰੋ। %1$s</string>
    <!-- Clickable text from the screen header that links to a website. -->
    <string name="download_languages_header_learn_more_preference">ਹੋਰ ਜਾਣੋ</string>
    <!-- The subhead of the download language preference screen will appear above the pivot language. -->
    <string name="download_languages_available_languages_preference">ਮੌਜੂਦ ਭਾਸ਼ਾਵਾਂ</string>
    <!-- Text that will appear beside a core or pivot language package name to show that the language is necessary for the translation feature to function. -->
    <string name="download_languages_default_system_language_require_preference">ਲੋੜੀਂਦਾ</string>
    <!-- A text for download language preference item.
    The first parameter is the language name, for example, "Spanish".
    The second parameter is the language file size, for example, "(3.91 KB)" or, if the language package name is a pivot language, "(required)". -->
    <string name="download_languages_language_item_preference">%1$s (%2$s)</string>
    <!-- The subhead of the download language preference screen will appear above the items that were not downloaded. -->
    <string name="download_language_header_preference">ਭਾਸ਼ਾਵਾਂ ਡਾਊਨਲੋਡ ਕਰੋ</string>
    <!-- All languages list item. When the user presses this item, they can download or delete all languages. -->
    <string name="download_language_all_languages_item_preference">ਸਭ ਭਾਸ਼ਾਵਾਂ</string>
    <!-- Content description (not visible, for screen readers etc.): For a language list item that was downloaded, the user can now delete it. -->
    <string name="download_languages_item_content_description_downloaded_state">ਹਟਾਓ</string>
    <!-- Content description (not visible, for screen readers etc.): For a language list item, downloading is in progress. -->
    <string name="download_languages_item_content_description_in_progress_state">ਜਾਰੀ ਹੈ</string>
    <!-- Content description (not visible, for screen readers etc.): For a language list item that was not downloaded. -->
    <string name="download_languages_item_content_description_not_downloaded_state">ਡਾਊਨਲੋਡ</string>
    <!-- Content description (not visible, for screen readers etc.): For a language list item that is selected. -->
    <string name="download_languages_item_content_description_selected_state">ਚੁਣੀ</string>

    <!-- Title for the dialog used by the translations feature to confirm deleting a language.
    The dialog will be presented when the user requests deletion of a language.
    The first parameter is the name of the language, for example, "Spanish" and the second parameter is the size in kilobytes or megabytes of the language file. -->
    <string name="delete_language_file_dialog_title">%1$s (%2$s) ਨੂੰ ਹਟਾਉਣਾ ਹੈ?</string>
    <!-- Additional information for the dialog used by the translations feature to confirm deleting a language. The first parameter is the name of the application, for example, "Fenix". -->
    <string name="delete_language_file_dialog_message">ਜੇ ਤੁਸੀਂ ਇਹ ਭਾਸ਼ਾ ਨੂੰ ਹਟਾ ਦਿੱਤਾ ਤਾਂ ਜਦ ਵੀ ਤੁਸੀਂ ਉਲੱਥਾ ਕਰੋਗੇ ਤਾਂ %1$s ਤੁਹਾਡੀ ਕੈਸ਼ ਲਈ ਅਧੂਰੀ ਭਾਸ਼ਾ ਡਾਊਨਲੋਡ ਕਰੇਗਾ।</string>
    <!-- Title for the dialog used by the translations feature to confirm deleting all languages file.
    The dialog will be presented when the user requests deletion of all languages file.
    The first parameter is the size in kilobytes or megabytes of the language file. -->
    <string name="delete_language_all_languages_file_dialog_title">ਕੀ ਸਾਰੀਆਂ ਭਾਸ਼ਾਵਾਂ (%1$s) ਹਟਾਉਣੀਆਂ ਹਨ?</string>
    <!-- Additional information for the dialog used by the translations feature to confirm deleting all languages file. The first parameter is the name of the application, for example, "Fenix". -->
    <string name="delete_language_all_languages_file_dialog_message">ਜੇ ਤੁਸੀਂ ਸਾਰੀਆਂ ਭਾਸ਼ਾਵਾਂ ਨੂੰ ਹਟਾ ਦਿੱਤਾ ਤਾਂ ਜਦ ਵੀ ਤੁਸੀਂ ਉਲੱਥਾ ਕਰੋਗੇ ਤਾਂ %1$s ਤੁਹਾਡੀ ਕੈਸ਼ ਲਈ ਅਧੂਰੀਆਂ ਭਾਸ਼ਾਵਾਂ ਡਾਊਨਲੋਡ ਕਰੇਗਾ।</string>
    <!-- Button text on the dialog used by the translations feature to confirm deleting a language. -->
    <string name="delete_language_file_dialog_positive_button_text">ਹਟਾਓ</string>
    <!-- Button text on the dialog used by the translations feature to cancel deleting a language. -->
    <string name="delete_language_file_dialog_negative_button_text">ਰੱਦ ਕਰੋ</string>

    <!-- Title for the data saving mode warning dialog used by the translations feature.
    This dialog will be presented when the user attempts to download a language or perform
    a translation without the necessary language files downloaded first when Android's data saver mode is enabled and the user is not using WiFi.
    The first parameter is the size in kilobytes or megabytes of the language file.-->
    <string name="download_language_file_dialog_title">ਡਾਟਾ ਬੱਚਤ ਢੰਗ (%1$s) ਵਿੱਚ ਹੋਣ ਦੇ ਦੌਰਾਨ ਡਾਊਨਲੋਡ ਕਰਨਾ ਹੈ?</string>

    <!-- Additional information for the data saving mode warning dialog used by the translations feature. This text explains the reason a download is required for a translation. -->
    <string name="download_language_file_dialog_message_all_languages">ਅਸੀਂ ਅਧੂਰੀਆਂ ਭਾਸ਼ਾਵਾਂ ਨੂੰ ਤੁਹਾਡੀ ਕੈਸ਼ ਲਈ ਡਾਊਨਲੋਡ ਕਰਦੇ ਹਾਂ ਤਾਂ ਕਿ ਉਲੱਥੇ ਨੂੰ ਪ੍ਰਾਈਵੇਟ ਰੱਖਿਆ ਜਾਵੇ।</string>
    <!-- Additional information for the data saving mode warning dialog used by the translations feature. This text explains the reason a download is required for a translation without mentioning the cache. -->
    <string name="download_language_file_dialog_message_all_languages_no_cache">ਅਸੀਂ ਅਧੂਰੀਆਂ ਭਾਸ਼ਾਵਾਂ ਨੂੰ ਡਾਊਨਲੋਡ ਕਰਦੇ ਹਾਂ ਤਾਂ ਕਿ ਉਲੱਥੇ ਨੂੰ ਪ੍ਰਾਈਵੇਟ ਰੱਖਿਆ ਜਾਵੇ।</string>
    <!-- Checkbox label text on the data saving mode warning dialog used by the translations feature. This checkbox allows users to ignore the data usage warnings. -->
    <string name="download_language_file_dialog_checkbox_text">ਡਾਟਾ ਬਚਾਉਣ ਢੰਗ ਵਿੱਚ ਹਮੇਸ਼ਾਂ ਡਾਊਨਲੋਡ ਕਰੋ</string>
    <!-- Button text on the data saving mode warning dialog used by the translations feature to allow users to confirm they wish to continue and download the language file. -->
    <string name="download_language_file_dialog_positive_button_text">ਡਾਊਨਲੋਡ ਕਰੋ</string>
    <!-- Button text on the data saving mode warning dialog used by the translations feature to allow users to confirm they wish to continue and download the language file and perform a translation. -->
    <string name="download_language_file_dialog_positive_button_text_all_languages">ਡਾਊਨਲੋਡ ਅਤੇ ਉਲੱਥਾ ਕਰੋ</string>
    <!-- Button text on the data saving mode warning dialog used by the translations feature to allow users to cancel the action and not perform a download of the language file. -->
    <string name="download_language_file_dialog_negative_button_text">ਰੱਦ ਕਰੋ</string>

    <!-- Debug drawer -->
    <!-- The user-facing title of the Debug Drawer feature. -->
    <string name="debug_drawer_title">ਡੀਬੱਗ ਟੂਲ</string>
    <!-- Content description (not visible, for screen readers etc.): Navigate back within the debug drawer. -->
    <string name="debug_drawer_back_button_content_description">ਪਿੱਛੇ ਜਾਓ</string>

<<<<<<< HEAD
=======
    <!-- Content description (not visible, for screen readers etc.): Open debug drawer. -->
    <string name="debug_drawer_fab_content_description">ਡੀਬੱਗ ਦਰਾਜ ਨੂੰ ਖੋਲ੍ਹੋ</string>

>>>>>>> 7fda8002
    <!-- Debug drawer tabs tools -->
    <!-- The title of the Tab Tools feature in the Debug Drawer. -->
    <string name="debug_drawer_tab_tools_title">ਟੈਬ ਟੂਲ</string>
    <!-- The title of the tab count section in Tab Tools. -->
    <string name="debug_drawer_tab_tools_tab_count_title">ਟੈਬ ਗਿਣਤੀ</string>
    <!-- The active tab count category in the tab count section in Tab Tools. -->
    <string name="debug_drawer_tab_tools_tab_count_normal" moz:removedIn="127" tools:ignore="UnusedResources">ਸਰਗਰਮ</string>
    <!-- The active tab count category in the tab count section in Tab Tools. -->
    <string name="debug_drawer_tab_tools_tab_count_active">ਸਰਗਰਮ</string>
    <!-- The inactive tab count category in the tab count section in Tab Tools. -->
    <string name="debug_drawer_tab_tools_tab_count_inactive">ਨਾ-ਸਰਗਰਮ</string>
    <!-- The private tab count category in the tab count section in Tab Tools. -->
    <string name="debug_drawer_tab_tools_tab_count_private">ਨਿੱਜੀ</string>
    <!-- The total tab count category in the tab count section in Tab Tools. -->
    <string name="debug_drawer_tab_tools_tab_count_total">ਕੁੱਲ</string>
    <!-- The title of the tab creation tool section in Tab Tools. -->
    <string name="debug_drawer_tab_tools_tab_creation_tool_title">ਟੈਬ ਬਣਾਉਣ ਵਾਲਾ ਟੂਲ</string>
    <!-- The label of the text field in the tab creation tool. -->
    <string name="debug_drawer_tab_tools_tab_creation_tool_text_field_label">bਣਾਉਣ ਲਈ ਟੈਬਾਂ ਦੀ ਗਿਣਤੀ</string>
    <!-- The error message of the text field in the tab creation tool when the text field is empty -->
    <string name="debug_drawer_tab_tools_tab_quantity_empty_error">ਲਿਖਤ ਖੇਤਰ ਖਾਲੀ ਹੈ</string>
    <!-- The error message of the text field in the tab creation tool when the text field has characters other than digits -->
    <string name="debug_drawer_tab_tools_tab_quantity_non_digits_error">ਸਿਰਫ਼ ਸਕਰਾਤਮਕ ਮੁੱਲ ਹੀ ਭਰੋ</string>
    <!-- The error message of the text field in the tab creation tool when the text field is a zero -->
    <string name="debug_drawer_tab_tools_tab_quantity_non_zero_error">ਸਿਫ਼ਰ ਤੋਂ ਵੱਡਾ ਨੰਬਰ ਭਰੋ</string>
    <!-- The error message of the text field in the tab creation tool when the text field is a
        quantity greater than the max tabs. The first parameter is the maximum number of tabs
        that can be generated in one operation.-->
    <string name="debug_drawer_tab_tools_tab_quantity_exceed_max_error">ਇੱਕ ਕਾਰਵਾਈ ਰਾਹੀਂ ਵੱਧ ਤੋਂ ਵੱਧ ਤਿਆਰ ਹੋਣ ਵਾਲੀਆਂ ਟੈਬਾਂ (%1$s) ਦੀ ਗਿਣਤੀ ਅੱਪੜ ਗਈ ਹੈ</string>
    <!-- The button text to add tabs to the active tab group in the tab creation tool. -->
    <string name="debug_drawer_tab_tools_tab_creation_tool_button_text_active">ਸਰਗਰਮ ਟੈਬਾਂ ਵਿੱਚ ਜੋੜੋ</string>
    <!-- The button text to add tabs to the inactive tab group in the tab creation tool. -->
    <string name="debug_drawer_tab_tools_tab_creation_tool_button_text_inactive">ਨਾ-ਸਰਗਰਮ ਟੈਬਾਂ ਵਿੱਚ ਜੋੜੋ</string>
    <!-- The button text to add tabs to the private tab group in the tab creation tool. -->
    <string name="debug_drawer_tab_tools_tab_creation_tool_button_text_private">ਪ੍ਰਾਈਵੇਟ ਟੈਬਾਂ ਵਿੱਚ ਜੋੜੋ</string>

    <!-- Micro survey -->

    <!-- The continue button label -->
    <string name="micro_survey_continue_button_label" tools:ignore="UnusedResources">ਜਾਰੀ ਰੱਖੋ</string>
    <!-- The survey header -->
    <string name="micro_survey_survey_header">ਇਹ ਸਰਵੇਖਣ ਨੂੰ ਪੂਰਾ ਕਰੋ</string>
    <!-- The privacy notice link -->
    <string name="micro_survey_privacy_notice">ਪਰਦੇਦਾਰੀ ਸੂਚਨਾ</string>
    <!-- The submit button label text -->
<<<<<<< HEAD
    <string name="micro_survey_submit_button_label" tools:ignore="UnusedResources">ਭੇਜੋ</string>
    <!-- The close button label text -->
    <string name="micro_survey_close_button_label">ਬੰਦ ਕਰੋ</string>
    <!-- The survey completion confirmation text -->
    <string name="micro_survey_feedback_confirmation" tools:ignore="UnusedResources">ਤੁਹਾਡੀ ਫ਼ੀਡਬੈਕ ਲਈ ਤੁਹਾਡਾ ਧੰਨਵਾਦ ਹੈ!</string>
=======
    <string name="micro_survey_submit_button_label">ਭੇਜੋ</string>
    <!-- The close button label text -->
    <string name="micro_survey_close_button_label" tools:ignore="UnusedResources">ਬੰਦ ਕਰੋ</string>
    <!-- The survey completion confirmation text -->
    <string name="micro_survey_feedback_confirmation">ਤੁਹਾਡੀ ਫ਼ੀਡਬੈਕ ਲਈ ਤੁਹਾਡਾ ਧੰਨਵਾਦ ਹੈ!</string>
>>>>>>> 7fda8002
    <!-- Option for likert scale -->
    <string name="likert_scale_option_1" tools:ignore="UnusedResources">ਬਹੁਤ ਸੰਤੁਸ਼ਟ</string>
    <!-- Option for likert scale -->
    <string name="likert_scale_option_2" tools:ignore="UnusedResources">ਸੰਤੁਸ਼ਟ</string>
    <!-- Option for likert scale -->
    <string name="likert_scale_option_3" tools:ignore="UnusedResources">ਠੀਕ-ਠਾਕ</string>
    <!-- Option for likert scale -->
    <string name="likert_scale_option_4" tools:ignore="UnusedResources">ਅਸੰਤੁਸ਼ਟ</string>
    <!-- Option for likert scale -->
    <string name="likert_scale_option_5" tools:ignore="UnusedResources">ਬਹੁਤ ਅਸੰਤੁਸ਼ਟ</string>

<<<<<<< HEAD
=======
    <!-- Microsurvey accessibility -->
    <!-- Content description (not visible, for screen readers etc.) for opening microsurvey bottom sheet. -->
    <string name="microsurvey_open_handle_content_description" tools:ignore="UnusedResources">ਸਰਵੇਖਣ ਨੂੰ ਖੋਲ੍ਹੋ</string>
    <!-- Content description (not visible, for screen readers etc.) for closing microsurvey bottom sheet. -->
    <string name="microsurvey_close_handle_content_description" tools:ignore="UnusedResources">ਸਰਵੇਖਣ ਨੂੰ ਬੰਦ ਕਰੋ</string>
    <!-- Content description for "X" button that is closing microsurvey. -->
    <string name="microsurvey_close_button_content_description" tools:ignore="UnusedResources">ਬੰਦ ਕਰੋ</string>

>>>>>>> 7fda8002
    <!-- Debug drawer logins -->
    <!-- The title of the Logins feature in the Debug Drawer. -->
    <string name="debug_drawer_logins_title">ਲਾਗਇਨ</string>
    <!-- The title of the logins section in the Logins feature, where the parameter will be the site domain  -->
    <string name="debug_drawer_logins_current_domain_label">ਮੌਜੂਦਾ ਡੋਮੇਨ: %s</string>
    <!-- The label for a button to add a new fake login for the current domain in the Logins feature. -->
    <string name="debug_drawer_logins_add_login_button">ਇਸ ਡੋਮੇਨ ਲਈ ਫ਼ਰਜ਼ੀ ਲਾਗਇਨ ਜੋੜੋ</string>
    <!-- Content description for delete button where parameter will be the username of the login -->
    <string name="debug_drawer_logins_delete_login_button_content_description">%s ਵਰਤੋਂਕਾਰ-ਨਾਂ ਨਾਲ ਲਾਗਇਨ ਨੂੰ ਹਟਾਓ</string>
</resources><|MERGE_RESOLUTION|>--- conflicted
+++ resolved
@@ -300,8 +300,6 @@
     <!-- Browser menu label that navigates to the save sub-menu, which contains various save related menu items such as
          bookmarking a page, saving to collection, shortcut or as a PDF, and adding to home screen -->
     <string name="browser_menu_save">ਸੰਭਾਲੋ</string>
-<<<<<<< HEAD
-=======
 
     <!-- Browser menu label that bookmarks the currently visited page -->
     <string name="browser_menu_bookmark_this_page">ਇਹ ਸਫ਼ੇ ਨੂੰ ਬੁੱਕਮਾਰਕ ਕਰੋ</string>
@@ -321,7 +319,6 @@
     <string name="browser_menu_translated_to">%1$s ਵਿੱਚ ਉਲੱਥਾ ਕੀਤਾ</string>
     <!-- Browser menu label for the print feature -->
     <string name="browser_menu_print">…ਪਰਿੰਟ ਕਰੋ</string>
->>>>>>> 7fda8002
 
     <!-- Extensions management fragment -->
     <!-- Text displayed when there are no extensions to be shown -->
@@ -631,13 +628,9 @@
     <!-- Preference for language -->
     <string name="preferences_language">ਭਾਸ਼ਾ</string>
     <!-- Preference for translation -->
-<<<<<<< HEAD
-    <string name="preferences_translation">ਉਲੱਥਾ</string>
-=======
     <string name="preferences_translation" moz:removedIn="127" tools:ignore="UnusedResources">ਉਲੱਥਾ</string>
     <!-- Preference for translations -->
     <string name="preferences_translations">ਅਨੁਵਾਦ</string>
->>>>>>> 7fda8002
     <!-- Preference for data choices -->
     <string name="preferences_data_choices">ਡਾਟਾ ਚੋਣਾਂ</string>
     <!-- Preference for data collection -->
@@ -711,13 +704,6 @@
     <string name="addons_permissions_heading_required" tools:ignore="UnusedResources">ਲੋੜੀਂਦਾ</string>
     <!-- The title of the optional permissions section from addon's permissions screen -->
     <string name="addons_permissions_heading_optional" tools:ignore="UnusedResources">ਚੋਣਵਾਂ</string>
-<<<<<<< HEAD
-    <!-- The title of the section with websites that have permissions granted from addon's permissions screen -->
-    <string name="addons_permissions_heading_read_and_change_website_data" tools:ignore="UnusedResources">ਵੈੱਬਸਾਈਟ ਡਾਟਾ ਪੜ੍ਹਨ ਅਤੇ ਬਦਲਣ</string>
-    <!-- The description of the icon that can delete one of the websites displayed  -->
-    <string name="addons_permissions_icon_description_delete_website" tools:ignore="UnusedResources">ਵੈੱਬਸਾਈਟ ਨੂੰ ਹਟਾਉਣ</string>
-=======
->>>>>>> 7fda8002
     <!-- The title of the origin permission option allowing a user to enable the extension to run on all sites -->
     <string name="addons_permissions_allow_for_all_sites" tools:ignore="UnusedResources">ਸਭ ਸਾਈਟਾਂ ਲਈ ਮਨਜ਼ੂਰੀ</string>
     <!-- The subtitle for the allow for all sites preference toggle -->
@@ -2562,12 +2548,9 @@
     <!-- Content description (not visible, for screen readers etc.) for closing the translations bottom sheet. -->
     <string name="translation_option_bottom_sheet_close_content_description">ਉਲੱਥਾ ਸ਼ੀਟ ਬੰਦ ਕਰੋ</string>
 
-<<<<<<< HEAD
-=======
     <!-- The title of the warning card informs the user that an error has occurred at page settings. -->
     <string name="translation_option_bottom_sheet_error_warning_text">ਕੁਝ ਸੈਟਿੰਗਾਂ ਆਰਜ਼ੀ ਤੌਰ ਉੱਤੇ ਮੌਜੂਦ ਨਹੀਂ ਹਨ।</string>
 
->>>>>>> 7fda8002
     <!-- Translation settings dialog -->
     <!-- Title of the translation settings dialog that allows a user to set their preferred translation settings. -->
     <string name="translation_settings_toolbar_title">ਉਲੱਥੇ</string>
@@ -2696,12 +2679,9 @@
     <!-- Content description (not visible, for screen readers etc.): Navigate back within the debug drawer. -->
     <string name="debug_drawer_back_button_content_description">ਪਿੱਛੇ ਜਾਓ</string>
 
-<<<<<<< HEAD
-=======
     <!-- Content description (not visible, for screen readers etc.): Open debug drawer. -->
     <string name="debug_drawer_fab_content_description">ਡੀਬੱਗ ਦਰਾਜ ਨੂੰ ਖੋਲ੍ਹੋ</string>
 
->>>>>>> 7fda8002
     <!-- Debug drawer tabs tools -->
     <!-- The title of the Tab Tools feature in the Debug Drawer. -->
     <string name="debug_drawer_tab_tools_title">ਟੈਬ ਟੂਲ</string>
@@ -2747,19 +2727,11 @@
     <!-- The privacy notice link -->
     <string name="micro_survey_privacy_notice">ਪਰਦੇਦਾਰੀ ਸੂਚਨਾ</string>
     <!-- The submit button label text -->
-<<<<<<< HEAD
-    <string name="micro_survey_submit_button_label" tools:ignore="UnusedResources">ਭੇਜੋ</string>
-    <!-- The close button label text -->
-    <string name="micro_survey_close_button_label">ਬੰਦ ਕਰੋ</string>
-    <!-- The survey completion confirmation text -->
-    <string name="micro_survey_feedback_confirmation" tools:ignore="UnusedResources">ਤੁਹਾਡੀ ਫ਼ੀਡਬੈਕ ਲਈ ਤੁਹਾਡਾ ਧੰਨਵਾਦ ਹੈ!</string>
-=======
     <string name="micro_survey_submit_button_label">ਭੇਜੋ</string>
     <!-- The close button label text -->
     <string name="micro_survey_close_button_label" tools:ignore="UnusedResources">ਬੰਦ ਕਰੋ</string>
     <!-- The survey completion confirmation text -->
     <string name="micro_survey_feedback_confirmation">ਤੁਹਾਡੀ ਫ਼ੀਡਬੈਕ ਲਈ ਤੁਹਾਡਾ ਧੰਨਵਾਦ ਹੈ!</string>
->>>>>>> 7fda8002
     <!-- Option for likert scale -->
     <string name="likert_scale_option_1" tools:ignore="UnusedResources">ਬਹੁਤ ਸੰਤੁਸ਼ਟ</string>
     <!-- Option for likert scale -->
@@ -2771,8 +2743,6 @@
     <!-- Option for likert scale -->
     <string name="likert_scale_option_5" tools:ignore="UnusedResources">ਬਹੁਤ ਅਸੰਤੁਸ਼ਟ</string>
 
-<<<<<<< HEAD
-=======
     <!-- Microsurvey accessibility -->
     <!-- Content description (not visible, for screen readers etc.) for opening microsurvey bottom sheet. -->
     <string name="microsurvey_open_handle_content_description" tools:ignore="UnusedResources">ਸਰਵੇਖਣ ਨੂੰ ਖੋਲ੍ਹੋ</string>
@@ -2781,7 +2751,6 @@
     <!-- Content description for "X" button that is closing microsurvey. -->
     <string name="microsurvey_close_button_content_description" tools:ignore="UnusedResources">ਬੰਦ ਕਰੋ</string>
 
->>>>>>> 7fda8002
     <!-- Debug drawer logins -->
     <!-- The title of the Logins feature in the Debug Drawer. -->
     <string name="debug_drawer_logins_title">ਲਾਗਇਨ</string>
