<?xml version="1.0" encoding="utf-8"?>
<resources xmlns:tools="http://schemas.android.com/tools" xmlns:moz="http://mozac.org/tools">

    <!-- App name for private browsing mode. The first parameter is the name of the app defined in app_name (for example: Fenix)-->
    <string name="app_name_private_5">ਨਿੱਜੀ %s</string>
    <!-- App name for private browsing mode. The first parameter is the name of the app defined in app_name (for example: Fenix)-->
    <string name="app_name_private_4">%s (ਨਿੱਜੀ)</string>

    <!-- Home Fragment -->
    <!-- Content description (not visible, for screen readers etc.): "Three dot" menu button. -->
    <string name="content_description_menu">ਹੋਰ ਚੋਣਾਂ</string>

    <!-- Content description (not visible, for screen readers etc.): "Private Browsing" menu button. -->
    <string name="content_description_private_browsing_button">ਨਿੱਜੀ ਬਰਾਊਜ਼ ਕਰਨਾ ਸਮਰੱਥ ਕਰੋ</string>
    <!-- Content description (not visible, for screen readers etc.): "Private Browsing" menu button. -->
    <string name="content_description_disable_private_browsing_button">ਨਿੱਜੀ ਬਰਾਊਜ਼ ਕਰਨਾ ਅਸਮਰੱਥ ਕਰੋ</string>
    <!-- Placeholder text shown in the search bar before a user enters text for the default engine -->
    <string name="search_hint">ਖੋਜੋ ਜਾਂ ਸਿਰਨਾਵਾਂ ਦਿਓ</string>
    <!-- Placeholder text shown in the search bar before a user enters text for a general engine -->
    <string name="search_hint_general_engine">ਵੈੱਬ ਖੋਜੋ</string>
    <!-- Placeholder text shown in search bar when using history search -->
    <string name="history_search_hint">ਅਤੀਤ ਖੋਜੋ</string>
    <!-- Placeholder text shown in search bar when using bookmarks search -->
    <string name="bookmark_search_hint">ਬੁੱਕਮਾਰਕ ਖੋਜੋ</string>
    <!-- Placeholder text shown in search bar when using tabs search -->
    <string name="tab_search_hint">ਟੈਬਾਂ ਖੋਜੋ</string>
    <!-- Placeholder text shown in the search bar when using application search engines -->
    <string name="application_search_hint">ਖੋਜ ਸ਼ਬਦ ਭਰੋ</string>
    <!-- No Open Tabs Message Description -->
    <string name="no_open_tabs_description">ਤੁਹਾਡੀਆਂ ਖੁੱਲ੍ਹੀਆਂ ਟੈਬਾਂ ਨੂੰ ਇੱਥੇ ਵਿਖਾਇਆ ਜਾਵੇਗਾ।</string>

    <!-- No Private Tabs Message Description -->
    <string name="no_private_tabs_description">ਤੁਹਾਡੀਆਂ ਨਿੱਜੀ ਟੈਬਾਂ ਨੂੰ ਇੱਥੇ ਵਿਖਾਇਆ ਜਾਵੇਗਾ।</string>

    <!-- Tab tray multi select title in app bar. The first parameter is the number of tabs selected -->
    <string name="tab_tray_multi_select_title">%1$d ਚੁਣੀਆਂ</string>
    <!-- Label of button in create collection dialog for creating a new collection  -->
    <string name="tab_tray_add_new_collection">ਨਵਾਂ ਭੰਡਾਰ ਜੋੜੋ</string>
    <!-- Label of editable text in create collection dialog for naming a new collection  -->
    <string name="tab_tray_add_new_collection_name">ਨਾਂ</string>

    <!-- Label of button in save to collection dialog for selecting a current collection  -->
    <string name="tab_tray_select_collection">ਭੰਡਾਰ ਚੁਣੋ</string>
    <!-- Content description for close button while in multiselect mode in tab tray -->
    <string name="tab_tray_close_multiselect_content_description">ਬਹੁ-ਚੋਣ ਢੰਗ ਵਿੱਚੋਂ ਬਾਹਰ ਜਾਓ</string>
    <!-- Content description for save to collection button while in multiselect mode in tab tray -->
    <string name="tab_tray_collection_button_multiselect_content_description">ਚੁਣੀਆਂ ਟੈਬਾਂ ਨੂੰ ਭੰਡਾਰ ਵਿੱਚ ਸੰਭਾਲੋ</string>
    <!-- Content description on checkmark while tab is selected in multiselect mode in tab tray -->
    <string name="tab_tray_multiselect_selected_content_description">ਚੁਣੇ ਹੋਏ</string>

    <!-- Home - Bookmarks -->
    <!-- Title for the home screen section with bookmarks. -->
    <string name="home_bookmarks_title">ਬੁੱਕਮਾਰਕ</string>

    <!-- Content description for the button which navigates the user to show all of their bookmarks. -->
    <string name="home_bookmarks_show_all_content_description">ਸਭ ਬੁੱਕਮਾਰਕਾਂ ਨੂੰ ਵੇਖੋ</string>
    <!-- Text for the menu button to remove a recently saved bookmark from the user's home screen -->
    <string name="home_bookmarks_menu_item_remove">ਹਟਾਓ</string>

    <!-- About content. The first parameter is the name of the application. (For example: Fenix) -->
    <string name="about_content">%1$s ਮੌਜ਼ੀਲਾ ਵਲੋਂ ਤਿਆਰ ਕੀਤਾ</string>

    <!-- Private Browsing -->
    <!-- Explanation for private browsing displayed to users on home view when they first enable private mode
        The first parameter is the name of the app defined in app_name (for example: Fenix) -->
    <string name="private_browsing_placeholder_description_2">
         ਜਦੋਂ ਤੁਸੀਂ ਸਾਰੀਆਂ ਨਿੱਜੀ ਟੈਬਾਂ ਨੂੰ ਬੰਦ ਕਰਦੇ ਹੋ ਜਾਂ ਐਪ ਤੋਂ ਬਾਹਰ ਜਾਂਦੇ ਹੋ ਤਾਂ %1$s ਤੁਹਾਡੀ ਖੋਜ ਅਤੇ ਬਰਾਊਜ਼ਿੰਗ ਅਤੀਤ ਨੂੰ ਸਾਫ ਕਰਦਾ ਹੈ। ਹਾਲਾਂਕਿ ਇਹ ਤੁਹਾਨੂੰ ਵੈਬਸਾਈਟਾਂ ਜਾਂ ਤੁਹਾਡੇ ਇੰਟਰਨੈੱਟ ਦੇਣ ਵਾਲੇ ਲਈ ਅਣਪਛਾਤਾ ਨਹੀਂ ਬਣਾਉਂਦਾ, ਪਰ ਇਸ ਨਾਲ
ਇਸ ਡਿਵਾਈਸ ਨੂੰ ਵਰਤੇ ਵਾਲੇ ਕਿਸੇ ਤੋਂ ਵੀ ਤੁਹਾਡੇ ਵਲੋਂ ਆਨਲਾਈਨ ਕੀਤੇ ਨੂੰ ਨਿੱਜੀ ਰੱਖਣਾ ਹੋਰ ਸੌਖਾ ਹੋ ਜਾਂਦਾ ਹੈ।</string>
    <string name="private_browsing_common_myths">
       ਨਿੱਜੀ ਟੈਬਾਂ ਬਾਰੇ ਆਮ ਫ਼ਰਜ਼ੀ ਗੱਲਾਂ
    </string>

    <!-- True Private Browsing Mode -->
    <!-- Title for info card on private homescreen in True Private Browsing Mode. -->
    <string name="felt_privacy_desc_card_title">ਇਸ ਡਿਵਾਈਸ ਉੱਤੇ ਕੋਈ ਪੈੜ੍ਹਾਂ ਨਾ ਛੱਡੋ</string>
    <!-- Explanation for private browsing displayed to users on home view when they first enable
        private mode in our new Total Private Browsing mode.
        The first parameter is the name of the app defined in app_name (for example: Firefox Nightly)
        The second parameter is the clickable link text in felt_privacy_info_card_subtitle_link_text -->
    <string name="felt_privacy_info_card_subtitle_2">ਜਦੋਂ ਵੀ ਆਪਣੀਆਂ ਪ੍ਰਾਈਵੇਟ ਟੈਬਾਂ ਨੂੰ ਬੰਦ ਕਰਦੇ ਹੋ ਤਾਂ %1$s ਤੁਹਾਡੇ ਕੂਕੀਜ਼, ਅਤੀਤ ਅਤੇ ਸਾਈਟ ਡਾਟੇ ਨੂੰ ਹਟਾ ਦਿੰਦਾ ਹੈ। %2$s</string>
    <!-- Clickable portion of the explanation for private browsing that links the user to our
        about privacy page.
        This string is used in felt_privacy_info_card_subtitle as the second parameter.-->
    <string name="felt_privacy_info_card_subtitle_link_text">ਮੇਰੀ ਸਰਗਰਮੀ ਨੂੰ ਭਲਾ ਕੌਣ ਵੇਖ ਸਕਦਾ ਹੈ?</string>

    <!-- Private mode shortcut "contextual feature recommendation" (CFR) -->
    <!-- Text for the Private mode shortcut CFR message for adding a private mode shortcut to open private tabs from the Home screen -->
    <string name="private_mode_cfr_message_2">ਆਪਣੀ ਅਗਲੀ ਨਿੱਜੀ ਟੈਬ ਨੂੰ ਛੂਹ ਕੇ ਚਲਾਓ।</string>
    <!-- Text for the positive button to accept adding a Private Browsing shortcut to the Home screen -->
    <string name="private_mode_cfr_pos_button_text">ਮੁੱਖ ਸਕਰੀਨ ‘ਤੇ ਜੋੜੋ</string>
    <!-- Text for the negative button to decline adding a Private Browsing shortcut to the Home screen -->
    <string name="cfr_neg_button_text">ਨਹੀਂ, ਧੰਨਵਾਦ</string>

    <!-- Open in App "contextual feature recommendation" (CFR) -->
    <!-- Text for the info message. The first parameter is the name of the application.-->
    <string name="open_in_app_cfr_info_message_2">ਤੁਸੀਂ ਐਪਾਂ ਵਿੱਚ ਲਿੰਕ ਆਪਣੇ-ਆਪ ਖੋਲ੍ਹਣ ਲਈ %1$s ਸੈਟਅੱਪ ਕਰ ਸਕਦੇ ਹੋ।</string>
    <!-- Text for the positive action button -->
    <string name="open_in_app_cfr_positive_button_text">ਸੈਟਿੰਗਾਂ ਉੱਤੇ ਜਾਓ</string>
    <!-- Text for the negative action button -->
    <string name="open_in_app_cfr_negative_button_text">ਖ਼ਾਰਜ ਕਰੋ</string>

    <!-- Total cookie protection "contextual feature recommendation" (CFR) -->
    <!-- Text for the message displayed in the contextual feature recommendation popup promoting the total cookie protection feature. -->
    <string name="tcp_cfr_message" moz:removedIn="132" tools:ignore="UnusedResources">ਸਾਡਾ ਹਾਲੇ ਤੱਕ ਦਾ ਸਭ ਤੋਂ ਜ਼ਿਆਦਾ ਮਜ਼ਬੂਤ ਪਰਦੇਦਾਰੀ ਫ਼ੀਚਰ ਅੰਤਰ-ਸਾਈਟ ਟਰੈਕਰਾਂ ਨੂੰ ਨਿਖੇੜਦਾ ਹੈ।</string>
    <!-- Text displayed that links to website containing documentation about the "Total cookie protection" feature. -->
    <string name="tcp_cfr_learn_more" moz:removedIn="132" tools:ignore="UnusedResources">ਪੂਰੀ ਕੂਕੀ ਸੁਰੱਖਿਆ ਬਾਰੇ ਜਾਣੋ</string>

    <!-- Private browsing erase action "contextual feature recommendation" (CFR) -->
    <!-- Text for the message displayed in the contextual feature recommendation popup promoting the erase private browsing feature. -->
    <string name="erase_action_cfr_message">ਤਾਜ਼ਾ ਪ੍ਰਾਈਵੇਟ ਸ਼ੈਸ਼ਨ ਸ਼ੁਰੂ ਕਰਨ ਲਈ ਇੱਥੇ ਕਲਿੱਕ ਕਰੋ। ਆਪਣੇ ਅਤੀਤ, ਕੂਕੀਜ਼ — ਹਰ ਚੀਜ਼ ਹਟਾ ਦਿਓ।</string>


    <!-- Toolbar "contextual feature recommendation" (CFR) -->
    <!-- Text for the title displayed in the contextual feature recommendation popup promoting the navigation bar. -->
    <string name="navbar_cfr_title">ਨਵੀਂ ਨੈਵੀਗੇਸ਼ਨ ਨਾਲ ਵੱਧ ਤੇਜ਼ੀ ਨਾਲ ਬਰਾਊਜ਼ ਕਰੋ</string>

    <!-- Text for the message displayed in the contextual feature recommendation popup promoting the navigation bar. -->
    <string name="navbar_cfr_message_2"> ਵੈੱਬਸਾਈਟ ਉੱਤੇ ਵਾਧੂ ਬਰਾਊਜ਼ ਕਰਨ ਲਈ ਥਾਂ ਬਣਾਉਣ ਵਾਸਤੇ ਸਕਰੋਲ ਕਰਨ ਦੇ ਦੌਰਾਨ ਇਸ ਪੱਟੀ ਨੂੰ ਪਾਸੇ ਕਰ ਦਿੱਤਾ ਜਾਂਦਾ ਹੈ।</string>

    <!-- Text for the message displayed for the popup promoting the long press of navigation in the navigation bar. -->
    <string name="navbar_navigation_buttons_cfr_message">ਇਸ ਟੈਬ ਦੇ ਅਤੀਤ ਵਿਚਲੇ ਸਫ਼ਿਆਂ ਵਿੱਚ ਜਾਣ ਲਈ ਤੀਰ ਦੇ ਨਿਸ਼ਾਨਾਂ ਨੂੰ ਛੂਹ ਕੇ ਰੱਖੋ।</string>

    <!-- Tablet navigation bar "contextual feature recommendation" (CFR) -->
    <!-- Text for the title displayed in the contextual feature recommendation popup promoting the tablet navigation bar. -->
    <string name="tablet_nav_bar_cfr_title" moz:removedIn="132" tools:ignore="UnusedResources">ਨਵਾਂ: ਇੱਕ ਛੋਹ ਨਾਲ ਅੱਗੇ ਅਤੇ ਪਿੱਛੇ ਲੈ ਜਾਣ ਵਾਲੇ ਤੀਰ</string>
    <!-- Text for the message displayed in the contextual feature recommendation popup promoting the tablet navigation bar. -->
    <string name="tablet_nav_bar_cfr_message" moz:removedIn="132" tools:ignore="UnusedResources">ਫ਼ੌਰੀ ਨੇਵੀਗੇਸ਼ਨ, ਜੋ ਹਮੇਸ਼ਾਂ ਤੁਹਾਡੀ ਪਹੁੰਚ ਵੱਚ ਹੁੰਦੀ ਹੈ, ਦਾ ਆਨੰਦ ਮਾਣੋ।</string>

    <!-- Text for the info dialog when camera permissions have been denied but user tries to access a camera feature. -->
    <string name="camera_permissions_needed_message">ਕੈਮਰੇ ਲਈ ਪਹੁੰਚ ਚਾਹੀਦੀ ਹੈ। Android ਸੈਟਿੰਗਾਂ ਉੱਤੇ ਜਾਓ, ਇਜਾਜ਼ਤਾਂ ਨੂੰ
ਛੂਹੋ ਅਤੇ ਇਜਾਜ਼ਤ ਨੂੰ ਛੂਹੋ।</string>
    <!-- Text for the positive action button to go to Android Settings to grant permissions. -->
    <string name="camera_permissions_needed_positive_button_text">ਸੈਟਿੰਗਾਂ ਉੱਤੇ ਜਾਓ</string>
    <!-- Text for the negative action button to dismiss the dialog. -->
    <string name="camera_permissions_needed_negative_button_text">ਖ਼ਾਰਜ ਕਰੋ</string>

    <!-- Text for the banner message to tell users about our auto close feature. -->
    <string name="tab_tray_close_tabs_banner_message">ਖੋਲ੍ਹੀਆਂ ਟੈਬਾਂ ਨੂੰ ਆਪਣੇ-ਆਪ ਬੰਦ ਕਰਨਾ ਨਿਯਤ ਕਰੋ, ਜੋ ਕਿ ਪਿਛਲੇ ਦਿਨ, ਹਫ਼ਤੇ ਜਾਂ ਮਹੀਨੇ ਵਿੱਚ
ਵੇਖੀਆਂ ਗਈਆਂ।</string>
    <!-- Text for the positive action button to go to Settings for auto close tabs. -->
    <string name="tab_tray_close_tabs_banner_positive_button_text">ਚੋਣਾਂ ਵੇਖੋ</string>
    <!-- Text for the negative action button to dismiss the Close Tabs Banner. -->
    <string name="tab_tray_close_tabs_banner_negative_button_text">ਖ਼ਾਰਜ ਕਰੋ</string>

    <!-- Text for the banner message to tell users about our inactive tabs feature. -->
    <string name="tab_tray_inactive_onboarding_message">ਪਿਛਲੇ ਦੋ ਹਫ਼ਤਿਆਂ ਵਿੱਚ ਤੁਹਾਡੇ ਵਲੋਂ ਨਾ ਵੇਖੀਆਂ ਟੈਬਾਂ ਨੂੰ ਇੱਥੇ ਭੇਜਿਆ ਜਾਂਦਾ ਹੈ।</string>
    <!-- Text for the action link to go to Settings for inactive tabs. -->
    <string name="tab_tray_inactive_onboarding_button_text">ਸੈਟਿੰਗਾਂ ਵਿੱਚ ਬੰਦ ਕਰੋ</string>
    <!-- Text for title for the auto-close dialog of the inactive tabs. -->
    <string name="tab_tray_inactive_auto_close_title">ਇੱਕ ਮਹੀਨੇ ਬਾਅਦ ਆਪੇ ਬੰਦ ਕਰਨਾ ਹੈ?</string>
    <!-- Text for the body for the auto-close dialog of the inactive tabs.
        The first parameter is the name of the application.-->
    <string name="tab_tray_inactive_auto_close_body_2">ਜੇ ਤੁਸੀਂ ਪਿਛਲੇ ਮਹੀਨੇ ਤੋਂ ਵੱਧ ਦੌਰਾਨ ਟੈਬਾਂ ਨਹੀਂ ਵੇਖੀਆਂ ਤਾਂ %1$s ਉਹਨਾਂ ਨੂੰ ਬੰਦ ਕਰ ਸਕਦਾ ਹੈ।</string>
    <!-- Content description for close button in the auto-close dialog of the inactive tabs. -->
    <string name="tab_tray_inactive_auto_close_button_content_description">ਬੰਦ ਕਰੋ</string>

    <!-- Text for turn on auto close tabs button in the auto-close dialog of the inactive tabs. -->
    <string name="tab_tray_inactive_turn_on_auto_close_button_2">ਆਪੇ ਬੰਦ ਕਰਨਾ ਚਾਲੂ ਕਰੋ</string>


    <!-- Home screen icons - Long press shortcuts -->
    <!-- Shortcut action to open new tab -->
    <string name="home_screen_shortcut_open_new_tab_2">ਨਵੀਂ ਟੈਬ</string>
    <!-- Shortcut action to open new private tab -->
    <string name="home_screen_shortcut_open_new_private_tab_2">ਨਵੀਂ ਨਿੱਜੀ ਟੈਬ</string>

    <!-- Shortcut action to open Passwords screen -->
    <string name="home_screen_shortcut_passwords">ਪਾਸਵਰਡ</string>

    <!-- Recent Tabs -->
    <!-- Header text for jumping back into the recent tab in the home screen -->
    <string name="recent_tabs_header">ਵਾਪਸ ਜਾਓ</string>
    <!-- Button text for showing all the tabs in the tabs tray -->
    <string name="recent_tabs_show_all">ਸਭ ਵੇਖੋ</string>

    <!-- Content description for the button which navigates the user to show all recent tabs in the tabs tray. -->
    <string name="recent_tabs_show_all_content_description_2">ਸਾਰੀਆਂ ਸੱਜਰੀਆਂ ਟੈਬਾਂ ਬਟਨ ਨੂੰ ਵੇਖਾਓ</string>

    <!-- Text for button in synced tab card that opens synced tabs tray -->
    <string name="recent_tabs_see_all_synced_tabs_button_text">ਸਾਰੀਆਂ ਸਿੰਕ ਕੀਤੀਆਂ ਟੈਬਾਂ ਵੇਖੋ।</string>
    <!-- Accessibility description for device icon used for recent synced tab -->
    <string name="recent_tabs_synced_device_icon_content_description">ਡਿਵਾਈਸ ਸਿੰਕ ਕੀਤਾ</string>
    <!-- Text for the dropdown menu to remove a recent synced tab from the homescreen -->
    <string name="recent_synced_tab_menu_item_remove">ਹਟਾਓ</string>
    <!-- Text for the menu button to remove a grouped highlight from the user's browsing history
         in the Recently visited section -->
    <string name="recent_tab_menu_item_remove">ਹਟਾਓ</string>

    <!-- History Metadata -->
    <!-- Header text for a section on the home screen that displays grouped highlights from the
         user's browsing history, such as topics they have researched or explored on the web -->
    <string name="history_metadata_header_2">ਹਾਲ ਦੇ ਖੋਲ੍ਹੀਆਂ ਗਈਆਂ</string>
    <!-- Text for the menu button to remove a grouped highlight from the user's browsing history
         in the Recently visited section -->
    <string name="recently_visited_menu_item_remove">ਹਟਾਓ</string>

    <!-- Content description for the button which navigates the user to show all of their history. -->
    <string name="past_explorations_show_all_content_description_2">ਸਾਰੀਆਂ ਪਿਛਲੀਆਂ ਛਾਣਬੀਣਾਂ ਨੂੰ ਵੇਖਾਓ</string>

    <!-- Browser Fragment -->
    <!-- Content description (not visible, for screen readers etc.): Navigate backward (browsing history) -->
    <string name="browser_menu_back">ਪਿੱਛੇ</string>
    <!-- Content description (not visible, for screen readers etc.): Navigate forward (browsing history) -->
    <string name="browser_menu_forward">ਅੱਗੇ</string>
    <!-- Content description (not visible, for screen readers etc.): Refresh current website -->
    <string name="browser_menu_refresh">ਤਾਜ਼ਾ ਕਰੋ</string>
    <!-- Content description (not visible, for screen readers etc.): Stop loading current website -->
    <string name="browser_menu_stop">ਰੋਕੋ</string>
    <!-- Browser menu button that opens the extensions manager -->
    <string name="browser_menu_extensions">ਇਕਸਟੈਨਸ਼ਨਾਂ</string>
    <!-- Browser menu banner header text for extensions onboarding.
        The first parameter is the name of the app defined in app_name (for example: Fenix). -->
    <string name="browser_menu_extensions_banner_onboarding_header">%s ਨੂੰ ਆਪਣਾ ਬਣਾਓ</string>
    <!-- Browser menu banner header text for extensions onboarding when all installed extensions have been disabled. -->
    <string name="browser_menu_disabled_extensions_banner_onboarding_header">ਤੁਹਾਡੇ ਕੋਲ ਇਕਸਟੈਨਸ਼ਨਾਂ ਇੰਸਟਾਲ ਤਾਂ ਹਨ, ਪਰ ਸਮਰੱਥ ਨਹੀ</string>
    <!-- Browser menu banner body text for extensions onboarding.
        The first parameter is the name of the app defined in app_name (for example: Fenix). -->
    <string name="browser_menu_extensions_banner_onboarding_body">ਇਕਸਟੈਨਸ਼ਨਾਂ ਤੁਹਾਡੇ ਬਰਾਊਜ਼ ਕਰਨ ਦੇ ਪੱਧਰ ਨੂੰ ਉੱਚਾ ਕਰਦੀਆਂ ਹਨ, ਫੇਰ ਭਾਵੇਂ ਇਹ %s ਦੀ ਦਿੱਖ ਤੇ ਕਾਰਗੁਜ਼ਾਰੀ ਨੂੰ ਬਦਲਣਾ ਹੋਵੇ ਜਾਂ ਪਰਦੇਦਾਰੀ ਤੇ ਸੁਰੱਖਿਆ ਵਧਾਉਣਾ।</string>
    <!-- Browser menu banner body text for extensions onboarding when all installed extensions have been disabled.
     The first parameter is the name of the button that opens extension manager (for example "Manage extensions"). -->
    <string name="browser_menu_disabled_extensions_banner_onboarding_body">ਇਕਸਟੈਨਸ਼ਨਾਂ ਨੂੰ ਵਰਤਣ ਲਈ ਸੈਟਿੰਗਾਂ ਵਿੱਚ ਜਾ ਕੇ ਜਾਂ ਹੇਠਾਂ “%s” ਚੁਣ ਕੇ ਉਹਨਾਂ ਨੂੰ ਸਮਰੱਥ ਕਰੋ।</string>
    <!-- Browser menu banner link text for learning more about extensions -->
    <string name="browser_menu_extensions_banner_learn_more">ਹੋਰ ਜਾਣੋ</string>
    <!-- Browser menu button that opens the extensions manager -->
    <string name="browser_menu_manage_extensions">ਇਕਸਟੈਨਸ਼ਨਾਂ ਦਾ ਇੰਤਜ਼ਾਮ</string>
    <!-- Content description (not visible, for screen readers etc.): Section heading for recommended extensions.-->
    <string name="browser_menu_recommended_section_content_description">ਸਿਫਾਰਸ਼ੀ ਇਕਸਟੈਨਸ਼ਨਾਂ</string>
<<<<<<< HEAD
    <!-- Content description (not visible, for screen readers etc.): Label for plus icon used to add extensions. -->
    <string name="browser_menu_extension_plus_icon_content_description">ਇਕਸਟੈਨਸ਼ਨ ਨੂੰ ਜੋੜੋ</string>
=======
    <!-- Content description (not visible, for screen readers etc.): Label for plus icon used to add extension.
      The first parameter is the name of the extension (for example: ClearURLs). -->
    <string name="browser_menu_extension_plus_icon_content_description_2">%1$s ਨੂੰ ਜੋੜੋ</string>
>>>>>>> a07f670f
    <!-- Browser menu button that opens AMO in a tab -->
    <string name="browser_menu_discover_more_extensions">ਹੋਰ ਇਕਸਟੈਨਸ਼ਨਾਂ ਲੱਭੋ</string>
    <!-- Browser menu description that is shown when one or more extensions are disabled due to extension errors -->
    <string name="browser_menu_extensions_disabled_description">ਆਰਜ਼ੀ ਤੌਰ ਉੱਤੇ ਅਸਮਰੱਥ ਕੀਤਾ</string>
    <!-- Browser menu button that opens account settings -->
    <string name="browser_menu_account_settings">ਖਾਤਾ ਜਾਣਕਾਰੀ</string>
    <!-- Browser menu button that sends a user to help articles -->
    <string name="browser_menu_help">ਮਦਦ</string>
    <!-- Browser menu button that sends a to a the what's new article -->
    <string name="browser_menu_whats_new">ਨਵਾਂ ਕੀ ਹੈ</string>
    <!-- Browser menu button that opens the settings menu -->
    <string name="browser_menu_settings">ਸੈਟਿੰਗਾਂ</string>
    <!-- Browser menu button that opens a user's library -->
    <string name="browser_menu_library">ਲਾਇਬਰੇਰੀ</string>
    <!-- Browser menu toggle that requests a desktop site -->
    <string name="browser_menu_desktop_site">ਡੈਸਕਟਾਪ ਸਾਈਟ</string>
    <!-- Browser menu button that reopens a private tab as a regular tab -->
    <string name="browser_menu_open_in_regular_tab">ਰੈਲੂਲਰ ਟੈਬ ਵਿੱਚ ਖੋਲ੍ਹੋ</string>
    <!-- Browser menu toggle that adds a shortcut to the site on the device home screen. -->
    <string name="browser_menu_add_to_homescreen">ਮੁੱਖ ਸਕਰੀਨ ‘ਤੇ ਜੋੜੋ</string>
    <!-- Browser menu toggle that adds a shortcut to the site on the device home screen. -->
    <string name="browser_menu_add_to_homescreen_2">…ਮੁੱਖ ਸਕਰੀਨ ‘ਤੇ ਜੋੜੋ</string>
    <!-- Text for notifying users that Xiaomi devices require additional permissions to add to home screen -->
    <string name="browser_menu_add_to_homescreen_xiaomi">Xiaomi ਡਿਵਾਈਸਾਂ ਲਈ ਸ਼ਾਰਟਕੱਟ ਨੂੰ ਮੁੱਖ ਸਕਰੀਨ ਉੱਤੇ ਜੋੜਨ ਲਈ ਵਧੀਕ ਇਜਾਜ਼ਤਾਂ ਚਾਹੀਦੀਆਂ ਹਨ। ਆਪਣੀਆਂ ਸੈਟਿੰਗਾਂ ਦੀ ਜਾਂਚ ਕਰੋ।</string>
    <!-- Content description (not visible, for screen readers etc.) for the Resync tabs button -->
    <string name="resync_button_content_description">ਮੁੜ-ਸਿੰਕ ਕਰੋ</string>
    <!-- Browser menu button that opens the find in page menu -->
    <string name="browser_menu_find_in_page">ਸਫ਼ੇ ‘ਚ ਲੱਭੋ</string>

    <!-- Browser menu button that opens the find in page menu -->
    <string name="browser_menu_find_in_page_2">…ਸਫ਼ੇ ਵਿੱਚ ਲੱਭੋ</string>
    <!-- Browser menu button that opens the translations dialog, which has options to translate the current browser page. -->
    <string name="browser_menu_translations">ਸਫ਼ੇ ਦਾ ਉਲੱਥਾ ਕਰੋ</string>
    <!-- Browser menu button that saves the current tab to a collection -->
    <string name="browser_menu_save_to_collection">…ਭੰਡਾਰ ਵਿੱਚ ਸੰਭਾਲੋ</string>
    <!-- Browser menu button that saves the current tab to a collection -->
    <string name="browser_menu_save_to_collection_2">ਭੰਡਾਰ ‘ਚ ਸੰਭਾਲੋ</string>
    <!-- Browser menu button that open a share menu to share the current site -->
    <string name="browser_menu_share">ਸਾਂਝਾ ਕਰੋ</string>
    <!-- Browser menu button that open a share menu to share the current site -->
    <string name="browser_menu_share_2">…ਸਾਂਝਾ ਕਰੋ</string>
    <!-- Browser menu button shown in custom tabs that opens the current tab in Fenix
        The first parameter is the name of the app defined in app_name (for example: Fenix) -->
    <string name="browser_menu_open_in_fenix">%1$s ‘ਚ ਖੋਲ੍ਹੋ</string>
    <!-- Browser menu text shown in custom tabs to indicate this is a Fenix tab
        The first parameter is the name of the app defined in app_name (for example: Fenix) -->
    <string name="browser_menu_powered_by">%1$s ਦੀ ਤਾਕਤ ਨਾਲ ਚੱਲ ਰਿਹਾ</string>

    <!-- Browser menu text shown in custom tabs to indicate this is a Fenix tab
        The first parameter is the name of the app defined in app_name (for example: Fenix) -->
    <string name="browser_menu_powered_by2">%1$s ਦੀ ਤਾਕਤ ਨਾਲ ਚੱਲ ਰਿਹਾ</string>
    <!-- Browser menu button to put the current page in reader mode -->
    <string name="browser_menu_read">ਪੜ੍ਹਾਕੂ ਝਲਕ</string>
    <!-- Browser menu button content description to close reader mode and return the user to the regular browser -->
    <string name="browser_menu_read_close">ਪੜ੍ਹਨ ਝਲਕ ਬੰਦ ਕਰੋ</string>
    <!-- Browser menu button to open the current page in an external app -->
    <string name="browser_menu_open_app_link">ਐਪ ਵਿੱਚ ਖੋਲ੍ਹੋ</string>

    <!-- Browser menu button to show reader view appearance controls e.g. the used font type and size -->
    <string name="browser_menu_customize_reader_view">ਪੜ੍ਹਨ ਝਲਕ ਨੂੰ ਕਸਟਮਾਈਜ਼ ਕਰੋ</string>
    <!-- Browser menu button to show reader view appearance controls e.g. the used font type and size -->
    <string name="browser_menu_customize_reader_view_2">ਪੜ੍ਹਨ ਝਲਕ ਨੂੰ ਕਸਟਮਾਈਜ਼ ਕਰੋ</string>
    <!-- Browser menu label for adding a bookmark -->
    <string name="browser_menu_add">ਜੋੜੋ</string>
    <!-- Browser menu label for editing a bookmark -->
    <string name="browser_menu_edit">ਸੋਧੋ</string>

    <!-- Button shown on the home page that opens the Customize home settings -->
    <string name="browser_menu_customize_home_1">ਮੁੱਖ-ਸਫ਼ੇ ਨੂੰ ਕਸਟਮਾਈਜ਼ ਕਰੋ</string>

    <!-- Browser menu label to sign in to sync on the device using Mozilla accounts -->
    <string name="browser_menu_sign_in">ਸਾਈਨ ਇਨ</string>
    <!-- Browser menu caption label for the "Sign in" browser menu item described in `browser_menu_sign_in` -->
    <string name="browser_menu_sign_in_caption">ਪਾਸਵਰਡ, ਟੈਬਾਂ ਤੇ ਹੋਰਾਂ ਨੂੰ ਸਿੰਕ ਕਰੋ</string>

    <!-- Browser menu label to sign back in to sync on the device when the user's account needs to be reauthenticated -->
    <string name="browser_menu_sign_back_in_to_sync">ਸਿੰਕ ਕਰਨ ਲਈ ਵਾਪਸ ਸਾਈਨ ਇਨ ਕਰੋ</string>
    <!-- Browser menu caption label for the "Sign back in to sync" browser menu item described in `browser_menu_sign_back_in_to_sync` when there is an error in syncing -->
    <string name="browser_menu_syncing_paused_caption">ਸਿੰਕ ਨੂੰ ਰੋਕਿਆ ਗਿਆ ਹੈ</string>
    <!-- Browser menu label that creates a private tab -->
    <string name="browser_menu_new_private_tab">ਨਵੀਂ ਪ੍ਰਾਈਵੇਟ ਟੈਬ</string>
    <!-- Browser menu label that navigates to the Password screen -->
    <string name="browser_menu_passwords">ਪਾਸਵਰਡ</string>

    <!-- Browser menu label that navigates to the SUMO page for the Firefox for Android release notes.
         The first parameter is the name of the app defined in app_name (for example: Fenix)-->
    <string name="browser_menu_new_in_firefox">%1$s ਵਿੱਚ ਨਵਾਂ</string>

    <!-- Browser menu label that toggles the request for the desktop site of the currently visited page -->
    <string name="browser_menu_switch_to_desktop_site">ਡੈਸਕਟਾਪ ਸਾਈਟ ਲਈ ਬਦਲੋ</string>
    <!-- Browser menu label that toggles the request for the mobile site of the currently visited page -->
    <string name="browser_menu_switch_to_mobile_site">ਮੋਬਾਈਲ ਸਾਈਟ ਲਈ ਸਵਿੱਚ ਕਰੋ</string>
    <!-- Browser menu label that navigates to the page tools sub-menu -->
    <string name="browser_menu_tools">ਟੂਲ</string>
    <!-- Content description (not visible, for screen readers etc.): Back button for all menu redesign sub-menu -->
    <string name="browser_menu_back_button_content_description">ਮੁੱਖ ਮੇਨੂ ਉੱਤੇ ਵਾਪਸ ਜਾਓ</string>
<<<<<<< HEAD
=======
    <!-- Content description (not visible, for screen readers etc.) for bottom sheet handlebar main menu. -->
    <string name="browser_main_menu_handlebar_content_description">ਮੁੱਖ ਮੇਨੂ ਸ਼ੀਟ ਨੂੰ ਬੰਦ ਕਰੋ</string>
    <!-- Content description (not visible, for screen readers etc.) for bottom sheet handlebar extensions menu. -->
    <string name="browser_extensions_menu_handlebar_content_description">ਇਕਸਟੈਨਸ਼ਨ ਮੇਨੂ ਸ਼ੀਟ ਨੂੰ ਬੰਦ ਕਰੋ</string>
    <!-- Content description (not visible, for screen readers etc.) for bottom sheet handlebar save menu. -->
    <string name="browser_save_menu_handlebar_content_description">ਸੰਭਾਲੋ ਮੇਨੂ ਸ਼ੀਟ ਨੂੰ ਬੰਦ ਕਰੋ</string>
    <!-- Content description (not visible, for screen readers etc.) for bottom sheet handlebar tools menu. -->
    <string name="browser_tools_menu_handlebar_content_description">ਟੂਲ ਮੇਨੂ ਸ਼ੀਟ ਨੂੰ ਬੰਦ ਕਰੋ</string>
    <!-- Content description (not visible, for screen readers etc.) for bottom sheet handlebar custom tab menu. -->
    <string name="browser_custom_tab_menu_handlebar_content_description">ਪਸੰਦੀਦਾ ਟੈਬ ਮੇਨੂ ਸ਼ੀਟ ਨੂੰ ਬੰਦ ਕਰੋ</string>
>>>>>>> a07f670f
    <!-- Browser menu description that describes the various tools related menu items inside of the tools sub-menu -->
    <string name="browser_menu_tools_description_with_translate">ਰੀਡਰ ਝਲਕ, ਉਲੱਥਾ, ਛਾਪਣਾ, ਸ਼ੇਅਰ ਕਰਨਾ ,ਐਪ ਖੋਲ੍ਹਣਾ</string>
    <!-- Browser menu description that describes the various tools related menu items inside of the tools sub-menu -->
    <string name="browser_menu_tools_description">ਰੀਡਰ ਝਲਕ, ਛਾਪਣਾ, ਸ਼ੇਅਰ ਕਰਨਾ ,ਐਪ ਖੋਲ੍ਹਣਾ</string>
    <!-- Browser menu label that navigates to the save sub-menu, which contains various save related menu items such as
         bookmarking a page, saving to collection, shortcut or as a PDF, and adding to home screen -->
    <string name="browser_menu_save">ਸੰਭਾਲੋ</string>

    <!-- Browser menu description that describes the various save related menu items inside of the save sub-menu -->
    <string name="browser_menu_save_description">ਬੁੱਕਮਾਰਕ, ਸ਼ਾਰਟਕੱਟ, ਮੁੱਖ ਸਫ਼ਾ, ਭੰਡਾਰ, PDF ਜੋੜੋ</string>
    <!-- Browser menu label that bookmarks the currently visited page -->
    <string name="browser_menu_bookmark_this_page">ਇਹ ਸਫ਼ੇ ਨੂੰ ਬੁੱਕਮਾਰਕ ਕਰੋ</string>
    <!-- Browser menu label that navigates to the edit bookmark screen for the current bookmarked page -->
    <string name="browser_menu_edit_bookmark">ਬੁੱਕਮਾਰਕ ਨੂੰ ਸੋਧੋ</string>
    <!-- Browser menu label that the saves the currently visited page as a PDF -->
    <string name="browser_menu_save_as_pdf">…PDF ਵਜੋਂ ਸੰਭਾਲੋ</string>
    <!-- Browser menu label for turning ON reader view of the current visited page -->
    <string name="browser_menu_turn_on_reader_view">ਪੜ੍ਹਨ ਝਲਕ ਨੂੰ ਚਾਲੂ ਕਰੋ</string>
    <!-- Browser menu label for turning OFF reader view of the current visited page -->
    <string name="browser_menu_turn_off_reader_view">ਪੜ੍ਹਨ ਝਲਕ ਨੂੰ ਬੰਦ ਕਰੋ</string>
    <!-- Browser menu label for navigating to the translation feature, which provides language translation options the current visited page -->
    <string name="browser_menu_translate_page">…ਸਫ਼ੇ ਦਾ ਉਲੱਥਾ ਕਰੋ</string>

    <!-- Browser menu label that is displayed when the current page has been translated by the translation feature.
         The first parameter is the name of the language that page was translated to (e.g. English). -->
    <string name="browser_menu_translated_to">%1$s ਵਿੱਚ ਉਲੱਥਾ ਕੀਤਾ</string>
    <!-- Browser menu label for the print feature -->
    <string name="browser_menu_print">…ਪਰਿੰਟ ਕਰੋ</string>

    <!-- Browser menu label for the Delete browsing data on quit feature.
        The first parameter is the name of the app defined in app_name (for example: Fenix). -->
    <string name="browser_menu_delete_browsing_data_on_quit">%1$s ਨੂੰ ਬੰਦ ਕਰੋ</string>

    <!-- Menu "contextual feature recommendation" (CFR) -->
    <!-- Text for the title in the contextual feature recommendation popup promoting the menu feature. -->
    <string name="menu_cfr_title">ਨਵਾਂ: ਸਟਰੀਮ-ਲਾਈਨ ਕੀਤਾ ਮੇਨੂ</string>

    <!-- Text for the message in the contextual feature recommendation popup promoting the menu feature. -->
    <string name="menu_cfr_body">ਪ੍ਰਾਈਵੇਟ ਬਰਾਊਜ਼ਿੰਗ ਤੋਂ ਕਾਰਵਾਈਆਂ ਸੰਭਾਲਣ ਲਈ, ਜੋ ਤੁਹਾਨੂੰ ਚਾਹੀਦਾ ਹੈ, ਉਹ ਵੱਧ ਤੇਜ਼ੀ ਨਾਲ ਲੱਭੋ।</string>

    <!-- Extensions management fragment -->
    <!-- Text displayed when there are no extensions to be shown -->
    <string name="extensions_management_no_extensions">ਇੱਥੇ ਕੋਈ ਇਕਸਟੈਨਸ਼ਨ ਨਹੀਂ ਹੈ</string>

    <!-- Browser Toolbar -->
    <!-- Content description for the Home screen button on the browser toolbar -->
    <string name="browser_toolbar_home">ਮੁੱਖ ਸਕਰੀਨ</string>

    <!-- Content description (not visible, for screen readers etc.): Erase button: Erase the browsing
         history and go back to the home screen. -->
    <string name="browser_toolbar_erase">ਬਰਾਊਜ਼ ਕਰਨ ਦਾ ਅਤੀਤ ਮਿਟਾਓ</string>
    <!-- Content description for the translate page toolbar button that opens the translations dialog when no translation has occurred. -->
    <string name="browser_toolbar_translate">ਸਫ਼ੇ ਦਾ ਉਲੱਥਾ ਕਰੋ</string>

    <!-- Content description (not visible, for screen readers etc.) for the translate page toolbar button that opens the translations dialog when the page is translated successfully.
         The first parameter is the name of the language that is displayed in the original page. (For example: English)
         The second parameter is the name of the language which the page was translated to. (For example: French) -->
    <string name="browser_toolbar_translated_successfully">ਸਫ਼ੇ ਦਾ %1$s ਤੋਂ %2$s ਵਿੱਚ ਅਨੁਵਾਦ ਕੀਤਾ।</string>

    <!-- Locale Settings Fragment -->
    <!-- Content description for tick mark on selected language -->
    <string name="a11y_selected_locale_content_description">ਚੁਣੀ ਹੋਈ ਬੋਲੀ</string>
    <!-- Text for default locale item -->
    <string name="default_locale_text">ਡਿਵਾਈਸ ਦੀ ਬੋਲੀ ਮੁਤਾਬਕ ਚੱਲੋ</string>
    <!-- Placeholder text shown in the search bar before a user enters text -->
    <string name="locale_search_hint">ਖੋਜ ਬੋਲੀ</string>

    <!-- Search Fragment -->
    <!-- Button in the search view that lets a user search by scanning a QR code -->
    <string name="search_scan_button" moz:removedIn="133" tools:ignore="UnusedResources">ਸਕੈਨ ਕਰੋ</string>
    <!-- Button in the search view that lets a user search by scanning a QR code -->
    <string name="search_scan_button_2">QR ਕੋਡ ਨੂੰ ਸਕੈਨ ਕਰੋ</string>
    <!-- Button in the search view when shortcuts are displayed that takes a user to the search engine settings -->
    <string name="search_shortcuts_engine_settings">ਖੋਜ ਇੰਜਣ ਸੈਟਿੰਗਾਂ</string>
    <!-- Button in the search view that lets a user navigate to the site in their clipboard -->
    <string name="awesomebar_clipboard_title">ਕਲਿੱਪਬੋਰਡ ਤੋਂ ਲਿੰਕ ਭਰੋ</string>

    <!-- Button in the search suggestions onboarding that allows search suggestions in private sessions -->
    <string name="search_suggestions_onboarding_allow_button">ਮਨਜ਼ੂਰ</string>
    <!-- Button in the search suggestions onboarding that does not allow search suggestions in private sessions -->
    <string name="search_suggestions_onboarding_do_not_allow_button">ਇਜਾਜ਼ਤ ਨਾ ਦਿਓ</string>
    <!-- Search suggestion onboarding hint title text -->
    <string name="search_suggestions_onboarding_title">ਨਿੱਜੀ ਸ਼ੈਸ਼ਨਾਂ ਵਿੱਚ ਖੋਜ ਸੁਝਾਆਵਾਂ ਦੀ ਇਜਾਜ਼ਤ ਦੇਣੀ ਹੈ?</string>
    <!-- Search suggestion onboarding hint description text, first parameter is the name of the app defined in app_name (for example: Fenix)-->
    <string name="search_suggestions_onboarding_text">ਤੁਹਾਡੇ ਵਲੋਂ ਸਿਰਨਾਵਾਂ ਪੱਟੀ ਵਿੱਚ ਲਿਖੀ ਹਰ ਚੀਜ਼ ਨੂੰ %s ਤੁਹਾਡੇ ਮੂਲ ਖੋਜ ਇੰਜਣ ਨਾਲ ਸਾਂਝਾ ਕਰੇਗਾ।</string>

    <!-- Search engine suggestion title text. The first parameter is the name of the suggested engine-->
    <string name="search_engine_suggestions_title">%s ਖੋਜ</string>
    <!-- Search engine suggestion description text -->
    <string name="search_engine_suggestions_description">ਸਿਰਨਾਵਾਂ ਪੱਟੀ ਵਿੱਚੋਂ ਸਿ਼ੱਧਾ ਖੋਜੋ</string>

    <!-- Menu option in the search selector menu to open the search settings -->
    <string name="search_settings_menu_item">ਖੋਜ ਸੈਟਿੰਗਾਂ</string>

    <!-- Header text for the search selector menu -->
    <string name="search_header_menu_item_2">ਇਸ ਵਾਰ ਇਸ ਵਿੱਚ ਖੋਜੋ:</string>

    <!-- Content description (not visible, for screen readers etc.): Search engine icon. The first parameter is the search engine name (for example: DuckDuckGo). -->
    <string name="search_engine_icon_content_description">%s ਖੋਜ ਇੰਜਣ</string>

    <!-- Home onboarding -->
    <!-- Onboarding home screen popup dialog, shown on top of the Jump back in section. -->
    <string name="onboarding_home_screen_jump_back_contextual_hint_2" moz:removedIn="132">ਤੁਹਾਡੇ ਆਪਣੇ ਬਣਾਏ ਮੁੱਖ-ਸਫ਼ੇ ਨੂੰ ਸਮਝੋ। ਸੱਜਰੀਆਂ ਟੈਬਾਂ, ਬੁੱਕਮਾਰਕ ਅਤੇ ਖੋਜ ਨਤੀਜੇ ਇੱਥੇ ਦਿਖਾਈ ਦੇਣਗੇ।</string>
    <!-- Home onboarding dialog welcome screen title text. -->
    <string name="onboarding_home_welcome_title_2">ਵੱਧ ਨਿੱਜੀ ਇੰਟਰਨੈੱਟ ਲਈ ਜੀ ਆਇਆਂ ਨੂੰ</string>
    <!-- Home onboarding dialog welcome screen description text. -->
    <string name="onboarding_home_welcome_description">ਵੱਧ ਰੰਗ। ਵੱਧ ਪਰਦੇਦਾਰੀ। ਫਾਇਦੇ ਨਾਲੋਂ ਲੋਕਾਂ ਨੂੰ ਪਹਿਲ ਦੇਣ ਦਾ ਉਹੀ ਵਾਅਦਾ।</string>
    <!-- Home onboarding dialog sign into sync screen title text. -->
    <string name="onboarding_home_sync_title_3">ਸਕਰੀਨਾਂ ਵਿਚਾਲੇ ਬਦਲਣਾ ਪਹਿਲਾਂ ਤੋਂ ਵੱਧ ਸੌਖਾਲਾ ਹੋਇਆ</string>
    <!-- Home onboarding dialog sign into sync screen description text. -->
    <string name="onboarding_home_sync_description">ਹੋਰ ਡਿਵਾਈਸਾਂ ਤੋਂ ਜਿੱਥੇ ਤੁਸੀਂ ਟੈਬਾਂ ਨੂੰ ਛੱਡਿਆ ਹੈ, ਉਥੋਂ ਹੀ ਹੁਣ ਆਪਣੀ ਮੁੱਖ ਸਕਰੀਨ ਤੋਂ ਲਵੋ।</string>
    <!-- Text for the button to continue the onboarding on the home onboarding dialog. -->
    <string name="onboarding_home_get_started_button">ਸ਼ੁਰੂ ਕਰੀਏ</string>
    <!-- Text for the button to navigate to the sync sign in screen on the home onboarding dialog. -->
    <string name="onboarding_home_sign_in_button">ਸਾਇਨ ਇਨ</string>
    <!-- Text for the button to skip the onboarding on the home onboarding dialog. -->
    <string name="onboarding_home_skip_button">ਛੱਡੋ</string>

    <!-- Onboarding home screen sync popup dialog message, shown on top of Recent Synced Tabs in the Jump back in section. -->
    <string name="sync_cfr_message">ਤੁਹਾਡੀਆਂ ਟੈਬਾਂ ਸਿੰਕ ਹੋ ਰਹੀਆਂ ਹਨ! ਆਪਣੇ ਹੋਰ ਡਿਵਾਈਸ ਉੱਤੇ ਜਿੱਥੇ ਤੁਸੀਂ ਛੱਡੋ, ਉਥੋਂ ਹੀ ਤੁਸੀਂ ਹੀ ਸ਼ੁਰੂ ਕਰੋ।</string>

    <!-- Content description (not visible, for screen readers etc.): Close button for the home onboarding dialog -->
    <string name="onboarding_home_content_description_close_button">ਬੰਦ ਕਰੋ</string>

    <!-- Juno first user onboarding flow experiment, strings are marked unused as they are only referenced by Nimbus experiments. -->
    <!-- Description for learning more about our privacy notice. -->
    <string name="juno_onboarding_privacy_notice_text" tools:ignore="BrandUsage">Firefox ਪਰਦੇਦਾਰੀ ਸੂਚਨਾ</string>
    <!-- Title for set firefox as default browser screen used by Nimbus experiments. -->
    <string name="juno_onboarding_default_browser_title_nimbus_2">ਅਸੀਂ ਤੁਹਾਨੂੰ ਸੁਰੱਖਿਅਤ ਰੱਖਣਾ ਚਾਹੁੰਦੇ ਹਾਂ</string>
    <!-- Title for set firefox as default browser screen used by Nimbus experiments.
        Note: The word "Firefox" should NOT be translated -->
    <string name="juno_onboarding_default_browser_title_nimbus_3" tools:ignore="BrandUsage,UnusedResources">ਪਤਾ ਕਰੋ ਕਿ ਲੱਖਾਂ Firefox ਨੂੰ ਪਸੰਦ ਕਿਉਂ ਕਰਦੇ ਹਨ</string>
    <!-- Title for set firefox as default browser screen used by Nimbus experiments. -->
    <string name="juno_onboarding_default_browser_title_nimbus_4" tools:ignore="UnusedResources">ਹੋਰ ਚੋਣਾਂ ਨਾਲ ਸੁਰੱਖਿਅਤ ਬਰਾਊਜ਼ ਕਰਨਾ</string>
    <!-- Description for set firefox as default browser screen used by Nimbus experiments. -->
    <string name="juno_onboarding_default_browser_description_nimbus_3">ਕੰਪਨੀਆਂ ਨੂੰ ਚੋਰੀ ਚੋਰੀ ਵੈੱਬ ਉੱਤੇ ਤੁਹਾਡਾ ਪਿੱਛਾ ਕਰਨ ਤੋਂ ਸਾਡਾ ਗ਼ੈਰ-ਫਾਇਦਾ ਸਮਰੱਥ ਬਰਾਊਜ਼ਰ ਆਪਣੇ-ਆਪ ਹੀ ਰੋਕਦਾ ਹੈ।</string>
    <!-- Description for set firefox as default browser screen used by Nimbus experiments. -->
    <string name="juno_onboarding_default_browser_description_nimbus_4" tools:ignore="UnusedResources">10 ਕਰੋੜ ਤੋਂ ਵੱਧ ਲੋਕ ਨੇ ਆਪਣੀ ਪਰਦੇਦਾਰੀ ਦੀ ਸੁਰੱਖਿਆ ਲਈ ਉਸ ਬਰਾਊਜ਼ਰ ਦੀ ਚੋਣ ਕੀਤੀ ਹੈ, ਜਿਸ ਦਾ ਮਕਸਦ ਕੋਈ ਫਾਇਦਾ ਨਹੀਂ ਹੈ।</string>
    <!-- Description for set firefox as default browser screen used by Nimbus experiments. -->
    <string name="juno_onboarding_default_browser_description_nimbus_5" tools:ignore="UnusedResources">ਜਾਣੇ-ਪਛਾਣੇ ਟਰੈਕਰ? ਆਪਣੇ ਆਪ ਪਾਬੰਦੀ ਲਾਈ। ਇਕਸਟੈਨਸ਼ਨ? 700 ਤੋਂ ਵੱਧ ਅਜ਼ਮਾਉਣ ਲਈ। PDF? ਸਾਡੇ ਬਿਲਟ-ਇਨ ਰੀਡਰ ਨਾਲ ਉਹਨਾਂ ਨੂੰ ਵਰਤਣਾ ਸੌਖਾ।</string>
    <!-- Text for the button to set firefox as default browser on the device -->
    <string name="juno_onboarding_default_browser_positive_button" tools:ignore="UnusedResources">ਮੂਲ ਬਰਾਊਜ਼ਰ ਬਣਾਓ</string>
    <!-- Text for the button dismiss the screen and move on with the flow -->
    <string name="juno_onboarding_default_browser_negative_button" tools:ignore="UnusedResources">ਹੁਣੇ ਨਹੀਂ</string>
    <!-- Title for sign in to sync screen. -->
    <string name="juno_onboarding_sign_in_title_2">ਜਦੋਂ ਤੁਸੀਂ ਡਿਵਾਈਸਾਂ ਵਿਚਾਲੇ ਤਬਾਦਲਾ ਕਰੋ ਤਾਂ ਇੰਕ੍ਰਿਪਟ ਰਹੋ</string>
    <!-- Description for sign in to sync screen. Nimbus experiments do not support string placeholders.
     Note: The word "Firefox" should NOT be translated -->
<<<<<<< HEAD
    <string name="juno_onboarding_sign_in_description_2" moz:RemovedIn="130" tools:ignore="BrandUsage,UnusedResources">ਜਦੋਂ ਤੁਸੀਂ ਸਾਈਨ ਇਨ ਅਤੇ ਸਿੰਕ ਕਰਦੇ ਹੋ ਤਾਂ ਤੁਸੀਂ ਵੱਧ ਸੁਰੱਖਿਅਤ ਹੁੰਦੇ ਹੋ। Firefox ਤੁਹਾਡੇ ਪਾਸਵਰਡਾਂ, ਬੁੱਕਮਾਰਕਾਂ ਤੇ ਹੋਰਾਂ ਨੂੰ ਇੰਕ੍ਰਿਪਟ ਕਰਦਾ ਹੈ।</string>
    <!-- Description for sign in to sync screen. Nimbus experiments do not support string placeholders.
     Note: The word "Firefox" should NOT be translated -->
=======
>>>>>>> a07f670f
    <string name="juno_onboarding_sign_in_description_3" tools:ignore="BrandUsage">Firefox ਤੁਹਾਡੇ ਪਾਸਵਰਡਾਂ, ਬੁੱਕਮਾਰਕਾਂ ਅਤੇ ਹੋਰਾਂ ਨੂੰ ਤੁਹਾਡੇ ਵਲੋਂ ਸਿੰਕ ਕਰਨ ਦੌਰਾਨ ਇੰਕ੍ਰਿਪਟ ਕਰਦਾ ਹੈ।</string>
    <!-- Text for the button to sign in to sync on the device -->
    <string name="juno_onboarding_sign_in_positive_button" tools:ignore="UnusedResources">ਸਾਈਨ ਇਨ</string>
    <!-- Text for the button dismiss the screen and move on with the flow -->
    <string name="juno_onboarding_sign_in_negative_button" tools:ignore="UnusedResources">ਹੁਣੇ ਨਹੀਂ</string>

    <!-- Title for enable notification permission screen used by Nimbus experiments. Nimbus experiments do not support string placeholders.
        Note: The word "Firefox" should NOT be translated -->
    <string name="juno_onboarding_enable_notifications_title_nimbus_2" tools:ignore="BrandUsage">ਨੋਟੀਫ਼ਿਕੇਸ਼ਨ Firefox ਨਾਲ ਤੁਹਾਨੂੰ ਸੁਰੱਖਿਅਤ ਰਹਿਣ ਲਈ ਮਦਦ ਕਰਦੇ ਹਨ</string>
    <!-- Description for enable notification permission screen used by Nimbus experiments. Nimbus experiments do not support string placeholders.
       Note: The word "Firefox" should NOT be translated -->
    <string name="juno_onboarding_enable_notifications_description_nimbus_2" tools:ignore="BrandUsage">ਟੈਬਾਂ ਨੂੰ ਸੁਰੱਖਿਅਤ ਰੂਪ ਵਿੱਚ ਆਪਣੇ ਡਿਵਾਈਸਾਂ ਉੱਤੇ ਭੇਜੋ ਅਤੇ Firefox ਵਿੱਚ ਹੋਰ ਪਰਦੇਦਾਰੀ ਫ਼ੀਚਰ ਬਾਰੇ ਜਾਣੋ।</string>
    <!-- Text for the button to request notification permission on the device -->
    <string name="juno_onboarding_enable_notifications_positive_button" tools:ignore="UnusedResources">ਸੂਚਨਾਵਾਂ ਚਾਲੂ ਕਰੋ</string>
    <!-- Text for the button dismiss the screen and move on with the flow -->
    <string name="juno_onboarding_enable_notifications_negative_button" tools:ignore="UnusedResources">ਹੁਣੇ ਨਹੀਂ</string>

    <!-- Title for add search widget screen used by Nimbus experiments. Nimbus experiments do not support string placeholders.
        Note: The word "Firefox" should NOT be translated -->
    <string name="juno_onboarding_add_search_widget_title" tools:ignore="BrandUsage,UnusedResources">Firefox ਖੋਜ ਵਿਜੈਟ ਅਜ਼ਮਾਓ</string>
    <!-- Description for add search widget screen used by Nimbus experiments. Nimbus experiments do not support string placeholders.
        Note: The word "Firefox" should NOT be translated -->
    <string name="juno_onboarding_add_search_widget_description" tools:ignore="BrandUsage,UnusedResources">ਤੁਹਾਡੀ ਮੁੱਖ ਸਕਰੀਨ ਉੱਤੇ Firefox ਨਾਲ ਤੁਸੀਂ ਪਰਾਈਵੇਸੀ ਅਧਾਰਿਤ ਬਰਾਊਜ਼ਰ ਨੂੰ ਸੌਖੀ ਤਰ੍ਹਾਂ ਵਰਤ ਸਕਦੇ ਹੋ, ਜੋ ਕਿ ਅੰਤਰ-ਸਾਈਟ ਟਰੈਕਰਾਂ ਉੱਤੇ ਪਾਬੰਦੀ ਲਾਉਂਦਾ ਹੈ।</string>
    <!-- Text for the button to add search widget on the device used by Nimbus experiments. Nimbus experiments do not support string placeholders.
        Note: The word "Firefox" should NOT be translated -->
    <string name="juno_onboarding_add_search_widget_positive_button" tools:ignore="BrandUsage,UnusedResources">Firefox ਵਿਜੈਟ ਜੋੜੋ</string>
    <!-- Text for the button to dismiss the screen and move on with the flow -->
    <string name="juno_onboarding_add_search_widget_negative_button" tools:ignore="UnusedResources">ਹੁਣੇ ਨਹੀਂ</string>

    <!-- Onboarding header for the add-ons card used by Nimbus experiments. Nimbus experiments do not support string placeholders.
    Note: The word "Firefox" should NOT be translated -->
    <string name="onboarding_add_on_header" tools:ignore="BrandUsage,UnusedResources">ਆਪਣੇ Firefox ਨੂੰ ਇਕਸਟੈਨਸ਼ਨਾਂ ਨਾਲ ਪਸੰਦੀਦਾ ਬਣਾਓ</string>
    <!-- Onboarding sub header for the add-ons card, used by Nimbus experiments. -->
    <string name="onboarding_add_on_sub_header" tools:ignore="UnusedResources">ਆਪਣੀ ਸੁਰੱਖਿਆ, ਕਾਰਗੁਜ਼ਾਰੀ ਅਤੇ ਹੋਰ ਕਈ ਕੁਝ ਸੁਧਾਰਨ ਲਈ ਤੀਜੀ ਧਿਰ ਇਕਸਟੈਨਸ਼ਨਾਂ ਨੂੰ ਇੰਸਟਾਲ ਕਰੋ।</string>
    <!-- Onboarding add-ons card, for checking more add-ons on, used by Nimbus experiments. -->
    <string name="onboarding_add_on_explore_more_extensions" tools:ignore="UnusedResources" moz:removedIn="133">ਹੋਰ ਇਕਸਟੈਨਸ਼ਨਾਂ ਦੀ ਪੜਤਾਲ ਕਰੋ।</string>
    <!-- Onboarding add-ons card, button for start browsing, used by Nimbus experiments. -->
    <string name="onboarding_add_on_start_browsing_button" tools:ignore="UnusedResources" moz:removedIn="133">ਬਰਾਊਜ਼ ਕਰਨਾ ਸ਼ੁਰੂ ਕਰੋ</string>
    <!-- Onboarding add-ons card, for checking more add-ons on, used by Nimbus experiments. -->
    <string name="onboarding_add_on_explore_more_extensions_2" tools:ignore="UnusedResources">ਹੋਰ ਇਕਸਟੈਨਸ਼ਨਾਂ ਦੀ ਪੜਤਾਲ ਕਰੋ</string>
    <!-- Onboarding add-ons card, button for start browsing, used by Nimbus experiments. -->
    <string name="onboarding_add_on_start_browsing_button_2" tools:ignore="UnusedResources">ਬਰਾਊਜ਼ ਕਰਨਾ ਸ਼ੁਰੂ ਕਰੋ</string>
    <!-- Ublock name for the onboarding add-ons card, used by Nimbus experiments. Note: The word "Ublock Origin" is a brand name should NOT be translated -->
    <string name="onboarding_add_on_ublock_name" tools:ignore="UnusedResources">uBlock Origin</string>
    <!-- Ublock description for the onboarding add-ons card, used by Nimbus experiments. -->
    <string name="onboarding_add_on_ublock_description" tools:ignore="UnusedResources">ਇਸ਼ਤਿਹਾਰਾਂ ਉੱਤੇ ਪ੍ਰਭਾਵੀ ਅਤੇ ਅਸਰਦਾਰ ਰੂਪ ਵਿੱਚ ਪਾਬੰਦੀ ਲਾਓ।</string>
    <!-- Privacy Badger name for the onboarding add-ons card, used by Nimbus experiments. Note: The word "Privacy Badger" is a brand name should NOT be translated -->
    <string name="onboarding_add_on_privacy_badger_name" tools:ignore="UnusedResources">Privacy Badger</string>

    <!-- Privacy Badger description for the onboarding add-ons card, used by Nimbus experiments. -->
    <string name="onboarding_add_on_privacy_badger_description" tools:ignore="UnusedResources">ਟੋਹ ਰੋਧੀ ਦੀ ਸ਼ਾਨ। ਅਦਿੱਖ ਟਰੈਕਰਾਂ ਅਤੇ ਸੂਹ ਲੈਣ ਵਾਲੇ ਇਸ਼ਤਿਹਾਰਾਂ ਨੂੰ ਠੱਲ੍ਹ ਪਾਓ।</string>
    <!-- Search by Image name for the onboarding add-ons card, used by Nimbus experiments. Note: The word "Search by Image" is a brand name should NOT be translated -->
    <string name="onboarding_add_on_search_by_image_name" tools:ignore="UnusedResources">ਚਿੱਤਰ ਮੁਤਾਬਕ ਖੋਜੋ</string>
    <!-- Search by Image description for the onboarding add-ons card, used by Nimbus experiments. -->
    <string name="onboarding_add_on_search_by_image_description" tools:ignore="UnusedResources">ਦਿਲਚਸਪ ਤਸਵੀਰ ਨੂੰ ਵੇਖੋ ਅਤੇ ਇਸ ਬਾਰੇ ਹੋਰ ਜਾਣੋ।</string>
    <!-- Dark Reader name for the onboarding add-ons card, used by Nimbus experiments. Note: The word "Dark Reader" is a brand name should NOT be translated -->
    <string name="onboarding_add_on_dark_reader_name" tools:ignore="UnusedResources">ਡਾਰਕ ਲੀਡਰ</string>

    <!-- Privacy Badger description for the onboarding add-ons card, used by Nimbus experiments. -->
    <string name="onboarding_add_on_dark_reader_description" tools:ignore="UnusedResources">ਮੋਬਾਈਲ ਵੈੱਬ ਲਈ ਪਸੰਦੀਦਾ ਗੂੜ੍ਹਾ ਮੋਡ ਹੈ।</string>

    <!-- Search Widget -->
    <!-- Content description for searching with a widget. The first parameter is the name of the application.-->
    <string name="search_widget_content_description_2">ਨਵੀਂ %1$s ਟੈਬ ਖੋਲ੍ਹੋ</string>
    <!-- Text preview for smaller sized widgets -->
    <string name="search_widget_text_short">ਖੋਜੋ</string>
    <!-- Text preview for larger sized widgets -->
    <string name="search_widget_text_long">ਵੈੱਬ ‘ਤੇ ਖੋਜੋ</string>

    <!-- Content description (not visible, for screen readers etc.): Voice search -->
    <string name="search_widget_voice">ਆਵਾਜ਼ ਰਾਹੀਂ ਖੋਜੋ</string>

    <!-- Preferences -->
    <!-- Title for the settings page-->
    <string name="settings">ਸੈਟਿੰਗਾਂ</string>
    <!-- Preference category for general settings -->
    <string name="preferences_category_general">ਆਮ</string>
    <!-- Preference category for all links about Fenix -->
    <string name="preferences_category_about">ਇਸ ਬਾਰੇ</string>
    <!-- Preference category for settings related to changing the default search engine -->
    <string name="preferences_category_select_default_search_engine">ਇੱਕ ਚੁਣੋ</string>
    <!-- Preference for settings related to managing search shortcuts for the quick search menu -->
    <string name="preferences_manage_search_shortcuts_2">ਬਦਲਵੇਂ ਖੋਜ ਇੰਜਣਾਂ ਦਾ ਇੰਤਜ਼ਾਮ ਕਰੋ</string>
    <!-- Summary for preference for settings related to managing search shortcuts for the quick search menu -->
    <string name="preferences_manage_search_shortcuts_summary">ਖੋਜ ਮੇਨੂ ਵਿੱਚ ਦਿਸਣ ਵਾਲੇ ਇੰਜਣਾਂ ਨੂੰ ਸੋਧੋ</string>
    <!-- Preference category for settings related to managing search shortcuts for the quick search menu -->
    <string name="preferences_category_engines_in_search_menu">ਖੋਜ ਮੇਨੂ ਵਿੱਚ ਦਿਸਣ ਵਾਲੇ ਇੰਜਣ</string>
    <!-- Preference for settings related to changing the default search engine -->
    <string name="preferences_default_search_engine">ਮੂਲ ਖੋਜ ਇੰਜਣ</string>
    <!-- Preference for settings related to Search -->
    <string name="preferences_search">ਖੋਜੋ</string>
    <!-- Preference for settings related to Search engines -->
    <string name="preferences_search_engines">ਖੋਜ ਇੰਜਣ</string>
    <!-- Preference for settings related to Search engines suggestions-->
    <string name="preferences_search_engines_suggestions">ਖੋਜ ਇੰਜਣਾਂ ਤੋਂ ਸੁਝਾਅ</string>
    <!-- Preference Category for settings related to Search address bar -->
    <string name="preferences_settings_address_bar">ਸਿਰਨਾਵਾਂ ਪੱਟੀ ਲਈ ਪਸੰਦਾਂ</string>
    <!-- Preference Category for settings to Firefox Suggest -->
    <string name="preference_search_address_bar_fx_suggest" tools:ignore="BrandUsage">ਸਿਰਨਾਵਾਂ ਪੱਟੀ - Firefox ਸੁਝਾਅ</string>
    <!-- Preference link to Learn more about Firefox Suggest -->
    <string name="preference_search_learn_about_fx_suggest" tools:ignore="BrandUsage">Firefox ਸੁਝਾਅ ਬਾਰੇ ਹੋਰ ਜਾਣੋ</string>
    <!-- Preference link to rating Fenix on the Play Store -->
    <string name="preferences_rate">ਗੂਗਲ ਪਲੇਅ ‘ਤੇ ਦਰਜਾ ਦਿਓ</string>
    <!-- Preference linking to about page for Fenix
        The first parameter is the name of the app defined in app_name (for example: Fenix) -->
    <string name="preferences_about">%1$s ਬਾਰੇ</string>
    <!-- Preference for settings related to changing the default browser -->
    <string name="preferences_set_as_default_browser">ਮੂਲ ਬਰਾਊਜ਼ਰ ਵਜੋਂ ਸੈੱਟ ਕਰੋ</string>
    <!-- Preference category for advanced settings -->
    <string name="preferences_category_advanced">ਤਕਨੀਕੀ</string>
    <!-- Preference category for privacy and security settings -->
    <string name="preferences_category_privacy_security">ਪਰਦੇਦਾਰੀ ਤੇ ਸੁਰੱਖਿਆ</string>
    <!-- Preference for advanced site permissions -->
    <string name="preferences_site_permissions" moz:removedIn="133" tools:ignore="UnusedResources">ਸਾਈਟ ਇਜਾਜ਼ਤਾਂ</string>
    <!-- Preference for advanced site settings -->
    <string name="preferences_site_settings">ਸਾਈਟ ਦੀਆਂ ਸੈਟਿੰਗਾਂ</string>
    <!-- Preference for private browsing options -->
    <string name="preferences_private_browsing_options">ਨਿੱਜੀ ਬਰਾਊਜ਼ਿੰਗ</string>
    <!-- Preference for opening links in a private tab-->
    <string name="preferences_open_links_in_a_private_tab">ਲਿੰਕ ਨਿੱਜੀ ਟੈਬ ਵਿੱਚ ਖੋਲ੍ਹੋ</string>
    <!-- Preference for allowing screenshots to be taken while in a private tab-->
    <string name="preferences_allow_screenshots_in_private_mode">ਨਿੱਜੀ ਬ੍ਰਾਊਜ਼ਿੰਗ ਵਿੱਚ ਸਕਰੀਨਸ਼ਾਟ ਮਨਜ਼ੂਰ ਕਰੋ</string>
    <!-- Will inform the user of the risk of activating Allow screenshots in private browsing option -->
    <string name="preferences_screenshots_in_private_mode_disclaimer">ਜੇ ਇਜਾਜ਼ਤ ਦਿੱਤੀ ਤਾਂ ਨਿੱਜੀ ਟੈਬਾਂ ਉਦੋਂ ਵੀ ਦਿਖਾਈ ਦੇਣਗੀਆਂ, ਜਦੋਂ ਕਈ ਐਪਾਂ ਖੁੱਲ੍ਹੀਆਂ ਹੁੰਦੀਆਂ ਹਨ</string>
    <!-- Preference for adding private browsing shortcut -->
    <string name="preferences_add_private_browsing_shortcut">ਨਿੱਜੀ ਬਰਾਊਜ਼ਿੰਗ ਸ਼ਾਰਟਕੱਟ ਜੋੜੋ</string>
    <!-- Preference for enabling "HTTPS-Only" mode -->
    <string name="preferences_https_only_title">ਸਿਰਫ਼-HTTPS ਢੰਗ</string>

    <!-- Label for cookie banner section in quick settings panel. -->
    <string name="cookie_banner_blocker">ਕੂਕੀ ਬੈਨਰ ਰੋਕੂ</string>
    <!-- Preference for removing cookie/consent banners from sites automatically in private mode. See reduce_cookie_banner_summary for additional context. -->
    <string name="preferences_cookie_banner_reduction_private_mode">ਪ੍ਰਾਈਵੇਟ ਬਰਾਊਜ਼ਿੰਗ ਵਿੱਚ ਕੂਕੀ ਬੈਨਰ ਰੋਕੂ</string>

    <!-- Text for indicating cookie banner handling is off this site, this is shown as part of the protections panel with the tracking protection toggle -->
    <string name="reduce_cookie_banner_off_for_site">ਇਸ ਸਾਈਟ ਲਈ ਬੰਦ</string>
    <!-- Text for cancel button indicating that cookie banner reduction is not supported for the current site, this is shown as part of the cookie banner details view. -->
    <string name="cookie_banner_handling_details_site_is_not_supported_cancel_button">ਰੱਦ ਕਰੋ</string>
    <!-- Text for request support button indicating that cookie banner reduction is not supported for the current site, this is shown as part of the cookie banner details view. -->
    <string name="cookie_banner_handling_details_site_is_not_supported_request_support_button_2">ਬੇਨਤੀ ਭੇਜੀ</string>
    <!-- Text for title indicating that cookie banner reduction is not supported for the current site, this is shown as part of the cookie banner details view. -->
    <string name="cookie_banner_handling_details_site_is_not_supported_title_2">ਇਸ ਸਾਈਟ ਲਈ ਸਹਾਇਤਾ ਦੀ ਬੇਨਤੀ ਕਰਨੀ ਹੈ?</string>
    <!-- Label for the snackBar, after the user reports with success a website where cookie banner reducer did not work -->
    <string name="cookie_banner_handling_report_site_snack_bar_text_2">ਬੇਨਤੀ ਭੇਜੀ ਗਈ</string>
    <!-- Text for indicating cookie banner handling is on this site, this is shown as part of the protections panel with the tracking protection toggle -->
    <string name="reduce_cookie_banner_on_for_site">ਇਸ ਸਾਈਟ ਲਈ ਚਾਲੂ</string>

    <!-- Text for indicating that a request for unsupported site was sent to Nimbus (it's a Mozilla library for experiments), this is shown as part of the protections panel with the tracking protection toggle -->
    <string name="reduce_cookie_banner_unsupported_site_request_submitted_2">ਸਹਾਇਤਾ ਬੇਨਤੀ ਭੇਜੀ</string>
    <!-- Text for indicating cookie banner handling is currently not supported for this site, this is shown as part of the protections panel with the tracking protection toggle -->
    <string name="reduce_cookie_banner_unsupported_site">ਸਾਈਟ ਇਸ ਵੇਲੇ ਸਹਾਇਕ ਨਹੀਂ ਹੈ</string>
    <!-- Title text for a detail explanation indicating cookie banner handling is on this site, this is shown as part of the cookie banner panel in the toolbar. The first parameter is a shortened URL of the current site-->
    <string name="reduce_cookie_banner_details_panel_title_on_for_site_1">ਕੀ %1$s ਲਈ ਕੂਕੀ ਬੈਨਰ ਰੋਕੂ ਚਾਲੂ ਕਰਨਾ ਹੈ?</string>

    <!-- Title text for a detail explanation indicating cookie banner handling is off this site, this is shown as part of the cookie banner panel in the toolbar. The first parameter is a shortened URL of the current site-->
    <string name="reduce_cookie_banner_details_panel_title_off_for_site_1">ਕੀ %1$s ਲਈ ਕੂਕੀ ਬੈਨਰ ਰੋਕੂ ਬੰਦ ਕਰਨਾ ਹੈ?</string>
    <!-- Title text for a detail explanation indicating cookie banner reducer didn't work for the current site, this is shown as part of the cookie banner panel in the toolbar. The first parameter is the application name-->
    <string name="reduce_cookie_banner_details_panel_title_unsupported_site_request_2">%1$s ਇਸ ਸਾਈਟ ਲਈ ਆਪਣੇ-ਆਪ ਕੂਕੀ ਬੇਨਤੀਆਂ ਨੂੰ ਰੱਦ ਨਹੀਂ ਕਰ ਸਕਦਾ ਹੈ। ਤੁਸੀਂ ਭਵਿੱਖ ਵਿੱਚ ਇਸ ਸਾਈਟ ਵਾਸਤੇ ਸਹਾਇਤਾ ਲਈ ਬੇਨਤੀ ਕਰ ਸਕਦੇ ਹੋ।</string>

    <!-- Long text for a detail explanation indicating what will happen if cookie banner handling is off for a site, this is shown as part of the cookie banner panel in the toolbar. The first parameter is the application name -->
    <string name="reduce_cookie_banner_details_panel_description_off_for_site_1">ਬੰਦ ਕਰਨ ਨਾਲ %1$s ਇਸ ਸਾਈਟ ਲਈ ਕੂਕੀਜ਼ ਮਿਟਾ ਕੇ ਇਸ ਨੂੰ ਮੁੜ ਲੋਡ ਕਰੇਗਾ। ਇਹ ਤੁਹਾਨੂੰ ਸਾਈਟ ਆਉਟ ਜਾਂ ਤੁਹਾਡੀ ਖਰੀਦਦਾਰੀ ਕਾਰਟਾਂ ਨੂੰ ਖਾਲੀ ਕਰੇਗਾ।</string>
    <!-- Long text for a detail explanation indicating what will happen if cookie banner handling is on for a site, this is shown as part of the cookie banner panel in the toolbar. The first parameter is the application name -->
    <string name="reduce_cookie_banner_details_panel_description_on_for_site_3">ਚਾਲੂ ਕਰੋ ਅਤੇ %1$s ਇਸ ਸਾਈਟ ਵਾਸਤੇ ਕੂਕੀ ਬੈਨਰ ਨੂੰ ਆਪਣੇ-ਆਪ ਇਨਕਾਰ ਕਰਨ ਦੀ ਕੋਸ਼ਿਸ਼ ਕਰੇਗਾ।</string>

    <!--Title for the cookie banner re-engagement CFR, the placeholder is replaced with app name -->
    <string name="cookie_banner_cfr_title">%1$s ਨੇ ਹੁਣੇ ਤੁਹਾਡੇ ਲਈ ਕੂਕੀਜ਼ ਤੋਂ ਇਨਕਾਰ ਕੀਤਾ ਹੈ</string>
    <!--Message for the cookie banner re-engagement CFR -->
    <string name="cookie_banner_cfr_message">ਇਸ ਸਾਈਟ ਲਈ ਤੁਹਾਡੇ ਲਈ ਘੱਟ ਧਿਆਨ ਭਟਕਣਾ, ਘੱਟ ਕੂਕੀਜ਼ ਟਰੈਕਿੰਗ ਹੈ।</string>

    <!-- Description of the preference to enable "HTTPS-Only" mode. -->
    <string name="preferences_https_only_summary">ਵਾਧਾ ਕੀਤੀ ਸੁਰੱਖਿਆ ਲਈ HTTPS ਇੰਕ੍ਰਿਪਸ਼ਨ ਪਰੋਟੋਕਾਲ ਵਰਤ ਕੇ ਸਾਈਟਾਂ ਨਾਲ ਕਨੈਕਟ ਕਰਨ ਦੀ ਆਪਣੇ-ਆਪ ਕੋਸ਼ਿਸ਼ ਕਰੋ।</string>
    <!-- Summary of https only preference if https only is set to off -->
    <string name="preferences_https_only_off">ਬੰਦ</string>
    <!-- Summary of https only preference if https only is set to on in all tabs -->
    <string name="preferences_https_only_on_all">ਸਭ ਟੈਬਾਂ ਉੱਤੇ</string>
    <!-- Summary of https only preference if https only is set to on in private tabs only -->
    <string name="preferences_https_only_on_private">ਨਿੱਜੀ ਟੈਬਾਂ ਉੱਤੇ</string>
    <!-- Text displayed that links to website containing documentation about "HTTPS-Only" mode -->
    <string name="preferences_http_only_learn_more">ਹੋਰ ਜਾਣੋ</string>
    <!-- Option for the https only setting -->
    <string name="preferences_https_only_in_all_tabs">ਸਾਰੀਆਂ ਟੈਬਾਂ ਵਿੱਚ ਸਮਰੱਥ ਕਰੋ</string>
    <!-- Option for the https only setting -->
    <string name="preferences_https_only_in_private_tabs">ਸਿਰਫ਼ ਨਿੱਜੀ ਟੈਬ ਵਿੱਚ ਸਮਰੱਥ ਕਰੋ</string>
    <!-- Title shown in the error page for when trying to access a http website while https only mode is enabled. -->
    <string name="errorpage_httpsonly_title">ਸੁਰੱਖਿਅਤ ਸਾਈਟ ਮੌਜੂਦ ਨਹੀਂ ਹੈ</string>
    <!-- Message shown in the error page for when trying to access a http website while https only mode is enabled. The message has two paragraphs. This is the first. -->
    <string name="errorpage_httpsonly_message_title">ਬਹੁਤੀ ਸੰਭਾਵਨਾ ਹੈ ਕਿ ਵੈੱਬਸਾਈਟ ਸਿਰਫ਼ HTTPS ਲਈ ਸਹਾਇਕ ਹੀ ਨਹੀਂ ਹੈ।</string>
    <!-- Message shown in the error page for when trying to access a http website while https only mode is enabled. The message has two paragraphs. This is the second. -->
    <string name="errorpage_httpsonly_message_summary">ਪਰ ਇਹ ਵੀ ਸੰਭਵ ਹੈ ਕਿ ਹਮਲਾਵਰ ਸ਼ਾਮਲ ਹੋਵੇ। ਜੇ ਤੁਸੀਂ ਵੈੱਬਸਾਈਟ ਨਾਲ ਜਾਰੀ ਰੱਖਣਾ ਹੈ ਤਾਂ ਤੁਹਾਨੂੰ ਕੋਈ ਵੀ ਸੰਵੇਦਨਸ਼ੀਲ ਜਾਣਕਾਰੀ ਨਹੀਂ ਭਰਨੀ ਚਾਹੀਦੀ ਹੈ। ਜੇ ਤੁਸੀਂ ਜਾਰੀ ਰੱਖਣਾ ਹੈ ਤਾਂ ਇਸ ਸਾਈਟ ਲਈ ਸਿਰਫ਼-HTTPS ਮੋਡ ਨੂੰ ਆਰਜ਼ੀ ਤੌਰ ਉੱਤੇ ਬੰਦ ਕਰ ਦਿੱਤਾ ਜਾਵੇਗਾ।</string>
    <!-- Preference for accessibility -->
    <string name="preferences_accessibility">ਅਸੈਸਬਿਲਟੀ</string>
    <!-- Preference to override the Mozilla account server -->
    <string name="preferences_override_account_server">ਪਸੰਦੀਦਾ Mozilla ਖਾਤਾ ਸਰਵਰ</string>
    <!-- Preference to override the Sync token server -->
    <string name="preferences_override_sync_tokenserver">ਪਸੰਦੀਦਾ ਸਿੰਕ ਸਰਵਰ</string>
    <!-- Toast shown after updating the Mozilla account/Sync server override preferences -->
    <string name="toast_override_account_sync_server_done">Mozilla ਖਾਤਾ/ਸਿੰਕ ਸਰਵਰ ਨੂੰ ਸੋਧਿਆ ਗਿਆ ਹੈ।
ਤਬਦੀਲੀਆਂ ਲਾਗੂ ਕਰਨ ਵਾਸਤੇ ਐਪਲੀਕੇਸ਼ਨ ਨੂੰ ਬੰਦ ਕੀਤਾ ਜਾ ਰਿਹਾ ਹੈ…</string>
    <!-- Preference category for account information -->
    <string name="preferences_category_account">ਖਾਤਾ</string>
    <!-- Preference for changing where the AddressBar is positioned -->
    <string name="preferences_toolbar_2">ਸਿਰਨਾਵਾਂ ਪੱਟੀ ਦਾ ਟਿਕਾਣਾ</string>
    <!-- Preference for changing default theme to dark or light mode -->
    <string name="preferences_theme">ਥੀਮ</string>
    <!-- Preference for customizing the home screen -->
    <string name="preferences_home_2">ਮੁੱਖ ਸਫ਼ਾ</string>
    <!-- Preference for gestures based actions -->
    <string name="preferences_gestures">ਇਸ਼ਾਰੇ</string>
    <!-- Preference for settings related to visual options -->
    <string name="preferences_customize">ਚੁਣਿੰਦਾ ਕਰੋ</string>
    <!-- Preference description for banner about signing in -->
    <string name="preferences_sign_in_description_2">ਟੈਬਾਂ, ਬੁੱਕਮਾਰਕਾਂ, ਪਾਸਵਰਡਾ ਤੇ ਹੋਰਾਂ ਨੂੰ ਸਿੰਕ ਕਰਨ ਲਈ ਸਾਈਨ ਇਨ ਕਰੋ।</string>
    <!-- Preference shown instead of account display name while account profile information isn't available yet. -->
    <string name="preferences_account_default_name_2">Mozilla ਖਾਤਾ</string>
    <!-- Preference text for account title when there was an error syncing FxA -->
    <string name="preferences_account_sync_error">ਸਿੰਕ ਕਰਨ ਨੂੰ ਬਹਾਲ ਕਰਨ ਲਈ ਮੁੜ-ਕਨੈਕਟ ਕਰੋ</string>
    <!-- Preference for language -->
    <string name="preferences_language">ਭਾਸ਼ਾ</string>
    <!-- Preference for translations -->
    <string name="preferences_translations">ਅਨੁਵਾਦ</string>
    <!-- Preference for data choices -->
    <string name="preferences_data_choices">ਡਾਟਾ ਚੋਣਾਂ</string>
    <!-- Preference for data collection -->
    <string name="preferences_data_collection">ਡਾਟਾ ਭੰਡਾਰ</string>
    <!-- Preference for developers -->
    <string name="preferences_remote_debugging">USB ਰਾਹੀਂ ਰਿਮੋਟ ਡੀਬੱਗ ਕਰਨਾ</string>
    <!-- Preference title for switch preference to show search suggestions -->
    <string name="preferences_show_search_suggestions">ਖੋਜ ਸੁਝਾਅ ਵੇਖਾਓ</string>
    <!-- Preference title for switch preference to show voice search button -->
    <string name="preferences_show_voice_search">ਅਵਾਜ਼ੀ ਖੋਜ ਵਿਖਾਓ</string>
    <!-- Preference title for switch preference to show search suggestions also in private mode -->
    <string name="preferences_show_search_suggestions_in_private">ਨਿੱਜੀ ਸ਼ੈਸ਼ਨ ਵਿੱਚ ਵੇਖਾਓ</string>
    <!-- Preference title for switch preference to show a clipboard suggestion when searching -->
    <string name="preferences_show_clipboard_suggestions">ਕਲਿੱਪਬੋਰਡ ਸੁਝਾਅ ਵੇਖਾਓ</string>
    <!-- Preference title for switch preference to suggest browsing history when searching -->
    <string name="preferences_search_browsing_history">ਬਰਾਊਜ਼ਿੰਗ ਅਤੀਤ ਖੋਜੋ</string>
    <!-- Preference title for switch preference to suggest bookmarks when searching -->
    <string name="preferences_search_bookmarks">ਬੁੱਕਮਾਰਕ ਖੋਜੋ</string>
    <!-- Preference title for switch preference to suggest synced tabs when searching -->
    <string name="preferences_search_synced_tabs">ਸਿੰਕ ਕੀਤੀਆਂ ਟੈਬਾਂ ਨੂੰ ਖੋਲ੍ਹੋ</string>
    <!-- Preference for account settings -->
    <string name="preferences_account_settings">ਖਾਤਾ ਸੈਟਿੰਗਾਂ</string>

    <!-- Preference for enabling url autocomplete-->
    <string name="preferences_enable_autocomplete_urls">ਆਪੇ-ਪੂਰਨ URL</string>
    <!-- Preference title for switch preference to show sponsored Firefox Suggest search suggestions -->
    <string name="preferences_show_sponsored_suggestions">ਸਪੌਂਸਰਾਂ ਵਲੋਂ ਸੁਝਾਅ</string>
    <!-- Summary for preference to show sponsored Firefox Suggest search suggestions.
         The first parameter is the name of the application. -->
    <string name="preferences_show_sponsored_suggestions_summary">ਕਦੇ ਕਦਾਈ ਸਪੌਂਸਰਾਂ ਵਲੋਂ ਸੁਝਾਆਵਾਂ ਰਾਹੀਂ %1$s ਦੀ ਮਦਦ ਕਰੋ</string>
    <!-- Preference title for switch preference to show Firefox Suggest search suggestions for web content.
         The first parameter is the name of the application. -->
    <string name="preferences_show_nonsponsored_suggestions">%1$s ਵਲੋਂ ਸੁਝਾਅ</string>
    <!-- Summary for preference to show Firefox Suggest search suggestions for web content -->
    <string name="preferences_show_nonsponsored_suggestions_summary">ਆਪਣੀ ਖੋਜ ਨਾਲ ਸੰਬੰਧਿਤ ਵੈੱਬ ਤੋਂ ਸੁਝਾਅ ਲਵੋ</string>
    <!-- Preference for open links in third party apps -->
    <string name="preferences_open_links_in_apps">ਲਿੰਕ ਐਪਾਂ ਵਿੱਚ ਖੋਲ੍ਹੋ</string>

    <!-- Preference for open links in third party apps always open in apps option -->
    <string name="preferences_open_links_in_apps_always">ਹਮੇਸ਼ਾ</string>
    <!-- Preference for open links in third party apps ask before opening option -->
    <string name="preferences_open_links_in_apps_ask">ਖੋਲ੍ਹਣ ਤੋਂ ਪਹਿਲਾਂ ਪੁਛੋ</string>
    <!-- Preference for open links in third party apps never open in apps option -->
    <string name="preferences_open_links_in_apps_never">ਕਦੇ ਨਹੀਂ</string>
    <!-- Preference for open download with an external download manager app -->
    <string name="preferences_external_download_manager">ਬਾਹਰੀ ਡਾਊਨਲੋਡ ਮੈਨੇਜਰ</string>
    <!-- Preference for enabling gecko engine logs -->
    <string name="preferences_enable_gecko_logs">Gecko ਲਾਗ ਸਮਰੱਥ ਕਰੋ</string>
    <!-- Message to indicate users that we are quitting the application to apply the changes -->
    <string name="quit_application">ਤਬਦੀਲੀਆਂ ਲਾਗੂ ਕਰਨ ਲਈ ਐਪਲੀਕੇਸ਼ਨ ਨੂੰ ਬੰਦ ਕੀਤਾ ਜਾ ਰਿਹਾ ਹੈ…</string>

    <!-- Preference for extensions -->
    <string name="preferences_extensions">ਇਕਸਟੈਨਸ਼ਨਾਂ</string>
    <!-- Preference for installing a local extension -->
    <string name="preferences_install_local_extension">ਫ਼ਾਇਲ ਤੋਂ ਇਕਸਟੈਨਸ਼ਨ ਨੂੰ ਇੰਸਟਾਲ ਕਰੋ</string>
    <!-- Preference for notifications -->
    <string name="preferences_notifications">ਨੋਟੀਫਿਕੇਸ਼ਨ</string>

    <!-- Summary for notification preference indicating notifications are allowed -->
    <string name="notifications_allowed_summary">ਇਜਾਜ਼ਤ ਦਿੱਤੇ</string>
    <!-- Summary for notification preference indicating notifications are not allowed -->
    <string name="notifications_not_allowed_summary">ਇਜ਼ਾਜਤ ਨਹੀ ਹੈ</string>

    <!-- Add-on Permissions -->
    <!-- The title of the required permissions section from addon's permissions screen -->
    <string name="addons_permissions_heading_required" tools:ignore="UnusedResources">ਲੋੜੀਂਦਾ</string>
    <!-- The title of the optional permissions section from addon's permissions screen -->
    <string name="addons_permissions_heading_optional" tools:ignore="UnusedResources">ਚੋਣਵਾਂ</string>
    <!-- The title of the origin permission option allowing a user to enable the extension to run on all sites -->
    <string name="addons_permissions_allow_for_all_sites" tools:ignore="UnusedResources">ਸਭ ਸਾਈਟਾਂ ਲਈ ਮਨਜ਼ੂਰੀ</string>
    <!-- The subtitle for the allow for all sites preference toggle -->
    <string name="addons_permissions_allow_for_all_sites_subtitle" tools:ignore="UnusedResources">ਜੇ ਤੁਸੀਂ ਇਸ ਇਕਸਟੈਨਸ਼ਨ ਉੱਤੇ ਭਰੋਸਾ ਕਦੇ ਹੋ ਤਾਂ ਤੁਸੀਂ ਹਰ ਵੈੱਬਸਾਈਟ ਲਈ ਇਸ ਨੂੰ ਇਜਾਜ਼ਤ ਦੇ ਸਕਦੇ ਹੋ।</string>

    <!-- The text shown when an extension does not require permissions -->
    <string name="addons_does_not_require_permissions">ਇਸ ਇਕਸਟੈਨਸ਼ਨ ਲਈ ਕਿਸੇ ਇਜਾਜ਼ਤ ਦੀ ਲੋੜ ਨਹੀਂ ਹੈ।</string>

    <!-- Add-on Preferences -->
    <!-- Preference to customize the configured AMO (addons.mozilla.org) collection -->
    <string name="preferences_customize_extension_collection">ਪਸੰਦੀਦਾ ਇਕਸਟੈਨਸ਼ਨ ਭੰਡਾਰ</string>
    <!-- Button caption to confirm the add-on collection configuration -->
    <string name="customize_addon_collection_ok">ਠੀਕ ਹੈ</string>
    <!-- Button caption to abort the add-on collection configuration -->
    <string name="customize_addon_collection_cancel">ਰੱਦ ਕਰੋ</string>
    <!-- Hint displayed on input field for custom collection name -->
    <string name="customize_addon_collection_hint">ਭੰਡਾਰ ਦਾ ਨਾਂ</string>
    <!-- Hint displayed on input field for custom collection user ID-->
    <string name="customize_addon_collection_user_hint">ਭੰਡਾਰ ਮਾਲਕ (ਵਰਤੋਂਕਾਰ ID)</string>

    <!-- Toast shown after confirming the custom extension collection configuration -->
    <string name="toast_customize_extension_collection_done">ਇਕਸਟੈਨਸ਼ਨ ਭੰਡਾਰ ਨੂੰ ਸੋਧਿਆ ਗਿਆ। ਤਬਦੀਲੀਆਂ ਲਾਗੂ ਕਰਨ ਲਈ ਐਪਲੀਕੇਸ਼ਨ ਨੂੰਬੰਦ ਕੀਤਾ ਜਾ ਰਿਹਾ ਹੈ…</string>

    <!-- Customize Home -->
    <!-- Header text for jumping back into the recent tab in customize the home screen -->
    <string name="customize_toggle_jump_back_in">ਵਾਪਸ ਜਾਓ</string>
    <!-- Title for the customize home screen section with bookmarks. -->
    <string name="customize_toggle_bookmarks">ਬੁੱਕਮਾਰਕ</string>
    <!-- Title for the customize home screen section with recently visited. Recently visited is
    a section where users see a list of tabs that they have visited in the past few days -->
    <string name="customize_toggle_recently_visited">ਤਾਜ਼ਾ ਖੋਲ੍ਹੇ ਗਏ</string>

    <!-- Title for the customize home screen section with Pocket. -->
    <string name="customize_toggle_pocket_2">ਸੋਚਣ ਲਈ ਮਜ਼ਬੂਰ ਕਰਨ ਵਾਲੇ ਲੇਖ</string>
    <!-- Summary for the customize home screen section with Pocket. The first parameter is product name Pocket -->
    <string name="customize_toggle_pocket_summary">%s ਵਲੋਂ ਤਿਆਰ ਕੀਤੇ ਲੇਖ</string>
    <!-- Title for the customize home screen section with sponsored Pocket stories. -->
    <string name="customize_toggle_pocket_sponsored">ਸਪਾਂਸਰ ਕੀਤੀਆਂ ਕਹਾਣੀਆਂ</string>
    <!-- Title for the opening wallpaper settings screen -->
    <string name="customize_wallpapers">ਵਾਲਪੇਪਰ</string>
    <!-- Title for the customize home screen section with sponsored shortcuts. -->
    <string name="customize_toggle_contile">ਸਪਾਂਸਰ ਕੀਤੇ ਸ਼ਾਰਟਕੱਟ</string>

    <!-- Wallpapers -->
    <!-- Content description for various wallpapers. The first parameter is the name of the wallpaper -->
    <string name="wallpapers_item_name_content_description">ਵਾਲਪੇਪਰ ਸਾਮਾਨ: %1$s</string>
    <!-- Snackbar message for when wallpaper is selected -->
    <string name="wallpaper_updated_snackbar_message">ਵਾਲਪੇਪਰ ਅੱਪਡੇਟ ਕੀਤਾ!</string>
    <!-- Snackbar label for action to view selected wallpaper -->
    <string name="wallpaper_updated_snackbar_action">ਵੇਖੋ</string>
    <!-- Snackbar message for when wallpaper couldn't be downloaded -->
    <string name="wallpaper_download_error_snackbar_message">ਵਾਲਪੇਪਰ ਡਾਊਨਲੋਡ ਨਹੀਂ ਕੀਤਾ ਜਾ ਸਕਿਆ</string>
    <!-- Snackbar label for action to retry downloading the wallpaper -->
    <string name="wallpaper_download_error_snackbar_action">ਫੇਰ ਕੋਸ਼ਿਸ਼ ਕਰੋ</string>
    <!-- Snackbar message for when wallpaper couldn't be selected because of the disk error -->
    <string name="wallpaper_select_error_snackbar_message">ਵਾਲਪੇਪਰ ਬਦਲਿਆ ਨਹੀਂ ਜਾ ਸਕਿਆ</string>
    <!-- Text displayed that links to website containing documentation about the "Limited Edition" wallpapers. -->
    <string name="wallpaper_learn_more">ਹੋਰ ਜਾਣੋ</string>

    <!-- Text for classic wallpapers title. The first parameter is the Firefox name. -->
    <string name="wallpaper_classic_title">ਕਲਾਸਿਕ %s</string>
    <!-- Text for artist series wallpapers title. "Artist series" represents a collection of artist collaborated wallpapers. -->
    <string name="wallpaper_artist_series_title">ਕਲਾਕਾਰ ਲੜੀ</string>
    <!-- Description text for the artist series wallpapers with learn more link. The first parameter is the learn more string defined in wallpaper_learn_more. "Independent voices" is the name of the wallpaper collection -->
    <string name="wallpaper_artist_series_description_with_learn_more">ਆਜ਼ਾਦ ਆਵਾਜਾਂ ਦਾ ਭੰਡਾਰ ਹੈ। %s</string>
    <!-- Description text for the artist series wallpapers. "Independent voices" is the name of the wallpaper collection -->
    <string name="wallpaper_artist_series_description">ਆਜ਼ਾਦ ਆਵਾਜਾਂ ਦਾ ਭੰਡਾਰ ਹੈ।</string>
    <!-- Wallpaper onboarding dialog header text. -->
    <string name="wallpapers_onboarding_dialog_title_text">ਰੰਗ ਪਾ ਕੇ ਵੇਖੋ</string>
    <!-- Wallpaper onboarding dialog body text. -->
    <string name="wallpapers_onboarding_dialog_body_text">ਵਾਲਪੇਪਰ ਚੁਣੋ, ਜੋ ਤੁਹਾਡੇ ਰੰਗ ਵਿੱਚ ਢਲੇ ਹੋਣ।</string>
    <!-- Wallpaper onboarding dialog learn more button text. The button navigates to the wallpaper settings screen. -->
    <string name="wallpapers_onboarding_dialog_explore_more_button_text">ਹੋਰ ਵਾਲਪੇਪਰ ਵੇਖੋ</string>

    <!-- Add-ons general availability nimbus message-->
    <!-- Title of the Nimbus message for extension general availability-->
    <string name="addon_ga_message_title_2" tools:ignore="UnusedResources">ਨਵੀਆਂ ਇਕਸਟੈਨਸ਼ਨਾਂ ਹੁਣ ਮੌਜੂਦ ਹਨ</string>
    <!-- Body of the Nimbus message for add-ons general availability. 'Firefox' intentionally hardcoded here-->
    <string name="addon_ga_message_body" tools:ignore="BrandUsage,UnusedResources">100+ ਤੋਂ ਵੱਧ ਇਕਸਟੈਨਸ਼ਨ ਨੂੰ ਵੇਖੋ, ਜੋ Firefox ਨੂੰ ਤੁਹਾਡਾ ਆਪਣਾ ਬਣਾਉਣ ਲਈ ਸਹਾਇਕ ਹੋਣਗੀਆਂ।</string>

    <!-- Button text of the Nimbus message for extensions general availability. -->
    <string name="addon_ga_message_button_2" tools:ignore="UnusedResources">ਇਕਸਟੈਨਸ਼ਨਾਂ ਦੀ ਪੜਚੋਲ ਕਰੋ</string>

    <!-- Extension process crash dialog to user -->
    <!-- Title of the extension crash dialog shown to the user when enough errors have occurred with extensions and they need to be temporarily disabled -->
    <string name="extension_process_crash_dialog_title">ਇਕਸਟੈਨਸ਼ਨਾਂ ਆਰਜ਼ੀ ਤੌਰ ਉੱਤੇ ਅਸਮਰੱਥ ਹਨ</string>
    <!-- This is a message shown to the user when too many errors have occurred with the extensions process and they have been disabled.
    The user can decide if they would like to continue trying to start extensions or if they'd rather continue without them.
    The first parameter is the application name. -->
    <string name="extension_process_crash_dialog_message">ਇੱਕ ਜਾਂ ਵੱਧ ਇਕਸਟੈਨਸ਼ਨਾਂ ਕੰਮ ਨਹੀਂ ਕਰ ਰਹੀਆਂ, ਜਿਸ ਨਾਲ ਤੁਹਾਡਾ ਸਿਸਟਮ ਅਸਥਿਰ ਹੋ ਰਿਹਾ ਹੈ। %1$s ਨੇ ਇਕਸਟੈਨਸ਼ਨਾਂ ਨੂੰ ਮੁੜ-ਚਾਲੂ ਕਰਨ ਦੀ ਅਸਫ਼ਲ ਕੋਸ਼ਿਸ਼ ਕੀਤੀ ਸੀ।\n\nਤੁਹਾਡੇ ਮੌਜੂਦਾ ਸ਼ੈਸ਼ਨ ਦੇ ਦੌਰਾਨ ਇਕਸਟੈਨਸ਼ਨ ਮੁੜ-ਸ਼ੁਰੂ ਨਹੀਂ ਹੋਵੇਗੀ।\n\nਐਡ-ਆਨ ਨੂੰ ਹਟਾਉਣ ਜਾਂ ਅਸਮਰੱਥ ਕਰਨ ਨਾਲ ਇਹ ਮਸਲਾ ਠੀਕ ਹੋ ਸਕਦਾ ਹੈ।</string>
    <!-- Button text on the extension crash dialog to prompt the user to try restarting the extensions but the dialog will reappear if it is unsuccessful again -->
    <string name="extension_process_crash_dialog_retry_button_text" tools:ignore="UnusedResources">ਇਕਸਟੈਨਸ਼ਨਾਂ ਨੂੰ ਮੁੜ-ਚਾਲੂ ਕਰਕੇ ਵੇਖੋ</string>

    <!-- Button text on the extension crash dialog to prompt the user to continue with all extensions disabled. -->
    <string name="extension_process_crash_dialog_disable_extensions_button_text">ਇਕਸਟੈਨਸ਼ਨਾਂ ਨੂੰ ਬੰਦ ਕਰਕੇ ਜਾਰੀ ਰੱਖੋ</string>

    <!-- Account Preferences -->
    <!-- Preference for managing your account via accounts.firefox.com -->
    <string name="preferences_manage_account">ਖਾਤੇ ਦਾ ਇੰਤਜ਼ਾਮ ਕਰੋ</string>
    <!-- Summary of the preference for managing your account via accounts.firefox.com. -->
    <string name="preferences_manage_account_summary">ਆਪਣਾ ਪਾਸਵਰਡ ਬਦਲੋ, ਡਾਟਾ ਇਕੱਤਰ ਕਰਨ ਦਾ ਇੰਤਜ਼ਾਮ ਕਰੋ ਜਾਂ ਆਪਣੇ ਖਾਤੇ ਨੂੰ ਹਟਾਓ</string>
    <!-- Preference for triggering sync -->
    <string name="preferences_sync_now">ਹੁਣੇ ਸਿੰਕ ਕਰੋ</string>
    <!-- Preference category for sync -->
    <string name="preferences_sync_category">ਚੁਣੋ ਕਿ ਕੀ ਸਿੰਕ ਕਰਨਾ ਹੈ</string>
    <!-- Preference for syncing history -->
    <string name="preferences_sync_history">ਅਤੀਤ</string>
    <!-- Preference for syncing bookmarks -->
    <string name="preferences_sync_bookmarks">ਬੁੱਕਮਾਰਕ</string>
    <!-- Preference for syncing passwords -->
    <string name="preferences_sync_logins_2">ਪਾਸਵਰਡ</string>
    <!-- Preference for syncing tabs -->
    <string name="preferences_sync_tabs_2">ਟੈਬਾਂ ਖੋਲ੍ਹੋ</string>
    <!-- Preference for signing out -->
    <string name="preferences_sign_out">ਸਾਈਨ ਆਉਟ</string>
    <!-- Preference displays and allows changing current FxA device name -->
    <string name="preferences_sync_device_name">ਡਿਵਾਈਸ ਦਾ ਨਾਂ</string>
    <!-- Text shown when user enters empty device name -->
    <string name="empty_device_name_error">ਡਿਵਾਈਸ ਦਾ ਨਾਂ ਖਾਲੀ ਨਹੀਂ ਹੋ ਸਕਦਾ।</string>
    <!-- Label indicating that sync is in progress -->
    <string name="sync_syncing_in_progress">…ਸਿੰਕ ਕੀਤਾ ਜਾ ਰਿਹਾ ਹੈ</string>

    <!-- Label summary indicating that sync failed. The first parameter is the date stamp showing last time it succeeded -->
    <string name="sync_failed_summary">ਸਿੰਕ ਅਸਫ਼ਲ ਹੈ। ਆਖਰੀ ਕਾਮਯਾਬ: %s</string>
    <!-- Label summary showing never synced -->
    <string name="sync_failed_never_synced_summary">ਸਿੰਕ ਅਸਫ਼ਲ ਹੈ। ਆਖਰੀ ਸਿੰਕ: ਕਦੇ ਵੀ ਨਹੀਂ</string>
    <!-- Label summary the date we last synced. The first parameter is date stamp showing last time synced -->
    <string name="sync_last_synced_summary">ਆਖਰੀ ਵਾਰ ਕੀਤਾ ਸਿੰਕ: %s</string>
    <!-- Label summary showing never synced -->
    <string name="sync_never_synced_summary">ਆਖਰੀ ਵਾਰ ਕੀਤਾ ਸਿੰਕ: ਕਦੇ ਨਹੀਂ</string>

    <!-- Text for displaying the default device name.
        The first parameter is the application name, the second is the device manufacturer name
        and the third is the device model. -->
    <string name="default_device_name_2">%2$s %3$s ਉੱਤੇ %1$s</string>

    <!-- Preference for syncing payment methods -->
    <string name="preferences_sync_credit_cards_2">ਭੁਗਤਾਨ ਦੇ ਢੰਗ</string>
    <!-- Preference for syncing addresses -->
    <string name="preferences_sync_address">ਸਿਰਨਾਵੇਂ</string>

    <!-- Send Tab -->
    <!-- Name of the "receive tabs" notification channel. Displayed in the "App notifications" system settings for the app -->
    <string name="fxa_received_tab_channel_name">ਮਿਲੀਆਂ ਟੈਬਾਂ</string>
    <!-- Description of the "receive tabs" notification channel. Displayed in the "App notifications" system settings for the app -->
    <string name="fxa_received_tab_channel_description" tools:ignore="BrandUsage">ਹੋਰ Firefox ਡਿਵਾਈਸਾਂ ਤੋਂ ਮਿਲੀਆਂ ਟੈਬਾਂ ਲਈ ਸੂਚਨਾਵਾਂ ਹਨ।</string>
    <!--  The body for these is the URL of the tab received  -->
    <string name="fxa_tab_received_notification_name">ਟੈਬ ਮਿਲੀ</string>
    <!-- %s is the device name -->
    <string name="fxa_tab_received_from_notification_name">%s ਤੋਂ ਟੈਬ</string>

    <!-- Close Synced Tabs -->
    <!-- The title for a notification shown when the user closes tabs that are currently
    open on this device from another device that's signed in to the same Mozilla account.
    %1$s is a placeholder for the app name; %2$d is the number of tabs closed.  -->
    <string name="fxa_tabs_closed_notification_title">%1$s ਟੈਬਾਂ ਬੰਦ ਕੀਤੀਆਂ: %2$d</string>
    <!-- The body for a "closed synced tabs" notification. -->
    <string name="fxa_tabs_closed_text"> ਤਾਜ਼ਾ ਬੰਦ ਕੀਤੀਆਂ ਟੈਬਾਂ ਨੂੰ ਵੇਖੋ</string>

    <!-- Advanced Preferences -->
    <!-- Preference for tracking protection exceptions -->
    <string name="preferences_tracking_protection_exceptions">ਛੋਟਾਂ</string>

    <!-- Button in Exceptions Preference to turn on tracking protection for all sites (remove all exceptions) -->
    <string name="preferences_tracking_protection_exceptions_turn_on_for_all">ਸਾਰੀਆਂ ਸਾਈਟਾਂ ਲਈ ਚਾਲੂ ਕਰੋ</string>

    <!-- Text displayed when there are no exceptions -->
    <string name="exceptions_empty_message_description">ਛੋਟਾਂ ਚੁਣੀਆਂ ਸਾਈਟਾਂ ਲਈ ਤੁਹਾਨੂੰ ਟਰੈਕਿੰਗ ਸੁਰੱਖਿਆ ਨੂੰ ਅਸਮਰੱਥ ਕਰਨ ਦਿੰਦੀਆਂ ਹਨ।</string>
    <!-- Text displayed when there are no exceptions, with learn more link that brings users to a tracking protection SUMO page -->
    <string name="exceptions_empty_message_learn_more_link">ਹੋਰ ਸਿੱਖੋ</string>

    <!-- Preference switch for usage and technical data collection -->
    <string name="preference_usage_data">ਵਰਤੋਂ ਅਤੇ ਤਕਨੀਕੀ ਡਾਟਾ</string>
    <!-- Preference description for usage and technical data collection -->
    <string name="preferences_usage_data_description">ਸਾਨੂੰ %1$s ਵਧੀਆ ਬਣਾਉਣ ਲਈ ਆਪਣੇ ਬਰਾਊਜ਼ਰ ਦੀ ਕਾਰਗੁਜ਼ਾਰੀ, ਵਰਤੋ, ਹਾਰਡਵੇਅਰ ਅਤੇ ਪਸੰਦ ਬਦਲਣ ਦਾ ਡਾਟਾ ਸਾਂਝਾ ਕਰੋ</string>
    <!-- Preference switch for marketing data collection -->
    <string name="preferences_marketing_data">ਮਾਰਕੀਟਿੰਗ ਡਾਟਾ</string>
    <!-- Preference description for marketing data collection -->
    <string name="preferences_marketing_data_description2">ਕੁਝ ਅਨੁਕੂਲ ਬਣਾ ਕੇ ਮੁੱਢਲਾ ਵਰਤੋਂ ਡਾਟਾ ਸਾਡੇ ਮੋਬਾਈਲ ਮਾਰਕੀਟਿੰਗ ਵੇਂਡਰ ਨਾਲ ਸਾਂਝਾ ਕਰਦਾ ਹੈ</string>
    <!-- Preference switch title for automatically submitting crash reports -->
    <string name="preferences_automatically_submit_crashes_title">ਕਰੈਸ਼ ਰਿਪੋਰਟeਂ ਆਪਣੇ-ਆਪ ਭੇਜੋ</string>
    <!-- Preference switch description for automatically submitting crash reports -->
    <string name="preferences_automatically_submit_crashes_description">ਕਰੈਸ਼ ਹੋਣ ਦੇ ਬਾਅਦ ਸ਼ੁਰੂ ਹੋਣ ਦੇ ਬਾਅਦ ਕਰੈਸ਼ ਰਿਪੋਰਟ ਆਪਣੇ-ਆਪ Mozilla ਨੂੰ ਭੇਜੋ</string>
    <!-- Title for studies preferences -->
    <string name="preference_experiments_2">ਅਧਿਐਨ</string>
    <!-- Summary for studies preferences -->
    <string name="preference_experiments_summary_2">Mozilla ਨੂੰ ਅਧਿਐਨ ਇੰਸਟਾਲ ਕਰਨ ਤੇ ਚਲਾਉਣ ਦੇ ਇਜਾਜ਼ਤ ਦਿਓ</string>

    <!-- Turn On Sync Preferences -->
    <!-- Header of the Sync and save your data preference view -->
    <string name="preferences_sync_2">ਆਪਣਾ ਡਾਟਾ ਸਿੰਕ ਕਰੋ ਤੇ ਸੰਭਾਲੋ</string>
    <!-- Preference for reconnecting to FxA sync -->
    <string name="preferences_sync_sign_in_to_reconnect">ਮੁੜ-ਕਨੈਕਟ ਕਰਨ ਲਈ ਸਾਈਨ ਇਨ ਕਰੋ</string>
    <!-- Preference for removing FxA account -->
    <string name="preferences_sync_remove_account">ਖਾਤਾ ਹਟਾਓ</string>

    <!-- Pairing Feature strings -->
    <!-- Instructions on how to access pairing -->
    <string name="pair_instructions_2"><![CDATA[<b>firefox.com/pair</b> ਉੱਤੇ ਵਿਖਾਏ QR ਕੋਡ ਨੂੰ ਸਕੈਨ ਕਰੋ]]></string>

    <!-- Toolbar Preferences -->
    <!-- Preference for using top toolbar -->
    <string name="preference_top_toolbar">ਉੱਤੇ</string>
    <!-- Preference for using bottom toolbar -->
    <string name="preference_bottom_toolbar">ਹੇਠਾਂ</string>

    <!-- Theme Preferences -->
    <!-- Preference for using light theme -->
    <string name="preference_light_theme">ਹਲਕਾ</string>
    <!-- Preference for using dark theme -->
    <string name="preference_dark_theme">ਗੂੜ੍ਹਾ</string>
    <!-- Preference for using using dark or light theme automatically set by battery -->
    <string name="preference_auto_battery_theme">ਬੈਟਰੀ ਬੱਚਤਕਾਰ ਵਲੋਂ ਨਿਯਤ ਕੀਤਾ</string>
    <!-- Preference for using following device theme -->
    <string name="preference_follow_device_theme">ਡਿਵਾਈਸ ਥੀਮ ਦੇ ਮੁਤਾਬਕ</string>

    <!-- Gestures Preferences-->
    <!-- Preferences for using pull to refresh in a webpage -->
    <string name="preference_gestures_website_pull_to_refresh">ਤਾਜ਼ਾ  ਕਰਨ ਲਈ ਖਿੱਚੋ</string>

    <!-- Preference for using the dynamic toolbar -->
    <string name="preference_gestures_dynamic_toolbar">ਟੂਲਬਾਰ ਲੁਕਾਉਣ ਲਈ ਸਕਰੋਲ ਕਰੋ</string>
    <!-- Preference for showing the opened tabs by swiping up on the toolbar-->
    <string name="preference_gestures_swipe_toolbar_show_tabs">ਟੈਬਾਂ ਖੋਲ੍ਹਣ ਲਈ ਟੂਲਬਾਰ ਉੱਤੇ ਵੱਲ ਸਰਕਾਓ</string>

    <!-- Preference for using the dynamic toolbars -->
    <string name="preference_gestures_dynamic_toolbar_2">ਸਿਰਨਾਵਾਂ ਪੱਟੀ ਅਤੇ ਟੂਲ-ਬਾਰ ਨੂੰ ਲੁਕਾਉਣ ਲਈ ਸਕਰੋਲ ਕਰੋ</string>
    <!-- Preference for switching tabs by swiping horizontally on the addressbar -->
    <string name="preference_gestures_swipe_toolbar_switch_tabs_2">ਟੈਬਾਂ ਵਿੱਚ ਬਦਲਣ ਲਈ ਸਿਰਨਾਵਾਂ ਪੱਟੀ ਨੂੰ ਪਾਸੇ ਵੱਲ ਸਰਕਾਓ</string>

    <!-- Library -->
    <!-- Option in Library to open Downloads page -->
    <string name="library_downloads">ਡਾਊਨਲੋਡ</string>
    <!-- Option in library to open Bookmarks page -->
    <string name="library_bookmarks">ਬੁੱਕਮਾਰਕ</string>
    <!-- Option in library to open Desktop Bookmarks root page -->
    <string name="library_desktop_bookmarks_root">ਡੈਸਕਟਾਪ ਬੁੱਕਮਾਰਕ</string>
    <!-- Option in library to open Desktop Bookmarks "menu" page -->
    <string name="library_desktop_bookmarks_menu">ਬੁੱਕਮਾਰਕ ਮੇਨੂ</string>


    <!-- Option in library to open Desktop Bookmarks "toolbar" page -->
    <string name="library_desktop_bookmarks_toolbar">ਬੁੱਕਮਾਰਕ ਟੂਲਬਾਰ</string>
    <!-- Option in library to open Desktop Bookmarks "unfiled" page -->
    <string name="library_desktop_bookmarks_unfiled">ਹੋਰ ਬੁੱਕਮਾਰਕ</string>
    <!-- Option in Library to open History page -->
    <string name="library_history">ਅਤੀਤ</string>
    <!-- Option in Library to open a new tab -->
    <string name="library_new_tab">ਨਵੀਂ ਟੈਬ</string>
    <!-- Settings Page Title -->
    <string name="settings_title">ਸੈਟਿੰਗਾਂ</string>
    <!-- Content description (not visible, for screen readers etc.): "Close button for library settings" -->
    <string name="content_description_close_button">ਬੰਦ ਕਰੋ</string>

    <!-- Title to show in alert when a lot of tabs are to be opened
    %d is a placeholder for the number of tabs that will be opened -->
    <string name="open_all_warning_title">%d ਟੈਬਾਂ ਖੋਲ੍ਹਣੀਆਂ ਹਨ?</string>

    <!-- Message to warn users that a large number of tabs will be opened
    %s will be replaced by app name. -->
    <string name="open_all_warning_message">ਐਨੀਆਂ ਸਾਰੀਆਂ ਟੈਬਾਂ ਖੋਲ੍ਹਣ ਨਾਲ %s ਸਫ਼ੇ ਲੋਡ ਹੋਣ ਦੌਰਾਨ ਹੌਲੀ ਹੋ ਸਕਦਾ ਹੈ। ਕੀ ਤੁਸੀਂ ਖੋਲ੍ਹਣੀਆਂ ਚਾਹੁੰਦੇ ਹੋ?</string>
    <!-- Dialog button text for confirming open all tabs -->
    <string name="open_all_warning_confirm">ਟੈਬਾਂ ਖੋਲ੍ਹੋ</string>
    <!-- Dialog button text for canceling open all tabs -->
    <string name="open_all_warning_cancel">ਰੱਦ ਕਰੋ</string>

    <!-- Text to show users they have one page in the history group section of the History fragment.
    %d is a placeholder for the number of pages in the group. -->
    <string name="history_search_group_site_1">%d ਸਫ਼ਾ</string>

    <!-- Text to show users they have multiple pages in the history group section of the History fragment.
    %d is a placeholder for the number of pages in the group. -->
    <string name="history_search_group_sites_1">%d ਸਫ਼ੇ</string>

    <!-- Option in library for Recently Closed Tabs -->
    <string name="library_recently_closed_tabs">ਤਾਜ਼ਾ ਬੰਦ ਕੀਤੀਆਂ ਟੈਬਾਂ</string>
    <!-- Option in library to open Recently Closed Tabs page -->
    <string name="recently_closed_show_full_history">ਸਾਰੇ ਅਤੀਤ ਨੂੰ ਵੇਖੋ</string>
    <!-- Text to show users they have multiple tabs saved in the Recently Closed Tabs section of history.
    %d is a placeholder for the number of tabs selected. -->
    <string name="recently_closed_tabs">%d ਟੈਬਾਂ</string>
    <!-- Text to show users they have one tab saved in the Recently Closed Tabs section of history.
    %d is a placeholder for the number of tabs selected. -->
    <string name="recently_closed_tab">%d ਟੈਬ</string>

    <!-- Recently closed tabs screen message when there are no recently closed tabs -->
    <string name="recently_closed_empty_message">ਇੱਥੇ ਕੋਈ ਵੀ ਤਾਜ਼ਾ ਬੰਦ ਕੀਤੀਆਂ ਟੈਬਾਂ ਨਹੀਂ ਹਨ</string>

    <!-- Tab Management -->
    <!-- Title of preference for tabs management -->
    <string name="preferences_tabs">ਟੈਬਾਂ</string>
    <!-- Title of preference that allows a user to specify the tab view -->
    <string name="preferences_tab_view">ਟੈਬ ਵੇਖੋ</string>
    <!-- Option for a list tab view -->
    <string name="tab_view_list">ਸੂਚੀ</string>
    <!-- Option for a grid tab view -->
    <string name="tab_view_grid">ਗਰਿੱਡ</string>
    <!-- Title of preference that allows a user to auto close tabs after a specified amount of time -->
    <string name="preferences_close_tabs">ਟੈਬਾਂ ਨੂੰ ਬੰਦ ਕਰੋ</string>
    <!-- Option for auto closing tabs that will never auto close tabs, always allows user to manually close tabs -->
    <string name="close_tabs_manually">ਖੁਦ</string>
    <!-- Option for auto closing tabs that will auto close tabs after one day -->
    <string name="close_tabs_after_one_day">ਇੱਕ ਦਿਨ ਬਾਅਦ</string>
    <!-- Option for auto closing tabs that will auto close tabs after one week -->
    <string name="close_tabs_after_one_week">ਇੱਕ ਹਫ਼ਤੇ ਬਾਅਦ</string>
    <!-- Option for auto closing tabs that will auto close tabs after one month -->
    <string name="close_tabs_after_one_month">ਇੱਕ ਮਹੀਨੇ ਬਾਅਦ</string>

    <!-- Title of preference that allows a user to specify the auto-close settings for open tabs -->
    <string name="preference_auto_close_tabs" tools:ignore="UnusedResources">ਖੁੱਲ੍ਹੀਆਂ ਟੈਬਾਂ ਲਈ ਆਪੇ-ਬੰਦ ਕਰੋ</string>

    <!-- Opening screen -->
    <!-- Title of a preference that allows a user to choose what screen to show after opening the app -->
    <string name="preferences_opening_screen">ਸਕਰੀਨ ਖੋਲ੍ਹਣੀ</string>
    <!-- Option for always opening the homepage when re-opening the app -->
    <string name="opening_screen_homepage">ਮੁੱਖ ਸਫ਼ਾ</string>
    <!-- Option for always opening the user's last-open tab when re-opening the app -->
    <string name="opening_screen_last_tab">ਪਿਛਲੀ ਟੈਬ</string>
    <!-- Option for always opening the homepage when re-opening the app after four hours of inactivity -->
    <string name="opening_screen_after_four_hours_of_inactivity">ਚਾਰ ਘੰਟਿਆਂ ਦੀ ਨਾ-ਸਰਗਰਮੀ ਦੇ ਬਾਅਦ ਮੁੱਖ-ਸਫ਼ਾ</string>
    <!-- Summary for tabs preference when auto closing tabs setting is set to manual close-->
    <string name="close_tabs_manually_summary">ਖੁਦ ਬੰਦ ਕਰੋ</string>
    <!-- Summary for tabs preference when auto closing tabs setting is set to auto close tabs after one day-->
    <string name="close_tabs_after_one_day_summary">ਇੱਕ ਦਿਨ ਬਾਅਦ ਬੰਦ ਕਰੋ</string>
    <!-- Summary for tabs preference when auto closing tabs setting is set to auto close tabs after one week-->
    <string name="close_tabs_after_one_week_summary">ਇੱਕ ਹਫ਼ਤੇ ਬਾਅਦ ਬੰਦ ਕਰੋ</string>
    <!-- Summary for tabs preference when auto closing tabs setting is set to auto close tabs after one month-->
    <string name="close_tabs_after_one_month_summary">ਇੱਕ ਮਹੀਨੇ ਬਾਅਦ ਬੰਦ ਕਰੋ</string>

    <!-- Summary for homepage preference indicating always opening the homepage when re-opening the app -->
    <string name="opening_screen_homepage_summary">ਮੁੱਖ-ਸਕਰੀਨ ਉੱਤੇ ਖੋਲ੍ਹੋ</string>
    <!-- Summary for homepage preference indicating always opening the last-open tab when re-opening the app -->
    <string name="opening_screen_last_tab_summary">ਪਿਛਲੀ ਟੈਬ ਉੱਤੇ ਖੋਲ੍ਹੋ</string>
    <!-- Summary for homepage preference indicating opening the homepage when re-opening the app after four hours of inactivity -->
    <string name="opening_screen_after_four_hours_of_inactivity_summary">ਚਾਰ ਘੰਟਿਆਂ ਬਾਅਦੇ ਮੁੱਖ-ਸਫ਼਼ੇ ਉੱਤੇ ਖੋਲ੍ਹੋ</string>

    <!-- Inactive tabs -->
    <!-- Category header of a preference that allows a user to enable or disable the inactive tabs feature -->
    <string name="preferences_inactive_tabs">ਪੁਰਾਣੀਆਂ ਟੈਬਾਂ ਨੂੰ ਨਾ-ਸਰਗਰਮ ਵਿੱਚ ਭੇਜੋ</string>
    <!-- Title of inactive tabs preference -->
    <string name="preferences_inactive_tabs_title">ਪਿਛਲੇ ਦੋ ਹਫ਼ਤਿਆਂ ਵਿੱਚ ਤੁਹਾਡੇ ਵਲੋਂ ਨਾ ਵੇਖੀਆਂ ਟੈਬਾਂ ਨੂੰ ਨਾ-ਸਰਗਰਮ ਭਾਗ ਵਿੱਚ ਭੇਜਿਆ ਜਾਂਦਾ ਹੈ।</string>

    <!-- Studies -->
    <!-- Title of the remove studies button -->
    <string name="studies_remove">ਹਟਾਓ</string>
    <!-- Title of the active section on the studies list -->
    <string name="studies_active">ਸਰਗਰਮ</string>
    <!-- Description for studies, it indicates why Firefox use studies. The first parameter is the name of the application. -->
    <string name="studies_description_2">%1$s ਸਮੇਂ ਸਮੇਂ ਉੱਤੇ ਅਧਿਐਨ ਇੰਸਟਾਲ ਕਰ ਤੇ ਚਲਾ ਸਕਦਾ ਹੈ।</string>
    <!-- Learn more link for studies, links to an article for more information about studies. -->
    <string name="studies_learn_more">ਹੋਰ ਸਿੱਖੋ</string>
    <!-- Dialog message shown after removing a study -->
    <string name="studies_restart_app">ਤਬਦੀਲੀਆਂ ਲਾਗੂ ਕਰਨ ਲਈ ਐਪਲੀਕੇਸ਼ਨ ਬੰਦ ਹੋਵੇਗੀ</string>
    <!-- Dialog button to confirm the removing a study. -->
    <string name="studies_restart_dialog_ok">ਠੀਕ ਹੈ</string>
    <!-- Dialog button text for canceling removing a study. -->
    <string name="studies_restart_dialog_cancel">ਰੱਦ ਕਰੋ</string>
    <!-- Toast shown after turning on/off studies preferences -->
    <string name="studies_toast_quit_application" tools:ignore="UnusedResources">ਤਬਦੀਲੀਆਂ ਲਾਗੂ ਕਰਨ ਲਈ ਐਪਲੀਕੇਸ਼ਨ ਨੂੰ ਬੰਦ ਕੀਤਾ ਜਾ ਰਿਹਾ ਹੈ…</string>

    <!-- Sessions -->
    <!-- Title for the list of tabs -->
    <string name="tab_header_label">ਟੈਬਾਂ ਖੋਲ੍ਹੋ</string>
    <!-- Title for the list of tabs in the current private session -->
    <string name="tabs_header_private_tabs_title">ਨਿੱਜੀ ਟੈਬਾਂ</string>
    <!-- Title for the list of tabs in the synced tabs -->
    <string name="tabs_header_synced_tabs_title">ਸਿੰਕ ਕੀਤੀਆਂ ਟੈਬਾਂ</string>
    <!-- Content description (not visible, for screen readers etc.): Add tab button. Adds a news tab when pressed -->
    <string name="add_tab">ਟੈਬ ਜੋੜੋ</string>
    <!-- Content description (not visible, for screen readers etc.): Add tab button. Adds a news tab when pressed -->
    <string name="add_private_tab">ਨਿੱਜੀ ਟੈਬ ਜੋੜੋ</string>
    <!-- Text for the new tab button to indicate adding a new private tab in the tab -->
    <string name="tab_drawer_fab_content">ਨਿੱਜੀ</string>
    <!-- Text for the new tab button to indicate syncing command on the synced tabs page -->
    <string name="tab_drawer_fab_sync">ਸਿੰਕ</string>
    <!-- Text shown in the menu for sharing all tabs -->
    <string name="tab_tray_menu_item_share">ਸਾਰੀਆਂ ਟੈਬਾਂ ਸਾਂਝੀਆਂ ਕਰੋ</string>
    <!-- Text shown in the menu to view recently closed tabs -->
    <string name="tab_tray_menu_recently_closed">ਤਾਜ਼ਾ ਬੰਦ ਕੀਤੀਆਂ ਟੈਬਾਂ</string>
    <!-- Text shown in the tabs tray inactive tabs section -->
    <string name="tab_tray_inactive_recently_closed" tools:ignore="UnusedResources">ਤਾਜ਼ਾ ਬੰਦ ਕੀਤੀਆਂ</string>
    <!-- Text shown in the menu to view account settings -->
    <string name="tab_tray_menu_account_settings">ਖਾਤਾ ਸੈਟਿੰਗਾਂ</string>
    <!-- Text shown in the menu to view tab settings -->
    <string name="tab_tray_menu_tab_settings">ਟੈਬ ਸੈਟਿੰਗਾਂ</string>
    <!-- Text shown in the menu for closing all tabs -->
    <string name="tab_tray_menu_item_close">ਸਾਰੀਆਂ ਟੈਬਾਂ ਬੰਦ ਕਰੋ</string>
    <!-- Text shown in the multiselect menu for bookmarking selected tabs. -->
    <string name="tab_tray_multiselect_menu_item_bookmark">ਬੁੱਕਮਾਰਕ</string>
    <!-- Text shown in the multiselect menu for closing selected tabs. -->
    <string name="tab_tray_multiselect_menu_item_close">ਬੰਦ ਕਰੋ</string>
    <!-- Content description for tabs tray multiselect share button -->
    <string name="tab_tray_multiselect_share_content_description">ਚੁਣੀਆਂ ਟੈਬਾਂ ਸਾਂਝੀਆਂ ਕਰੋ</string>
    <!-- Content description for tabs tray multiselect menu -->
    <string name="tab_tray_multiselect_menu_content_description">ਚੁਣੀਆਂ ਟੈਬਾਂ ਦਾ ਮੇਨੂ</string>
    <!-- Content description (not visible, for screen readers etc.): Removes tab from collection button. Removes the selected tab from collection when pressed -->
    <string name="remove_tab_from_collection">ਟੈਬ ਨੂੰ ਭੰਡਾਰ ਵਿੱਚੋਂ ਹਟਾਓ</string>
    <!-- Text for button to enter multiselect mode in tabs tray -->
    <string name="tabs_tray_select_tabs">ਟੈਬਾਂ ਚੁਣੋ</string>
    <!-- Content description (not visible, for screen readers etc.): Close tab button. Closes the current session when pressed -->
    <string name="close_tab">ਟੈਬ ਬੰਦ ਕਰੋ</string>
    <!-- Content description (not visible, for screen readers etc.): Close tab <title> button. First parameter is tab title  -->
    <string name="close_tab_title">%s ਟੈਬ ਬੰਦ ਕਰੋ</string>
    <!-- Content description (not visible, for screen readers etc.): Opens the open tabs menu when pressed -->
    <string name="open_tabs_menu">ਟੈਬ ਮੇਨੂ ਖੋਲ੍ਹੋ</string>
    <!-- Open tabs menu item to save tabs to collection -->
    <string name="tabs_menu_save_to_collection1">ਟੈਬਾਂ ਨੂੰ ਭੰਡਾਰ ਵਿੱਚ ਸੰਭਾਲੋ</string>
    <!-- Text for the menu button to delete a collection -->
    <string name="collection_delete">ਭੰਡਾਰ ਹਟਾਓ</string>
    <!-- Text for the menu button to rename a collection -->
    <string name="collection_rename">ਭੰਡਾਰ ਦਾ ਨਾਂ ਬਦਲੋ</string>
    <!-- Text for the button to open tabs of the selected collection -->
    <string name="collection_open_tabs">ਟੈਬਾਂ ਖੋਲ੍ਹੋ</string>


    <!-- Hint for adding name of a collection -->
    <string name="collection_name_hint">ਭੰਡਾਰ ਦਾ ਨਾਂ</string>
    <!-- Text for the menu button to remove a top site -->
    <string name="remove_top_site">ਹਟਾਓ</string>

    <!-- Text for the menu button to delete a top site from history -->
    <string name="delete_from_history">ਅਤੀਤ ਵਿੱਚੋਂ ਹਟਾਓ</string>
    <!-- Postfix for private WebApp titles, placeholder is replaced with app name -->
    <string name="pwa_site_controls_title_private">%1$s (ਨਿੱਜੀ ਮੋਡ)</string>

    <!-- History -->
    <!-- Text for the button to search all history -->
    <string name="history_search_1">ਖੋਜ ਸ਼ਬਦ ਦਿਓ</string>
    <!-- Text for the button to clear all history -->
    <string name="history_delete_all">ਅਤੀਤ ਹਟਾਓ</string>
    <!-- Text for the snackbar to confirm that multiple browsing history items has been deleted -->
    <string name="history_delete_multiple_items_snackbar">ਅਤੀਤ ਹਟਾਇਆ ਗਿਆ</string>
    <!-- Text for the snackbar to confirm that a single browsing history item has been deleted. The first parameter is the shortened URL of the deleted history item. -->
    <string name="history_delete_single_item_snackbar">%1$s ਨੂੰ ਹਟਾਇਆ</string>
    <!-- Context description text for the button to delete a single history item -->
    <string name="history_delete_item">ਹਟਾਓ</string>
    <!-- History multi select title in app bar
    The first parameter is the number of bookmarks selected -->
    <string name="history_multi_select_title">%1$d ਚੁਣੇ</string>
    <!-- Text for the header that groups the history for today -->
    <string name="history_today">ਅੱਜ</string>
    <!-- Text for the header that groups the history for yesterday -->
    <string name="history_yesterday">ਕੱਲ੍ਹ</string>
    <!-- Text for the header that groups the history the past 7 days -->
    <string name="history_7_days">ਪਿਛਲੇ 7 ਦਿਨ</string>
    <!-- Text for the header that groups the history the past 30 days -->
    <string name="history_30_days">ਪਿਛਲੇ 30 ਦਿਨ</string>
    <!-- Text for the header that groups the history older than the last month -->
    <string name="history_older">ਹੋਰ ਪੁਰਾਣੇ</string>

    <!-- Text shown when no history exists -->
    <string name="history_empty_message">ਇ਼ੱਥੇ ਕੋਈ ਅਤੀਤ ਨਹੀਂ ਹੈ</string>

    <!-- Downloads -->
    <!-- Text for the snackbar to confirm that multiple downloads items have been removed -->
    <string name="download_delete_multiple_items_snackbar_1">ਡਾਊਨਲੋਡ ਹਟਾਏ ਗਏ</string>
    <!-- Text for the snackbar to confirm that a single download item has been removed. The first parameter is the name of the download item. -->
    <string name="download_delete_single_item_snackbar">%1$s ਹਟਾਏ</string>
    <!-- Text shown when no download exists -->
    <string name="download_empty_message_1">ਕੋਈ ਡਾਊਨਲੋਡ ਕੀਤੀ ਫਾਇਲ ਨਹੀਂ ਹੈ</string>
    <!-- History multi select title in app bar
    The first parameter is the number of downloads selected -->
    <string name="download_multi_select_title">%1$d ਚੁਣੇ</string>


    <!-- Text for the button to remove a single download item -->
    <string name="download_delete_item_1">ਹਟਾਓ</string>


    <!-- Crashes -->
    <!-- Title text displayed on the tab crash page. This first parameter is the name of the application (For example: Fenix) -->
    <string name="tab_crash_title_2">ਅਫ਼ਸੋਸ ਹੈ। %1$s ਉਸ ਸਫ਼ੇ ਨੂੰ ਲੋਡ ਨਹੀਂ ਕਰ ਸਕਦਾ ਹੈ।</string>
    <!-- Send crash report checkbox text on the tab crash page -->
    <string name="tab_crash_send_report">ਕਰੈਸ਼ ਰਿਪੋਰਟ ਮੌਜ਼ੀਲਾ ਨੂੰ ਭੇਜੋ</string>
    <!-- Close tab button text on the tab crash page -->
    <string name="tab_crash_close">ਟੈਬ ਬੰਦ ਕਰੋ</string>
    <!-- Restore tab button text on the tab crash page -->
    <string name="tab_crash_restore">ਟੈਬ ਬਹਾਲ ਕਰੋ</string>

    <!-- Unsubmitted crash dialog title, The first parameter is the name of the app (e.g. Firefox)  -->
    <string name="unsubmitted_crash_dialog_title">%s ਨੂੰ ਮੁੜ ਚਾਲੂ ਕਰਨਾ ਪਿਆ</string>
    <!-- Unsubmitted crash dialog checkbox label for automatically sending reports in the future -->
    <string name="unsubmitted_crash_dialog_checkbox_label">ਕਰੈਸ਼ ਰਿਪੋਰਟਾਂ ਨੂੰ ਆਪਣੇ-ਆਪ ਭੇਜੋ</string>
    <!-- Unsubmitted crash dialog negative button to dismiss the dialog -->
    <string name="unsubmitted_crash_dialog_negative_button">ਬੰਦ ਕਰੋ</string>
    <!-- Unsubmitted crash dialog positive button to submit crash report -->
    <string name="unsubmitted_crash_dialog_positive_button">ਕਰੈਸ਼ ਰਿਪੋਰਟ ਭੇਜੋ</string>

    <!-- Bookmarks -->
    <!-- Confirmation message for a dialog confirming if the user wants to delete the selected folder -->
    <string name="bookmark_delete_folder_confirmation_dialog">ਕੀ ਤੁਸੀਂ ਇਹ ਫੋਲਡਰ ਨੂੰ ਹਟਾਉਣਾ ਚਾਹੁੰਦੇ ਹੋ?</string>
    <!-- Confirmation message for a dialog confirming if the user wants to delete multiple items including folders. Parameter will be replaced by app name. -->
    <string name="bookmark_delete_multiple_folders_confirmation_dialog">%s ਚੁਣੀਆਂ ਚੀਜ਼ਾਂ ਨੂੰ ਹਟਾਏਗਾ।</string>
    <!-- Text for the cancel button on delete bookmark dialog -->
    <string name="bookmark_delete_negative">ਰੱਦ ਕਰੋ</string>
    <!-- Screen title for adding a bookmarks folder -->
    <string name="bookmark_add_folder">ਫੋਲਡਰ ਜੋੜੋ</string>
    <!-- Snackbar title shown after a bookmark has been created. -->
    <string name="bookmark_saved_snackbar">ਬੁੱਕਮਾਰਕ ਸੰਭਾਲਿਆ!</string>
    <!-- Snackbar title that confirms a bookmark was saved into a folder. Parameter will be replaced by the name of the folder the bookmark was saved into. -->
    <string name="bookmark_saved_in_folder_snackbar">“%s” ਵਿੱਚ ਸੰਭਾਲਿਆ</string>
    <!-- Snackbar edit button shown after a bookmark has been created. -->
    <string name="edit_bookmark_snackbar_action">ਸੋਧੋ</string>
    <!-- Bookmark menu move button -->
    <string name="bookmark_menu_move_button">ਭੇਜੋ</string>
    <!-- Bookmark overflow menu edit button -->
    <string name="bookmark_menu_edit_button">ਸੋਧੋ</string>
    <!-- Bookmark overflow menu copy button -->
    <string name="bookmark_menu_copy_button">ਨਕਲ ਕਰੋ</string>
    <!-- Bookmark overflow menu share button -->
    <string name="bookmark_menu_share_button">ਸਾਂਝਾ ਕਰੋ</string>
    <!-- Bookmark overflow menu open in new tab button -->
    <string name="bookmark_menu_open_in_new_tab_button">ਨਵੀਂ ਟੈਬ ‘ਚ ਖੋਲ੍ਹੋ</string>
    <!-- Bookmark overflow menu open in private tab button -->
    <string name="bookmark_menu_open_in_private_tab_button">ਨਿੱਜੀ ਟੈਬ ‘ਚ ਖੋਲ੍ਹੋ</string>
    <!-- Bookmark overflow menu open all in tabs button -->
    <string name="bookmark_menu_open_all_in_tabs_button">ਸਭ ਨੂੰ ਨਵੀਆਂ ਟੈਬਾਂ ਵਿੱਚ ਖੋਲ੍ਹੋ</string>
    <!-- Bookmark overflow menu open all in private tabs button -->
    <string name="bookmark_menu_open_all_in_private_tabs_button">ਸਭ ਨੂੰ ਨਿੱਜੀ ਟੈਬਾਂ ਵਿੱਚ ਖੋਲ੍ਹੋ</string>
    <!-- Bookmark overflow menu delete button -->
    <string name="bookmark_menu_delete_button">ਹਟਾਓ</string>
    <!--Bookmark overflow menu save button -->
    <string name="bookmark_menu_save_button">ਸੰਭਾਲੋ</string>
    <!-- Bookmark multi select title in app bar
     The first parameter is the number of bookmarks selected -->
    <string name="bookmarks_multi_select_title">%1$d ਚੁਣੇ</string>
    <!-- Bookmark editing screen title -->
    <string name="edit_bookmark_fragment_title">ਬੁੱਕਮਾਰਕ ਸੋਧੋ</string>
    <!-- Bookmark folder editing screen title -->
    <string name="edit_bookmark_folder_fragment_title">ਫੋਲਡਰ ਸੋਧੋ</string>
    <!-- Bookmark sign in button message -->
    <string name="bookmark_sign_in_button">ਸਿੰਕ ਕੀਤੇ ਬੁੱਕਮਾਰਕ ਵੇਖਣ ਲਈ ਸਾਇਨ ਇਨ ਕਰੋ</string>
    <!-- Bookmark URL editing field label -->
    <string name="bookmark_url_label">URL</string>
    <!-- Bookmark FOLDER editing field label -->
    <string name="bookmark_folder_label">FOLDER</string>
    <!-- Text indicating which folder a bookmark or folder will be saved in -->
    <string name="bookmark_save_in_label">ਇਸ ਵਿੱਚ ਸੰਭਾਲੋ</string>
    <!-- Bookmark NAME editing field label -->
    <string name="bookmark_name_label">NAME</string>
    <!-- Label for a text input field for a bookmark or folder name -->
    <string name="bookmark_name_label_normal_case">ਨਾਂ</string>
    <!-- Bookmark add folder screen title -->
    <string name="bookmark_add_folder_fragment_label">ਫੋਲਡਰ ਜੋੜੋ</string>
    <!-- Bookmark select folder screen title -->
    <string name="bookmark_select_folder_fragment_label">ਫੋਲਡਰ ਚੁਣੋ</string>
    <!-- Bookmark editing error missing title -->
    <string name="bookmark_empty_title_error">ਨਾਂ ਹੋਣਾ ਚਾਹੀਦਾ ਹੈ</string>
    <!-- Bookmark editing error missing or improper URL -->
    <string name="bookmark_invalid_url_error">ਗ਼ਲਤ URL</string>
    <!-- Bookmark screen message for empty bookmarks folder -->
    <string name="bookmarks_empty_message">ਇੱਥੇ ਕੋਈ ਬੁੱਕਮਾਰਕ ਨਹੀਂ ਹੈ</string>
    <!-- Bookmark snackbar message on deletion
     The first parameter is the host part of the URL of the bookmark deleted, if any -->
    <string name="bookmark_deletion_snackbar_message">%1$s ਹਟਾਇਆ</string>
    <!-- Bookmark snackbar message on deleting multiple bookmarks not including folders-->
    <string name="bookmark_deletion_multiple_snackbar_message_2">ਬੁੱਕਮਾਰਕ ਹਟਾਇਆ</string>
    <!-- Bookmark snackbar message on deleting multiple bookmarks including folders-->
    <string name="bookmark_deletion_multiple_snackbar_message_3">ਚੁਣੇ ਫੋਲਡਰਾਂ ਨੂੰ ਹਟਾਇਆ ਜਾ ਰਿਹਾ ਹੈ</string>
    <!-- Bookmark undo button for deletion snackbar action -->
    <string name="bookmark_undo_deletion">ਵਾਪਸ</string>

    <!-- Bookmark snackbar message for deleting a single item. Parameter is the title of the item being deleted -->
    <string name="bookmark_delete_single_item">%s ਨੂੰ ਹਟਾਇਆ</string>
    <!-- Bookmark snackbar message for deleting multiple items. Parameter is the number of items being deleted -->
    <string name="bookmark_delete_multiple_items" tools:ignore="UnusedResources">ਹਟਾਈਆਂ ਆਈਟਮਾਂ: %s</string>
    <!-- Text for the button to search all bookmarks -->
    <string name="bookmark_search">ਖੋਜ ਸ਼ਬਦ ਦਿਓ</string>

    <!-- Content description for the bookmark navigation bar back button -->
    <string name="bookmark_navigate_back_button_content_description">ਪਿੱਛੇ ਵੱਲ ਨੈਵੀਗੇਟ ਕਰੋ</string>
    <!-- Content description for the bookmark list new folder navigation bar button -->
    <string name="bookmark_add_new_folder_button_content_description">ਨਵਾਂ ਫੋਲਡਰ ਜੋੜੋ</string>
<<<<<<< HEAD
    <!-- Content description for the bookmark navigation bar close button -->
    <string name="bookmark_close_button_content_description" tools:ignore="UnusedResources" moz:removedIn="130">ਬੁੱਕਮਾਰਕ ਨੂੰ ਬੰਦ ਕਰੋ</string>
=======
>>>>>>> a07f670f
    <!-- Content description for bookmark search floating action button -->
    <string name="bookmark_search_button_content_description">ਬੁੱਕਮਾਰਕ ਖੋਜੋ</string>
    <!-- Content description for the overflow menu for a bookmark item. Paramter will a folder name or bookmark title. -->
    <string name="bookmark_item_menu_button_content_description">%s ਲਈ ਆਈਟਮ ਮੇਨੂ</string>

    <!-- Title for the bookmark list empty state-->
    <string name="bookmark_empty_list_title">ਹਾਲੇ ਕੋਈ ਬੁੱਕਮਾਰਕ ਨਹੀਂ</string>
    <!-- Description for the bookmark list empty state when you're not signed into sync. -->
    <string name="bookmark_empty_list_guest_description">ਜਦ ਤੁਸੀਂ ਬਰਾਊਜ਼ ਕਰੋ ਤਾਂ ਸਾਈਟਾਂ ਨੂੰ ਸੰਭਾਲੋ। ਹੋਰ ਸਿੰਕ ਕੀਤੇ ਡਿਵਾਈਸਾਂ ਤੋਂ ਬੁੱਕਮਾਰਕ ਲੈਣ ਲਈ ਸਾਈਨ ਇਨ ਕਰੋ।</string>
    <!-- Text for the button to navigate to sync authentication -->
    <string name="bookmark_empty_list_guest_cta">ਸਿੰਕ ਲਈ ਸਾਈਨ ਇਨ ਕਰੋ</string>
    <!-- Description for the bookmark list empty state when you're signed into sync. -->
    <string name="bookmark_empty_list_authenticated_description">ਜਦੋਂ ਤੁਸੀਂ ਬਰਾਊਜ਼ ਕਰੋ ਤਾਂ ਸਾਈਟਾਂ ਨੂੰ ਸੰਭਾਲੋ। ਅਸੀਂ ਹੋਰ ਸਿੰਕ ਕੀਤੇ ਡਿਵਾਈਸਾਂ ਤੋਂ ਬੁੱਕਮਾਰਕ ਵੀ ਲਵਾਂਗੇ।</string>
    <!-- Description for the bookmark list empty state when you're in an empty folder. -->
    <string name="bookmark_empty_list_folder_description">ਜਦ ਤੁਸੀਂ ਬਰਾਊਜ਼ ਕਰੋਂ ਤਾਂ ਬੁੱਕਮਾਰਕਾਂ ਨੂੰ ਜੋੜੋ ਤਾਂ ਕਿ ਆਪਣੀਆਂ ਮਨਪਸੰਦ ਸਾਈਟਾਂ ਨੂੰ ਬਾਅਦ ਵਿੱਚ ਲੱਭ ਸਕੋ।</string>

<<<<<<< HEAD
=======
    <!-- Description for the add new folder button when selecting a folder. -->
    <string name="bookmark_select_folder_new_folder_button_title" tools:ignore="UnusedResources">ਨਵਾਂ ਫੋਲਡਰ</string>

>>>>>>> a07f670f
    <!-- Site Permissions -->
    <!-- Button label that take the user to the Android App setting -->
    <string name="phone_feature_go_to_settings">ਸੈਟਿੰਗਾਂ ‘ਤੇ ਜਾਓ</string>
    <!-- Content description (not visible, for screen readers etc.): Quick settings sheet
        to give users access to site specific information / settings. For example:
        Secure settings status and a button to modify site permissions -->
    <string name="quick_settings_sheet">ਤੁਰੰਤ ਸੈਟਿੰਗਾਂ ਸ਼ੀਟ</string>
    <!-- Label that indicates that this option it the recommended one -->
    <string name="phone_feature_recommended">ਸਿਫਾਰਸ਼ੀ</string>
    <!-- Button label for clearing all the information of site permissions-->
    <string name="clear_permissions">ਇਜਾਜ਼ਤਾਂ ਸਾਫ਼ ਕਰੋ</string>
    <!-- Text for the OK button on Clear permissions dialog -->
    <string name="clear_permissions_positive">ਠੀਕ ਹੈ</string>
    <!-- Text for the cancel button on Clear permissions dialog -->
    <string name="clear_permissions_negative">ਰੱਦ ਕਰੋ</string>
    <!-- Button label for clearing a site permission-->
    <string name="clear_permission">ਇਜਾਜ਼ਤਾਂ ਸਾਫ਼ ਕਰੋ</string>
    <!-- Text for the OK button on Clear permission dialog -->
    <string name="clear_permission_positive">ਠੀਕ ਹੈ</string>
    <!-- Text for the cancel button on Clear permission dialog -->
    <string name="clear_permission_negative">ਰੱਦ ਕਰੋ</string>
    <!-- Button label for clearing all the information on all sites-->
    <string name="clear_permissions_on_all_sites">ਸਾਰੀਆਂ ਸਾਈਟਾਂ ‘ਤੇ ਇਜਾਜ਼ਤਾਂ ਸਾਫ਼ ਕਰੋ</string>
    <!-- Preference for altering video and audio autoplay for all websites -->
    <string name="preference_browser_feature_autoplay">ਆਪੇ-ਚਲਾਓ</string>
    <!-- Preference for altering the camera access for all websites -->
    <string name="preference_phone_feature_camera">ਕੈਮਰਾ</string>
    <!-- Preference for altering the microphone access for all websites -->
    <string name="preference_phone_feature_microphone">ਮਾਈਕਰੋਫ਼ੋਨ</string>
    <!-- Preference for altering the location access for all websites -->
    <string name="preference_phone_feature_location">ਟਿਕਾਣਾ</string>
    <!-- Preference for altering the notification access for all websites -->
    <string name="preference_phone_feature_notification">ਸੂਚਨਾਵਾਂ</string>
    <!-- Preference for altering the persistent storage access for all websites -->
    <string name="preference_phone_feature_persistent_storage">ਪੱਕੀ ਸਟੋਰੇਜ਼</string>
    <!-- Preference for altering the storage access setting for all websites -->
    <string name="preference_phone_feature_cross_origin_storage_access">ਅੰਤਰ-ਸਾਈਟ ਕੂਕੀਜ਼</string>
    <!-- Preference for altering the EME access for all websites -->
    <string name="preference_phone_feature_media_key_system_access">DRM-ਕੰਟਰੋਲ ਕੀਤੀ ਸਮੱਗਰੀ</string>
    <!-- Label that indicates that a permission must be asked always -->
    <string name="preference_option_phone_feature_ask_to_allow">ਆਗਿਆ ਲਈ ਪੁੱਛੋ</string>
    <!-- Label that indicates that a permission must be blocked -->
    <string name="preference_option_phone_feature_blocked">ਪਾਬੰਦੀ ਲਗਾਈ</string>
    <!-- Label that indicates that a permission must be allowed -->
    <string name="preference_option_phone_feature_allowed">ਆਗਿਆ ਦਿੱਤੀ</string>
    <!--Label that indicates a permission is by the Android OS-->
    <string name="phone_feature_blocked_by_android">ਐਂਡਰਾਈਡ ਵਲੋਂ ਪਾਬੰਦੀ ਲਗਾਈ</string>
    <!-- Preference for showing a list of websites that the default configurations won't apply to them -->
    <string name="preference_exceptions">ਛੋਟਾਂ</string>
    <!-- Summary of tracking protection preference if tracking protection is set to off -->
    <string name="tracking_protection_off">ਬੰਦ</string>

    <!-- Summary of tracking protection preference if tracking protection is set to standard -->
    <string name="tracking_protection_standard">ਮਿਆਰੀ</string>
    <!-- Summary of tracking protection preference if tracking protection is set to strict -->
    <string name="tracking_protection_strict">ਸਖ਼ਤ</string>
    <!-- Summary of tracking protection preference if tracking protection is set to custom -->
    <string name="tracking_protection_custom">ਕਸਟਮ</string>
    <!-- Label for global setting that indicates that all video and audio autoplay is allowed -->
    <string name="preference_option_autoplay_allowed2">ਆਡੀਓ ਅਤੇ ਵੀਡਿਓ ਦੀ ਇਜਾਜ਼ਤ ਦਿਓ</string>
    <!-- Label for site specific setting that indicates that all video and audio autoplay is allowed -->
    <string name="quick_setting_option_autoplay_allowed">ਆਡੀਓ ਤੇ ਵੀਡੀਓ ਦੀ ਮਨਜ਼ੂਰੀ ਦਿਓ</string>
    <!-- Label that indicates that video and audio autoplay is only allowed over Wi-Fi -->
    <string name="preference_option_autoplay_allowed_wifi_only2">ਸਿਰਫ਼ ਸੈਲੂਲਰ ਡਾਟਾ ਤੋਂ ਆਡੀਓ ਅਤੇ ਵੀਡੀਓ ਉੱਤੇ ਰੋਕ ਲਾਓ</string>
    <!-- Subtext that explains 'autoplay on Wi-Fi only' option -->
    <string name="preference_option_autoplay_allowed_wifi_subtext">Wi-Fi ਉੱਤੇ ਆਡੀਓ ਤੇ ਵੀਡੀਓ ਚਲਾਏ ਜਾਣਗੇ</string>
    <!-- Label for global setting that indicates that video autoplay is allowed, but audio autoplay is blocked -->
    <string name="preference_option_autoplay_block_audio2">ਸਿਰਫ਼ ਆਡੀਓ ਉੱਤੇ ਪਾਬੰਦੀ ਲਾਓ</string>
    <!-- Label for site specific setting that indicates that video autoplay is allowed, but audio autoplay is blocked -->
    <string name="quick_setting_option_autoplay_block_audio">ਸਿਰਫ਼ ਆਡੀਓ ਉੱਤੇ ਪਾਬੰਦੀ ਲਾਓ</string>
    <!-- Label for global setting that indicates that all video and audio autoplay is blocked -->
    <string name="preference_option_autoplay_blocked3">ਆਡੀਓ ਅਤੇ ਵੀਡਿਓ ਤੇ ਪਾਬੰਦੀ ਲਾਓ</string>
    <!-- Label for site specific setting that indicates that all video and audio autoplay is blocked -->
    <string name="quick_setting_option_autoplay_blocked">ਆਡੀਓ ਅਤੇ ਵੀਡਿਓ \'ਤੇ ਪਾਬੰਦੀ ਲਾਓ</string>
    <!-- Summary of delete browsing data on quit preference if it is set to on -->
    <string name="delete_browsing_data_quit_on">ਚਾਲੂ</string>
    <!-- Summary of delete browsing data on quit preference if it is set to off -->
    <string name="delete_browsing_data_quit_off">ਬੰਦ</string>

    <!-- Summary of studies preference if it is set to on -->
    <string name="studies_on">ਚਾਲੂ</string>
    <!-- Summary of studies data on quit preference if it is set to off -->
    <string name="studies_off">ਬੰਦ</string>

    <!-- Category header of a preference that allows a user to alter settings related to web permissions. -->
    <string name="preferences_category_permissions">ਇਜਾਜ਼ਤਾਂ</string>
    <!-- Category header of a preference that allows a user to alter settings related to web content. -->
    <string name="preferences_category_content">ਸਮੱਗਰੀ</string>
    <!-- Preference for altering the default browsing mode. When enabled, the desktop site will always be requested. -->
    <string name="preference_feature_desktop_mode_default">ਹਮੇਸ਼ਾਂ ਡੈਸਕਟਾਪ ਸਾਈਟ ਦੀ ਮੰਗ</string>

    <!-- Collections -->
    <!-- Collections header on home fragment -->
    <string name="collections_header">ਭੰਡਾਰ</string>
    <!-- Content description (not visible, for screen readers etc.): Opens the collection menu when pressed -->
    <string name="collection_menu_button_content_description">ਭੰਡਾਰ ਮੇਨੂ</string>
    <!-- Label to describe what collections are to a new user without any collections -->
    <string name="no_collections_description2">ਚੀਜ਼ਾਂ, ਜੋ ਤੁਹਾਡੇ ਲਈ ਅਰਥ ਰੱਖਦੀਆਂ ਹਨ, ਨੂੰ ਇਕੱਤਰ ਕਰੋ।\nਬਾਅਦ ਚ ਫ਼ੌਰੀ ਤੌਰ ਉੱਤੇ ਲੱਭਣ
ਲਈ ਇੱਕੋ ਜੇਹੀਆਂ ਖੋਜਾਂ, ਸਾਈਟਾਂ ਤੇ ਟੈਬਾਂ ਦਾ ਗਰੁੱਪ ਬਣਾਓ।</string>
    <!-- Title for the "select tabs" step of the collection creator -->
    <string name="create_collection_select_tabs">ਟੈਬਾਂ ਚੁਣੋ</string>
    <!-- Title for the "select collection" step of the collection creator -->
    <string name="create_collection_select_collection">ਭੰਡਾਰ ਚੁਣੋ</string>
    <!-- Title for the "name collection" step of the collection creator -->
    <string name="create_collection_name_collection">ਨਾਂ ਭੰਡਾਰ</string>
    <!-- Button to add new collection for the "select collection" step of the collection creator -->
    <string name="create_collection_add_new_collection">ਨਵਾਂ ਭੰਡਾਰ ਜੋੜੋ</string>
    <!-- Button to select all tabs in the "select tabs" step of the collection creator -->
    <string name="create_collection_select_all">ਸਾਰੇ ਚੁਣੋ</string>
    <!-- Button to deselect all tabs in the "select tabs" step of the collection creator -->
    <string name="create_collection_deselect_all">ਸਭ ਅਣ-ਚੁਣੇ ਕਰੋ</string>
    <!-- Text to prompt users to select the tabs to save in the "select tabs" step of the collection creator -->
    <string name="create_collection_save_to_collection_empty">ਸੰਭਾਲਣ ਲਈ ਟੈਬਾਂ ਚੁਣੋ</string>
    <!-- Text to show users how many tabs they have selected in the "select tabs" step of the collection creator.
     %d is a placeholder for the number of tabs selected. -->
    <string name="create_collection_save_to_collection_tabs_selected">%d ਟੈਬਾਂ ਚੁਣੀਆਂ</string>
    <!-- Text to show users they have one tab selected in the "select tabs" step of the collection creator.
    %d is a placeholder for the number of tabs selected. -->
    <string name="create_collection_save_to_collection_tab_selected">%d ਟੈਬ ਚੁਣੀ</string>
    <!-- Text shown in snackbar when multiple tabs have been saved in a collection -->
    <string name="create_collection_tabs_saved">ਟੈਬਾਂ ਸੰਭਾਲੀਆਂ!</string>
    <!-- Text shown in snackbar when one or multiple tabs have been saved in a new collection -->
    <string name="create_collection_tabs_saved_new_collection">ਭੰਡਾਰ ਸੰਭਾਲਿਆ!</string>
    <!-- Text shown in snackbar when one tab has been saved in a collection -->
    <string name="create_collection_tab_saved">ਟੈਬ ਸੰਭਾਲੀ!</string>
    <!-- Content description (not visible, for screen readers etc.): button to close the collection creator -->
    <string name="create_collection_close">ਬੰਦ ਕਰੋ</string>
    <!-- Button to save currently selected tabs in the "select tabs" step of the collection creator-->
    <string name="create_collection_save">ਸੰਭਾਲੋ</string>

    <!-- Snackbar action to view the collection the user just created or updated -->
    <string name="create_collection_view">ਵੇਖੋ</string>

    <!-- Text for the OK button from collection dialogs -->
    <string name="create_collection_positive">ਠੀਕ ਹੈ</string>
    <!-- Text for the cancel button from collection dialogs -->
    <string name="create_collection_negative">ਰੱਦ ਕਰੋ</string>

    <!-- Default name for a new collection in "name new collection" step of the collection creator. %d is a placeholder for the number of collections-->
    <string name="create_collection_default_name">ਭੰਡਾਰ %d</string>

    <!-- Share -->
    <!-- Share screen header -->
    <string name="share_header_2">ਸਾਂਝਾ ਕਰੋ</string>
    <!-- Content description (not visible, for screen readers etc.):
        "Share" button. Opens the share menu when pressed. -->
    <string name="share_button_content_description">ਸਾਂਝਾ ਕਰੋ</string>
    <!-- Text for the Save to PDF feature in the share menu -->
    <string name="share_save_to_pdf">PDF ਵਜੋਂ ਸੰਭਾਲੋ</string>
    <!-- Text for error message when generating a PDF file Text. -->
    <string name="unable_to_save_to_pdf_error">PDF ਬਣਾਉਣ ਲਈ ਅਸਮਰੱਥ</string>
    <!-- Text for standard error snackbar dismiss button. -->
    <string name="standard_snackbar_error_dismiss">ਖ਼ਾਰਜ ਕਰੋ</string>
    <!-- Text for error message when printing a page and it fails. -->
    <string name="unable_to_print_page_error">ਇਹ ਸਫ਼ਾ ਛਾਪਣ ਲਈ ਅਸਮਰੱਥ ਹੈ</string>
    <!-- Text for the print feature in the share and browser menu -->
    <string name="menu_print">ਪਰਿੰਟ ਕਰੋ</string>
    <!-- Sub-header in the dialog to share a link to another sync device -->
    <string name="share_device_subheader">ਡਿਵਾਈਸ ‘ਤੇ ਭੇਜੋ</string>
    <!-- Sub-header in the dialog to share a link to an app from the full list -->
    <string name="share_link_all_apps_subheader">ਸਾਰੀਆਂ ਕਾਰਵਾਈਆਂ</string>
    <!-- Sub-header in the dialog to share a link to an app from the most-recent sorted list -->
    <string name="share_link_recent_apps_subheader">ਤਾਜ਼ਾ ਵਰਤੇ</string>
    <!-- Text for the copy link action in the share screen. -->
    <string name="share_copy_link_to_clipboard">ਕਲਿੱਪਬੋਰਡ \'ਚ ਕਾਪੀ ਕਰੋ</string>
    <!-- Toast shown after copying link to clipboard -->
    <string name="toast_copy_link_to_clipboard">ਕਲਿੱਪਬੋਰਡ ਵਿੱਚ ਕਾਪੀ ਕੀਤਾ</string>
    <!-- An option from the share dialog to sign into sync -->
    <string name="sync_sign_in">ਸਿੰਕ ਕਰਨ ਲਈ ਸਾਈਨ ਇਨ ਕਰੋ</string>
     <!-- An option from the three dot menu to sync and save data -->
    <string name="sync_menu_sync_and_save_data">ਡਾਟਾ ਸਿੰਕ ਕਰੋ ਤੇ ਸੰਭਾਲੋ</string>
    <!-- An option from the share dialog to send link to all other sync devices -->
    <string name="sync_send_to_all">ਸਾਰੇ ਡਿਵਾਈਸਾਂ ‘ਤੇ ਭੇਜੋ</string>
    <!-- An option from the share dialog to reconnect to sync -->
    <string name="sync_reconnect">ਸਿੰਕ ਕਰਨ ਲਈ ਮੁੜ-ਕਨੈਕਟ ਕਰੋ</string>
    <!-- Text displayed when sync is offline and cannot be accessed -->
    <string name="sync_offline">ਆਫਲਾਈਨ</string>
    <!-- An option to connect additional devices -->
    <string name="sync_connect_device">ਹੋਰ ਡਿਵਾਈਸ ਨਾਲ ਕਨੈਕਟ ਕਰੋ</string>
    <!-- The dialog text shown when additional devices are not available -->
    <string name="sync_connect_device_dialog" tools:ignore="BrandUsage">ਟੈਬ ਭੇਜਣ ਲਈ, ਘੱਟੋ-ਘੱਟ ਹੋਰ ਡਿਵਾਈਸ ਉੱਤੇ Firefox ਵਿੱਚ ਸਾਈਨ ਇਨ ਕਰੋ।</string>
    <!-- Confirmation dialog button -->
    <string name="sync_confirmation_button">ਸਮਝ ਗਏ</string>

    <!-- Share error message -->
    <string name="share_error_snackbar">ਇਹ ਐਪ ਨਾਲ ਸਾਂਝਾ ਨਹੀਂ ਕੀਤਾ ਜਾ ਸਕਦਾ</string>
    <!-- Add new device screen title -->
    <string name="sync_add_new_device_title">ਡਿਵਾਈਸ ਨੂੰ ਭੇਜੋ</string>
    <!-- Text for the warning message on the Add new device screen -->
    <string name="sync_add_new_device_message">ਕੋਈ ਡਿਵਾਈਸ ਕਨੈਕਟ ਨਹੀਂ ਹੈ</string>
    <!-- Text for the button to learn about sending tabs -->
    <string name="sync_add_new_device_learn_button">ਟੈਬਾਂ ਭੇਜਣ ਬਾਰੇ ਸਿ਼ੱਖੋ…</string>
    <!-- Text for the button to connect another device -->
    <string name="sync_add_new_device_connect_button">…ਹੋਰ ਡਿਵਾਈਸ ਨਾਲ ਕਨੈਕਟ ਕਰੋ</string>

    <!-- Notifications -->
    <!-- Text shown in the notification that pops up to remind the user that a private browsing session is active. -->
    <string name="notification_pbm_delete_text_2">ਨਿੱਜੀ ਟੈਬਾਂ ਬੰਦ ਕਰੋ</string>


    <!-- Text shown in the notification that pops up to remind the user that a private browsing session is active for Android 14+ -->
    <string name="notification_erase_title_android_14">ਪ੍ਰਾਈਵੇਟ ਟੈਬਾਂ ਨੂੰ ਬੰਦ ਕਰਨਾ ਹੈ?</string>
    <string name="notification_erase_text_android_14">ਪ੍ਰਾਈਵੇਟ ਟੈਬਾਂ ਨੂੰ ਬੰਦ ਕਰਨ ਲਈ ਇਸ ਨੋਟੀਫਿਕੇਸ਼ਨ ਨੂੰ ਛੂਹੋ ਜਾਂ ਸਵਾਈਪ ਕਰੋ।</string>

    <!-- Name of the marketing notification channel. Displayed in the "App notifications" system settings for the app -->
    <string name="notification_marketing_channel_name">ਮਾਰਕੀਟਿੰਗ</string>

    <!-- Title shown in the notification that pops up to remind the user to set fenix as default browser.
    The app name is in the text, due to limitations with localizing Nimbus experiments -->
    <string name="nimbus_notification_default_browser_title" tools:ignore="BrandUsage,UnusedResources">Firefox ਤੇਜ਼ ਅਤੇ ਨਿੱਜੀ ਹੈ</string>
    <!-- Text shown in the notification that pops up to remind the user to set fenix as default browser.
    The app name is in the text, due to limitations with localizing Nimbus experiments -->
    <string name="nimbus_notification_default_browser_text" tools:ignore="BrandUsage,UnusedResources">Firefox ਨੂੰ ਆਪਣਾ ਡਿਫਾਲਟ ਬਰਾਊਜ਼ਰ ਬਣਾਓ</string>
    <!-- Title shown in the notification that pops up to re-engage the user -->
    <string name="notification_re_engagement_title">ਨਿੱਜੀ ਬਰਾਊਜ਼ ਕਰਨ ਨੂੰ ਅਜ਼ਮਾਓ</string>
    <!-- Text shown in the notification that pops up to re-engage the user.
    %1$s is a placeholder that will be replaced by the app name. -->
    <string name="notification_re_engagement_text">%1$s ਵਿੱਚ ਬਿਨਾਂ ਕਿਸੇ ਸੰਭਾਲੇ ਕੂਕੀ ਜਾਂ ਅਤੀਤ ਦੇ ਬਰਾਊਜ਼ ਕਰੋ</string>

    <!-- Title A shown in the notification that pops up to re-engage the user -->
    <string name="notification_re_engagement_A_title">ਬਿਨਾਂ ਪੈੜਾਂ ਛੱਡੇ ਬਰਾਊਜ਼ ਕਰੋ</string>
    <!-- Text A shown in the notification that pops up to re-engage the user.
    %1$s is a placeholder that will be replaced by the app name. -->
    <string name="notification_re_engagement_A_text">%1$s ਨਾਲ ਪ੍ਰਾਈਵੇਟ ਬਰਾਊਜ਼ ਕਰਨ ਸਮੇੰ ਤੁਹਾਡੀ ਜਾਣਕਾਰੀ ਸੰਭਾਲਦਾ ਨਹੀਂ ਹੈ।</string>
    <!-- Title B shown in the notification that pops up to re-engage the user -->
    <string name="notification_re_engagement_B_title">ਆਪਣੀ ਪਹਿਲੀ ਖੋਜ ਕਰੋ</string>
    <!-- Text B shown in the notification that pops up to re-engage the user -->
    <string name="notification_re_engagement_B_text">ਨੇੜੇ ਤੇੜੇ ਕੁਝ ਲੱਭੋ। ਜਾਂ ਕੁਝ ਮੌਜ ਮਸਤੀ ਲਈ ਲੱਭੋ।</string>

    <!-- Survey -->
    <!-- Text shown in the fullscreen message that pops up to ask user to take a short survey.
    The app name is in the text, due to limitations with localizing Nimbus experiments -->
    <string name="nimbus_survey_message_text" tools:ignore="BrandUsage">ਛੋਟੇ ਜਿਹੇ ਸਰਵੇਖਣ ਦਾ ਹਿੱਸਾ ਬਣ ਕੇ Firefox ਨੂੰ ਬੇਹਤਰ ਬਣਾਉਣ ਲਈ ਮਦਦ ਕਰੋ।</string>
    <!-- Preference for taking the short survey. -->
    <string name="preferences_take_survey">ਸਰਵੇਖਣ ਭਰੋ</string>
    <!-- Preference for not taking the short survey. -->
    <string name="preferences_not_take_survey">ਨਹੀਂ, ਧੰਨਵਾਦ</string>

    <!-- Snackbar -->
    <!-- Text shown in snackbar when user deletes a collection -->
    <string name="snackbar_collection_deleted">ਭੰਡਾਰ ਹਟਾਇਆ</string>
    <!-- Text shown in snackbar when user renames a collection -->
    <string name="snackbar_collection_renamed">ਭੰਡਾਰ ਦਾ ਨਾਂ ਬਦਲਿਆ</string>
    <!-- Text shown in snackbar when user closes a tab -->
    <string name="snackbar_tab_closed">ਟੈਬ ਬੰਦ ਕੀਤੀ</string>
    <!-- Text shown in snackbar when user closes all tabs -->
    <string name="snackbar_tabs_closed">ਟੈਬਾਂ ਬੰਦ ਕੀਤੀਆਂ</string>
    <!-- Text shown in snackbar when user closes multiple inactive tabs. %1$s will be replaced with the number of tabs closed. -->
    <string name="snackbar_num_tabs_closed">ਟੈਬ ਬੰਦ ਕੀਤਾ: %1$s</string>
    <!-- Text shown in snackbar when user bookmarks a list of tabs -->
    <string name="snackbar_message_bookmarks_saved">ਬੁੱਕਮਾਰਕ ਸੰਭਾਲੇ ਗਏ!</string>
    <!-- Text shown in snackbar when user bookmarks a list of tabs. Parameter will be replaced by the name of the folder the bookmark was saved into.-->
    <string name="snackbar_message_bookmarks_saved_in" tools:ignore="UnusedResources">“%s” ਵਿੱਚ ਸੰਭਾਲੇ ਬੁੱਕਮਾਰਕ!</string>
    <!-- Text shown in snackbar when user adds a site to shortcuts -->
    <string name="snackbar_added_to_shortcuts">ਸ਼ਾਰਟਕੱਟਾਂ ਵਿੱਚ ਜੋੜਿਆ!</string>
    <!-- Text shown in snackbar when user closes a private tab -->
    <string name="snackbar_private_tab_closed">ਨਿੱਜੀ ਟੈਬ ਬੰਦ ਕੀਤੀ</string>
    <!-- Text shown in snackbar when user closes all private tabs -->
    <string name="snackbar_private_tabs_closed">ਨਿੱਜੀ ਟੈਬਾਂ ਬੰਦ ਕੀਤੀਆਂ</string>
    <!-- Text shown in snackbar when user erases their private browsing data -->
    <string name="snackbar_private_data_deleted">ਪ੍ਰਾਈਵੇਟ ਬਰਾਊਜ਼ ਕਰਨ ਵਾਲਾ ਡਾਟਾ ਹਟਾਇਆ</string>
    <!-- Text shown in snackbar to undo deleting a tab, top site or collection -->
    <string name="snackbar_deleted_undo">UNDO</string>

    <!-- Text shown in snackbar when user removes a top site -->
    <string name="snackbar_top_site_removed">ਸਾਈਟ ਹਟਾਈ</string>
    <!-- QR code scanner prompt which appears after scanning a code, but before navigating to it
        First parameter is the name of the app, second parameter is the URL or text scanned-->
    <string name="qr_scanner_confirmation_dialog_message">%1$s ਨੂੰ %2$s ਖੋਲ੍ਹਣ ਦੀ ਆਗਿਆ ਦਿਓ</string>
    <!-- QR code scanner prompt dialog positive option to allow navigation to scanned link -->
    <string name="qr_scanner_dialog_positive">ਆਗਿਆ ਦਿਓ</string>
    <!-- QR code scanner prompt dialog positive option to deny navigation to scanned link -->
    <string name="qr_scanner_dialog_negative">ਨਾਂਹ ਕਰੋ</string>
    <!-- QR code scanner prompt dialog error message shown when a hostname does not contain http or https. -->
    <string name="qr_scanner_dialog_invalid">ਵੈੱਬ ਸਿਰਨਾਵਾਂ ਦਰੁਸਤ ਨਹੀਂ ਹੈ।</string>
    <!-- QR code scanner prompt dialog positive option when there is an error -->
    <string name="qr_scanner_dialog_invalid_ok">ਠੀਕ ਹੈ</string>
    <!-- Tab collection deletion prompt dialog message. Placeholder will be replaced with the collection name -->
    <string name="tab_collection_dialog_message">ਕੀ ਤੁਸੀਂ %1$s ਨੂੰ ਹਟਾਉਣਾ ਚਾਹੁੰਦੇ ਹੋ?</string>
    <!-- Tab collection deletion prompt dialog option to delete the collection -->
    <string name="tab_collection_dialog_positive">ਹਟਾਓ</string>
    <!-- Message for copying the URL via long press on the toolbar -->
    <string name="url_copied">URL ਕਾਪੀ ਕੀਤਾ</string>

    <!-- Sample text for accessibility font size -->
    <string name="accessibility_text_size_sample_text_1">ਇਹ ਤਾਂ ਲਿਖਤ ਨਮੂਨਾ ਹੈ। ਅੱਖਰ ਆਕਾਰ ਘਟਾਉਣ ਵਧਾਉਣ ਸਮੇਂ ਵੱਡੇ ਛੋਟੇ ਅੱਖਰਾਂ ਦੀ ਜਾਂਚ ਇੱਥੇ ਕੀਤੀ ਜਾ ਸਕਦੀ ਹੈ। ਉੱਤਮ, ਪ੍ਰੀਤ, ਵਰ੍ਹੇ, ਸਿੰਘ</string>
    <!-- Summary for Accessibility Text Size Scaling Preference -->
    <string name="preference_accessibility_text_size_summary">ਵੈੱਬਸਾਈਟਾਂ ‘ਤੇ ਲਿਖਤ ਤੋਂ ਹੋਰ ਵੱਡਾ ਜਾਂ ਛੋਟਾ ਬਣਾਓ</string>
    <!-- Title for Accessibility Text Size Scaling Preference -->
    <string name="preference_accessibility_font_size_title">ਫ਼ੋਂਟ ਦਾ ਆਕਾਰ</string>

    <!-- Title for Accessibility Text Automatic Size Scaling Preference -->
    <string name="preference_accessibility_auto_size_2">ਆਪਣੇ-ਆਪ ਫ਼ੋਂਟ ਆਕਾਰ</string>
    <!-- Summary for Accessibility Text Automatic Size Scaling Preference -->
    <string name="preference_accessibility_auto_size_summary">ਫ਼ੋਂਟ ਦਾ ਆਕਾਰ ਤੁਹਾਡੀਆਂ ਐਂਡਰਾਈਡ ਸੈਟਿੰਗਾਂ ਨਾਲ ਮਿਲਾਏਗਾ। ਫ਼ੋਂਟ ਦਾ ਆਕਾਰ ਇੱਥੇ ਇੰਤਜ਼ਾਮ ਕਰਨ ਲਈ ਅਸਮਰੱਥ ਕਰੋ।</string>

    <!-- Title for the Delete browsing data preference -->
    <string name="preferences_delete_browsing_data">ਬਰਾਊਜ਼ਰ ਕਰਨ ਵਾਲਾ ਡਾਟਾ ਹਟਾਓ</string>
    <!-- Title for the tabs item in Delete browsing data -->
    <string name="preferences_delete_browsing_data_tabs_title_2">ਟੈਬਾਂ ਖੋਲ੍ਹੋ</string>
    <!-- Subtitle for the tabs item in Delete browsing data, parameter will be replaced with the number of open tabs -->
    <string name="preferences_delete_browsing_data_tabs_subtitle">%d ਟੈਬਾਂ</string>

    <!-- Title for the data and history items in Delete browsing data -->
    <!-- Title for the history item in Delete browsing data -->
    <string name="preferences_delete_browsing_data_browsing_history_title">ਬਰਾਊਜ਼ ਕਰਨ ਦਾ ਅਤੀਤ</string>
    <!-- Subtitle for the data and history items in delete browsing data, parameter will be replaced with the
        number of history items the user has -->
    <string name="preferences_delete_browsing_data_browsing_data_subtitle">%d ਸਿਰਨਾਵੇਂ</string>

    <!-- Title for the cookies and site data items in Delete browsing data -->
    <string name="preferences_delete_browsing_data_cookies_and_site_data">ਕੂਕੀਜ਼ ਅਤੇ ਸਾਈਟ ਡਾਟਾ</string>
    <!-- Subtitle for the cookies item in Delete browsing data -->
    <string name="preferences_delete_browsing_data_cookies_subtitle">ਤੁਹਾਨੂੰ ਬਹੁਤੀਆਂ ਵੈੱਬਸਾਈਟਾਂ ਤੋਂ ਲਾਗ ਆਉਟ ਕੀਤਾ ਜਾਵੇਗਾ</string>
    <!-- Title for the cached images and files item in Delete browsing data -->
    <string name="preferences_delete_browsing_data_cached_files">ਕੈਸ਼ ਕੀਤੇ ਚਿੱਤਰ ਅਤੇ ਫਾਈਲਾਂ</string>
    <!-- Subtitle for the cached images and files item in Delete browsing data -->
    <string name="preferences_delete_browsing_data_cached_files_subtitle">ਸਟੋਰੇਜ਼ ਥਾਂ ਖਾਲੀ ਕਰਦਾ ਹੈ</string>
    <!-- Title for the site permissions item in Delete browsing data -->
    <string name="preferences_delete_browsing_data_site_permissions">ਸਾਈਟ ਇਜਾਜ਼ਤਾਂ</string>
    <!-- Title for the downloads item in Delete browsing data -->
    <string name="preferences_delete_browsing_data_downloads">ਡਾਊਨਲੋਡ</string>
    <!-- Text for the button to delete browsing data -->
    <string name="preferences_delete_browsing_data_button">ਬਰਾਊਜ਼ ਕਰਨ ਵਾਲਾ ਡਾਟਾ ਹਟਾਓ</string>

    <!-- Title for the Delete browsing data on quit preference -->
    <string name="preferences_delete_browsing_data_on_quit">ਬੰਦ ਕਰਨ ‘ਤੇ ਬਰਾਊਜ਼ ਕਰਨ ਵਾਲਾ ਡਾਟਾ ਹਟਾਓ</string>
    <!-- Summary for the Delete browsing data on quit preference. "Quit" translation should match delete_browsing_data_on_quit_action translation. -->
    <string name="preference_summary_delete_browsing_data_on_quit_2">ਜਦੋਂ ਤੁਸੀਂ ਮੁੱਖ ਮੇਨੂ ਰਾਹੀਂ \&quot;ਬਾਹਰ\&quot; ਨੂੰ ਚੁਣਦੇ ਹੋ ਤਾਂ ਬਰਾਊਜ਼ ਕੀਤੇ ਡਾਟੇ ਨੂੰ ਆਪਣੇ-ਆਪ ਹਟਾਇਆ ਜਾਂਦਾ ਹੈ</string>
    <!-- Action item in menu for the Delete browsing data on quit feature -->
    <string name="delete_browsing_data_on_quit_action">ਬਾਹਰ</string>

    <!-- Title text of a delete browsing data dialog. -->
    <string name="delete_history_prompt_title">ਹਟਾਉਣ ਲਈ ਸਮਾਂ ਹੱਦ</string>
    <!-- Body text of a delete browsing data dialog. -->
    <string name="delete_history_prompt_body_2">ਅਤੀਤ ਵਿੱਚੋਂ ਹਟਾਓ (ਹੋਰ ਡਿਵਾਈਸ ਤੋਂ ਸਿੰਕ ਕੀਤੇ ਅਤੀਤ ਦੇ ਸਮੇਤ)</string>
    <!-- Radio button in the delete browsing data dialog to delete history items for the last hour. -->
    <string name="delete_history_prompt_button_last_hour">ਆਖਰੀ ਘੰਟਾ</string>
    <!-- Radio button in the delete browsing data dialog to delete history items for today and yesterday. -->
    <string name="delete_history_prompt_button_today_and_yesterday">ਅੱਜ ਅਤੇ ਕੱਲ੍ਹ</string>
    <!-- Radio button in the delete browsing data dialog to delete all history. -->
    <string name="delete_history_prompt_button_everything">ਹਰ ਚੀਜ਼</string>

    <!-- Dialog message to the user asking to delete browsing data. Parameter will be replaced by app name. -->
    <string name="delete_browsing_data_prompt_message_3">%s ਚੁਣੇ ਬਰਾਊਜ਼ ਕਰਨ ਵਾਲੇ ਡਾਟੇ ਨੂੰ ਹਟਾਏਗਾ।</string>
    <!-- Text for the cancel button for the data deletion dialog -->
    <string name="delete_browsing_data_prompt_cancel">ਰੱਦ ਕਰੋ</string>
    <!-- Text for the allow button for the data deletion dialog -->
    <string name="delete_browsing_data_prompt_allow">ਹਟਾਓ</string>
    <!-- Text for the snackbar confirmation that the data was deleted -->
    <string name="preferences_delete_browsing_data_snackbar">ਬਰਾਊਜ਼ ਕਰਨ ਵਾਲਾ ਡਾਟਾ ਹਟਾਇਆ</string>

    <!-- Text for the snackbar to show the user that the deletion of browsing data is in progress -->
    <string name="deleting_browsing_data_in_progress">…ਬਰਾਊਜ਼ ਕਰਨ ਵਾਲਾ ਡਾਟਾ ਹਟਾਇਆ ਜਾ ਰਿਹਾ ਹੈ</string>

    <!-- Dialog message to the user asking to delete all history items inside the opened group. Parameter will be replaced by a history group name. -->
    <string name="delete_all_history_group_prompt_message">“%s” ਵਿੱਚ ਹਰ ਸਾਈਟ ਨੂੰ ਹਟਾਓ</string>
    <!-- Text for the cancel button for the history group deletion dialog -->
    <string name="delete_history_group_prompt_cancel">ਰੱਦ ਕਰੋ</string>
    <!-- Text for the allow button for the history group dialog -->
    <string name="delete_history_group_prompt_allow">ਹਟਾਓ</string>
    <!-- Text for the snackbar confirmation that the history group was deleted -->
    <string name="delete_history_group_snackbar">ਗਰੁੱਪ ਹਟਾਇਆ</string>

    <!-- Onboarding -->
    <!-- text to display in the snackbar once account is signed-in -->
    <string name="onboarding_firefox_account_sync_is_on">ਸਿੰਕ ਚਾਲੂ ਹੈ</string>

    <!-- Onboarding theme -->
    <!-- Text shown in snackbar when multiple tabs have been sent to device -->
    <string name="sync_sent_tabs_snackbar">ਟੈਬਾਂ ਭੇਜੀਆਂ!</string>
    <!-- Text shown in snackbar when one tab has been sent to device  -->
    <string name="sync_sent_tab_snackbar">ਟੈਬ ਭੇਜੀ!</string>
    <!-- Text shown in snackbar when sharing tabs failed  -->
    <string name="sync_sent_tab_error_snackbar">ਭੇਜਣ ਲਈ ਅਸਮਰੱਥ</string>
    <!-- Text shown in snackbar for the "retry" action that the user has after sharing tabs failed -->
    <string name="sync_sent_tab_error_snackbar_action">ਮੁੜ-ਭੇਜੋ</string>
    <!-- Title of QR Pairing Fragment -->
    <string name="sync_scan_code">ਕੋਡ ਸਕੈਨ ਕਰੋ</string>
    <!-- Instructions on how to access pairing -->
    <string name="sign_in_instructions" tools:ignore="BrandUsage"><![CDATA[ਆਪਣੇ ਕੰਪਿਊਟਰ ‘ਤੇ Firefox ਖੋਲ੍ਹੋ ਅਤੇ <b>https://firefox.com/pair</b> ‘ਤੇ ਜਾਓ]]></string>
    <!-- Text shown for sign in pairing when ready -->
    <string name="sign_in_ready_for_scan">ਸਕੈਨ ਕਰਨ ਲਈ ਤਿਆਰ</string>
    <!-- Text shown for settings option for sign with pairing -->
    <string name="sign_in_with_camera">ਆਪਣੇ ਕੈਮਰੇ ਨਾਲ ਸਾਈਨ ਇਨ ਕਰੋ</string>
    <!-- Text shown for settings option for sign with email -->
    <string name="sign_in_with_email">ਇਸ ਦੀ ਬਜਾਏ ਈਮੇਲ ਵਰਤੋਂ</string>
    <!-- Text shown for settings option for create new account text.'Firefox' intentionally hardcoded here.-->
    <string name="sign_in_create_account_text" tools:ignore="BrandUsage"><![CDATA[ਖਾਤਾ ਨਹੀਂ ਹੈ?<u>ਡਿਵਾਈਸਾਂ ਵਿਚਾਲੇ</u> Firefox ਸਿੰਕ ਕਰਨ ਲਈ ਬਣਾਓ।]]></string>
    <!-- Text shown in confirmation dialog to sign out of account. The first parameter is the name of the app (e.g. Firefox Preview) -->
    <string name="sign_out_confirmation_message_2">%s ਤੁਹਾਡੇ ਖਾਤੇ ਨਾਲ ਸਿੰਕ ਕਰਨਾ ਰੋਕ ਦੇਵੇਗਾ, ਪਰ ਇਸ ਡਿਵਾਈਸ ਉੱਤੇ ਤੁਹਾਡੇ ਬਰਾਊਜ਼ ਕੀਤੇ ਡਾਟੇ ਨੂੰ ਹਟਾਏਗਾ ਨਹੀਂ।</string>
    <!-- Option to continue signing out of account shown in confirmation dialog to sign out of account -->
    <string name="sign_out_disconnect">ਡਿਸ-ਕਨੈਕਟ ਕਰੋ</string>
    <!-- Option to cancel signing out shown in confirmation dialog to sign out of account -->
    <string name="sign_out_cancel">ਰੱਦ ਕਰੋ</string>
    <!-- Error message snackbar shown after the user tried to select a default folder which cannot be altered -->
    <string name="bookmark_cannot_edit_root">ਮੂਲ ਫ਼ੋਲਡਰਾਂ ਨੂੰ ਸੋਧਿਆ ਨਹੀਂ ਜਾ ਸਕਦਾ</string>

    <!-- Enhanced Tracking Protection -->
    <!-- Link displayed in enhanced tracking protection panel to access tracking protection settings -->
    <string name="etp_settings">ਸੁਰੱਖਿਆ ਸੈਟਿੰਗਾਂ</string>
    <!-- Preference title for enhanced tracking protection settings -->
    <string name="preference_enhanced_tracking_protection">ਟਰੈਕ ਹੋਣ ਤੋਂ ਵਾਧਾ ਕੀਤੀ ਸੁਰੱਖਿਆ</string>
    <!-- Preference summary for enhanced tracking protection settings on/off switch -->
    <string name="preference_enhanced_tracking_protection_summary">ਨਵੀਂ ਆਈ ਕੁੱਲ ਕੂਕੀ ਸੁਰੱਖਿਆ, ਅੰਤਰ-ਸਾਈਟ ਟਰੈਕਰਾਂ ਖ਼ਿਲਾਫ਼ ਸਾਡੀ ਸਭ ਤੋਂ ਮਜ਼ਬੂਤ ਢਾਲ ਹੈ।</string>
    <!-- Description of enhanced tracking protection. The parameter is the name of the application (For example: Firefox Fenix) -->
    <string name="preference_enhanced_tracking_protection_explanation_2">%s ਤੁਹਾਨੂੰ ਬਹੁਤੇ ਆਮ ਟਰੈਕਰਾਂ ਤੋਂ ਸੁਰੱਖਿਅਤ ਕਰਦਾ ਹੈ, ਜੋ ਕਿ ਆਨਲਾਈਨ ਤੁਹਾਡਾ ਪਿੱਛਾ ਕਰਦੇ ਹਨ।</string>
    <!-- Text displayed that links to website about enhanced tracking protection -->
    <string name="preference_enhanced_tracking_protection_explanation_learn_more">ਹੋਰ ਸਿੱਖੋ</string>
    <!-- Preference for enhanced tracking protection for the standard protection settings -->
    <string name="preference_enhanced_tracking_protection_standard_default_1">ਸਟੈਂਡਰਡ (ਮੂਲ)</string>
    <!-- Preference description for enhanced tracking protection for the standard protection settings -->
    <string name="preference_enhanced_tracking_protection_standard_description_5">ਸਫ਼ਿਆਂ ਨੂੰ ਆਮ ਵਾਂਗ ਲੋਡ ਕੀਤਾ ਜਾਂਦਾ ਹੈ, ਪਰ ਕੁਝ ਟਰੈਕਰਾਂ ਉੱਤੇ ਪਾਬੰਦੀ ਲਾਈ ਜਾਂਦੀ ਹੈ।</string>
    <!--  Accessibility text for the Standard protection information icon  -->
    <string name="preference_enhanced_tracking_protection_standard_info_button">ਮਿਆਰੀ ਟਰੈਕਿੰਗ ਸੁਰੱਖਿਆ ਰਾਹੀਂ ਕਿਸ ਉੱਤੇ ਪਾਬੰਦੀ ਲਾਈ ਜਾਂਦੀ ਹੈ</string>
    <!-- Preference for enhanced tracking protection for the strict protection settings -->
    <string name="preference_enhanced_tracking_protection_strict">ਸਖ਼ਤ</string>
    <!-- Preference description for enhanced tracking protection for the strict protection settings -->
    <string name="preference_enhanced_tracking_protection_strict_description_4">ਮਜ਼ਬੂਤ ਟਰੈਕਿੰਗ ਸੁਰੱਖਿਆ ਅਤੇ ਵੱਧ ਤੇਜ਼ ਕਾਰਗੁਜ਼ਜਾਰੀ, ਪਰ ਕੁਝ ਸਾਈਟਾਂ ਠੀਕ ਤਰ੍ਹਾਂ ਕੰਮ ਨਹੀਂ ਕਰਨਗੀਆਂ।</string>
    <!--  Accessibility text for the Strict protection information icon  -->
    <string name="preference_enhanced_tracking_protection_strict_info_button">ਸਖ਼ਤ ਟਰੈਕਿੰਗ ਸੁਰੱਖਿਆ ਰਾਹੀਂ ਕਿਸ ਉੱਤੇ ਪਾਬੰਦੀ ਲਾਈ ਜਾਂਦੀ ਹੈ</string>
    <!-- Preference for enhanced tracking protection for the custom protection settings -->
    <string name="preference_enhanced_tracking_protection_custom">ਕਸਟਮ</string>
    <!-- Preference description for enhanced tracking protection for the strict protection settings -->
    <string name="preference_enhanced_tracking_protection_custom_description_2">ਚੁਣੋ ਕਿ ਕਿਹੜੇ ਟਰੈਕਰਾਂ ਅਤੇ ਸਕ੍ਰਿਪਟਾਂ ਉੱਤੇ ਪਾਬੰਦੀ ਲਗਾਉਣੀ ਹੈ।</string>
    <!--  Accessibility text for the Strict protection information icon  -->
    <string name="preference_enhanced_tracking_protection_custom_info_button">ਕਸਟਮ ਟਰੈਕਿੰਗ ਸੁਰੱਖਿਆ ਰਾਹੀਂ ਕਿਸ ਉੱਤੇ ਪਾਬੰਦੀ ਲਾਈ ਜਾਂਦੀ ਹੈ</string>
    <!-- Header for categories that are being blocked by current Enhanced Tracking Protection settings -->
    <!-- Preference for enhanced tracking protection for the custom protection settings for cookies-->
    <string name="preference_enhanced_tracking_protection_custom_cookies">ਕੂਕੀਜ਼</string>
    <!-- Option for enhanced tracking protection for the custom protection settings for cookies-->
    <string name="preference_enhanced_tracking_protection_custom_cookies_1">ਅੰਤਰ-ਸਾਈਟ ਅਤੇ ਸਮਾਜਿਕ ਮੀਡਿਆ ਟਰੈਕਰ</string>
    <!-- Option for enhanced tracking protection for the custom protection settings for cookies-->
    <string name="preference_enhanced_tracking_protection_custom_cookies_2">ਨਾ-ਖੋਲ੍ਹੀਆਂ ਸਾਈਟਾਂ ਤੋਂ ਕੂਕੀਜ਼</string>
    <!-- Option for enhanced tracking protection for the custom protection settings for cookies-->
    <string name="preference_enhanced_tracking_protection_custom_cookies_3">ਸਾਰੇ ਤੀਜੀ-ਧਿਰ ਕੂਕੀਜ਼ (ਵੈੱਬਸਾਈਟ ਦੇ ਕੰਮ ਨਾ ਕਰਨ ਦਾ ਕਾਰਨ ਹੋ ਸਕਦਾ)</string>
    <!-- Option for enhanced tracking protection for the custom protection settings for cookies-->
    <string name="preference_enhanced_tracking_protection_custom_cookies_4">ਸਾਰੇ ਕੂਕੀਜ਼ (ਵੈੱਬਸਾਈਟਾਂ ਦੇ ਕੰਮ ਨਾ ਕਰਨ ਦਾ ਕਾਰਨ ਹੋਵੇਗਾ)</string>
    <!-- Option for enhanced tracking protection for the custom protection settings for cookies-->
    <string name="preference_enhanced_tracking_protection_custom_cookies_5">ਅੰਤਰ-ਸਾਈਟ ਕੂਕੀਜ਼ ਨਿਖੇੜੋ</string>
    <!-- Preference for Global Privacy Control for the custom privacy settings for Global Privacy Control. '&amp;' is replaced with the ampersand symbol: &-->
    <string name="preference_enhanced_tracking_protection_custom_global_privacy_control">ਵੈੱਬਸਾਈਟਾਂ ਨੂੰ ਡਾਟਾ ਵੇਚਣ ਜਾਂ ਸਾਂਝਾ ਨਾ ਕਰਨ ਲਈ ਹਦਾਇਤ ਦਿਓ</string>
    <!-- Preference for enhanced tracking protection for the custom protection settings for tracking content -->
    <string name="preference_enhanced_tracking_protection_custom_tracking_content">ਟਰੈਕਿੰਗ ਸਮੱਗਰੀ</string>
    <!-- Option for enhanced tracking protection for the custom protection settings for tracking content-->
    <string name="preference_enhanced_tracking_protection_custom_tracking_content_1">ਸਭ ਟੈਬਾਂ ਵਿੱਚ</string>
    <!-- Option for enhanced tracking protection for the custom protection settings for tracking content-->
    <string name="preference_enhanced_tracking_protection_custom_tracking_content_2">ਸਿਰਫ਼ ਨਿੱਜੀ ਟੈਬ ਵਿੱਚ</string>
    <!-- Preference for enhanced tracking protection for the custom protection settings -->
    <string name="preference_enhanced_tracking_protection_custom_cryptominers">ਕ੍ਰਿਪਟੋ-ਮਾਈਨਰ</string>
    <!-- Preference for enhanced tracking protection for the custom protection settings -->
    <string name="preference_enhanced_tracking_protection_custom_known_fingerprinters">ਜਾਣੇ-ਪਛਾਣੇ ਫਿੰਗਰ-ਪਰਿੰਟਰ</string>
    <!-- Button label for navigating to the Enhanced Tracking Protection details -->
    <string name="enhanced_tracking_protection_details">ਵੇਰਵੇ</string>
    <!-- Header for categories that are being being blocked by current Enhanced Tracking Protection settings -->
    <string name="enhanced_tracking_protection_blocked">ਪਾਬੰਦੀ ਲਗਾਏ</string>
    <!-- Header for categories that are being not being blocked by current Enhanced Tracking Protection settings -->
    <string name="enhanced_tracking_protection_allowed">ਮਨਜ਼ੂਰ ਕੀਤੇ</string>
    <!-- Category of trackers (social media trackers) that can be blocked by Enhanced Tracking Protection -->
    <string name="etp_social_media_trackers_title">ਸਮਾਜਿਕ ਮੀਡਿਆ ਟਰੈਕਰ</string>
    <!-- Description of social media trackers that can be blocked by Enhanced Tracking Protection -->
    <string name="etp_social_media_trackers_description">ਵੈੱਬ ‘ਤੇ ਸਮਾਜਿਕ ਨੈੱਟਵਰਕਾਂ ਨੂੰ ਤੁਹਾਡੇ ਬਰਾਊਜ਼ ਕਰਨ ਦੀ ਸਰਗਰਮ ਨੂੰ ਟਰੈਕ ਕਰਨ ਦੀ ਸਮਰੱਥਾ ਦੀ ਸੀਮਿਤ ਕਰਦਾ ਹੈ।</string>
    <!-- Category of trackers (cross-site tracking cookies) that can be blocked by Enhanced Tracking Protection -->
    <string name="etp_cookies_title">ਅੰਤਰ-ਸਾਈਟ ਟਰੈਕ ਕਰਨ ਵਾਲੇ ਕੂਕੀਜ਼</string>
    <!-- Category of trackers (cross-site tracking cookies) that can be blocked by Enhanced Tracking Protection -->
    <string name="etp_cookies_title_2">ਅੰਤਰ-ਸਾਈਟ ਕੂਕੀਜ਼</string>
    <!-- Description of cross-site tracking cookies that can be blocked by Enhanced Tracking Protection -->
    <string name="etp_cookies_description">ਕੂਕੀਜ਼ ਉੱਤੇ ਪਾਬੰਦੀ ਲਗਾਉਂਦਾ ਹੈ, ਜੋ ਕਿ ਇਸ਼ਤਿਹਾਰ ਨੈੱਟਵਰਕ ਤੇ ਵਿਸ਼ਲੇਸ਼ਣ ਕਰਨ ਵਾਲੀਆਂ ਕੰਪਨੀਆਂ ਕਈ ਸਾਈਟਾਂ ‘ਤੇ ਤੁਹਾਡੇ ਬਰਾਊਜ਼ ਕਰਨ ਦੇ ਡਾਟੇ ਨੂੰ ਇਕੱਤਰ ਕਰਨ ਲਈ ਵਰਤਦੀਆਂ ਹਨ।</string>
    <!-- Description of cross-site tracking cookies that can be blocked by Enhanced Tracking Protection -->
    <string name="etp_cookies_description_2">ਪੂਰੀ ਕੂਕੀ ਸੁਰੱਖਿਆ ਵਿੱਚ ਜਿਸ ਸਾਈਟ ਉੱਤੇ ਤੁਸੀਂ ਹੋ, ਉਸ ਲਈ ਕੂਕੀਜ਼ ਹੁੰਦੇ ਹਨ ਤਾਂ ਕਿ ਤੁਹਾਡੇ ਵਲੋਂ ਹੋਰ ਸਾਈਟਾਂ ਵਰਤੇ ਜਾਣ ਦੌਰਾਨ ਟਰੈਕਰ ਉਹਨਾਂ ਦੀ ਵਰਤੋਂ ਨਾ ਕਰ ਸਕਣ।</string>
    <!-- Category of trackers (cryptominers) that can be blocked by Enhanced Tracking Protection -->
    <string name="etp_cryptominers_title">ਕ੍ਰਿਪਟੋਮਾਈਨਰ</string>
    <!-- Description of cryptominers that can be blocked by Enhanced Tracking Protection -->
    <string name="etp_cryptominers_description">ਤੁਹਾਡੇ ਡਿਵਾਈਸ ਨੂੰ ਡਿਜ਼ਿਟਲ ਮੁਦਰਾ ਦੀ ਟਕਸਾਲ ਵਜੋਂ ਵਰਤਣ ਲਈ ਪਹੁੰਚ ਪ੍ਰਾਪਤ ਕਰਨ ਵਾਲੀਆਂ ਦੋਖੀ ਸਕ੍ਰਿਪਟਾਂ ਨੂੰ ਰੋਕਦਾ ਹੈ।</string>
    <!-- Description of fingerprinters that can be blocked by Enhanced Tracking Protection -->
    <string name="etp_known_fingerprinters_description">ਤੁਹਾਡੇ ਡਿਵਾਈਸ ਬਾਰੇ ਵਿਲੱਖਣ ਤੌਰ ‘ਤੇ ਪਛਾਣੇ ਜਾਣੇ ਵਾਲੇ ਡਾਟੇ ਨੂੰ ਇਕੱਤਰ ਹੋਣ ਤੋਂ ਰੋਕਦਾ ਹੈ, ਜਿਸ ਨੂੰ ਟਰੈਕਿੰਗ ਲਈ ਵਰਤਿਆ ਜਾ ਸਕਦਾ ਹੈ।</string>
    <!-- Category of trackers (tracking content) that can be blocked by Enhanced Tracking Protection -->
    <string name="etp_tracking_content_title">ਸਮੱਗਰੀ ਟਰੈਕ ਕਰਨ ਵਾਲੇ</string>
    <!-- Description of tracking content that can be blocked by Enhanced Tracking Protection -->
    <string name="etp_tracking_content_description">ਬਾਹਰੀ ਇਸ਼ਤਿਹਾਰ, ਵਿਡੀਓ ਅਤੇ ਹੋਰ ਸਮੱਗਰੀ ਨੂੰ ਰੋਕਦਾ ਹੈ, ਜਿਸ ‘ਚ ਟਰੈਕ ਕਰਨ ਵਾਲਾ ਕੋਡ ਹੁੰਦਾ ਹੈ। ਕੁਝ ਵੈੱਬਸਾਈਟਾਂ ਦਾ ਕੰਮਕਾਜ ਪ੍ਰਭਾਵਿਤ ਹੋ ਸਕਦਾ ਹੈ।</string>
    <!-- Enhanced Tracking Protection message that protection is currently on for this site -->
    <string name="etp_panel_on">ਇਸ ਸਾਈਟ ਲਈ ਸੁਰੱਖਿਆ ਚਾਲੂ ਹੈ</string>
    <!-- Enhanced Tracking Protection message that protection is currently off for this site -->
    <string name="etp_panel_off">ਇਸ ਸਾਈਟ ਲਈ ਸੁਰੱਖਿਆ ਬੰਦ ਹੈ</string>
    <!-- Header for exceptions list for which sites enhanced tracking protection is always off -->
    <string name="enhanced_tracking_protection_exceptions">ਇਹਨਾਂ ਵੈੱਬਸਾਈਟਾਂ ਲਈ ਵਧੇਰੇ ਟਰੈਕਿੰਗ ਸੁਰੱਖਿਆ ਬੰਦ ਹੈ</string>
    <!-- Content description (not visible, for screen readers etc.): Navigate
    back from ETP details (Ex: Tracking content) -->
    <string name="etp_back_button_content_description">ਪਿੱਛੇ ਵੱਲ ਜਾਓ</string>
    <!-- About page link text to open what's new link -->
    <string name="about_whats_new">%s ‘ਚ  ਨਵਾਂ ਕੀ ਹੈ</string>
    <!-- Open source licenses page title
    The first parameter is the app name -->
    <string name="open_source_licenses_title">%s | OSS ਲਾਇਬਰੇਰੀਆਂ</string>

    <!-- Category of trackers (redirect trackers) that can be blocked by Enhanced Tracking Protection -->
    <string name="etp_redirect_trackers_title">ਰਿ-ਡਿਰੈਕਟ ਟਰੈਕਰ</string>
    <!-- Description of redirect tracker cookies that can be blocked by Enhanced Tracking Protection -->
    <string name="etp_redirect_trackers_description">ਜਾਣੀਆਂ-ਪਛਾਣੀਆਂ ਟਰੈਕਰ ਵੈੱਬਸਾਈਟਾਂ ਲਈ ਰਿ-ਡਿਰੈਕ ਰਾਹੀਂ ਸੈੱਟ ਕਰਨ ਵਾਲੇ ਕੂਕੀਜ਼ ਸਾਫ਼ ਕਰੋ।</string>

    <!-- Preference for fingerprinting protection for the custom protection settings -->
    <string name="etp_suspected_fingerprinters_title">ਸ਼ੱਕੀ ਫਿੰਗਰ-ਪਰਿੰਟਰ</string>
    <!-- Description of fingerprinters that can be blocked by fingerprinting protection -->
    <string name="etp_suspected_fingerprinters_description">ਸ਼ੱਕੀ ਫਿੰਗਰ-ਪਰਿੰਟਰਾਂ ਨੂੰ ਰੋਕਣ ਲਈ ਫਿੰਗਰ-ਪਰਿੰਟਰਿੰਗ ਸੁਰੱਖਿਆ ਨੂੰ ਸਮਰੱਥ ਕਰਦਾ ਹੈ।</string>
    <!-- Category of trackers (fingerprinters) that can be blocked by Enhanced Tracking Protection -->
    <string name="etp_known_fingerprinters_title">ਜਾਣੇ-ਪਛਾਣੇ ਫਿੰਗਰ-ਪਰਿੰਟਰ</string>
    <!-- Description of the SmartBlock Enhanced Tracking Protection feature. The * symbol is intentionally hardcoded here,
         as we use it on the UI to indicate which trackers have been partially unblocked.  -->
    <string name="preference_etp_smartblock_description">ਇਸ ਸਫ਼ੇ ਉੱਤੇ ਹੇਠ ਨਿਸ਼ਾਨ ਲਾਏ ਕੁਝ ਟਰੈਕਰਾਂ ਤੋਂ ਅਧੂਰੇ ਰੂਪ ਵਿੱਚ ਪਾਬੰਦੀ ਹਟਾਈ ਗਈ ਹੈ, ਕਿਉਂਕਿ ਤੁਸੀਂ ਉਹਨਾਂ ਨਾਲ ਸੰਪਰਕ ਕਰ ਰਹੇ ਹੋ *।</string>
    <!-- Text displayed that links to website about enhanced tracking protection SmartBlock -->
    <string name="preference_etp_smartblock_learn_more">ਹੋਰ ਜਾਣੋ</string>

    <!-- Content description (not visible, for screen readers etc.):
    Enhanced tracking protection exception preference icon for ETP settings. -->
    <string name="preference_etp_exceptions_icon_description">ਵਾਧਾ ਕੀਤੀ ਟਰੈਕਿੰਗ ਰੋਧੀ ਛੋਟ ਪਸੰਦ ਆਈਕਾਨ</string>

    <!-- About page link text to open support link -->
    <string name="about_support">ਸਹਿਯੋਗ</string>
    <!-- About page link text to list of past crashes (like about:crashes on desktop) -->
    <string name="about_crashes">ਕਰੈਸ਼</string>
    <!-- About page link text to open privacy notice link -->
    <string name="about_privacy_notice">ਪਰਦੇਦਾਰੀ ਸੂਚਨਾ</string>
    <!-- About page link text to open know your rights link -->
    <string name="about_know_your_rights">ਆਪਣੇ ਹੱਕਾਂ ਬਾਰੇ ਜਾਣੋ</string>
    <!-- About page link text to open licensing information link -->
    <string name="about_licensing_information">ਲਸੰਸ ਬਾਰੇ ਜਾਣਕਾਰੀ</string>
    <!-- About page link text to open a screen with libraries that are used -->
    <string name="about_other_open_source_libraries">ਲਾਇਬਰੇਰੀਆਂ, ਜੋ ਅਸੀਂ ਵਰਤਦੇ ਹਾਂ</string>

    <!-- Toast shown to the user when they are activating the secret dev menu
        The first parameter is number of long clicks left to enable the menu -->
    <string name="about_debug_menu_toast_progress">ਡੀਬੱਗ ਮੇਨੂ: ਸਮਰੱਥ ਕਰਨ ਲਈ %1$d ਖੱਬੇ ਕਲਿੱਕ</string>
    <string name="about_debug_menu_toast_done">ਡੀਬੱਗ ਮੇਨੂ ਸਮਰੱਥ ਕੀਤਾ</string>

    <!-- Browser long press popup menu -->
    <!-- Copy the current url -->
    <string name="browser_toolbar_long_press_popup_copy">ਕਾਪੀ ਕਰੋ</string>
    <!-- Paste & go the text in the clipboard. '&amp;' is replaced with the ampersand symbol: & -->
    <string name="browser_toolbar_long_press_popup_paste_and_go">ਚੇਪੋ ਤੇ ਜਾਓ</string>
    <!-- Paste the text in the clipboard -->
    <string name="browser_toolbar_long_press_popup_paste">ਚੇਪੋ</string>

    <!-- Snackbar message shown after an URL has been copied to clipboard. -->
    <string name="browser_toolbar_url_copied_to_clipboard_snackbar">URL ਕਲਿੱਪਬੋਰਡ ਵਿੱਚ ਕਾਪੀ ਕੀਤਾ</string>

    <!-- Title text for the Add To Homescreen dialog -->
    <string name="add_to_homescreen_title">ਮੁੱਖ ਸਕਰੀਨ ‘ਤੇ ਜੋੜੋ</string>
    <!-- Cancel button text for the Add to Homescreen dialog -->
    <string name="add_to_homescreen_cancel">ਰੱਦ ਕਰੋ</string>
    <!-- Add button text for the Add to Homescreen dialog -->
    <string name="add_to_homescreen_add">ਜੋੜੋ</string>
    <!-- Continue to website button text for the first-time Add to Homescreen dialog -->
    <string name="add_to_homescreen_continue">ਵੈੱਬਸਾਈਟ ਨਾਲ ਜਾਰੀ ਰੱਖੋ</string>
    <!-- Placeholder text for the TextView in the Add to Homescreen dialog -->
    <string name="add_to_homescreen_text_placeholder">ਸ਼ਾਰਟਕੱਟ ਨਾਂ</string>

    <!-- Describes the add to homescreen functionality -->
    <string name="add_to_homescreen_description_2">ਤੁਸੀਂ ਇਸ ਵੈੱਬਸਾਈਟ ਨੂੰ ਫ਼ੌਰੀ ਤੌਰ ਉੱਤੇ ਵਰਤਣ ਤੇ ਐਪ ਵਾਂਗ ਤੇਜ਼ ਬਰਾਊਜ਼ ਕਰਨ ਲਈ ਸੌਖੀ ਤਰ੍ਹਾਂ
ਮੁੱਖ ਸਕਰੀਨ ਉੱਤੇ ਸੌਖੀ ਤਰ੍ਹਾਂ ਜੋੜ ਸਕਦੇ ਹੋ।</string>

    <!-- Preference for managing the settings for logins and passwords in Fenix -->
    <string name="preferences_passwords_logins_and_passwords_2">ਪਾਸਵਰਡ</string>
    <!-- Preference for managing the saving of logins and passwords in Fenix -->
    <string name="preferences_passwords_save_logins_2">ਪਾਸਵਰਡਾਂ ਨੂੰ ਸੰਭਾਲੋ</string>
    <!-- Preference option for asking to save passwords in Fenix -->
    <string name="preferences_passwords_save_logins_ask_to_save"> ਸੰਭਾਲਣ ਲਈ ਪੁੱਛੋ</string>
    <!-- Preference option for never saving passwords in Fenix -->
    <string name="preferences_passwords_save_logins_never_save">ਕਦੇ ਨਾ ਸੰਭਾਲੋ</string>
    <!-- Preference for autofilling saved logins in Firefox (in web content), %1$s will be replaced with the app name -->
    <string name="preferences_passwords_autofill2">%1$s ਵਿੱਚ ਆਪੇ ਭਰੋ</string>
    <!-- Description for the preference for autofilling saved logins in Firefox (in web content), %1$s will be replaced with the app name -->
    <string name="preferences_passwords_autofill_description">%1$s ਨੂੰ ਵਰਤਣ ਦੌਰਾਨ ਵੈਬਸਾਈਟਾਂ ਵਿੱਚ ਵਰਤੋਂਕਾਰ-ਨਾਂ ਅਤੇ ਪਾਸਵਰਡ ਭਰੋ ਅਤੇ ਸੰਭਾਲੋ।</string>
    <!-- Preference for autofilling logins from Fenix in other apps (e.g. autofilling the Twitter app) -->
    <string name="preferences_android_autofill">ਹੋਰ ਐਪਾਂ ਵਿੱਚ ਆਪੇ ਭਰੋ</string>

    <!-- Description for the preference for autofilling logins from Fenix in other apps (e.g. autofilling the Twitter app) -->
    <string name="preferences_android_autofill_description">ਤੁਹਾਡੇ ਡਿਵਾਈਸ ਉੱਤੇ ਹੋਰ ਐਪਾਂ ਵਿੱਚ ਵਰਤੋਂਕਾਰ-ਨਾਂ ਅਤੇ ਪਾਸਵਰਡ ਭਰੋ।</string>

    <!-- Preference option for adding a password -->
    <string name="preferences_logins_add_login_2">ਪਾਸਵਰਡ ਜੋੜੋ</string>

    <!-- Preference for syncing saved passwords in Fenix -->
    <string name="preferences_passwords_sync_logins_2">ਪਾਸਵਰਡ ਸਿੰਕ ਕਰੋ</string>
    <!-- Preference for syncing saved passwords in Fenix, when not signed in-->
    <string name="preferences_passwords_sync_logins_across_devices_2">ਪਾਸਵਰਡ ਡਿਵਾਈਸਾਂ ਵਿਚਾਲੇ ਸਿੰਕ ਕਰੋ</string>
    <!-- Preference to access list of saved passwords -->
    <string name="preferences_passwords_saved_logins_2">ਸੰਭਾਲੇ ਹੋਏ ਪਾਸਵਰਡ</string>
    <!-- Description of empty list of saved passwords. Placeholder is replaced with app name.  -->
    <string name="preferences_passwords_saved_logins_description_empty_text_2">ਤੁਹਾਡੇ ਵਲੋਂ %s ਵਿੱਚ ਸੰਭਾਲੇ ਜਾਂ ਸਿੰਕ ਕੀਤੇ ਪਾਸਵਰਡਾਂ ਨੂੰ ਇੱਥੇ ਦਿਖਾਇਆ ਜਾਵੇਗਾ। ਤੁਹਾਡੇ ਸਾਰੇ ਸੰਭਾਲੇ ਪਾਸਵਰਡ ਇੰਕ੍ਰਿਪਟ ਕੀਤੇ ਹੁੰਦੇ ਹਨ।</string>
    <!-- Clickable text for opening an external link for more information about Sync. -->
    <string name="preferences_passwords_saved_logins_description_empty_learn_more_link_2">ਸਿੰਕ ਬਾਰੇ ਹੋਰ ਜਾਣੋ</string>
    <!-- Preference to access list of login exceptions that we never save logins for -->
    <string name="preferences_passwords_exceptions">ਛੋਟਾਂ</string>
    <!-- Empty description of list of login exceptions that we never save passwords for. Parameter will be replaced by app name. -->
    <string name="preferences_passwords_exceptions_description_empty_2">%s ਇੱਥੇ ਦਿੱਤੀਆਂ ਹੋਈਆਂ ਸਾਈਟਾਂ ਲਈ ਪਾਸਵਰਡ ਨਹੀਂ ਸੰਭਾਲੇਗਾ।</string>
    <!-- Description of list of login exceptions that we never save passwords for. Parameter will be replaced by app name. -->
    <string name="preferences_passwords_exceptions_description_2">%s ਇਹਨਾਂ ਸਾਈਟਾਂ ਲਈ ਪਾਸਵਰਡ ਨਹੀਂ ਸੰਭਾਲੇਗਾ।</string>
    <!-- Text on button to remove all saved login exceptions -->
    <string name="preferences_passwords_exceptions_remove_all">ਸਾਰੀਆਂ ਛੋਟਾਂ ਹਟਾ ਦਿਓ</string>
    <!-- Hint for search box in passwords list -->
    <string name="preferences_passwords_saved_logins_search_2">ਪਾਸਵਰਡ ਖੋਜੋ</string>
    <!-- The header for the site that a login is for -->
    <string name="preferences_passwords_saved_logins_site">ਸਾਈਟ</string>
    <!-- The header for the username for a login -->
    <string name="preferences_passwords_saved_logins_username">ਵਰਤੋਂਕਾਰ ਨਾਂ</string>
    <!-- The header for the password for a login -->
    <string name="preferences_passwords_saved_logins_password">ਪਾਸਵਰਡ</string>
    <!-- Shown in snackbar to tell user that the password has been copied -->
    <string name="logins_password_copied">ਪਾਸਵਰਡ ਨੂੰ ਕਲਿੱਪਬੋਰਡ ਚ ਕਾਪੀ ਕੀਤਾ</string>
    <!-- Shown in snackbar to tell user that the username has been copied -->
    <string name="logins_username_copied">URL ਕਲਿੱਪਬੋਰਡ ਵਿੱਚ ਕਾਪੀ ਕੀਤਾ</string>
    <!-- Content Description (for screenreaders etc) read for the button to copy a password in logins-->
    <string name="saved_logins_copy_password">ਪਾਸਵਰਡ ਨੂੰ ਕਾਪੀ ਕਰੋ</string>
    <!-- Content Description (for screenreaders etc) read for the button to clear a password while editing a login-->
    <string name="saved_logins_clear_password">ਪਾਸਵਰਡ ਨੂੰ ਮਿਟਾਓ</string>
    <!-- Content Description (for screenreaders etc) read for the button to copy a username in logins -->
    <string name="saved_login_copy_username">ਵਰਤੋਂਕਾਰ-ਨਾਂ ਨੂੰ ਕਾਪੀ ਕਰੋ</string>
    <!-- Content Description (for screenreaders etc) read for the button to clear a username while editing a login -->
    <string name="saved_login_clear_username">ਵਰਤੋਂਕਾਰ-ਨਾਂ ਨੂੰ ਮਟਾਓ</string>
    <!-- Content Description (for screenreaders etc) read for the button to clear the hostname field while creating a login -->
    <string name="saved_login_clear_hostname">ਹੋਸਟ-ਨਾਂ ਮਿਟਾਓ</string>
    <!-- Content Description (for screenreaders etc) read for the button to open a site in logins -->
    <string name="saved_login_open_site">ਸਾਈਟ ਨੂੰ ਬਰਾਊਜ਼ਰ ਚ ਖੋਲ੍ਹੋ</string>
    <!-- Content Description (for screenreaders etc) read for the button to reveal a password in logins -->
    <string name="saved_login_reveal_password">ਪਾਸਵਰਡ ਵੇਖਾਓ</string>
    <!-- Content Description (for screenreaders etc) read for the button to hide a password in logins -->
    <string name="saved_login_hide_password">ਪਾਸਵਰਡ ਲੁਕਾਓ</string>
    <!-- Message displayed in biometric prompt displayed for authentication before allowing users to view their passwords -->
    <string name="logins_biometric_prompt_message_2">ਆਪਣੇ ਸੰਭਾਲੇ ਹੋਏ ਪਾਸਵਰਡ ਵੇਖਣ ਲਈ ਅਣ-ਲਾਕ ਕਰੋ</string>
    <!-- Title of warning dialog if users have no device authentication set up -->
    <string name="logins_warning_dialog_title_2">ਆਪਣੇ ਸੰਭਾਲੇ ਹੋਏ ਪਾਸਵਰਡਾਂ ਨੂੰ ਸੁਰੱਖਿਅਤ ਕਰੋ</string>
    <!-- Message of warning dialog if users have no device authentication set up -->
    <string name="logins_warning_dialog_message_2">ਆਪਣੇ ਸੰਭਾਲੇ ਹੋਏ ਪਾਸਵਰਡਾਂ ਨੂੰ ਤੁਹਾਡੇ ਡਿਵਾਈਸ ਉੱਤੇ ਕਿਸੇ ਹੋਰ ਵੱਲੋਂ ਪਹੁੰਚ ਕਰਨ ਤੋਂ ਬਚਾਉਣ ਤੋਂ ਸੁਰੱਖਿਅਤ ਕਰਨ ਲਈ ਡਿਵਾਈਸ ਲਾਕ ਪੈਟਰਨ, ਪਿੰਨ ਜਾਂ ਪਾਸਵਰਡ ਸੈੱਟ ਕਰੋ।</string>
    <!-- Negative button to ignore warning dialog if users have no device authentication set up -->
    <string name="logins_warning_dialog_later">ਬਾਅਦ \'ਚ</string>
    <!-- Positive button to send users to set up a pin of warning dialog if users have no device authentication set up -->
    <string name="logins_warning_dialog_set_up_now">ਹੁਣੇ ਸੈਟ ਅੱਪ ਕਰੋ</string>
    <!-- Title of PIN verification dialog to direct users to re-enter their device credentials to access their logins -->
    <string name="logins_biometric_prompt_message_pin">ਆਪਣੇ ਡਿਵਾਈਸ ਨੂੰ ਅਣ-ਲਾਕ ਕਰੋ</string>
    <!-- Title for Accessibility Force Enable Zoom Preference -->
    <string name="preference_accessibility_force_enable_zoom">ਸਾਰੀਆਂ ਵੈੱਬਸਾਈਟਾਂ ਉੱਤੇ ਜ਼ੂਮ ਕਰੋ</string>

    <!-- Summary for Accessibility Force Enable Zoom Preference -->
    <string name="preference_accessibility_force_enable_zoom_summary">ਚੂੰਢੀ ਭਰਨ ਤੇ ਜ਼ੂਮ ਦੀ ਇਜਾਜ਼ਤ ਦੇਣ ਲਈ ਸਮਰੱਥ ਕਰੋ, ਭਾਵੇਂ ਵੈੱਬਸਾਈਟਾਂ ਇਸ ਸੰਕੇਤ ਤੋਂ ਰੋਕਦੀਆਂ ਹੋਣ।</string>

    <!-- Saved logins sorting strategy menu item -by name- (if selected, it will sort saved logins alphabetically) -->
    <string name="saved_logins_sort_strategy_alphabetically">ਨਾਂ (A-Z)</string>
    <!-- Saved logins sorting strategy menu item -by last used- (if selected, it will sort saved logins by last used) -->
    <string name="saved_logins_sort_strategy_last_used">ਆਖਰੀ ਵਰਤੋਂ</string>

    <!-- Content description (not visible, for screen readers etc.) -->
    <string name="saved_logins_menu_dropdown_chevron_icon_content_description_2">ਪਾਸਵਰਡ ਮੇਨੂ ਨੂੰ ਲੜੀਬੱਧ ਕਰੋ</string>

    <!-- Autofill -->
    <!-- Preference and title for managing the autofill settings -->
    <string name="preferences_autofill">ਆਪੇ-ਭਰੋ</string>
    <!-- Preference and title for managing the settings for addresses -->
    <string name="preferences_addresses">ਸਿਰਨਾਵੇਂ</string>
    <!-- Preference and title for managing the settings for payment methods -->
    <string name="preferences_credit_cards_2">ਭੁਗਤਾਨ ਦੇ ਢੰਗ</string>
    <!-- Preference for saving and autofilling credit cards -->
    <string name="preferences_credit_cards_save_and_autofill_cards_2">ਭੁਗਤਾਨ ਦੇ ਢੰਗ ਸੰਭਾਲੋ ਅਤੇ ਭਰੋ</string>
    <!-- Preference summary for saving and autofilling payment method data. Parameter will be replaced by app name. -->
    <string name="preferences_credit_cards_save_and_autofill_cards_summary_2">%s ਤੁਹਾਡੇ ਵਲੋਂ ਸੰਭਾਲੇ ਸਾਰੇ ਭੁਗਤਾਨ ਢੰਗਾਂ ਨੂੰ ਇੰਕ੍ਰਿਪਟ ਕਰਦਾ ਹੈ</string>
    <!-- Preference option for syncing credit cards across devices. This is displayed when the user is not signed into sync -->
    <string name="preferences_credit_cards_sync_cards_across_devices">ਡਿਵਾਈਸਾਂ ਵਿਚਾਲੇ ਕਾਰਡਾਂ ਨੂੰ ਸਿੰਕ ਕਰੋ</string>
    <!-- Preference option for syncing credit cards across devices. This is displayed when the user is signed into sync -->
    <string name="preferences_credit_cards_sync_cards">ਕਾਰਡ ਸਿੰਕ ਕਰੋ</string>
    <!-- Preference option for adding a card -->
    <string name="preferences_credit_cards_add_credit_card_2">ਕਾਰਡ ਜੋੜੋ</string>
    <!-- Preference option for managing saved cards -->
    <string name="preferences_credit_cards_manage_saved_cards_2">ਕਾਰਡਾਂ ਦਾ ਇੰਤਜ਼ਾਮ ਕਰੋ</string>
    <!-- Preference option for adding an address -->
    <string name="preferences_addresses_add_address">ਸਿਰਨਾਵਾਂ ਜੋੜੋ</string>
    <!-- Preference option for managing saved addresses -->
    <string name="preferences_addresses_manage_addresses">ਸਿਰਨਾਵਿਆਂ ਦਾ ਇੰਤਜ਼ਾਮ ਕਰੋ</string>
    <!-- Preference for saving and filling addresses -->
    <string name="preferences_addresses_save_and_autofill_addresses_2">ਸਿਰਨਾਵਿਆਂ ਨੂੰ ਸੰਭਾਲੋ ਅਤੇ ਭਰੋ</string>

    <!-- Preference summary for saving and filling address data -->
    <string name="preferences_addresses_save_and_autofill_addresses_summary_2">ਫ਼ੋਨ ਨੰਬਰਾਂ ਅਤੇ ਈਮੇਲ ਸਿਰਨਾਵਿਆਂ ਸਮੇਤ</string>

    <!-- Title of the "Add card" screen -->
    <string name="credit_cards_add_card">ਕਾਰਡ ਜੋੜੋ</string>
    <!-- Title of the "Edit card" screen -->
    <string name="credit_cards_edit_card">ਕਾਰਡ ਨੂੰ ਸੋਧੋ</string>
    <!-- The header for the card number of a credit card -->
    <string name="credit_cards_card_number">ਕਾਰਡ ਦਾ ਨੰਬਰ</string>
    <!-- The header for the expiration date of a credit card -->
    <string name="credit_cards_expiration_date">ਮਿਆਦ</string>
    <!-- The label for the expiration date month of a credit card to be used by a11y services-->
    <string name="credit_cards_expiration_date_month">ਮਿਆਦ ਪੁੱਗਣ ਤਾਰੀਖ ਮਹੀਨਾ</string>
    <!-- The label for the expiration date year of a credit card to be used by a11y services-->
    <string name="credit_cards_expiration_date_year">ਮਿਆਦ ਪੁੱਗਣ ਤਾਰੀਖ ਸਾਲ</string>
    <!-- The header for the name on the credit card -->
    <string name="credit_cards_name_on_card">ਕਾਰਡ ਉੱਤੇ ਨਾਂ</string>
    <!-- The text for the "Delete card" menu item for deleting a credit card -->
    <string name="credit_cards_menu_delete_card">ਕਾਰਡ ਹਟਾਓ</string>
    <!-- The text for the "Delete card" button for deleting a credit card -->
    <string name="credit_cards_delete_card_button">ਕਾਰਡ ਨੂੰ ਹਟਾਓ</string>
    <!-- The text for the confirmation message of "Delete card" dialog -->
    <string name="credit_cards_delete_dialog_confirmation_2">ਕਾਰਡ ਨੂੰ ਹਟਾਉਣਾ ਹੈ?</string>
    <!-- The text for the positive button on "Delete card" dialog -->
    <string name="credit_cards_delete_dialog_button">ਹਟਾਓ</string>
    <!-- The title for the "Save" menu item for saving a credit card -->
    <string name="credit_cards_menu_save">ਸੰਭਾਲੋ</string>
    <!-- The text for the "Save" button for saving a credit card -->
    <string name="credit_cards_save_button">ਸੰਭਾਲੋ</string>
    <!-- The text for the "Cancel" button for cancelling adding, updating or deleting a credit card -->
    <string name="credit_cards_cancel_button">ਰੱਦ ਕਰੋ</string>

    <!-- Title of the "Saved cards" screen -->
    <string name="credit_cards_saved_cards">ਸੰਭਾਲੇ ਹੋਏ ਕਾਰਡ</string>

    <!-- Error message for card number validation -->
    <string name="credit_cards_number_validation_error_message_2">ਵਾਜਬ ਕਾਰਡ ਨੰਬਰ ਭਰੋ</string>
    <!-- Error message for card name on card validation -->
    <string name="credit_cards_name_on_card_validation_error_message_2">ਨਾਂ ਜੋੜੋ</string>
    <!-- Message displayed in biometric prompt displayed for authentication before allowing users to view their saved credit cards -->
    <string name="credit_cards_biometric_prompt_message">ਆਪਣੇ ਸੰਭਾਲੇ ਹੋਏ ਕਾਰਡ ਵੇਖਣ ਲਈ ਅਣ-ਲਾਕ ਕਰੋ</string>
    <!-- Title of warning dialog if users have no device authentication set up -->
    <string name="credit_cards_warning_dialog_title_2">ਆਪਣੇ ਸੰਭਾਲੇ ਹੋਏ ਭੁਗਤਾਨ ਢੰਗਾਂ ਨੂੰ ਸੁਰੱਖਿਅਤ ਕਰੋ</string>
    <!-- Message of warning dialog if users have no device authentication set up -->
    <string name="credit_cards_warning_dialog_message_3">ਆਪਣੇ ਸੰਭਾਲੇ ਹੋਏ ਪਾਸਵਰਡ ਢੰਗਾਂ ਨੂੰ ਤੁਹਾਡੇ ਡਿਵਾਈਸ ਉੱਤੇ ਕਿਸੇ ਹੋਰ ਵੱਲੋਂ ਪਹੁੰਚ ਕਰਨ ਤੋਂ ਬਚਾਉਣ ਤੋਂ ਸੁਰੱਖਿਅਤ ਕਰਨ ਲਈ ਡਿਵਾਈਸ ਲਾਕ ਪੈਟਰਨ, ਪਿੰਨ ਜਾਂ ਪਾਸਵਰਡ ਸੈੱਟ ਕਰੋ।</string>
    <!-- Positive button to send users to set up a pin of warning dialog if users have no device authentication set up -->
    <string name="credit_cards_warning_dialog_set_up_now">ਹੁਣੇ ਸੈਟ ਅੱਪ ਕਰੋ</string>
    <!-- Negative button to ignore warning dialog if users have no device authentication set up -->
    <string name="credit_cards_warning_dialog_later">ਬਾਦ \'ਚ</string>
    <!-- Title of PIN verification dialog to direct users to re-enter their device credentials to access their credit cards -->
    <string name="credit_cards_biometric_prompt_message_pin">ਆਪਣਾ ਡਿਵਾਇਸ ਅਣ-ਲਾਕ ਕਰੋ</string>

    <!-- Message displayed in biometric prompt for authentication, before allowing users to use their stored payment method information -->
    <string name="credit_cards_biometric_prompt_unlock_message_2">ਸੰਭਾਲੇ ਹੋਏ ਭੁਗਤਾਨ ਢੰਗਾਂ ਨੂੰ ਵਰਤਣ ਲਈ ਅਣ-ਲਾਕ ਕਰੋ</string>
    <!-- Title of the "Add address" screen -->
    <string name="addresses_add_address">ਸਿਰਨਾਵਾਂ ਜੋੜੋ</string>
    <!-- Title of the "Edit address" screen -->
    <string name="addresses_edit_address">ਸਿਰਨਾਵੇਂ ਨੂੰ ਸੋਧੋ</string>
    <!-- Title of the "Manage addresses" screen -->
    <string name="addresses_manage_addresses">ਸਿਰਨਾਵਿਆਂ ਦਾ ਇੰਤਜ਼ਾਮ ਕਰੋ</string>
    <!-- The header for the name of an address. Name represents a person's full name, typically made up of a first, middle and last name, e.g. John Joe Doe. -->
    <string name="addresses_name">ਨਾਂ</string>
    <!-- The header for the street address of an address -->
    <string name="addresses_street_address">ਸੜਕ ਸਿਰਨਾਵਾਂ</string>
    <!-- The header for the city of an address -->
    <string name="addresses_city">ਸ਼ਹਿਰ</string>
    <!-- The header for the subregion of an address when "state" should be used -->
    <string name="addresses_state">ਸੂਬਾ</string>
    <!-- The header for the subregion of an address when "province" should be used -->
    <string name="addresses_province">ਸੂਬਾ</string>
    <!-- The header for the zip code of an address -->
    <string name="addresses_zip">ਜ਼ਿਪ</string>
    <!-- The header for the country or region of an address -->
    <string name="addresses_country">ਦੇਸ਼ ਜਾਂ ਖਿੱਤਾ</string>
    <!-- The header for the phone number of an address -->
    <string name="addresses_phone">ਫ਼ੋਨ</string>
    <!-- The header for the email of an address -->
    <string name="addresses_email">ਈ-ਮੇਲ</string>
    <!-- The text for the "Save" button for saving an address -->
    <string name="addresses_save_button">ਸੰਭਾਲੋ</string>
    <!-- The text for the "Cancel" button for cancelling adding, updating or deleting an address -->
    <string name="addresses_cancel_button">ਰੱਦ ਕਰੋ</string>
    <!-- The text for the "Delete address" button for deleting an address -->
    <string name="addressess_delete_address_button">ਸਿਰਨਾਵੇਂ ਨੂੰ ਹਟਾਓ</string>

    <!-- The title for the "Delete address" confirmation dialog -->
    <string name="addressess_confirm_dialog_message_2">ਇਹ ਸਿਰਨਾਵੇਂ ਨੂੰ ਹਟਾਉਣਾ ਹੈ?</string>
    <!-- The text for the positive button on "Delete address" dialog -->
    <string name="addressess_confirm_dialog_ok_button">ਹਟਾਓ</string>
    <!-- The text for the negative button on "Delete address" dialog -->
    <string name="addressess_confirm_dialog_cancel_button">ਰੱਦ ਕਰੋ</string>
    <!-- The text for the "Save address" menu item for saving an address -->
    <string name="address_menu_save_address">ਸਿਰਨਾਵਾਂ ਸੰਭਾਲੋ</string>
    <!-- The text for the "Delete address" menu item for deleting an address -->
    <string name="address_menu_delete_address">ਸਿਰਨਾਵਾਂ ਹਟਾਓ</string>

    <!-- Title of the Add search engine screen -->
    <string name="search_engine_add_custom_search_engine_title">ਖੋਜ ਇੰਜਣ ਜੋੜੋ</string>
    <!-- Content description (not visible, for screen readers etc.): Title for the button that navigates to add new engine screen -->
    <string name="search_engine_add_custom_search_engine_button_content_description">ਨਵਾਂ ਖੋਜ ਇੰਜਣ ਜੋੜੋ</string>
    <!-- Title of the Edit search engine screen -->
    <string name="search_engine_edit_custom_search_engine_title">ਖੋਜ ਇੰਜਣ ਸੋਧੋ</string>
    <!-- Text for the menu button to edit a search engine -->
    <string name="search_engine_edit">ਸੋਧੋ</string>
    <!-- Text for the menu button to delete a search engine -->
    <string name="search_engine_delete">ਹਟਾਓ</string>

    <!-- Label for the TextField in which user enters custom search engine name -->
    <string name="search_add_custom_engine_name_label">ਨਾਂ</string>
    <!-- Placeholder text shown in the Search Engine Name text field before a user enters text -->
    <string name="search_add_custom_engine_name_hint_2">ਖੋਜ ਇੰਜਣ ਦਾ ਨਾਂ</string>
    <!-- Label for the TextField in which user enters custom search engine URL -->
    <string name="search_add_custom_engine_url_label">ਖੋਜ ਸਤਰ URL</string>
    <!-- Placeholder text shown in the Search String TextField before a user enters text -->
    <string name="search_add_custom_engine_search_string_hint_2">ਖੋਜਣ ਲਈ URL</string>
    <!-- Description text for the Search String TextField. The %s is part of the string -->
    <string name="search_add_custom_engine_search_string_example" formatted="false">“%s” ਨਾਲ ਕਿਊਰੀ ਨੂੰ ਤਬਦੀਲ ਕਰੋ। ਮਿਸਾਲ ਵਜੋਂ:\nhttps://www.google.com/search?q=%s</string>

    <!-- Accessibility description for the form in which details about the custom search engine are entered -->
    <string name="search_add_custom_engine_form_description">ਕਸਟਮ ਖੋਜ ਇੰਜਣ ਵੇਰਵੇ</string>

    <!-- Label for the TextField in which user enters custom search engine suggestion URL -->
    <string name="search_add_custom_engine_suggest_url_label">ਖੋਜ ਸੁਝਾਅ API (ਚੋਣਵਾਂ)</string>
    <!-- Placeholder text shown in the Search Suggestion String TextField before a user enters text -->
    <string name="search_add_custom_engine_suggest_string_hint">ਖੋਜ ਸੁਝਾਅ API URL</string>
    <!-- Description text for the Search Suggestion String TextField. The %s is part of the string -->
    <string name="search_add_custom_engine_suggest_string_example_2" formatted="false">ਖੋਜ ਨੂੰ “%s” ਨਾਲ ਬਦਲੋ। ਜਿਵੇਂ:\nhttps://suggestqueries.google.com/complete/search?client=firefox&amp;q=%s</string>
    <!-- The text for the "Save" button for saving a custom search engine -->
    <string name="search_custom_engine_save_button">ਸੰਭਾਲੋ</string>

    <!-- Text shown when a user leaves the name field empty -->
    <string name="search_add_custom_engine_error_empty_name">ਖੋਜ ਇੰਜਣ ਨਾਂ ਦਿਓ</string>
    <!-- Text shown when a user leaves the search string field empty -->
    <string name="search_add_custom_engine_error_empty_search_string">ਖੋਜ ਸਤਰ ਦਿਓ</string>
    <!-- Text shown when a user leaves out the required template string -->
    <string name="search_add_custom_engine_error_missing_template">ਉਹ ਮਿਲਦੀ ਸਤਰ ਦੀ ਜਾਂਚ ਕਰੋ, ਜਿਵੇਂ ਮਿਸਾਲ ਰੂਪ ਵਿੱਚ</string>
    <!-- Text shown when we aren't able to validate the custom search query. The first parameter is the url of the custom search engine -->
    <string name="search_add_custom_engine_error_cannot_reach">“%s” ਨਾਲ ਕਨੈਕਟ ਕਰਨ ਦੌਰਾਨ ਗ਼ਲਤੀ</string>
    <!-- Text shown when a user creates a new search engine -->
    <string name="search_add_custom_engine_success_message">%s ਬਣਾਇਆ</string>
    <!-- Text shown when a user successfully edits a custom search engine -->
    <string name="search_edit_custom_engine_success_message">%s ਸੰਭਾਲਿਆ</string>
    <!-- Text shown when a user successfully deletes a custom search engine -->
    <string name="search_delete_search_engine_success_message">%s ਹਟਾਓ</string>

    <!-- Heading for the instructions to allow a permission -->
    <string name="phone_feature_blocked_intro">ਇਸਨੂੰ ਸਹਿਮਤੀ ਦੇਣ ਲਈ:</string>
    <!-- First step for the allowing a permission -->
    <string name="phone_feature_blocked_step_settings">1. ਐਂਡਰਾਈਡ ਸੈਟਿੰਗਾਂ ਉੱਤੇ ਜਾਓ</string>
    <!-- Second step for the allowing a permission -->
    <string name="phone_feature_blocked_step_permissions"><![CDATA[2. <b>ਇਜਾਜ਼ਤਾਂ</b> ਨੂੰ ਛੂਹੋ]]></string>
    <!-- Third step for the allowing a permission (Fore example: Camera) -->
    <string name="phone_feature_blocked_step_feature"><![CDATA[3. <b>%1$s</b> ਨੂੰ ਚਾਲੂ ਲਈ ਬਦਲੋ]]></string>

    <!-- Label that indicates a site is using a secure connection -->
    <string name="quick_settings_sheet_secure_connection_2">ਕਨੈਕਸ਼ਨ ਸੁਰੱਖਿਅਤ ਹੈ</string>
    <!-- Label that indicates a site is using a insecure connection -->
    <string name="quick_settings_sheet_insecure_connection_2">ਕਨੈਕਸ਼ਨ ਸੁਰੱਖਿਅਤ ਨਹੀਂ ਹੈ</string>
    <!-- Label to clear site data -->
    <string name="clear_site_data">ਕੂਕੀਜ਼ ਤੇ ਸਾਈਟ ਡਾਟਾ ਮਿਟਾਓ</string>
    <!-- Confirmation message for a dialog confirming if the user wants to delete all data for current site -->
    <string name="confirm_clear_site_data"><![CDATA[ਕੀ ਤੁਸੀਂ <b>%s</b> ਸਾਈਟ ਲਈ ਸਾਰੇ ਕੂਕੀਜ਼ ਤੇ ਡਾਟੇ ਨੂੰ ਮਿਟਾਉਣਾ ਚਾਹੁੰਦੇ ਹੋ?]]></string>
    <!-- Confirmation message for a dialog confirming if the user wants to delete all the permissions for all sites-->
    <string name="confirm_clear_permissions_on_all_sites">ਕੀ ਤੁਸੀਂ ਸਾਰੀਆਂ ਸਾਈਟਾਂ ਲਈ ਸਭ ਸਹਿਮਤੀਆਂ ਨੂੰ ਹਟਾਉਣਾ ਚਾਹੁੰਦੇ ਹੋ?</string>
    <!-- Confirmation message for a dialog confirming if the user wants to delete all the permissions for a site-->
    <string name="confirm_clear_permissions_site">ਕੀ ਤੁਸੀਂ ਇਸ ਸਾਈਟ ਲਈ ਸਭ ਸਹਿਮਤੀਆਂ ਨੂੰ ਹਟਾਉਣਾ ਚਾਹੁੰਦੇ ਹੋ?</string>
    <!-- Confirmation message for a dialog confirming if the user wants to set default value a permission for a site-->
    <string name="confirm_clear_permission_site">ਕੀ ਤੁਸੀਂ ਇਸ ਸਾਈਟ ਲਈ ਇਹ ਸਹਿਮਤੀ ਨੂੰ ਹਟਾਉਣਾ ਚਾਹੁੰਦੇ ਹੋ?</string>
    <!-- label shown when there are not site exceptions to show in the site exception settings -->
    <string name="no_site_exceptions">ਕੋਈ ਸਾਈਟ ਛੋਟ ਨਹੀਂ</string>
    <!-- Bookmark deletion confirmation -->
    <string name="bookmark_deletion_confirmation">ਕੀ ਤੁਸੀਂ ਇਹ ਬੁੱਕਮਾਰਕ ਹਟਾਉਣਾ ਚਾਹੁੰਦੇ ਹੋ?</string>
    <!-- Browser menu button that adds a shortcut to the home fragment -->
    <string name="browser_menu_add_to_shortcuts">ਸ਼ਾਰਟਕੱਟਾਂ ਵਿੱਚ ਜੋੜੋ</string>
    <!-- Browser menu button that removes a shortcut from the home fragment -->
    <string name="browser_menu_remove_from_shortcuts">ਸ਼ਾਰਟਕੱਟ ਵਿੱਚੋਂ ਹਟਾਓ</string>
    <!-- text shown before the issuer name to indicate who its verified by, parameter is the name of
     the certificate authority that verified the ticket-->
    <string name="certificate_info_verified_by">ਤਸਦੀਕ ਕੀਤਾ: %1$s</string>
    <!-- Login overflow menu delete button -->
    <string name="login_menu_delete_button">ਹਟਾਓ</string>
    <!-- Login overflow menu edit button -->
    <string name="login_menu_edit_button">ਸੋਧੋ</string>
    <!-- Message in delete confirmation dialog for password -->
    <string name="login_deletion_confirmation_2">ਕੀ ਤੁਸੀਂ ਇਸ ਪਾਸਵਰਡ ਨੂੰ ਹਟਾਉਣਾ ਚਾਹੁੰਦੇ ਹੋ?</string>
    <!-- Positive action of a dialog asking to delete  -->
    <string name="dialog_delete_positive">ਹਟਾਓ</string>

    <!-- Negative action of a dialog asking to delete login -->
    <string name="dialog_delete_negative">ਰੱਦ ਕਰੋ</string>
    <!--  The saved password options menu description. -->
    <string name="login_options_menu_2">ਪਾਸਵਰਡ ਚੋਣਾਂ</string>
    <!--  The editable text field for a website address. -->
    <string name="saved_login_hostname_description_3">ਵੈੱਬਸਾਈਟ ਸਿਰਨਾਵਿਆਂ ਲਈ ਸੋਧ ਕਰਨ ਯੋਗ ਲਿਖਤ ਖੇਤਰ।</string>
    <!--  The editable text field for a username. -->
    <string name="saved_login_username_description_3">ਵਰਤੋਂਕਾਰ-ਨਾਂ ਲਈ ਸੋਧ ਕਰਨ ਯੋਗ ਲਿਖਤ ਖੇਤਰ।</string>
    <!--  The editable text field for a login's password. -->
    <string name="saved_login_password_description_2">ਪਾਸਵਰਡ ਲਈ ਸੋਧ ਕਰਨ ਯੋਗ ਲਿਖਤ ਖੇਤਰ।</string>
    <!--  The button description to save changes to an edited password. -->
    <string name="save_changes_to_login_2">ਤਬਦੀਲੀਆਂ ਨੂੰ ਸੰਭਾਲੋ।</string>
    <!--  The page title for editing a saved password. -->
    <string name="edit_2">ਪਾਸਵਰਡ ਨੂੰ ਸੋਧੋ</string>
    <!--  The page title for adding new password. -->
    <string name="add_login_2">ਪਾਸਵਰਡ ਜੋੜੋ</string>
    <!--  Error text displayed underneath the password field when it is in an error case. -->
    <string name="saved_login_password_required_2">ਪਾਸਵਰਡ ਦਿਓ</string>
    <!--  The error message in add login view when username field is blank. -->
    <string name="saved_login_username_required_2">ਵਰਤੋਂਕਾਰ-ਨਾਂ ਦਿਓ</string>
    <!--  The error message in add login view when hostname field is blank. -->
    <string name="saved_login_hostname_required" tools:ignore="UnusedResources">ਹੋਸਟ-ਨਾਂ ਚਾਹੀਦਾ ਹੈ</string>
    <!--  The error message in add login view when hostname field is blank. -->
    <string name="saved_login_hostname_required_2" tools:ignore="UnusedResources">ਵੈੱਬ ਸਿਰਨਾਵਾਂ ਦਿਓ</string>
    <!-- Voice search button content description  -->
    <string name="voice_search_content_description">ਆਵਾਜ਼ ਰਾਹੀਂ ਖੋਜੋ</string>
    <!-- Voice search prompt description displayed after the user presses the voice search button -->
    <string name="voice_search_explainer">ਹੁਣੇ ਬੋਲੋ</string>
    <!--  The error message in edit login view when a duplicate username exists. -->
    <string name="saved_login_duplicate">ਉਸ ਵਰਤੋਂਕਾਰ ਨਾਲ ਲਾਗਇਨ ਪਹਿਲਾਂ ਹੀ ਮੌਜੂਦ ਹੈ</string>

    <!-- This is the hint text that is shown inline on the hostname field of the create new login page. 'https://www.example.com' intentionally hardcoded here -->
    <string name="add_login_hostname_hint_text">https://www.example.com</string>
    <!-- This is an error message shown below the hostname field of the add login page when a hostname does not contain http or https. -->
    <string name="add_login_hostname_invalid_text_3">ਵੈੱਬ ਸਿਰਨਾਵੇਂ ਵਿੱਚ &quot;https://&quot; ਜਾਂ &quot;http://&quot; ਹੋਣਾ ਚਾਹੀਦਾ ਹੈ</string>
    <!-- This is an error message shown below the hostname field of the add login page when a hostname is invalid. -->
    <string name="add_login_hostname_invalid_text_2">ਵਾਜਬ ਹੋਸਟ-ਨਾਂ ਚਾਹੀਦਾ ਹੈ</string>

    <!-- Synced Tabs -->
    <!-- Text displayed to ask user to connect another device as no devices found with account -->
    <string name="synced_tabs_connect_another_device">ਹੋਰ ਡਿਵਾਈਸ ਨਾਲ ਕਨੈਕਟ ਕਰੋ।</string>
    <!-- Text displayed asking user to re-authenticate -->
    <string name="synced_tabs_reauth">ਮੁੜ-ਪ੍ਰਮਾਣਿਤ ਕਰੋ।</string>
    <!-- Text displayed when user has disabled tab syncing in Firefox Sync Account -->
    <string name="synced_tabs_enable_tab_syncing">ਟੈਬ ਨੂੰ ਸਿੰਕ ਕਰਨਾ ਸਮਰੱਥ ਕਰੋ।</string>
    <!-- Text displayed when user has no tabs that have been synced -->
    <string name="synced_tabs_no_tabs" tools:ignore="BrandUsage">ਤੁਹਾਡੇ ਹੋਰ ਡਿਵਾਈਸ ਉੱਤੇ Firefox ਵਿੱਚ ਕੋਈ ਵੀ ਖੋਲ੍ਹੀ ਹੋਈ ਟੈਬ ਨਹੀਂ ਹੈ।</string>
    <!-- Text displayed in the synced tabs screen when a user is not signed in to Firefox Sync describing Synced Tabs -->
    <string name="synced_tabs_sign_in_message">ਤੁਹਾਡੇ ਹੋਰ ਡਿਵਾਈਸਾਂ ਤੋਂ ਟੈਬਾਂ ਦੀ ਸੂਚੀ ਵੇਖੋ।</string>
    <!-- Text displayed on a button in the synced tabs screen to link users to sign in when a user is not signed in to Firefox Sync -->
    <string name="synced_tabs_sign_in_button">ਸਿੰਕ ਕਰਨ ਲਈ ਸਾਈਨ ਇਨ ਕਰੋ</string>

    <!-- The text displayed when a synced device has no tabs to show in the list of Synced Tabs. -->
    <string name="synced_tabs_no_open_tabs">ਕੋਈ ਖੁੱਲ੍ਹੀ ਟੈਬ ਨਹੀਂ</string>

    <!-- Content description for expanding a group of synced tabs. -->
    <string name="synced_tabs_expand_group">ਸਿੰਕ ਕੀਤੀਆਂ ਟੈਬਾਂ ਦਾ ਗਰੁੱਪ ਫੈਲਾਓ</string>
    <!-- Content description for collapsing a group of synced tabs. -->
    <string name="synced_tabs_collapse_group">ਸਿੰਕ ਕੀਤੀਆਂ ਟੈਬਾਂ ਦਾ ਗਰੁੱਪ ਸਮੇਟੋ</string>

    <!-- Top Sites -->
    <!-- Title text displayed in the dialog when shortcuts limit is reached. -->
    <string name="shortcut_max_limit_title">ਸ਼ਾਰਟਕੱਟ ਦੀ ਲਿਮਟ ਅੱਪੜੀ</string>
    <!-- Content description text displayed in the dialog when shortcut limit is reached. -->
    <string name="shortcut_max_limit_content">ਨਵਾਂ ਸ਼ਾਰਟਕੱਟ ਜੋੜਨ ਲਈ ਪਹਿਲਾਂ ਇੱਕ ਨੂੰ ਹਟਾਓ। ਸਾਈਟ ਨੂੰ ਛੂਹ ਕੇ ਰੱਖੋ ਤੇ ਹਟਾਓ ਨੂੰ ਚੁਣੋ।</string>
    <!-- Confirmation dialog button text when top sites limit is reached. -->
    <string name="top_sites_max_limit_confirmation_button">ਠੀਕ ਹੈ, ਸਮਝ ਗਏ</string>

    <!-- Label for the preference to show the shortcuts for the most visited top sites on the homepage -->
    <string name="top_sites_toggle_top_recent_sites_4">ਸ਼ਾਰਟਕੱਟ</string>
    <!-- Title text displayed in the rename top site dialog. -->
    <string name="top_sites_rename_dialog_title">ਨਾਂ</string>
    <!-- Hint for renaming title of a shortcut -->
    <string name="shortcut_name_hint">ਸ਼ਾਰਟਕੱਟ ਨਾਂ</string>
    <!-- Hint for editing URL of a shortcut. -->
    <string name="shortcut_url_hint">ਸ਼ਾਰਟਕੱਟ URL</string>
    <!-- Dialog button text for canceling the rename top site prompt. -->
    <string name="top_sites_rename_dialog_cancel">ਰੱਦ ਕਰੋ</string>

    <!-- Text for the menu button to open the homepage settings. -->
    <string name="top_sites_menu_settings">ਸੈਟਿੰਗਾਂ</string>
    <!-- Text for the menu button to navigate to sponsors and privacy support articles. '&amp;' is replaced with the ampersand symbol: & -->
    <string name="top_sites_menu_sponsor_privacy">ਸਾਡੇ ਸਪਾਂਸਰ ਅਤੇ ਤੁਹਾਡੀ ਪਰਦੇਦਾਰੀ</string>
    <!-- Label text displayed for a sponsored top site. -->
    <string name="top_sites_sponsored_label">ਸਪੌਂਸਰ ਕੀਤੇ</string>

    <!-- Text for the menu item to edit a top site. -->
    <string name="top_sites_edit_top_site">ਸੋਧੋ</string>
    <!-- Text for the dialog title to edit a top site. -->
    <string name="top_sites_edit_dialog_title">ਸ਼ਾਰਟਕੱਟ ਨੂੰ ਸੋਧੋ</string>
    <!-- Button caption to confirm the edit of the top site. -->
    <string name="top_sites_edit_dialog_save">ਸੰਭਾਲੋ</string>
    <!-- Error message when the user entered an invalid URL -->
    <string name="top_sites_edit_dialog_url_error">ਵਾਜਬ URL ਦਿਓ</string>
    <!-- Label for the URL edit field in the edit top site dialog. -->
    <string name="top_sites_edit_dialog_url_title">URL</string>

    <!-- Inactive tabs in the tabs tray -->
    <!-- Title text displayed in the tabs tray when a tab has been unused for 14 days. -->
    <string name="inactive_tabs_title">ਨਾ-ਸਰਗਰਮ ਟੈਬਾਂ</string>
    <!-- Content description for closing all inactive tabs -->
    <string name="inactive_tabs_delete_all">ਸਾਰੀਆਂ ਨਾ-ਸਰਗਰਮ ਟੈਬਾਂ ਬੰਦ ਕਰੋ</string>

    <!-- Content description for expanding the inactive tabs section. -->
    <string name="inactive_tabs_expand_content_description">ਗੈਰ-ਸਰਗਰਮ ਟੈਬਾਂ ਨੂੰ ਫੈਲਾਓ</string>
    <!-- Content description for collapsing the inactive tabs section. -->
    <string name="inactive_tabs_collapse_content_description">ਗੈਰ-ਸਰਗਰਮ ਟੈਬਾਂ ਨੂੰ ਸਮੇਟੋ</string>

    <!-- Inactive tabs auto-close message in the tabs tray -->
    <!-- The header text of the auto-close message when the user is asked if they want to turn on the auto-closing of inactive tabs. -->
    <string name="inactive_tabs_auto_close_message_header" tools:ignore="UnusedResources">ਇੱਕ ਮਹੀਨੇ ਬਾਅਦ ਆਪੇ ਬੰਦ ਕਰਨਾ ਹੈ?</string>
    <!-- A description below the header to notify the user what the inactive tabs auto-close feature is. -->
    <string name="inactive_tabs_auto_close_message_description" tools:ignore="BrandUsage,UnusedResources">Firefox ਉਹਨਾਂ ਟੈਬਾਂ ਨੂੰ ਬੰਦ ਕਰ ਸਕਦਾ ਹੈ, ਜਿਨਾਂ ਨੂੰ ਤੁਸੀਂ ਪਿਛਲੇ ਮਹੀਨੇ ਭਰ ਤੋਂ ਨਹੀਂ ਵੇਖਿਆ ਹੈ।</string>
    <!-- A call to action below the description to allow the user to turn on the auto closing of inactive tabs. -->
    <string name="inactive_tabs_auto_close_message_action" tools:ignore="UnusedResources">ਆਪੇ-ਬੰਦ ਕਰਨ ਨੂੰ ਚਾਲੂ ਕਰੋ</string>

    <!-- Text for the snackbar to confirm auto-close is enabled for inactive tabs -->
    <string name="inactive_tabs_auto_close_message_snackbar">ਆਪੇ ਬੰਦ ਕਰਨਾ ਸਮਰੱਥ ਹੈ</string>

    <!-- Awesome bar suggestion's headers -->
    <!-- Search suggestions title for Firefox Suggest. -->
    <string name="firefox_suggest_header" tools:ignore="BrandUsage">Firefox ਸੁਝਾਅ</string>

    <!-- Title for search suggestions when Google is the default search suggestion engine. -->
    <string name="google_search_engine_suggestion_header">Google ਖੋਜ</string>
    <!-- Title for search suggestions when the default search suggestion engine is anything other than Google. The first parameter is default search engine name. -->
    <string name="other_default_search_engine_suggestion_header">%s ਖੋਜ</string>

    <!-- Default browser experiment -->
    <!-- Default browser card title -->
    <string name="default_browser_experiment_card_title">ਆਪਣੇ ਮੂਲ ਬਰਾਊਜ਼ਰ ਨੂੰ ਬਦਲੋ</string>
    <!-- Default browser card text -->
    <string name="default_browser_experiment_card_text" tools:ignore="BrandUsage">ਵੈੱਬਸਾਈਟਾਂ, ਈਮੇਲਾਂ ਅਤੇ ਸੁਨੇਹਿਆਂ ਨੂੰ Firefox ਵਿੱਚ ਆਪਣੇ ਖੋਲ੍ਹਣ ਲਈ ਲਿੰਕ ਸੈੱਟ ਕਰੋ।</string>

    <!-- Content description for close button in collection placeholder. -->
    <string name="remove_home_collection_placeholder_content_description">ਹਟਾਓ</string>

    <!-- Content description radio buttons with a link to more information -->
    <string name="radio_preference_info_content_description">ਹੋਰ ਵੇਰਵਿਆਂ ਲਈ ਕਲਿੱਕ ਕਰੋ</string>

    <!-- Content description for the action bar "up" button -->
    <string name="action_bar_up_description">ਉੱਤੇ ਜਾਓ</string>

    <!-- Content description for privacy content close button -->
    <string name="privacy_content_close_button_content_description">ਬੰਦ ਕਰੋ</string>

    <!-- Pocket recommended stories -->
    <!-- Header text for a section on the home screen. -->
    <string name="pocket_stories_header_1">ਸੋਚਣ ਲਈ ਮਜ਼ਬੂਰ ਕਰਨ ਵਾਲੇ ਲੇਖ</string>
    <!-- Header text for a section on the home screen. -->
    <string name="pocket_stories_categories_header">ਵਿਸ਼ੇ ਮੁਤਾਬਕ ਲੇਖ</string>
    <!-- Text of a button allowing users to access an external url for more Pocket recommendations. -->
    <string name="pocket_stories_placeholder_text">ਹੋਰ ਲੱਭੋ</string>
    <!-- Title of an app feature. Smaller than a heading. The first parameter is product name Pocket -->
    <string name="pocket_stories_feature_title_2">%s ਦੀ ਸਹਾਇਤਾ ਨਾਲ</string>
    <!-- Caption for describing a certain feature. The placeholder is for a clickable text (eg: Learn more) which will load an url in a new tab when clicked.  -->
    <string name="pocket_stories_feature_caption" tools:ignore="BrandUsage">Firefox ਪਰਿਵਾਰ ਦਾ ਹਿੱਸਾ। %s</string>
    <!-- Clickable text for opening an external link for more information about Pocket. -->
    <string name="pocket_stories_feature_learn_more">ਹੋਰ ਜਾਣੋ</string>

    <!-- Text indicating that the Pocket story that also displays this text is a sponsored story by other 3rd party entity. -->
    <string name="pocket_stories_sponsor_indication">ਸਪੌਂਸਰ ਕੀਤੇ</string>

    <!-- Snackbar message for enrolling in a Nimbus experiment from the secret settings when Studies preference is Off.-->
    <string name="experiments_snackbar">ਡਾਟਾ ਭੇਜਣ ਲਈ ਟੈਲੀਮੈਂਟਰੀ ਨੂੰ ਸਮਰੱਥ ਕਰੋ।</string>
    <!-- Snackbar button text to navigate to telemetry settings.-->
    <string name="experiments_snackbar_button">ਸੈਟਿੰਗਾਂ ਉੱਤੇ ਜਾਓ</string>

    <!-- Review quality check feature-->
    <!-- Name for the review quality check feature used as title for the panel. -->
    <string name="review_quality_check_feature_name_2">ਰੀਵਿਊ ਚੈਕਰ</string>
    <!-- Summary for grades A and B for review quality check adjusted grading. -->
    <string name="review_quality_check_grade_a_b_description">ਭਰੋਸੇਯੋਗ ਰੀਵਿਊ</string>
    <!-- Summary for grade C for review quality check adjusted grading. -->
    <string name="review_quality_check_grade_c_description">ਭਰੋਸੇਯੋਗ ਅਤੇ ਗ਼ੈਰ-ਭਰੋਸੇਯੋਗ ਰਲਵੇਂ ਰੀਵਿਊ</string>
    <!-- Summary for grades D and F for review quality check adjusted grading. -->
    <string name="review_quality_check_grade_d_f_description">ਗ਼ੈਰ-ਭਰੋਸੇਯੋਗ ਰੀਵਿਊ</string>
    <!-- Text for title presenting the reliability of a product's reviews. -->
    <string name="review_quality_check_grade_title">ਇਹ ਰੀਵਿਊ ਕਿੰਨੇ ਭਰੋਸੇਯੋਗ ਹਨ?</string>
    <!-- Title for when the rating has been updated by the review checker -->
    <string name="review_quality_check_adjusted_rating_title">ਅਡਜੱਸਟ ਕੀਤੀ ਰੇਟਿੰਗ</string>

    <!-- Description for a product's adjusted star rating. The text presents that the product's reviews which were evaluated as unreliable were removed from the adjusted rating. -->
    <string name="review_quality_check_adjusted_rating_description_2">ਭਰੋਸੇਯੋਗ ਰੀਵਿਊਆਂ ਉੱਤੇ ਅਧਾਰਿਤ</string>
    <!-- Title for list of highlights from a product's review emphasizing a product's important traits. -->
    <string name="review_quality_check_highlights_title">ਸੱਜਰੇ ਰੀਵਿਊ ਤੋਂ ਹਾਈਲਾਈਟ</string>
    <!-- Title for section explaining how we analyze the reliability of a product's reviews. -->
    <string name="review_quality_check_explanation_title">ਅਸੀਂ ਰੀਵਿਊ ਦੀ ਕੁਆਲਟੀ ਕਿਵੇਂ ਪਤਾ ਕਰਦੇ ਹਾਂ</string>
    <!-- Paragraph explaining how we analyze the reliability of a product's reviews. First parameter is the Fakespot product name. In the phrase "Fakespot by Mozilla", "by" can be localized. Does not need to stay by. -->
    <string name="review_quality_check_explanation_body_reliability">ਅਸੀਂ ਉਤਪਾਦਾਂ ਦੇ ਰੀਵਿਊ ਦੀ ਭਰੋਸੇਯੋਗਤਾ ਦੀ ਪੜਤਾਲ ਕਰਨ ਲਈ Mozilla ਵਲੋਂ %s ਦੀ ਮਨਸੂਈ ਬੁੱਧੀ (AI) ਤਕਨੀਕ ਵਰਤ ਰਹੇ ਹਾਂ। ਇਹ ਤੁਹਾਨੂੰ ਸਿਰਫ਼ ਰੀਵਿਊ ਦੀ ਕੁਆਲਟੀ ਲਈ ਮਦਦ ਕਰੇਗਾ, ਉਤਪਾਦ ਦੀ ਕੁਆਲਟੀ ਲਈ ਨਹੀਂ।</string>
    <!-- Paragraph explaining the grading system we use to classify the reliability of a product's reviews. -->
    <string name="review_quality_check_info_review_grade_header"><![CDATA[ਅਸੀਂ ਹਰ ਉਤਪਾਦ ਦੇ ਰੀਵਿਊ ਲਈ A ਤੋਂ F ਤੱਕ <b>ਅੱਖਰ ਅਧਾਰਿਤ ਦਰਜਾ</b> ਦਿੱਤਾ ਹੈ।]]></string>
    <!-- Description explaining grades A and B for review quality check adjusted grading. -->
    <string name="review_quality_check_info_grade_info_AB">ਭਰੋਸੇਯੋਗ ਰੀਵਿਊ। ਅਸੀਂ ਮੰਨਦੇ ਹਾਂ ਕਿ ਰੀਵਿਊ ਅਸਲ ਗਾਹਕ ਵਲੋਂ ਹਨ, ਜਿਸ ਨੇ ਇਮਾਨਦਾਰੀ ਨਾਲ ਨਿਰਪੱਖ ਰੀਵਿਊ ਦਿੱਤੇ ਹਨ।</string>
    <!-- Description explaining grade C for review quality check adjusted grading. -->
    <string name="review_quality_check_info_grade_info_C">ਅਸੀਂ ਮੰਨਦੇ ਹਾਂ ਕਿ ਭਰੋਸੇਯੋਗ ਅਤੇ ਗ਼ੈਰ-ਭਰੋਸੇਯੋਗ ਰੀਵਿਊ ਰਲਵੇਂ ਰੂਪ ਵਿੱਚ ਹੁੰਦੇ ਹਨ।</string>
    <!-- Description explaining grades D and F for review quality check adjusted grading. -->
    <string name="review_quality_check_info_grade_info_DF">ਗ਼ੈਰਭਰੋਸੇਯੋਗ ਰੀਵਿਊ। ਅਸੀਂ ਮੰਨਦੇ ਹਾਂ ਕਿ ਰੀਵਿਊ ਨਕਲੀ, ਫ਼ਰਜ਼ੀ ਹੋਣ ਜਾਂ ਪੱਖਪਾਤੀ ਰੀਵਿਊ ਦੇਣ ਵਾਲਿਆਂ ਵਲੋਂ ਹੋਣ ਸਕਦੇ ਹਨ।</string>
    <!-- Paragraph explaining how a product's adjusted grading is calculated. -->
    <string name="review_quality_check_explanation_body_adjusted_grading"><![CDATA[<b>ਅਡਜੱਸਟ ਕੀਤੀ ਰੇਟਿੰਗ</b> ਸਾਡੇ ਵਲੋਂ ਸਿਰਫ਼ ਭਰੋਸੇਯੋਗ ਮੰਨੇ ਗਏ ਰੀਵਿਊ ਦੇ ਆਧਾਰ ਉੱਤੇ ਹੈ।]]></string>
    <!-- Paragraph explaining product review highlights. First parameter is the name of the retailer (e.g. Amazon). -->
    <string name="review_quality_check_explanation_body_highlights"><![CDATA[ਪਿਛਲੇ 80 ਦਿਨਾਂ ਵਿੱਚ %s ਰੀਵਿਊਆਂ ਵਿੱਚੋਂ <b>ਹਾਈਲਾਈਟ</b> ਹਨ, ਜੋ ਸਾਨੂੰ ਜਾਪਦਾ ਹੈ ਕਿ ਭਰੋਸੇਯੋਗ ਹਨ।]]></string>
    <!-- Text for learn more caption presenting a link with information about review quality. First parameter is for clickable text defined in review_quality_check_info_learn_more_link. -->
    <string name="review_quality_check_info_learn_more">%s ਬਾਰੇ ਹੋਰ ਸਿੱਖੋ।</string>
    <!-- Clickable text that links to review quality check SuMo page. First parameter is the Fakespot product name. -->
    <string name="review_quality_check_info_learn_more_link_2">%s ਰੀਵਿਊ ਦੀ ਕੁਆਲਟੀ ਕਿਵੇਂ ਪਤਾ ਕਰਦਾ ਹੈ</string>
    <!-- Text for title of settings section. -->
    <string name="review_quality_check_settings_title">ਸੈਟਿੰਗਾਂ</string>
    <!-- Text for label for switch preference to show recommended products from review quality check settings section. -->
    <string name="review_quality_check_settings_recommended_products">ਰੀਵਿਊ ਚੈਕਰ ਵਿੱਚ ਇਸ਼ਤਿਹਾਰ ਵੇਖਾਓ</string>
    <!-- Description for switch preference to show recommended products from review quality check settings section. First parameter is for clickable text defined in review_quality_check_settings_recommended_products_learn_more.-->
    <string name="review_quality_check_settings_recommended_products_description_2" tools:ignore="UnusedResources">ਤੁਸੀਂ ਢੁੱਕਵੇਂ ਉਤਪਾਦਾਂ ਲਈ ਕਦੇ ਕਦਾਈ ਇਸ਼ਤਿਹਾਰ ਵੇਖੋਗੇ। ਅਸੀਂ ਭਰੋਸੇਯੋਗ ਉਤਪਾਦਾਂ ਲਈ ਹੀ ਇਸ਼ਤਿਹਾਰ ਦੇਵਾਂਗੇ। %s</string>
    <!-- Clickable text that links to review quality check recommended products support article. -->
    <string name="review_quality_check_settings_recommended_products_learn_more" tools:ignore="UnusedResources">ਹੋਰ ਜਾਣੋ</string>
    <!-- Text for turning sidebar off button from review quality check settings section. -->
    <string name="review_quality_check_settings_turn_off">ਰੀਵਿਊ ਚੈਕਰ ਬੰਦ ਕਰੋ</string>
    <!-- Text for title of recommended product section. This is displayed above a product image, suggested as an alternative to the product reviewed. -->
    <string name="review_quality_check_ad_title" tools:ignore="UnusedResources">ਵਿਚਾਰਨ ਲਈ ਹੋਰ</string>
    <!-- Caption for recommended product section indicating this is an ad by Fakespot. First parameter is the Fakespot product name. -->
    <string name="review_quality_check_ad_caption" tools:ignore="UnusedResources">%s ਵਲੋਂ ਇਸ਼ਤਿਹਾਰ</string>
    <!-- Caption for review quality check panel. First parameter is for clickable text defined in review_quality_check_powered_by_link. -->
    <string name="review_quality_check_powered_by_2">ਰੀਵਿਊ ਚੈਕਰ %s ਰਾਹੀਂ ਚੱਲਦਾ ਹੈ</string>
    <!-- Clickable text that links to Fakespot.com. First parameter is the Fakespot product name. In the phrase "Fakespot by Mozilla", "by" can be localized. Does not need to stay by. -->
    <string name="review_quality_check_powered_by_link" tools:ignore="UnusedResources">Mozilla ਵਲੋਂ %s</string>
    <!-- Text for title of warning card informing the user that the current analysis is outdated. -->
    <string name="review_quality_check_outdated_analysis_warning_title" tools:ignore="UnusedResources">ਜਾਂਚ ਲਈ ਨਵੀਂ ਜਾਣਕਾਰੀ</string>
    <!-- Text for button from warning card informing the user that the current analysis is outdated. Clicking this should trigger the product's re-analysis. -->
    <string name="review_quality_check_outdated_analysis_warning_action" tools:ignore="UnusedResources">ਹੁਣੇ ਜਾਂਚੋ</string>
    <!-- Title for warning card informing the user that the current product does not have enough reviews for a review analysis. -->
    <string name="review_quality_check_no_reviews_warning_title">ਹਾਲੇ ਚੋਖੇ ਰੀਵਿਊ ਨਹੀਂ ਹਨ</string>
    <!-- Text for body of warning card informing the user that the current product does not have enough reviews for a review analysis. -->
    <string name="review_quality_check_no_reviews_warning_body">ਜਦੋਂ ਉਪਤਾਦ ਲਈ ਹੋਰ ਰੀਵਿਊ ਹੁੰਦੇ ਹਨ ਤਾਂ ਅਸੀਂ ਉਹਨਾਂ ਦੀ ਕੁਆਲਟੀ ਚੈਕ ਕਰ ਸਕਦੇ ਹਾਂ।</string>
    <!-- Title for warning card informing the user that the current product is currently not available. -->
    <string name="review_quality_check_product_availability_warning_title">ਉਤਪਾਦ ਮੌਜੂਦ ਨਹੀਂ ਹੈ</string>
    <!-- Text for the body of warning card informing the user that the current product is currently not available. -->
    <string name="review_quality_check_product_availability_warning_body">ਜੇ ਤੁਹਾਨੂੰ ਉਹ ਉਤਪਾਦ ਵਾਪਸ ਸਟਾਕ ਵਿੱਚ ਮਿਲੇ ਤਾਂ ਸਾਨੂੰ ਇਸ ਬਾਰੇ ਦੱਸਿਓ ਅਤੇ ਅਸੀਂ ਰੀਵਿਊ ਦੀ ਜਾਂਚ ਕਰਾਂਗੇ।</string>
    <!-- Clickable text for warning card informing the user that the current product is currently not available. Clicking this should inform the server that the product is available. -->
    <string name="review_quality_check_product_availability_warning_action_2">ਉਤਪਾਦ ਸਟਾਕ ਵਿੱਚ ਹੋਣ ਦੀ ਰਿਪੋਰਟ ਕਰੋ</string>
    <!-- Title for warning card informing the user that the current product's analysis is still processing. The parameter is the percentage progress (0-100%) of the analysis process (e.g. 56%). -->
    <string name="review_quality_check_analysis_in_progress_warning_title_2">ਰੀਵਿਊ ਕੁਆਲਟੀ ਦੀ ਜਾਂਚ ਕੀਤੀ ਜਾ ਰਹੀ ਹੈ (%s)</string>
    <!-- Text for body of warning card informing the user that the current product's analysis is still processing. -->
    <string name="review_quality_check_analysis_in_progress_warning_body">ਇਸ ਨੂੰ ਲਗਭਗ 60 ਸਕਿੰਟ ਲੱਗ ਸਕਦੇ ਹਨ।</string>
    <!-- Title for info card displayed after the user reports a product is back in stock. -->
    <string name="review_quality_check_analysis_requested_info_title">ਜਾਣਕਾਰੀ ਦੇਣ ਲਈ ਧੰਨਵਾਦ!</string>
    <!-- Text for body of info card displayed after the user reports a product is back in stock. -->
    <string name="review_quality_check_analysis_requested_info_body">ਸਾਡੇ ਕੋਲ ਇਸ ਉਤਪਾਦ ਦੇ ਰੀਵਿਊ 24 ਘੰਟਿਆਂ ਵਿੱਚ ਅੱਪਡੇਟ ਹੋਣੇ ਚਾਹੀਦੇ ਹਨ। ਬਾਅਦ ਵਿੱਚ ਵੇਖਿਓ।</string>
    <!-- Title for info card displayed when the user review checker while on a product that Fakespot does not analyze (e.g. gift cards, music). -->
    <string name="review_quality_check_not_analyzable_info_title">ਅਸੀਂ ਇਹ ਰੀਵਿਊਆਂ ਦੀ ਜਾਂਚ ਨਹੀਂ ਕਰ ਸਕਦੇ ਹਾਂ</string>
    <!-- Text for body of info card displayed when the user review checker while on a product that Fakespot does not analyze (e.g. gift cards, music). -->
    <string name="review_quality_check_not_analyzable_info_body">ਅਫ਼ਸੋਸ ਹੈ ਪਰ ਅਸੀਂ ਉਤਪਾਦਾਂ ਦੀਆਂ ਕੁਝ ਕਿਸਮਾਂ ਲਈ ਰੀਵਿਊ ਕੁਆਲਟੀ ਦੀ ਜਾਂਚ ਨਹੀਂ ਕਰ ਸਕਦੇ ਹਾਂ। ਮਿਸਾਲ ਵਜੋਂ ਗਿਫ਼ਟ ਕਾਰਡ ਅਤੇ ਸਟਰੀਮਿੰਗ ਵੀਡੀਓ, ਸੰਗੀਤ ਤੇ ਖੇਡਾਂ।</string>
    <!-- Title for info card displayed when another user reported the displayed product is back in stock. -->
    <string name="review_quality_check_analysis_requested_other_user_info_title" tools:ignore="UnusedResources">ਜਾਣਕਾਰੀ ਛੇਤੀ ਹੀ ਆ ਰਹੀ ਹੈ</string>
    <!-- Text for body of info card displayed when another user reported the displayed product is back in stock. -->
    <string name="review_quality_check_analysis_requested_other_user_info_body" tools:ignore="UnusedResources">ਸਾਡੇ ਕੋਲ ਇਸ ਉਤਪਾਦ ਦੇ ਰੀਵਿਊ 24 ਘੰਟਿਆਂ ਵਿੱਚ ਅੱਪਡੇਟ ਹੋਣੇ ਚਾਹੀਦੇ ਹਨ। ਬਾਅਦ ਵਿੱਚ ਵੇਖਿਓ।</string>
    <!-- Title for info card displayed to the user when analysis finished updating. -->
    <string name="review_quality_check_analysis_updated_confirmation_title" tools:ignore="UnusedResources">ਵਿਸ਼ਲੇਸ਼ਣ ਅੱਪ ਟੂ ਡੇਟ ਹੈ</string>
    <!-- Text for the action button from info card displayed to the user when analysis finished updating. -->
    <string name="review_quality_check_analysis_updated_confirmation_action" tools:ignore="UnusedResources">ਸਮਝੇ</string>
    <!-- Title for error card displayed to the user when an error occurred. -->
    <string name="review_quality_check_generic_error_title">ਹਾਲੇ ਕੋਈ ਵੀ ਜਾਣਕਾਰੀ ਨਹੀਂ ਹੈ</string>
    <!-- Text for body of error card displayed to the user when an error occurred. -->
    <string name="review_quality_check_generic_error_body">ਅਸੀਂ ਮਸਲਾ ਠੀਕ ਕਰਨ ਲਈ ਕੰਮ ਕਰ ਰਹੇ ਹਾਂ। ਫ਼ੇਰ ਵਾਪਸ ਦੇਖਿਓ।</string>
    <!-- Title for error card displayed to the user when the device is disconnected from the network. -->
    <string name="review_quality_check_no_connection_title">ਕੋਈ ਨੈੱਟਵਰਕ ਕਨੈਕਸ਼ਨ ਨਹੀਂ ਹੈ</string>
    <!-- Text for body of error card displayed to the user when the device is disconnected from the network. -->
    <string name="review_quality_check_no_connection_body">ਆਪਣੇ ਨੈੱਟਵਰਕ ਕਨੈਕਸ਼ਨ ਦੀ ਜਾਂਚ ਕਰੋ ਅਤੇ ਫ਼ੇਰ ਸਫ਼ੇ ਨੂੰ ਮੁੜ-ਲੋਡ ਕਰਨ ਦੀ ਕੋਸ਼ਿਸ਼ ਕਰੋ।</string>
    <!-- Title for card displayed to the user for products whose reviews were not analyzed yet. -->
    <string name="review_quality_check_no_analysis_title">ਇਹਨਾਂ ਰੀਵਿਊ ਬਾਰੇ ਹਾਲੇ ਕੋਈ ਜਾਣਕਾਰੀ ਨਹੀਂ ਹੈ</string>
    <!-- Text for the body of card displayed to the user for products whose reviews were not analyzed yet. -->
    <string name="review_quality_check_no_analysis_body">ਇਸ ਉਤਪਾਦ ਦੇ ਰੀਵਿਊਆਂ ਦੇ ਭਰੋਸੇਵੋਗ ਹੋਣ ਨੂੰ ਜਾਣਨ ਲਈ, ਰੀਵਿਊ ਕੁਆਲਟੀ ਦੀ ਜਾਂਚ ਕਰੋ। ਇਸ ਨੂੰ ਲਗਭਗ 60 ਸਕਿੰਟ ਲੱਗ ਸਕਦੇ ਹਨ।</string>
    <!-- Text for button from body of card displayed to the user for products whose reviews were not analyzed yet. Clicking this should trigger a product analysis. -->
    <string name="review_quality_check_no_analysis_link">ਰੀਵਿਊ ਕੁਆਲਟੀ ਦੀ ਜਾਂਚ ਕਰੋ</string>
    <!-- Headline for review quality check contextual onboarding card. -->
    <string name="review_quality_check_contextual_onboarding_title">ਉਤਪਾਦ ਰੀਵਿਊ ਲਈ ਸਾਡੀ ਭਰੋਸੇਯੋਗ ਗਾਈਡ ਨੂੰ ਅਜ਼ਮਾਓ</string>
    <!-- Description for review quality check contextual onboarding card. The first and last two parameters are for retailer names (e.g. Amazon, Walmart). The second parameter is for the name of the application (e.g. Firefox). -->
    <string name="review_quality_check_contextual_onboarding_description">ਖਰੀਦਣ ਤੋਂ ਪਹਿਲਾਂ ਵੇਖੋ ਕਿ %1$s ਉੱਤੇ ਉਤਪਾਦ ਰੀਵਿਊ ਕਿੰਨੇ ਭਰੋਸੇਯੋਗ ਹਨ। ਰੀਵਿਊ ਚੈਕਰ, %2$s ਵਲੋਂ ਹਾਲੇ ਤਜਰਬੇ ਅਧੀਨ ਫ਼ੀਚਰ ਹੈ, ਜੋ ਤੁਹਾਡੇ ਬਰਾਊਜ਼ਰ ਵਿੱਚ ਮੌਜੂਦ ਹੈ। ਇਹ %3$s ਅਤੇ %4$s ਨਾਲ ਵੀ ਕੰਮ ਕਰਦਾ ਹੈ।</string>
    <!-- Description for review quality check contextual onboarding card. The first parameters is for retailer name (e.g. Amazon). The second parameter is for the name of the application (e.g. Firefox). -->
    <string name="review_quality_check_contextual_onboarding_description_one_vendor">ਖਰੀਦਣ ਤੋਂ ਪਹਿਲਾਂ ਵੇਖੋ ਕਿ %1$s ਉੱਤੇ ਉਤਪਾਦ ਰੀਵਿਊ ਕਿੰਨੇ ਭਰੋਸੇਯੋਗ ਹਨ। ਰੀਵਿਊ ਚੈਕਰ, %2$s ਵਲੋਂ ਹਾਲੇ ਤਜਰਬੇ ਅਧੀਨ ਫ਼ੀਚਰ ਹੈ, ਜੋ ਤੁਹਾਡੇ ਬਰਾਊਜ਼ਰ ਵਿੱਚ ਮੌਜੂਦ ਹੈ।</string>
    <!-- Paragraph presenting review quality check feature. First parameter is the Fakespot product name. Second parameter is for clickable text defined in review_quality_check_contextual_onboarding_learn_more_link. In the phrase "Fakespot by Mozilla", "by" can be localized. Does not need to stay by. -->
    <string name="review_quality_check_contextual_onboarding_learn_more">Mozilla ਵਲੋਂ %1$s ਦੇ ਰਾਹੀਂ ਅਸੀਂ ਤੁਹਾਨੂੰ ਪੱਖਪਾਤੀ ਅਤੇ ਗ਼ੈਰ-ਪ੍ਰਮਾਣਿਤ ਰੀਵਿਊਆਂ ਤੋਂ ਬਚਾਅ ਸਕਦੇ ਹਾਂ। ਸਾਡਾ AI ਮਾਡਲ ਤੁਹਾਨੂੰ ਖਰੀਦਦਾਰੀ ਕਰਨ ਦੌਰਾਨ ਸੁਰੱਖਿਅਤ ਕਰਨ ਲਈ ਹਮੇਸ਼ਾਂ ਸੁਧਾਰ ਕਰ ਰਿਹਾ ਹੈ। %2$s</string>
    <!-- Clickable text from the contextual onboarding card that links to review quality check support article. -->
    <string name="review_quality_check_contextual_onboarding_learn_more_link">ਹੋਰ ਜਾਣੋ</string>
    <!-- Caption text to be displayed in review quality check contextual onboarding card above the opt-in button. First parameter is Firefox app name, third parameter is the Fakespot product name. Second & fourth are for clickable texts defined in review_quality_check_contextual_onboarding_privacy_policy_3 and review_quality_check_contextual_onboarding_terms_use. -->
    <string name="review_quality_check_contextual_onboarding_caption_4">“ਹਾਂ, ਇਸ ਨੂੰ ਅਜ਼ਮਾਓ” ਚੁਣ ਕੇ ਤੁਸੀਂ %1$s ਦੀ %2$s ਅਤੇ %3$s ਦੀ %4$s ਨਾਲ ਸਹਿਮਤ ਹੁੰਦੇ ਹੋ।</string>
    <!-- Clickable text from the review quality check contextual onboarding card that links to Fakespot privacy notice. -->
    <string name="review_quality_check_contextual_onboarding_privacy_policy_3">ਪਰਦੇਦਾਰੀ ਸੂਚਨਾ</string>
    <!-- Clickable text from the review quality check contextual onboarding card that links to Fakespot terms of use. -->
    <string name="review_quality_check_contextual_onboarding_terms_use">ਵਰਤਣ ਲਈ ਸ਼ਰਤਾਂ</string>
    <!-- Text for opt-in button from the review quality check contextual onboarding card. -->
    <string name="review_quality_check_contextual_onboarding_primary_button_text">ਹਾਂ, ਇਸ ਨੂੰ ਅਜ਼ਮਾਓ</string>
    <!-- Text for opt-out button from the review quality check contextual onboarding card. -->
    <string name="review_quality_check_contextual_onboarding_secondary_button_text">ਹੁਣੇ ਨਹੀਂ</string>
    <!-- Text for the first CFR presenting the review quality check feature. -->
    <string name="review_quality_check_first_cfr_message" moz:removedIn="132" tools:ignore="UnusedResources">ਪਤਾ ਕਰੋ ਕਿ ਜੇ ਤੁਸੀਂ ਇਸ ਉਤਪਾਦ ਦੇ ਰੀਵਿਊ ਉੱਤੇ ਭਰੋਸਾ ਕਰ ਸਕਦੇ ਹੋ — ਖਰੀਦਣ ਤੋਂ ਪਹਿਲਾਂ।</string>
    <!-- Text displayed in the first CFR presenting the review quality check feature that opens the review checker when clicked. -->
    <string name="review_quality_check_first_cfr_action" moz:removedIn="132" tools:ignore="UnusedResources">ਰੀਵਿਊ ਚੈਕਰ ਅਜ਼ਮਾਓ</string>

    <!-- Text for the second CFR presenting the review quality check feature. -->
    <string name="review_quality_check_second_cfr_message" moz:removedIn="132" tools:ignore="UnusedResources">ਕੀ ਇਹ ਰੀਵਿਊ ਭਰੋਸੇਯੋਗ ਹਨ? ਅਡਜੱਸਟ ਕੀਤੀ ਰੇਟਿੰਗ ਵੇਖਣ ਲਈ ਹੁਣੇ ਜਾਂਚ ਕਰੋ।</string>
    <!-- Text displayed in the second CFR presenting the review quality check feature that opens the review checker when clicked. -->
    <string name="review_quality_check_second_cfr_action" moz:removedIn="132" tools:ignore="UnusedResources">ਰੀਵਿਊ ਚੈਕਰ ਖੋਲ੍ਹੋ</string>
    <!-- Content description (not visible, for screen readers etc.) for opening browser menu button to open review quality check bottom sheet. -->
    <string name="review_quality_check_open_handle_content_description">ਰੀਵਿਊ ਚੈਕਰ ਖੋਲ੍ਹੋ</string>
    <!-- Content description (not visible, for screen readers etc.) for closing browser menu button to open review quality check bottom sheet. -->
    <string name="review_quality_check_close_handle_content_description">ਰੀਵਿਊ ਚੈਕਰ ਬੰਦ ਕਰੋ</string>
    <!-- Content description (not visible, for screen readers etc.) for review quality check star rating. First parameter is the number of stars (1-5) representing the rating. -->
    <string name="review_quality_check_star_rating_content_description">5 ਵਿੱਚੋਂ %1$s ਤਾਰੇ</string>
    <!-- Text for minimize button from highlights card. When clicked the highlights card should reduce its size. -->
    <string name="review_quality_check_highlights_show_less">ਘੱਟ ਵੇਖਾਓ</string>
    <!-- Text for maximize button from highlights card. When clicked the highlights card should expand to its full size. -->
    <string name="review_quality_check_highlights_show_more">ਹੋਰ ਵੇਖਾਓ</string>
    <!-- Text for highlights card quality category header. Reviews shown under this header should refer the product's quality. -->
    <string name="review_quality_check_highlights_type_quality">ਕੁਆਲਟੀ</string>
    <!-- Text for highlights card price category header. Reviews shown under this header should refer the product's price. -->
    <string name="review_quality_check_highlights_type_price">ਮੁੱਲ</string>
    <!-- Text for highlights card shipping category header. Reviews shown under this header should refer the product's shipping. -->
    <string name="review_quality_check_highlights_type_shipping">ਆਵਾਜਾਈ</string>
    <!-- Text for highlights card packaging and appearance category header. Reviews shown under this header should refer the product's packaging and appearance. -->
    <string name="review_quality_check_highlights_type_packaging_appearance">ਪੈਕਿੰਗ ਅਤੇ ਦਿੱਖ</string>
    <!-- Text for highlights card competitiveness category header. Reviews shown under this header should refer the product's competitiveness. -->
    <string name="review_quality_check_highlights_type_competitiveness">ਮੁਕਾਬਲੇਬਾਜ਼ੀ</string>

    <!-- Text that is surrounded by quotes. The parameter is the actual text that is in quotes. An example of that text could be: Excellent craftsmanship, and that is displayed as “Excellent craftsmanship”. The text comes from a buyer's review that the feature is highlighting"   -->
    <string name="surrounded_with_quotes">“%s”</string>

    <!-- Accessibility services actions labels. These will be appended to accessibility actions like "Double tap to.." but not by or applications but by services like Talkback. -->
    <!-- Action label for elements that can be collapsed if interacting with them. Talkback will append this to say "Double tap to collapse". -->
    <string name="a11y_action_label_collapse">ਸਮੇਟੋ</string>
    <!-- Current state for elements that can be collapsed if interacting with them. Talkback will dictate this after a state change. -->
    <string name="a11y_state_label_collapsed">ਸਮੇਟਿਆ</string>
    <!-- Action label for elements that can be expanded if interacting with them. Talkback will append this to say "Double tap to expand". -->
    <string name="a11y_action_label_expand">ਫੈਲਾਓ</string>
    <!-- Current state for elements that can be expanded if interacting with them. Talkback will dictate this after a state change. -->
    <string name="a11y_state_label_expanded">ਫੈਲਾਇਆ</string>
    <!-- Action label for links to a website containing documentation about a wallpaper collection. Talkback will append this to say "Double tap to open link to learn more about this collection". -->
    <string name="a11y_action_label_wallpaper_collection_learn_more">ਇਹ ਭੰਡਾਰ ਬਾਰੇ ਹੋਰ ਸਿੱਖਣ ਲਈ ਲਿੰਕ ਖੋਲ੍ਹੋ</string>
    <!-- Action label for links that point to an article. Talkback will append this to say "Double tap to read the article". -->
    <string name="a11y_action_label_read_article">ਲੇਖ ਨੂੰ ਪੜ੍ਹੋ</string>
    <!-- Action label for links to the Firefox Pocket website. Talkback will append this to say "Double tap to open link to learn more". -->
    <string name="a11y_action_label_pocket_learn_more">ਹੋਰ ਜਾਣਨ ਲਈ ਲਿੰਕ ਨੂੰ ਖੋਲ੍ਹੋ</string>
    <!-- Content description for headings announced by accessibility service. The first parameter is the text of the heading. Talkback will announce the first parameter and then speak the word "Heading" indicating to the user that this text is a heading for a section. -->
    <string name="a11y_heading">%s, ਹੈਡਿੰਗ</string>

    <!-- Title for dialog displayed when trying to access links present in a text. -->
    <string name="a11y_links_title">ਲਿੰਕ</string>
    <!-- Additional content description for text bodies that contain urls. -->
    <string name="a11y_links_available">ਲਿੰਕ ਮੌਜੂਦ ਹਨ</string>

    <!-- Translations feature-->

    <!-- Translation request dialog -->
    <!-- Title for the translation dialog that allows a user to translate the webpage. -->
    <string name="translations_bottom_sheet_title">ਇਹ ਸਫ਼ੇ ਦਾ ਉਲੱਥਾ ਕਰਨਾ ਹੈ?</string>
    <!-- Title for the translation dialog after a translation was completed successfully.
    The first parameter is the name of the language that the page was translated from, for example, "French".
    The second parameter is the name of the language that the page was translated to, for example, "English". -->
    <string name="translations_bottom_sheet_title_translation_completed">ਸਫ਼ੇ ਦਾ %1$s ਤੋਂ %2$s ਵਿੱਚ ਅਨੁਵਾਦ ਕੀਤਾ</string>
    <!-- Title for the translation dialog that allows a user to translate the webpage when a user uses the translation feature the first time. The first parameter is the name of the application, for example, "Fenix". -->
    <string name="translations_bottom_sheet_title_first_time">%1$s ਵਿੱਚ ਪ੍ਰਾਈਵੇਟ ਉਲੱਥਾ ਅਜ਼ਮਾਓ</string>
    <!-- Additional information on the translation dialog that appears when a user uses the translation feature the first time. The first parameter is clickable text with a link, for example, "Learn more". -->
    <string name="translations_bottom_sheet_info_message">ਤੁਹਾਡੀ ਪਰਦੇਦਾਰੀ ਲਈ ਉਲੱਥਾ ਕਦੇ ਵੀ ਤੁਹਾਡੇ ਡਿਵਾਈਸ ਤੋਂ ਬਾਹਰ ਨਹੀਂ ਜਾਂਦਾ ਹੈ। ਨਵੀਆਂ ਭਾਸ਼ਾਵਾਂ ਅਤੇ ਸੁਧਾਰ ਛੇਤੀ ਆ ਰਹੇ ਹਨ! %1$s</string>
    <!-- Text that links to additional information about the Firefox translations feature. -->
    <string name="translations_bottom_sheet_info_message_learn_more">ਹੋਰ ਜਾਣੋ</string>
    <!-- Label for the dropdown to select which language to translate from on the translations dialog. Usually the translate from language selected will be the same as the page language. -->
    <string name="translations_bottom_sheet_translate_from">ਇਸ ਤੋਂ ਉਲੱਥਾ ਕਰੋ</string>
    <!-- Label for the dropdown to select which language to translate to on the translations dialog. Usually the translate to language selected will be the user's preferred language. -->
    <string name="translations_bottom_sheet_translate_to">ਇਸ ਵਿੱਚ ਉਲੱਥਾ ਕਰੋ</string>
    <!-- Label for the dropdown to select which language to translate from on the translations dialog when the page language is not supported. This selection is to allow the user to select another language, in case we automatically detected the page language incorrectly. -->
    <string name="translations_bottom_sheet_translate_from_unsupported_language">ਹੋਰ ਸਰੋਤ ਭਾਸ਼ਾ ਅਜ਼ਮਾਓ</string>
    <!-- Button text on the translations dialog to dismiss the dialog and return to the browser. -->
    <string name="translations_bottom_sheet_negative_button">ਹਾਲੇ ਨਹੀਂ</string>
    <!-- Button text on the translations dialog to restore the translated website back to the original untranslated version. -->
    <string name="translations_bottom_sheet_negative_button_restore">ਅਸਲ ਵੇਖਾਓ</string>
    <!-- Accessibility announcement (not visible, for screen readers etc.) for the translations dialog after restore button was pressed that indicates the original untranslated page was loaded. -->
    <string name="translations_bottom_sheet_restore_accessibility_announcement">ਅਸਲ ਨਾ-ਅਨੁਵਾਦ ਕੀਤਾ ਸਫ਼ਾ ਲੋਡ ਕੀਤਾ</string>
    <!-- Button text on the translations dialog when a translation error appears, used to dismiss the dialog and return to the browser. -->
    <string name="translations_bottom_sheet_negative_button_error">ਮੁਕੰਮਲ</string>
    <!-- Button text on the translations dialog to begin a translation of the website. -->
    <string name="translations_bottom_sheet_positive_button">ਉਲੱਥਾ ਕਰੋ</string>
    <!-- Button text on the translations dialog when a translation error appears. -->
    <string name="translations_bottom_sheet_positive_button_error">ਮੁੜ ਕੋਸ਼ਿਸ਼ ਕਰੋ</string>
    <!-- Inactive button text on the translations dialog that indicates a translation is currently in progress. This button will be accompanied by a loading icon. -->
    <string name="translations_bottom_sheet_translating_in_progress">ਉਲੱਥਾ ਕੀਤਾ ਜਾ ਰਿਹਾ ਹੈ</string>
    <!-- Button content description (not visible, for screen readers etc.) for the translations dialog translate button that indicates a translation is currently in progress. -->
    <string name="translations_bottom_sheet_translating_in_progress_content_description">ਉਲੱਥਾ ਜਾਰੀ ਹੈ</string>

    <!-- Default dropdown option when initially selecting a language from the translations dialog language selection dropdown. -->
    <string name="translations_bottom_sheet_default_dropdown_selection">ਭਾਸ਼ਾ ਚੁਣੋ</string>
    <!-- The title of the warning card informs the user that a translation could not be completed. -->
    <string name="translation_error_could_not_translate_warning_text">ਅਨੁਵਾਦ ਕਰਨ ਦੌਰਾਨ ਸਮੱਸਿਆ ਆਈ ਸੀ। ਬਾਅਦ ਵਿੱਚ ਮੁੜ ਕੋਸ਼ਿਸ਼ ਕਰੋ।</string>
    <!-- The title of the warning card informs the user that the list of languages cannot be loaded. -->
    <string name="translation_error_could_not_load_languages_warning_text">ਭਾਸ਼ਾਵਾਂ ਨੂੰ ਲੋਡ ਨਹੀਂ ਕੀਤਾ ਜਾ ਸਕਿਆ। ਆਪਣੇ ਇੰਟਰਨੈੱਟ ਕਨੈਕਸ਼ਨ ਦੀ ਜਾਂਚ ਕਰਕੇ ਫੇਰ ਕੋਸ਼ਿਸ਼ ਕਰੋ।</string>
    <!-- The title of the warning card informs the user that a language is not supported. The first parameter is the name of the language that is not supported. -->
    <string name="translation_error_language_not_supported_warning_text">ਅਫ਼ਸੋਸ ਅਸੀਂ ਹਾਲੇ %1$s ਲਈ ਸਹਾਇਕ ਨਹੀਂ ਹਾਂ।</string>

    <!-- Snackbar title shown if the user closes the Translation Request dialogue and a translation is in progress. -->
    <string name="translation_in_progress_snackbar">…ਉਲੱਥਾ ਕੀਤਾ ਜਾ ਰਿਹਾ ਹੈ</string>

    <!-- Title for the data saving mode warning dialog used in the translation request dialog.
    This dialog will be presented when the user attempts to perform
    a translation without the necessary language files downloaded first when Android's data saver mode is enabled and the user is not using WiFi.
    The first parameter is the size in kilobytes or megabytes of the language file. -->
    <string name="translations_download_language_file_dialog_title">ਡਾਟਾ ਬੱਚਤ ਮੋਡ ਵਿੱਚ ਭਾਸ਼ਾ ਨੂੰ ਡਾਊਨਲੋਡ ਕਰਨਾ ਹੈ (%1$s)?</string>


    <!-- Translations options dialog -->
    <!-- Title of the translation options dialog that allows a user to set their translation options for the site the user is currently on. -->
    <string name="translation_option_bottom_sheet_title_heading">ਉਲੱਥੇ ਲਈ ਚੋਣਾਂ</string>
    <!-- Toggle switch label that allows a user to set the setting if they would like the browser to always offer or suggest translations when available. -->
    <string name="translation_option_bottom_sheet_always_translate">ਹਮੇਸ਼ਾਂ ਉਲੱਥਾ ਦੀ ਪੇਸ਼ਕਸ਼ ਕਰੋ</string>
    <!-- Toggle switch label that allows a user to set if they would like a given language to automatically translate or not. The first parameter is the language name, for example, "Spanish". -->
    <string name="translation_option_bottom_sheet_always_translate_in_language">ਹਮੇਸ਼ਾਂ %1$s ਲਈ ਉਲੱਥਾ ਕਰੋ</string>
    <!-- Toggle switch label that allows a user to set if they would like to never be offered a translation of the given language. The first parameter is the language name, for example, "Spanish". -->
    <string name="translation_option_bottom_sheet_never_translate_in_language">%1$s ਲਈ ਕਦੇ ਉਲੱਥਾ ਨਾ ਕਰੋ</string>
    <!-- Toggle switch label that allows a user to set the setting if they would like the browser to never translate the site the user is currently visiting. -->
    <string name="translation_option_bottom_sheet_never_translate_site">ਇਹ ਸਾਈਟ ਦਾ ਉਲੱਥਾ ਕਦੇ ਨਾ ਕਰੋ</string>
    <!-- Toggle switch description that will appear under the "Never translate these sites" settings toggle switch to provide more information on how this setting interacts with other settings. -->
    <string name="translation_option_bottom_sheet_switch_never_translate_site_description">ਸਭ ਹੋਰ ਸੈਟਿੰਗਾਂ ਨੂੰ ਅਣਡਿੱਠਾ ਕਰੋ</string>
    <!-- Toggle switch description that will appear under the "Never translate" and "Always translate" toggle switch settings to provide more information on how these  settings interacts with other settings. -->
    <string name="translation_option_bottom_sheet_switch_description">ਅਨੁਵਾਦ ਲਈ ਪੇਸ਼ਕਸ਼ਾਂ ਨੂੰ ਅਣਡਿੱਠਾ ਕਰੋ</string>
    <!-- Button text for the button that will take the user to the translation settings dialog. -->
    <string name="translation_option_bottom_sheet_translation_settings">ਉਲੱਥਾ ਸੈਟਿੰਗਾਂ</string>
    <!-- Button text for the button that will take the user to a website to learn more about how translations works in the given app. The first parameter is the name of the application, for example, "Fenix". -->
    <string name="translation_option_bottom_sheet_about_translations">%1$s ਵਿੱਚ ਉਲੱਥਾ ਬਾਰੇ</string>

    <!-- Content description (not visible, for screen readers etc.) for closing the translations bottom sheet. -->
    <string name="translation_option_bottom_sheet_close_content_description">ਉਲੱਥਾ ਸ਼ੀਟ ਬੰਦ ਕਰੋ</string>

    <!-- The title of the warning card informs the user that an error has occurred at page settings. -->
    <string name="translation_option_bottom_sheet_error_warning_text">ਕੁਝ ਸੈਟਿੰਗਾਂ ਆਰਜ਼ੀ ਤੌਰ ਉੱਤੇ ਮੌਜੂਦ ਨਹੀਂ ਹਨ।</string>

    <!-- Translation settings dialog -->
    <!-- Title of the translation settings dialog that allows a user to set their preferred translation settings. -->
    <string name="translation_settings_toolbar_title">ਉਲੱਥੇ</string>
    <!-- Toggle switch label that indicates that the browser should signal or indicate when a translation is possible for any page. -->
    <string name="translation_settings_offer_to_translate">ਜਦੋਂ ਵੀ ਸੰਭਵ ਹੋਵੇ ਤਾਂ ਉਲੱਥੇ ਦੀ ਪੇਸ਼ਕਸ਼ ਕਰੋ</string>
    <!-- Toggle switch label that indicates that downloading files required for translating is permitted when using data saver mode in Android. -->
    <string name="translation_settings_always_download">ਡਾਟਾ ਬਚਾਉਣ ਢੰਗ ਵਿੱਚ ਹਮੇਸ਼ਾਂ ਉਲੱਥਾ ਭਾਸ਼ਾਵਾਂ ਡਾਊਨਲੋਡ ਕਰੋ</string>
    <!-- Section header text that begins the section of a list of different options the user may select to adjust their translation preferences. -->
    <string name="translation_settings_translation_preference">ਉਲੱਥਾ ਪਸੰਦਾਂ</string>
    <!-- Button text for the button that will take the user to the automatic translations settings dialog. On the automatic translations settings dialog, the user can set if translations should occur automatically for a given language. -->
    <string name="translation_settings_automatic_translation">ਆਪਣੇ-ਆਪ ਉਲੱਥਾ</string>
    <!-- Button text for the button that will take the user to the never translate these sites dialog. On the never translate these sites dialog, the user can set if translations should never occur on certain websites. -->
    <string name="translation_settings_automatic_never_translate_sites">ਇਹ ਸਾਈਟਾਂ ਲਈ ਕਦੇ ਉਲੱਥਾ ਨਾ ਕਰੋ</string>
    <!-- Button text for the button that will take the user to the download languages dialog. On the download languages dialog, the user can manage which languages they would like to download for translations. -->
    <string name="translation_settings_download_language">ਭਾਸ਼ਾਵਾਂ ਨੂੰ ਡਾਊਨਲੋਡ ਕਰੋ</string>

    <!-- Automatic translation preference screen -->
    <!-- Title of the automatic translation preference screen that will appear on the toolbar.-->
    <string name="automatic_translation_toolbar_title_preference">ਆਪਣੇ-ਆਪ ਉਲੱਥਾ</string>
    <!-- Screen header presenting the automatic translation preference feature. It will appear under the toolbar. -->
    <string name="automatic_translation_header_preference">”ਹਮੇਸ਼ਾ ਟਰਾਂਸਲੇਟ ਕਰੋ“ ਅਤੇ &quot;ਕਦੇ ਟਰਾਂਸਲੇਟ ਨਾ ਕਰੋ&quot; ਪਸੰਦਾਂ ਦਾ ਇੰਤਜ਼ਾਮ ਕਰਨ ਲਈ ਭਾਸ਼ਾ ਚੁਣੋ।</string>

    <!-- The title of the warning card informs the user that the system could not load languages for translation settings. -->
    <string name="automatic_translation_error_warning_text">ਭਾਸ਼ਾਵਾਂ ਨੂੰ ਲੋਡ ਨਹੀਂ ਕੀਤਾ ਜਾ ਸਕਿਆ। ਬਾਅਦ ਵਿੱਚ ਮੁੜ ਜਾਂਚੋ।</string>

    <!-- Automatic translation options preference screen -->
    <!-- Preference option for offering to translate. Radio button title text.-->
    <string name="automatic_translation_option_offer_to_translate_title_preference">ਟਰਾਂਸਲੇਸ਼ਨ ਲਈ ਪੇਸ਼ਕਸ਼ ਕਰੋ (ਮੂਲ)</string>
    <!-- Preference option for offering to translate. Radio button summary text. The first parameter is the name of the app defined in app_name (for example: Fenix)-->
    <string name="automatic_translation_option_offer_to_translate_summary_preference">%1$s ਇਸ ਭਾਸ਼ਾ ਵਿੱਚ ਸਾਈਟਾਂ ਦੇ ਟਰਾਂਸਲੇਸ਼ਨ ਕਰਨ ਦੀ ਪੇਸ਼ਕਸ਼ ਕਰੇਗਾ।</string>
    <!-- Preference option for always translate. Radio button title text. -->
    <string name="automatic_translation_option_always_translate_title_preference">ਹਮੇਸ਼ਾਂ ਟਰਾਂਸਲੇਟ ਕਰੋ</string>
    <!-- Preference option for always translate. Radio button summary text. The first parameter is the name of the app defined in app_name (for example: Fenix)-->
    <string name="automatic_translation_option_always_translate_summary_preference">ਜਦੋਂ ਵੀ ਸਫ਼ਾ ਲੋਡ ਹੋਵੇਗਾ ਤਾਂ %1$s ਇਸ ਭਾਸ਼ਾ ਵਿੱਚ ਆਪਣੇ-ਆਪ ਟਰਾਂਸਲੇਟ ਕਰੇਗਾ।</string>
    <!-- Preference option for never translate. Radio button title text.-->
    <string name="automatic_translation_option_never_translate_title_preference">ਕਦੇ ਟਰਾਂਸਲੇਟ ਨਾ ਕਰੋ</string>
    <!-- Preference option for never translate. Radio button summary text. The first parameter is the name of the app defined in app_name (for example: Fenix)-->
    <string name="automatic_translation_option_never_translate_summary_preference">%1$s ਇਸ ਭਾਸ਼ਾ ਵਿੱਚ ਸਾਈਟਾਂ ਦੇ ਟਰਾਂਸਲੇਸ਼ਨ ਕਰਨ ਦੀ ਕਦੇ ਵੀ ਪੇਸ਼ਕਸ਼ ਨਹੀਂ ਕਰੇਗਾ।</string>

    <!-- Never translate site preference screen -->
    <!-- Title of the never translate site preference screen that will appear on the toolbar.-->
    <string name="never_translate_site_toolbar_title_preference">ਇਹ ਸਾਈਟਾਂ ਲਈ ਕਦੇ ਟਰਾਂਸਲੇਸ਼ਨ ਨਾ ਕਰੋ</string>
    <!-- Screen header presenting the never translate site preference feature. It will appear under the toolbar. -->
    <string name="never_translate_site_header_preference">ਨਵੀਂ ਸਾਈਟ ਜੋੜਨ ਲਈ: ਇਸ ਨੂੰ ਖੋਲ੍ਹੋ ਅਤੇ ਟਰਾਂਸਲੇਸ਼ਨ ਮੇਨੂ ਤੋਂ “ਇਸ ਸਾਈਟ ਨੂੰ ਕਦੇ ਟਰਾਂਸਲੇਟ ਨਾ ਕਰੋ” ਚੁਣੋ।</string>
    <!-- Content description (not visible, for screen readers etc.): For a never-translated site list item that is selected.
             The first parameter is web site url (for example:"wikipedia.com") -->
    <string name="never_translate_site_item_list_content_description_preference">%1$s ਨੂੰ ਹਟਾਓ</string>
    <!-- The title of the warning card informs the user that an error has occurred at the never translate sites list. -->
    <string name="never_translate_site_error_warning_text">ਸਾਈਟਾਂ ਨੂੰ ਲੋਡ ਨਹੀਂ ਕੀਤਾ ਜਾ ਸਕਿਆ। ਬਾਅਦ ਵਿੱਚ ਮੁੜ ਜਾਂਚੋ।</string>
    <!-- The Delete site dialogue title will appear when the user clicks on a list item.
             The first parameter is web site url (for example:"wikipedia.com") -->
    <string name="never_translate_site_dialog_title_preference">%1$s ਨੂੰ ਹਟਾਉਣਾ ਹੈ?</string>

    <!-- The Delete site dialogue positive button will appear when the user clicks on a list item. The site will be deleted. -->
    <string name="never_translate_site_dialog_confirm_delete_preference">ਹਟਾਓ</string>
    <!-- The Delete site dialogue negative button will appear when the user clicks on a list item. The dialog will be dismissed. -->
    <string name="never_translate_site_dialog_cancel_preference">ਰੱਦ ਕਰੋ</string>

    <!-- Download languages preference screen -->
    <!-- Title of the toolbar for the translation feature screen where users may download different languages for translation. -->
    <string name="download_languages_translations_toolbar_title_preference">ਭਾਸ਼ਾਵਾਂ ਨੂੰ ਡਾਊਨਲੋਡ ਕਰੋ</string>
    <!-- Screen header presenting the download language preference feature. It will appear under the toolbar.The first parameter is "Learn More," a clickable text with a link. Talkback will append this to say "Double tap to open link to learn more". -->
    <string name="download_languages_header_preference">ਤੇਜ਼ ਅਤੇ ਆਫਲਾਈਨ ਟਰਾਂਸਲੇਸ਼ਨ ਕਰਨ ਲਈ ਪੂਰੀਆਂ ਭਾਸ਼ਾਵਾਂ ਡਾਊਨਲੋਡ ਕਰੋ। %1$s</string>
    <!-- Clickable text from the screen header that links to a website. -->
    <string name="download_languages_header_learn_more_preference">ਹੋਰ ਜਾਣੋ</string>
    <!-- The subhead of the download language preference screen will appear above the pivot language. -->
    <string name="download_languages_available_languages_preference">ਮੌਜੂਦ ਭਾਸ਼ਾਵਾਂ</string>
    <!-- Text that will appear beside a core or pivot language package name to show that the language is necessary for the translation feature to function. -->
    <string name="download_languages_default_system_language_require_preference">ਲੋੜੀਂਦਾ</string>
    <!-- A text for download language preference item.
    The first parameter is the language name, for example, "Spanish".
    The second parameter is the language file size, for example, "(3.91 KB)" or, if the language package name is a pivot language, "(required)". -->
    <string name="download_languages_language_item_preference">%1$s (%2$s)</string>
    <!-- The subhead of the download language preference screen will appear above the items that were not downloaded. -->
    <string name="download_language_header_preference">ਭਾਸ਼ਾਵਾਂ ਡਾਊਨਲੋਡ ਕਰੋ</string>
    <!-- All languages list item. When the user presses this item, they can download all languages. -->
    <string name="download_language_all_languages_item_preference">ਸਭ ਭਾਸ਼ਾਵਾਂ</string>
    <!-- All languages list item. When the user presses this item, they can delete all languages that were downloaded. -->
    <string name="download_language_all_languages_item_preference_to_delete">ਸਾਰੀਆਂ ਭਾਸ਼ਾਵਾਂ ਨੂੰ ਹਟਾਓ</string>
    <!-- Content description (not visible, for screen readers etc.): For a language list item that was downloaded, the user can now delete it. -->
    <string name="download_languages_item_content_description_downloaded_state">ਹਟਾਓ</string>
    <!-- Content description (not visible, for screen readers etc.): For a language list item, deleting is in progress. -->
    <string name="download_languages_item_content_description_delete_in_progress_state">ਜਾਰੀ ਹੈ</string>
    <!-- Content description (not visible, for screen readers etc.): For a language list item, downloading is in progress.
    The first parameter is the language name, for example, "Spanish".
    The second parameter is the language file size, for example, "(3.91 KB)". -->
    <string name="download_languages_item_content_description_download_in_progress_state">%1$s (%2$s) ਨੂੰ ਡਾਊਨਲੋਡ ਕਰਨਾ ਰੋਕੋ</string>
    <!-- Content description (not visible, for screen readers etc.): For a language list item that was not downloaded. -->
    <string name="download_languages_item_content_description_not_downloaded_state">ਡਾਊਨਲੋਡ</string>

    <!-- The title of the warning card informs the user that an error has occurred when fetching the list of languages. -->
    <string name="download_languages_fetch_error_warning_text">ਭਾਸ਼ਾਵਾਂ ਨੂੰ ਲੋਡ ਨਹੀਂ ਕੀਤਾ ਜਾ ਸਕਿਆ। ਬਾਅਦ ਵਿੱਚ ਮੁੜ ਜਾਂਚੋ।</string>
    <!-- The title of the warning card informs the user that an error has occurred at downloading a language.
      The first parameter is the language name, for example, "Spanish". -->
    <string name="download_languages_error_warning_text"><![CDATA[<b>%1$s</b> ਨੂੰ ਡਾਊਨਲੋਡ ਨਹੀਂ ਕੀਤਾ ਜਾ ਸਕਿਆ। ਫੇਰ ਕੋਸ਼ਿਸ਼ ਕਰੋ ਜੀ।]]></string>

    <!-- The title of the warning card informs the user that an error has occurred at deleting a language.
          The first parameter is the language name, for example, "Spanish". -->
    <string name="download_languages_delete_error_warning_text"><![CDATA[<b>%1$s</b> ਨੂੰ ਹਟਾਇਆ ਨਹੀਂ ਕੀਤਾ ਜਾ ਸਕਿਆ। ਫੇਰ ਕੋਸ਼ਿਸ਼ ਕਰੋ ਜੀ।]]></string>

    <!-- Title for the dialog used by the translations feature to confirm deleting a language.
    The dialog will be presented when the user requests deletion of a language.
    The first parameter is the name of the language, for example, "Spanish" and the second parameter is the size in kilobytes or megabytes of the language file. -->
    <string name="delete_language_file_dialog_title">%1$s (%2$s) ਨੂੰ ਹਟਾਉਣਾ ਹੈ?</string>
    <!-- Additional information for the dialog used by the translations feature to confirm deleting a language. The first parameter is the name of the application, for example, "Fenix". -->
    <string name="delete_language_file_dialog_message">ਜੇ ਤੁਸੀਂ ਇਹ ਭਾਸ਼ਾ ਨੂੰ ਹਟਾ ਦਿੱਤਾ ਤਾਂ ਜਦ ਵੀ ਤੁਸੀਂ ਉਲੱਥਾ ਕਰੋਗੇ ਤਾਂ %1$s ਤੁਹਾਡੀ ਕੈਸ਼ ਲਈ ਅਧੂਰੀ ਭਾਸ਼ਾ ਡਾਊਨਲੋਡ ਕਰੇਗਾ।</string>
    <!-- Title for the dialog used by the translations feature to confirm deleting all languages file.
    The dialog will be presented when the user requests deletion of all languages file.
    The first parameter is the size in kilobytes or megabytes of the language file. -->
    <string name="delete_language_all_languages_file_dialog_title">ਕੀ ਸਾਰੀਆਂ ਭਾਸ਼ਾਵਾਂ (%1$s) ਹਟਾਉਣੀਆਂ ਹਨ?</string>
    <!-- Additional information for the dialog used by the translations feature to confirm deleting all languages file. The first parameter is the name of the application, for example, "Fenix". -->
    <string name="delete_language_all_languages_file_dialog_message">ਜੇ ਤੁਸੀਂ ਸਾਰੀਆਂ ਭਾਸ਼ਾਵਾਂ ਨੂੰ ਹਟਾ ਦਿੱਤਾ ਤਾਂ ਜਦ ਵੀ ਤੁਸੀਂ ਉਲੱਥਾ ਕਰੋਗੇ ਤਾਂ %1$s ਤੁਹਾਡੀ ਕੈਸ਼ ਲਈ ਅਧੂਰੀਆਂ ਭਾਸ਼ਾਵਾਂ ਡਾਊਨਲੋਡ ਕਰੇਗਾ।</string>
    <!-- Button text on the dialog used by the translations feature to confirm deleting a language. -->
    <string name="delete_language_file_dialog_positive_button_text">ਹਟਾਓ</string>
    <!-- Button text on the dialog used by the translations feature to cancel deleting a language. -->
    <string name="delete_language_file_dialog_negative_button_text">ਰੱਦ ਕਰੋ</string>

    <!-- Title for the data saving mode warning dialog used by the translations feature.
    This dialog will be presented when the user attempts to download a language or perform
    a translation without the necessary language files downloaded first when Android's data saver mode is enabled and the user is not using WiFi.
    The first parameter is the size in kilobytes or megabytes of the language file.-->
    <string name="download_language_file_dialog_title">ਡਾਟਾ ਬੱਚਤ ਢੰਗ (%1$s) ਵਿੱਚ ਹੋਣ ਦੇ ਦੌਰਾਨ ਡਾਊਨਲੋਡ ਕਰਨਾ ਹੈ?</string>

    <!-- Additional information for the data saving mode warning dialog used by the translations feature. This text explains the reason a download is required for a translation. -->
    <string name="download_language_file_dialog_message_all_languages">ਅਸੀਂ ਅਧੂਰੀਆਂ ਭਾਸ਼ਾਵਾਂ ਨੂੰ ਤੁਹਾਡੀ ਕੈਸ਼ ਲਈ ਡਾਊਨਲੋਡ ਕਰਦੇ ਹਾਂ ਤਾਂ ਕਿ ਉਲੱਥੇ ਨੂੰ ਪ੍ਰਾਈਵੇਟ ਰੱਖਿਆ ਜਾਵੇ।</string>
    <!-- Checkbox label text on the data saving mode warning dialog used by the translations feature. This checkbox allows users to ignore the data usage warnings. -->
    <string name="download_language_file_dialog_checkbox_text">ਡਾਟਾ ਬਚਾਉਣ ਢੰਗ ਵਿੱਚ ਹਮੇਸ਼ਾਂ ਡਾਊਨਲੋਡ ਕਰੋ</string>
    <!-- Button text on the data saving mode warning dialog used by the translations feature to allow users to confirm they wish to continue and download the language file. -->
    <string name="download_language_file_dialog_positive_button_text">ਡਾਊਨਲੋਡ ਕਰੋ</string>
    <!-- Button text on the data saving mode warning dialog used by the translations feature to allow users to confirm they wish to continue and download the language file and perform a translation. -->
    <string name="download_language_file_dialog_positive_button_text_all_languages">ਡਾਊਨਲੋਡ ਅਤੇ ਉਲੱਥਾ ਕਰੋ</string>
    <!-- Button text on the data saving mode warning dialog used by the translations feature to allow users to cancel the action and not perform a download of the language file. -->
    <string name="download_language_file_dialog_negative_button_text">ਰੱਦ ਕਰੋ</string>

    <!-- Debug drawer -->
    <!-- The user-facing title of the Debug Drawer feature. -->
    <string name="debug_drawer_title">ਡੀਬੱਗ ਟੂਲ</string>
    <!-- Content description (not visible, for screen readers etc.): Navigate back within the debug drawer. -->
    <string name="debug_drawer_back_button_content_description">ਪਿੱਛੇ ਜਾਓ</string>

    <!-- Content description (not visible, for screen readers etc.): Open debug drawer. -->
    <string name="debug_drawer_fab_content_description">ਡੀਬੱਗ ਦਰਾਜ ਨੂੰ ਖੋਲ੍ਹੋ</string>

    <!-- Debug drawer tabs tools -->
    <!-- The title of the Tab Tools feature in the Debug Drawer. -->
    <string name="debug_drawer_tab_tools_title">ਟੈਬ ਟੂਲ</string>
    <!-- The title of the tab count section in Tab Tools. -->
    <string name="debug_drawer_tab_tools_tab_count_title">ਟੈਬ ਗਿਣਤੀ</string>
    <!-- The active tab count category in the tab count section in Tab Tools. -->
    <string name="debug_drawer_tab_tools_tab_count_active">ਸਰਗਰਮ</string>
    <!-- The inactive tab count category in the tab count section in Tab Tools. -->
    <string name="debug_drawer_tab_tools_tab_count_inactive">ਨਾ-ਸਰਗਰਮ</string>
    <!-- The private tab count category in the tab count section in Tab Tools. -->
    <string name="debug_drawer_tab_tools_tab_count_private">ਨਿੱਜੀ</string>
    <!-- The total tab count category in the tab count section in Tab Tools. -->
    <string name="debug_drawer_tab_tools_tab_count_total">ਕੁੱਲ</string>
    <!-- The title of the tab creation tool section in Tab Tools. -->
    <string name="debug_drawer_tab_tools_tab_creation_tool_title">ਟੈਬ ਬਣਾਉਣ ਵਾਲਾ ਟੂਲ</string>
    <!-- The label of the text field in the tab creation tool. -->
    <string name="debug_drawer_tab_tools_tab_creation_tool_text_field_label">bਣਾਉਣ ਲਈ ਟੈਬਾਂ ਦੀ ਗਿਣਤੀ</string>
    <!-- The error message of the text field in the tab creation tool when the text field is empty -->
    <string name="debug_drawer_tab_tools_tab_quantity_empty_error">ਲਿਖਤ ਖੇਤਰ ਖਾਲੀ ਹੈ</string>
    <!-- The error message of the text field in the tab creation tool when the text field has characters other than digits -->
    <string name="debug_drawer_tab_tools_tab_quantity_non_digits_error">ਸਿਰਫ਼ ਸਕਰਾਤਮਕ ਮੁੱਲ ਹੀ ਭਰੋ</string>
    <!-- The error message of the text field in the tab creation tool when the text field is a zero -->
    <string name="debug_drawer_tab_tools_tab_quantity_non_zero_error">ਸਿਫ਼ਰ ਤੋਂ ਵੱਡਾ ਨੰਬਰ ਭਰੋ</string>
    <!-- The error message of the text field in the tab creation tool when the text field is a
        quantity greater than the max tabs. The first parameter is the maximum number of tabs
        that can be generated in one operation.-->
    <string name="debug_drawer_tab_tools_tab_quantity_exceed_max_error">ਇੱਕ ਕਾਰਵਾਈ ਰਾਹੀਂ ਵੱਧ ਤੋਂ ਵੱਧ ਤਿਆਰ ਹੋਣ ਵਾਲੀਆਂ ਟੈਬਾਂ (%1$s) ਦੀ ਗਿਣਤੀ ਅੱਪੜ ਗਈ ਹੈ</string>
    <!-- The button text to add tabs to the active tab group in the tab creation tool. -->
    <string name="debug_drawer_tab_tools_tab_creation_tool_button_text_active">ਸਰਗਰਮ ਟੈਬਾਂ ਵਿੱਚ ਜੋੜੋ</string>
    <!-- The button text to add tabs to the inactive tab group in the tab creation tool. -->
    <string name="debug_drawer_tab_tools_tab_creation_tool_button_text_inactive">ਨਾ-ਸਰਗਰਮ ਟੈਬਾਂ ਵਿੱਚ ਜੋੜੋ</string>
    <!-- The button text to add tabs to the private tab group in the tab creation tool. -->
    <string name="debug_drawer_tab_tools_tab_creation_tool_button_text_private">ਪ੍ਰਾਈਵੇਟ ਟੈਬਾਂ ਵਿੱਚ ਜੋੜੋ</string>

    <!-- Micro survey -->

    <!-- Microsurvey -->
    <!-- Prompt view -->
    <!-- The microsurvey prompt title. Note: The word "Firefox" should NOT be translated -->
    <string name="micro_survey_prompt_title" tools:ignore="BrandUsage,UnusedResources">Firefox ਨੂੰ ਬੇਹਤਰ ਬਣਾਉਣ ਲਈ ਸਾਡੀ ਮਦਦ ਕਰੋ। ਇਸ ਨੂੰ ਮਿੰਟ ਕੁ ਹੀ ਲੱਗੇਗਾ।</string>
    <!-- The continue button label -->
    <string name="micro_survey_continue_button_label" tools:ignore="UnusedResources">ਜਾਰੀ ਰੱਖੋ</string>
    <!-- Survey view -->
    <!-- The survey header -->
    <string name="micro_survey_survey_header_2">ਸਰਵੇਖਣ ਪੂਰਾ ਕਰੋ ਜੀ</string>
    <!-- The privacy notice link -->
    <string name="micro_survey_privacy_notice_2">ਪਰਦੇਦਾਰੀ ਸੂਚਨਾ</string>
    <!-- The submit button label text -->
    <string name="micro_survey_submit_button_label">ਭੇਜੋ</string>
    <!-- The survey completion header -->
    <string name="micro_survey_survey_header_confirmation" tools:ignore="UnusedResources">ਸਰਵੇਖਣ ਪੂਰਾ</string>
    <!-- The survey completion confirmation text -->
    <string name="micro_survey_feedback_confirmation">ਤੁਹਾਡੀ ਫ਼ੀਡਬੈਕ ਲਈ ਤੁਹਾਡਾ ਧੰਨਵਾਦ ਹੈ!</string>
    <!-- Option for likert scale -->
    <string name="likert_scale_option_1" tools:ignore="UnusedResources">ਬਹੁਤ ਸੰਤੁਸ਼ਟ</string>
    <!-- Option for likert scale -->
    <string name="likert_scale_option_2" tools:ignore="UnusedResources">ਸੰਤੁਸ਼ਟ</string>
    <!-- Option for likert scale -->
    <string name="likert_scale_option_3" tools:ignore="UnusedResources">ਠੀਕ-ਠਾਕ</string>
    <!-- Option for likert scale -->
    <string name="likert_scale_option_4" tools:ignore="UnusedResources">ਅਸੰਤੁਸ਼ਟ</string>
    <!-- Option for likert scale -->
    <string name="likert_scale_option_5" tools:ignore="UnusedResources">ਬਹੁਤ ਅਸੰਤੁਸ਼ਟ</string>

    <!-- Option for likert scale -->
    <string name="likert_scale_option_6" tools:ignore="UnusedResources">ਮੈ ਇਸ ਨੂੰ ਨਹੀਂ ਵਰਤਦਾ/ਵਰਤਦੀ ਹਾਂ</string>
    <!-- Option for likert scale. Note: The word "Firefox" should NOT be translated. -->
    <string name="likert_scale_option_7" tools:ignore="BrandUsage,UnusedResources">ਮੈਂ Firefox ਉੱਤੇ ਖੋਜ ਨੂੰ ਨਹੀਂ ਵਰਤਦਾ/ਵਰਤਦੀ ਹੈ</string>
    <!-- Option for likert scale -->
    <string name="likert_scale_option_8" tools:ignore="UnusedResources">ਮੈ ਸਿੰਕ ਨੂੰ ਨਹੀਂ ਵਰਤਦਾ/ਵਰਤਦੀ ਹਾਂ</string>
<<<<<<< HEAD
    <!-- Text shown in prompt for homepage microsurvey. Note: The word "Firefox" should NOT be translated. -->
    <string name="microsurvey_prompt_homepage_title" tools:ignore="BrandUsage,UnusedResources" moz:removedIn="130">Firefox ਮੁੱਖ-ਸਫ਼ੇ ਨਾਲ ਤੁਸੀਂ ਕਿੰਨੇ ਕੁ ਸੰਤੁਸ਼ਟ ਹੋ?</string>
=======
>>>>>>> a07f670f
    <!-- Text shown in prompt for printing microsurvey. "sec" It's an abbreviation for "second". Note: The word "Firefox" should NOT be translated. -->
    <string name="microsurvey_prompt_printing_title" tools:ignore="BrandUsage,UnusedResources">ਮਦਦ Firefox ਵਿੱਚ ਪਰਿੰਟ ਕਰਨ ਨੂੰ ਬੇਤਹਰ ਬਣਾਉਂਦੀ ਹੈ। ਇਸ ਨੂੰ ਸਿਰਫ਼ ਸਕਿੰਟ ਹੀ ਲੱਗੇਗਾ</string>
    <!-- Text shown in prompt for search microsurvey. Note: The word "Firefox" should NOT be translated. -->
    <string name="microsurvey_prompt_search_title" tools:ignore="BrandUsage,UnusedResources">Firefox ਵਿੱਚ ਖੋਜ ਨੂੰ ਬੇਹਤਰ ਬਣਾਉਣ ਲਈ ਮਦਦ ਕਰੋ। ਇਸ ਨੂੰ ਮਿੰਟ ਕੁ ਹੀ ਲੱਗੇਗਾ।</string>
    <!-- Text shown in prompt for sync microsurvey. Note: The word "Firefox" should NOT be translated. -->
    <string name="microsurvey_prompt_sync_title" tools:ignore="BrandUsage,UnusedResources">Firefox ਵਿੱਚ ਲਿੰਕ ਨੂੰ ਬੇਹਤਰ ਬਣਾਉਣ ਲਈ ਮਦਦ ਕਰੋ। ਇਸ ਨੂੰ ਮਿੰਟ ਕੁ ਹੀ ਲੱਗੇਗਾ।</string>
    <!-- Text shown in the survey title for printing microsurvey. Note: The word "Firefox" should NOT be translated. -->
    <string name="microsurvey_survey_printing_title" tools:ignore="BrandUsage,UnusedResources">Firefox ਵਿੱਚ ਪਰਿੰਟ ਕਰਨ ਨਾਲ ਤੁਸੀਂ ਕਿੰਨੇ ਸੰਤੁਸ਼ਟ ਹੋ?</string>
    <!-- Text shown in the survey title for homepage microsurvey. Note: The word "Firefox" should NOT be translated. -->
    <string name="microsurvey_homepage_title" tools:ignore="BrandUsage,UnusedResources">Firefox ਮੁੱਖ-ਸਫ਼ੇ ਨਾਲ ਤੁਸੀਂ ਕਿੰਨੇ ਕੁ ਸੰਤੁਸ਼ਟ ਹੋ?</string>
    <!-- Text shown in the survey title for search experience microsurvey. Note: The word "Firefox" should NOT be translated. -->
    <string name="microsurvey_search_title" tools:ignore="BrandUsage,UnusedResources">Firefox ਵਿੱਚ ਖੋਜ ਤਜਰਬੇ ਨਾਲ ਤੁਸੀਂ ਕਿੰਨੇ ਸੰਤੁਸ਼ਟ ਹੋ?</string>
    <!-- Text shown in the survey title for sync experience microsurvey. Note: The word "Firefox" should NOT be translated. -->
    <string name="microsurvey_sync_title" tools:ignore="BrandUsage,UnusedResources">Firefox ਵਿੱਚ ਸਿੰਕ ਤਜਰਬੇ ਨਾਲ ਤੁਸੀਂ ਕਿੰਨੇ ਸੰਤੁਸ਼ਟ ਹੋ?</string>
    <!-- Accessibility -->
    <!-- Content description for the survey application icon. Note: The word "Firefox" should NOT be translated.  -->
    <string name="microsurvey_app_icon_content_description" tools:ignore="BrandUsage">Firefox ਲੋਗੋ</string>
    <!-- Content description for the survey feature icon. -->
    <string name="microsurvey_feature_icon_content_description">ਸਰਵੇਖਣ ਫ਼ੀਚਰ ਆਈਕਾਨ</string>
    <!-- Content description (not visible, for screen readers etc.) for closing microsurvey bottom sheet. -->
    <string name="microsurvey_close_handle_content_description">ਸਰਵੇਖਣ ਨੂੰ ਬੰਦ ਕਰੋ</string>
    <!-- Content description for "X" button that is closing microsurvey. -->
    <string name="microsurvey_close_button_content_description">ਬੰਦ ਕਰੋ</string>

    <!-- Debug drawer logins -->
    <!-- The title of the Logins feature in the Debug Drawer. -->
    <string name="debug_drawer_logins_title">ਲਾਗਇਨ</string>
    <!-- The title of the logins section in the Logins feature, where the parameter will be the site domain  -->
    <string name="debug_drawer_logins_current_domain_label">ਮੌਜੂਦਾ ਡੋਮੇਨ: %s</string>
    <!-- The label for a button to add a new fake login for the current domain in the Logins feature. -->
    <string name="debug_drawer_logins_add_login_button">ਇਸ ਡੋਮੇਨ ਲਈ ਫ਼ਰਜ਼ੀ ਲਾਗਇਨ ਜੋੜੋ</string>
    <!-- Content description for delete button where parameter will be the username of the login -->
    <string name="debug_drawer_logins_delete_login_button_content_description">%s ਵਰਤੋਂਕਾਰ-ਨਾਂ ਨਾਲ ਲਾਗਇਨ ਨੂੰ ਹਟਾਓ</string>

    <!-- Debug drawer "contextual feature recommendation" (CFR) tools -->
    <!-- The title of the CFR Tools feature in the Debug Drawer -->
    <string name="debug_drawer_cfr_tools_title">CFR ਟੂਲ</string>
    <!-- The title of the reset CFR section in CFR Tools -->
    <string name="debug_drawer_cfr_tools_reset_cfr_title">CFR ਮੁੜ-ਸੈੱਟ ਕਰੋ</string>

    <!-- Glean debug tools -->
    <!-- The title of the glean debugging feature -->
    <string name="glean_debug_tools_title">ਗਲੇਨ ਡੀਬੱਗ ਟੂਲ</string>

    <!-- Messages explaining how to exit fullscreen mode -->
    <!-- Message shown to explain how to exit fullscreen mode when gesture navigation is enabled -->
    <string name="exit_fullscreen_with_gesture" moz:removedIn="132" tools:ignore="UnusedResources">ਪੂਰੀ ਸਕਰੀਨ ਤੋਂ ਬਾਹਰ ਆਉਣ ਲਈ, ਉੱਤੇ ਤੋਂ ਖਿੱਚੋ ਅਤੇ ਪਿੱਛੇ ਜਾਣ ਵਾਲੇ ਸੰਕੇਤ ਨੂੰ ਵਰਤੋਂ</string>
    <!-- Message shown to explain how to exit fullscreen mode when using back button navigation -->
    <string name="exit_fullscreen_with_back_button" moz:removedIn="132" tools:ignore="UnusedResources">ਪੂਰੀ ਸਕਰੀਨ ਤੋਂ ਬਾਹਰ ਆਉਣ ਲਈ, ਉੱਤੇ ਤੋਂ ਖਿੱਚੋ ਅਤੇ ਪਿੱਛੇ ਨੂੰ ਦਬਾਓ</string>

    <!-- Message shown to explain how to exit fullscreen mode when gesture navigation is enabled. -->
    <!-- Localisation note: this text should be as short as possible, max 68 chars -->
    <string name="exit_fullscreen_with_gesture_short">ਬਾਹਰ ਜਾਣ ਲਈ ਸਿਖਰ ਤੋਂ ਖਿੱਚ ਕੇ ਪਿੱਛੇ ਜਾਣ ਵਾਲੇ ਸੰਕੇਤ ਨੂੰ ਵਰਤੋਂ</string>
    <!-- Message shown to explain how to exit fullscreen mode when using back button navigation. -->
    <!-- Localisation note: this text should be as short as possible, max 68 chars -->
    <string name="exit_fullscreen_with_back_button_short">ਬਾਹਰ ਜਾਣ ਲਈ ਸਿਖਰ ਤੋਂ ਖਿੱਚ ਕੇ ਪਿੱਛੇ ਨੂੰ ਦਬਾਓ</string>

    <!-- Beta Label Component !-->
    <!-- Text shown as a label or tag to indicate a feature or area is still undergoing active development. Note that here "Beta" should not be translated, as it is used as an icon styled element. -->
    <string name="beta_feature">ਬੀਟਾ</string>
</resources><|MERGE_RESOLUTION|>--- conflicted
+++ resolved
@@ -225,14 +225,9 @@
     <string name="browser_menu_manage_extensions">ਇਕਸਟੈਨਸ਼ਨਾਂ ਦਾ ਇੰਤਜ਼ਾਮ</string>
     <!-- Content description (not visible, for screen readers etc.): Section heading for recommended extensions.-->
     <string name="browser_menu_recommended_section_content_description">ਸਿਫਾਰਸ਼ੀ ਇਕਸਟੈਨਸ਼ਨਾਂ</string>
-<<<<<<< HEAD
-    <!-- Content description (not visible, for screen readers etc.): Label for plus icon used to add extensions. -->
-    <string name="browser_menu_extension_plus_icon_content_description">ਇਕਸਟੈਨਸ਼ਨ ਨੂੰ ਜੋੜੋ</string>
-=======
     <!-- Content description (not visible, for screen readers etc.): Label for plus icon used to add extension.
       The first parameter is the name of the extension (for example: ClearURLs). -->
     <string name="browser_menu_extension_plus_icon_content_description_2">%1$s ਨੂੰ ਜੋੜੋ</string>
->>>>>>> a07f670f
     <!-- Browser menu button that opens AMO in a tab -->
     <string name="browser_menu_discover_more_extensions">ਹੋਰ ਇਕਸਟੈਨਸ਼ਨਾਂ ਲੱਭੋ</string>
     <!-- Browser menu description that is shown when one or more extensions are disabled due to extension errors -->
@@ -329,8 +324,6 @@
     <string name="browser_menu_tools">ਟੂਲ</string>
     <!-- Content description (not visible, for screen readers etc.): Back button for all menu redesign sub-menu -->
     <string name="browser_menu_back_button_content_description">ਮੁੱਖ ਮੇਨੂ ਉੱਤੇ ਵਾਪਸ ਜਾਓ</string>
-<<<<<<< HEAD
-=======
     <!-- Content description (not visible, for screen readers etc.) for bottom sheet handlebar main menu. -->
     <string name="browser_main_menu_handlebar_content_description">ਮੁੱਖ ਮੇਨੂ ਸ਼ੀਟ ਨੂੰ ਬੰਦ ਕਰੋ</string>
     <!-- Content description (not visible, for screen readers etc.) for bottom sheet handlebar extensions menu. -->
@@ -341,7 +334,6 @@
     <string name="browser_tools_menu_handlebar_content_description">ਟੂਲ ਮੇਨੂ ਸ਼ੀਟ ਨੂੰ ਬੰਦ ਕਰੋ</string>
     <!-- Content description (not visible, for screen readers etc.) for bottom sheet handlebar custom tab menu. -->
     <string name="browser_custom_tab_menu_handlebar_content_description">ਪਸੰਦੀਦਾ ਟੈਬ ਮੇਨੂ ਸ਼ੀਟ ਨੂੰ ਬੰਦ ਕਰੋ</string>
->>>>>>> a07f670f
     <!-- Browser menu description that describes the various tools related menu items inside of the tools sub-menu -->
     <string name="browser_menu_tools_description_with_translate">ਰੀਡਰ ਝਲਕ, ਉਲੱਥਾ, ਛਾਪਣਾ, ਸ਼ੇਅਰ ਕਰਨਾ ,ਐਪ ਖੋਲ੍ਹਣਾ</string>
     <!-- Browser menu description that describes the various tools related menu items inside of the tools sub-menu -->
@@ -490,12 +482,6 @@
     <string name="juno_onboarding_sign_in_title_2">ਜਦੋਂ ਤੁਸੀਂ ਡਿਵਾਈਸਾਂ ਵਿਚਾਲੇ ਤਬਾਦਲਾ ਕਰੋ ਤਾਂ ਇੰਕ੍ਰਿਪਟ ਰਹੋ</string>
     <!-- Description for sign in to sync screen. Nimbus experiments do not support string placeholders.
      Note: The word "Firefox" should NOT be translated -->
-<<<<<<< HEAD
-    <string name="juno_onboarding_sign_in_description_2" moz:RemovedIn="130" tools:ignore="BrandUsage,UnusedResources">ਜਦੋਂ ਤੁਸੀਂ ਸਾਈਨ ਇਨ ਅਤੇ ਸਿੰਕ ਕਰਦੇ ਹੋ ਤਾਂ ਤੁਸੀਂ ਵੱਧ ਸੁਰੱਖਿਅਤ ਹੁੰਦੇ ਹੋ। Firefox ਤੁਹਾਡੇ ਪਾਸਵਰਡਾਂ, ਬੁੱਕਮਾਰਕਾਂ ਤੇ ਹੋਰਾਂ ਨੂੰ ਇੰਕ੍ਰਿਪਟ ਕਰਦਾ ਹੈ।</string>
-    <!-- Description for sign in to sync screen. Nimbus experiments do not support string placeholders.
-     Note: The word "Firefox" should NOT be translated -->
-=======
->>>>>>> a07f670f
     <string name="juno_onboarding_sign_in_description_3" tools:ignore="BrandUsage">Firefox ਤੁਹਾਡੇ ਪਾਸਵਰਡਾਂ, ਬੁੱਕਮਾਰਕਾਂ ਅਤੇ ਹੋਰਾਂ ਨੂੰ ਤੁਹਾਡੇ ਵਲੋਂ ਸਿੰਕ ਕਰਨ ਦੌਰਾਨ ਇੰਕ੍ਰਿਪਟ ਕਰਦਾ ਹੈ।</string>
     <!-- Text for the button to sign in to sync on the device -->
     <string name="juno_onboarding_sign_in_positive_button" tools:ignore="UnusedResources">ਸਾਈਨ ਇਨ</string>
@@ -1357,11 +1343,6 @@
     <string name="bookmark_navigate_back_button_content_description">ਪਿੱਛੇ ਵੱਲ ਨੈਵੀਗੇਟ ਕਰੋ</string>
     <!-- Content description for the bookmark list new folder navigation bar button -->
     <string name="bookmark_add_new_folder_button_content_description">ਨਵਾਂ ਫੋਲਡਰ ਜੋੜੋ</string>
-<<<<<<< HEAD
-    <!-- Content description for the bookmark navigation bar close button -->
-    <string name="bookmark_close_button_content_description" tools:ignore="UnusedResources" moz:removedIn="130">ਬੁੱਕਮਾਰਕ ਨੂੰ ਬੰਦ ਕਰੋ</string>
-=======
->>>>>>> a07f670f
     <!-- Content description for bookmark search floating action button -->
     <string name="bookmark_search_button_content_description">ਬੁੱਕਮਾਰਕ ਖੋਜੋ</string>
     <!-- Content description for the overflow menu for a bookmark item. Paramter will a folder name or bookmark title. -->
@@ -1378,12 +1359,9 @@
     <!-- Description for the bookmark list empty state when you're in an empty folder. -->
     <string name="bookmark_empty_list_folder_description">ਜਦ ਤੁਸੀਂ ਬਰਾਊਜ਼ ਕਰੋਂ ਤਾਂ ਬੁੱਕਮਾਰਕਾਂ ਨੂੰ ਜੋੜੋ ਤਾਂ ਕਿ ਆਪਣੀਆਂ ਮਨਪਸੰਦ ਸਾਈਟਾਂ ਨੂੰ ਬਾਅਦ ਵਿੱਚ ਲੱਭ ਸਕੋ।</string>
 
-<<<<<<< HEAD
-=======
     <!-- Description for the add new folder button when selecting a folder. -->
     <string name="bookmark_select_folder_new_folder_button_title" tools:ignore="UnusedResources">ਨਵਾਂ ਫੋਲਡਰ</string>
 
->>>>>>> a07f670f
     <!-- Site Permissions -->
     <!-- Button label that take the user to the Android App setting -->
     <string name="phone_feature_go_to_settings">ਸੈਟਿੰਗਾਂ ‘ਤੇ ਜਾਓ</string>
@@ -2895,11 +2873,6 @@
     <string name="likert_scale_option_7" tools:ignore="BrandUsage,UnusedResources">ਮੈਂ Firefox ਉੱਤੇ ਖੋਜ ਨੂੰ ਨਹੀਂ ਵਰਤਦਾ/ਵਰਤਦੀ ਹੈ</string>
     <!-- Option for likert scale -->
     <string name="likert_scale_option_8" tools:ignore="UnusedResources">ਮੈ ਸਿੰਕ ਨੂੰ ਨਹੀਂ ਵਰਤਦਾ/ਵਰਤਦੀ ਹਾਂ</string>
-<<<<<<< HEAD
-    <!-- Text shown in prompt for homepage microsurvey. Note: The word "Firefox" should NOT be translated. -->
-    <string name="microsurvey_prompt_homepage_title" tools:ignore="BrandUsage,UnusedResources" moz:removedIn="130">Firefox ਮੁੱਖ-ਸਫ਼ੇ ਨਾਲ ਤੁਸੀਂ ਕਿੰਨੇ ਕੁ ਸੰਤੁਸ਼ਟ ਹੋ?</string>
-=======
->>>>>>> a07f670f
     <!-- Text shown in prompt for printing microsurvey. "sec" It's an abbreviation for "second". Note: The word "Firefox" should NOT be translated. -->
     <string name="microsurvey_prompt_printing_title" tools:ignore="BrandUsage,UnusedResources">ਮਦਦ Firefox ਵਿੱਚ ਪਰਿੰਟ ਕਰਨ ਨੂੰ ਬੇਤਹਰ ਬਣਾਉਂਦੀ ਹੈ। ਇਸ ਨੂੰ ਸਿਰਫ਼ ਸਕਿੰਟ ਹੀ ਲੱਗੇਗਾ</string>
     <!-- Text shown in prompt for search microsurvey. Note: The word "Firefox" should NOT be translated. -->
