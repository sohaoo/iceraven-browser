--- conflicted
+++ resolved
@@ -124,15 +124,9 @@
 
     <!-- Tablet navigation bar "contextual feature recommendation" (CFR) -->
     <!-- Text for the title displayed in the contextual feature recommendation popup promoting the tablet navigation bar. -->
-<<<<<<< HEAD
-    <string name="tablet_nav_bar_cfr_title">ਨਵਾਂ: ਇੱਕ ਛੋਹ ਨਾਲ ਅੱਗੇ ਅਤੇ ਪਿੱਛੇ ਲੈ ਜਾਣ ਵਾਲੇ ਤੀਰ</string>
-    <!-- Text for the message displayed in the contextual feature recommendation popup promoting the tablet navigation bar. -->
-    <string name="tablet_nav_bar_cfr_message">ਫ਼ੌਰੀ ਨੇਵੀਗੇਸ਼ਨ, ਜੋ ਹਮੇਸ਼ਾਂ ਤੁਹਾਡੀ ਪਹੁੰਚ ਵੱਚ ਹੁੰਦੀ ਹੈ, ਦਾ ਆਨੰਦ ਮਾਣੋ।</string>
-=======
     <string name="tablet_nav_bar_cfr_title" moz:removedIn="132" tools:ignore="UnusedResources">ਨਵਾਂ: ਇੱਕ ਛੋਹ ਨਾਲ ਅੱਗੇ ਅਤੇ ਪਿੱਛੇ ਲੈ ਜਾਣ ਵਾਲੇ ਤੀਰ</string>
     <!-- Text for the message displayed in the contextual feature recommendation popup promoting the tablet navigation bar. -->
     <string name="tablet_nav_bar_cfr_message" moz:removedIn="132" tools:ignore="UnusedResources">ਫ਼ੌਰੀ ਨੇਵੀਗੇਸ਼ਨ, ਜੋ ਹਮੇਸ਼ਾਂ ਤੁਹਾਡੀ ਪਹੁੰਚ ਵੱਚ ਹੁੰਦੀ ਹੈ, ਦਾ ਆਨੰਦ ਮਾਣੋ।</string>
->>>>>>> 80823484
 
     <!-- Text for the info dialog when camera permissions have been denied but user tries to access a camera feature. -->
     <string name="camera_permissions_needed_message">ਕੈਮਰੇ ਲਈ ਪਹੁੰਚ ਚਾਹੀਦੀ ਹੈ। Android ਸੈਟਿੰਗਾਂ ਉੱਤੇ ਜਾਓ, ਇਜਾਜ਼ਤਾਂ ਨੂੰ
@@ -324,11 +318,8 @@
     <string name="browser_menu_switch_to_mobile_site">ਮੋਬਾਈਲ ਸਾਈਟ ਲਈ ਸਵਿੱਚ ਕਰੋ</string>
     <!-- Browser menu label that navigates to the page tools sub-menu -->
     <string name="browser_menu_tools">ਟੂਲ</string>
-<<<<<<< HEAD
-=======
     <!-- Content description (not visible, for screen readers etc.): Back button for all menu redesign sub-menu -->
     <string name="browser_menu_back_button_content_description">ਮੁੱਖ ਮੇਨੂ ਉੱਤੇ ਵਾਪਸ ਜਾਓ</string>
->>>>>>> 80823484
     <!-- Browser menu description that describes the various tools related menu items inside of the tools sub-menu -->
     <string name="browser_menu_tools_description_with_translate">ਰੀਡਰ ਝਲਕ, ਉਲੱਥਾ, ਛਾਪਣਾ, ਸ਼ੇਅਰ ਕਰਨਾ ,ਐਪ ਖੋਲ੍ਹਣਾ</string>
     <!-- Browser menu description that describes the various tools related menu items inside of the tools sub-menu -->
@@ -362,8 +353,6 @@
         The first parameter is the name of the app defined in app_name (for example: Fenix). -->
     <string name="browser_menu_delete_browsing_data_on_quit">%1$s ਨੂੰ ਬੰਦ ਕਰੋ</string>
 
-<<<<<<< HEAD
-=======
     <!-- Menu "contextual feature recommendation" (CFR) -->
     <!-- Text for the title in the contextual feature recommendation popup promoting the menu feature. -->
     <string name="menu_cfr_title">ਨਵਾਂ: ਸਟਰੀਮ-ਲਾਈਨ ਕੀਤਾ ਮੇਨੂ</string>
@@ -371,7 +360,6 @@
     <!-- Text for the message in the contextual feature recommendation popup promoting the menu feature. -->
     <string name="menu_cfr_body">ਪ੍ਰਾਈਵੇਟ ਬਰਾਊਜ਼ਿੰਗ ਤੋਂ ਕਾਰਵਾਈਆਂ ਸੰਭਾਲਣ ਲਈ, ਜੋ ਤੁਹਾਨੂੰ ਚਾਹੀਦਾ ਹੈ, ਉਹ ਵੱਧ ਤੇਜ਼ੀ ਨਾਲ ਲੱਭੋ।</string>
 
->>>>>>> 80823484
     <!-- Extensions management fragment -->
     <!-- Text displayed when there are no extensions to be shown -->
     <string name="extensions_management_no_extensions">ਇੱਥੇ ਕੋਈ ਇਕਸਟੈਨਸ਼ਨ ਨਹੀਂ ਹੈ</string>
