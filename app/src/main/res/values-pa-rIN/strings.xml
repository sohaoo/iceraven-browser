<?xml version="1.0" encoding="utf-8"?>
<resources xmlns:tools="http://schemas.android.com/tools" xmlns:moz="http://mozac.org/tools">

    <!-- App name for private browsing mode. The first parameter is the name of the app defined in app_name (for example: Fenix)-->
    <string name="app_name_private_5">ਨਿੱਜੀ %s</string>
    <!-- App name for private browsing mode. The first parameter is the name of the app defined in app_name (for example: Fenix)-->
    <string name="app_name_private_4">%s (ਨਿੱਜੀ)</string>

    <!-- Home Fragment -->
    <!-- Content description (not visible, for screen readers etc.): "Three dot" menu button. -->
    <string name="content_description_menu">ਹੋਰ ਚੋਣਾਂ</string>

    <!-- Content description (not visible, for screen readers etc.): "Private Browsing" menu button. -->
    <string name="content_description_private_browsing_button">ਨਿੱਜੀ ਬਰਾਊਜ਼ ਕਰਨਾ ਸਮਰੱਥ ਕਰੋ</string>
    <!-- Content description (not visible, for screen readers etc.): "Private Browsing" menu button. -->
    <string name="content_description_disable_private_browsing_button">ਨਿੱਜੀ ਬਰਾਊਜ਼ ਕਰਨਾ ਅਸਮਰੱਥ ਕਰੋ</string>
    <!-- Placeholder text shown in the search bar before a user enters text for the default engine -->
    <string name="search_hint">ਖੋਜੋ ਜਾਂ ਸਿਰਨਾਵਾਂ ਦਿਓ</string>
    <!-- Placeholder text shown in the search bar before a user enters text for a general engine -->
    <string name="search_hint_general_engine">ਵੈੱਬ ਖੋਜੋ</string>
    <!-- Placeholder text shown in search bar when using history search -->
    <string name="history_search_hint">ਅਤੀਤ ਖੋਜੋ</string>
    <!-- Placeholder text shown in search bar when using bookmarks search -->
    <string name="bookmark_search_hint">ਬੁੱਕਮਾਰਕ ਖੋਜੋ</string>
    <!-- Placeholder text shown in search bar when using tabs search -->
    <string name="tab_search_hint">ਟੈਬਾਂ ਖੋਜੋ</string>
    <!-- Placeholder text shown in the search bar when using application search engines -->
    <string name="application_search_hint">ਖੋਜ ਸ਼ਬਦ ਭਰੋ</string>
    <!-- No Open Tabs Message Description -->
    <string name="no_open_tabs_description">ਤੁਹਾਡੀਆਂ ਖੁੱਲ੍ਹੀਆਂ ਟੈਬਾਂ ਨੂੰ ਇੱਥੇ ਵਿਖਾਇਆ ਜਾਵੇਗਾ।</string>

    <!-- No Private Tabs Message Description -->
    <string name="no_private_tabs_description">ਤੁਹਾਡੀਆਂ ਨਿੱਜੀ ਟੈਬਾਂ ਨੂੰ ਇੱਥੇ ਵਿਖਾਇਆ ਜਾਵੇਗਾ।</string>

    <!-- Tab tray multi select title in app bar. The first parameter is the number of tabs selected -->
    <string name="tab_tray_multi_select_title">%1$d ਚੁਣੀਆਂ</string>
    <!-- Label of button in create collection dialog for creating a new collection  -->
    <string name="tab_tray_add_new_collection">ਨਵਾਂ ਭੰਡਾਰ ਜੋੜੋ</string>
    <!-- Label of editable text in create collection dialog for naming a new collection  -->
    <string name="tab_tray_add_new_collection_name">ਨਾਂ</string>

    <!-- Label of button in save to collection dialog for selecting a current collection  -->
    <string name="tab_tray_select_collection">ਭੰਡਾਰ ਚੁਣੋ</string>
    <!-- Content description for close button while in multiselect mode in tab tray -->
    <string name="tab_tray_close_multiselect_content_description">ਬਹੁ-ਚੋਣ ਢੰਗ ਵਿੱਚੋਂ ਬਾਹਰ ਜਾਓ</string>
    <!-- Content description for save to collection button while in multiselect mode in tab tray -->
    <string name="tab_tray_collection_button_multiselect_content_description">ਚੁਣੀਆਂ ਟੈਬਾਂ ਨੂੰ ਭੰਡਾਰ ਵਿੱਚ ਸੰਭਾਲੋ</string>
    <!-- Content description on checkmark while tab is selected in multiselect mode in tab tray -->
    <string name="tab_tray_multiselect_selected_content_description">ਚੁਣੇ ਹੋਏ</string>

    <!-- Home - Recently saved bookmarks -->
    <!-- Title for the home screen section with recently saved bookmarks. -->
    <string name="recently_saved_title">ਤਾਜ਼ਾ ਸੰਭਾਲੇ</string>
    <!-- Content description for the button which navigates the user to show all of their saved bookmarks. -->
    <string name="recently_saved_show_all_content_description_2">ਸਾਰੇ ਸੰਭਾਲੇ ਬੁੱਕਮਾਰਕਾਂ ਨੂੰ ਵੇਖੋ</string>

    <!-- Text for the menu button to remove a recently saved bookmark from the user's home screen -->
    <string name="recently_saved_menu_item_remove">ਹਟਾਓ</string>

    <!-- About content. The first parameter is the name of the application. (For example: Fenix) -->
    <string name="about_content">%1$s ਮੌਜ਼ੀਲਾ ਵਲੋਂ ਤਿਆਰ ਕੀਤਾ</string>

    <!-- Private Browsing -->
    <!-- Explanation for private browsing displayed to users on home view when they first enable private mode
        The first parameter is the name of the app defined in app_name (for example: Fenix) -->
    <string name="private_browsing_placeholder_description_2">
         ਜਦੋਂ ਤੁਸੀਂ ਸਾਰੀਆਂ ਨਿੱਜੀ ਟੈਬਾਂ ਨੂੰ ਬੰਦ ਕਰਦੇ ਹੋ ਜਾਂ ਐਪ ਤੋਂ ਬਾਹਰ ਜਾਂਦੇ ਹੋ ਤਾਂ %1$s ਤੁਹਾਡੀ ਖੋਜ ਅਤੇ ਬਰਾਊਜ਼ਿੰਗ ਅਤੀਤ ਨੂੰ ਸਾਫ ਕਰਦਾ ਹੈ। ਹਾਲਾਂਕਿ ਇਹ ਤੁਹਾਨੂੰ ਵੈਬਸਾਈਟਾਂ ਜਾਂ ਤੁਹਾਡੇ ਇੰਟਰਨੈੱਟ ਦੇਣ ਵਾਲੇ ਲਈ ਅਣਪਛਾਤਾ ਨਹੀਂ ਬਣਾਉਂਦਾ, ਪਰ ਇਸ ਨਾਲ
ਇਸ ਡਿਵਾਈਸ ਨੂੰ ਵਰਤੇ ਵਾਲੇ ਕਿਸੇ ਤੋਂ ਵੀ ਤੁਹਾਡੇ ਵਲੋਂ ਆਨਲਾਈਨ ਕੀਤੇ ਨੂੰ ਨਿੱਜੀ ਰੱਖਣਾ ਹੋਰ ਸੌਖਾ ਹੋ ਜਾਂਦਾ ਹੈ।</string>
    <string name="private_browsing_common_myths">
       ਨਿੱਜੀ ਟੈਬਾਂ ਬਾਰੇ ਆਮ ਫ਼ਰਜ਼ੀ ਗੱਲਾਂ
    </string>

    <!-- Private mode shortcut "contextual feature recommendation" (CFR) -->
    <!-- Text for the Private mode shortcut CFR message for adding a private mode shortcut to open private tabs from the Home screen -->
    <string name="private_mode_cfr_message_2">ਆਪਣੀ ਅਗਲੀ ਨਿੱਜੀ ਟੈਬ ਨੂੰ ਛੂਹ ਕੇ ਚਲਾਓ।</string>
    <!-- Text for the positive button to accept adding a Private Browsing shortcut to the Home screen -->
    <string name="private_mode_cfr_pos_button_text">ਮੁੱਖ ਸਕਰੀਨ ‘ਤੇ ਜੋੜੋ</string>
    <!-- Text for the negative button to decline adding a Private Browsing shortcut to the Home screen -->
    <string name="cfr_neg_button_text">ਨਹੀਂ, ਧੰਨਵਾਦ</string>

    <!-- Open in App "contextual feature recommendation" (CFR) -->
    <!-- Text for the info message. The first parameter is the name of the application.-->
    <string name="open_in_app_cfr_info_message_2">ਤੁਸੀਂ ਐਪਾਂ ਵਿੱਚ ਲਿੰਕ ਆਪਣੇ-ਆਪ ਖੋਲ੍ਹਣ ਲਈ %1$s ਸੈਟਅੱਪ ਕਰ ਸਕਦੇ ਹੋ।</string>
    <!-- Text for the positive action button -->
    <string name="open_in_app_cfr_positive_button_text">ਸੈਟਿੰਗਾਂ ਉੱਤੇ ਜਾਓ</string>
    <!-- Text for the negative action button -->
    <string name="open_in_app_cfr_negative_button_text">ਖ਼ਾਰਜ ਕਰੋ</string>

    <!-- Total cookie protection "contextual feature recommendation" (CFR) -->
    <!-- Text for the message displayed in the contextual feature recommendation popup promoting the total cookie protection feature. -->
    <string name="tcp_cfr_message">ਸਾਡਾ ਹਾਲੇ ਤੱਕ ਦਾ ਸਭ ਤੋਂ ਜ਼ਿਆਦਾ ਮਜ਼ਬੂਤ ਪਰਦੇਦਾਰੀ ਫ਼ੀਚਰ ਅੰਤਰ-ਸਾਈਟ ਟਰੈਕਰਾਂ ਨੂੰ ਨਿਖੇੜਦਾ ਹੈ।</string>
    <!-- Text displayed that links to website containing documentation about the "Total cookie protection" feature. -->
    <string name="tcp_cfr_learn_more">ਪੂਰੀ ਕੂਕੀ ਸੁਰੱਖਿਆ ਬਾਰੇ ਜਾਣੋ</string>

    <!-- Text for the info dialog when camera permissions have been denied but user tries to access a camera feature. -->
    <string name="camera_permissions_needed_message">ਕੈਮਰੇ ਲਈ ਪਹੁੰਚ ਚਾਹੀਦੀ ਹੈ। Android ਸੈਟਿੰਗਾਂ ਉੱਤੇ ਜਾਓ, ਇਜਾਜ਼ਤਾਂ ਨੂੰ
ਛੂਹੋ ਅਤੇ ਇਜਾਜ਼ਤ ਨੂੰ ਛੂਹੋ।</string>
    <!-- Text for the positive action button to go to Android Settings to grant permissions. -->
    <string name="camera_permissions_needed_positive_button_text">ਸੈਟਿੰਗਾਂ ਉੱਤੇ ਜਾਓ</string>
    <!-- Text for the negative action button to dismiss the dialog. -->
    <string name="camera_permissions_needed_negative_button_text">ਖ਼ਾਰਜ ਕਰੋ</string>

    <!-- Text for the banner message to tell users about our auto close feature. -->
    <string name="tab_tray_close_tabs_banner_message">ਖੋਲ੍ਹੀਆਂ ਟੈਬਾਂ ਨੂੰ ਆਪਣੇ-ਆਪ ਬੰਦ ਕਰਨਾ ਨਿਯਤ ਕਰੋ, ਜੋ ਕਿ ਪਿਛਲੇ ਦਿਨ, ਹਫ਼ਤੇ ਜਾਂ ਮਹੀਨੇ ਵਿੱਚ
ਵੇਖੀਆਂ ਗਈਆਂ।</string>
    <!-- Text for the positive action button to go to Settings for auto close tabs. -->
    <string name="tab_tray_close_tabs_banner_positive_button_text">ਚੋਣਾਂ ਵੇਖੋ</string>
    <!-- Text for the negative action button to dismiss the Close Tabs Banner. -->
    <string name="tab_tray_close_tabs_banner_negative_button_text">ਖ਼ਾਰਜ ਕਰੋ</string>

    <!-- Text for the banner message to tell users about our inactive tabs feature. -->
    <string name="tab_tray_inactive_onboarding_message">ਪਿਛਲੇ ਦੋ ਹਫ਼ਤਿਆਂ ਵਿੱਚ ਤੁਹਾਡੇ ਵਲੋਂ ਨਾ ਵੇਖੀਆਂ ਟੈਬਾਂ ਨੂੰ ਇੱਥੇ ਭੇਜਿਆ ਜਾਂਦਾ ਹੈ।</string>
    <!-- Text for the action link to go to Settings for inactive tabs. -->
    <string name="tab_tray_inactive_onboarding_button_text">ਸੈਟਿੰਗਾਂ ਵਿੱਚ ਬੰਦ ਕਰੋ</string>
    <!-- Text for title for the auto-close dialog of the inactive tabs. -->
    <string name="tab_tray_inactive_auto_close_title">ਇੱਕ ਮਹੀਨੇ ਬਾਅਦ ਆਪੇ ਬੰਦ ਕਰਨਾ ਹੈ?</string>
    <!-- Text for the body for the auto-close dialog of the inactive tabs.
        The first parameter is the name of the application.-->
    <string name="tab_tray_inactive_auto_close_body_2">ਜੇ ਤੁਸੀਂ ਪਿਛਲੇ ਮਹੀਨੇ ਤੋਂ ਵੱਧ ਦੌਰਾਨ ਟੈਬਾਂ ਨਹੀਂ ਵੇਖੀਆਂ ਤਾਂ %1$s ਉਹਨਾਂ ਨੂੰ ਬੰਦ ਕਰ ਸਕਦਾ ਹੈ।</string>
    <!-- Content description for close button in the auto-close dialog of the inactive tabs. -->
    <string name="tab_tray_inactive_auto_close_button_content_description">ਬੰਦ ਕਰੋ</string>

    <!-- Text for turn on auto close tabs button in the auto-close dialog of the inactive tabs. -->
    <string name="tab_tray_inactive_turn_on_auto_close_button_2">ਆਪੇ ਬੰਦ ਕਰਨਾ ਚਾਲੂ ਕਰੋ</string>


    <!-- Home screen icons - Long press shortcuts -->
    <!-- Shortcut action to open new tab -->
    <string name="home_screen_shortcut_open_new_tab_2">ਨਵੀਂ ਟੈਬ</string>
    <!-- Shortcut action to open new private tab -->
    <string name="home_screen_shortcut_open_new_private_tab_2">ਨਵੀਂ ਨਿੱਜੀ ਟੈਬ</string>

    <!-- Shortcut action to open Passwords screens -->
    <string name="home_screen_shortcut_open_password_screen">ਪਾਸਵਰਡ ਸ਼ਾਰਟਕੱਟ</string>

    <!-- Recent Tabs -->
    <!-- Header text for jumping back into the recent tab in the home screen -->
    <string name="recent_tabs_header">ਵਾਪਸ ਜਾਓ</string>
    <!-- Button text for showing all the tabs in the tabs tray -->
    <string name="recent_tabs_show_all">ਸਭ ਵੇਖੋ</string>

    <!-- Content description for the button which navigates the user to show all recent tabs in the tabs tray. -->
    <string name="recent_tabs_show_all_content_description_2">ਸਾਰੀਆਂ ਸੱਜਰੀਆਂ ਟੈਬਾਂ ਬਟਨ ਨੂੰ ਵੇਖਾਓ</string>

    <!-- Text for button in synced tab card that opens synced tabs tray -->
    <string name="recent_tabs_see_all_synced_tabs_button_text">ਸਾਰੀਆਂ ਸਿੰਕ ਕੀਤੀਆਂ ਟੈਬਾਂ ਵੇਖੋ।</string>
    <!-- Accessibility description for device icon used for recent synced tab -->
    <string name="recent_tabs_synced_device_icon_content_description">ਡਿਵਾਈਸ ਸਿੰਕ ਕੀਤਾ</string>
    <!-- Text for the dropdown menu to remove a recent synced tab from the homescreen -->
    <string name="recent_synced_tab_menu_item_remove">ਹਟਾਓ</string>
    <!-- Text for the menu button to remove a grouped highlight from the user's browsing history
         in the Recently visited section -->
    <string name="recent_tab_menu_item_remove">ਹਟਾਓ</string>

    <!-- History Metadata -->
    <!-- Header text for a section on the home screen that displays grouped highlights from the
         user's browsing history, such as topics they have researched or explored on the web -->
    <string name="history_metadata_header_2">ਹਾਲ ਦੇ ਖੋਲ੍ਹੀਆਂ ਗਈਆਂ</string>
    <!-- Text for the menu button to remove a grouped highlight from the user's browsing history
         in the Recently visited section -->
    <string name="recently_visited_menu_item_remove">ਹਟਾਓ</string>

    <!-- Content description for the button which navigates the user to show all of their history. -->
    <string name="past_explorations_show_all_content_description_2">ਸਾਰੀਆਂ ਪਿਛਲੀਆਂ ਛਾਣਬੀਣਾਂ ਨੂੰ ਵੇਖਾਓ</string>

    <!-- Browser Fragment -->
    <!-- Content description (not visible, for screen readers etc.): Navigate backward (browsing history) -->
    <string name="browser_menu_back">ਪਿੱਛੇ</string>
    <!-- Content description (not visible, for screen readers etc.): Navigate forward (browsing history) -->
    <string name="browser_menu_forward">ਅੱਗੇ</string>
    <!-- Content description (not visible, for screen readers etc.): Refresh current website -->
    <string name="browser_menu_refresh">ਤਾਜ਼ਾ ਕਰੋ</string>
    <!-- Content description (not visible, for screen readers etc.): Stop loading current website -->
    <string name="browser_menu_stop">ਰੋਕੋ</string>
    <!-- Browser menu button that opens the addon manager -->
    <string name="browser_menu_add_ons">ਐਡ-ਆਨ</string>
    <!-- Browser menu button that opens account settings -->
    <string name="browser_menu_account_settings">ਖਾਤਾ ਜਾਣਕਾਰੀ</string>
    <!-- Text displayed when there are no add-ons to be shown -->
    <string name="no_add_ons">ਕੋਈ ਐਡ-ਆਨ ਨਹੀਂ ਹੈ</string>
    <!-- Browser menu button that sends a user to help articles -->
    <string name="browser_menu_help">ਮਦਦ</string>
    <!-- Browser menu button that sends a to a the what's new article -->
    <string name="browser_menu_whats_new">ਨਵਾਂ ਕੀ ਹੈ</string>
    <!-- Browser menu button that opens the settings menu -->
    <string name="browser_menu_settings">ਸੈਟਿੰਗਾਂ</string>
    <!-- Browser menu button that opens a user's library -->
    <string name="browser_menu_library">ਲਾਇਬਰੇਰੀ</string>
    <!-- Browser menu toggle that requests a desktop site -->
    <string name="browser_menu_desktop_site">ਡੈਸਕਟਾਪ ਸਾਈਟ</string>
    <!-- Browser menu toggle that adds a shortcut to the site on the device home screen. -->
    <string name="browser_menu_add_to_homescreen">ਮੁੱਖ ਸਕਰੀਨ ‘ਤੇ ਜੋੜੋ</string>
    <!-- Browser menu toggle that installs a Progressive Web App shortcut to the site on the device home screen. -->
    <string name="browser_menu_install_on_homescreen">ਇੰਸਟਾਲ ਕਰੋ</string>
    <!-- Content description (not visible, for screen readers etc.) for the Resync tabs button -->
    <string name="resync_button_content_description">ਮੁੜ-ਸਿੰਕ ਕਰੋ</string>
    <!-- Browser menu button that opens the find in page menu -->
    <string name="browser_menu_find_in_page">ਸਫ਼ੇ ‘ਚ ਲੱਭੋ</string>

    <!-- Browser menu button that saves the current tab to a collection -->
    <string name="browser_menu_save_to_collection_2">ਭੰਡਾਰ ‘ਚ ਸੰਭਾਲੋ</string>
    <!-- Browser menu button that open a share menu to share the current site -->
    <string name="browser_menu_share">ਸਾਂਝਾ ਕਰੋ</string>
    <!-- Browser menu button shown in custom tabs that opens the current tab in Fenix
        The first parameter is the name of the app defined in app_name (for example: Fenix) -->
    <string name="browser_menu_open_in_fenix">%1$s ‘ਚ ਖੋਲ੍ਹੋ</string>
    <!-- Browser menu text shown in custom tabs to indicate this is a Fenix tab
        The first parameter is the name of the app defined in app_name (for example: Fenix) -->
    <string name="browser_menu_powered_by">%1$s ਦੀ ਤਾਕਤ ਨਾਲ ਚੱਲ ਰਿਹਾ</string>

    <!-- Browser menu text shown in custom tabs to indicate this is a Fenix tab
        The first parameter is the name of the app defined in app_name (for example: Fenix) -->
    <string name="browser_menu_powered_by2">%1$s ਦੀ ਤਾਕਤ ਨਾਲ ਚੱਲ ਰਿਹਾ</string>
    <!-- Browser menu button to put the current page in reader mode -->
    <string name="browser_menu_read">ਪੜ੍ਹਾਕੂ ਝਲਕ</string>
    <!-- Browser menu button content description to close reader mode and return the user to the regular browser -->
    <string name="browser_menu_read_close">ਪੜ੍ਹਨ ਝਲਕ ਬੰਦ ਕਰੋ</string>
    <!-- Browser menu button to open the current page in an external app -->
    <string name="browser_menu_open_app_link">ਐਪ ਵਿੱਚ ਖੋਲ੍ਹੋ</string>

    <!-- Browser menu button to show reader view appearance controls e.g. the used font type and size -->
    <string name="browser_menu_customize_reader_view">ਪੜ੍ਹਨ ਝਲਕ ਨੂੰ ਕਸਟਮਾਈਜ਼ ਕਰੋ</string>
    <!-- Browser menu label for adding a bookmark -->
    <string name="browser_menu_add">ਜੋੜੋ</string>
    <!-- Browser menu label for editing a bookmark -->
    <string name="browser_menu_edit">ਸੋਧੋ</string>

    <!-- Button shown on the home page that opens the Customize home settings -->
    <string name="browser_menu_customize_home_1">ਮੁੱਖ-ਸਫ਼ੇ ਨੂੰ ਕਸਟਮਾਈਜ਼ ਕਰੋ</string>
    <!-- Browser Toolbar -->
    <!-- Content description for the Home screen button on the browser toolbar -->
    <string name="browser_toolbar_home">ਮੁੱਖ ਸਕਰੀਨ</string>

    <!-- Locale Settings Fragment -->
    <!-- Content description for tick mark on selected language -->
    <string name="a11y_selected_locale_content_description">ਚੁਣੀ ਹੋਈ ਬੋਲੀ</string>
    <!-- Text for default locale item -->
    <string name="default_locale_text">ਡਿਵਾਈਸ ਦੀ ਬੋਲੀ ਮੁਤਾਬਕ ਚੱਲੋ</string>
    <!-- Placeholder text shown in the search bar before a user enters text -->
    <string name="locale_search_hint">ਖੋਜ ਬੋਲੀ</string>

    <!-- Search Fragment -->
    <!-- Button in the search view that lets a user search by scanning a QR code -->
    <string name="search_scan_button">ਸਕੈਨ ਕਰੋ</string>
    <!-- Button in the search view that lets a user change their search engine -->
    <string name="search_engine_button">ਖੋਜ ਇੰਜਣ</string>
    <!-- Button in the search view when shortcuts are displayed that takes a user to the search engine settings -->
    <string name="search_shortcuts_engine_settings">ਖੋਜ ਇੰਜਣ ਸੈਟਿੰਗਾਂ</string>
    <!-- Button in the search view that lets a user navigate to the site in their clipboard -->
    <string name="awesomebar_clipboard_title">ਕਲਿੱਪਬੋਰਡ ਤੋਂ ਲਿੰਕ ਭਰੋ</string>

    <!-- Button in the search suggestions onboarding that allows search suggestions in private sessions -->
    <string name="search_suggestions_onboarding_allow_button">ਮਨਜ਼ੂਰ</string>
    <!-- Button in the search suggestions onboarding that does not allow search suggestions in private sessions -->
    <string name="search_suggestions_onboarding_do_not_allow_button">ਇਜਾਜ਼ਤ ਨਾ ਦਿਓ</string>
    <!-- Search suggestion onboarding hint title text -->
    <string name="search_suggestions_onboarding_title">ਨਿੱਜੀ ਸ਼ੈਸ਼ਨਾਂ ਵਿੱਚ ਖੋਜ ਸੁਝਾਆਵਾਂ ਦੀ ਇਜਾਜ਼ਤ ਦੇਣੀ ਹੈ?</string>
    <!-- Search suggestion onboarding hint description text, first parameter is the name of the app defined in app_name (for example: Fenix)-->
    <string name="search_suggestions_onboarding_text">ਤੁਹਾਡੇ ਵਲੋਂ ਸਿਰਨਾਵਾਂ ਪੱਟੀ ਵਿੱਚ ਲਿਖੀ ਹਰ ਚੀਜ਼ ਨੂੰ %s ਤੁਹਾਡੇ ਮੂਲ ਖੋਜ ਇੰਜਣ ਨਾਲ ਸਾਂਝਾ ਕਰੇਗਾ।</string>

    <!-- Search engine suggestion title text. The first parameter is the name of the suggested engine-->
    <string name="search_engine_suggestions_title">%s ਖੋਜ</string>
    <!-- Search engine suggestion description text -->
    <string name="search_engine_suggestions_description">ਸਿਰਨਾਵਾਂ ਪੱਟੀ ਵਿੱਚੋਂ ਸਿ਼ੱਧਾ ਖੋਜੋ</string>

    <!-- Menu option in the search selector menu to open the search settings -->
    <string name="search_settings_menu_item">ਖੋਜ ਸੈਟਿੰਗਾਂ</string>

    <!-- Header text for the search selector menu -->
    <string name="search_header_menu_item_2">ਇਸ ਵਾਰ ਇਸ ਵਿੱਚ ਖੋਜੋ:</string>

    <!-- Content description (not visible, for screen readers etc.): Search engine icon. The first parameter is the search engine name (for example: DuckDuckGo). -->
    <string name="search_engine_icon_content_description" tools:ignore="UnusedResources">%s ਖੋਜ ਇੰਜਣ</string>

    <!-- Home onboarding -->
    <!-- Onboarding home screen popup dialog, shown on top of the Jump back in section. -->
    <string name="onboarding_home_screen_jump_back_contextual_hint_2">ਤੁਹਾਡੇ ਆਪਣੇ ਬਣਾਏ ਮੁੱਖ-ਸਫ਼ੇ ਨੂੰ ਸਮਝੋ। ਸੱਜਰੀਆਂ ਟੈਬਾਂ, ਬੁੱਕਮਾਰਕ ਅਤੇ ਖੋਜ ਨਤੀਜੇ ਇੱਥੇ ਦਿਖਾਈ ਦੇਣਗੇ।</string>
    <!-- Home onboarding dialog welcome screen title text. -->
    <string name="onboarding_home_welcome_title_2">ਵੱਧ ਨਿੱਜੀ ਇੰਟਰਨੈੱਟ ਲਈ ਜੀ ਆਇਆਂ ਨੂੰ</string>
    <!-- Home onboarding dialog welcome screen description text. -->
    <string name="onboarding_home_welcome_description">ਵੱਧ ਰੰਗ। ਵੱਧ ਪਰਦੇਦਾਰੀ। ਫਾਇਦੇ ਨਾਲੋਂ ਲੋਕਾਂ ਨੂੰ ਪਹਿਲ ਦੇਣ ਦਾ ਉਹੀ ਵਾਅਦਾ।</string>
    <!-- Home onboarding dialog sign into sync screen title text. -->
    <string name="onboarding_home_sync_title_3">ਸਕਰੀਨਾਂ ਵਿਚਾਲੇ ਬਦਲਣਾ ਪਹਿਲਾਂ ਤੋਂ ਵੱਧ ਸੌਖਾਲਾ ਹੋਇਆ</string>
    <!-- Home onboarding dialog sign into sync screen description text. -->
    <string name="onboarding_home_sync_description">ਹੋਰ ਡਿਵਾਈਸਾਂ ਤੋਂ ਜਿੱਥੇ ਤੁਸੀਂ ਟੈਬਾਂ ਨੂੰ ਛੱਡਿਆ ਹੈ, ਉਥੋਂ ਹੀ ਹੁਣ ਆਪਣੀ ਮੁੱਖ ਸਕਰੀਨ ਤੋਂ ਲਵੋ।</string>
    <!-- Text for the button to continue the onboarding on the home onboarding dialog. -->
    <string name="onboarding_home_get_started_button">ਸ਼ੁਰੂ ਕਰੀਏ</string>
    <!-- Text for the button to navigate to the sync sign in screen on the home onboarding dialog. -->
    <string name="onboarding_home_sign_in_button">ਸਾਇਨ ਇਨ</string>
    <!-- Text for the button to skip the onboarding on the home onboarding dialog. -->
    <string name="onboarding_home_skip_button">ਛੱਡੋ</string>

    <!-- Onboarding home screen sync popup dialog message, shown on top of Recent Synced Tabs in the Jump back in section. -->
    <string name="sync_cfr_message">ਤੁਹਾਡੀਆਂ ਟੈਬਾਂ ਸਿੰਕ ਹੋ ਰਹੀਆਂ ਹਨ! ਆਪਣੇ ਹੋਰ ਡਿਵਾਈਸ ਉੱਤੇ ਜਿੱਥੇ ਤੁਸੀਂ ਛੱਡੋ, ਉਥੋਂ ਹੀ ਤੁਸੀਂ ਹੀ ਸ਼ੁਰੂ ਕਰੋ।</string>

    <!-- Content description (not visible, for screen readers etc.): Close button for the home onboarding dialog -->
    <string name="onboarding_home_content_description_close_button">ਬੰਦ ਕਰੋ</string>

    <!-- Notification pre-permission dialog -->
    <!-- Enable notification pre permission dialog title
        The first parameter is the name of the app defined in app_name (for example: Fenix) -->
    <string name="onboarding_home_enable_notifications_title">ਨੋਟੀਫ਼ਿਕੇਸ਼ਨ ਤੁਹਾਨੂੰ %s ਨਾਲ ਹੋਰ ਕਰਨ ਦੀ ਮਦਦ ਕਰਦੇ ਹਨ</string>
    <!-- Enable notification pre permission dialog description with rationale
        The first parameter is the name of the app defined in app_name (for example: Fenix) -->
    <string name="onboarding_home_enable_notifications_description">ਡਿਵਾਈਸਾਂ ਵਿਚਾਲੇ ਆਪਣੀਆਂ ਟੈਬਾਂ ਨੂੰ ਸਿੰਕ ਕਰੋ, ਡਾਊਨਲੋਡ ਦਾ ਇੰਤਜ਼ਾਮ ਕਰੋ, %s ਦੀ ਪਰਦੇਦਾਰੀ ਸੁਰੱਖਿਆ ਦਾ ਪੂਰਾ ਫ਼ਾਇਦਾ ਲੈਣ ਲਈ ਗੁਰ ਲਵੋ ਅਤੇ ਹੋਰ</string>
    <!-- Text for the button to request notification permission on the device -->
    <string name="onboarding_home_enable_notifications_positive_button">ਜਾਰੀ ਰੱਖੋ</string>
    <!-- Text for the button to not request notification permission on the device and dismiss the dialog -->
    <string name="onboarding_home_enable_notifications_negative_button">ਹੁਣੇ ਨਹੀਂ</string>

    <!-- Juno first user onboarding flow experiment, strings are marked unused as they are only referenced by Nimbus experiments. -->
    <!-- Title for set firefox as default browser screen.
        The first parameter is the name of the app defined in app_name (for example: Fenix) -->
    <string name="juno_onboarding_default_browser_title" moz:RemovedIn="117" tools:ignore="UnusedResources">%s ਨੂੰ ਆਪਣਾ ਪੱਕਾ ਬਰਾਊਜ਼ਰ ਬਣਾਓ</string>
    <!-- Title for set firefox as default browser screen used by Nimbus experiments. Nimbus experiments do not support string placeholders.
        Note: The word "Firefox" should NOT be translated -->
    <string name="juno_onboarding_default_browser_title_nimbus" tools:ignore="UnusedResources">Firefox ਨੂੰ ਆਪਣਾ ਪੱਕਾ ਬਰਾਊਜ਼ਰ ਬਣਾਓ</string>
    <!-- Description for set firefox as default browser screen.
        The first parameter is the Firefox brand name.
        The second parameter is the string with key "juno_onboarding_default_browser_description_link_text". -->
    <string name="juno_onboarding_default_browser_description" moz:RemovedIn="117" tools:ignore="UnusedResources">%1$s ਫ਼ਾਇਦੇ ਤੋਂ ਪਹਿਲਾਂ ਲੋਕਾਂ ਨੂੰ ਰੱਖਦਾ ਹੈ ਅਤੇ ਅੰਤਰ-ਸਾਈਟ ਟਰੈਕਰਾਂ ਉੱਤੇ ਪਾਬੰਦੀ ਲਾ ਕੇ ਤੁਹਾਡੀ ਪਰਦੇਦਾਰੀ ਦੀ ਰੱਖਿਆ ਕਰਦਾ ਹੈ।\n\nਸਾਡੇ %2$s ਬਾਰੇ ਹੋਰ ਜਾਣੋ।</string>
    <!-- Description for set firefox as default browser screen used by Nimbus experiments. Nimbus experiments do not support string placeholders.
        Note: The word "Firefox" should NOT be translated -->
    <string name="juno_onboarding_default_browser_description_nimbus" tools:ignore="UnusedResources">Firefox ਫ਼ਾਇਦੇ ਨਾਲੋਂ ਲੋਕਾਂ ਨੂੰ ਪਹਿਲ ਦਿੰਦਾ ਹੈ ਅਤੇ ਅੰਤਰ-ਸਾਈਟ ਟਰੈਕਰਾਂ ਉੱਤੇ ਪਾਬੰਦੀ ਲਾ ਕੇ ਤੁਹਾਡੇ ਪਰਦੇਦਾਰੀ ਨੂੰ ਬਚਾਉਂਦਾ ਹੈ।\n\nਹੋਰ ਜਾਣਕਾਰੀ ਸਾਡੀ ਪਰਦੇਦਾਰੀ ਸੂਚਨਾ ਨੂੰ ਪੜ੍ਹੋ।</string>
    <!-- Text for the link to the privacy notice webpage for set as firefox default browser screen.
    This is part of the string with the key "juno_onboarding_default_browser_description". -->
    <string name="juno_onboarding_default_browser_description_link_text" tools:ignore="UnusedResources">ਪਰਦੇਦਾਰੀ ਸੂਚਨਾ</string>
    <!-- Text for the button to set firefox as default browser on the device -->
    <string name="juno_onboarding_default_browser_positive_button" tools:ignore="UnusedResources">ਮੂਲ ਬਰਾਊਜ਼ਰ ਬਣਾਓ</string>
    <!-- Text for the button dismiss the screen and move on with the flow -->
    <string name="juno_onboarding_default_browser_negative_button" tools:ignore="UnusedResources">ਹੁਣੇ ਨਹੀਂ</string>
    <!-- Title for sign in to sync screen. -->
    <string name="juno_onboarding_sign_in_title" tools:ignore="UnusedResources">ਫ਼ੋਨ ਤੋਂ ਲੈਪਟਾਪ ਉੱਤੇ ਜਾਓ ਤੇ ਵਾਪਸ ਆਓ</string>
    <!-- Description for sign in to sync screen. -->
    <string name="juno_onboarding_sign_in_description" tools:ignore="UnusedResources">ਆਪਣੇ ਹੋਰ ਡਿਵਾਈਸਾਂ ਉੱਤੇ ਜਿੱਥੇ ਤੁਸੀਂ ਟੈਬਾਂ ਤੇ ਪਾਸਵਰਡਾਂ ਨੂੰ ਜਿੱਥੇ ਛੱਡਿਆ ਸੀ, ਓਥੋਂ ਹੀ ਲਵੋ।</string>
    <!-- Text for the button to sign in to sync on the device -->
    <string name="juno_onboarding_sign_in_positive_button" tools:ignore="UnusedResources">ਸਾਈਨ ਇਨ</string>
    <!-- Text for the button dismiss the screen and move on with the flow -->
    <string name="juno_onboarding_sign_in_negative_button" tools:ignore="UnusedResources">ਹੁਣੇ ਨਹੀਂ</string>
    <!-- Title for enable notification permission screen.
        The first parameter is the name of the app defined in app_name (for example: Fenix) -->
    <string name="juno_onboarding_enable_notifications_title" moz:RemovedIn="117" tools:ignore="UnusedResources">ਨੋਟੀਫ਼ਿਕੇਸ਼ਨ ਤੁਹਾਨੂੰ %s ਨਾਲ ਹੋਰ ਕਰਨ ਦੀ ਮਦਦ ਕਰਦੇ ਹਨ</string>

    <!-- Title for enable notification permission screen used by Nimbus experiments. Nimbus experiments do not support string placeholders.
        Note: The word "Firefox" should NOT be translated -->
    <string name="juno_onboarding_enable_notifications_title_nimbus" tools:ignore="UnusedResources">ਨੋਟੀਫ਼ਿਕੇਸ਼ਨ ਤੁਹਾਨੂੰ Firefox ਨਾਲ ਵੱਧ ਕੰਮ ਦੀ ਮਦਦ ਕਰਦੇ ਹਨ</string>
    <!-- Description for enable notification permission screen.
        The first parameter is the name of the app defined in app_name (for example: Fenix) -->
    <string name="juno_onboarding_enable_notifications_description" moz:RemovedIn="117" tools:ignore="UnusedResources">ਡਿਵਾਈਸਾਂ ਵਿੱਚ ਟੈਬਾਂ ਭੇਜੋ, ਡਾਊਨਲੋਡਾਂ ਦਾ ਇੰਤਜ਼ਾਮ ਕਰੋ ਅਤੇ %s ਦਾ ਭਰਪੂਰ ਫ਼ਾਇਦਾ ਲੈਣ ਲਈ ਹੋਰ ਸੁਝਾਅ ਲਵੋ।</string>
    <!-- Description for enable notification permission screen used by Nimbus experiments. Nimbus experiments do not support string placeholders.
       Note: The word "Firefox" should NOT be translated   -->
    <string name="juno_onboarding_enable_notifications_description_nimbus" tools:ignore="UnusedResources">ਟੈਬਾਂ ਨੂੰ ਡਿਵਾਈਸਾਂ ਵਿਚਾਲੇ ਭੇਜੋ, ਡਾਊਨਲੋਡ ਦਾ ਇੰਤਜ਼ਾਮ ਕਰੋ ਅਤੇ Firefox ਦਾ ਪੂਰਾ ਫ਼ਾਇਦਾ ਲੈਣ ਲਈ ਸੁਝਾਅ ਲਵੋ।</string>
    <!-- Text for the button to request notification permission on the device -->
    <string name="juno_onboarding_enable_notifications_positive_button" tools:ignore="UnusedResources">ਸੂਚਨਾਵਾਂ ਚਾਲੂ ਕਰੋ</string>
    <!-- Text for the button dismiss the screen and move on with the flow -->
    <string name="juno_onboarding_enable_notifications_negative_button" tools:ignore="UnusedResources">ਹੁਣੇ ਨਹੀਂ</string>

    <!-- Search Widget -->
    <!-- Content description for searching with a widget. The first parameter is the name of the application.-->
    <string name="search_widget_content_description_2">ਨਵੀਂ %1$s ਟੈਬ ਖੋਲ੍ਹੋ</string>
    <!-- Text preview for smaller sized widgets -->
    <string name="search_widget_text_short">ਖੋਜੋ</string>
    <!-- Text preview for larger sized widgets -->
    <string name="search_widget_text_long">ਵੈੱਬ ‘ਤੇ ਖੋਜੋ</string>

    <!-- Content description (not visible, for screen readers etc.): Voice search -->
    <string name="search_widget_voice">ਆਵਾਜ਼ ਰਾਹੀਂ ਖੋਜੋ</string>

    <!-- Preferences -->
    <!-- Title for the settings page-->
    <string name="settings">ਸੈਟਿੰਗਾਂ</string>
    <!-- Preference category for general settings -->
    <string name="preferences_category_general">ਆਮ</string>
    <!-- Preference category for all links about Fenix -->
    <string name="preferences_category_about">ਇਸ ਬਾਰੇ</string>
    <!-- Preference category for settings related to changing the default search engine -->
    <string name="preferences_category_select_default_search_engine">ਇੱਕ ਚੁਣੋ</string>
    <!-- Preference for settings related to managing search shortcuts for the quick search menu -->
    <string name="preferences_manage_search_shortcuts">ਖੋਜ ਸ਼ਾਰਟਕੱਟਾਂ ਦਾ ਇੰਤਜ਼ਾਮ ਕਰੋ</string>
    <!-- Summary for preference for settings related to managing search shortcuts for the quick search menu -->
    <string name="preferences_manage_search_shortcuts_summary">ਖੋਜ ਮੇਨੂ ਵਿੱਚ ਦਿਸਣ ਵਾਲੇ ਇੰਜਣਾਂ ਨੂੰ ਸੋਧੋ</string>
    <!-- Preference category for settings related to managing search shortcuts for the quick search menu -->
    <string name="preferences_category_engines_in_search_menu">ਖੋਜ ਮੇਨੂ ਵਿੱਚ ਦਿਸਣ ਵਾਲੇ ਇੰਜਣ</string>
    <!-- Preference for settings related to changing the default search engine -->
    <string name="preferences_default_search_engine">ਮੂਲ ਖੋਜ ਇੰਜਣ</string>
    <!-- Preference for settings related to Search -->
    <string name="preferences_search">ਖੋਜੋ</string>
    <!-- Preference for settings related to Search address bar -->
    <string name="preferences_search_address_bar">ਸਿਰਨਾਵਾਂ ਪੱਟੀ</string>
    <!-- Preference link to rating Fenix on the Play Store -->
    <string name="preferences_rate">ਗੂਗਲ ਪਲੇਅ ‘ਤੇ ਦਰਜਾ ਦਿਓ</string>
    <!-- Preference linking to about page for Fenix
        The first parameter is the name of the app defined in app_name (for example: Fenix) -->
    <string name="preferences_about">%1$s ਬਾਰੇ</string>
    <!-- Preference for settings related to changing the default browser -->
    <string name="preferences_set_as_default_browser">ਮੂਲ ਬਰਾਊਜ਼ਰ ਵਜੋਂ ਨਿਯਤ ਕਰੋ</string>
    <!-- Preference category for advanced settings -->
    <string name="preferences_category_advanced">ਤਕਨੀਕੀ</string>
    <!-- Preference category for privacy and security settings -->
    <string name="preferences_category_privacy_security">ਪਰਦੇਦਾਰੀ ਤੇ ਸੁਰੱਖਿਆ</string>
    <!-- Preference for advanced site permissions -->
    <string name="preferences_site_permissions">ਸਾਈਟ ਇਜਾਜ਼ਤਾਂ</string>
    <!-- Preference for private browsing options -->
    <string name="preferences_private_browsing_options">ਨਿੱਜੀ ਬਰਾਊਜ਼ਿੰਗ</string>
    <!-- Preference for opening links in a private tab-->
    <string name="preferences_open_links_in_a_private_tab">ਲਿੰਕ ਨਿੱਜੀ ਟੈਬ ਵਿੱਚ ਖੋਲ੍ਹੋ</string>
    <!-- Preference for allowing screenshots to be taken while in a private tab-->
    <string name="preferences_allow_screenshots_in_private_mode">ਨਿੱਜੀ ਬ੍ਰਾਊਜ਼ਿੰਗ ਵਿੱਚ ਸਕਰੀਨਸ਼ਾਟ ਮਨਜ਼ੂਰ ਕਰੋ</string>
    <!-- Will inform the user of the risk of activating Allow screenshots in private browsing option -->
    <string name="preferences_screenshots_in_private_mode_disclaimer">ਜੇ ਇਜਾਜ਼ਤ ਦਿੱਤੀ ਤਾਂ ਨਿੱਜੀ ਟੈਬਾਂ ਉਦੋਂ ਵੀ ਦਿਖਾਈ ਦੇਣਗੀਆਂ, ਜਦੋਂ ਕਈ ਐਪਾਂ ਖੁੱਲ੍ਹੀਆਂ ਹੁੰਦੀਆਂ ਹਨ</string>
    <!-- Preference for adding private browsing shortcut -->
    <string name="preferences_add_private_browsing_shortcut">ਨਿੱਜੀ ਬਰਾਊਜ਼ਿੰਗ ਸ਼ਾਰਟਕੱਟ ਜੋੜੋ</string>
    <!-- Preference for enabling "HTTPS-Only" mode -->
    <string name="preferences_https_only_title">ਸਿਰਫ਼-HTTPS ਢੰਗ</string>

    <!-- Preference for removing cookie/consent banners from sites automatically. See reduce_cookie_banner_summary for additional context. -->
    <string name="preferences_cookie_banner_reduction">ਕੂਕੀਜ਼ ਬੈਨਰ ਘਟਾਉਣਾ</string>
    <!-- Preference for rejecting or removing as many cookie/consent banners as possible on sites. See reduce_cookie_banner_summary for additional context. -->
    <string name="reduce_cookie_banner_option">ਕੂਕੀਜ਼ ਬੈਨਰ ਘਟਾਓ</string>

    <!-- Summary of cookie banner handling preference if the setting disabled is set to off -->
    <string name="reduce_cookie_banner_option_off">ਬੰਦ</string>
    <!-- Summary of cookie banner handling preference if the setting enabled is set to on -->
    <string name="reduce_cookie_banner_option_on">ਚਾਲੂ</string>

    <!-- Summary for the preference for rejecting all cookies whenever possible. The first parameter is the application name -->
    <string name="reduce_cookie_banner_summary_1">%1$s ਕੂਕੀ ਬੈਨਰਾਂ ਤੋਂ ਕੂਕੀ ਬੇਨਤੀਆਂ ਨੂੰ ਆਪਣੇ-ਆਪਹੀ ਰੱਦ ਕਰਨ ਦੀ ਕੋਸ਼ਿਸ਼ ਕਰਦਾ ਹੈ।</string>
    <!-- Text for indicating cookie banner handling is off this site, this is shown as part of the protections panel with the tracking protection toggle -->
    <string name="reduce_cookie_banner_off_for_site">ਇਸ ਸਾਈਟ ਲਈ ਬੰਦ</string>
    <!-- Text for cancel button indicating that cookie banner reduction is not supported for the current site, this is shown as part of the cookie banner details view. -->
    <string name="cookie_banner_handling_details_site_is_not_supported_cancel_button">ਰੱਦ ਕਰੋ</string>
    <!-- Text for request support button indicating that cookie banner reduction is not supported for the current site, this is shown as part of the cookie banner details view. -->
    <string name="cookie_banner_handling_details_site_is_not_supported_request_support_button_2">ਬੇਨਤੀ ਭੇਜੀ</string>
    <!-- Text for title indicating that cookie banner reduction is not supported for the current site, this is shown as part of the cookie banner details view. -->
    <string name="cookie_banner_handling_details_site_is_not_supported_title_2">ਇਸ ਸਾਈਟ ਲਈ ਸਹਾਇਤਾ ਦੀ ਬੇਨਤੀ ਕਰਨੀ ਹੈ?</string>
    <!-- Label for the snackBar, after the user reports with success a website where cookie banner reducer did not work -->
    <string name="cookie_banner_handling_report_site_snack_bar_text_2">ਬੇਨਤੀ ਭੇਜੀ ਗਈ</string>
    <!-- Text for indicating cookie banner handling is on this site, this is shown as part of the protections panel with the tracking protection toggle -->
    <string name="reduce_cookie_banner_on_for_site">ਇਸ ਸਾਈਟ ਲਈ ਚਾਲੂ</string>

    <!-- Text for indicating that a request for unsupported site was sent to Nimbus (it's a Mozilla library for experiments), this is shown as part of the protections panel with the tracking protection toggle -->
    <string name="reduce_cookie_banner_unsupported_site_request_submitted_2">ਸਹਾਇਤਾ ਬੇਨਤੀ ਭੇਜੀ</string>
    <!-- Text for indicating cookie banner handling is currently not supported for this site, this is shown as part of the protections panel with the tracking protection toggle -->
    <string name="reduce_cookie_banner_unsupported_site">ਸਾਈਟ ਇਸ ਵੇਲੇ ਸਹਾਇਕ ਨਹੀਂ ਹੈ</string>
    <!-- Title text for a detail explanation indicating cookie banner handling is on this site, this is shown as part of the cookie banner panel in the toolbar. The first parameter is a shortened URL of the current site-->
    <string name="reduce_cookie_banner_details_panel_title_on_for_site">%1$s ਲਈ ਕੁਕੀ ਬੈਨਰ ਘਟਾਉਣੇ ਚਾਲੂ ਕਰਨੇ ਹਨ?</string>
    <!-- Title text for a detail explanation indicating cookie banner handling is off this site, this is shown as part of the cookie banner panel in the toolbar. The first parameter is a shortened URL of the current site-->
    <string name="reduce_cookie_banner_details_panel_title_off_for_site">%1$s ਲਈ ਕੁਕੀ ਬੈਨਰ ਘਟਾਉਣੇ ਬੰਦ ਕਰਨੇ ਹਨ?</string>

    <!-- Title text for a detail explanation indicating cookie banner reducer didn't work for the current site, this is shown as part of the cookie banner panel in the toolbar. The first parameter is the application name-->
    <string name="reduce_cookie_banner_details_panel_title_unsupported_site_request_2">%1$s ਇਸ ਸਾਈਟ ਲਈ ਆਪਣੇ-ਆਪ ਕੂਕੀ ਬੇਨਤੀਆਂ ਨੂੰ ਰੱਦ ਨਹੀਂ ਕਰ ਸਕਦਾ ਹੈ। ਤੁਸੀਂ ਭਵਿੱਖ ਵਿੱਚ ਇਸ ਸਾਈਟ ਵਾਸਤੇ ਸਹਾਇਤਾ ਲਈ ਬੇਨਤੀ ਕਰ ਸਕਦੇ ਹੋ।</string>
    <!-- Long text for a detail explanation indicating what will happen if cookie banner handling is off for a site, this is shown as part of the cookie banner panel in the toolbar. The first parameter is the application name -->
    <string name="reduce_cookie_banner_details_panel_description_off_for_site">%1$s ਇਸ ਸਾਈਟ ਦੀਆਂ ਕੁਕੀਆਂ ਨੂੰ ਸਾਫ਼ ਕਰ ਕੇ ਵਰਕੇ ਨੂੰ ਸੱਜਰਾ ਕਰ ਦੇਵੇਗਾ। ਸਾਰੀਆਂ ਕੁਕੀਆਂ ਨੂੰ ਸਾਫ਼ ਕਰਨ ਨਾਲ ਤੁਸੀਂ ਸਾਈਨ ਆਊਟ ਹੋ ਸਕਦੇ ਹੋ ਜਾਂ ਖਰੀਦਦਾਰੀ ਵਾਲੀ ਟੋਕਰੀ ਖਾਲੀ ਹੋ ਸਕਦੀ ਹੈ।</string>

    <!-- Long text for a detail explanation indicating what will happen if cookie banner handling is on for a site, this is shown as part of the cookie banner panel in the toolbar. The first parameter is the application name -->
    <string name="reduce_cookie_banner_details_panel_description_on_for_site_2">%1$s ਸਹਾਇਤਾ ਪ੍ਰਾਪਤ ਸਾਈਟਾਂ ਉੱਤੇ ਸਾਰੀਆਂ ਕੂਕੀ ਬੇਨਤੀਆਂ ਨੂੰ ਆਪਣੇ-ਆਪ ਰੱਦ ਕਰਨ ਦੀ ਕੋਸ਼ਿਸ਼ ਕਰਦਾ ਹੈ।</string>
    <!-- Title text for the cookie banner re-engagement dialog. The first parameter is the application name. -->
    <string name="reduce_cookie_banner_dialog_title">%1$s ਨੂੰ ਕੂਕੀ ਬੈਨਰ ਰੱਦ ਕਰਨ ਦੀ ਇਜਾਜ਼ਤ ਦੇਣੀ ਹੈ?</string>
    <!-- Body text for the cookie banner re-engagement dialog use. The first parameter is the application name. -->
    <string name="reduce_cookie_banner_dialog_body">%1$s ਕੂਕੀ ਬੇਨਤੀਆਂ ਨੂੰ ਆਪਣੇ-ਆਪ ਹੀ ਰੱਦ ਕਰ ਸਕਦਾ ਹੈ।</string>
    <!-- Remind me later text button for the onboarding dialog -->
    <string name="reduce_cookie_banner_dialog_not_now_button">ਹੁਣੇ ਨਹੀਂ</string>
    <!-- Snack text for the cookie banner dialog, after user hit the dismiss banner button -->
    <string name="reduce_cookie_banner_dialog_snackbar_text">ਤੁਸੀਂ ਬਹੁਤ ਘੱਟ ਕੂਕੀ ਬੇਨਤੀਆਂ ਵੇਖੋਗੇ</string>

    <!-- Change setting text button, for the cookie banner re-engagement dialog -->
    <string name="reduce_cookie_banner_dialog_change_setting_button">ਮਨਜ਼ੂਰ</string>

    <!-- Description of the preference to enable "HTTPS-Only" mode. -->
    <string name="preferences_https_only_summary">ਵਾਧਾ ਕੀਤੀ ਸੁਰੱਖਿਆ ਲਈ HTTPS ਇੰਕ੍ਰਿਪਸ਼ਨ ਪਰੋਟੋਕਾਲ ਵਰਤ ਕੇ ਸਾਈਟਾਂ ਨਾਲ ਕਨੈਕਟ ਕਰਨ ਦੀ ਆਪਣੇ-ਆਪ ਕੋਸ਼ਿਸ਼ ਕਰੋ।</string>
    <!-- Summary of https only preference if https only is set to off -->
    <string name="preferences_https_only_off">ਬੰਦ</string>
    <!-- Summary of https only preference if https only is set to on in all tabs -->
    <string name="preferences_https_only_on_all">ਸਭ ਟੈਬਾਂ ਉੱਤੇ</string>
    <!-- Summary of https only preference if https only is set to on in private tabs only -->
    <string name="preferences_https_only_on_private">ਨਿੱਜੀ ਟੈਬਾਂ ਉੱਤੇ</string>
    <!-- Text displayed that links to website containing documentation about "HTTPS-Only" mode -->
    <string name="preferences_http_only_learn_more">ਹੋਰ ਜਾਣੋ</string>
    <!-- Option for the https only setting -->
    <string name="preferences_https_only_in_all_tabs">ਸਾਰੀਆਂ ਟੈਬਾਂ ਵਿੱਚ ਸਮਰੱਥ ਕਰੋ</string>
    <!-- Option for the https only setting -->
    <string name="preferences_https_only_in_private_tabs">ਸਿਰਫ਼ ਨਿੱਜੀ ਟੈਬ ਵਿੱਚ ਸਮਰੱਥ ਕਰੋ</string>
    <!-- Title shown in the error page for when trying to access a http website while https only mode is enabled. -->
    <string name="errorpage_httpsonly_title">ਸੁਰੱਖਿਅਤ ਸਾਈਟ ਮੌਜੂਦ ਨਹੀਂ ਹੈ</string>
    <!-- Message shown in the error page for when trying to access a http website while https only mode is enabled. The message has two paragraphs. This is the first. -->
    <string name="errorpage_httpsonly_message_title">ਬਹੁਤੀ ਸੰਭਾਵਨਾ ਹੈ ਕਿ ਵੈੱਬਸਾਈਟ ਸਿਰਫ਼ HTTPS ਲਈ ਸਹਾਇਕ ਹੀ ਨਹੀਂ ਹੈ।</string>
    <!-- Message shown in the error page for when trying to access a http website while https only mode is enabled. The message has two paragraphs. This is the second. -->
    <string name="errorpage_httpsonly_message_summary">ਪਰ ਇਹ ਵੀ ਸੰਭਵ ਹੈ ਕਿ ਹਮਲਾਵਰ ਸ਼ਾਮਲ ਹੋਵੇ। ਜੇ ਤੁਸੀਂ ਵੈੱਬਸਾਈਟ ਨਾਲ ਜਾਰੀ ਰੱਖਣਾ ਹੈ ਤਾਂ ਤੁਹਾਨੂੰ ਕੋਈ ਵੀ ਸੰਵੇਦਨਸ਼ੀਲ ਜਾਣਕਾਰੀ ਨਹੀਂ ਭਰਨੀ ਚਾਹੀਦੀ ਹੈ। ਜੇ ਤੁਸੀਂ ਜਾਰੀ ਰੱਖਣਾ ਹੈ ਤਾਂ ਇਸ ਸਾਈਟ ਲਈ ਸਿਰਫ਼-HTTPS ਮੋਡ ਨੂੰ ਆਰਜ਼ੀ ਤੌਰ ਉੱਤੇ ਬੰਦ ਕਰ ਦਿੱਤਾ ਜਾਵੇਗਾ।</string>
    <!-- Preference for accessibility -->
    <string name="preferences_accessibility">ਅਸੈਸਬਿਲਟੀ</string>
    <!-- Preference to override the Firefox Account server -->
    <string name="preferences_override_fxa_server">ਕਸਟਮ ਫਾਇਰਫਾਕਸ ਖਾਤਾ ਸਰਵਰ</string>
    <!-- Preference to override the Sync token server -->
    <string name="preferences_override_sync_tokenserver">ਪਸੰਦੀਦਾ ਸਿੰਕ ਸਰਵਰ</string>
    <!-- Toast shown after updating the FxA/Sync server override preferences -->
    <string name="toast_override_fxa_sync_server_done">Firefox ਖਾਤਾ/ਸਿੰਕ ਸਰਵਰ ਸੋਧਿਆ ਗਿਆ ਹੈ। ਤਬਦੀਲੀਆਂ ਲਾਗੂ ਕਰਨ ਲਈ ਐਪਲੀਕੇਸ਼ਨ ਤੋਂ ਬਾਹਰ ਜਾਓ…</string>
    <!-- Preference category for account information -->
    <string name="preferences_category_account">ਖਾਤਾ</string>
    <!-- Preference for changing where the toolbar is positioned -->
    <string name="preferences_toolbar">ਸੰਦ ਪੱਟੀ</string>
    <!-- Preference for changing default theme to dark or light mode -->
    <string name="preferences_theme">ਥੀਮ</string>
    <!-- Preference for customizing the home screen -->
    <string name="preferences_home_2">ਮੁੱਖ ਸਫ਼ਾ</string>
    <!-- Preference for gestures based actions -->
    <string name="preferences_gestures">ਇਸ਼ਾਰੇ</string>
    <!-- Preference for settings related to visual options -->
    <string name="preferences_customize">ਚੁਣਿੰਦਾ ਕਰੋ</string>
    <!-- Preference description for banner about signing in -->
    <string name="preferences_sign_in_description_2">ਟੈਬਾਂ, ਬੁੱਕਮਾਰਕਾਂ, ਪਾਸਵਰਡਾ ਤੇ ਹੋਰਾਂ ਨੂੰ ਸਿੰਕ ਕਰਨ ਲਈ ਸਾਈਨ ਇਨ ਕਰੋ।</string>
    <!-- Preference shown instead of account display name while account profile information isn't available yet. -->
    <string name="preferences_account_default_name">ਫਾਇਰਫਾਕਸ ਖਾਤਾ</string>
    <!-- Preference text for account title when there was an error syncing FxA -->
    <string name="preferences_account_sync_error">ਸਿੰਕ ਕਰਨ ਨੂੰ ਬਹਾਲ ਕਰਨ ਲਈ ਮੁੜ-ਕਨੈਕਟ ਕਰੋ</string>
    <!-- Preference for language -->
    <string name="preferences_language">ਭਾਸ਼ਾ</string>
    <!-- Preference for data choices -->
    <string name="preferences_data_choices">ਡਾਟਾ ਚੋਣਾਂ</string>
    <!-- Preference for data collection -->
    <string name="preferences_data_collection">ਡਾਟਾ ਭੰਡਾਰ</string>
    <!-- Preference for developers -->
    <string name="preferences_remote_debugging">USB ਰਾਹੀਂ ਰਿਮੋਟ ਡੀਬੱਗ ਕਰਨਾ</string>
    <!-- Preference title for switch preference to show search engines -->
    <string name="preferences_show_search_engines">ਖੋਜ ਇੰਜਣ ਵੇਖੋ</string>
    <!-- Preference title for switch preference to show search suggestions -->
    <string name="preferences_show_search_suggestions">ਖੋਜ ਸੁਝਾਅ ਵੇਖਾਓ</string>
    <!-- Preference title for switch preference to show voice search button -->
    <string name="preferences_show_voice_search">ਅਵਾਜ਼ੀ ਖੋਜ ਵਿਖਾਓ</string>
    <!-- Preference title for switch preference to show search suggestions also in private mode -->
    <string name="preferences_show_search_suggestions_in_private">ਨਿੱਜੀ ਸ਼ੈਸ਼ਨ ਵਿੱਚ ਵੇਖਾਓ</string>
    <!-- Preference title for switch preference to show a clipboard suggestion when searching -->
    <string name="preferences_show_clipboard_suggestions">ਕਲਿੱਪਬੋਰਡ ਸੁਝਾਅ ਵੇਖਾਓ</string>
    <!-- Preference title for switch preference to suggest browsing history when searching -->
    <string name="preferences_search_browsing_history">ਬਰਾਊਜ਼ਿੰਗ ਅਤੀਤ ਖੋਜੋ</string>
    <!-- Preference title for switch preference to suggest bookmarks when searching -->
    <string name="preferences_search_bookmarks">ਬੁੱਕਮਾਰਕ ਖੋਜੋ</string>
    <!-- Preference title for switch preference to suggest synced tabs when searching -->
    <string name="preferences_search_synced_tabs">ਸਿੰਕ ਕੀਤੀਆਂ ਟੈਬਾਂ ਨੂੰ ਖੋਲ੍ਹੋ</string>
    <!-- Preference for account settings -->
    <string name="preferences_account_settings">ਖਾਤਾ ਸੈਟਿੰਗਾਂ</string>

    <!-- Preference for enabling url autocomplete-->
    <string name="preferences_enable_autocomplete_urls">ਆਪੇ-ਪੂਰਨ URL</string>
    <!-- Preference for open links in third party apps -->
    <string name="preferences_open_links_in_apps">ਲਿੰਕ ਐਪਾਂ ਵਿੱਚ ਖੋਲ੍ਹੋ</string>

    <!-- Preference for open links in third party apps always open in apps option -->
    <string name="preferences_open_links_in_apps_always">ਹਮੇਸ਼ਾ</string>
    <!-- Preference for open links in third party apps ask before opening option -->
    <string name="preferences_open_links_in_apps_ask">ਖੋਲ੍ਹਣ ਤੋਂ ਪਹਿਲਾਂ ਪੁਛੋ</string>
    <!-- Preference for open links in third party apps never open in apps option -->
    <string name="preferences_open_links_in_apps_never">ਕਦੇ ਨਹੀਂ</string>
    <!-- Preference for open download with an external download manager app -->
    <string name="preferences_external_download_manager">ਬਾਹਰੀ ਡਾਊਨਲੋਡ ਮੈਨੇਜਰ</string>
    <!-- Preference for enabling gecko engine logs -->
    <string name="preferences_enable_gecko_logs">Gecko ਲਾਗ ਸਮਰੱਥ ਕਰੋ</string>
    <!-- Message to indicate users that we are quitting the application to apply the changes -->
    <string name="quit_application">ਤਬਦੀਲੀਆਂ ਲਾਗੂ ਕਰਨ ਲਈ ਐਪਲੀਕੇਸ਼ਨ ਨੂੰ ਬੰਦ ਕੀਤਾ ਜਾ ਰਿਹਾ ਹੈ…</string>

    <!-- Preference for add_ons -->
    <string name="preferences_addons">ਐਡ-ਆਨ</string>

    <!-- Preference for notifications -->
    <string name="preferences_notifications">ਨੋਟੀਫਿਕੇਸ਼ਨ</string>

    <!-- Summary for notification preference indicating notifications are allowed -->
    <string name="notifications_allowed_summary">ਇਜਾਜ਼ਤ ਦਿੱਤੇ</string>
    <!-- Summary for notification preference indicating notifications are not allowed -->
    <string name="notifications_not_allowed_summary">ਇਜ਼ਾਜਤ ਨਹੀ ਹੈ</string>

    <!-- Add-on Preferences -->
    <!-- Preference to customize the configured AMO (addons.mozilla.org) collection -->
    <string name="preferences_customize_amo_collection">ਕਸਟਮ ਐਡ-ਆਨ ਭੰਡਾਰ</string>
    <!-- Button caption to confirm the add-on collection configuration -->
    <string name="customize_addon_collection_ok">ਠੀਕ ਹੈ</string>
    <!-- Button caption to abort the add-on collection configuration -->
    <string name="customize_addon_collection_cancel">ਰੱਦ ਕਰੋ</string>
    <!-- Hint displayed on input field for custom collection name -->
    <string name="customize_addon_collection_hint">ਭੰਡਾਰ ਦਾ ਨਾਂ</string>
    <!-- Hint displayed on input field for custom collection user ID-->
    <string name="customize_addon_collection_user_hint">ਭੰਡਾਰ ਮਾਲਕ (ਵਰਤੋਂਕਾਰ ID)</string>

    <!-- Toast shown after confirming the custom add-on collection configuration -->
    <string name="toast_customize_addon_collection_done">ਐਡ-ਆਨ ਭੰਡਾਰ ਸੋਧਿਆ ਗਿਆ। ਤਬਦੀਲੀਆਂ ਲਾਗੂ ਕਰਨ ਲਈ ਐਪਲੀਕੇਸ਼ਨ ਨੂੰ
ਬੰਦ ਕੀਤਾ ਜਾ ਰਿਹਾ ਹੈ…</string>

    <!-- Customize Home -->
    <!-- Header text for jumping back into the recent tab in customize the home screen -->
    <string name="customize_toggle_jump_back_in">ਵਾਪਸ ਜਾਓ</string>
    <!-- Title for the customize home screen section with recently saved bookmarks. -->
    <string name="customize_toggle_recent_bookmarks">ਸੱਜਰੇ ਬੁੱਕਮਾਰਕ</string>
    <!-- Title for the customize home screen section with recently visited. Recently visited is
    a section where users see a list of tabs that they have visited in the past few days -->
    <string name="customize_toggle_recently_visited">ਤਾਜ਼ਾ ਖੋਲ੍ਹੇ ਗਏ</string>

    <!-- Title for the customize home screen section with Pocket. -->
    <string name="customize_toggle_pocket_2">ਸੋਚਣ ਲਈ ਮਜ਼ਬੂਰ ਕਰਨ ਵਾਲੇ ਲੇਖ</string>
    <!-- Summary for the customize home screen section with Pocket. The first parameter is product name Pocket -->
    <string name="customize_toggle_pocket_summary">%s ਵਲੋਂ ਤਿਆਰ ਕੀਤੇ ਲੇਖ</string>
    <!-- Title for the customize home screen section with sponsored Pocket stories. -->
    <string name="customize_toggle_pocket_sponsored">ਸਪਾਂਸਰ ਕੀਤੀਆਂ ਕਹਾਣੀਆਂ</string>
    <!-- Title for the opening wallpaper settings screen -->
    <string name="customize_wallpapers">ਵਾਲਪੇਪਰ</string>
    <!-- Title for the customize home screen section with sponsored shortcuts. -->
    <string name="customize_toggle_contile">ਸਪਾਂਸਰ ਕੀਤੇ ਸ਼ਾਰਟਕੱਟ</string>

    <!-- Wallpapers -->
    <!-- Content description for various wallpapers. The first parameter is the name of the wallpaper -->
    <string name="wallpapers_item_name_content_description">ਵਾਲਪੇਪਰ ਸਾਮਾਨ: %1$s</string>
    <!-- Snackbar message for when wallpaper is selected -->
    <string name="wallpaper_updated_snackbar_message">ਵਾਲਪੇਪਰ ਅੱਪਡੇਟ ਕੀਤਾ!</string>
    <!-- Snackbar label for action to view selected wallpaper -->
    <string name="wallpaper_updated_snackbar_action">ਵੇਖੋ</string>
    <!-- Snackbar message for when wallpaper couldn't be downloaded -->
    <string name="wallpaper_download_error_snackbar_message">ਵਾਲਪੇਪਰ ਡਾਊਨਲੋਡ ਨਹੀਂ ਕੀਤਾ ਜਾ ਸਕਿਆ</string>
    <!-- Snackbar label for action to retry downloading the wallpaper -->
    <string name="wallpaper_download_error_snackbar_action">ਫੇਰ ਕੋਸ਼ਿਸ਼ ਕਰੋ</string>
    <!-- Snackbar message for when wallpaper couldn't be selected because of the disk error -->
    <string name="wallpaper_select_error_snackbar_message">ਵਾਲਪੇਪਰ ਬਦਲਿਆ ਨਹੀਂ ਜਾ ਸਕਿਆ</string>
    <!-- Text displayed that links to website containing documentation about the "Limited Edition" wallpapers. -->
    <string name="wallpaper_learn_more">ਹੋਰ ਜਾਣੋ</string>

    <!-- Text for classic wallpapers title. The first parameter is the Firefox name. -->
    <string name="wallpaper_classic_title">ਕਲਾਸਿਕ %s</string>
    <!-- Text for limited edition wallpapers title. -->
    <string name="wallpaper_limited_edition_title" moz:RemovedIn="118" tools:ignore="UnusedResources">ਲਿਮਟਡ ਐਡੀਸ਼ਨ</string>
    <!-- Text for artist series wallpapers title. "Artist series" represents a collection of artist collaborated wallpapers. -->
    <string name="wallpaper_artist_series_title">ਕਲਾਕਾਰ ਲੜੀ</string>
    <!-- Description text for the limited edition wallpapers with learn more link. The first parameter is the learn more string defined in wallpaper_learn_more-->
    <string name="wallpaper_limited_edition_description_with_learn_more" moz:RemovedIn="118" tools:ignore="UnusedResources">ਨਵਾਂ ਆਜ਼ਾਦ ਆਵਾਜਾਂ ਦਾ ਭੰਡਾਰ। %s</string>
    <!-- Description text for the artist series wallpapers with learn more link. The first parameter is the learn more string defined in wallpaper_learn_more. "Independent voices" is the name of the wallpaper collection -->
    <string name="wallpaper_artist_series_description_with_learn_more">ਆਜ਼ਾਦ ਆਵਾਜਾਂ ਦਾ ਭੰਡਾਰ ਹੈ। %s</string>
    <!-- Description text for the limited edition wallpapers. -->
    <string name="wallpaper_limited_edition_description" moz:RemovedIn="118" tools:ignore="UnusedResources">ਨਵਾਂ ਆਜ਼ਾਦ ਆਵਾਜ਼ਾਂ ਦਾ ਭੰਡਾਰ ਹੈ।</string>
    <!-- Description text for the artist series wallpapers. "Independent voices" is the name of the wallpaper collection -->
    <string name="wallpaper_artist_series_description">ਆਜ਼ਾਦ ਆਵਾਜਾਂ ਦਾ ਭੰਡਾਰ ਹੈ।</string>
    <!-- Wallpaper onboarding dialog header text. -->
    <string name="wallpapers_onboarding_dialog_title_text">ਰੰਗ ਪਾ ਕੇ ਵੇਖੋ</string>
    <!-- Wallpaper onboarding dialog body text. -->
    <string name="wallpapers_onboarding_dialog_body_text">ਵਾਲਪੇਪਰ ਚੁਣੋ, ਜੋ ਤੁਹਾਡੇ ਰੰਗ ਵਿੱਚ ਢਲੇ ਹੋਣ।</string>
    <!-- Wallpaper onboarding dialog learn more button text. The button navigates to the wallpaper settings screen. -->
    <string name="wallpapers_onboarding_dialog_explore_more_button_text">ਹੋਰ ਵਾਲਪੇਪਰ ਵੇਖੋ</string>

    <!-- Add-on Installation from AMO-->
    <!-- Error displayed when user attempts to install an add-on from AMO (addons.mozilla.org) that is not supported -->
    <string name="addon_not_supported_error">ਐਡ-ਆਨ ਸਹਾਇਕ ਨਹੀਂ ਹੈ</string>
    <!-- Error displayed when user attempts to install an add-on from AMO (addons.mozilla.org) that is already installed -->
    <string name="addon_already_installed">ਐਡ-ਆਨ ਪਹਿਲਾਂ ਹੀ ਇੰਸਟਾਲ ਹੈ</string>

    <!-- Account Preferences -->
    <!-- Preference for managing your account via accounts.firefox.com -->
    <string name="preferences_manage_account">ਖਾਤੇ ਦਾ ਇੰਤਜ਼ਾਮ ਕਰੋ</string>
    <!-- Preference for triggering sync -->
    <string name="preferences_sync_now">ਹੁਣੇ ਸਿੰਕ ਕਰੋ</string>
    <!-- Preference category for sync -->
    <string name="preferences_sync_category">ਚੁਣੋ ਕਿ ਕੀ ਸਿੰਕ ਕਰਨਾ ਹੈ</string>
    <!-- Preference for syncing history -->
    <string name="preferences_sync_history">ਅਤੀਤ</string>
    <!-- Preference for syncing bookmarks -->
    <string name="preferences_sync_bookmarks">ਬੁੱਕਮਾਰਕ</string>
    <!-- Preference for syncing logins -->
    <string name="preferences_sync_logins">ਲਾਗਇਨ</string>
    <!-- Preference for syncing tabs -->
    <string name="preferences_sync_tabs_2">ਟੈਬਾਂ ਖੋਲ੍ਹੋ</string>
    <!-- Preference for signing out -->
    <string name="preferences_sign_out">ਸਾਈਨ ਆਉਟ</string>
    <!-- Preference displays and allows changing current FxA device name -->
    <string name="preferences_sync_device_name">ਡਿਵਾਈਸ ਦਾ ਨਾਂ</string>
    <!-- Text shown when user enters empty device name -->
    <string name="empty_device_name_error">ਡਿਵਾਈਸ ਦਾ ਨਾਂ ਖਾਲੀ ਨਹੀਂ ਹੋ ਸਕਦਾ।</string>
    <!-- Label indicating that sync is in progress -->
    <string name="sync_syncing_in_progress">…ਸਿੰਕ ਕੀਤਾ ਜਾ ਰਿਹਾ ਹੈ</string>

    <!-- Label summary indicating that sync failed. The first parameter is the date stamp showing last time it succeeded -->
    <string name="sync_failed_summary">ਸਿੰਕ ਅਸਫ਼ਲ ਹੈ। ਆਖਰੀ ਕਾਮਯਾਬ: %s</string>
    <!-- Label summary showing never synced -->
    <string name="sync_failed_never_synced_summary">ਸਿੰਕ ਅਸਫ਼ਲ ਹੈ। ਆਖਰੀ ਸਿੰਕ: ਕਦੇ ਵੀ ਨਹੀਂ</string>
    <!-- Label summary the date we last synced. The first parameter is date stamp showing last time synced -->
    <string name="sync_last_synced_summary">ਆਖਰੀ ਵਾਰ ਕੀਤਾ ਸਿੰਕ: %s</string>
    <!-- Label summary showing never synced -->
    <string name="sync_never_synced_summary">ਆਖਰੀ ਵਾਰ ਕੀਤਾ ਸਿੰਕ: ਕਦੇ ਨਹੀਂ</string>

    <!-- Text for displaying the default device name.
        The first parameter is the application name, the second is the device manufacturer name
        and the third is the device model. -->
    <string name="default_device_name_2">%2$s %3$s ਉੱਤੇ %1$s</string>

    <!-- Preference for syncing credit cards -->
    <string name="preferences_sync_credit_cards">ਕਰੈਡਿਟ ਕਾਰਡ</string>
    <!-- Preference for syncing addresses -->
    <string name="preferences_sync_address">ਸਿਰਨਾਵੇਂ</string>

    <!-- Send Tab -->
    <!-- Name of the "receive tabs" notification channel. Displayed in the "App notifications" system settings for the app -->
    <string name="fxa_received_tab_channel_name">ਮਿਲੀਆਂ ਟੈਬਾਂ</string>
    <!-- Description of the "receive tabs" notification channel. Displayed in the "App notifications" system settings for the app -->
    <string name="fxa_received_tab_channel_description">ਹੋਰ ਫਾਇਰਫਾਕਸ ਡਿਵਾਈਸਾਂ ਤੋਂ ਮਿਲੀਆਂ ਟੈਬਾਂ ਲਈ ਸੂਚਨਾਵਾਂ ਹਨ।</string>
    <!--  The body for these is the URL of the tab received  -->
    <string name="fxa_tab_received_notification_name">ਟੈਬ ਮਿਲੀ</string>
    <!-- %s is the device name -->
    <string name="fxa_tab_received_from_notification_name">%s ਤੋਂ ਟੈਬ</string>

    <!-- Advanced Preferences -->
    <!-- Preference for tracking protection exceptions -->
    <string name="preferences_tracking_protection_exceptions">ਛੋਟਾਂ</string>

    <!-- Button in Exceptions Preference to turn on tracking protection for all sites (remove all exceptions) -->
    <string name="preferences_tracking_protection_exceptions_turn_on_for_all">ਸਾਰੀਆਂ ਸਾਈਟਾਂ ਲਈ ਚਾਲੂ ਕਰੋ</string>

    <!-- Text displayed when there are no exceptions -->
    <string name="exceptions_empty_message_description">ਛੋਟਾਂ ਚੁਣੀਆਂ ਸਾਈਟਾਂ ਲਈ ਤੁਹਾਨੂੰ ਟਰੈਕਿੰਗ ਸੁਰੱਖਿਆ ਨੂੰ ਅਸਮਰੱਥ ਕਰਨ ਦਿੰਦੀਆਂ ਹਨ।</string>
    <!-- Text displayed when there are no exceptions, with learn more link that brings users to a tracking protection SUMO page -->
    <string name="exceptions_empty_message_learn_more_link">ਹੋਰ ਸਿੱਖੋ</string>

    <!-- Preference switch for usage and technical data collection -->
    <string name="preference_usage_data">ਵਰਤੋਂ ਅਤੇ ਤਕਨੀਕੀ ਡਾਟਾ</string>
    <!-- Preference description for usage and technical data collection -->
    <string name="preferences_usage_data_description">ਸਾਨੂੰ %1$s ਵਧੀਆ ਬਣਾਉਣ ਲਈ ਆਪਣੇ ਬਰਾਊਜ਼ਰ ਦੀ ਕਾਰਗੁਜ਼ਾਰੀ, ਵਰਤੋ, ਹਾਰਡਵੇਅਰ ਅਤੇ ਪਸੰਦ ਬਦਲਣ ਦਾ ਡਾਟਾ ਸਾਂਝਾ ਕਰੋ</string>
    <!-- Preference switch for marketing data collection -->
    <string name="preferences_marketing_data">ਮਾਰਕੀਟਿੰਗ ਡਾਟਾ</string>
    <!-- Preference description for marketing data collection -->
    <string name="preferences_marketing_data_description2">ਕੁਝ ਅਨੁਕੂਲ ਬਣਾ ਕੇ ਮੁੱਢਲਾ ਵਰਤੋਂ ਡਾਟਾ ਸਾਡੇ ਮੋਬਾਈਲ ਮਾਰਕੀਟਿੰਗ ਵੇਂਡਰ ਨਾਲ ਸਾਂਝਾ ਕਰਦਾ ਹੈ</string>
    <!-- Title for studies preferences -->
    <string name="preference_experiments_2">ਅਧਿਐਨ</string>
    <!-- Summary for studies preferences -->
    <string name="preference_experiments_summary_2">Mozilla ਨੂੰ ਅਧਿਐਨ ਇੰਸਟਾਲ ਕਰਨ ਤੇ ਚਲਾਉਣ ਦੇ ਇਜਾਜ਼ਤ ਦਿਓ</string>

    <!-- Turn On Sync Preferences -->
    <!-- Header of the Sync and save your data preference view -->
    <string name="preferences_sync_2">ਆਪਣਾ ਡਾਟਾ ਸਿੰਕ ਕਰੋ ਤੇ ਸੰਭਾਲੋ</string>
    <!-- Preference for reconnecting to FxA sync -->
    <string name="preferences_sync_sign_in_to_reconnect">ਮੁੜ-ਕਨੈਕਟ ਕਰਨ ਲਈ ਸਾਈਨ ਇਨ ਕਰੋ</string>
    <!-- Preference for removing FxA account -->
    <string name="preferences_sync_remove_account">ਖਾਤਾ ਹਟਾਓ</string>

    <!-- Pairing Feature strings -->
    <!-- Instructions on how to access pairing -->
    <string name="pair_instructions_2"><![CDATA[<b>firefox.com/pair</b> ਉੱਤੇ ਵਿਖਾਏ QR ਕੋਡ ਨੂੰ ਸਕੈਨ ਕਰੋ]]></string>

    <!-- Toolbar Preferences -->
    <!-- Preference for using top toolbar -->
    <string name="preference_top_toolbar">ਉੱਤੇ</string>
    <!-- Preference for using bottom toolbar -->
    <string name="preference_bottom_toolbar">ਹੇਠਾਂ</string>

    <!-- Theme Preferences -->
    <!-- Preference for using light theme -->
    <string name="preference_light_theme">ਹਲਕਾ</string>
    <!-- Preference for using dark theme -->
    <string name="preference_dark_theme">ਗੂੜ੍ਹਾ</string>
    <!-- Preference for using using dark or light theme automatically set by battery -->
    <string name="preference_auto_battery_theme">ਬੈਟਰੀ ਬੱਚਤਕਾਰ ਵਲੋਂ ਨਿਯਤ ਕੀਤਾ</string>
    <!-- Preference for using following device theme -->
    <string name="preference_follow_device_theme">ਡਿਵਾਈਸ ਥੀਮ ਦੇ ਮੁਤਾਬਕ</string>

    <!-- Gestures Preferences-->
    <!-- Preferences for using pull to refresh in a webpage -->
    <string name="preference_gestures_website_pull_to_refresh">ਤਾਜ਼ਾ  ਕਰਨ ਲਈ ਖਿੱਚੋ</string>

    <!-- Preference for using the dynamic toolbar -->
    <string name="preference_gestures_dynamic_toolbar">ਟੂਲਬਾਰ ਲੁਕਾਉਣ ਲਈ ਸਕਰੋਲ ਕਰੋ</string>
    <!-- Preference for switching tabs by swiping horizontally on the toolbar -->
    <string name="preference_gestures_swipe_toolbar_switch_tabs">ਟੈਬਾਂ ਵਿੱਚ ਬਦਲਣ ਲਈ ਟੂਲਬਾਰ ਨੂੰ ਪਾਸੇ ਵੱਲ ਸਰਕਾਓ</string>
    <!-- Preference for showing the opened tabs by swiping up on the toolbar-->
    <string name="preference_gestures_swipe_toolbar_show_tabs">ਟੈਬਾਂ ਖੋਲ੍ਹਣ ਲਈ ਟੂਲਬਾਰ ਉੱਤੇ ਵੱਲ ਸਰਕਾਓ</string>

    <!-- Library -->
    <!-- Option in Library to open Downloads page -->
    <string name="library_downloads">ਡਾਊਨਲੋਡ</string>
    <!-- Option in library to open Bookmarks page -->
    <string name="library_bookmarks">ਬੁੱਕਮਾਰਕ</string>
    <!-- Option in library to open Desktop Bookmarks root page -->
    <string name="library_desktop_bookmarks_root">ਡੈਸਕਟਾਪ ਬੁੱਕਮਾਰਕ</string>
    <!-- Option in library to open Desktop Bookmarks "menu" page -->
    <string name="library_desktop_bookmarks_menu">ਬੁੱਕਮਾਰਕ ਮੇਨੂ</string>


    <!-- Option in library to open Desktop Bookmarks "toolbar" page -->
    <string name="library_desktop_bookmarks_toolbar">ਬੁੱਕਮਾਰਕ ਟੂਲਬਾਰ</string>
    <!-- Option in library to open Desktop Bookmarks "unfiled" page -->
    <string name="library_desktop_bookmarks_unfiled">ਹੋਰ ਬੁੱਕਮਾਰਕ</string>
    <!-- Option in Library to open History page -->
    <string name="library_history">ਅਤੀਤ</string>
    <!-- Option in Library to open a new tab -->
    <string name="library_new_tab">ਨਵੀਂ ਟੈਬ</string>
    <!-- Settings Page Title -->
    <string name="settings_title">ਸੈਟਿੰਗਾਂ</string>
    <!-- Content description (not visible, for screen readers etc.): "Close button for library settings" -->
    <string name="content_description_close_button">ਬੰਦ ਕਰੋ</string>

    <!-- Title to show in alert when a lot of tabs are to be opened
    %d is a placeholder for the number of tabs that will be opened -->
    <string name="open_all_warning_title">%d ਟੈਬਾਂ ਖੋਲ੍ਹਣੀਆਂ ਹਨ?</string>

    <!-- Message to warn users that a large number of tabs will be opened
    %s will be replaced by app name. -->
    <string name="open_all_warning_message">ਐਨੀਆਂ ਸਾਰੀਆਂ ਟੈਬਾਂ ਖੋਲ੍ਹਣ ਨਾਲ %s ਸਫ਼ੇ ਲੋਡ ਹੋਣ ਦੌਰਾਨ ਹੌਲੀ ਹੋ ਸਕਦਾ ਹੈ। ਕੀ ਤੁਸੀਂ ਖੋਲ੍ਹਣੀਆਂ ਚਾਹੁੰਦੇ ਹੋ?</string>
    <!-- Dialog button text for confirming open all tabs -->
    <string name="open_all_warning_confirm">ਟੈਬਾਂ ਖੋਲ੍ਹੋ</string>
    <!-- Dialog button text for canceling open all tabs -->
    <string name="open_all_warning_cancel">ਰੱਦ ਕਰੋ</string>

    <!-- Text to show users they have one page in the history group section of the History fragment.
    %d is a placeholder for the number of pages in the group. -->
    <string name="history_search_group_site_1">%d ਸਫ਼ਾ</string>

    <!-- Text to show users they have multiple pages in the history group section of the History fragment.
    %d is a placeholder for the number of pages in the group. -->
    <string name="history_search_group_sites_1">%d ਸਫ਼ੇ</string>

    <!-- Option in library for Recently Closed Tabs -->
    <string name="library_recently_closed_tabs">ਤਾਜ਼ਾ ਬੰਦ ਕੀਤੀਆਂ ਟੈਬਾਂ</string>
    <!-- Option in library to open Recently Closed Tabs page -->
    <string name="recently_closed_show_full_history">ਸਾਰੇ ਅਤੀਤ ਨੂੰ ਵੇਖੋ</string>
    <!-- Text to show users they have multiple tabs saved in the Recently Closed Tabs section of history.
    %d is a placeholder for the number of tabs selected. -->
    <string name="recently_closed_tabs">%d ਟੈਬਾਂ</string>
    <!-- Text to show users they have one tab saved in the Recently Closed Tabs section of history.
    %d is a placeholder for the number of tabs selected. -->
    <string name="recently_closed_tab">%d ਟੈਬ</string>

    <!-- Recently closed tabs screen message when there are no recently closed tabs -->
    <string name="recently_closed_empty_message">ਇੱਥੇ ਕੋਈ ਵੀ ਤਾਜ਼ਾ ਬੰਦ ਕੀਤੀਆਂ ਟੈਬਾਂ ਨਹੀਂ ਹਨ</string>

    <!-- Tab Management -->
    <!-- Title of preference for tabs management -->
    <string name="preferences_tabs">ਟੈਬਾਂ</string>
    <!-- Title of preference that allows a user to specify the tab view -->
    <string name="preferences_tab_view">ਟੈਬ ਵੇਖੋ</string>
    <!-- Option for a list tab view -->
    <string name="tab_view_list">ਸੂਚੀ</string>
    <!-- Option for a grid tab view -->
    <string name="tab_view_grid">ਗਰਿੱਡ</string>
    <!-- Title of preference that allows a user to auto close tabs after a specified amount of time -->
    <string name="preferences_close_tabs">ਟੈਬਾਂ ਨੂੰ ਬੰਦ ਕਰੋ</string>
    <!-- Option for auto closing tabs that will never auto close tabs, always allows user to manually close tabs -->
    <string name="close_tabs_manually">ਖੁਦ</string>
    <!-- Option for auto closing tabs that will auto close tabs after one day -->
    <string name="close_tabs_after_one_day">ਇੱਕ ਦਿਨ ਬਾਅਦ</string>
    <!-- Option for auto closing tabs that will auto close tabs after one week -->
    <string name="close_tabs_after_one_week">ਇੱਕ ਹਫ਼ਤੇ ਬਾਅਦ</string>
    <!-- Option for auto closing tabs that will auto close tabs after one month -->
    <string name="close_tabs_after_one_month">ਇੱਕ ਮਹੀਨੇ ਬਾਅਦ</string>

    <!-- Title of preference that allows a user to specify the auto-close settings for open tabs -->
    <string name="preference_auto_close_tabs" tools:ignore="UnusedResources">ਖੁੱਲ੍ਹੀਆਂ ਟੈਬਾਂ ਲਈ ਆਪੇ-ਬੰਦ ਕਰੋ</string>

    <!-- Opening screen -->
    <!-- Title of a preference that allows a user to choose what screen to show after opening the app -->
    <string name="preferences_opening_screen">ਸਕਰੀਨ ਖੋਲ੍ਹਣੀ</string>
    <!-- Option for always opening the homepage when re-opening the app -->
    <string name="opening_screen_homepage">ਮੁੱਖ ਸਫ਼ਾ</string>
    <!-- Option for always opening the user's last-open tab when re-opening the app -->
    <string name="opening_screen_last_tab">ਪਿਛਲੀ ਟੈਬ</string>
    <!-- Option for always opening the homepage when re-opening the app after four hours of inactivity -->
    <string name="opening_screen_after_four_hours_of_inactivity">ਚਾਰ ਘੰਟਿਆਂ ਦੀ ਨਾ-ਸਰਗਰਮੀ ਦੇ ਬਾਅਦ ਮੁੱਖ-ਸਫ਼ਾ</string>
    <!-- Summary for tabs preference when auto closing tabs setting is set to manual close-->
    <string name="close_tabs_manually_summary">ਖੁਦ ਬੰਦ ਕਰੋ</string>
    <!-- Summary for tabs preference when auto closing tabs setting is set to auto close tabs after one day-->
    <string name="close_tabs_after_one_day_summary">ਇੱਕ ਦਿਨ ਬਾਅਦ ਬੰਦ ਕਰੋ</string>
    <!-- Summary for tabs preference when auto closing tabs setting is set to auto close tabs after one week-->
    <string name="close_tabs_after_one_week_summary">ਇੱਕ ਹਫ਼ਤੇ ਬਾਅਦ ਬੰਦ ਕਰੋ</string>
    <!-- Summary for tabs preference when auto closing tabs setting is set to auto close tabs after one month-->
    <string name="close_tabs_after_one_month_summary">ਇੱਕ ਮਹੀਨੇ ਬਾਅਦ ਬੰਦ ਕਰੋ</string>

    <!-- Summary for homepage preference indicating always opening the homepage when re-opening the app -->
    <string name="opening_screen_homepage_summary">ਮੁੱਖ-ਸਕਰੀਨ ਉੱਤੇ ਖੋਲ੍ਹੋ</string>
    <!-- Summary for homepage preference indicating always opening the last-open tab when re-opening the app -->
    <string name="opening_screen_last_tab_summary">ਪਿਛਲੀ ਟੈਬ ਉੱਤੇ ਖੋਲ੍ਹੋ</string>
    <!-- Summary for homepage preference indicating opening the homepage when re-opening the app after four hours of inactivity -->
    <string name="opening_screen_after_four_hours_of_inactivity_summary">ਚਾਰ ਘੰਟਿਆਂ ਬਾਅਦੇ ਮੁੱਖ-ਸਫ਼਼ੇ ਉੱਤੇ ਖੋਲ੍ਹੋ</string>

    <!-- Inactive tabs -->
    <!-- Category header of a preference that allows a user to enable or disable the inactive tabs feature -->
    <string name="preferences_inactive_tabs">ਪੁਰਾਣੀਆਂ ਟੈਬਾਂ ਨੂੰ ਨਾ-ਸਰਗਰਮ ਵਿੱਚ ਭੇਜੋ</string>
    <!-- Title of inactive tabs preference -->
    <string name="preferences_inactive_tabs_title">ਪਿਛਲੇ ਦੋ ਹਫ਼ਤਿਆਂ ਵਿੱਚ ਤੁਹਾਡੇ ਵਲੋਂ ਨਾ ਵੇਖੀਆਂ ਟੈਬਾਂ ਨੂੰ ਨਾ-ਸਰਗਰਮ ਭਾਗ ਵਿੱਚ ਭੇਜਿਆ ਜਾਂਦਾ ਹੈ।</string>

    <!-- Studies -->
    <!-- Title of the remove studies button -->
    <string name="studies_remove">ਹਟਾਓ</string>
    <!-- Title of the active section on the studies list -->
    <string name="studies_active">ਸਰਗਰਮ</string>
    <!-- Description for studies, it indicates why Firefox use studies. The first parameter is the name of the application. -->
    <string name="studies_description_2">%1$s ਸਮੇਂ ਸਮੇਂ ਉੱਤੇ ਅਧਿਐਨ ਇੰਸਟਾਲ ਕਰ ਤੇ ਚਲਾ ਸਕਦਾ ਹੈ।</string>
    <!-- Learn more link for studies, links to an article for more information about studies. -->
    <string name="studies_learn_more">ਹੋਰ ਸਿੱਖੋ</string>
    <!-- Dialog message shown after removing a study -->
    <string name="studies_restart_app">ਤਬਦੀਲੀਆਂ ਲਾਗੂ ਕਰਨ ਲਈ ਐਪਲੀਕੇਸ਼ਨ ਬੰਦ ਹੋਵੇਗੀ</string>
    <!-- Dialog button to confirm the removing a study. -->
    <string name="studies_restart_dialog_ok">ਠੀਕ ਹੈ</string>
    <!-- Dialog button text for canceling removing a study. -->
    <string name="studies_restart_dialog_cancel">ਰੱਦ ਕਰੋ</string>
    <!-- Toast shown after turning on/off studies preferences -->
    <string name="studies_toast_quit_application" tools:ignore="UnusedResources">ਤਬਦੀਲੀਆਂ ਲਾਗੂ ਕਰਨ ਲਈ ਐਪਲੀਕੇਸ਼ਨ ਨੂੰ ਬੰਦ ਕੀਤਾ ਜਾ ਰਿਹਾ ਹੈ…</string>

    <!-- Sessions -->
    <!-- Title for the list of tabs -->
    <string name="tab_header_label">ਟੈਬਾਂ ਖੋਲ੍ਹੋ</string>
    <!-- Title for the list of tabs in the current private session -->
    <string name="tabs_header_private_tabs_title">ਨਿੱਜੀ ਟੈਬਾਂ</string>
    <!-- Title for the list of tabs in the synced tabs -->
    <string name="tabs_header_synced_tabs_title">ਸਿੰਕ ਕੀਤੀਆਂ ਟੈਬਾਂ</string>
    <!-- Content description (not visible, for screen readers etc.): Add tab button. Adds a news tab when pressed -->
    <string name="add_tab">ਟੈਬ ਜੋੜੋ</string>
    <!-- Content description (not visible, for screen readers etc.): Add tab button. Adds a news tab when pressed -->
    <string name="add_private_tab">ਨਿੱਜੀ ਟੈਬ ਜੋੜੋ</string>
    <!-- Text for the new tab button to indicate adding a new private tab in the tab -->
    <string name="tab_drawer_fab_content">ਨਿੱਜੀ</string>
    <!-- Text for the new tab button to indicate syncing command on the synced tabs page -->
    <string name="tab_drawer_fab_sync">ਸਿੰਕ</string>
    <!-- Text shown in the menu for sharing all tabs -->
    <string name="tab_tray_menu_item_share">ਸਾਰੀਆਂ ਟੈਬਾਂ ਸਾਂਝੀਆਂ ਕਰੋ</string>
    <!-- Text shown in the menu to view recently closed tabs -->
    <string name="tab_tray_menu_recently_closed">ਤਾਜ਼ਾ ਬੰਦ ਕੀਤੀਆਂ ਟੈਬਾਂ</string>
    <!-- Text shown in the tabs tray inactive tabs section -->
    <string name="tab_tray_inactive_recently_closed" tools:ignore="UnusedResources">ਤਾਜ਼ਾ ਬੰਦ ਕੀਤੀਆਂ</string>
    <!-- Text shown in the menu to view account settings -->
    <string name="tab_tray_menu_account_settings">ਖਾਤਾ ਸੈਟਿੰਗਾਂ</string>
    <!-- Text shown in the menu to view tab settings -->
    <string name="tab_tray_menu_tab_settings">ਟੈਬ ਸੈਟਿੰਗਾਂ</string>
    <!-- Text shown in the menu for closing all tabs -->
    <string name="tab_tray_menu_item_close">ਸਾਰੀਆਂ ਟੈਬਾਂ ਬੰਦ ਕਰੋ</string>
    <!-- Text shown in the multiselect menu for bookmarking selected tabs. -->
    <string name="tab_tray_multiselect_menu_item_bookmark">ਬੁੱਕਮਾਰਕ</string>
    <!-- Text shown in the multiselect menu for closing selected tabs. -->
    <string name="tab_tray_multiselect_menu_item_close">ਬੰਦ ਕਰੋ</string>
    <!-- Content description for tabs tray multiselect share button -->
    <string name="tab_tray_multiselect_share_content_description">ਚੁਣੀਆਂ ਟੈਬਾਂ ਸਾਂਝੀਆਂ ਕਰੋ</string>
    <!-- Content description for tabs tray multiselect menu -->
    <string name="tab_tray_multiselect_menu_content_description">ਚੁਣੀਆਂ ਟੈਬਾਂ ਦਾ ਮੇਨੂ</string>
    <!-- Content description (not visible, for screen readers etc.): Removes tab from collection button. Removes the selected tab from collection when pressed -->
    <string name="remove_tab_from_collection">ਟੈਬ ਨੂੰ ਭੰਡਾਰ ਵਿੱਚੋਂ ਹਟਾਓ</string>
    <!-- Text for button to enter multiselect mode in tabs tray -->
    <string name="tabs_tray_select_tabs">ਟੈਬਾਂ ਚੁਣੋ</string>
    <!-- Content description (not visible, for screen readers etc.): Close tab button. Closes the current session when pressed -->
    <string name="close_tab">ਟੈਬ ਬੰਦ ਕਰੋ</string>
    <!-- Content description (not visible, for screen readers etc.): Close tab <title> button. First parameter is tab title  -->
    <string name="close_tab_title">%s ਟੈਬ ਬੰਦ ਕਰੋ</string>
    <!-- Content description (not visible, for screen readers etc.): Opens the open tabs menu when pressed -->
    <string name="open_tabs_menu">ਟੈਬ ਮੇਨੂ ਖੋਲ੍ਹੋ</string>
    <!-- Open tabs menu item to save tabs to collection -->
    <string name="tabs_menu_save_to_collection1">ਟੈਬਾਂ ਨੂੰ ਭੰਡਾਰ ਵਿੱਚ ਸੰਭਾਲੋ</string>
    <!-- Text for the menu button to delete a collection -->
    <string name="collection_delete">ਭੰਡਾਰ ਹਟਾਓ</string>
    <!-- Text for the menu button to rename a collection -->
    <string name="collection_rename">ਭੰਡਾਰ ਦਾ ਨਾਂ ਬਦਲੋ</string>
    <!-- Text for the button to open tabs of the selected collection -->
    <string name="collection_open_tabs">ਟੈਬਾਂ ਖੋਲ੍ਹੋ</string>


    <!-- Hint for adding name of a collection -->
    <string name="collection_name_hint">ਭੰਡਾਰ ਦਾ ਨਾਂ</string>
    <!-- Text for the menu button to rename a top site -->
	<string name="rename_top_site">ਨਾਂ ਬਦਲੋ</string>
	<!-- Text for the menu button to remove a top site -->
	<string name="remove_top_site">ਹਟਾਓ</string>

    <!-- Text for the menu button to delete a top site from history -->
    <string name="delete_from_history">ਅਤੀਤ ਵਿੱਚੋਂ ਹਟਾਓ</string>
    <!-- Postfix for private WebApp titles, placeholder is replaced with app name -->
    <string name="pwa_site_controls_title_private">%1$s (ਨਿੱਜੀ ਮੋਡ)</string>

    <!-- History -->
    <!-- Text for the button to search all history -->
    <string name="history_search_1">ਖੋਜ ਸ਼ਬਦ ਦਿਓ</string>
    <!-- Text for the button to clear all history -->
    <string name="history_delete_all">ਅਤੀਤ ਹਟਾਓ</string>
    <!-- Text for the snackbar to confirm that multiple browsing history items has been deleted -->
    <string name="history_delete_multiple_items_snackbar">ਅਤੀਤ ਹਟਾਇਆ ਗਿਆ</string>
    <!-- Text for the snackbar to confirm that a single browsing history item has been deleted. The first parameter is the shortened URL of the deleted history item. -->
    <string name="history_delete_single_item_snackbar">%1$s ਨੂੰ ਹਟਾਇਆ</string>
    <!-- Context description text for the button to delete a single history item -->
    <string name="history_delete_item">ਹਟਾਓ</string>
    <!-- History multi select title in app bar
    The first parameter is the number of bookmarks selected -->
    <string name="history_multi_select_title">%1$d ਚੁਣੇ</string>
    <!-- Text for the header that groups the history for today -->
    <string name="history_today">ਅੱਜ</string>
    <!-- Text for the header that groups the history for yesterday -->
    <string name="history_yesterday">ਕੱਲ੍ਹ</string>
    <!-- Text for the header that groups the history the past 7 days -->
    <string name="history_7_days">ਪਿਛਲੇ 7 ਦਿਨ</string>
    <!-- Text for the header that groups the history the past 30 days -->
    <string name="history_30_days">ਪਿਛਲੇ 30 ਦਿਨ</string>
    <!-- Text for the header that groups the history older than the last month -->
    <string name="history_older">ਹੋਰ ਪੁਰਾਣੇ</string>

    <!-- Text shown when no history exists -->
    <string name="history_empty_message">ਇ਼ੱਥੇ ਕੋਈ ਅਤੀਤ ਨਹੀਂ ਹੈ</string>

    <!-- Downloads -->
    <!-- Text for the snackbar to confirm that multiple downloads items have been removed -->
    <string name="download_delete_multiple_items_snackbar_1">ਡਾਊਨਲੋਡ ਹਟਾਏ ਗਏ</string>
    <!-- Text for the snackbar to confirm that a single download item has been removed. The first parameter is the name of the download item. -->
    <string name="download_delete_single_item_snackbar">%1$s ਹਟਾਏ</string>
    <!-- Text shown when no download exists -->
    <string name="download_empty_message_1">ਕੋਈ ਡਾਊਨਲੋਡ ਕੀਤੀ ਫਾਇਲ ਨਹੀਂ ਹੈ</string>
    <!-- History multi select title in app bar
    The first parameter is the number of downloads selected -->
    <string name="download_multi_select_title">%1$d ਚੁਣੇ</string>


    <!-- Text for the button to remove a single download item -->
    <string name="download_delete_item_1">ਹਟਾਓ</string>


    <!-- Crashes -->
    <!-- Title text displayed on the tab crash page. This first parameter is the name of the application (For example: Fenix) -->
    <string name="tab_crash_title_2">ਅਫ਼ਸੋਸ ਹੈ। %1$s ਉਸ ਸਫ਼ੇ ਨੂੰ ਲੋਡ ਨਹੀਂ ਕਰ ਸਕਦਾ ਹੈ।</string>
    <!-- Send crash report checkbox text on the tab crash page -->
    <string name="tab_crash_send_report">ਕਰੈਸ਼ ਰਿਪੋਰਟ ਮੌਜ਼ੀਲਾ ਨੂੰ ਭੇਜੋ</string>
    <!-- Close tab button text on the tab crash page -->
    <string name="tab_crash_close">ਟੈਬ ਬੰਦ ਕਰੋ</string>
    <!-- Restore tab button text on the tab crash page -->
    <string name="tab_crash_restore">ਟੈਬ ਬਹਾਲ ਕਰੋ</string>

    <!-- Bookmarks -->
    <!-- Confirmation message for a dialog confirming if the user wants to delete the selected folder -->
    <string name="bookmark_delete_folder_confirmation_dialog">ਕੀ ਤੁਸੀਂ ਇਹ ਫੋਲਡਰ ਨੂੰ ਹਟਾਉਣਾ ਚਾਹੁੰਦੇ ਹੋ?</string>
    <!-- Confirmation message for a dialog confirming if the user wants to delete multiple items including folders. Parameter will be replaced by app name. -->
    <string name="bookmark_delete_multiple_folders_confirmation_dialog">%s ਚੁਣੀਆਂ ਚੀਜ਼ਾਂ ਨੂੰ ਹਟਾਏਗਾ।</string>
    <!-- Text for the cancel button on delete bookmark dialog -->
    <string name="bookmark_delete_negative">ਰੱਦ ਕਰੋ</string>
    <!-- Screen title for adding a bookmarks folder -->
    <string name="bookmark_add_folder">ਫੋਲਡਰ ਜੋੜੋ</string>
    <!-- Snackbar title shown after a bookmark has been created. -->
    <string name="bookmark_saved_snackbar">ਬੁੱਕਮਾਰਕ ਸੰਭਾਲਿਆ!</string>
    <!-- Snackbar edit button shown after a bookmark has been created. -->
    <string name="edit_bookmark_snackbar_action">ਸੋਧੋ</string>
    <!-- Bookmark overflow menu edit button -->
    <string name="bookmark_menu_edit_button">ਸੋਧੋ</string>
    <!-- Bookmark overflow menu copy button -->
    <string name="bookmark_menu_copy_button">ਨਕਲ ਕਰੋ</string>
    <!-- Bookmark overflow menu share button -->
    <string name="bookmark_menu_share_button">ਸਾਂਝਾ ਕਰੋ</string>
    <!-- Bookmark overflow menu open in new tab button -->
    <string name="bookmark_menu_open_in_new_tab_button">ਨਵੀਂ ਟੈਬ ‘ਚ ਖੋਲ੍ਹੋ</string>
    <!-- Bookmark overflow menu open in private tab button -->
    <string name="bookmark_menu_open_in_private_tab_button">ਨਿੱਜੀ ਟੈਬ ‘ਚ ਖੋਲ੍ਹੋ</string>
    <!-- Bookmark overflow menu open all in tabs button -->
    <string name="bookmark_menu_open_all_in_tabs_button">ਸਭ ਨੂੰ ਨਵੀਆਂ ਟੈਬਾਂ ਵਿੱਚ ਖੋਲ੍ਹੋ</string>
    <!-- Bookmark overflow menu open all in private tabs button -->
    <string name="bookmark_menu_open_all_in_private_tabs_button">ਸਭ ਨੂੰ ਨਿੱਜੀ ਟੈਬਾਂ ਵਿੱਚ ਖੋਲ੍ਹੋ</string>
    <!-- Bookmark overflow menu delete button -->
    <string name="bookmark_menu_delete_button">ਹਟਾਓ</string>
    <!--Bookmark overflow menu save button -->
    <string name="bookmark_menu_save_button">ਸੰਭਾਲੋ</string>
    <!-- Bookmark multi select title in app bar
     The first parameter is the number of bookmarks selected -->
    <string name="bookmarks_multi_select_title">%1$d ਚੁਣੇ</string>
    <!-- Bookmark editing screen title -->
    <string name="edit_bookmark_fragment_title">ਬੁੱਕਮਾਰਕ ਸੋਧੋ</string>
    <!-- Bookmark folder editing screen title -->
    <string name="edit_bookmark_folder_fragment_title">ਫੋਲਡਰ ਸੋਧੋ</string>
    <!-- Bookmark sign in button message -->
    <string name="bookmark_sign_in_button">ਸਿੰਕ ਕੀਤੇ ਬੁੱਕਮਾਰਕ ਵੇਖਣ ਲਈ ਸਾਇਨ ਇਨ ਕਰੋ</string>
    <!-- Bookmark URL editing field label -->
    <string name="bookmark_url_label">URL</string>
    <!-- Bookmark FOLDER editing field label -->
    <string name="bookmark_folder_label">FOLDER</string>
    <!-- Bookmark NAME editing field label -->
    <string name="bookmark_name_label">NAME</string>
    <!-- Bookmark add folder screen title -->
    <string name="bookmark_add_folder_fragment_label">ਫੋਲਡਰ ਜੋੜੋ</string>
    <!-- Bookmark select folder screen title -->
    <string name="bookmark_select_folder_fragment_label">ਫੋਲਡਰ ਚੁਣੋ</string>
    <!-- Bookmark editing error missing title -->
    <string name="bookmark_empty_title_error">ਨਾਂ ਹੋਣਾ ਚਾਹੀਦਾ ਹੈ</string>
    <!-- Bookmark editing error missing or improper URL -->
    <string name="bookmark_invalid_url_error">ਗ਼ਲਤ URL</string>
    <!-- Bookmark screen message for empty bookmarks folder -->
    <string name="bookmarks_empty_message">ਇੱਥੇ ਕੋਈ ਬੁੱਕਮਾਰਕ ਨਹੀਂ ਹੈ</string>
    <!-- Bookmark snackbar message on deletion
     The first parameter is the host part of the URL of the bookmark deleted, if any -->
    <string name="bookmark_deletion_snackbar_message">%1$s ਹਟਾਇਆ</string>
    <!-- Bookmark snackbar message on deleting multiple bookmarks not including folders-->
    <string name="bookmark_deletion_multiple_snackbar_message_2">ਬੁੱਕਮਾਰਕ ਹਟਾਇਆ</string>
    <!-- Bookmark snackbar message on deleting multiple bookmarks including folders-->
    <string name="bookmark_deletion_multiple_snackbar_message_3">ਚੁਣੇ ਫੋਲਡਰਾਂ ਨੂੰ ਹਟਾਇਆ ਜਾ ਰਿਹਾ ਹੈ</string>
    <!-- Bookmark undo button for deletion snackbar action -->
    <string name="bookmark_undo_deletion">ਵਾਪਸ</string>

    <!-- Text for the button to search all bookmarks -->
    <string name="bookmark_search">ਖੋਜ ਸ਼ਬਦ ਦਿਓ</string>

    <!-- Site Permissions -->
    <!-- Button label that take the user to the Android App setting -->
    <string name="phone_feature_go_to_settings">ਸੈਟਿੰਗਾਂ ‘ਤੇ ਜਾਓ</string>
    <!-- Content description (not visible, for screen readers etc.): Quick settings sheet
        to give users access to site specific information / settings. For example:
        Secure settings status and a button to modify site permissions -->
    <string name="quick_settings_sheet">ਤੁਰੰਤ ਸੈਟਿੰਗਾਂ ਸ਼ੀਟ</string>
    <!-- Label that indicates that this option it the recommended one -->
    <string name="phone_feature_recommended">ਸਿਫਾਰਸ਼ੀ</string>
    <!-- Button label for clearing all the information of site permissions-->
    <string name="clear_permissions">ਇਜਾਜ਼ਤਾਂ ਸਾਫ਼ ਕਰੋ</string>
    <!-- Text for the OK button on Clear permissions dialog -->
    <string name="clear_permissions_positive">ਠੀਕ ਹੈ</string>
    <!-- Text for the cancel button on Clear permissions dialog -->
    <string name="clear_permissions_negative">ਰੱਦ ਕਰੋ</string>
    <!-- Button label for clearing a site permission-->
    <string name="clear_permission">ਇਜਾਜ਼ਤਾਂ ਸਾਫ਼ ਕਰੋ</string>
    <!-- Text for the OK button on Clear permission dialog -->
    <string name="clear_permission_positive">ਠੀਕ ਹੈ</string>
    <!-- Text for the cancel button on Clear permission dialog -->
    <string name="clear_permission_negative">ਰੱਦ ਕਰੋ</string>
    <!-- Button label for clearing all the information on all sites-->
    <string name="clear_permissions_on_all_sites">ਸਾਰੀਆਂ ਸਾਈਟਾਂ ‘ਤੇ ਇਜਾਜ਼ਤਾਂ ਸਾਫ਼ ਕਰੋ</string>
    <!-- Preference for altering video and audio autoplay for all websites -->
    <string name="preference_browser_feature_autoplay">ਆਪੇ-ਚਲਾਓ</string>
    <!-- Preference for altering the camera access for all websites -->
    <string name="preference_phone_feature_camera">ਕੈਮਰਾ</string>
    <!-- Preference for altering the microphone access for all websites -->
    <string name="preference_phone_feature_microphone">ਮਾਈਕਰੋਫ਼ੋਨ</string>
    <!-- Preference for altering the location access for all websites -->
    <string name="preference_phone_feature_location">ਟਿਕਾਣਾ</string>
    <!-- Preference for altering the notification access for all websites -->
    <string name="preference_phone_feature_notification">ਸੂਚਨਾਵਾਂ</string>
    <!-- Preference for altering the persistent storage access for all websites -->
    <string name="preference_phone_feature_persistent_storage">ਪੱਕੀ ਸਟੋਰੇਜ਼</string>
    <!-- Preference for altering the storage access setting for all websites -->
    <string name="preference_phone_feature_cross_origin_storage_access">ਅੰਤਰ-ਸਾਈਟ ਕੂਕੀਜ਼</string>
    <!-- Preference for altering the EME access for all websites -->
    <string name="preference_phone_feature_media_key_system_access">DRM-ਕੰਟਰੋਲ ਕੀਤੀ ਸਮੱਗਰੀ</string>
    <!-- Label that indicates that a permission must be asked always -->
    <string name="preference_option_phone_feature_ask_to_allow">ਆਗਿਆ ਲਈ ਪੁੱਛੋ</string>
    <!-- Label that indicates that a permission must be blocked -->
    <string name="preference_option_phone_feature_blocked">ਪਾਬੰਦੀ ਲਗਾਈ</string>
    <!-- Label that indicates that a permission must be allowed -->
    <string name="preference_option_phone_feature_allowed">ਆਗਿਆ ਦਿੱਤੀ</string>
    <!--Label that indicates a permission is by the Android OS-->
    <string name="phone_feature_blocked_by_android">ਐਂਡਰਾਈਡ ਵਲੋਂ ਪਾਬੰਦੀ ਲਗਾਈ</string>
    <!-- Preference for showing a list of websites that the default configurations won't apply to them -->
    <string name="preference_exceptions">ਛੋਟਾਂ</string>
    <!-- Summary of tracking protection preference if tracking protection is set to off -->
    <string name="tracking_protection_off">ਬੰਦ</string>

    <!-- Summary of tracking protection preference if tracking protection is set to standard -->
    <string name="tracking_protection_standard">ਮਿਆਰੀ</string>
    <!-- Summary of tracking protection preference if tracking protection is set to strict -->
    <string name="tracking_protection_strict">ਸਖ਼ਤ</string>
    <!-- Summary of tracking protection preference if tracking protection is set to custom -->
    <string name="tracking_protection_custom">ਕਸਟਮ</string>
    <!-- Label for global setting that indicates that all video and audio autoplay is allowed -->
    <string name="preference_option_autoplay_allowed2">ਆਡੀਓ ਅਤੇ ਵੀਡਿਓ ਦੀ ਇਜਾਜ਼ਤ ਦਿਓ</string>
    <!-- Label for site specific setting that indicates that all video and audio autoplay is allowed -->
    <string name="quick_setting_option_autoplay_allowed">ਆਡੀਓ ਤੇ ਵੀਡੀਓ ਦੀ ਮਨਜ਼ੂਰੀ ਦਿਓ</string>
    <!-- Label that indicates that video and audio autoplay is only allowed over Wi-Fi -->
    <string name="preference_option_autoplay_allowed_wifi_only2">ਸਿਰਫ਼ ਸੈਲੂਲਰ ਡਾਟਾ ਤੋਂ ਆਡੀਓ ਅਤੇ ਵੀਡੀਓ ਉੱਤੇ ਰੋਕ ਲਾਓ</string>
    <!-- Subtext that explains 'autoplay on Wi-Fi only' option -->
    <string name="preference_option_autoplay_allowed_wifi_subtext">Wi-Fi ਉੱਤੇ ਆਡੀਓ ਤੇ ਵੀਡੀਓ ਚਲਾਏ ਜਾਣਗੇ</string>
    <!-- Label for global setting that indicates that video autoplay is allowed, but audio autoplay is blocked -->
    <string name="preference_option_autoplay_block_audio2">ਸਿਰਫ਼ ਆਡੀਓ ਉੱਤੇ ਪਾਬੰਦੀ ਲਾਓ</string>
    <!-- Label for site specific setting that indicates that video autoplay is allowed, but audio autoplay is blocked -->
    <string name="quick_setting_option_autoplay_block_audio">ਸਿਰਫ਼ ਆਡੀਓ ਉੱਤੇ ਪਾਬੰਦੀ ਲਾਓ</string>
    <!-- Label for global setting that indicates that all video and audio autoplay is blocked -->
    <string name="preference_option_autoplay_blocked3">ਆਡੀਓ ਅਤੇ ਵੀਡਿਓ ਤੇ ਪਾਬੰਦੀ ਲਾਓ</string>
    <!-- Label for site specific setting that indicates that all video and audio autoplay is blocked -->
    <string name="quick_setting_option_autoplay_blocked">ਆਡੀਓ ਅਤੇ ਵੀਡਿਓ \'ਤੇ ਪਾਬੰਦੀ ਲਾਓ</string>
    <!-- Summary of delete browsing data on quit preference if it is set to on -->
    <string name="delete_browsing_data_quit_on">ਚਾਲੂ</string>
    <!-- Summary of delete browsing data on quit preference if it is set to off -->
    <string name="delete_browsing_data_quit_off">ਬੰਦ</string>

    <!-- Summary of studies preference if it is set to on -->
    <string name="studies_on">ਚਾਲੂ</string>
    <!-- Summary of studies data on quit preference if it is set to off -->
    <string name="studies_off">ਬੰਦ</string>

    <!-- Collections -->
    <!-- Collections header on home fragment -->
    <string name="collections_header">ਭੰਡਾਰ</string>
    <!-- Content description (not visible, for screen readers etc.): Opens the collection menu when pressed -->
    <string name="collection_menu_button_content_description">ਭੰਡਾਰ ਮੇਨੂ</string>
    <!-- Label to describe what collections are to a new user without any collections -->
    <string name="no_collections_description2">ਚੀਜ਼ਾਂ, ਜੋ ਤੁਹਾਡੇ ਲਈ ਅਰਥ ਰੱਖਦੀਆਂ ਹਨ, ਨੂੰ ਇਕੱਤਰ ਕਰੋ।\nਬਾਅਦ ਚ ਫ਼ੌਰੀ ਤੌਰ ਉੱਤੇ ਲੱਭਣ
ਲਈ ਇੱਕੋ ਜੇਹੀਆਂ ਖੋਜਾਂ, ਸਾਈਟਾਂ ਤੇ ਟੈਬਾਂ ਦਾ ਗਰੁੱਪ ਬਣਾਓ।</string>
    <!-- Title for the "select tabs" step of the collection creator -->
    <string name="create_collection_select_tabs">ਟੈਬਾਂ ਚੁਣੋ</string>
    <!-- Title for the "select collection" step of the collection creator -->
    <string name="create_collection_select_collection">ਭੰਡਾਰ ਚੁਣੋ</string>
    <!-- Title for the "name collection" step of the collection creator -->
    <string name="create_collection_name_collection">ਨਾਂ ਭੰਡਾਰ</string>
    <!-- Button to add new collection for the "select collection" step of the collection creator -->
    <string name="create_collection_add_new_collection">ਨਵਾਂ ਭੰਡਾਰ ਜੋੜੋ</string>
    <!-- Button to select all tabs in the "select tabs" step of the collection creator -->
    <string name="create_collection_select_all">ਸਾਰੇ ਚੁਣੋ</string>
    <!-- Button to deselect all tabs in the "select tabs" step of the collection creator -->
    <string name="create_collection_deselect_all">ਸਭ ਅਣ-ਚੁਣੇ ਕਰੋ</string>
    <!-- Text to prompt users to select the tabs to save in the "select tabs" step of the collection creator -->
    <string name="create_collection_save_to_collection_empty">ਸੰਭਾਲਣ ਲਈ ਟੈਬਾਂ ਚੁਣੋ</string>
    <!-- Text to show users how many tabs they have selected in the "select tabs" step of the collection creator.
     %d is a placeholder for the number of tabs selected. -->
    <string name="create_collection_save_to_collection_tabs_selected">%d ਟੈਬਾਂ ਚੁਣੀਆਂ</string>
    <!-- Text to show users they have one tab selected in the "select tabs" step of the collection creator.
    %d is a placeholder for the number of tabs selected. -->
    <string name="create_collection_save_to_collection_tab_selected">%d ਟੈਬ ਚੁਣੀ</string>
    <!-- Text shown in snackbar when multiple tabs have been saved in a collection -->
    <string name="create_collection_tabs_saved">ਟੈਬਾਂ ਸੰਭਾਲੀਆਂ!</string>
    <!-- Text shown in snackbar when one or multiple tabs have been saved in a new collection -->
    <string name="create_collection_tabs_saved_new_collection">ਭੰਡਾਰ ਸੰਭਾਲਿਆ!</string>
    <!-- Text shown in snackbar when one tab has been saved in a collection -->
    <string name="create_collection_tab_saved">ਟੈਬ ਸੰਭਾਲੀ!</string>
    <!-- Content description (not visible, for screen readers etc.): button to close the collection creator -->
    <string name="create_collection_close">ਬੰਦ ਕਰੋ</string>
    <!-- Button to save currently selected tabs in the "select tabs" step of the collection creator-->
    <string name="create_collection_save">ਸੰਭਾਲੋ</string>

    <!-- Snackbar action to view the collection the user just created or updated -->
    <string name="create_collection_view">ਵੇਖੋ</string>

    <!-- Text for the OK button from collection dialogs -->
    <string name="create_collection_positive">ਠੀਕ ਹੈ</string>
    <!-- Text for the cancel button from collection dialogs -->
    <string name="create_collection_negative">ਰੱਦ ਕਰੋ</string>

    <!-- Default name for a new collection in "name new collection" step of the collection creator. %d is a placeholder for the number of collections-->
    <string name="create_collection_default_name">ਭੰਡਾਰ %d</string>

    <!-- Share -->
    <!-- Share screen header -->
    <string name="share_header_2">ਸਾਂਝਾ ਕਰੋ</string>
    <!-- Content description (not visible, for screen readers etc.):
        "Share" button. Opens the share menu when pressed. -->
    <string name="share_button_content_description">ਸਾਂਝਾ ਕਰੋ</string>
    <!-- Text for the Save to PDF feature in the share menu -->
    <string name="share_save_to_pdf">PDF ਵਜੋਂ ਸੰਭਾਲੋ</string>
    <!-- Text for error message when generating a PDF file Text. -->
    <string name="unable_to_save_to_pdf_error">PDF ਬਣਾਉਣ ਲਈ ਅਸਮਰੱਥ</string>
    <!-- Text for standard error snackbar dismiss button. -->
    <string name="standard_snackbar_error_dismiss">ਖ਼ਾਰਜ ਕਰੋ</string>
    <!-- Text for error message when printing a page and it fails. -->
<<<<<<< HEAD
    <string name="unable_to_print_error">ਛਾਪਣ ਲਈ ਅਸਮਰੱਥ ਹੈ</string>
=======
    <string name="unable_to_print_error" moz:removedIn="121" tools:ignore="UnusedResources">ਛਾਪਣ ਲਈ ਅਸਮਰੱਥ ਹੈ</string>
    <!-- Text for error message when printing a page and it fails. -->
    <string name="unable_to_print_page_error">ਇਹ ਸਫ਼ਾ ਛਾਪਣ ਲਈ ਅਸਮਰੱਥ ਹੈ</string>
>>>>>>> 0ada6ff2
    <!-- Text for the print feature in the share and browser menu -->
    <string name="menu_print">ਪਰਿੰਟ ਕਰੋ</string>
    <!-- Sub-header in the dialog to share a link to another sync device -->
    <string name="share_device_subheader">ਡਿਵਾਈਸ ‘ਤੇ ਭੇਜੋ</string>
    <!-- Sub-header in the dialog to share a link to an app from the full list -->
    <string name="share_link_all_apps_subheader">ਸਾਰੀਆਂ ਕਾਰਵਾਈਆਂ</string>
    <!-- Sub-header in the dialog to share a link to an app from the most-recent sorted list -->
    <string name="share_link_recent_apps_subheader">ਤਾਜ਼ਾ ਵਰਤੇ</string>
    <!-- Text for the copy link action in the share screen. -->
    <string name="share_copy_link_to_clipboard">ਕਲਿੱਪਬੋਰਡ \'ਚ ਕਾਪੀ ਕਰੋ</string>
    <!-- Toast shown after copying link to clipboard -->
    <string name="toast_copy_link_to_clipboard">ਕਲਿੱਪਬੋਰਡ ਵਿੱਚ ਕਾਪੀ ਕੀਤਾ</string>
    <!-- An option from the share dialog to sign into sync -->
    <string name="sync_sign_in">ਸਿੰਕ ਕਰਨ ਲਈ ਸਾਈਨ ਇਨ ਕਰੋ</string>
     <!-- An option from the three dot menu to sync and save data -->
    <string name="sync_menu_sync_and_save_data">ਡਾਟਾ ਸਿੰਕ ਕਰੋ ਤੇ ਸੰਭਾਲੋ</string>
    <!-- An option from the share dialog to send link to all other sync devices -->
    <string name="sync_send_to_all">ਸਾਰੇ ਡਿਵਾਈਸਾਂ ‘ਤੇ ਭੇਜੋ</string>
    <!-- An option from the share dialog to reconnect to sync -->
    <string name="sync_reconnect">ਸਿੰਕ ਕਰਨ ਲਈ ਮੁੜ-ਕਨੈਕਟ ਕਰੋ</string>
    <!-- Text displayed when sync is offline and cannot be accessed -->
    <string name="sync_offline">ਆਫਲਾਈਨ</string>
    <!-- An option to connect additional devices -->
    <string name="sync_connect_device">ਹੋਰ ਡਿਵਾਈਸ ਨਾਲ ਕਨੈਕਟ ਕਰੋ</string>
    <!-- The dialog text shown when additional devices are not available -->
    <string name="sync_connect_device_dialog">ਟੈਬ ਭੇਜਣ ਲਈ, ਘੱਟੋ-ਘੱਟ ਹੋਰ ਡਿਵਾਈਸ ‘ਤੇ ਫਾਇਰਫਾਕਸ ਵਿੱਚ ਸਾਈਨ ਇਨ ਕਰੋ।</string>
    <!-- Confirmation dialog button -->
    <string name="sync_confirmation_button">ਸਮਝ ਗਏ</string>

    <!-- Share error message -->
    <string name="share_error_snackbar">ਇਹ ਐਪ ਨਾਲ ਸਾਂਝਾ ਨਹੀਂ ਕੀਤਾ ਜਾ ਸਕਦਾ</string>
    <!-- Add new device screen title -->
    <string name="sync_add_new_device_title">ਡਿਵਾਈਸ ਨੂੰ ਭੇਜੋ</string>
    <!-- Text for the warning message on the Add new device screen -->
    <string name="sync_add_new_device_message">ਕੋਈ ਡਿਵਾਈਸ ਕਨੈਕਟ ਨਹੀਂ ਹੈ</string>
    <!-- Text for the button to learn about sending tabs -->
    <string name="sync_add_new_device_learn_button">ਟੈਬਾਂ ਭੇਜਣ ਬਾਰੇ ਸਿ਼ੱਖੋ…</string>
    <!-- Text for the button to connect another device -->
    <string name="sync_add_new_device_connect_button">…ਹੋਰ ਡਿਵਾਈਸ ਨਾਲ ਕਨੈਕਟ ਕਰੋ</string>

    <!-- Notifications -->
    <!-- Text shown in the notification that pops up to remind the user that a private browsing session is active. -->
    <string name="notification_pbm_delete_text_2">ਨਿੱਜੀ ਟੈਬਾਂ ਬੰਦ ਕਰੋ</string>
    <!-- Name of the marketing notification channel. Displayed in the "App notifications" system settings for the app -->
    <string name="notification_marketing_channel_name">ਮਾਰਕੀਟਿੰਗ</string>

    <!-- Title shown in the notification that pops up to remind the user to set fenix as default browser.
    The app name is in the text, due to limitations with localizing Nimbus experiments -->
    <string name="nimbus_notification_default_browser_title" tools:ignore="UnusedResources">Firefox ਤੇਜ਼ ਅਤੇ ਨਿੱਜੀ ਹੈ</string>
    <!-- Text shown in the notification that pops up to remind the user to set fenix as default browser.
    The app name is in the text, due to limitations with localizing Nimbus experiments -->
    <string name="nimbus_notification_default_browser_text" tools:ignore="UnusedResources">Firefox ਨੂੰ ਆਪਣਾ ਡਿਫਾਲਟ ਬਰਾਊਜ਼ਰ ਬਣਾਓ</string>
    <!-- Title shown in the notification that pops up to re-engage the user -->
    <string name="notification_re_engagement_title">ਨਿੱਜੀ ਬਰਾਊਜ਼ ਕਰਨ ਨੂੰ ਅਜ਼ਮਾਓ</string>
    <!-- Text shown in the notification that pops up to re-engage the user.
    %1$s is a placeholder that will be replaced by the app name. -->
    <string name="notification_re_engagement_text">%1$s ਵਿੱਚ ਬਿਨਾਂ ਕਿਸੇ ਸੰਭਾਲੇ ਕੂਕੀ ਜਾਂ ਅਤੀਤ ਦੇ ਬਰਾਊਜ਼ ਕਰੋ</string>

    <!-- Title A shown in the notification that pops up to re-engage the user -->
    <string name="notification_re_engagement_A_title">ਬਿਨਾਂ ਪੈੜਾਂ ਛੱਡੇ ਬਰਾਊਜ਼ ਕਰੋ</string>
    <!-- Text A shown in the notification that pops up to re-engage the user.
    %1$s is a placeholder that will be replaced by the app name. -->
    <string name="notification_re_engagement_A_text">%1$s ਨਾਲ ਪ੍ਰਾਈਵੇਟ ਬਰਾਊਜ਼ ਕਰਨ ਸਮੇੰ ਤੁਹਾਡੀ ਜਾਣਕਾਰੀ ਸੰਭਾਲਦਾ ਨਹੀਂ ਹੈ।</string>
    <!-- Title B shown in the notification that pops up to re-engage the user -->
    <string name="notification_re_engagement_B_title">ਆਪਣੀ ਪਹਿਲੀ ਖੋਜ ਕਰੋ</string>
    <!-- Text B shown in the notification that pops up to re-engage the user -->
    <string name="notification_re_engagement_B_text">ਨੇੜੇ ਤੇੜੇ ਕੁਝ ਲੱਭੋ। ਜਾਂ ਕੁਝ ਮੌਜ ਮਸਤੀ ਲਈ ਲੱਭੋ।</string>

    <!-- Survey -->
    <!-- Text shown in the fullscreen message that pops up to ask user to take a short survey.
    The app name is in the text, due to limitations with localizing Nimbus experiments -->
    <string name="nimbus_survey_message_text">ਛੋਟੇ ਜਿਹੇ ਸਰਵੇਖਣ ਦਾ ਹਿੱਸਾ ਬਣ ਕੇ Firefox ਨੂੰ ਬੇਹਤਰ ਬਣਾਉਣ ਲਈ ਮਦਦ ਕਰੋ।</string>
    <!-- Preference for taking the short survey. -->
    <string name="preferences_take_survey">ਸਰਵੇਖਣ ਭਰੋ</string>
    <!-- Preference for not taking the short survey. -->
    <string name="preferences_not_take_survey">ਨਹੀਂ, ਧੰਨਵਾਦ</string>

    <!-- Snackbar -->
    <!-- Text shown in snackbar when user deletes a collection -->
    <string name="snackbar_collection_deleted">ਭੰਡਾਰ ਹਟਾਇਆ</string>
    <!-- Text shown in snackbar when user renames a collection -->
    <string name="snackbar_collection_renamed">ਭੰਡਾਰ ਦਾ ਨਾਂ ਬਦਲਿਆ</string>
    <!-- Text shown in snackbar when user closes a tab -->
    <string name="snackbar_tab_closed">ਟੈਬ ਬੰਦ ਕੀਤੀ</string>
    <!-- Text shown in snackbar when user closes all tabs -->
    <string name="snackbar_tabs_closed">ਟੈਬਾਂ ਬੰਦ ਕੀਤੀਆਂ</string>
    <!-- Text shown in snackbar when user bookmarks a list of tabs -->
    <string name="snackbar_message_bookmarks_saved">ਬੁੱਕਮਾਰਕ ਸੰਭਾਲੇ ਗਏ!</string>
    <!-- Text shown in snackbar when user adds a site to shortcuts -->
    <string name="snackbar_added_to_shortcuts">ਸ਼ਾਰਟਕੱਟਾਂ ਵਿੱਚ ਜੋੜਿਆ!</string>
    <!-- Text shown in snackbar when user closes a private tab -->
    <string name="snackbar_private_tab_closed">ਨਿੱਜੀ ਟੈਬ ਬੰਦ ਕੀਤੀ</string>
    <!-- Text shown in snackbar when user closes all private tabs -->
    <string name="snackbar_private_tabs_closed">ਨਿੱਜੀ ਟੈਬਾਂ ਬੰਦ ਕੀਤੀਆਂ</string>
    <!-- Text shown in snackbar to undo deleting a tab, top site or collection -->
    <string name="snackbar_deleted_undo">UNDO</string>

    <!-- Text shown in snackbar when user removes a top site -->
    <string name="snackbar_top_site_removed">ਸਾਈਟ ਹਟਾਈ</string>
    <!-- QR code scanner prompt which appears after scanning a code, but before navigating to it
        First parameter is the name of the app, second parameter is the URL or text scanned-->
    <string name="qr_scanner_confirmation_dialog_message">%1$s ਨੂੰ %2$s ਖੋਲ੍ਹਣ ਦੀ ਆਗਿਆ ਦਿਓ</string>
    <!-- QR code scanner prompt dialog positive option to allow navigation to scanned link -->
    <string name="qr_scanner_dialog_positive">ਆਗਿਆ ਦਿਓ</string>
    <!-- QR code scanner prompt dialog positive option to deny navigation to scanned link -->
    <string name="qr_scanner_dialog_negative">ਨਾਂਹ ਕਰੋ</string>
    <!-- QR code scanner prompt dialog error message shown when a hostname does not contain http or https. -->
    <string name="qr_scanner_dialog_invalid">ਵੈੱਬ ਸਿਰਨਾਵਾਂ ਦਰੁਸਤ ਨਹੀਂ ਹੈ।</string>
    <!-- QR code scanner prompt dialog positive option when there is an error -->
    <string name="qr_scanner_dialog_invalid_ok">ਠੀਕ ਹੈ</string>
    <!-- Tab collection deletion prompt dialog message. Placeholder will be replaced with the collection name -->
    <string name="tab_collection_dialog_message">ਕੀ ਤੁਸੀਂ %1$s ਨੂੰ ਹਟਾਉਣਾ ਚਾਹੁੰਦੇ ਹੋ?</string>
    <!-- Collection and tab deletion prompt dialog message. This will show when the last tab from a collection is deleted -->
    <string name="delete_tab_and_collection_dialog_message">ਇਹ ਟੈਬ ਨੂੰ ਹਟਾਉਣ ਨਾਲ ਸਾਰਾ ਭੰਡਾਹ ਹਟਾਇਆ ਜਾਵੇਗਾ। ਤੁਸੀਂ ਕਿਸੇ ਵੀ ਵੇਲੇ ਨਵਾਂ ਭੰਡਾਰ ਬਣਾ ਸਕਦੇ ਹੋ।</string>
    <!-- Collection and tab deletion prompt dialog title. Placeholder will be replaced with the collection name. This will show when the last tab from a collection is deleted -->
    <string name="delete_tab_and_collection_dialog_title">%1$s ਨੂੰ ਹਟਾਉਣਾ ਹੈ?</string>
    <!-- Tab collection deletion prompt dialog option to delete the collection -->
    <string name="tab_collection_dialog_positive">ਹਟਾਓ</string>
    <!-- Text displayed in a notification when the user enters full screen mode -->
    <string name="full_screen_notification">ਪੂਰੀ ਸਕਰੀਨ ਢੰਗ ਵਿੱਚ ਜਾ ਰਿਹਾ ਹੈ</string>
    <!-- Message for copying the URL via long press on the toolbar -->
    <string name="url_copied">URL ਕਾਪੀ ਕੀਤਾ</string>

    <!-- Sample text for accessibility font size -->
    <string name="accessibility_text_size_sample_text_1">ਇਹ ਤਾਂ ਲਿਖਤ ਨਮੂਨਾ ਹੈ। ਅੱਖਰ ਆਕਾਰ ਘਟਾਉਣ ਵਧਾਉਣ ਸਮੇਂ ਵੱਡੇ ਛੋਟੇ ਅੱਖਰਾਂ ਦੀ ਜਾਂਚ ਇੱਥੇ ਕੀਤੀ ਜਾ ਸਕਦੀ ਹੈ। ਉੱਤਮ, ਪ੍ਰੀਤ, ਵਰ੍ਹੇ, ਸਿੰਘ</string>
    <!-- Summary for Accessibility Text Size Scaling Preference -->
    <string name="preference_accessibility_text_size_summary">ਵੈੱਬਸਾਈਟਾਂ ‘ਤੇ ਲਿਖਤ ਤੋਂ ਹੋਰ ਵੱਡਾ ਜਾਂ ਛੋਟਾ ਬਣਾਓ</string>
    <!-- Title for Accessibility Text Size Scaling Preference -->
    <string name="preference_accessibility_font_size_title">ਫ਼ੋਂਟ ਦਾ ਆਕਾਰ</string>

    <!-- Title for Accessibility Text Automatic Size Scaling Preference -->
    <string name="preference_accessibility_auto_size_2">ਆਪਣੇ-ਆਪ ਫ਼ੋਂਟ ਆਕਾਰ</string>
    <!-- Summary for Accessibility Text Automatic Size Scaling Preference -->
    <string name="preference_accessibility_auto_size_summary">ਫ਼ੋਂਟ ਦਾ ਆਕਾਰ ਤੁਹਾਡੀਆਂ ਐਂਡਰਾਈਡ ਸੈਟਿੰਗਾਂ ਨਾਲ ਮਿਲਾਏਗਾ। ਫ਼ੋਂਟ ਦਾ ਆਕਾਰ ਇੱਥੇ ਇੰਤਜ਼ਾਮ ਕਰਨ ਲਈ ਅਸਮਰੱਥ ਕਰੋ।</string>

    <!-- Title for the Delete browsing data preference -->
    <string name="preferences_delete_browsing_data">ਬਰਾਊਜ਼ਰ ਕਰਨ ਵਾਲਾ ਡਾਟਾ ਹਟਾਓ</string>
    <!-- Title for the tabs item in Delete browsing data -->
    <string name="preferences_delete_browsing_data_tabs_title_2">ਟੈਬਾਂ ਖੋਲ੍ਹੋ</string>
    <!-- Subtitle for the tabs item in Delete browsing data, parameter will be replaced with the number of open tabs -->
    <string name="preferences_delete_browsing_data_tabs_subtitle">%d ਟੈਬਾਂ</string>

    <!-- Title for the data and history items in Delete browsing data -->
    <string name="preferences_delete_browsing_data_browsing_data_title">ਬਰਾਊਜ਼ ਕਰਨ ਦਾ ਅਤੀਤ ਅਤੇ ਸਾਈਟ ਡਾਟਾ</string>
    <!-- Subtitle for the data and history items in delete browsing data, parameter will be replaced with the
        number of history items the user has -->
    <string name="preferences_delete_browsing_data_browsing_data_subtitle">%d ਸਿਰਨਾਵੇਂ</string>

    <!-- Title for the cookies item in Delete browsing data -->
    <string name="preferences_delete_browsing_data_cookies">ਕੂਕੀਜ਼</string>
    <!-- Subtitle for the cookies item in Delete browsing data -->
    <string name="preferences_delete_browsing_data_cookies_subtitle">ਤੁਹਾਨੂੰ ਬਹੁਤੀਆਂ ਵੈੱਬਸਾਈਟਾਂ ਤੋਂ ਲਾਗ ਆਉਟ ਕੀਤਾ ਜਾਵੇਗਾ</string>
    <!-- Title for the cached images and files item in Delete browsing data -->
    <string name="preferences_delete_browsing_data_cached_files">ਕੈਸ਼ ਕੀਤੇ ਚਿੱਤਰ ਅਤੇ ਫਾਈਲਾਂ</string>
    <!-- Subtitle for the cached images and files item in Delete browsing data -->
    <string name="preferences_delete_browsing_data_cached_files_subtitle">ਸਟੋਰੇਜ਼ ਥਾਂ ਖਾਲੀ ਕਰਦਾ ਹੈ</string>
    <!-- Title for the site permissions item in Delete browsing data -->
    <string name="preferences_delete_browsing_data_site_permissions">ਸਾਈਟ ਇਜਾਜ਼ਤਾਂ</string>
    <!-- Title for the downloads item in Delete browsing data -->
    <string name="preferences_delete_browsing_data_downloads">ਡਾਊਨਲੋਡ</string>
    <!-- Text for the button to delete browsing data -->
    <string name="preferences_delete_browsing_data_button">ਬਰਾਊਜ਼ ਕਰਨ ਵਾਲਾ ਡਾਟਾ ਹਟਾਓ</string>

    <!-- Title for the Delete browsing data on quit preference -->
    <string name="preferences_delete_browsing_data_on_quit">ਬੰਦ ਕਰਨ ‘ਤੇ ਬਰਾਊਜ਼ ਕਰਨ ਵਾਲਾ ਡਾਟਾ ਹਟਾਓ</string>
    <!-- Summary for the Delete browsing data on quit preference. "Quit" translation should match delete_browsing_data_on_quit_action translation. -->
    <string name="preference_summary_delete_browsing_data_on_quit_2">ਜਦੋਂ ਤੁਸੀਂ ਮੁੱਖ ਮੇਨੂ ਰਾਹੀਂ \&quot;ਬਾਹਰ\&quot; ਨੂੰ ਚੁਣਦੇ ਹੋ ਤਾਂ ਬਰਾਊਜ਼ ਕੀਤੇ ਡਾਟੇ ਨੂੰ ਆਪਣੇ-ਆਪ ਹਟਾਇਆ ਜਾਂਦਾ ਹੈ</string>
    <!-- Action item in menu for the Delete browsing data on quit feature -->
    <string name="delete_browsing_data_on_quit_action">ਬਾਹਰ</string>

    <!-- Title text of a delete browsing data dialog. -->
    <string name="delete_history_prompt_title">ਹਟਾਉਣ ਲਈ ਸਮਾਂ ਹੱਦ</string>
    <!-- Body text of a delete browsing data dialog. -->
    <string name="delete_history_prompt_body" moz:RemovedIn="130" tools:ignore="UnusedResources">ਅਤੀਤ (ਹੋਰ ਡਿਵਾਈਸਾਂ ਤੋਂ ਸਿੰਕ ਕੀਤੇ ਅਤੀਤ ਦੇ ਸਮੇਤ), ਕੂਕੀਜ਼ ਤੇ ਹੋਰ ਬਰਾਊਜ਼ਰ ਡਾਟੇ ਨੂੰ ਮਿਟਾਓ।</string>
    <!-- Body text of a delete browsing data dialog. -->
    <string name="delete_history_prompt_body_2">ਅਤੀਤ ਵਿੱਚੋਂ ਹਟਾਓ (ਹੋਰ ਡਿਵਾਈਸ ਤੋਂ ਸਿੰਕ ਕੀਤੇ ਅਤੀਤ ਦੇ ਸਮੇਤ)</string>
    <!-- Radio button in the delete browsing data dialog to delete history items for the last hour. -->
    <string name="delete_history_prompt_button_last_hour">ਆਖਰੀ ਘੰਟਾ</string>
    <!-- Radio button in the delete browsing data dialog to delete history items for today and yesterday. -->
    <string name="delete_history_prompt_button_today_and_yesterday">ਅੱਜ ਅਤੇ ਕੱਲ੍ਹ</string>
    <!-- Radio button in the delete browsing data dialog to delete all history. -->
    <string name="delete_history_prompt_button_everything">ਹਰ ਚੀਜ਼</string>

    <!-- Dialog message to the user asking to delete browsing data. Parameter will be replaced by app name. -->
    <string name="delete_browsing_data_prompt_message_3">%s ਚੁਣੇ ਬਰਾਊਜ਼ ਕਰਨ ਵਾਲੇ ਡਾਟੇ ਨੂੰ ਹਟਾਏਗਾ।</string>
    <!-- Text for the cancel button for the data deletion dialog -->
    <string name="delete_browsing_data_prompt_cancel">ਰੱਦ ਕਰੋ</string>
    <!-- Text for the allow button for the data deletion dialog -->
    <string name="delete_browsing_data_prompt_allow">ਹਟਾਓ</string>
    <!-- Text for the snackbar confirmation that the data was deleted -->
    <string name="preferences_delete_browsing_data_snackbar">ਬਰਾਊਜ਼ ਕਰਨ ਵਾਲਾ ਡਾਟਾ ਹਟਾਇਆ</string>

    <!-- Text for the snackbar to show the user that the deletion of browsing data is in progress -->
    <string name="deleting_browsing_data_in_progress">…ਬਰਾਊਜ਼ ਕਰਨ ਵਾਲਾ ਡਾਟਾ ਹਟਾਇਆ ਜਾ ਰਿਹਾ ਹੈ</string>

    <!-- Dialog message to the user asking to delete all history items inside the opened group. Parameter will be replaced by a history group name. -->
    <string name="delete_all_history_group_prompt_message">“%s” ਵਿੱਚ ਹਰ ਸਾਈਟ ਨੂੰ ਹਟਾਓ</string>
    <!-- Text for the cancel button for the history group deletion dialog -->
    <string name="delete_history_group_prompt_cancel">ਰੱਦ ਕਰੋ</string>
    <!-- Text for the allow button for the history group dialog -->
    <string name="delete_history_group_prompt_allow">ਹਟਾਓ</string>
    <!-- Text for the snackbar confirmation that the history group was deleted -->
    <string name="delete_history_group_snackbar">ਗਰੁੱਪ ਹਟਾਇਆ</string>

    <!-- Onboarding -->
    <!-- Text for onboarding welcome header. -->
    <string name="onboarding_header_2">ਬੇਹਤਰ ਇੰਟਰਨੈੱਟ ਲਈ ਜੀ ਆਇਆਂ ਨੂੰ</string>
    <!-- Text for the onboarding welcome message. -->
    <string name="onboarding_message">ਲੋਕਾਂ ਲਈ, ਨਾ ਕਿ ਫਾਇਦੇ ਲਈ ਬਣਾਇਆ ਬਰਾਊਜ਼ਰ।</string>

    <!-- Text for the Firefox account onboarding sign in card header. -->
    <string name="onboarding_account_sign_in_header">ਜਿੱਥੇ ਤੁਸੀਂ ਛੱਡਿਆ ਸੀ, ਉੱਥੋਂ ਸ਼ੁਰੂ ਕਰੋ</string>
    <!-- Text for the button to learn more about signing in to your Firefox account. -->
    <string name="onboarding_manual_sign_in_description">ਸਹਿਜ ਨਾਲ ਸਕਰੀਨਾਂ ਬਦਲਣ ਵਾਸਤੇ ਵੱਖ-ਵੱਖ ਡਿਵਾਈਸਾਂ ਵਿਚਾਲੇ ਟੈਬਾਂ ਤੇ ਪਾਸਵਰਡਾਂ ਨੂੰ ਸਿੰਕ ਕਰੋ।</string>
    <!-- Text for the button to manually sign into Firefox account. -->
    <string name="onboarding_firefox_account_sign_in">ਸਾਇਨ ਇਨ</string>
    <!-- text to display in the snackbar once account is signed-in -->
    <string name="onboarding_firefox_account_sync_is_on">ਸਿੰਕ ਚਾਲੂ ਹੈ</string>
    <!-- Text for the tracking protection onboarding card header -->
    <string name="onboarding_tracking_protection_header">ਮੂਲ ਰੂਪ ਵਿੱਚ ਪਰਦੇਦਾਰੀ ਸੁਰੱਖਿਆ</string>
    <!-- Text for the tracking protection card description. The first parameter is the name of the application.-->
    <string name="onboarding_tracking_protection_description_old">ਤੁਹਾਡੇ ਵਲੋਂ ਵੈਬ ਵਰਤਣ ਦੇ ਦੌਰਾਨ ਕੰਪਨੀਆਂ ਨੂੰ ਚੋਰੀ-ਛੁਪੇ ਤੁਹਾਡਾ ਪਿੱਛਾ ਕਰਨ ਤੋਂ %1$s ਆਪਣੇ-ਆਪ ਰੋਕਦਾ ਹੈ।</string>
    <!-- Text for the tracking protection card description. -->
    <string name="onboarding_tracking_protection_description">ਪੇਸ਼ ਕੀਤੀ ਪੂਰੀ ਕੂਕੀਜ਼ ਸੁਰੱਖਿਆ ਨਾਲ ਤੁਹਾਡੇ ਵਲੋਂ ਖੋਲ੍ਹੀਆਂ ਸਾਈਟਾਂ ਵਿਚਾਲੇ ਟਰੈਕਰਾਂ ਨੂੰ ਕੂਕੀਜ਼ ਵਰਤਣ ਤੋਂ ਰੋਕੋ।</string>
    <!-- text for tracking protection radio button option for standard level of blocking -->
    <string name="onboarding_tracking_protection_standard_button_2">ਸਟੈਂਡਰਡ (ਮੂਲ)</string>
    <!-- text for standard blocking option button description -->
    <string name="onboarding_tracking_protection_standard_button_description_3">ਪਰਦੇਦਾਰੀ ਅਤੇ ਕਾਰਗੁਜ਼ਾਰੀ ਵਿਚਾਲੇ ਸੰਤੁਲਨ ਹੈ। ਸਫ਼ੇ ਆਮ ਨਾਲੋਂ ਤੇਜ਼ ਨਾਲ ਲੋਡ ਹੁੰਦੇ ਹਨ।</string>
    <!-- text for tracking protection radio button option for strict level of blocking -->
    <string name="onboarding_tracking_protection_strict_option">ਸਖ਼ਤ</string>
    <!-- text for strict blocking option button description -->
    <string name="onboarding_tracking_protection_strict_button_description_3">ਹੋਰ ਟਰੈਕਰਾਂ ਉੱਤੇ ਪਾਬੰਦੀ ਲਾਉਂਦਾ ਹੈ, ਜਿਸ ਨਾਲ ਸਫ਼ੇ ਤੇਜ਼ੀ ਨਾਲ ਲੋਡ ਹੁੰਦੇ ਹਨ, ਪਰ ਕੁਝ ਸਫ਼ੇ ਸ਼ਾਇਦ ਠੀਕ ਤਰ੍ਹਾਂ ਕੰਮ ਨਾ ਕਰਨ।</string>
    <!-- text for the toolbar position card header  -->
    <string name="onboarding_toolbar_placement_header_1">ਆਪਣੇ ਟੂਲਬਾਰ ਦੀ ਥਾਂ ਚੁਣੋ</string>
    <!-- Text for the toolbar position card description -->
    <string name="onboarding_toolbar_placement_description">ਇਸ ਨੂੰ ਹੇਠਾਂ ਰੱਕੋ ਜਾਂ ਉੱਤੇ ਲੈ ਜਾਓ।</string>
    <!-- Text for the privacy notice onboarding card header -->
    <string name="onboarding_privacy_notice_header_1">ਆਪਣੇ ਡਾਟਾ ਨੂੰ ਕੰਟਰੋਲ ਕਰੋ</string>
    <!-- Text for the privacy notice onboarding card description. -->
    <string name="onboarding_privacy_notice_description">Firefox ਤੁਹਾਡੇ ਹੱਥ ਕੰਟਰੋਲ ਦਿੰਦਾ ਹੈ ਕਿ ਤੁਸੀਂ ਆਨਲਾਈਨ ਕੀ ਸਾਂਝਾ ਕਰਨਾ ਹੈ ਅਤੇ ਕੀ ਸਾਡੇ ਨਾਲ ਸਾਂਝਾ ਕਰਨਾ ਹੈ।</string>
    <!-- Text for the button to read the privacy notice -->
    <string name="onboarding_privacy_notice_read_button">ਸਾਡੀ ਪਰਦੇਦਾਰੀ ਸੂਚਨਾ ਨੂੰ ਪੜ੍ਹੋ</string>

    <!-- Text for the conclusion onboarding message -->
    <string name="onboarding_conclusion_header">ਸ਼ਾਨਾਦਰ ਇੰਟਰਨੈੱਟ ਵਰਤਣ ਲਈ ਤਿਆਰ ਹੋ?</string>
    <!-- text for the button to finish onboarding -->
    <string name="onboarding_finish">ਬਰਾਊਜ਼ ਕਰਨਾ ਸ਼ੁਰੂ ਕਰੋ</string>

    <!-- Onboarding theme -->
    <!-- text for the theme picker onboarding card header -->
    <string name="onboarding_theme_picker_header">ਆਪਣਾ ਸਰੂਪ ਚੁਣੋ</string>
    <!-- text for the theme picker onboarding card description -->
    <string name="onboarding_theme_picker_description_2">ਗੂੜ੍ਹੇ ਢੰਗ ਨਾਲ ਕੁਝ ਬੈਟਰੀ ਅਤੇ ਤੁਹਾਡੀ ਨਿਗ੍ਹਾ ਬਚਦੀ ਹੈ।</string>
    <!-- Automatic theme setting (will follow device setting) -->
    <string name="onboarding_theme_automatic_title">ਆਪਣੇ-ਆਪ</string>
    <!-- Summary of automatic theme setting (will follow device setting) -->
    <string name="onboarding_theme_automatic_summary">ਆਪਣੇ ਡਿਵਾਈਸ ਦੀਆਂ ਸੈਟਿੰਗਾਂ ਨੂੰ ਮੁਆਫ਼ਕ ਬਣਾਓ</string>
    <!-- Theme setting for dark mode -->
    <string name="onboarding_theme_dark_title">ਗੂੜ੍ਹਾ ਥੀਮ</string>
    <!-- Theme setting for light mode -->
    <string name="onboarding_theme_light_title">ਹਲਕਾ ਥੀਮ</string>

    <!-- Text shown in snackbar when multiple tabs have been sent to device -->
    <string name="sync_sent_tabs_snackbar">ਟੈਬਾਂ ਭੇਜੀਆਂ!</string>
    <!-- Text shown in snackbar when one tab has been sent to device  -->
    <string name="sync_sent_tab_snackbar">ਟੈਬ ਭੇਜੀ!</string>
    <!-- Text shown in snackbar when sharing tabs failed  -->
    <string name="sync_sent_tab_error_snackbar">ਭੇਜਣ ਲਈ ਅਸਮਰੱਥ</string>
    <!-- Text shown in snackbar for the "retry" action that the user has after sharing tabs failed -->
    <string name="sync_sent_tab_error_snackbar_action">ਮੁੜ-ਭੇਜੋ</string>
    <!-- Title of QR Pairing Fragment -->
    <string name="sync_scan_code">ਕੋਡ ਸਕੈਨ ਕਰੋ</string>
    <!-- Instructions on how to access pairing -->
    <string name="sign_in_instructions"><![CDATA[ਆਪਣੇ ਕੰਪਿਊਟਰ ‘ਤੇ ਫਾਇਰਫਾਕਸ ਖੋਲ੍ਹੋ ਅਤੇ <b>https://firefox.com/pair</b> ‘ਤੇ ਜਾਓ]]></string>
    <!-- Text shown for sign in pairing when ready -->
    <string name="sign_in_ready_for_scan">ਸਕੈਨ ਕਰਨ ਲਈ ਤਿਆਰ</string>
    <!-- Text shown for settings option for sign with pairing -->
    <string name="sign_in_with_camera">ਆਪਣੇ ਕੈਮਰੇ ਨਾਲ ਸਾਈਨ ਇਨ ਕਰੋ</string>
    <!-- Text shown for settings option for sign with email -->
    <string name="sign_in_with_email">ਇਸ ਦੀ ਬਜਾਏ ਈਮੇਲ ਵਰਤੋਂ</string>
    <!-- Text shown for settings option for create new account text.'Firefox' intentionally hardcoded here.-->
    <string name="sign_in_create_account_text"><![CDATA[ਖਾਤਾ ਨਹੀਂ ਹੈ?<u>ਡਿਵਾਈਸਾਂ ਵਿਚਾਲੇ</u> Firefox ਸਿੰਕ ਕਰਨ ਲਈ ਬਣਾਓ।]]></string>
    <!-- Text shown in confirmation dialog to sign out of account. The first parameter is the name of the app (e.g. Firefox Preview) -->
    <string name="sign_out_confirmation_message_2">%s ਤੁਹਾਡੇ ਖਾਤੇ ਨਾਲ ਸਿੰਕ ਕਰਨਾ ਰੋਕ ਦੇਵੇਗਾ, ਪਰ ਇਸ ਡਿਵਾਈਸ ਉੱਤੇ ਤੁਹਾਡੇ ਬਰਾਊਜ਼ ਕੀਤੇ ਡਾਟੇ ਨੂੰ ਹਟਾਏਗਾ ਨਹੀਂ।</string>
    <!-- Option to continue signing out of account shown in confirmation dialog to sign out of account -->
    <string name="sign_out_disconnect">ਡਿਸ-ਕਨੈਕਟ ਕਰੋ</string>
    <!-- Option to cancel signing out shown in confirmation dialog to sign out of account -->
    <string name="sign_out_cancel">ਰੱਦ ਕਰੋ</string>
    <!-- Error message snackbar shown after the user tried to select a default folder which cannot be altered -->
    <string name="bookmark_cannot_edit_root">ਮੂਲ ਫ਼ੋਲਡਰਾਂ ਨੂੰ ਸੋਧਿਆ ਨਹੀਂ ਜਾ ਸਕਦਾ</string>

    <!-- Enhanced Tracking Protection -->
    <!-- Link displayed in enhanced tracking protection panel to access tracking protection settings -->
    <string name="etp_settings">ਸੁਰੱਖਿਆ ਸੈਟਿੰਗਾਂ</string>
    <!-- Preference title for enhanced tracking protection settings -->
    <string name="preference_enhanced_tracking_protection">ਟਰੈਕ ਹੋਣ ਤੋਂ ਵਾਧਾ ਕੀਤੀ ਸੁਰੱਖਿਆ</string>
    <!-- Preference summary for enhanced tracking protection settings on/off switch -->
    <string name="preference_enhanced_tracking_protection_summary">ਨਵੀਂ ਆਈ ਕੁੱਲ ਕੂਕੀ ਸੁਰੱਖਿਆ, ਅੰਤਰ-ਸਾਈਟ ਟਰੈਕਰਾਂ ਖ਼ਿਲਾਫ਼ ਸਾਡੀ ਸਭ ਤੋਂ ਮਜ਼ਬੂਤ ਢਾਲ ਹੈ।</string>
    <!-- Description of enhanced tracking protection. The parameter is the name of the application (For example: Firefox Fenix) -->
    <string name="preference_enhanced_tracking_protection_explanation_2">%s ਤੁਹਾਨੂੰ ਬਹੁਤੇ ਆਮ ਟਰੈਕਰਾਂ ਤੋਂ ਸੁਰੱਖਿਅਤ ਕਰਦਾ ਹੈ, ਜੋ ਕਿ ਆਨਲਾਈਨ ਤੁਹਾਡਾ ਪਿੱਛਾ ਕਰਦੇ ਹਨ।</string>
    <!-- Text displayed that links to website about enhanced tracking protection -->
    <string name="preference_enhanced_tracking_protection_explanation_learn_more">ਹੋਰ ਸਿੱਖੋ</string>
    <!-- Preference for enhanced tracking protection for the standard protection settings -->
    <string name="preference_enhanced_tracking_protection_standard_default_1">ਸਟੈਂਡਰਡ (ਮੂਲ)</string>
    <!-- Preference description for enhanced tracking protection for the standard protection settings -->
    <string name="preference_enhanced_tracking_protection_standard_description_5">ਸਫ਼ਿਆਂ ਨੂੰ ਆਮ ਵਾਂਗ ਲੋਡ ਕੀਤਾ ਜਾਂਦਾ ਹੈ, ਪਰ ਕੁਝ ਟਰੈਕਰਾਂ ਉੱਤੇ ਪਾਬੰਦੀ ਲਾਈ ਜਾਂਦੀ ਹੈ।</string>
    <!--  Accessibility text for the Standard protection information icon  -->
    <string name="preference_enhanced_tracking_protection_standard_info_button">ਮਿਆਰੀ ਟਰੈਕਿੰਗ ਸੁਰੱਖਿਆ ਰਾਹੀਂ ਕਿਸ ਉੱਤੇ ਪਾਬੰਦੀ ਲਾਈ ਜਾਂਦੀ ਹੈ</string>
    <!-- Preference for enhanced tracking protection for the strict protection settings -->
    <string name="preference_enhanced_tracking_protection_strict">ਸਖ਼ਤ</string>
    <!-- Preference description for enhanced tracking protection for the strict protection settings -->
    <string name="preference_enhanced_tracking_protection_strict_description_4">ਮਜ਼ਬੂਤ ਟਰੈਕਿੰਗ ਸੁਰੱਖਿਆ ਅਤੇ ਵੱਧ ਤੇਜ਼ ਕਾਰਗੁਜ਼ਜਾਰੀ, ਪਰ ਕੁਝ ਸਾਈਟਾਂ ਠੀਕ ਤਰ੍ਹਾਂ ਕੰਮ ਨਹੀਂ ਕਰਨਗੀਆਂ।</string>
    <!--  Accessibility text for the Strict protection information icon  -->
    <string name="preference_enhanced_tracking_protection_strict_info_button">ਸਖ਼ਤ ਟਰੈਕਿੰਗ ਸੁਰੱਖਿਆ ਰਾਹੀਂ ਕਿਸ ਉੱਤੇ ਪਾਬੰਦੀ ਲਾਈ ਜਾਂਦੀ ਹੈ</string>
    <!-- Preference for enhanced tracking protection for the custom protection settings -->
    <string name="preference_enhanced_tracking_protection_custom">ਕਸਟਮ</string>
    <!-- Preference description for enhanced tracking protection for the strict protection settings -->
    <string name="preference_enhanced_tracking_protection_custom_description_2">ਚੁਣੋ ਕਿ ਕਿਹੜੇ ਟਰੈਕਰਾਂ ਅਤੇ ਸਕ੍ਰਿਪਟਾਂ ਉੱਤੇ ਪਾਬੰਦੀ ਲਗਾਉਣੀ ਹੈ।</string>
    <!--  Accessibility text for the Strict protection information icon  -->
    <string name="preference_enhanced_tracking_protection_custom_info_button">ਕਸਟਮ ਟਰੈਕਿੰਗ ਸੁਰੱਖਿਆ ਰਾਹੀਂ ਕਿਸ ਉੱਤੇ ਪਾਬੰਦੀ ਲਾਈ ਜਾਂਦੀ ਹੈ</string>
    <!-- Header for categories that are being blocked by current Enhanced Tracking Protection settings -->
    <!-- Preference for enhanced tracking protection for the custom protection settings for cookies-->
    <string name="preference_enhanced_tracking_protection_custom_cookies">ਕੂਕੀਜ਼</string>
    <!-- Option for enhanced tracking protection for the custom protection settings for cookies-->
    <string name="preference_enhanced_tracking_protection_custom_cookies_1">ਅੰਤਰ-ਸਾਈਟ ਅਤੇ ਸਮਾਜਿਕ ਮੀਡਿਆ ਟਰੈਕਰ</string>
    <!-- Option for enhanced tracking protection for the custom protection settings for cookies-->
    <string name="preference_enhanced_tracking_protection_custom_cookies_2">ਨਾ-ਖੋਲ੍ਹੀਆਂ ਸਾਈਟਾਂ ਤੋਂ ਕੂਕੀਜ਼</string>
    <!-- Option for enhanced tracking protection for the custom protection settings for cookies-->
    <string name="preference_enhanced_tracking_protection_custom_cookies_3">ਸਾਰੇ ਤੀਜੀ-ਧਿਰ ਕੂਕੀਜ਼ (ਵੈੱਬਸਾਈਟ ਦੇ ਕੰਮ ਨਾ ਕਰਨ ਦਾ ਕਾਰਨ ਹੋ ਸਕਦਾ)</string>
    <!-- Option for enhanced tracking protection for the custom protection settings for cookies-->
    <string name="preference_enhanced_tracking_protection_custom_cookies_4">ਸਾਰੇ ਕੂਕੀਜ਼ (ਵੈੱਬਸਾਈਟਾਂ ਦੇ ਕੰਮ ਨਾ ਕਰਨ ਦਾ ਕਾਰਨ ਹੋਵੇਗਾ)</string>
    <!-- Option for enhanced tracking protection for the custom protection settings for cookies-->
    <string name="preference_enhanced_tracking_protection_custom_cookies_5">ਅੰਤਰ-ਸਾਈਟ ਕੂਕੀਜ਼ ਨਿਖੇੜੋ</string>
    <!-- Preference for enhanced tracking protection for the custom protection settings for tracking content -->
    <string name="preference_enhanced_tracking_protection_custom_tracking_content">ਟਰੈਕਿੰਗ ਸਮੱਗਰੀ</string>
    <!-- Option for enhanced tracking protection for the custom protection settings for tracking content-->
    <string name="preference_enhanced_tracking_protection_custom_tracking_content_1">ਸਭ ਟੈਬਾਂ ਵਿੱਚ</string>
    <!-- Option for enhanced tracking protection for the custom protection settings for tracking content-->
    <string name="preference_enhanced_tracking_protection_custom_tracking_content_2">ਸਿਰਫ਼ ਨਿੱਜੀ ਟੈਬ ਵਿੱਚ</string>
    <!-- Preference for enhanced tracking protection for the custom protection settings -->
    <string name="preference_enhanced_tracking_protection_custom_cryptominers">ਕ੍ਰਿਪਟੋ-ਮਾਈਨਰ</string>
    <!-- Preference for enhanced tracking protection for the custom protection settings -->
    <string name="preference_enhanced_tracking_protection_custom_fingerprinters">ਫਿੰਗਰਪਰਿੰਟਰ</string>
    <!-- Button label for navigating to the Enhanced Tracking Protection details -->
    <string name="enhanced_tracking_protection_details">ਵੇਰਵੇ</string>
    <!-- Header for categories that are being being blocked by current Enhanced Tracking Protection settings -->
    <string name="enhanced_tracking_protection_blocked">ਪਾਬੰਦੀ ਲਗਾਏ</string>
    <!-- Header for categories that are being not being blocked by current Enhanced Tracking Protection settings -->
    <string name="enhanced_tracking_protection_allowed">ਮਨਜ਼ੂਰ ਕੀਤੇ</string>
    <!-- Category of trackers (social media trackers) that can be blocked by Enhanced Tracking Protection -->
    <string name="etp_social_media_trackers_title">ਸਮਾਜਿਕ ਮੀਡਿਆ ਟਰੈਕਰ</string>
    <!-- Description of social media trackers that can be blocked by Enhanced Tracking Protection -->
    <string name="etp_social_media_trackers_description">ਵੈੱਬ ‘ਤੇ ਸਮਾਜਿਕ ਨੈੱਟਵਰਕਾਂ ਨੂੰ ਤੁਹਾਡੇ ਬਰਾਊਜ਼ ਕਰਨ ਦੀ ਸਰਗਰਮ ਨੂੰ ਟਰੈਕ ਕਰਨ ਦੀ ਸਮਰੱਥਾ ਦੀ ਸੀਮਿਤ ਕਰਦਾ ਹੈ।</string>
    <!-- Category of trackers (cross-site tracking cookies) that can be blocked by Enhanced Tracking Protection -->
    <string name="etp_cookies_title">ਅੰਤਰ-ਸਾਈਟ ਟਰੈਕ ਕਰਨ ਵਾਲੇ ਕੂਕੀਜ਼</string>
    <!-- Category of trackers (cross-site tracking cookies) that can be blocked by Enhanced Tracking Protection -->
    <string name="etp_cookies_title_2">ਅੰਤਰ-ਸਾਈਟ ਕੂਕੀਜ਼</string>
    <!-- Description of cross-site tracking cookies that can be blocked by Enhanced Tracking Protection -->
    <string name="etp_cookies_description">ਕੂਕੀਜ਼ ਉੱਤੇ ਪਾਬੰਦੀ ਲਗਾਉਂਦਾ ਹੈ, ਜੋ ਕਿ ਇਸ਼ਤਿਹਾਰ ਨੈੱਟਵਰਕ ਤੇ ਵਿਸ਼ਲੇਸ਼ਣ ਕਰਨ ਵਾਲੀਆਂ ਕੰਪਨੀਆਂ ਕਈ ਸਾਈਟਾਂ ‘ਤੇ ਤੁਹਾਡੇ ਬਰਾਊਜ਼ ਕਰਨ ਦੇ ਡਾਟੇ ਨੂੰ ਇਕੱਤਰ ਕਰਨ ਲਈ ਵਰਤਦੀਆਂ ਹਨ।</string>
    <!-- Description of cross-site tracking cookies that can be blocked by Enhanced Tracking Protection -->
    <string name="etp_cookies_description_2">ਪੂਰੀ ਕੂਕੀ ਸੁਰੱਖਿਆ ਵਿੱਚ ਜਿਸ ਸਾਈਟ ਉੱਤੇ ਤੁਸੀਂ ਹੋ, ਉਸ ਲਈ ਕੂਕੀਜ਼ ਹੁੰਦੇ ਹਨ ਤਾਂ ਕਿ ਤੁਹਾਡੇ ਵਲੋਂ ਹੋਰ ਸਾਈਟਾਂ ਵਰਤੇ ਜਾਣ ਦੌਰਾਨ ਟਰੈਕਰ ਉਹਨਾਂ ਦੀ ਵਰਤੋਂ ਨਾ ਕਰ ਸਕਣ।</string>
    <!-- Category of trackers (cryptominers) that can be blocked by Enhanced Tracking Protection -->
    <string name="etp_cryptominers_title">ਕ੍ਰਿਪਟੋਮਾਈਨਰ</string>
    <!-- Description of cryptominers that can be blocked by Enhanced Tracking Protection -->
    <string name="etp_cryptominers_description">ਤੁਹਾਡੇ ਡਿਵਾਈਸ ਨੂੰ ਡਿਜ਼ਿਟਲ ਮੁਦਰਾ ਦੀ ਟਕਸਾਲ ਵਜੋਂ ਵਰਤਣ ਲਈ ਪਹੁੰਚ ਪ੍ਰਾਪਤ ਕਰਨ ਵਾਲੀਆਂ ਦੋਖੀ ਸਕ੍ਰਿਪਟਾਂ ਨੂੰ ਰੋਕਦਾ ਹੈ।</string>
    <!-- Category of trackers (fingerprinters) that can be blocked by Enhanced Tracking Protection -->
    <string name="etp_fingerprinters_title">ਫਿੰਗਰਪਰਿੰਟਰ</string>
    <!-- Description of fingerprinters that can be blocked by Enhanced Tracking Protection -->
    <string name="etp_fingerprinters_description">ਤੁਹਾਡੇ ਡਿਵਾਈਸ ਬਾਰੇ ਵਿਲੱਖਣ ਤੌਰ ‘ਤੇ ਪਛਾਣੇ ਜਾਣੇ ਵਾਲੇ ਡਾਟੇ ਨੂੰ ਇਕੱਤਰ ਹੋਣ ਤੋਂ ਰੋਕਦਾ ਹੈ, ਜਿਸ ਨੂੰ ਟਰੈਕਿੰਗ ਲਈ ਵਰਤਿਆ ਜਾ ਸਕਦਾ ਹੈ।</string>
    <!-- Category of trackers (tracking content) that can be blocked by Enhanced Tracking Protection -->
    <string name="etp_tracking_content_title">ਸਮੱਗਰੀ ਟਰੈਕ ਕਰਨ ਵਾਲੇ</string>
    <!-- Description of tracking content that can be blocked by Enhanced Tracking Protection -->
    <string name="etp_tracking_content_description">ਬਾਹਰੀ ਇਸ਼ਤਿਹਾਰ, ਵਿਡੀਓ ਅਤੇ ਹੋਰ ਸਮੱਗਰੀ ਨੂੰ ਰੋਕਦਾ ਹੈ, ਜਿਸ ‘ਚ ਟਰੈਕ ਕਰਨ ਵਾਲਾ ਕੋਡ ਹੁੰਦਾ ਹੈ। ਕੁਝ ਵੈੱਬਸਾਈਟਾਂ ਦਾ ਕੰਮਕਾਜ ਪ੍ਰਭਾਵਿਤ ਹੋ ਸਕਦਾ ਹੈ।</string>
    <!-- Enhanced Tracking Protection message that protection is currently on for this site -->
    <string name="etp_panel_on">ਇਸ ਸਾਈਟ ਲਈ ਸੁਰੱਖਿਆ ਚਾਲੂ ਹੈ</string>
    <!-- Enhanced Tracking Protection message that protection is currently off for this site -->
    <string name="etp_panel_off">ਇਸ ਸਾਈਟ ਲਈ ਸੁਰੱਖਿਆ ਬੰਦ ਹੈ</string>
    <!-- Header for exceptions list for which sites enhanced tracking protection is always off -->
    <string name="enhanced_tracking_protection_exceptions">ਇਹਨਾਂ ਵੈੱਬਸਾਈਟਾਂ ਲਈ ਵਧੇਰੇ ਟਰੈਕਿੰਗ ਸੁਰੱਖਿਆ ਬੰਦ ਹੈ</string>
    <!-- Content description (not visible, for screen readers etc.): Navigate
    back from ETP details (Ex: Tracking content) -->
    <string name="etp_back_button_content_description">ਪਿੱਛੇ ਵੱਲ ਜਾਓ</string>
    <!-- About page link text to open what's new link -->
    <string name="about_whats_new">%s ‘ਚ  ਨਵਾਂ ਕੀ ਹੈ</string>
    <!-- Open source licenses page title
    The first parameter is the app name -->
    <string name="open_source_licenses_title">%s | OSS ਲਾਇਬਰੇਰੀਆਂ</string>

    <!-- Category of trackers (redirect trackers) that can be blocked by Enhanced Tracking Protection -->
    <string name="etp_redirect_trackers_title">ਰਿ-ਡਿਰੈਕਟ ਟਰੈਕਰ</string>
    <!-- Description of redirect tracker cookies that can be blocked by Enhanced Tracking Protection -->
    <string name="etp_redirect_trackers_description">ਜਾਣੀਆਂ-ਪਛਾਣੀਆਂ ਟਰੈਕਰ ਵੈੱਬਸਾਈਟਾਂ ਲਈ ਰਿ-ਡਿਰੈਕ ਰਾਹੀਂ ਸੈੱਟ ਕਰਨ ਵਾਲੇ ਕੂਕੀਜ਼ ਸਾਫ਼ ਕਰੋ।</string>

    <!-- Description of the SmartBlock Enhanced Tracking Protection feature. The * symbol is intentionally hardcoded here,
         as we use it on the UI to indicate which trackers have been partially unblocked.  -->
    <string name="preference_etp_smartblock_description">ਇਸ ਸਫ਼ੇ ਉੱਤੇ ਹੇਠ ਨਿਸ਼ਾਨ ਲਾਏ ਕੁਝ ਟਰੈਕਰਾਂ ਤੋਂ ਅਧੂਰੇ ਰੂਪ ਵਿੱਚ ਪਾਬੰਦੀ ਹਟਾਈ ਗਈ ਹੈ, ਕਿਉਂਕਿ ਤੁਸੀਂ ਉਹਨਾਂ ਨਾਲ ਸੰਪਰਕ ਕਰ ਰਹੇ ਹੋ *।</string>
    <!-- Text displayed that links to website about enhanced tracking protection SmartBlock -->
    <string name="preference_etp_smartblock_learn_more">ਹੋਰ ਜਾਣੋ</string>

    <!-- Content description (not visible, for screen readers etc.):
    Enhanced tracking protection exception preference icon for ETP settings. -->
    <string name="preference_etp_exceptions_icon_description">ਵਾਧਾ ਕੀਤੀ ਟਰੈਕਿੰਗ ਰੋਧੀ ਛੋਟ ਪਸੰਦ ਆਈਕਾਨ</string>

    <!-- About page link text to open support link -->
    <string name="about_support">ਸਹਿਯੋਗ</string>
    <!-- About page link text to list of past crashes (like about:crashes on desktop) -->
    <string name="about_crashes">ਕਰੈਸ਼</string>
    <!-- About page link text to open privacy notice link -->
    <string name="about_privacy_notice">ਪਰਦੇਦਾਰੀ ਸੂਚਨਾ</string>
    <!-- About page link text to open know your rights link -->
    <string name="about_know_your_rights">ਆਪਣੇ ਹੱਕਾਂ ਬਾਰੇ ਜਾਣੋ</string>
    <!-- About page link text to open licensing information link -->
    <string name="about_licensing_information">ਲਸੰਸ ਬਾਰੇ ਜਾਣਕਾਰੀ</string>
    <!-- About page link text to open a screen with libraries that are used -->
    <string name="about_other_open_source_libraries">ਲਾਇਬਰੇਰੀਆਂ, ਜੋ ਅਸੀਂ ਵਰਤਦੇ ਹਾਂ</string>

    <!-- Toast shown to the user when they are activating the secret dev menu
        The first parameter is number of long clicks left to enable the menu -->
    <string name="about_debug_menu_toast_progress">ਡੀਬੱਗ ਮੇਨੂ: ਸਮਰੱਥ ਕਰਨ ਲਈ %1$d ਖੱਬੇ ਕਲਿੱਕ</string>
    <string name="about_debug_menu_toast_done">ਡੀਬੱਗ ਮੇਨੂ ਸਮਰੱਥ ਕੀਤਾ</string>

    <!-- Browser long press popup menu -->
    <!-- Copy the current url -->
    <string name="browser_toolbar_long_press_popup_copy">ਕਾਪੀ ਕਰੋ</string>
    <!-- Paste & go the text in the clipboard. '&amp;' is replaced with the ampersand symbol: & -->
    <string name="browser_toolbar_long_press_popup_paste_and_go">ਚੇਪੋ ਤੇ ਜਾਓ</string>
    <!-- Paste the text in the clipboard -->
    <string name="browser_toolbar_long_press_popup_paste">ਚੇਪੋ</string>

    <!-- Snackbar message shown after an URL has been copied to clipboard. -->
    <string name="browser_toolbar_url_copied_to_clipboard_snackbar">URL ਕਲਿੱਪਬੋਰਡ ਵਿੱਚ ਕਾਪੀ ਕੀਤਾ</string>

    <!-- Title text for the Add To Homescreen dialog -->
    <string name="add_to_homescreen_title">ਮੁੱਖ ਸਕਰੀਨ ‘ਤੇ ਜੋੜੋ</string>
    <!-- Cancel button text for the Add to Homescreen dialog -->
    <string name="add_to_homescreen_cancel">ਰੱਦ ਕਰੋ</string>
    <!-- Add button text for the Add to Homescreen dialog -->
    <string name="add_to_homescreen_add">ਜੋੜੋ</string>
    <!-- Continue to website button text for the first-time Add to Homescreen dialog -->
    <string name="add_to_homescreen_continue">ਵੈੱਬਸਾਈਟ ਨਾਲ ਜਾਰੀ ਰੱਖੋ</string>
    <!-- Placeholder text for the TextView in the Add to Homescreen dialog -->
    <string name="add_to_homescreen_text_placeholder">ਸ਼ਾਰਟਕੱਟ ਨਾਂ</string>

    <!-- Describes the add to homescreen functionality -->
    <string name="add_to_homescreen_description_2">ਤੁਸੀਂ ਇਸ ਵੈੱਬਸਾਈਟ ਨੂੰ ਫ਼ੌਰੀ ਤੌਰ ਉੱਤੇ ਵਰਤਣ ਤੇ ਐਪ ਵਾਂਗ ਤੇਜ਼ ਬਰਾਊਜ਼ ਕਰਨ ਲਈ ਸੌਖੀ ਤਰ੍ਹਾਂ
ਮੁੱਖ ਸਕਰੀਨ ਉੱਤੇ ਸੌਖੀ ਤਰ੍ਹਾਂ ਜੋੜ ਸਕਦੇ ਹੋ।</string>

    <!-- Preference for managing the settings for logins and passwords in Fenix -->
    <string name="preferences_passwords_logins_and_passwords">ਲਾਗਇਨ ਅਤੇ ਪਾਸਵਰਡ</string>
    <!-- Preference for managing the saving of logins and passwords in Fenix -->
    <string name="preferences_passwords_save_logins">ਲਾਗਇਨ ਅਤੇ ਪਾਸਵਰਡ ਸੰਭਾਲੋ</string>
    <!-- Preference option for asking to save passwords in Fenix -->
    <string name="preferences_passwords_save_logins_ask_to_save"> ਸੰਭਾਲਣ ਲਈ ਪੁੱਛੋ</string>
    <!-- Preference option for never saving passwords in Fenix -->
    <string name="preferences_passwords_save_logins_never_save">ਕਦੇ ਨਾ ਸੰਭਾਲੋ</string>
    <!-- Preference for autofilling saved logins in Firefox (in web content), %1$s will be replaced with the app name -->
    <string name="preferences_passwords_autofill2">%1$s ਵਿੱਚ ਆਪੇ ਭਰੋ</string>
    <!-- Description for the preference for autofilling saved logins in Firefox (in web content), %1$s will be replaced with the app name -->
    <string name="preferences_passwords_autofill_description">%1$s ਵਰਤਣ ਦੌਰਾਨ ਵੈਬਸਾਈਟਾਂ ਵਿੱਚ ਵਰਤੋੰਕਾਰ-ਨਾਂ ਅਤੇ ਪਾਸਵਰਡ ਭਰੋ ਤੇ ਸੰਭਾਲੋ|</string>
    <!-- Preference for autofilling logins from Fenix in other apps (e.g. autofilling the Twitter app) -->
    <string name="preferences_android_autofill">ਹੋਰ ਐਪਾਂ ਵਿੱਚ ਆਪੇ ਭਰੋ</string>

    <!-- Description for the preference for autofilling logins from Fenix in other apps (e.g. autofilling the Twitter app) -->
    <string name="preferences_android_autofill_description">ਤੁਹਾਡੇ ਡਿਵਾਈਸ ਉੱਤੇ ਹੋਰ ਐਪਾਂ ਵਿੱਚ ਵਰਤੋਂਕਾਰ-ਨਾਂ ਅਤੇ ਪਾਸਵਰਡ ਭਰੋ।</string>
    <!-- Preference option for adding a login -->
    <string name="preferences_logins_add_login">ਲਾਗਇਨ ਜੋੜੋ</string>

    <!-- Preference for syncing saved logins in Fenix -->
    <string name="preferences_passwords_sync_logins">ਲਾਗਇਨ ਸਿੰਕ ਕਰੋ</string>
    <!-- Preference for syncing saved logins in Fenix, when not signed in-->
    <string name="preferences_passwords_sync_logins_across_devices">ਡਿਵਾਈਸਾਂ ਵਿਚਾਲੇ ਲਾਗਇਨਾਂ ਨੂੰ ਸਿੰਕ ਕਰੋ</string>
    <!-- Preference to access list of saved logins -->
    <string name="preferences_passwords_saved_logins">ਸੰਭਾਲੇ ਹੋਏ ਲਾਗਇਨ</string>
    <!-- Description of empty list of saved passwords. Placeholder is replaced with app name.  -->
    <string name="preferences_passwords_saved_logins_description_empty_text">ਤੁਹਾਡੇ ਵਲੋਂ ਸੰਭਾਲੇ ਲਾਗਇਨ ਜਾਂ %s ਨਾਲ ਸਿੰਕ ਕੀਤੇ ਇੱਥੇ ਵੇਖਾਏ ਜਾਣਗੇ।</string>
    <!-- Preference to access list of saved logins -->
    <string name="preferences_passwords_saved_logins_description_empty_learn_more_link">ਸਿੰਕ ਬਾਰੇ ਹੋਰ ਜਾਣੋ।</string>
    <!-- Preference to access list of login exceptions that we never save logins for -->
    <string name="preferences_passwords_exceptions">ਛੋਟਾਂ</string>
    <!-- Empty description of list of login exceptions that we never save logins for -->
    <string name="preferences_passwords_exceptions_description_empty">ਨਾ ਸੰਭਾਲੇ ਹੋਏ ਲਾਗਇਨ ਅਤੇ ਪਾਸਵਰਡਾਂ ਨੂੰ ਇੱਥੇ ਸੰਭਾਲਿਆ ਜਾਵੇਗਾ।</string>
    <!-- Description of list of login exceptions that we never save logins for -->
    <string name="preferences_passwords_exceptions_description">ਇਹਨਾਂ ਸਾਈਟਾਂ ਲਈ ਲਾਗਇਨ ਅਤੇ ਪਾਸਵਰਡ ਨਹੀਂ ਸੰਭਾਲੇ ਜਾਣਗੇ।</string>
    <!-- Text on button to remove all saved login exceptions -->
    <string name="preferences_passwords_exceptions_remove_all">ਸਾਰੀਆਂ ਛੋਟਾਂ ਹਟਾ ਦਿਓ</string>
    <!-- Hint for search box in logins list -->
    <string name="preferences_passwords_saved_logins_search">ਲਾਗਇਨ ਖੋਜੋ</string>
    <!-- The header for the site that a login is for -->
    <string name="preferences_passwords_saved_logins_site">ਸਾਈਟ</string>
    <!-- The header for the username for a login -->
    <string name="preferences_passwords_saved_logins_username">ਵਰਤੋਂਕਾਰ ਨਾਂ</string>
    <!-- The header for the password for a login -->
    <string name="preferences_passwords_saved_logins_password">ਪਾਸਵਰਡ</string>
    <!-- Shown in snackbar to tell user that the password has been copied -->
    <string name="logins_password_copied">ਪਾਸਵਰਡ ਨੂੰ ਕਲਿੱਪਬੋਰਡ ਚ ਕਾਪੀ ਕੀਤਾ</string>
    <!-- Shown in snackbar to tell user that the username has been copied -->
    <string name="logins_username_copied">URL ਕਲਿੱਪਬੋਰਡ ਵਿੱਚ ਕਾਪੀ ਕੀਤਾ</string>
    <!-- Content Description (for screenreaders etc) read for the button to copy a password in logins-->
    <string name="saved_logins_copy_password">ਪਾਸਵਰਡ ਨੂੰ ਕਾਪੀ ਕਰੋ</string>
    <!-- Content Description (for screenreaders etc) read for the button to clear a password while editing a login-->
    <string name="saved_logins_clear_password">ਪਾਸਵਰਡ ਨੂੰ ਮਿਟਾਓ</string>
    <!-- Content Description (for screenreaders etc) read for the button to copy a username in logins -->
    <string name="saved_login_copy_username">ਵਰਤੋਂਕਾਰ-ਨਾਂ ਨੂੰ ਕਾਪੀ ਕਰੋ</string>
    <!-- Content Description (for screenreaders etc) read for the button to clear a username while editing a login -->
    <string name="saved_login_clear_username">ਵਰਤੋਂਕਾਰ-ਨਾਂ ਨੂੰ ਮਟਾਓ</string>
    <!-- Content Description (for screenreaders etc) read for the button to clear the hostname field while creating a login -->
    <string name="saved_login_clear_hostname">ਹੋਸਟ-ਨਾਂ ਮਿਟਾਓ</string>
    <!-- Content Description (for screenreaders etc) read for the button to open a site in logins -->
    <string name="saved_login_open_site">ਸਾਈਟ ਨੂੰ ਬਰਾਊਜ਼ਰ ਚ ਖੋਲ੍ਹੋ</string>
    <!-- Content Description (for screenreaders etc) read for the button to reveal a password in logins -->
    <string name="saved_login_reveal_password">ਪਾਸਵਰਡ ਵੇਖਾਓ</string>
    <!-- Content Description (for screenreaders etc) read for the button to hide a password in logins -->
    <string name="saved_login_hide_password">ਪਾਸਵਰਡ ਲੁਕਾਓ</string>
    <!-- Message displayed in biometric prompt displayed for authentication before allowing users to view their logins -->
    <string name="logins_biometric_prompt_message">ਆਪਣੇ ਸੰਭਾਲੇ ਲਾਗਇਨ ਵੇਖਣ ਲਈ ਅਣ-ਲਾਕ ਕਰੋ</string>
    <!-- Title of warning dialog if users have no device authentication set up -->
    <string name="logins_warning_dialog_title">ਆਪਣੇ ਲਾਗਇਨ ਅਤੇ ਪਾਸਵਰਡ ਸੁਰੱਖਿਅਤ ਕਰੋ</string>
    <!-- Message of warning dialog if users have no device authentication set up -->
    <string name="logins_warning_dialog_message">ਆਪਣੇ ਲਾਗਇਨਾਂ ਅਤੇ ਪਾਸਵਰਡਾਂ ਨੂੰ ਤੁਹਾਡੇ ਡਿਵਾਈਸ ਨੂੰ ਰੱਖਣ ਵਾਲੇ ਕਿਸੇ ਦੀ ਪਹੁੰਚ ਤੋਂ ਸੁਰੱਖਿਅਤ ਰੱਖਣ ਲਈ ਡਿਵਾਈਸ ਲਾਕ ਪੈਟਰਨ, ਪਿੰਨ ਜਾਂ ਪਾਸਵਰਡ ਸੈਟ ਅੱਪ ਕਰੋ।</string>
    <!-- Negative button to ignore warning dialog if users have no device authentication set up -->
    <string name="logins_warning_dialog_later">ਬਾਅਦ \'ਚ</string>
    <!-- Positive button to send users to set up a pin of warning dialog if users have no device authentication set up -->
    <string name="logins_warning_dialog_set_up_now">ਹੁਣੇ ਸੈਟ ਅੱਪ ਕਰੋ</string>
    <!-- Title of PIN verification dialog to direct users to re-enter their device credentials to access their logins -->
    <string name="logins_biometric_prompt_message_pin">ਆਪਣੇ ਡਿਵਾਈਸ ਨੂੰ ਅਣ-ਲਾਕ ਕਰੋ</string>
    <!-- Title for Accessibility Force Enable Zoom Preference -->
    <string name="preference_accessibility_force_enable_zoom">ਸਾਰੀਆਂ ਵੈੱਬਸਾਈਟਾਂ ਉੱਤੇ ਜ਼ੂਮ ਕਰੋ</string>

    <!-- Summary for Accessibility Force Enable Zoom Preference -->
    <string name="preference_accessibility_force_enable_zoom_summary">ਚੂੰਢੀ ਭਰਨ ਤੇ ਜ਼ੂਮ ਦੀ ਇਜਾਜ਼ਤ ਦੇਣ ਲਈ ਸਮਰੱਥ ਕਰੋ, ਭਾਵੇਂ ਵੈੱਬਸਾਈਟਾਂ ਇਸ ਸੰਕੇਤ ਤੋਂ ਰੋਕਦੀਆਂ ਹੋਣ।</string>

    <!-- Saved logins sorting strategy menu item -by name- (if selected, it will sort saved logins alphabetically) -->
    <string name="saved_logins_sort_strategy_alphabetically">ਨਾਂ (A-Z)</string>
    <!-- Saved logins sorting strategy menu item -by last used- (if selected, it will sort saved logins by last used) -->
    <string name="saved_logins_sort_strategy_last_used">ਆਖਰੀ ਵਰਤੋਂ</string>
    <!-- Content description (not visible, for screen readers etc.): Sort saved logins dropdown menu chevron icon -->
    <string name="saved_logins_menu_dropdown_chevron_icon_content_description">ਲਾਗਇਨ ਲੜੀਬਧ ਮੇਨੂ</string>

    <!-- Autofill -->
    <!-- Preference and title for managing the autofill settings -->
    <string name="preferences_autofill">ਆਪੇ-ਭਰੋ</string>
    <!-- Preference and title for managing the settings for addresses -->
    <string name="preferences_addresses">ਸਿਰਨਾਵੇਂ</string>
    <!-- Preference and title for managing the settings for credit cards -->
    <string name="preferences_credit_cards">ਕਰੈਡਿਟ ਕਾਰਡ</string>
    <!-- Preference for saving and autofilling credit cards -->
    <string name="preferences_credit_cards_save_and_autofill_cards">ਕਾਰਡ ਸੰਭਾਲੋ ਅਤੇ ਆਪਣੇ-ਆਪ ਭਰੋ</string>
    <!-- Preference summary for saving and autofilling credit card data -->
    <string name="preferences_credit_cards_save_and_autofill_cards_summary">ਡਾਟਾ ਇੰਕ੍ਰਿਪਟ ਕੀਤਾ ਹੈ</string>
    <!-- Preference option for syncing credit cards across devices. This is displayed when the user is not signed into sync -->
    <string name="preferences_credit_cards_sync_cards_across_devices">ਡਿਵਾਈਸਾਂ ਵਿਚਾਲੇ ਕਾਰਡਾਂ ਨੂੰ ਸਿੰਕ ਕਰੋ</string>
    <!-- Preference option for syncing credit cards across devices. This is displayed when the user is signed into sync -->
    <string name="preferences_credit_cards_sync_cards">ਕਾਰਡ ਸਿੰਕ ਕਰੋ</string>
    <!-- Preference option for adding a credit card -->
    <string name="preferences_credit_cards_add_credit_card">ਕਰੈਡਿਟ ਕਾਰਡ ਜੋੜੋ</string>
    <!-- Preference option for managing saved credit cards -->
    <string name="preferences_credit_cards_manage_saved_cards">ਸੰਭਾਲੇ ਹੋਏ ਕਾਰਡਾਂ ਦਾ ਇੰਤਜ਼ਾਮ ਕਰੋ</string>
    <!-- Preference option for adding an address -->
    <string name="preferences_addresses_add_address">ਸਿਰਨਾਵਾਂ ਜੋੜੋ</string>
    <!-- Preference option for managing saved addresses -->
    <string name="preferences_addresses_manage_addresses">ਸਿਰਨਾਵਿਆਂ ਦਾ ਇੰਤਜ਼ਾਮ ਕਰੋ</string>
    <!-- Preference for saving and autofilling addresses -->
    <string name="preferences_addresses_save_and_autofill_addresses">ਸਿਰਨਾਵੇਂ ਸੰਭਾਲੋ ਅਤੇ ਆਪਣੇ-ਆਪ ਭਰੋ</string>
    <!-- Preference summary for saving and autofilling address data -->
    <string name="preferences_addresses_save_and_autofill_addresses_summary">ਨੰਬਰ, ਈਮੇਲ ਅਤੇ ਭੇਜਣ ਵਾਲੇ ਸਿਰਨਾਵਿਆਂ ਸਮੇਤ ਜਾਣਕਾਰੀ</string>

    <!-- Title of the "Add card" screen -->
    <string name="credit_cards_add_card">ਕਾਰਡ ਜੋੜੋ</string>
    <!-- Title of the "Edit card" screen -->
    <string name="credit_cards_edit_card">ਕਾਰਡ ਨੂੰ ਸੋਧੋ</string>
    <!-- The header for the card number of a credit card -->
    <string name="credit_cards_card_number">ਕਾਰਡ ਦਾ ਨੰਬਰ</string>
    <!-- The header for the expiration date of a credit card -->
    <string name="credit_cards_expiration_date">ਮਿਆਦ</string>
    <!-- The label for the expiration date month of a credit card to be used by a11y services-->
    <string name="credit_cards_expiration_date_month">ਮਿਆਦ ਪੁੱਗਣ ਤਾਰੀਖ ਮਹੀਨਾ</string>
    <!-- The label for the expiration date year of a credit card to be used by a11y services-->
    <string name="credit_cards_expiration_date_year">ਮਿਆਦ ਪੁੱਗਣ ਤਾਰੀਖ ਸਾਲ</string>
    <!-- The header for the name on the credit card -->
    <string name="credit_cards_name_on_card">ਕਾਰਡ ਉੱਤੇ ਨਾਂ</string>
    <!-- The text for the "Delete card" menu item for deleting a credit card -->
    <string name="credit_cards_menu_delete_card">ਕਾਰਡ ਹਟਾਓ</string>
    <!-- The text for the "Delete card" button for deleting a credit card -->
    <string name="credit_cards_delete_card_button">ਕਾਰਡ ਨੂੰ ਹਟਾਓ</string>
    <!-- The text for the confirmation message of "Delete card" dialog -->
    <string name="credit_cards_delete_dialog_confirmation">ਕੀ ਤੁਸੀਂ ਇਹ ਕਰੈਡਿਟ ਕਾਰਡ ਹਟਾਉਣਾ ਚਾਹੁੰਦੇ ਹੋ?</string>
    <!-- The text for the positive button on "Delete card" dialog -->
    <string name="credit_cards_delete_dialog_button">ਹਟਾਓ</string>
    <!-- The title for the "Save" menu item for saving a credit card -->
    <string name="credit_cards_menu_save">ਸੰਭਾਲੋ</string>
    <!-- The text for the "Save" button for saving a credit card -->
    <string name="credit_cards_save_button">ਸੰਭਾਲੋ</string>
    <!-- The text for the "Cancel" button for cancelling adding, updating or deleting a credit card -->
    <string name="credit_cards_cancel_button">ਰੱਦ ਕਰੋ</string>

    <!-- Title of the "Saved cards" screen -->
    <string name="credit_cards_saved_cards">ਸੰਭਾਲੇ ਹੋਏ ਕਾਰਡ</string>

    <!-- Error message for credit card number validation -->
    <string name="credit_cards_number_validation_error_message">ਵਾਜਬ ਕਰੈਡਿਟ ਕਾਰਡ ਨੰਬਰ ਦਿਓ ਜੀ</string>

    <!-- Error message for credit card name on card validation -->
    <string name="credit_cards_name_on_card_validation_error_message">ਇਹ ਖੇਤਰ ਭਰੋ</string>
    <!-- Message displayed in biometric prompt displayed for authentication before allowing users to view their saved credit cards -->
    <string name="credit_cards_biometric_prompt_message">ਆਪਣੇ ਸੰਭਾਲੇ ਹੋਏ ਕਾਰਡ ਵੇਖਣ ਲਈ ਅਣ-ਲਾਕ ਕਰੋ</string>
    <!-- Title of warning dialog if users have no device authentication set up -->
    <string name="credit_cards_warning_dialog_title">ਆਪਣੇ ਕਰੈਡਿਟ ਕਾਰਡ ਸੁਰੱਖਿਅਤ ਕਰੋ</string>
    <!-- Message of warning dialog if users have no device authentication set up -->
    <string name="credit_cards_warning_dialog_message">ਆਪਣੀ ਡਿਵਾਇਸ ਲਈ ਲਾਕ ਪੈਟਰਨ, ਪਿੰਨ, ਜਾਂ ਪਾਸਵਰਡ ਸੈੱਟ ਕਰੋ ਤਾਂ ਜੋ ਕਿਸੇ ਹੋਰ ਹੱਥ ਤੁਹਾਡਾ ਡਿਵਾਇਸ ਹੋਣ ਉੱਤੇ ਤੁਹਾਡੇ ਸੰਭਾਲੇ ਪਾਸਵਰਡ ਸੁਰੱਖਿਅਤ ਰਹਿਣ।</string>
    <!-- Positive button to send users to set up a pin of warning dialog if users have no device authentication set up -->
    <string name="credit_cards_warning_dialog_set_up_now">ਹੁਣੇ ਸੈਟ ਅੱਪ ਕਰੋ</string>
    <!-- Negative button to ignore warning dialog if users have no device authentication set up -->
    <string name="credit_cards_warning_dialog_later">ਬਾਦ \'ਚ</string>
    <!-- Title of PIN verification dialog to direct users to re-enter their device credentials to access their credit cards -->
    <string name="credit_cards_biometric_prompt_message_pin">ਆਪਣਾ ਡਿਵਾਇਸ ਅਣ-ਲਾਕ ਕਰੋ</string>
    <!-- Message displayed in biometric prompt for authentication, before allowing users to use their stored credit card information -->
    <string name="credit_cards_biometric_prompt_unlock_message">ਸੰਭਾਲੀ ਕਰੈਡਿਟ ਕਾਰਡ ਜਾਣਕਾਰੀ ਵਰਤਣ ਲਈ ਅਣ-ਲਾਕ ਕਰੋ</string>

    <!-- Title of the "Add address" screen -->
    <string name="addresses_add_address">ਸਿਰਨਾਵਾਂ ਜੋੜੋ</string>
    <!-- Title of the "Edit address" screen -->
    <string name="addresses_edit_address">ਸਿਰਨਾਵੇਂ ਨੂੰ ਸੋਧੋ</string>
    <!-- Title of the "Manage addresses" screen -->
    <string name="addresses_manage_addresses">ਸਿਰਨਾਵਿਆਂ ਦਾ ਇੰਤਜ਼ਾਮ ਕਰੋ</string>
    <!-- The header for the first name of an address -->
    <string name="addresses_first_name">ਨਾਂ ਦਾ ਪਹਿਲਾਂ ਹਿੱਸਾ</string>
    <!-- The header for the middle name of an address -->
    <string name="addresses_middle_name">ਮੱਧ ਨਾਂ</string>
    <!-- The header for the last name of an address -->
    <string name="addresses_last_name">ਨਾਂ ਦਾ ਆਖਰੀ ਹਿੱਸਾ</string>
    <!-- The header for the street address of an address -->
    <string name="addresses_street_address">ਸੜਕ ਸਿਰਨਾਵਾਂ</string>
    <!-- The header for the city of an address -->
    <string name="addresses_city">ਸ਼ਹਿਰ</string>
    <!-- The header for the subregion of an address when "state" should be used -->
    <string name="addresses_state">ਸੂਬਾ</string>
    <!-- The header for the subregion of an address when "province" should be used -->
    <string name="addresses_province">ਸੂਬਾ</string>
    <!-- The header for the zip code of an address -->
    <string name="addresses_zip">ਜ਼ਿਪ</string>
    <!-- The header for the country or region of an address -->
    <string name="addresses_country">ਦੇਸ਼ ਜਾਂ ਖਿੱਤਾ</string>
    <!-- The header for the phone number of an address -->
    <string name="addresses_phone">ਫ਼ੋਨ</string>
    <!-- The header for the email of an address -->
    <string name="addresses_email">ਈ-ਮੇਲ</string>
    <!-- The text for the "Save" button for saving an address -->
    <string name="addresses_save_button">ਸੰਭਾਲੋ</string>
    <!-- The text for the "Cancel" button for cancelling adding, updating or deleting an address -->
    <string name="addresses_cancel_button">ਰੱਦ ਕਰੋ</string>
    <!-- The text for the "Delete address" button for deleting an address -->
    <string name="addressess_delete_address_button">ਸਿਰਨਾਵੇਂ ਨੂੰ ਹਟਾਓ</string>

    <!-- The title for the "Delete address" confirmation dialog -->
    <string name="addressess_confirm_dialog_message">ਕੀ ਤੁਸੀਂ ਇਹ ਸਿਰਨਾਵੇਂ ਨੂੰ ਹਟਾਉਣਾ ਚਾਹੁੰਦੇ ਹੋ?</string>
    <!-- The text for the positive button on "Delete address" dialog -->
    <string name="addressess_confirm_dialog_ok_button">ਹਟਾਓ</string>
    <!-- The text for the negative button on "Delete address" dialog -->
    <string name="addressess_confirm_dialog_cancel_button">ਰੱਦ ਕਰੋ</string>
    <!-- The text for the "Save address" menu item for saving an address -->
    <string name="address_menu_save_address">ਸਿਰਨਾਵਾਂ ਸੰਭਾਲੋ</string>
    <!-- The text for the "Delete address" menu item for deleting an address -->
    <string name="address_menu_delete_address">ਸਿਰਨਾਵਾਂ ਹਟਾਓ</string>

    <!-- Title of the Add search engine screen -->
    <string name="search_engine_add_custom_search_engine_title">ਖੋਜ ਇੰਜਣ ਜੋੜੋ</string>
    <!-- Content description (not visible, for screen readers etc.): Title for the button that navigates to add new engine screen -->
    <string name="search_engine_add_custom_search_engine_button_content_description">ਨਵਾਂ ਖੋਜ ਇੰਜਣ ਜੋੜੋ</string>
    <!-- Title of the Edit search engine screen -->
    <string name="search_engine_edit_custom_search_engine_title">ਖੋਜ ਇੰਜਣ ਸੋਧੋ</string>
    <!-- Content description (not visible, for screen readers etc.): Title for the button to add a search engine in the action bar -->
    <string name="search_engine_add_button_content_description">ਜੋੜੋ</string>
    <!-- Content description (not visible, for screen readers etc.): Title for the button to save a search engine in the action bar -->
    <string name="search_engine_add_custom_search_engine_edit_button_content_description">ਸੰਭਾਲੋ</string>
    <!-- Text for the menu button to edit a search engine -->
    <string name="search_engine_edit">ਸੋਧੋ</string>
    <!-- Text for the menu button to delete a search engine -->
    <string name="search_engine_delete">ਹਟਾਓ</string>

    <!-- Text for the button to create a custom search engine on the Add search engine screen -->
    <string name="search_add_custom_engine_label_other">ਹੋਰ</string>
    <!-- Label for the TextField in which user enters custom search engine name -->
    <string name="search_add_custom_engine_name_label">ਨਾਂ</string>
    <!-- Placeholder text shown in the Search Engine Name TextField before a user enters text -->
    <string name="search_add_custom_engine_name_hint">ਨਾਂ</string>
    <!-- Placeholder text shown in the Search Engine Name text field before a user enters text -->
    <string name="search_add_custom_engine_name_hint_2">ਖੋਜ ਇੰਜਣ ਦਾ ਨਾਂ</string>
    <!-- Label for the TextField in which user enters custom search engine URL -->
    <string name="search_add_custom_engine_url_label">ਖੋਜ ਸਤਰ URL</string>
    <!-- Placeholder text shown in the Search String TextField before a user enters text -->
    <string name="search_add_custom_engine_search_string_hint">ਵਰਤਣ ਲਈ ਖੋਜ ਸਤਰ</string>
    <!-- Placeholder text shown in the Search String TextField before a user enters text -->
    <string name="search_add_custom_engine_search_string_hint_2">ਖੋਜਣ ਲਈ URL</string>
    <!-- Description text for the Search String TextField. The %s is part of the string -->
    <string name="search_add_custom_engine_search_string_example" formatted="false">“%s” ਨਾਲ ਕਿਊਰੀ ਨੂੰ ਤਬਦੀਲ ਕਰੋ। ਮਿਸਾਲ ਵਜੋਂ:\nhttps://www.google.com/search?q=%s</string>

    <!-- Accessibility description for the form in which details about the custom search engine are entered -->
    <string name="search_add_custom_engine_form_description">ਕਸਟਮ ਖੋਜ ਇੰਜਣ ਵੇਰਵੇ</string>

    <!-- Label for the TextField in which user enters custom search engine suggestion URL -->
    <string name="search_add_custom_engine_suggest_url_label">ਖੋਜ ਸੁਝਾਅ API (ਚੋਣਵਾਂ)</string>
    <!-- Placeholder text shown in the Search Suggestion String TextField before a user enters text -->
    <string name="search_add_custom_engine_suggest_string_hint">ਖੋਜ ਸੁਝਾਅ API URL</string>
    <!-- Description text for the Search Suggestion String TextField. The %s is part of the string -->
    <string name="search_add_custom_engine_suggest_string_example" formatted="false">ਖੋਜ ਨੂੰ “%s” ਨਾਲ ਬਦਲੋ। ਜਿਵੇਂ:\nhttp://suggestqueries.google.com/complete/search?client=firefox&amp;q=%s</string>
    <!-- The text for the "Save" button for saving a custom search engine -->
    <string name="search_custom_engine_save_button">ਸੰਭਾਲੋ</string>

    <!-- Text shown when a user leaves the name field empty -->
    <string name="search_add_custom_engine_error_empty_name">ਖੋਜ ਇੰਜਣ ਨਾਂ ਦਿਓ</string>
    <!-- Text shown when a user leaves the search string field empty -->
    <string name="search_add_custom_engine_error_empty_search_string">ਖੋਜ ਸਤਰ ਦਿਓ</string>
    <!-- Text shown when a user leaves out the required template string -->
    <string name="search_add_custom_engine_error_missing_template">ਉਹ ਮਿਲਦੀ ਸਤਰ ਦੀ ਜਾਂਚ ਕਰੋ, ਜਿਵੇਂ ਮਿਸਾਲ ਰੂਪ ਵਿੱਚ</string>
    <!-- Text shown when we aren't able to validate the custom search query. The first parameter is the url of the custom search engine -->
    <string name="search_add_custom_engine_error_cannot_reach">“%s” ਨਾਲ ਕਨੈਕਟ ਕਰਨ ਦੌਰਾਨ ਗ਼ਲਤੀ</string>
    <!-- Text shown when a user creates a new search engine -->
    <string name="search_add_custom_engine_success_message">%s ਬਣਾਇਆ</string>
    <!-- Text shown when a user successfully edits a custom search engine -->
    <string name="search_edit_custom_engine_success_message">%s ਸੰਭਾਲਿਆ</string>
    <!-- Text shown when a user successfully deletes a custom search engine -->
    <string name="search_delete_search_engine_success_message">%s ਹਟਾਓ</string>

    <!-- Heading for the instructions to allow a permission -->
    <string name="phone_feature_blocked_intro">ਇਸਨੂੰ ਸਹਿਮਤੀ ਦੇਣ ਲਈ:</string>
    <!-- First step for the allowing a permission -->
    <string name="phone_feature_blocked_step_settings">1. ਐਂਡਰਾਈਡ ਸੈਟਿੰਗਾਂ ਉੱਤੇ ਜਾਓ</string>
    <!-- Second step for the allowing a permission -->
    <string name="phone_feature_blocked_step_permissions"><![CDATA[2. <b>ਇਜਾਜ਼ਤਾਂ</b> ਨੂੰ ਛੂਹੋ]]></string>
    <!-- Third step for the allowing a permission (Fore example: Camera) -->
    <string name="phone_feature_blocked_step_feature"><![CDATA[3. <b>%1$s</b> ਨੂੰ ਚਾਲੂ ਲਈ ਬਦਲੋ]]></string>

    <!-- Label that indicates a site is using a secure connection -->
    <string name="quick_settings_sheet_secure_connection_2">ਕਨੈਕਸ਼ਨ ਸੁਰੱਖਿਅਤ ਹੈ</string>
    <!-- Label that indicates a site is using a insecure connection -->
    <string name="quick_settings_sheet_insecure_connection_2">ਕਨੈਕਸ਼ਨ ਸੁਰੱਖਿਅਤ ਨਹੀਂ ਹੈ</string>
    <!-- Label to clear site data -->
    <string name="clear_site_data">ਕੂਕੀਜ਼ ਤੇ ਸਾਈਟ ਡਾਟਾ ਮਿਟਾਓ</string>
    <!-- Confirmation message for a dialog confirming if the user wants to delete all data for current site -->
    <string name="confirm_clear_site_data"><![CDATA[ਕੀ ਤੁਸੀਂ <b>%s</b> ਸਾਈਟ ਲਈ ਸਾਰੇ ਕੂਕੀਜ਼ ਤੇ ਡਾਟੇ ਨੂੰ ਮਿਟਾਉਣਾ ਚਾਹੁੰਦੇ ਹੋ?]]></string>
    <!-- Confirmation message for a dialog confirming if the user wants to delete all the permissions for all sites-->
    <string name="confirm_clear_permissions_on_all_sites">ਕੀ ਤੁਸੀਂ ਸਾਰੀਆਂ ਸਾਈਟਾਂ ਲਈ ਸਭ ਸਹਿਮਤੀਆਂ ਨੂੰ ਹਟਾਉਣਾ ਚਾਹੁੰਦੇ ਹੋ?</string>
    <!-- Confirmation message for a dialog confirming if the user wants to delete all the permissions for a site-->
    <string name="confirm_clear_permissions_site">ਕੀ ਤੁਸੀਂ ਇਸ ਸਾਈਟ ਲਈ ਸਭ ਸਹਿਮਤੀਆਂ ਨੂੰ ਹਟਾਉਣਾ ਚਾਹੁੰਦੇ ਹੋ?</string>
    <!-- Confirmation message for a dialog confirming if the user wants to set default value a permission for a site-->
    <string name="confirm_clear_permission_site">ਕੀ ਤੁਸੀਂ ਇਸ ਸਾਈਟ ਲਈ ਇਹ ਸਹਿਮਤੀ ਨੂੰ ਹਟਾਉਣਾ ਚਾਹੁੰਦੇ ਹੋ?</string>
    <!-- label shown when there are not site exceptions to show in the site exception settings -->
    <string name="no_site_exceptions">ਕੋਈ ਸਾਈਟ ਛੋਟ ਨਹੀਂ</string>
    <!-- Bookmark deletion confirmation -->
    <string name="bookmark_deletion_confirmation">ਕੀ ਤੁਸੀਂ ਇਹ ਬੁੱਕਮਾਰਕ ਹਟਾਉਣਾ ਚਾਹੁੰਦੇ ਹੋ?</string>
    <!-- Browser menu button that adds a shortcut to the home fragment -->
    <string name="browser_menu_add_to_shortcuts">ਸ਼ਾਰਟਕੱਟਾਂ ਵਿੱਚ ਜੋੜੋ</string>
    <!-- Browser menu button that removes a shortcut from the home fragment -->
    <string name="browser_menu_remove_from_shortcuts">ਸ਼ਾਰਟਕੱਟ ਵਿੱਚੋਂ ਹਟਾਓ</string>
    <!-- text shown before the issuer name to indicate who its verified by, parameter is the name of
     the certificate authority that verified the ticket-->
    <string name="certificate_info_verified_by">ਤਸਦੀਕ ਕੀਤਾ: %1$s</string>
    <!-- Login overflow menu delete button -->
    <string name="login_menu_delete_button">ਹਟਾਓ</string>
    <!-- Login overflow menu edit button -->
    <string name="login_menu_edit_button">ਸੋਧੋ</string>
    <!-- Message in delete confirmation dialog for logins -->
    <string name="login_deletion_confirmation">ਕੀ ਤੁਸੀਂ ਇਹ ਲਾਗਇਨ ਹਟਾਉਣਾ ਚਾਹੁੰਦੇ ਹੋ?</string>
    <!-- Positive action of a dialog asking to delete  -->
    <string name="dialog_delete_positive">ਹਟਾਓ</string>

    <!-- Negative action of a dialog asking to delete login -->
    <string name="dialog_delete_negative">ਰੱਦ ਕਰੋ</string>
    <!--  The saved login options menu description. -->
    <string name="login_options_menu">ਲਾਗਇਨ ਚੋਣਾਂ</string>
    <!--  The editable text field for a login's web address. -->
    <string name="saved_login_hostname_description">ਲਾਗਇਨ ਦੇ ਵੈੱਬ ਐਡਰੈਸ ਲਈ ਸੋਧਣਯੋਗ ਲਿਖਤ ਖੇਤਰ ਹੈ।</string>
    <!--  The editable text field for a login's username. -->
    <string name="saved_login_username_description">ਲਾਗਇਨ ਦੇ ਵਰਤੋਂਕਾਰ-ਨਾਂ ਲਈ ਸੋਧਣਯੋਗ ਲਿਖਤ ਖੇਤਰ ਹੈ।</string>
    <!--  The editable text field for a login's password. -->
    <string name="saved_login_password_description">ਲਾਗਇਨ ਦੇ ਪਾਸਵਰਡ ਲਈ ਸੋਧਣਯੋਗ ਲਿਖਤ ਖੇਤਰ ਹੈ।</string>
    <!--  The button description to save changes to an edited login. -->
    <string name="save_changes_to_login">ਤਬਦੀਲੀਆਂ ਨੂੰ ਲਾਗਇਨ ਲਈ ਸੰਭਾਲੋ।</string>
    <!--  The page title for editing a saved login. -->
    <string name="edit">ਸੋਧੋ</string>
    <!--  The page title for adding new login. -->
    <string name="add_login">ਨਵਾਂ ਲਾਗਇਨ ਜੋੜੋ</string>
    <!--  The error message in add/edit login view when password field is blank. -->
    <string name="saved_login_password_required">ਪਾਸਵਰਡ ਚਾਹੀਦਾ ਹੈ</string>
    <!--  The error message in add login view when username field is blank. -->
    <string name="saved_login_username_required">ਵਰਤੋਂਕਾਰ-ਨਾਂ ਚਾਹੀਦਾ ਹੈ</string>
    <!--  The error message in add login view when hostname field is blank. -->
    <string name="saved_login_hostname_required" tools:ignore="UnusedResources">ਹੋਸਟ-ਨਾਂ ਚਾਹੀਦਾ ਹੈ</string>
    <!-- Voice search button content description  -->
    <string name="voice_search_content_description">ਆਵਾਜ਼ ਰਾਹੀਂ ਖੋਜੋ</string>
    <!-- Voice search prompt description displayed after the user presses the voice search button -->
    <string name="voice_search_explainer">ਹੁਣੇ ਬੋਲੋ</string>
    <!--  The error message in edit login view when a duplicate username exists. -->
    <string name="saved_login_duplicate">ਉਸ ਵਰਤੋਂਕਾਰ ਨਾਲ ਲਾਗਇਨ ਪਹਿਲਾਂ ਹੀ ਮੌਜੂਦ ਹੈ</string>

    <!-- This is the hint text that is shown inline on the hostname field of the create new login page. 'https://www.example.com' intentionally hardcoded here -->
    <string name="add_login_hostname_hint_text">https://www.example.com</string>
    <!-- This is an error message shown below the hostname field of the add login page when a hostname does not contain http or https. -->
    <string name="add_login_hostname_invalid_text_3">ਵੈੱਬ ਸਿਰਨਾਵੇਂ ਵਿੱਚ &quot;https://&quot; ਜਾਂ &quot;http://&quot; ਹੋਣਾ ਚਾਹੀਦਾ ਹੈ</string>
    <!-- This is an error message shown below the hostname field of the add login page when a hostname is invalid. -->
    <string name="add_login_hostname_invalid_text_2">ਵਾਜਬ ਹੋਸਟ-ਨਾਂ ਚਾਹੀਦਾ ਹੈ</string>

    <!-- Synced Tabs -->
    <!-- Text displayed to ask user to connect another device as no devices found with account -->
    <string name="synced_tabs_connect_another_device">ਹੋਰ ਡਿਵਾਈਸ ਨਾਲ ਕਨੈਕਟ ਕਰੋ।</string>
    <!-- Text displayed asking user to re-authenticate -->
    <string name="synced_tabs_reauth">ਮੁੜ-ਪ੍ਰਮਾਣਿਤ ਕਰੋ।</string>
    <!-- Text displayed when user has disabled tab syncing in Firefox Sync Account -->
    <string name="synced_tabs_enable_tab_syncing">ਟੈਬ ਨੂੰ ਸਿੰਕ ਕਰਨਾ ਸਮਰੱਥ ਕਰੋ।</string>
    <!-- Text displayed when user has no tabs that have been synced -->
    <string name="synced_tabs_no_tabs">ਤੁਹਾਡੇ ਹੋਰ ਡਿਵਾਈਸ ਉੱਤੇ ਫਾਇਰਫਾਕਸ ਵਿੱਚ ਕੋਈ ਵੀ ਖੋਲ੍ਹੀ ਹੋਈ ਟੈਬ ਨਹੀਂ ਹੈ।</string>
    <!-- Text displayed in the synced tabs screen when a user is not signed in to Firefox Sync describing Synced Tabs -->
    <string name="synced_tabs_sign_in_message">ਤੁਹਾਡੇ ਹੋਰ ਡਿਵਾਈਸਾਂ ਤੋਂ ਟੈਬਾਂ ਦੀ ਸੂਚੀ ਵੇਖੋ।</string>
    <!-- Text displayed on a button in the synced tabs screen to link users to sign in when a user is not signed in to Firefox Sync -->
    <string name="synced_tabs_sign_in_button">ਸਿੰਕ ਕਰਨ ਲਈ ਸਾਈਨ ਇਨ ਕਰੋ</string>

    <!-- The text displayed when a synced device has no tabs to show in the list of Synced Tabs. -->
    <string name="synced_tabs_no_open_tabs">ਕੋਈ ਖੁੱਲ੍ਹੀ ਟੈਬ ਨਹੀਂ</string>

    <!-- Content description for expanding a group of synced tabs. -->
    <string name="synced_tabs_expand_group">ਸਿੰਕ ਕੀਤੀਆਂ ਟੈਬਾਂ ਦਾ ਗਰੁੱਪ ਫੈਲਾਓ</string>
    <!-- Content description for collapsing a group of synced tabs. -->
    <string name="synced_tabs_collapse_group">ਸਿੰਕ ਕੀਤੀਆਂ ਟੈਬਾਂ ਦਾ ਗਰੁੱਪ ਸਮੇਟੋ</string>

    <!-- Top Sites -->
    <!-- Title text displayed in the dialog when shortcuts limit is reached. -->
    <string name="shortcut_max_limit_title">ਸ਼ਾਰਟਕੱਟ ਦੀ ਲਿਮਟ ਅੱਪੜੀ</string>
    <!-- Content description text displayed in the dialog when shortcut limit is reached. -->
    <string name="shortcut_max_limit_content">ਨਵਾਂ ਸ਼ਾਰਟਕੱਟ ਜੋੜਨ ਲਈ ਪਹਿਲਾਂ ਇੱਕ ਨੂੰ ਹਟਾਓ। ਸਾਈਟ ਨੂੰ ਛੂਹ ਕੇ ਰੱਖੋ ਤੇ ਹਟਾਓ ਨੂੰ ਚੁਣੋ।</string>
    <!-- Confirmation dialog button text when top sites limit is reached. -->
    <string name="top_sites_max_limit_confirmation_button">ਠੀਕ ਹੈ, ਸਮਝ ਗਏ</string>

    <!-- Label for the preference to show the shortcuts for the most visited top sites on the homepage -->
    <string name="top_sites_toggle_top_recent_sites_4">ਸ਼ਾਰਟਕੱਟ</string>
	<!-- Title text displayed in the rename top site dialog. -->
	<string name="top_sites_rename_dialog_title">ਨਾਂ</string>
    <!-- Hint for renaming title of a shortcut -->
    <string name="shortcut_name_hint">ਸ਼ਾਰਟਕੱਟ ਨਾਂ</string>
	<!-- Button caption to confirm the renaming of the top site. -->
	<string name="top_sites_rename_dialog_ok">ਠੀਕ ਹੈ</string>
	<!-- Dialog button text for canceling the rename top site prompt. -->
	<string name="top_sites_rename_dialog_cancel">ਰੱਦ ਕਰੋ</string>

    <!-- Text for the menu button to open the homepage settings. -->
    <string name="top_sites_menu_settings">ਸੈਟਿੰਗਾਂ</string>
    <!-- Text for the menu button to navigate to sponsors and privacy support articles. '&amp;' is replaced with the ampersand symbol: & -->
    <string name="top_sites_menu_sponsor_privacy">ਸਾਡੇ ਸਪਾਂਸਰ ਅਤੇ ਤੁਹਾਡੀ ਪਰਦੇਦਾਰੀ</string>
    <!-- Label text displayed for a sponsored top site. -->
    <string name="top_sites_sponsored_label">ਸਪੌਂਸਰ ਕੀਤੇ</string>

    <!-- Inactive tabs in the tabs tray -->
    <!-- Title text displayed in the tabs tray when a tab has been unused for 14 days. -->
    <string name="inactive_tabs_title">ਨਾ-ਸਰਗਰਮ ਟੈਬਾਂ</string>
    <!-- Content description for closing all inactive tabs -->
    <string name="inactive_tabs_delete_all">ਸਾਰੀਆਂ ਨਾ-ਸਰਗਰਮ ਟੈਬਾਂ ਬੰਦ ਕਰੋ</string>

    <!-- Content description for expanding the inactive tabs section. -->
    <string name="inactive_tabs_expand_content_description">ਗੈਰ-ਸਰਗਰਮ ਟੈਬਾਂ ਨੂੰ ਫੈਲਾਓ</string>
    <!-- Content description for collapsing the inactive tabs section. -->
    <string name="inactive_tabs_collapse_content_description">ਗੈਰ-ਸਰਗਰਮ ਟੈਬਾਂ ਨੂੰ ਸਮੇਟੋ</string>

    <!-- Inactive tabs auto-close message in the tabs tray -->
    <!-- The header text of the auto-close message when the user is asked if they want to turn on the auto-closing of inactive tabs. -->
    <string name="inactive_tabs_auto_close_message_header" tools:ignore="UnusedResources">ਇੱਕ ਮਹੀਨੇ ਬਾਅਦ ਆਪੇ ਬੰਦ ਕਰਨਾ ਹੈ?</string>
    <!-- A description below the header to notify the user what the inactive tabs auto-close feature is. -->
    <string name="inactive_tabs_auto_close_message_description" tools:ignore="UnusedResources">Firefox ਉਹਨਾਂ ਟੈਬਾਂ ਨੂੰ ਬੰਦ ਕਰ ਸਕਦਾ ਹੈ, ਜਿਨਾਂ ਨੂੰ ਤੁਸੀਂ ਪਿਛਲੇ ਮਹੀਨੇ ਭਰ ਤੋਂ ਨਹੀਂ ਵੇਖਿਆ ਹੈ।</string>
    <!-- A call to action below the description to allow the user to turn on the auto closing of inactive tabs. -->
    <string name="inactive_tabs_auto_close_message_action" tools:ignore="UnusedResources">ਆਪੇ-ਬੰਦ ਕਰਨ ਨੂੰ ਚਾਲੂ ਕਰੋ</string>

    <!-- Text for the snackbar to confirm auto-close is enabled for inactive tabs -->
    <string name="inactive_tabs_auto_close_message_snackbar">ਆਪੇ ਬੰਦ ਕਰਨਾ ਸਮਰੱਥ ਹੈ</string>

    <!-- Awesome bar suggestion's headers -->
    <!-- Search suggestions title for Firefox Suggest. -->
    <string name="firefox_suggest_header">Firefox ਸੁਝਾਅ</string>

    <!-- Title for search suggestions when Google is the default search suggestion engine. -->
    <string name="google_search_engine_suggestion_header">Google ਖੋਜ</string>
    <!-- Title for search suggestions when the default search suggestion engine is anything other than Google. The first parameter is default search engine name. -->
    <string name="other_default_search_engine_suggestion_header">%s ਖੋਜ</string>

    <!-- Default browser experiment -->
    <string name="default_browser_experiment_card_text">ਵੈੱਬਸਾਈਟਾਂ, ਈਮੇਲਾਂ ਅਤੇ ਸੁਨੇਹਿਆਂ ਨੂੰ Firefox ਵਿੱਚ ਆਪਣੇ ਖੋਲ੍ਹਣ ਲਈ ਲਿੰਕ ਸੈੱਟ ਕਰੋ।</string>

    <!-- Content description for close button in collection placeholder. -->
    <string name="remove_home_collection_placeholder_content_description">ਹਟਾਓ</string>

    <!-- Content description radio buttons with a link to more information -->
    <string name="radio_preference_info_content_description">ਹੋਰ ਵੇਰਵਿਆਂ ਲਈ ਕਲਿੱਕ ਕਰੋ</string>

    <!-- Content description for the action bar "up" button -->
    <string name="action_bar_up_description">ਉੱਤੇ ਜਾਓ</string>

    <!-- Content description for privacy content close button -->
    <string name="privacy_content_close_button_content_description">ਬੰਦ ਕਰੋ</string>

    <!-- Pocket recommended stories -->
    <!-- Header text for a section on the home screen. -->
    <string name="pocket_stories_header_1">ਸੋਚਣ ਲਈ ਮਜ਼ਬੂਰ ਕਰਨ ਵਾਲੇ ਲੇਖ</string>
    <!-- Header text for a section on the home screen. -->
    <string name="pocket_stories_categories_header">ਵਿਸ਼ੇ ਮੁਤਾਬਕ ਲੇਖ</string>
    <!-- Text of a button allowing users to access an external url for more Pocket recommendations. -->
    <string name="pocket_stories_placeholder_text">ਹੋਰ ਲੱਭੋ</string>
    <!-- Title of an app feature. Smaller than a heading. The first parameter is product name Pocket -->
    <string name="pocket_stories_feature_title_2">%s ਦੀ ਸਹਾਇਤਾ ਨਾਲ</string>
    <!-- Caption for describing a certain feature. The placeholder is for a clickable text (eg: Learn more) which will load an url in a new tab when clicked.  -->
    <string name="pocket_stories_feature_caption">Firefox ਪਰਿਵਾਰ ਦਾ ਹਿੱਸਾ। %s</string>
    <!-- Clickable text for opening an external link for more information about Pocket. -->
    <string name="pocket_stories_feature_learn_more">ਹੋਰ ਜਾਣੋ</string>

    <!-- Text indicating that the Pocket story that also displays this text is a sponsored story by other 3rd party entity. -->
    <string name="pocket_stories_sponsor_indication">ਸਪੌਂਸਰ ਕੀਤੇ</string>

    <!-- Snackbar message for enrolling in a Nimbus experiment from the secret settings when Studies preference is Off.-->
    <string name="experiments_snackbar">ਡਾਟਾ ਭੇਜਣ ਲਈ ਟੈਲੀਮੈਂਟਰੀ ਨੂੰ ਸਮਰੱਥ ਕਰੋ।</string>
    <!-- Snackbar button text to navigate to telemetry settings.-->
    <string name="experiments_snackbar_button">ਸੈਟਿੰਗਾਂ ਉੱਤੇ ਜਾਓ</string>

    <!-- Accessibility services actions labels. These will be appended to accessibility actions like "Double tap to.." but not by or applications but by services like Talkback. -->
    <!-- Action label for elements that can be collapsed if interacting with them. Talkback will append this to say "Double tap to collapse". -->
    <string name="a11y_action_label_collapse">ਸਮੇਟੋ</string>
    <!-- Action label for elements that can be expanded if interacting with them. Talkback will append this to say "Double tap to expand". -->
    <string name="a11y_action_label_expand">ਫੈਲਾਓ</string>
    <!-- Action label for links to a website containing documentation about a wallpaper collection. Talkback will append this to say "Double tap to open link to learn more about this collection". -->
    <string name="a11y_action_label_wallpaper_collection_learn_more">ਇਹ ਭੰਡਾਰ ਬਾਰੇ ਹੋਰ ਸਿੱਖਣ ਲਈ ਲਿੰਕ ਖੋਲ੍ਹੋ</string>
    <!-- Action label for links that point to an article. Talkback will append this to say "Double tap to read the article". -->
    <string name="a11y_action_label_read_article">ਲੇਖ ਨੂੰ ਪੜ੍ਹੋ</string>
    <!-- Action label for links to the Firefox Pocket website. Talkback will append this to say "Double tap to open link to learn more". -->
    <string name="a11y_action_label_pocket_learn_more">ਹੋਰ ਜਾਣਨ ਲਈ ਲਿੰਕ ਨੂੰ ਖੋਲ੍ਹੋ</string>
</resources><|MERGE_RESOLUTION|>--- conflicted
+++ resolved
@@ -1231,13 +1231,9 @@
     <!-- Text for standard error snackbar dismiss button. -->
     <string name="standard_snackbar_error_dismiss">ਖ਼ਾਰਜ ਕਰੋ</string>
     <!-- Text for error message when printing a page and it fails. -->
-<<<<<<< HEAD
-    <string name="unable_to_print_error">ਛਾਪਣ ਲਈ ਅਸਮਰੱਥ ਹੈ</string>
-=======
     <string name="unable_to_print_error" moz:removedIn="121" tools:ignore="UnusedResources">ਛਾਪਣ ਲਈ ਅਸਮਰੱਥ ਹੈ</string>
     <!-- Text for error message when printing a page and it fails. -->
     <string name="unable_to_print_page_error">ਇਹ ਸਫ਼ਾ ਛਾਪਣ ਲਈ ਅਸਮਰੱਥ ਹੈ</string>
->>>>>>> 0ada6ff2
     <!-- Text for the print feature in the share and browser menu -->
     <string name="menu_print">ਪਰਿੰਟ ਕਰੋ</string>
     <!-- Sub-header in the dialog to share a link to another sync device -->
