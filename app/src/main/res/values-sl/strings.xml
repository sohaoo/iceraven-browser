<?xml version="1.0" encoding="utf-8"?>
<resources xmlns:tools="http://schemas.android.com/tools" xmlns:moz="http://mozac.org/tools">
    <!-- App name for private browsing mode. The first parameter is the name of the app defined in app_name (for example: Fenix)-->
    <string name="app_name_private_5">Zasebni %s</string>
    <!-- App name for private browsing mode. The first parameter is the name of the app defined in app_name (for example: Fenix)-->
    <string name="app_name_private_4">%s (zasebno)</string>

    <!-- Home Fragment -->
    <!-- Content description (not visible, for screen readers etc.): "Three dot" menu button. -->
    <string name="content_description_menu">Več možnosti</string>
    <!-- Content description (not visible, for screen readers etc.): "Private Browsing" menu button. -->
    <string name="content_description_private_browsing_button">Omogoči zasebno brskanje</string>
    <!-- Content description (not visible, for screen readers etc.): "Private Browsing" menu button. -->
    <string name="content_description_disable_private_browsing_button">Onemogoči zasebno brskanje</string>
    <!-- Placeholder text shown in the search bar before a user enters text for the default engine -->
    <string name="search_hint">Iskanje ali naslov strani</string>

    <!-- Placeholder text shown in the search bar before a user enters text for a general engine -->
    <string name="search_hint_general_engine">Iskanje po spletu</string>
    <!-- Placeholder text shown in search bar when using history search -->
    <string name="history_search_hint">Zgodovina iskanja</string>
    <!-- Placeholder text shown in search bar when using bookmarks search -->
    <string name="bookmark_search_hint">Iskanje po zaznamkih</string>
    <!-- Placeholder text shown in search bar when using tabs search -->
    <string name="tab_search_hint">Išči po zavihkih</string>
    <!-- Placeholder text shown in the search bar when using application search engines -->
    <string name="application_search_hint">Vnesite iskalni niz</string>
    <!-- No Open Tabs Message Description -->
    <string name="no_open_tabs_description">Tu bodo prikazani vaši odprti zavihki.</string>

    <!-- No Private Tabs Message Description -->
    <string name="no_private_tabs_description">Tu bodo prikazani vaši zasebni zavihki.</string>

    <!-- Tab tray multi select title in app bar. The first parameter is the number of tabs selected -->
    <string name="tab_tray_multi_select_title">%1$d izbranih</string>
    <!-- Label of button in create collection dialog for creating a new collection  -->
    <string name="tab_tray_add_new_collection">Dodaj novo zbirko</string>
    <!-- Label of editable text in create collection dialog for naming a new collection  -->
    <string name="tab_tray_add_new_collection_name">Ime</string>
    <!-- Label of button in save to collection dialog for selecting a current collection  -->
    <string name="tab_tray_select_collection">Izberi zbirko</string>
    <!-- Content description for close button while in multiselect mode in tab tray -->
    <string name="tab_tray_close_multiselect_content_description">Izhod iz večizbirnega načina</string>
    <!-- Content description for save to collection button while in multiselect mode in tab tray -->
    <string name="tab_tray_collection_button_multiselect_content_description">Shrani izbrane zavihke v zbirko</string>

    <!-- Content description on checkmark while tab is selected in multiselect mode in tab tray -->
    <string name="tab_tray_multiselect_selected_content_description">Izbrano</string>

    <!-- Home - Bookmarks -->
    <!-- Title for the home screen section with bookmarks. -->
    <string name="home_bookmarks_title">Zaznamki</string>
    <!-- Content description for the button which navigates the user to show all of their bookmarks. -->
    <string name="home_bookmarks_show_all_content_description">Prikaži vse zaznamke</string>
    <!-- Text for the menu button to remove a recently saved bookmark from the user's home screen -->
    <string name="home_bookmarks_menu_item_remove">Odstrani</string>

    <!-- About content. The first parameter is the name of the application. (For example: Fenix) -->
    <string name="about_content">%1$s izdeluje Mozilla.</string>

    <!-- Private Browsing -->
    <!-- Explanation for private browsing displayed to users on home view when they first enable private mode
        The first parameter is the name of the app defined in app_name (for example: Fenix) -->
    <string name="private_browsing_placeholder_description_2">%1$s izbriše zgodovino iskanja in brskanja zasebnih zavihkov, ko jih zaprete ali zaprete aplikacijo. Čeprav to ne pomeni, da ste za spletna mesta ali ponudnike internetnih storitev anonimni, vam omogoča uporabo spleta v zasebnosti, skrito pred očmi ostalih uporabnikov te naprave.</string>
    <string name="private_browsing_common_myths">
       Pogoste zmote o zasebnem brskanju
    </string>

    <!-- True Private Browsing Mode -->
    <!-- Title for info card on private homescreen in True Private Browsing Mode. -->
    <string name="felt_privacy_desc_card_title">Ne pustite sledi na tej napravi</string>
    <!-- Explanation for private browsing displayed to users on home view when they first enable
        private mode in our new Total Private Browsing mode.
        The first parameter is the name of the app defined in app_name (for example: Firefox Nightly)
        The second parameter is the clickable link text in felt_privacy_info_card_subtitle_link_text -->
    <string name="felt_privacy_info_card_subtitle_2">Ko zaprete vse zasebne zavihke, %1$s izbriše piškotke, zgodovino in podatke o spletnih mestih. %2$s</string>
    <!-- Clickable portion of the explanation for private browsing that links the user to our
        about privacy page.
        This string is used in felt_privacy_info_card_subtitle as the second parameter.-->
    <string name="felt_privacy_info_card_subtitle_link_text">Kdo bi lahko videl mojo dejavnost?</string>

    <!-- Private mode shortcut "contextual feature recommendation" (CFR) -->
    <!-- Text for the Private mode shortcut CFR message for adding a private mode shortcut to open private tabs from the Home screen -->
    <string name="private_mode_cfr_message_2">Odprite svoj naslednji zaseben zavihek z enim dotikom.</string>
    <!-- Text for the positive button to accept adding a Private Browsing shortcut to the Home screen -->
    <string name="private_mode_cfr_pos_button_text">Dodaj na domači zaslon</string>
    <!-- Text for the negative button to decline adding a Private Browsing shortcut to the Home screen -->
    <string name="cfr_neg_button_text">Ne, hvala</string>

    <!-- Open in App "contextual feature recommendation" (CFR) -->
    <!-- Text for the info message. The first parameter is the name of the application.-->
    <string name="open_in_app_cfr_info_message_2">%1$s lahko nastavite, naj samodejno odpira povezave v aplikacijah.</string>
    <!-- Text for the positive action button -->
    <string name="open_in_app_cfr_positive_button_text">Pojdi v nastavitve</string>
    <!-- Text for the negative action button -->
    <string name="open_in_app_cfr_negative_button_text">Zapri</string>

    <!-- Total cookie protection "contextual feature recommendation" (CFR) -->
    <!-- Text for the message displayed in the contextual feature recommendation popup promoting the total cookie protection feature. -->
    <string name="tcp_cfr_message">Naša najzmogljivejša funkcija zasebnosti doslej izolira sledilce med spletnimi mesti.</string>
    <!-- Text displayed that links to website containing documentation about the "Total cookie protection" feature. -->
    <string name="tcp_cfr_learn_more">Več o popolni zaščiti pred piškotki</string>


    <!-- Private browsing erase action "contextual feature recommendation" (CFR) -->
    <!-- Text for the message displayed in the contextual feature recommendation popup promoting the erase private browsing feature. -->
    <string name="erase_action_cfr_message">Tapnite tukaj za začetek nove zasebne seje. Izbrišite zgodovino, piškotke – vse.</string>


    <!-- Toolbar "contextual feature recommendation" (CFR) -->
    <!-- Text for the title displayed in the contextual feature recommendation popup promoting the navigation bar. -->
    <string name="navbar_cfr_title">Brskajte hitreje z novo navigacijo</string>
    <!-- Text for the message displayed in the contextual feature recommendation popup promoting the navigation bar. -->
    <string name="navbar_cfr_message" moz:removedIn="130" tools:ignore="UnusedResources">Ta vrstica se umakne, ko se pomaknete navzdol, da napravi prostor za brskanje.</string>

    <!-- Text for the message displayed in the contextual feature recommendation popup promoting the navigation bar. -->
    <string name="navbar_cfr_message_2">Na spletni strani se ta vrstica umakne, ko se pomaknete navzdol, da napravi prostor za brskanje.</string>
    <!-- Text for the message displayed for the popup promoting the long press of navigation in the navigation bar. -->
    <string name="navbar_navigation_buttons_cfr_message">Tapnite in pridržite puščici za preskakovanje med stranmi v zgodovini tega zavihka.</string>

    <!-- Tablet navigation bar "contextual feature recommendation" (CFR) -->
    <!-- Text for the title displayed in the contextual feature recommendation popup promoting the tablet navigation bar. -->
    <string name="tablet_nav_bar_cfr_title">Novo: puščici naprej in nazaj z enim dotikom</string>

    <!-- Text for the message displayed in the contextual feature recommendation popup promoting the tablet navigation bar. -->
    <string name="tablet_nav_bar_cfr_message">Uživajte v hitrejši navigaciji, ki je vedno na dosegu roke.</string>

    <!-- Text for the info dialog when camera permissions have been denied but user tries to access a camera feature. -->
    <string name="camera_permissions_needed_message">Potreben je dostop do kamere. Odprite nastavitve sistema Android in v dovoljenjih tapnite Dovoli.</string>
    <!-- Text for the positive action button to go to Android Settings to grant permissions. -->
    <string name="camera_permissions_needed_positive_button_text">Pojdi v nastavitve</string>
    <!-- Text for the negative action button to dismiss the dialog. -->
    <string name="camera_permissions_needed_negative_button_text">Zapri</string>

    <!-- Text for the banner message to tell users about our auto close feature. -->
    <string name="tab_tray_close_tabs_banner_message">Nastavite, naj se zavihki, ki jih niste odprli v preteklem dnevu, tednu ali mesecu, samodejno zaprejo.</string>
    <!-- Text for the positive action button to go to Settings for auto close tabs. -->
    <string name="tab_tray_close_tabs_banner_positive_button_text">Prikaži možnosti</string>
    <!-- Text for the negative action button to dismiss the Close Tabs Banner. -->
    <string name="tab_tray_close_tabs_banner_negative_button_text">Zapri</string>

    <!-- Text for the banner message to tell users about our inactive tabs feature. -->
    <string name="tab_tray_inactive_onboarding_message">Zavihki, ki jih dva tedna niste odprli, se premaknejo sem.</string>
    <!-- Text for the action link to go to Settings for inactive tabs. -->
    <string name="tab_tray_inactive_onboarding_button_text">Izklopi v nastavitvah</string>

    <!-- Text for title for the auto-close dialog of the inactive tabs. -->
    <string name="tab_tray_inactive_auto_close_title">Samodejno zapri po enem mesecu?</string>
    <!-- Text for the body for the auto-close dialog of the inactive tabs.
        The first parameter is the name of the application.-->
    <string name="tab_tray_inactive_auto_close_body_2">%1$s lahko zapre zavihke, ki si jih niste ogledali v zadnjem mesecu.</string>
    <!-- Content description for close button in the auto-close dialog of the inactive tabs. -->
    <string name="tab_tray_inactive_auto_close_button_content_description">Zapri</string>

    <!-- Text for turn on auto close tabs button in the auto-close dialog of the inactive tabs. -->
    <string name="tab_tray_inactive_turn_on_auto_close_button_2">Vklopi samodejno zapiranje</string>


    <!-- Home screen icons - Long press shortcuts -->
    <!-- Shortcut action to open new tab -->
    <string name="home_screen_shortcut_open_new_tab_2">Nov zavihek</string>
    <!-- Shortcut action to open new private tab -->
    <string name="home_screen_shortcut_open_new_private_tab_2">Nov zasebni zavihek</string>

    <!-- Shortcut action to open Passwords screen -->
    <string name="home_screen_shortcut_passwords">Gesla</string>

    <!-- Recent Tabs -->
    <!-- Header text for jumping back into the recent tab in the home screen -->
    <string name="recent_tabs_header">Skoči nazaj</string>
    <!-- Button text for showing all the tabs in the tabs tray -->
    <string name="recent_tabs_show_all">Prikaži vse</string>

    <!-- Content description for the button which navigates the user to show all recent tabs in the tabs tray. -->
    <string name="recent_tabs_show_all_content_description_2">Gumb za prikaz vseh nedavnih zavihkov</string>

    <!-- Text for button in synced tab card that opens synced tabs tray -->
    <string name="recent_tabs_see_all_synced_tabs_button_text">Prikaži vse sinhronizirane zavihke</string>
    <!-- Accessibility description for device icon used for recent synced tab -->
    <string name="recent_tabs_synced_device_icon_content_description">Sinhronizirana naprava</string>
    <!-- Text for the dropdown menu to remove a recent synced tab from the homescreen -->
    <string name="recent_synced_tab_menu_item_remove">Odstrani</string>
    <!-- Text for the menu button to remove a grouped highlight from the user's browsing history
         in the Recently visited section -->
    <string name="recent_tab_menu_item_remove">Odstrani</string>

    <!-- History Metadata -->
    <!-- Header text for a section on the home screen that displays grouped highlights from the
         user's browsing history, such as topics they have researched or explored on the web -->
    <string name="history_metadata_header_2">Nedavno obiskano</string>
    <!-- Text for the menu button to remove a grouped highlight from the user's browsing history
         in the Recently visited section -->
    <string name="recently_visited_menu_item_remove">Odstrani</string>

    <!-- Content description for the button which navigates the user to show all of their history. -->
    <string name="past_explorations_show_all_content_description_2">Prikaži vsa pretekla odkritja</string>

    <!-- Browser Fragment -->
    <!-- Content description (not visible, for screen readers etc.): Navigate backward (browsing history) -->
    <string name="browser_menu_back">Nazaj</string>
    <!-- Content description (not visible, for screen readers etc.): Navigate forward (browsing history) -->
    <string name="browser_menu_forward">Naprej</string>
    <!-- Content description (not visible, for screen readers etc.): Refresh current website -->
    <string name="browser_menu_refresh">Osveži</string>
    <!-- Content description (not visible, for screen readers etc.): Stop loading current website -->
    <string name="browser_menu_stop">Ustavi</string>
    <!-- Browser menu button that opens the extensions manager -->
    <string name="browser_menu_extensions">Razširitve</string>
    <!-- Browser menu banner header text for extensions onboarding.
        The first parameter is the name of the app defined in app_name (for example: Fenix). -->
    <string name="browser_menu_extensions_banner_onboarding_header">Uredite si %s po svoje</string>
<<<<<<< HEAD
=======
    <!-- Browser menu banner body text for extensions onboarding.
        The first parameter is the name of the app defined in app_name (for example: Fenix). -->
    <string name="browser_menu_extensions_banner_onboarding_body">Razširitve izboljšajo vaše brskanje – od spreminjanja videza in učinkovitosti %sa do izboljšanja zasebnosti in varnosti.</string>
>>>>>>> 80823484
    <!-- Browser menu banner link text for learning more about extensions -->
    <string name="browser_menu_extensions_banner_learn_more">Več o tem</string>
    <!-- Browser menu button that opens the extensions manager -->
    <string name="browser_menu_manage_extensions">Upravljanje razširitev</string>
    <!-- Browser menu button that opens AMO in a tab -->
    <string name="browser_menu_discover_more_extensions">Odkrijte več razširitev</string>
    <!-- Browser menu description that is shown when one or more extensions are disabled due to extension errors -->
    <string name="browser_menu_extensions_disabled_description">Začasno onemogočeno</string>
    <!-- Browser menu button that opens account settings -->
    <string name="browser_menu_account_settings">Podatki o računu</string>
    <!-- Browser menu button that sends a user to help articles -->
    <string name="browser_menu_help">Pomoč</string>
    <!-- Browser menu button that sends a to a the what's new article -->
    <string name="browser_menu_whats_new">Novosti</string>
    <!-- Browser menu button that opens the settings menu -->
    <string name="browser_menu_settings">Nastavitve</string>
    <!-- Browser menu button that opens a user's library -->
    <string name="browser_menu_library">Knjižnica</string>
    <!-- Browser menu toggle that requests a desktop site -->
    <string name="browser_menu_desktop_site">Stran za namizja</string>
    <!-- Browser menu button that reopens a private tab as a regular tab -->
    <string name="browser_menu_open_in_regular_tab">Odpri v navadnem zavihku</string>
    <!-- Browser menu toggle that adds a shortcut to the site on the device home screen. -->
    <string name="browser_menu_add_to_homescreen">Dodaj na domač zaslon</string>
    <!-- Browser menu toggle that adds a shortcut to the site on the device home screen. -->
    <string name="browser_menu_add_to_homescreen_2">Dodaj na domači zaslon …</string>
    <!-- Text for notifying users that Xiaomi devices require additional permissions to add to home screen -->
    <string name="browser_menu_add_to_homescreen_xiaomi">Na napravah Xiaomi so morda za dodajanje bližnjic na domači zaslon potrebna dodatna dovoljenja. Preverite v nastavitvah.</string>
    <!-- Content description (not visible, for screen readers etc.) for the Resync tabs button -->
    <string name="resync_button_content_description">Znova sinhroniziraj</string>
    <!-- Browser menu button that opens the find in page menu -->
    <string name="browser_menu_find_in_page">Najdi na strani</string>
    <!-- Browser menu button that opens the find in page menu -->
    <string name="browser_menu_find_in_page_2">Najdi na strani …</string>
    <!-- Browser menu button that opens the translations dialog, which has options to translate the current browser page. -->
    <string name="browser_menu_translations">Prevedi stran</string>
    <!-- Browser menu button that saves the current tab to a collection -->
    <string name="browser_menu_save_to_collection">Shrani v zbirko …</string>
    <!-- Browser menu button that saves the current tab to a collection -->
    <string name="browser_menu_save_to_collection_2">Shrani v zbirko</string>
    <!-- Browser menu button that open a share menu to share the current site -->
    <string name="browser_menu_share">Deli</string>
    <!-- Browser menu button that open a share menu to share the current site -->
    <string name="browser_menu_share_2">Deli …</string>
    <!-- Browser menu button shown in custom tabs that opens the current tab in Fenix
        The first parameter is the name of the app defined in app_name (for example: Fenix) -->
    <string name="browser_menu_open_in_fenix">Odpri v %1$su</string>
    <!-- Browser menu text shown in custom tabs to indicate this is a Fenix tab
        The first parameter is the name of the app defined in app_name (for example: Fenix) -->
    <string name="browser_menu_powered_by">OMOGOČA: %1$s</string>
    <!-- Browser menu text shown in custom tabs to indicate this is a Fenix tab
        The first parameter is the name of the app defined in app_name (for example: Fenix) -->
    <string name="browser_menu_powered_by2">Omogoča: %1$s</string>
    <!-- Browser menu button to put the current page in reader mode -->
    <string name="browser_menu_read">Bralni pogled</string>
    <!-- Browser menu button content description to close reader mode and return the user to the regular browser -->
    <string name="browser_menu_read_close">Zapri bralni pogled</string>
    <!-- Browser menu button to open the current page in an external app -->
    <string name="browser_menu_open_app_link">Odpri v aplikaciji</string>

    <!-- Browser menu button to show reader view appearance controls e.g. the used font type and size -->
    <string name="browser_menu_customize_reader_view">Prilagodi bralni pogled</string>
    <!-- Browser menu button to show reader view appearance controls e.g. the used font type and size -->
    <string name="browser_menu_customize_reader_view_2">Prilagodi bralni pogled</string>
    <!-- Browser menu label for adding a bookmark -->
    <string name="browser_menu_add">Dodaj</string>
    <!-- Browser menu label for editing a bookmark -->
    <string name="browser_menu_edit">Uredi</string>

    <!-- Button shown on the home page that opens the Customize home settings -->
    <string name="browser_menu_customize_home_1">Prilagodi domačo stran</string>

    <!-- Browser menu label to sign in to sync on the device using Mozilla accounts -->
    <string name="browser_menu_sign_in">Prijava</string>
    <!-- Browser menu caption label for the "Sign in" browser menu item described in `browser_menu_sign_in` -->
    <string name="browser_menu_sign_in_caption">Sinhronizirajte gesla, zavihke in druge podatke</string>

    <!-- Browser menu label to sign back in to sync on the device when the user's account needs to be reauthenticated -->
    <string name="browser_menu_sign_back_in_to_sync">Znova se prijavite za sinhronizacijo</string>
    <!-- Browser menu caption label for the "Sign back in to sync" browser menu item described in `browser_menu_sign_back_in_to_sync` when there is an error in syncing -->
    <string name="browser_menu_syncing_paused_caption">Sinhroniziranje ustavljeno</string>
    <!-- Browser menu label that creates a private tab -->
    <string name="browser_menu_new_private_tab">Nov zasebni zavihek</string>

    <!-- Browser menu label that navigates to the Password screen -->
    <string name="browser_menu_passwords">Gesla</string>
    <!-- Browser menu label that navigates to the SUMO page for the Firefox for Android release notes.
         The first parameter is the name of the app defined in app_name (for example: Fenix)-->
    <string name="browser_menu_new_in_firefox">Novo v %1$su</string>
    <!-- Browser menu label that toggles the request for the desktop site of the currently visited page -->
    <string name="browser_menu_switch_to_desktop_site">Preklop na stran za računalnike</string>
    <!-- Browser menu label that toggles the request for the mobile site of the currently visited page -->
    <string name="browser_menu_switch_to_mobile_site">Preklopi na mobilno stran</string>
    <!-- Browser menu label that navigates to the page tools sub-menu -->
    <string name="browser_menu_tools">Orodja</string>
    <!-- Content description (not visible, for screen readers etc.): Back button for the page tools sub-menu -->
    <string name="browser_menu_back_button_content_description">Nazaj na glavni meni</string>
    <!-- Browser menu description that describes the various tools related menu items inside of the tools sub-menu -->
    <string name="browser_menu_tools_description_with_translate">Bralni pogled, Prevedi, Natisni, Deli, Odpri aplikacijo</string>
    <!-- Browser menu description that describes the various tools related menu items inside of the tools sub-menu -->
    <string name="browser_menu_tools_description">Bralni pogled, Natisni, Deli, Odpri aplikacijo</string>
    <!-- Browser menu label that navigates to the save sub-menu, which contains various save related menu items such as
         bookmarking a page, saving to collection, shortcut or as a PDF, and adding to home screen -->
    <string name="browser_menu_save">Shrani</string>

    <!-- Browser menu description that describes the various save related menu items inside of the save sub-menu -->
    <string name="browser_menu_save_description">Dodaj zaznamek, Bližnjica, Domača stran, Zbirka, PDF</string>
    <!-- Browser menu label that bookmarks the currently visited page -->
    <string name="browser_menu_bookmark_this_page">Dodaj stran med zaznamke</string>
    <!-- Browser menu label that navigates to the edit bookmark screen for the current bookmarked page -->
    <string name="browser_menu_edit_bookmark">Uredi zaznamek</string>
    <!-- Browser menu label that the saves the currently visited page as a PDF -->
    <string name="browser_menu_save_as_pdf">Shrani kot PDF …</string>
    <!-- Browser menu label for turning ON reader view of the current visited page -->
    <string name="browser_menu_turn_on_reader_view">Vklopi bralni pogled</string>
    <!-- Browser menu label for turning OFF reader view of the current visited page -->
    <string name="browser_menu_turn_off_reader_view">Izklopi bralni pogled</string>
    <!-- Browser menu label for navigating to the translation feature, which provides language translation options the current visited page -->
    <string name="browser_menu_translate_page">Prevedi stran …</string>
    <!-- Browser menu label that is displayed when the current page has been translated by the translation feature.
         The first parameter is the name of the language that page was translated to (e.g. English). -->
    <string name="browser_menu_translated_to">Prevedeno v jezik %1$s</string>
    <!-- Browser menu label for the print feature -->
    <string name="browser_menu_print">Natisni …</string>

    <!-- Browser menu label for the Delete browsing data on quit feature.
        The first parameter is the name of the app defined in app_name (for example: Fenix). -->
    <string name="browser_menu_delete_browsing_data_on_quit">Zapri %1$s</string>

<<<<<<< HEAD
=======
    <!-- Menu "contextual feature recommendation" (CFR) -->
    <!-- Text for the title in the contextual feature recommendation popup promoting the menu feature. -->
    <string name="menu_cfr_title">Novo: poenostavljen meni</string>

    <!-- Text for the message in the contextual feature recommendation popup promoting the menu feature. -->
    <string name="menu_cfr_body">Hitreje poiščite, kar potrebujete, najsi bo to zasebno brskanje ali možnost shranjevanja.</string>

>>>>>>> 80823484
    <!-- Extensions management fragment -->
    <!-- Text displayed when there are no extensions to be shown -->
    <string name="extensions_management_no_extensions">Tu ni razširitev</string>

    <!-- Browser Toolbar -->
    <!-- Content description for the Home screen button on the browser toolbar -->
    <string name="browser_toolbar_home">Domači zaslon</string>

    <!-- Content description (not visible, for screen readers etc.): Erase button: Erase the browsing
         history and go back to the home screen. -->
    <string name="browser_toolbar_erase">Počisti zgodovino brskanja</string>
    <!-- Content description for the translate page toolbar button that opens the translations dialog when no translation has occurred. -->
    <string name="browser_toolbar_translate">Prevedi stran</string>

    <!-- Content description (not visible, for screen readers etc.) for the translate page toolbar button that opens the translations dialog when the page is translated successfully.
         The first parameter is the name of the language that is displayed in the original page. (For example: English)
         The second parameter is the name of the language which the page was translated to. (For example: French) -->
    <string name="browser_toolbar_translated_successfully">Stran prevedena iz jezika %1$s v jezik %2$s.</string>

    <!-- Locale Settings Fragment -->
    <!-- Content description for tick mark on selected language -->
    <string name="a11y_selected_locale_content_description">Izbrani jezik</string>
    <!-- Text for default locale item -->
    <string name="default_locale_text">Uporabi jezik naprave</string>
    <!-- Placeholder text shown in the search bar before a user enters text -->
    <string name="locale_search_hint">Išči jezik</string>

    <!-- Search Fragment -->
    <!-- Button in the search view that lets a user search by scanning a QR code -->
    <string name="search_scan_button">Skeniraj</string>
    <!-- Button in the search view when shortcuts are displayed that takes a user to the search engine settings -->
    <string name="search_shortcuts_engine_settings">Nastavitve iskalnika</string>
    <!-- Button in the search view that lets a user navigate to the site in their clipboard -->
    <string name="awesomebar_clipboard_title">Izpolni povezavo iz odložišča</string>
    <!-- Button in the search suggestions onboarding that allows search suggestions in private sessions -->
    <string name="search_suggestions_onboarding_allow_button">Dovoli</string>
    <!-- Button in the search suggestions onboarding that does not allow search suggestions in private sessions -->
    <string name="search_suggestions_onboarding_do_not_allow_button">Ne dovoli</string>
    <!-- Search suggestion onboarding hint title text -->
    <string name="search_suggestions_onboarding_title">Dovolite predloge iskanja v zasebnih oknih?</string>
    <!-- Search suggestion onboarding hint description text, first parameter is the name of the app defined in app_name (for example: Fenix)-->
    <string name="search_suggestions_onboarding_text">%s bo natipkano v naslovno vrstico delil s privzetim iskalnikom.</string>

    <!-- Search engine suggestion title text. The first parameter is the name of the suggested engine-->
    <string name="search_engine_suggestions_title">Išči z %s</string>
    <!-- Search engine suggestion description text -->
    <string name="search_engine_suggestions_description">Iščite neposredno iz naslovne vrstice</string>

    <!-- Menu option in the search selector menu to open the search settings -->
    <string name="search_settings_menu_item">Nastavitve iskanja</string>

    <!-- Header text for the search selector menu -->
    <string name="search_header_menu_item_2">Tokrat išči:</string>

    <!-- Content description (not visible, for screen readers etc.): Search engine icon. The first parameter is the search engine name (for example: DuckDuckGo). -->
    <string name="search_engine_icon_content_description" tools:ignore="UnusedResources">Iskalnik %s</string>

    <!-- Home onboarding -->
    <!-- Onboarding home screen popup dialog, shown on top of the Jump back in section. -->
    <string name="onboarding_home_screen_jump_back_contextual_hint_2">Spoznajte svojo prilagojeno domačo stran. Tukaj bodo prikazani nedavni zavihki, zaznamki in zadetki iskanja.</string>
    <!-- Home onboarding dialog welcome screen title text. -->
    <string name="onboarding_home_welcome_title_2">Dobrodošli v bolj osebnem internetu</string>
    <!-- Home onboarding dialog welcome screen description text. -->
    <string name="onboarding_home_welcome_description">Več barve. Večja zasebnost. Enaka zavezanost ljudem namesto dobičku.</string>
    <!-- Home onboarding dialog sign into sync screen title text. -->
    <string name="onboarding_home_sync_title_3">Preklapljanje med zasloni je preprostejše kot kdajkoli prej</string>
    <!-- Home onboarding dialog sign into sync screen description text. -->
    <string name="onboarding_home_sync_description">Nadaljujte tam, kjer ste končali - z zavihki iz drugih naprav, ki so zdaj na vaši domači strani.</string>
    <!-- Text for the button to continue the onboarding on the home onboarding dialog. -->
    <string name="onboarding_home_get_started_button">Začnite</string>
    <!-- Text for the button to navigate to the sync sign in screen on the home onboarding dialog. -->
    <string name="onboarding_home_sign_in_button">Prijava</string>
    <!-- Text for the button to skip the onboarding on the home onboarding dialog. -->
    <string name="onboarding_home_skip_button">Preskoči</string>

    <!-- Onboarding home screen sync popup dialog message, shown on top of Recent Synced Tabs in the Jump back in section. -->
    <string name="sync_cfr_message">Vaši zavihki se sinhronizirajo! Nadaljujte tam, kjer ste končali na drugi napravi.</string>

    <!-- Content description (not visible, for screen readers etc.): Close button for the home onboarding dialog -->
    <string name="onboarding_home_content_description_close_button">Zapri</string>

    <!-- Notification pre-permission dialog -->
    <!-- Enable notification pre permission dialog title
        The first parameter is the name of the app defined in app_name (for example: Fenix) -->
    <string name="onboarding_home_enable_notifications_title" moz:removedIn="124" tools:ignore="UnusedResources">Obvestila vam pomagajo pri delu s programom %s</string>
    <!-- Enable notification pre permission dialog description with rationale
        The first parameter is the name of the app defined in app_name (for example: Fenix) -->
    <string name="onboarding_home_enable_notifications_description" moz:removedIn="124" tools:ignore="UnusedResources">Sinhronizirajte zavihke med napravami, upravljajte prenose, pridobite nasvete za kar najboljši izkoristek %sovih zmožnosti in še več.</string>
    <!-- Text for the button to request notification permission on the device -->
    <string name="onboarding_home_enable_notifications_positive_button" moz:removedIn="124" tools:ignore="UnusedResources">Nadaljuj</string>
    <!-- Text for the button to not request notification permission on the device and dismiss the dialog -->
    <string name="onboarding_home_enable_notifications_negative_button" moz:removedIn="124" tools:ignore="UnusedResources">Ne zdaj</string>

    <!-- Juno first user onboarding flow experiment, strings are marked unused as they are only referenced by Nimbus experiments. -->
    <!-- Description for learning more about our privacy notice. -->
    <string name="juno_onboarding_privacy_notice_text" tools:ignore="BrandUsage">Obvestilo o zasebnosti za Firefox</string>
    <!-- Title for set firefox as default browser screen used by Nimbus experiments. -->
    <string name="juno_onboarding_default_browser_title_nimbus_2">Z veseljem skrbimo za vašo varnost</string>
    <!-- Title for set firefox as default browser screen used by Nimbus experiments.
        Note: The word "Firefox" should NOT be translated -->
    <string name="juno_onboarding_default_browser_title_nimbus_3" tools:ignore="BrandUsage,UnusedResources">Odkrijte, zakaj milijoni prisegajo na Firefox</string>
    <!-- Title for set firefox as default browser screen used by Nimbus experiments. -->
    <string name="juno_onboarding_default_browser_title_nimbus_4" tools:ignore="UnusedResources">Varno brskanje z več izbire</string>
    <!-- Description for set firefox as default browser screen used by Nimbus experiments. -->
    <string name="juno_onboarding_default_browser_description_nimbus_3">Naš neprofitni brskalnik preprečuje podjetjem, da bi vas skrivaj spremljala po spletu.</string>
    <!-- Description for set firefox as default browser screen used by Nimbus experiments. -->
    <string name="juno_onboarding_default_browser_description_nimbus_4" tools:ignore="UnusedResources">Več kot 100 milijonov ljudi ščiti svojo zasebnost z izbiro brskalnika, ki ga razvija neprofitna organizacija.</string>
    <!-- Description for set firefox as default browser screen used by Nimbus experiments. -->
    <string name="juno_onboarding_default_browser_description_nimbus_5" tools:ignore="UnusedResources">Znani sledilci? Samodejno blokirani. Razširitve? Preskusite vseh 700. PDF-ji? Naš vgrajeni bralnik omogoča enostavno pregledovanje.</string>
    <!-- Description for set firefox as default browser screen used by Nimbus experiments. -->
    <string name="juno_onboarding_default_browser_description_nimbus_2" moz:RemovedIn="124" tools:ignore="UnusedResources">Naš neprofitni brskalnik pomaga podjetjem preprečiti, da bi vam na skrivaj sledila po spletu.\n\nVeč o tem v našem pravilniku o zasebnosti.</string>
    <!-- Text for the link to the privacy notice webpage for set as firefox default browser screen.
    This is part of the string with the key "juno_onboarding_default_browser_description". -->
    <string name="juno_onboarding_default_browser_description_link_text" moz:RemovedIn="124" tools:ignore="UnusedResources">obvestilu o zasebnosti</string>
    <!-- Text for the button to set firefox as default browser on the device -->
    <string name="juno_onboarding_default_browser_positive_button" tools:ignore="UnusedResources">Nastavi kot privzeti brskalnik</string>
    <!-- Text for the button dismiss the screen and move on with the flow -->
    <string name="juno_onboarding_default_browser_negative_button" tools:ignore="UnusedResources">Ne zdaj</string>
    <!-- Title for sign in to sync screen. -->
    <string name="juno_onboarding_sign_in_title_2">Ostanite šifrirani pri skakanju z naprave na napravo</string>
    <!-- Description for sign in to sync screen. Nimbus experiments do not support string placeholders.
     Note: The word "Firefox" should NOT be translated -->
    <string name="juno_onboarding_sign_in_description_2" moz:RemovedIn="130" tools:ignore="BrandUsage,UnusedResources">Prijavljeni in sinhronizirani ste varnejši. Firefox šifrira vaša gesla, zaznamke in ostale podatke.</string>
    <!-- Description for sign in to sync screen. Nimbus experiments do not support string placeholders.
     Note: The word "Firefox" should NOT be translated -->
    <string name="juno_onboarding_sign_in_description_3" tools:ignore="BrandUsage">Firefox ob vključeni sinhronizaciji šifrira vaša gesla, zaznamke in drugo.</string>
    <!-- Text for the button to sign in to sync on the device -->
    <string name="juno_onboarding_sign_in_positive_button" tools:ignore="UnusedResources">Prijava</string>
    <!-- Text for the button dismiss the screen and move on with the flow -->
    <string name="juno_onboarding_sign_in_negative_button" tools:ignore="UnusedResources">Ne zdaj</string>
    <!-- Title for enable notification permission screen used by Nimbus experiments. Nimbus experiments do not support string placeholders.
        Note: The word "Firefox" should NOT be translated -->
    <string name="juno_onboarding_enable_notifications_title_nimbus_2" tools:ignore="BrandUsage">Obvestila vam pomagajo, da ostanete varni v Firefoxu</string>
    <!-- Description for enable notification permission screen used by Nimbus experiments. Nimbus experiments do not support string placeholders.
       Note: The word "Firefox" should NOT be translated -->
    <string name="juno_onboarding_enable_notifications_description_nimbus_2" tools:ignore="BrandUsage">Varno pošiljajte zavihke z ene naprave na drugo in odkrijte druge možnosti za zasebnost, ki jih ponuja Firefox.</string>
    <!-- Text for the button to request notification permission on the device -->
    <string name="juno_onboarding_enable_notifications_positive_button" tools:ignore="UnusedResources">Vklopi obvestila</string>
    <!-- Text for the button dismiss the screen and move on with the flow -->
    <string name="juno_onboarding_enable_notifications_negative_button" tools:ignore="UnusedResources">Ne zdaj</string>

    <!-- Title for add search widget screen used by Nimbus experiments. Nimbus experiments do not support string placeholders.
        Note: The word "Firefox" should NOT be translated -->
    <string name="juno_onboarding_add_search_widget_title" tools:ignore="BrandUsage,UnusedResources">Preizkusite iskalnik Firefox</string>
    <!-- Description for add search widget screen used by Nimbus experiments. Nimbus experiments do not support string placeholders.
        Note: The word "Firefox" should NOT be translated -->
    <string name="juno_onboarding_add_search_widget_description" tools:ignore="BrandUsage,UnusedResources">S Firefoxom na domačem zaslonu boste imeli hiter dostop do brskalnika, ki daje prednost zasebnosti in preprečuje sledilce med spletnimi mesti.</string>
    <!-- Text for the button to add search widget on the device used by Nimbus experiments. Nimbus experiments do not support string placeholders.
        Note: The word "Firefox" should NOT be translated -->
    <string name="juno_onboarding_add_search_widget_positive_button" tools:ignore="BrandUsage,UnusedResources">Dodaj Firefox</string>
    <!-- Text for the button to dismiss the screen and move on with the flow -->
    <string name="juno_onboarding_add_search_widget_negative_button" tools:ignore="UnusedResources">Ne zdaj</string>

    <!-- Search Widget -->
    <!-- Content description for searching with a widget. The first parameter is the name of the application.-->
    <string name="search_widget_content_description_2">Odpri nov zavihek v %1$su</string>
    <!-- Text preview for smaller sized widgets -->
    <string name="search_widget_text_short">Iskanje</string>
    <!-- Text preview for larger sized widgets -->
    <string name="search_widget_text_long">Iskanje po spletu</string>

    <!-- Content description (not visible, for screen readers etc.): Voice search -->
    <string name="search_widget_voice">Glasovno iskanje</string>

    <!-- Preferences -->
    <!-- Title for the settings page-->
    <string name="settings">Nastavitve</string>

    <!-- Preference category for general settings -->
    <string name="preferences_category_general">Splošno</string>
    <!-- Preference category for all links about Fenix -->
    <string name="preferences_category_about">Vizitka</string>
    <!-- Preference category for settings related to changing the default search engine -->
    <string name="preferences_category_select_default_search_engine">Izberite enega</string>
    <!-- Preference for settings related to managing search shortcuts for the quick search menu -->
    <string name="preferences_manage_search_shortcuts_2">Upravljaj pomožne iskalnike</string>
    <!-- Summary for preference for settings related to managing search shortcuts for the quick search menu -->
    <string name="preferences_manage_search_shortcuts_summary">Uredi iskalnike, vidne v iskalnem meniju</string>
    <!-- Preference category for settings related to managing search shortcuts for the quick search menu -->
    <string name="preferences_category_engines_in_search_menu">Iskalniki, vidni v iskalnem meniju</string>
    <!-- Preference for settings related to changing the default search engine -->
    <string name="preferences_default_search_engine">Privzeti iskalnik</string>
    <!-- Preference for settings related to Search -->
    <string name="preferences_search">Iskanje</string>
    <!-- Preference for settings related to Search engines -->
    <string name="preferences_search_engines">Iskalnike</string>
    <!-- Preference for settings related to Search engines suggestions-->
    <string name="preferences_search_engines_suggestions">Predlogi iskalnikov</string>
    <!-- Preference Category for settings related to Search address bar -->
    <string name="preferences_settings_address_bar">Nastavitve naslovne vrstice</string>
    <!-- Preference Category for settings to Firefox Suggest -->
    <string name="preference_search_address_bar_fx_suggest" tools:ignore="BrandUsage">Naslovna vrstica – Firefoxovi predlogi</string>
    <!-- Preference link to Learn more about Firefox Suggest -->
    <string name="preference_search_learn_about_fx_suggest" tools:ignore="BrandUsage">Več o Firefoxovih predlogih</string>
    <!-- Preference link to rating Fenix on the Play Store -->
    <string name="preferences_rate">Oceni v trgovini Google Play</string>
    <!-- Preference linking to about page for Fenix
        The first parameter is the name of the app defined in app_name (for example: Fenix) -->
    <string name="preferences_about">O %1$su</string>
    <!-- Preference for settings related to changing the default browser -->
    <string name="preferences_set_as_default_browser">Nastavi kot privzeti brskalnik</string>
    <!-- Preference category for advanced settings -->
    <string name="preferences_category_advanced">Napredno</string>
    <!-- Preference category for privacy and security settings -->
    <string name="preferences_category_privacy_security">Zasebnost in varnost</string>
    <!-- Preference for advanced site permissions -->
    <string name="preferences_site_permissions">Dovoljenja strani</string>
    <!-- Preference for private browsing options -->
    <string name="preferences_private_browsing_options">Zasebno brskanje</string>
    <!-- Preference for opening links in a private tab-->
    <string name="preferences_open_links_in_a_private_tab">Odpri povezave v zasebnem zavihku</string>
    <!-- Preference for allowing screenshots to be taken while in a private tab-->
    <string name="preferences_allow_screenshots_in_private_mode">Dovoli zajemanje posnetkov zaslona v zasebnem brskanju</string>
    <!-- Will inform the user of the risk of activating Allow screenshots in private browsing option -->
    <string name="preferences_screenshots_in_private_mode_disclaimer">Če je dovoljeno, bodo zasebni zavihki vidni tudi, ko je odprtih več aplikacij</string>
    <!-- Preference for adding private browsing shortcut -->
    <string name="preferences_add_private_browsing_shortcut">Dodaj bližnjico zasebnega brskanja</string>
    <!-- Preference for enabling "HTTPS-Only" mode -->
    <string name="preferences_https_only_title">Način &quot;samo HTTPS&quot;</string>

    <!-- Label for cookie banner section in quick settings panel. -->
    <string name="cookie_banner_blocker">Zavračanje pasic s piškotki</string>
    <!-- Preference for removing cookie/consent banners from sites automatically in private mode. See reduce_cookie_banner_summary for additional context. -->
    <string name="preferences_cookie_banner_reduction_private_mode">Zavračanje pasic s piškotki v zasebnem brskanju</string>
    <!-- Text for indicating cookie banner handling is off this site, this is shown as part of the protections panel with the tracking protection toggle -->
    <string name="reduce_cookie_banner_off_for_site">Izključeno na tem spletnem mestu</string>
    <!-- Text for cancel button indicating that cookie banner reduction is not supported for the current site, this is shown as part of the cookie banner details view. -->
    <string name="cookie_banner_handling_details_site_is_not_supported_cancel_button">Prekliči</string>
    <!-- Text for request support button indicating that cookie banner reduction is not supported for the current site, this is shown as part of the cookie banner details view. -->
    <string name="cookie_banner_handling_details_site_is_not_supported_request_support_button_2">Pošlji zahtevek</string>
    <!-- Text for title indicating that cookie banner reduction is not supported for the current site, this is shown as part of the cookie banner details view. -->
    <string name="cookie_banner_handling_details_site_is_not_supported_title_2">Zahtevam podporo za to spletno mesto?</string>
    <!-- Label for the snackBar, after the user reports with success a website where cookie banner reducer did not work -->
    <string name="cookie_banner_handling_report_site_snack_bar_text_2">Zahtevek poslan</string>
    <!-- Text for indicating cookie banner handling is on this site, this is shown as part of the protections panel with the tracking protection toggle -->
    <string name="reduce_cookie_banner_on_for_site">Vključeno na tem spletnem mestu</string>
    <!-- Text for indicating that a request for unsupported site was sent to Nimbus (it's a Mozilla library for experiments), this is shown as part of the protections panel with the tracking protection toggle -->
    <string name="reduce_cookie_banner_unsupported_site_request_submitted_2">Zahtevek za podporo je poslan</string>
    <!-- Text for indicating cookie banner handling is currently not supported for this site, this is shown as part of the protections panel with the tracking protection toggle -->
    <string name="reduce_cookie_banner_unsupported_site">Spletno mesto trenutno ni podprto</string>
    <!-- Title text for a detail explanation indicating cookie banner handling is on this site, this is shown as part of the cookie banner panel in the toolbar. The first parameter is a shortened URL of the current site-->
    <string name="reduce_cookie_banner_details_panel_title_on_for_site_1">Vključim zavračanje pasic s piškotki za %1$s?</string>
    <!-- Title text for a detail explanation indicating cookie banner handling is off this site, this is shown as part of the cookie banner panel in the toolbar. The first parameter is a shortened URL of the current site-->
    <string name="reduce_cookie_banner_details_panel_title_off_for_site_1">Izključim zavračanje pasic s piškotki za %1$s?</string>
    <!-- Title text for a detail explanation indicating cookie banner reducer didn't work for the current site, this is shown as part of the cookie banner panel in the toolbar. The first parameter is the application name-->
    <string name="reduce_cookie_banner_details_panel_title_unsupported_site_request_2">%1$s na tem spletnem mestu ni mogel samodejno zavrniti zahtev za shranjevanje piškotkov. Pošljete lahko zahtevek, naj se v prihodnosti uvede podpora za to spletno mesto.</string>

    <!-- Long text for a detail explanation indicating what will happen if cookie banner handling is off for a site, this is shown as part of the cookie banner panel in the toolbar. The first parameter is the application name -->
    <string name="reduce_cookie_banner_details_panel_description_off_for_site_1">Izklopite in %1$s bo izbrisal piškotke ter znova naložil stran, kar vas lahko odjavi in izprazni vaš nakupovalni voziček.</string>
    <!-- Long text for a detail explanation indicating what will happen if cookie banner handling is on for a site, this is shown as part of the cookie banner panel in the toolbar. The first parameter is the application name -->
    <string name="reduce_cookie_banner_details_panel_description_on_for_site_3">Vklopite to možnost in %1$s bo skušal na tem spletnem mestu samodejno zavrniti pasice s piškotki.</string>

    <!--Title for the cookie banner re-engagement CFR, the placeholder is replaced with app name -->
    <string name="cookie_banner_cfr_title">%1$s je pravkar zavrnil piškotke v vašem imenu</string>
    <!--Message for the cookie banner re-engagement CFR -->
    <string name="cookie_banner_cfr_message">Manj motenj in manj piškotkov, ki vam sledijo po tem spletnem mestu.</string>

    <!-- Description of the preference to enable "HTTPS-Only" mode. -->
    <string name="preferences_https_only_summary">Za večjo varnost poskuša samodejno vzpostaviti povezavo s šifrirnim protokolom HTTPS.</string>
    <!-- Summary of https only preference if https only is set to off -->
    <string name="preferences_https_only_off">Izključeno</string>
    <!-- Summary of https only preference if https only is set to on in all tabs -->
    <string name="preferences_https_only_on_all">V vseh zavihkih</string>
    <!-- Summary of https only preference if https only is set to on in private tabs only -->
    <string name="preferences_https_only_on_private">V zasebnih zavihkih</string>
    <!-- Text displayed that links to website containing documentation about "HTTPS-Only" mode -->
    <string name="preferences_http_only_learn_more">Več o tem</string>
    <!-- Option for the https only setting -->
    <string name="preferences_https_only_in_all_tabs">Omogoči v vseh zavihkih</string>
    <!-- Option for the https only setting -->
    <string name="preferences_https_only_in_private_tabs">Omogoči le v zasebnih zavihkih</string>
    <!-- Title shown in the error page for when trying to access a http website while https only mode is enabled. -->
    <string name="errorpage_httpsonly_title">Varno spletno mesto ni na voljo</string>
    <!-- Message shown in the error page for when trying to access a http website while https only mode is enabled. The message has two paragraphs. This is the first. -->
    <string name="errorpage_httpsonly_message_title">Najverjetneje spletno mesto ne podpira HTTPS.</string>
    <!-- Message shown in the error page for when trying to access a http website while https only mode is enabled. The message has two paragraphs. This is the second. -->
    <string name="errorpage_httpsonly_message_summary">Vendar pa je možno tudi, da je vpleten napadalec. Če se odločite nadaljevati na spletno stran, ne vnašajte nikakršnih občutljivih podatkov. Če nadaljujete, bo način samo HTTPS za spletno mesto začasno izklopljen.</string>
    <!-- Preference for accessibility -->
    <string name="preferences_accessibility">Dostopnost</string>
    <!-- Preference to override the Mozilla account server -->
    <string name="preferences_override_account_server">Strežnik računov Mozilla po meri</string>
    <!-- Preference to override the Sync token server -->
    <string name="preferences_override_sync_tokenserver">Sinhronizacijski strežnik po meri</string>
    <!-- Toast shown after updating the Mozilla account/Sync server override preferences -->
    <string name="toast_override_account_sync_server_done">Strežnik računa Mozilla/sinhronizacije je spremenjen. Zapiranje aplikacije za uveljavitev sprememb …</string>
    <!-- Preference category for account information -->
    <string name="preferences_category_account">Račun</string>
    <!-- Preference for changing where the AddressBar is positioned -->
    <string name="preferences_toolbar_2">Mesto naslovne vrstice</string>
    <!-- Preference for changing default theme to dark or light mode -->
    <string name="preferences_theme">Tema</string>
    <!-- Preference for customizing the home screen -->
    <string name="preferences_home_2">Domača stran</string>
    <!-- Preference for gestures based actions -->
    <string name="preferences_gestures">Poteze</string>
    <!-- Preference for settings related to visual options -->
    <string name="preferences_customize">Prilagodi</string>
    <!-- Preference description for banner about signing in -->
    <string name="preferences_sign_in_description_2">Prijavite se in sinhronizirajte zavihke, zaznamke, gesla in še kaj.</string>
    <!-- Preference shown instead of account display name while account profile information isn't available yet. -->
    <string name="preferences_account_default_name_2">Račun Mozilla</string>
    <!-- Preference text for account title when there was an error syncing FxA -->
    <string name="preferences_account_sync_error">Ponovno se povežite za nadaljevanje sinhronizacije</string>
    <!-- Preference for language -->
    <string name="preferences_language">Jezik</string>
    <!-- Preference for translations -->
    <string name="preferences_translations">Prevajanje</string>
    <!-- Preference for data choices -->
    <string name="preferences_data_choices">Podatkovne možnosti</string>
    <!-- Preference for data collection -->
    <string name="preferences_data_collection">Zbiranje podatkov</string>
    <!-- Preference for developers -->
    <string name="preferences_remote_debugging">Oddaljeno razhroščevanje preko USB</string>
    <!-- Preference title for switch preference to show search suggestions -->
    <string name="preferences_show_search_suggestions">Prikaži predloge iskanja</string>

    <!-- Preference title for switch preference to show voice search button -->
    <string name="preferences_show_voice_search">Prikaži glasovno iskanje</string>
    <!-- Preference title for switch preference to show search suggestions also in private mode -->
    <string name="preferences_show_search_suggestions_in_private">Prikaži v zasebnih sejah</string>
    <!-- Preference title for switch preference to show a clipboard suggestion when searching -->
    <string name="preferences_show_clipboard_suggestions">Prikaži predloge odložišča</string>
    <!-- Preference title for switch preference to suggest browsing history when searching -->
    <string name="preferences_search_browsing_history">Išči po zgodovini iskanja</string>
    <!-- Preference title for switch preference to suggest bookmarks when searching -->
    <string name="preferences_search_bookmarks">Iskanje po zaznamkih</string>
    <!-- Preference title for switch preference to suggest synced tabs when searching -->
    <string name="preferences_search_synced_tabs">Iskanje po sinhroniziranih zavihkih</string>
    <!-- Preference for account settings -->
    <string name="preferences_account_settings">Nastavitve računa</string>

    <!-- Preference for enabling url autocomplete-->
    <string name="preferences_enable_autocomplete_urls">Samodokončaj spletne naslove</string>
    <!-- Preference title for switch preference to show sponsored Firefox Suggest search suggestions -->
    <string name="preferences_show_sponsored_suggestions">Predlogi sponzorjev</string>
    <!-- Summary for preference to show sponsored Firefox Suggest search suggestions.
         The first parameter is the name of the application. -->
    <string name="preferences_show_sponsored_suggestions_summary">Podprite %1$s z občasnimi sponzoriranimi predlogi</string>
    <!-- Preference title for switch preference to show Firefox Suggest search suggestions for web content.
         The first parameter is the name of the application. -->
    <string name="preferences_show_nonsponsored_suggestions">Predlogi aplikacije %1$s</string>
    <!-- Summary for preference to show Firefox Suggest search suggestions for web content -->
    <string name="preferences_show_nonsponsored_suggestions_summary">Prejemajte predloge s spleta, povezane z vašim iskanjem</string>
    <!-- Preference for open links in third party apps -->
    <string name="preferences_open_links_in_apps">Odpiraj povezave v aplikacijah</string>
    <!-- Preference for open links in third party apps always open in apps option -->
    <string name="preferences_open_links_in_apps_always">Vedno</string>
    <!-- Preference for open links in third party apps ask before opening option -->
    <string name="preferences_open_links_in_apps_ask">Vprašaj pred odpiranjem</string>
    <!-- Preference for open links in third party apps never open in apps option -->
    <string name="preferences_open_links_in_apps_never">Nikoli</string>
    <!-- Preference for open download with an external download manager app -->
    <string name="preferences_external_download_manager">Zunanji upravitelj prenosov</string>
    <!-- Preference for enabling gecko engine logs -->
    <string name="preferences_enable_gecko_logs">Omogoči dnevnike izrisovalnika Gecko</string>
    <!-- Message to indicate users that we are quitting the application to apply the changes -->
    <string name="quit_application">Zapiranje aplikacije za uveljavitev sprememb …</string>

    <!-- Preference for extensions -->
    <string name="preferences_extensions">Razširitve</string>
    <!-- Preference for installing a local extension -->
    <string name="preferences_install_local_extension">Namesti razširitev iz datoteke</string>
    <!-- Preference for notifications -->
    <string name="preferences_notifications">Obvestila</string>

    <!-- Summary for notification preference indicating notifications are allowed -->
    <string name="notifications_allowed_summary">Dovoljeno</string>
    <!-- Summary for notification preference indicating notifications are not allowed -->
    <string name="notifications_not_allowed_summary">Ni dovoljeno</string>

    <!-- Add-on Permissions -->
    <!-- The title of the required permissions section from addon's permissions screen -->
    <string name="addons_permissions_heading_required" tools:ignore="UnusedResources">Zahtevano</string>
    <!-- The title of the optional permissions section from addon's permissions screen -->
    <string name="addons_permissions_heading_optional" tools:ignore="UnusedResources">Izbirno</string>
    <!-- The title of the origin permission option allowing a user to enable the extension to run on all sites -->
    <string name="addons_permissions_allow_for_all_sites" tools:ignore="UnusedResources">Dovoli za vsa spletna mesta</string>
    <!-- The subtitle for the allow for all sites preference toggle -->
    <string name="addons_permissions_allow_for_all_sites_subtitle" tools:ignore="UnusedResources">Če tej razširitvi zaupate, ji lahko dodelite dovoljenje za vsako spletno mesto.</string>

    <!-- The text shown when an extension does not require permissions -->
    <string name="addons_does_not_require_permissions">Ta razširitev ne zahteva nobenih dovoljenj.</string>

    <!-- Add-on Preferences -->
    <!-- Preference to customize the configured AMO (addons.mozilla.org) collection -->
    <string name="preferences_customize_extension_collection">Zbirka razširitev po meri</string>
    <!-- Button caption to confirm the add-on collection configuration -->
    <string name="customize_addon_collection_ok">V redu</string>
    <!-- Button caption to abort the add-on collection configuration -->
    <string name="customize_addon_collection_cancel">Prekliči</string>
    <!-- Hint displayed on input field for custom collection name -->
    <string name="customize_addon_collection_hint">Ime zbirke</string>

    <!-- Hint displayed on input field for custom collection user ID-->
    <string name="customize_addon_collection_user_hint">Lastnik zbirke (ID uporabnika)</string>

    <!-- Toast shown after confirming the custom extension collection configuration -->
    <string name="toast_customize_extension_collection_done">Zbirka razširitev je spremenjena. Zapiranje aplikacije za uveljavitev sprememb …</string>

    <!-- Customize Home -->
    <!-- Header text for jumping back into the recent tab in customize the home screen -->
    <string name="customize_toggle_jump_back_in">Skoči nazaj</string>
    <!-- Title for the customize home screen section with bookmarks. -->
    <string name="customize_toggle_bookmarks">Zaznamki</string>
    <!-- Title for the customize home screen section with recently visited. Recently visited is
    a section where users see a list of tabs that they have visited in the past few days -->
    <string name="customize_toggle_recently_visited">Nedavno obiskano</string>

    <!-- Title for the customize home screen section with Pocket. -->
    <string name="customize_toggle_pocket_2">Zgodbe, ki spodbujajo k razmisleku</string>
    <!-- Summary for the customize home screen section with Pocket. The first parameter is product name Pocket -->
    <string name="customize_toggle_pocket_summary">Članke zagotavlja %s</string>
    <!-- Title for the customize home screen section with sponsored Pocket stories. -->
    <string name="customize_toggle_pocket_sponsored">Sponzorirane zgodbe</string>
    <!-- Title for the opening wallpaper settings screen -->
    <string name="customize_wallpapers">Ozadja</string>
    <!-- Title for the customize home screen section with sponsored shortcuts. -->
    <string name="customize_toggle_contile">Sponzorirane bližnjice</string>

    <!-- Wallpapers -->
    <!-- Content description for various wallpapers. The first parameter is the name of the wallpaper -->
    <string name="wallpapers_item_name_content_description">Predmet za ozadje: %1$s</string>
    <!-- Snackbar message for when wallpaper is selected -->
    <string name="wallpaper_updated_snackbar_message">Ozadje spremenjeno!</string>
    <!-- Snackbar label for action to view selected wallpaper -->
    <string name="wallpaper_updated_snackbar_action">Prikaži</string>

    <!-- Snackbar message for when wallpaper couldn't be downloaded -->
    <string name="wallpaper_download_error_snackbar_message">Ozadja ni bilo mogoče prenesti</string>
    <!-- Snackbar label for action to retry downloading the wallpaper -->
    <string name="wallpaper_download_error_snackbar_action">Poskusi znova</string>
    <!-- Snackbar message for when wallpaper couldn't be selected because of the disk error -->
    <string name="wallpaper_select_error_snackbar_message">Ozadja ni bilo mogoče spremeniti</string>
    <!-- Text displayed that links to website containing documentation about the "Limited Edition" wallpapers. -->
    <string name="wallpaper_learn_more">Več o tem</string>

    <!-- Text for classic wallpapers title. The first parameter is the Firefox name. -->
    <string name="wallpaper_classic_title">Klasični %s</string>
    <!-- Text for artist series wallpapers title. "Artist series" represents a collection of artist collaborated wallpapers. -->
    <string name="wallpaper_artist_series_title">Umetniška serija</string>
    <!-- Description text for the artist series wallpapers with learn more link. The first parameter is the learn more string defined in wallpaper_learn_more. "Independent voices" is the name of the wallpaper collection -->
    <string name="wallpaper_artist_series_description_with_learn_more">Kolekcija Neodvisni glasovi. %s</string>
    <!-- Description text for the artist series wallpapers. "Independent voices" is the name of the wallpaper collection -->
    <string name="wallpaper_artist_series_description">Kolekcija Neodvisni glasovi.</string>
    <!-- Wallpaper onboarding dialog header text. -->
    <string name="wallpapers_onboarding_dialog_title_text">Poskusite s kančkom barve</string>
    <!-- Wallpaper onboarding dialog body text. -->
    <string name="wallpapers_onboarding_dialog_body_text">Izberite ozadje, ki vas nagovarja.</string>
    <!-- Wallpaper onboarding dialog learn more button text. The button navigates to the wallpaper settings screen. -->
    <string name="wallpapers_onboarding_dialog_explore_more_button_text">Raziščite več ozadij</string>

    <!-- Add-ons general availability nimbus message-->
    <!-- Title of the Nimbus message for extension general availability-->
    <string name="addon_ga_message_title_2" tools:ignore="UnusedResources">Na voljo so nove razširitve</string>
    <!-- Body of the Nimbus message for add-ons general availability. 'Firefox' intentionally hardcoded here-->
    <string name="addon_ga_message_body" tools:ignore="BrandUsage,UnusedResources">Oglejte si prek 100 novih razširitev, s katerimi lahko prilagodite Firefox po svoji meri.</string>

    <!-- Button text of the Nimbus message for extensions general availability. -->
    <string name="addon_ga_message_button_2" tools:ignore="UnusedResources">Razišči razširitve</string>

    <!-- Extension process crash dialog to user -->
    <!-- Title of the extension crash dialog shown to the user when enough errors have occurred with extensions and they need to be temporarily disabled -->
    <string name="extension_process_crash_dialog_title">Razširitve so začasno onemogočene</string>
    <!-- This is a message shown to the user when too many errors have occurred with the extensions process and they have been disabled.
    The user can decide if they would like to continue trying to start extensions or if they'd rather continue without them.
    The first parameter is the application name. -->
    <string name="extension_process_crash_dialog_message">Ena ali več razširitev je prenehalo delovati, zaradi česar je sistem postal nestabilen. %1$s jih je poskušal znova zagnati, a ni uspel.\n\nMed trenutno sejo se razširitve ne bodo znova zagnale.\n\nTežavo lahko odpravite tako, da razširitve odstranite ali onemogočite.</string>
    <!-- Button text on the extension crash dialog to prompt the user to try restarting the extensions but the dialog will reappear if it is unsuccessful again -->
    <string name="extension_process_crash_dialog_retry_button_text" tools:ignore="UnusedResources">Poskusi znova zagnati razširitve</string>

    <!-- Button text on the extension crash dialog to prompt the user to continue with all extensions disabled. -->
    <string name="extension_process_crash_dialog_disable_extensions_button_text">Nadaljuj z onemogočenimi razširitvami</string>

    <!-- Account Preferences -->
    <!-- Preference for managing your account via accounts.firefox.com -->
    <string name="preferences_manage_account">Upravljanje računa</string>
    <!-- Summary of the preference for managing your account via accounts.firefox.com. -->
    <string name="preferences_manage_account_summary">Spremenite geslo, upravljajte zbiranje podatkov ali izbrišite račun</string>
    <!-- Preference for triggering sync -->
    <string name="preferences_sync_now">Sinhroniziraj zdaj</string>
    <!-- Preference category for sync -->
    <string name="preferences_sync_category">Izberite, kaj želite sinhronizirati</string>
    <!-- Preference for syncing history -->
    <string name="preferences_sync_history">Zgodovina</string>
    <!-- Preference for syncing bookmarks -->
    <string name="preferences_sync_bookmarks">Zaznamki</string>
    <!-- Preference for syncing passwords -->
    <string name="preferences_sync_logins_2">Gesla</string>
    <!-- Preference for syncing tabs -->
    <string name="preferences_sync_tabs_2">Odprti zavihki</string>
    <!-- Preference for signing out -->
    <string name="preferences_sign_out">Odjava</string>
    <!-- Preference displays and allows changing current FxA device name -->
    <string name="preferences_sync_device_name">Ime naprave</string>
    <!-- Text shown when user enters empty device name -->
    <string name="empty_device_name_error">Ime naprave ne sme ostati prazno.</string>
    <!-- Label indicating that sync is in progress -->
    <string name="sync_syncing_in_progress">Sinhronizacija …</string>

    <!-- Label summary indicating that sync failed. The first parameter is the date stamp showing last time it succeeded -->
    <string name="sync_failed_summary">Sinhronizacija ni uspela. Nazadnje sinhronizirano: %s</string>
    <!-- Label summary showing never synced -->
    <string name="sync_failed_never_synced_summary">Sinhronizacija ni uspela. Nazadnje sinhronizirano: nikoli</string>
    <!-- Label summary the date we last synced. The first parameter is date stamp showing last time synced -->
    <string name="sync_last_synced_summary">Zadnja sinhronizacija: %s</string>
    <!-- Label summary showing never synced -->
    <string name="sync_never_synced_summary">Zadnja sinhronizacija: nikoli</string>

    <!-- Text for displaying the default device name.
        The first parameter is the application name, the second is the device manufacturer name
        and the third is the device model. -->
    <string name="default_device_name_2">%1$s na %2$s %3$s</string>

    <!-- Preference for syncing payment methods -->
    <string name="preferences_sync_credit_cards_2">Plačilna sredstva</string>
    <!-- Preference for syncing addresses -->
    <string name="preferences_sync_address">Naslove</string>

    <!-- Send Tab -->
    <!-- Name of the "receive tabs" notification channel. Displayed in the "App notifications" system settings for the app -->
    <string name="fxa_received_tab_channel_name">Prejeti zavihki</string>

    <!-- Description of the "receive tabs" notification channel. Displayed in the "App notifications" system settings for the app -->
    <string name="fxa_received_tab_channel_description" tools:ignore="BrandUsage">Obvestila za zavihke, prejete od drugih naprav Firefox.</string>
    <!--  The body for these is the URL of the tab received  -->
    <string name="fxa_tab_received_notification_name">Zavihek prejet</string>
    <!-- %s is the device name -->
    <string name="fxa_tab_received_from_notification_name">Zavihek iz naprave %s</string>

    <!-- Close Synced Tabs -->
    <!-- The title for a notification shown when the user closes tabs that are currently
    open on this device from another device that's signed in to the same Mozilla account.
    %1$s is a placeholder for the app name; %2$d is the number of tabs closed.  -->
    <string name="fxa_tabs_closed_notification_title">Zaprtih %1$s zavihkov: %2$d</string>
    <!-- The body for a "closed synced tabs" notification. -->
    <string name="fxa_tabs_closed_text">Prikaži nedavno zaprte zavihke</string>

    <!-- Advanced Preferences -->
    <!-- Preference for tracking protection exceptions -->
    <string name="preferences_tracking_protection_exceptions">Izjeme</string>
    <!-- Button in Exceptions Preference to turn on tracking protection for all sites (remove all exceptions) -->
    <string name="preferences_tracking_protection_exceptions_turn_on_for_all">Vklopi za vsa spletna mesta</string>
    <!-- Text displayed when there are no exceptions -->
    <string name="exceptions_empty_message_description">Izjeme vam omogočajo, da onemogočite zaščito pred sledenjem za izbrane strani.</string>
    <!-- Text displayed when there are no exceptions, with learn more link that brings users to a tracking protection SUMO page -->
    <string name="exceptions_empty_message_learn_more_link">Več o tem</string>

    <!-- Preference switch for usage and technical data collection -->
    <string name="preference_usage_data">Uporaba in tehnični podatki</string>
    <!-- Preference description for usage and technical data collection -->
    <string name="preferences_usage_data_description">Pošilja podatke o učinkovitosti, uporabi, strojni opremi in prilagoditvah organizaciji Mozilla, da lahko naredi %1$s boljši</string>
    <!-- Preference switch for marketing data collection -->
    <string name="preferences_marketing_data">Podatki za trženje</string>
    <!-- Preference description for marketing data collection -->
    <string name="preferences_marketing_data_description2">Deli osnovne podatke o uporabi z Adjustom, našim ponudnikom mobilnega trženja</string>
    <!-- Title for studies preferences -->
    <string name="preference_experiments_2">Raziskave</string>
    <!-- Summary for studies preferences -->
    <string name="preference_experiments_summary_2">Dovoli Mozilli namestitev in izvajanje raziskav</string>

    <!-- Turn On Sync Preferences -->
    <!-- Header of the Sync and save your data preference view -->
    <string name="preferences_sync_2">Sinhronizirajte in shranite podatke</string>
    <!-- Preference for reconnecting to FxA sync -->
    <string name="preferences_sync_sign_in_to_reconnect">Prijavite se, če se želite ponovno povezati</string>
    <!-- Preference for removing FxA account -->
    <string name="preferences_sync_remove_account">Odstrani račun</string>

    <!-- Pairing Feature strings -->
    <!-- Instructions on how to access pairing -->
    <string name="pair_instructions_2"><![CDATA[Skenirajte QR-kodo na strani <b>firefox.com/pair</b>]]></string>

    <!-- Toolbar Preferences -->
    <!-- Preference for using top toolbar -->
    <string name="preference_top_toolbar">Na vrhu</string>
    <!-- Preference for using bottom toolbar -->
    <string name="preference_bottom_toolbar">Na dnu</string>

    <!-- Theme Preferences -->
    <!-- Preference for using light theme -->
    <string name="preference_light_theme">Svetla</string>
    <!-- Preference for using dark theme -->
    <string name="preference_dark_theme">Temna</string>

    <!-- Preference for using using dark or light theme automatically set by battery -->
    <string name="preference_auto_battery_theme">Nastavi ohranjevalnik baterije</string>
    <!-- Preference for using following device theme -->
    <string name="preference_follow_device_theme">Sledi temi naprave</string>

    <!-- Gestures Preferences-->
    <!-- Preferences for using pull to refresh in a webpage -->
    <string name="preference_gestures_website_pull_to_refresh">Osvežitev s potegom navzdol</string>

    <!-- Preference for using the dynamic toolbar -->
    <string name="preference_gestures_dynamic_toolbar">Skritje orodne vrstice ob pomiku</string>

    <!-- Preference for showing the opened tabs by swiping up on the toolbar-->
    <string name="preference_gestures_swipe_toolbar_show_tabs">Odpiranje zavihkov s potegom orodne vrstice navzgor</string>

    <!-- Preference for using the dynamic toolbars -->
    <string name="preference_gestures_dynamic_toolbar_2">Ob pomikanju skrij naslovno in orodno vrstico</string>
    <!-- Preference for switching tabs by swiping horizontally on the addressbar -->
    <string name="preference_gestures_swipe_toolbar_switch_tabs_2">Preklop med zavihki s potegom naslovne vrstice vstran</string>

    <!-- Library -->
    <!-- Option in Library to open Downloads page -->
    <string name="library_downloads">Prenosi</string>
    <!-- Option in library to open Bookmarks page -->
    <string name="library_bookmarks">Zaznamki</string>
    <!-- Option in library to open Desktop Bookmarks root page -->
    <string name="library_desktop_bookmarks_root">Namizni zaznamki</string>
    <!-- Option in library to open Desktop Bookmarks "menu" page -->
    <string name="library_desktop_bookmarks_menu">Meni zaznamkov</string>
    <!-- Option in library to open Desktop Bookmarks "toolbar" page -->
    <string name="library_desktop_bookmarks_toolbar">Vrstica zaznamkov</string>
    <!-- Option in library to open Desktop Bookmarks "unfiled" page -->
    <string name="library_desktop_bookmarks_unfiled">Drugi zaznamki</string>
    <!-- Option in Library to open History page -->
    <string name="library_history">Zgodovina</string>
    <!-- Option in Library to open a new tab -->
    <string name="library_new_tab">Nov zavihek</string>
    <!-- Settings Page Title -->
    <string name="settings_title">Nastavitve</string>
    <!-- Content description (not visible, for screen readers etc.): "Close button for library settings" -->
    <string name="content_description_close_button">Zapri</string>

    <!-- Title to show in alert when a lot of tabs are to be opened
    %d is a placeholder for the number of tabs that will be opened -->
    <string name="open_all_warning_title">Odprem več zavihkov (%d)?</string>
    <!-- Message to warn users that a large number of tabs will be opened
    %s will be replaced by app name. -->
    <string name="open_all_warning_message">Odpiranje tako velikega števila zavihkov lahko upočasni %s med nalaganjem strani. Ali ste prepričani, da želite nadaljevati?</string>
    <!-- Dialog button text for confirming open all tabs -->
    <string name="open_all_warning_confirm">Odpri zavihke</string>
    <!-- Dialog button text for canceling open all tabs -->
    <string name="open_all_warning_cancel">Prekliči</string>

    <!-- Text to show users they have one page in the history group section of the History fragment.
    %d is a placeholder for the number of pages in the group. -->
    <string name="history_search_group_site_1">%d stran</string>

    <!-- Text to show users they have multiple pages in the history group section of the History fragment.
    %d is a placeholder for the number of pages in the group. -->
    <string name="history_search_group_sites_1">%d strani</string>

    <!-- Option in library for Recently Closed Tabs -->
    <string name="library_recently_closed_tabs">Nedavno zaprti zavihki</string>
    <!-- Option in library to open Recently Closed Tabs page -->
    <string name="recently_closed_show_full_history">Prikaži vso zgodovino</string>
    <!-- Text to show users they have multiple tabs saved in the Recently Closed Tabs section of history.
    %d is a placeholder for the number of tabs selected. -->
    <string name="recently_closed_tabs">Zavihkov: %d</string>
    <!-- Text to show users they have one tab saved in the Recently Closed Tabs section of history.
    %d is a placeholder for the number of tabs selected. -->
    <string name="recently_closed_tab">%d zavihek</string>
    <!-- Recently closed tabs screen message when there are no recently closed tabs -->
    <string name="recently_closed_empty_message">Ni nedavno zaprtih zavihkov</string>

    <!-- Tab Management -->
    <!-- Title of preference for tabs management -->
    <string name="preferences_tabs">Zavihki</string>
    <!-- Title of preference that allows a user to specify the tab view -->
    <string name="preferences_tab_view">Pogled zavihkov</string>
    <!-- Option for a list tab view -->
    <string name="tab_view_list">Seznam</string>
    <!-- Option for a grid tab view -->
    <string name="tab_view_grid">Mreža</string>
    <!-- Title of preference that allows a user to auto close tabs after a specified amount of time -->
    <string name="preferences_close_tabs">Zapri zavihke</string>
    <!-- Option for auto closing tabs that will never auto close tabs, always allows user to manually close tabs -->
    <string name="close_tabs_manually">Ročno</string>
    <!-- Option for auto closing tabs that will auto close tabs after one day -->
    <string name="close_tabs_after_one_day">Po enem dnevu</string>
    <!-- Option for auto closing tabs that will auto close tabs after one week -->
    <string name="close_tabs_after_one_week">Po enem tednu</string>
    <!-- Option for auto closing tabs that will auto close tabs after one month -->
    <string name="close_tabs_after_one_month">Po enem mesecu</string>

    <!-- Title of preference that allows a user to specify the auto-close settings for open tabs -->
    <string name="preference_auto_close_tabs" tools:ignore="UnusedResources">Samodejno zapiraj odprte zavihke</string>

    <!-- Opening screen -->
    <!-- Title of a preference that allows a user to choose what screen to show after opening the app -->
    <string name="preferences_opening_screen">Uvodni zaslon</string>
    <!-- Option for always opening the homepage when re-opening the app -->
    <string name="opening_screen_homepage">Domača stran</string>
    <!-- Option for always opening the user's last-open tab when re-opening the app -->
    <string name="opening_screen_last_tab">Zadnji zavihek</string>
    <!-- Option for always opening the homepage when re-opening the app after four hours of inactivity -->
    <string name="opening_screen_after_four_hours_of_inactivity">Domača stran po štirih urah nedejavnosti</string>
    <!-- Summary for tabs preference when auto closing tabs setting is set to manual close-->
    <string name="close_tabs_manually_summary">Zapri ročno</string>
    <!-- Summary for tabs preference when auto closing tabs setting is set to auto close tabs after one day-->
    <string name="close_tabs_after_one_day_summary">Zapri po enem dnevu</string>
    <!-- Summary for tabs preference when auto closing tabs setting is set to auto close tabs after one week-->
    <string name="close_tabs_after_one_week_summary">Zapri po enem tednu</string>
    <!-- Summary for tabs preference when auto closing tabs setting is set to auto close tabs after one month-->
    <string name="close_tabs_after_one_month_summary">Zapri po enem mesecu</string>

    <!-- Summary for homepage preference indicating always opening the homepage when re-opening the app -->
    <string name="opening_screen_homepage_summary">Odpri na domači strani</string>
    <!-- Summary for homepage preference indicating always opening the last-open tab when re-opening the app -->
    <string name="opening_screen_last_tab_summary">Odpri na zadnjem zavihku</string>
    <!-- Summary for homepage preference indicating opening the homepage when re-opening the app after four hours of inactivity -->
    <string name="opening_screen_after_four_hours_of_inactivity_summary">Po štirih urah odpri na domači strani</string>

    <!-- Inactive tabs -->
    <!-- Category header of a preference that allows a user to enable or disable the inactive tabs feature -->
    <string name="preferences_inactive_tabs">Premakni stare zavihke med nedejavne</string>

    <!-- Title of inactive tabs preference -->
    <string name="preferences_inactive_tabs_title">Zavihki, ki jih dva tedna niste odprli, se premaknejo v razdelek nedejavnih.</string>

    <!-- Studies -->
    <!-- Title of the remove studies button -->
    <string name="studies_remove">Odstrani</string>
    <!-- Title of the active section on the studies list -->
    <string name="studies_active">Dejavna</string>
    <!-- Description for studies, it indicates why Firefox use studies. The first parameter is the name of the application. -->
    <string name="studies_description_2">%1$s lahko občasno namesti in izvaja raziskave.</string>
    <!-- Learn more link for studies, links to an article for more information about studies. -->
    <string name="studies_learn_more">Več o tem</string>

    <!-- Dialog message shown after removing a study -->
    <string name="studies_restart_app">Aplikacija se bo zaprla za uveljavitev sprememb</string>
    <!-- Dialog button to confirm the removing a study. -->
    <string name="studies_restart_dialog_ok">V redu</string>
    <!-- Dialog button text for canceling removing a study. -->
    <string name="studies_restart_dialog_cancel">Prekliči</string>

    <!-- Toast shown after turning on/off studies preferences -->
    <string name="studies_toast_quit_application" tools:ignore="UnusedResources">Zapiranje aplikacije za uveljavitev sprememb …</string>

    <!-- Sessions -->
    <!-- Title for the list of tabs -->
    <string name="tab_header_label">Odprti zavihki</string>
    <!-- Title for the list of tabs in the current private session -->
    <string name="tabs_header_private_tabs_title">Zasebni zavihki</string>
    <!-- Title for the list of tabs in the synced tabs -->
    <string name="tabs_header_synced_tabs_title">Sinhronizirani zavihki</string>
    <!-- Content description (not visible, for screen readers etc.): Add tab button. Adds a news tab when pressed -->
    <string name="add_tab">Dodaj zavihek</string>
    <!-- Content description (not visible, for screen readers etc.): Add tab button. Adds a news tab when pressed -->
    <string name="add_private_tab">Dodaj zasebni zavihek</string>
    <!-- Text for the new tab button to indicate adding a new private tab in the tab -->
    <string name="tab_drawer_fab_content">Zasebno</string>
    <!-- Text for the new tab button to indicate syncing command on the synced tabs page -->
    <string name="tab_drawer_fab_sync">Sinhroniziraj</string>
    <!-- Text shown in the menu for sharing all tabs -->
    <string name="tab_tray_menu_item_share">Deli vse zavihke</string>
    <!-- Text shown in the menu to view recently closed tabs -->
    <string name="tab_tray_menu_recently_closed">Nedavno zaprti zavihki</string>
    <!-- Text shown in the tabs tray inactive tabs section -->
    <string name="tab_tray_inactive_recently_closed" tools:ignore="UnusedResources">Nedavno zaprto</string>
    <!-- Text shown in the menu to view account settings -->
    <string name="tab_tray_menu_account_settings">Nastavitve računa</string>
    <!-- Text shown in the menu to view tab settings -->
    <string name="tab_tray_menu_tab_settings">Nastavitve zavihkov</string>
    <!-- Text shown in the menu for closing all tabs -->
    <string name="tab_tray_menu_item_close">Zapri vse zavihke</string>
    <!-- Text shown in the multiselect menu for bookmarking selected tabs. -->
    <string name="tab_tray_multiselect_menu_item_bookmark">Dodaj med zaznamke</string>
    <!-- Text shown in the multiselect menu for closing selected tabs. -->
    <string name="tab_tray_multiselect_menu_item_close">Zapri</string>
    <!-- Content description for tabs tray multiselect share button -->
    <string name="tab_tray_multiselect_share_content_description">Deli izbrane zavihke</string>
    <!-- Content description for tabs tray multiselect menu -->
    <string name="tab_tray_multiselect_menu_content_description">Meni izbranih zavihkov</string>
    <!-- Content description (not visible, for screen readers etc.): Removes tab from collection button. Removes the selected tab from collection when pressed -->
    <string name="remove_tab_from_collection">Odstrani zavihek iz zbirke</string>
    <!-- Text for button to enter multiselect mode in tabs tray -->
    <string name="tabs_tray_select_tabs">Izberi zavihke</string>
    <!-- Content description (not visible, for screen readers etc.): Close tab button. Closes the current session when pressed -->
    <string name="close_tab">Zapri zavihek</string>
    <!-- Content description (not visible, for screen readers etc.): Close tab <title> button. First parameter is tab title  -->
    <string name="close_tab_title">Zapri zavihek %s</string>
    <!-- Content description (not visible, for screen readers etc.): Opens the open tabs menu when pressed -->
    <string name="open_tabs_menu">Meni odprtih zavihkov</string>
    <!-- Open tabs menu item to save tabs to collection -->
    <string name="tabs_menu_save_to_collection1">Shrani zavihke v zbirko</string>

    <!-- Text for the menu button to delete a collection -->
    <string name="collection_delete">Izbriši zbirko</string>
    <!-- Text for the menu button to rename a collection -->
    <string name="collection_rename">Preimenuj zbirko</string>

    <!-- Text for the button to open tabs of the selected collection -->
    <string name="collection_open_tabs">Odpri zavihke</string>
    <!-- Hint for adding name of a collection -->
    <string name="collection_name_hint">Ime zbirke</string>
    <!-- Text for the menu button to rename a top site -->
    <string name="rename_top_site" moz:removedIn="130" tools:ignore="UnusedResources">Preimenuj</string>
    <!-- Text for the menu button to remove a top site -->
    <string name="remove_top_site">Odstrani</string>

    <!-- Text for the menu button to delete a top site from history -->
    <string name="delete_from_history">Izbriši iz zgodovine</string>
    <!-- Postfix for private WebApp titles, placeholder is replaced with app name -->
    <string name="pwa_site_controls_title_private">%1$s (zasebni način)</string>

    <!-- History -->
    <!-- Text for the button to search all history -->
    <string name="history_search_1">Vnesite iskalni niz</string>
    <!-- Text for the button to clear all history -->
    <string name="history_delete_all">Izbriši zgodovino</string>
    <!-- Text for the snackbar to confirm that multiple browsing history items has been deleted -->
    <string name="history_delete_multiple_items_snackbar">Zgodovina izbrisana</string>
    <!-- Text for the snackbar to confirm that a single browsing history item has been deleted. The first parameter is the shortened URL of the deleted history item. -->
    <string name="history_delete_single_item_snackbar">Izbrisan %1$s</string>
    <!-- Context description text for the button to delete a single history item -->
    <string name="history_delete_item">Izbriši</string>
    <!-- History multi select title in app bar
    The first parameter is the number of bookmarks selected -->
    <string name="history_multi_select_title">%1$d izbranih</string>
    <!-- Text for the header that groups the history for today -->
    <string name="history_today">Danes</string>
    <!-- Text for the header that groups the history for yesterday -->
    <string name="history_yesterday">Včeraj</string>
    <!-- Text for the header that groups the history the past 7 days -->
    <string name="history_7_days">Zadnjih 7 dni</string>
    <!-- Text for the header that groups the history the past 30 days -->
    <string name="history_30_days">Zadnjih 30 dni</string>
    <!-- Text for the header that groups the history older than the last month -->
    <string name="history_older">Starejše</string>

    <!-- Text shown when no history exists -->
    <string name="history_empty_message">Ni zgodovine</string>

    <!-- Downloads -->
    <!-- Text for the snackbar to confirm that multiple downloads items have been removed -->
    <string name="download_delete_multiple_items_snackbar_1">Prenosi odstranjeni</string>
    <!-- Text for the snackbar to confirm that a single download item has been removed. The first parameter is the name of the download item. -->
    <string name="download_delete_single_item_snackbar">%1$s odstranjen</string>
    <!-- Text shown when no download exists -->
    <string name="download_empty_message_1">Ni prenesenih datotek</string>
    <!-- History multi select title in app bar
    The first parameter is the number of downloads selected -->
    <string name="download_multi_select_title">%1$d izbranih</string>


    <!-- Text for the button to remove a single download item -->
    <string name="download_delete_item_1">Odstrani</string>


    <!-- Crashes -->
    <!-- Title text displayed on the tab crash page. This first parameter is the name of the application (For example: Fenix) -->
    <string name="tab_crash_title_2">Oprostite. %1$s ne more naložiti te strani.</string>
    <!-- Send crash report checkbox text on the tab crash page -->
    <string name="tab_crash_send_report">Pošlji poročilo o sesutju Mozilli</string>
    <!-- Close tab button text on the tab crash page -->
    <string name="tab_crash_close">Zapri zavihek</string>
    <!-- Restore tab button text on the tab crash page -->
    <string name="tab_crash_restore">Obnovi zavihek</string>

    <!-- Bookmarks -->
    <!-- Confirmation message for a dialog confirming if the user wants to delete the selected folder -->
    <string name="bookmark_delete_folder_confirmation_dialog">Ali ste prepričani, da želite zbrisati to mapo?</string>
    <!-- Confirmation message for a dialog confirming if the user wants to delete multiple items including folders. Parameter will be replaced by app name. -->
    <string name="bookmark_delete_multiple_folders_confirmation_dialog">%s bo izbrisal izbrane predmete.</string>
    <!-- Text for the cancel button on delete bookmark dialog -->
    <string name="bookmark_delete_negative">Prekliči</string>
    <!-- Screen title for adding a bookmarks folder -->
    <string name="bookmark_add_folder">Dodaj mapo</string>
    <!-- Snackbar title shown after a bookmark has been created. -->
    <string name="bookmark_saved_snackbar">Zaznamek shranjen!</string>
    <!-- Snackbar title that confirms a bookmark was saved into a folder. Parameter will be replaced by the name of the folder the bookmark was saved into. -->
    <string name="bookmark_saved_in_folder_snackbar">Shranjeno v &quot;%s&quot;</string>
    <!-- Snackbar edit button shown after a bookmark has been created. -->
    <string name="edit_bookmark_snackbar_action">UREDI</string>
    <!-- Bookmark overflow menu edit button -->
    <string name="bookmark_menu_edit_button">Uredi</string>
    <!-- Bookmark overflow menu copy button -->
    <string name="bookmark_menu_copy_button">Kopiraj</string>
    <!-- Bookmark overflow menu share button -->
    <string name="bookmark_menu_share_button">Deli</string>
    <!-- Bookmark overflow menu open in new tab button -->
    <string name="bookmark_menu_open_in_new_tab_button">Odpri v novem zavihku</string>
    <!-- Bookmark overflow menu open in private tab button -->
    <string name="bookmark_menu_open_in_private_tab_button">Odpri v zasebnem zavihku</string>
    <!-- Bookmark overflow menu open all in tabs button -->
    <string name="bookmark_menu_open_all_in_tabs_button">Odpri vse v novih zavihkih</string>
    <!-- Bookmark overflow menu open all in private tabs button -->
    <string name="bookmark_menu_open_all_in_private_tabs_button">Odpri vse v zasebnih zavihkih</string>
    <!-- Bookmark overflow menu delete button -->
    <string name="bookmark_menu_delete_button">Izbriši</string>
    <!--Bookmark overflow menu save button -->
    <string name="bookmark_menu_save_button">Shrani</string>
    <!-- Bookmark multi select title in app bar
     The first parameter is the number of bookmarks selected -->
    <string name="bookmarks_multi_select_title">%1$d izbranih</string>
    <!-- Bookmark editing screen title -->
    <string name="edit_bookmark_fragment_title">Uredi zaznamek</string>
    <!-- Bookmark folder editing screen title -->
    <string name="edit_bookmark_folder_fragment_title">Uredi mapo</string>
    <!-- Bookmark sign in button message -->
    <string name="bookmark_sign_in_button">Prijavite se za ogled sinhroniziranih zaznamkov</string>
    <!-- Bookmark URL editing field label -->
    <string name="bookmark_url_label">URL</string>
    <!-- Bookmark FOLDER editing field label -->
    <string name="bookmark_folder_label">MAPA</string>
    <!-- Text indicating which folder a bookmark or folder will be saved in -->
    <string name="bookmark_save_in_label">Shrani v</string>
    <!-- Bookmark NAME editing field label -->
    <string name="bookmark_name_label">IME</string>
    <!-- Label for a text input field for a bookmark or folder name -->
    <string name="bookmark_name_label_normal_case">Ime</string>
    <!-- Bookmark add folder screen title -->
    <string name="bookmark_add_folder_fragment_label">Dodaj mapo</string>
    <!-- Bookmark select folder screen title -->
    <string name="bookmark_select_folder_fragment_label">Izberi mapo</string>
    <!-- Bookmark editing error missing title -->
    <string name="bookmark_empty_title_error">Mora imeti naslov</string>
    <!-- Bookmark editing error missing or improper URL -->
    <string name="bookmark_invalid_url_error">Neveljaven URL</string>

    <!-- Bookmark screen message for empty bookmarks folder -->
    <string name="bookmarks_empty_message">Ni zaznamkov</string>
    <!-- Bookmark snackbar message on deletion
     The first parameter is the host part of the URL of the bookmark deleted, if any -->
    <string name="bookmark_deletion_snackbar_message">Izbrisan %1$s</string>
    <!-- Bookmark snackbar message on deleting multiple bookmarks not including folders-->
    <string name="bookmark_deletion_multiple_snackbar_message_2">Zaznamki izbrisani</string>
    <!-- Bookmark snackbar message on deleting multiple bookmarks including folders-->
    <string name="bookmark_deletion_multiple_snackbar_message_3">Brisanje izbranih map</string>
    <!-- Bookmark undo button for deletion snackbar action -->
    <string name="bookmark_undo_deletion">RAZVELJAVI</string>

    <!-- Text for the button to search all bookmarks -->
    <string name="bookmark_search">Vnesite iskalni niz</string>

    <!-- Content description for the bookmark navigation bar back button -->
    <string name="bookmark_navigate_back_button_content_description">Pojdi nazaj</string>
    <!-- Content description for the bookmark list new folder navigation bar button -->
    <string name="bookmark_add_new_folder_button_content_description">Dodaj novo mapo</string>
    <!-- Content description for the bookmark navigation bar close button -->
    <string name="bookmark_close_button_content_description">Zapri zaznamke</string>
    <!-- Content description for bookmark search floating action button -->
    <string name="bookmark_search_button_content_description">Iskanje po zaznamkih</string>

    <!-- Content description for the overflow menu for a bookmark item. Paramter will a folder name or bookmark title. -->
    <string name="bookmark_item_menu_button_content_description">Meni za %s</string>

    <!-- Site Permissions -->
    <!-- Button label that take the user to the Android App setting -->
    <string name="phone_feature_go_to_settings">Odpri nastavitve</string>
    <!-- Content description (not visible, for screen readers etc.): Quick settings sheet
        to give users access to site specific information / settings. For example:
        Secure settings status and a button to modify site permissions -->
    <string name="quick_settings_sheet">Seznam hitrih nastavitev</string>
    <!-- Label that indicates that this option it the recommended one -->
    <string name="phone_feature_recommended">Priporočeno</string>
    <!-- Button label for clearing all the information of site permissions-->
    <string name="clear_permissions">Počisti dovoljenja</string>
    <!-- Text for the OK button on Clear permissions dialog -->
    <string name="clear_permissions_positive">V redu</string>
    <!-- Text for the cancel button on Clear permissions dialog -->
    <string name="clear_permissions_negative">Prekliči</string>
    <!-- Button label for clearing a site permission-->
    <string name="clear_permission">Počisti dovoljenje</string>
    <!-- Text for the OK button on Clear permission dialog -->
    <string name="clear_permission_positive">V redu</string>
    <!-- Text for the cancel button on Clear permission dialog -->
    <string name="clear_permission_negative">Prekliči</string>
    <!-- Button label for clearing all the information on all sites-->
    <string name="clear_permissions_on_all_sites">Počisti dovoljenja na vseh straneh</string>
    <!-- Preference for altering video and audio autoplay for all websites -->
    <string name="preference_browser_feature_autoplay">Samodejno predvajanje</string>
    <!-- Preference for altering the camera access for all websites -->
    <string name="preference_phone_feature_camera">Kamera</string>
    <!-- Preference for altering the microphone access for all websites -->
    <string name="preference_phone_feature_microphone">Mikrofon</string>
    <!-- Preference for altering the location access for all websites -->
    <string name="preference_phone_feature_location">Lokacija</string>
    <!-- Preference for altering the notification access for all websites -->
    <string name="preference_phone_feature_notification">Obvestilo</string>
    <!-- Preference for altering the persistent storage access for all websites -->
    <string name="preference_phone_feature_persistent_storage">Trajna shramba</string>
    <!-- Preference for altering the storage access setting for all websites -->
    <string name="preference_phone_feature_cross_origin_storage_access">Spletni piškotki</string>
    <!-- Preference for altering the EME access for all websites -->
    <string name="preference_phone_feature_media_key_system_access">Vsebina, zaščitena z DRM</string>
    <!-- Label that indicates that a permission must be asked always -->
    <string name="preference_option_phone_feature_ask_to_allow">Vprašaj za dovoljenje</string>
    <!-- Label that indicates that a permission must be blocked -->
    <string name="preference_option_phone_feature_blocked">Zavrnjeno</string>
    <!-- Label that indicates that a permission must be allowed -->
    <string name="preference_option_phone_feature_allowed">Dovoljeno</string>
    <!--Label that indicates a permission is by the Android OS-->
    <string name="phone_feature_blocked_by_android">Zavrnil Android</string>
    <!-- Preference for showing a list of websites that the default configurations won't apply to them -->
    <string name="preference_exceptions">Izjeme</string>

    <!-- Summary of tracking protection preference if tracking protection is set to off -->
    <string name="tracking_protection_off">Izklopljeno</string>
    <!-- Summary of tracking protection preference if tracking protection is set to standard -->
    <string name="tracking_protection_standard">Običajna</string>
    <!-- Summary of tracking protection preference if tracking protection is set to strict -->
    <string name="tracking_protection_strict">Stroga</string>
    <!-- Summary of tracking protection preference if tracking protection is set to custom -->
    <string name="tracking_protection_custom">Po meri</string>
    <!-- Label for global setting that indicates that all video and audio autoplay is allowed -->
    <string name="preference_option_autoplay_allowed2">Dovoli zvok in video</string>
    <!-- Label for site specific setting that indicates that all video and audio autoplay is allowed -->
    <string name="quick_setting_option_autoplay_allowed">Dovoli zvok in video</string>
    <!-- Label that indicates that video and audio autoplay is only allowed over Wi-Fi -->
    <string name="preference_option_autoplay_allowed_wifi_only2">Zavrni zvok in video samo na mobilnih podatkih</string>
    <!-- Subtext that explains 'autoplay on Wi-Fi only' option -->
    <string name="preference_option_autoplay_allowed_wifi_subtext">Zvok in Video se bosta predvajala na Wi-Fi</string>
    <!-- Label for global setting that indicates that video autoplay is allowed, but audio autoplay is blocked -->
    <string name="preference_option_autoplay_block_audio2">Zavrni samo zvok</string>
    <!-- Label for site specific setting that indicates that video autoplay is allowed, but audio autoplay is blocked -->
    <string name="quick_setting_option_autoplay_block_audio">Zavrni samo zvok</string>
    <!-- Label for global setting that indicates that all video and audio autoplay is blocked -->
    <string name="preference_option_autoplay_blocked3">Zavrni zvok in video</string>

    <!-- Label for site specific setting that indicates that all video and audio autoplay is blocked -->
    <string name="quick_setting_option_autoplay_blocked">Zavrni zvok in video</string>
    <!-- Summary of delete browsing data on quit preference if it is set to on -->
    <string name="delete_browsing_data_quit_on">Vključeno</string>
    <!-- Summary of delete browsing data on quit preference if it is set to off -->
    <string name="delete_browsing_data_quit_off">Izključeno</string>

    <!-- Summary of studies preference if it is set to on -->
    <string name="studies_on">Vključeno</string>
    <!-- Summary of studies data on quit preference if it is set to off -->
    <string name="studies_off">Izključeno</string>

    <!-- Collections -->
    <!-- Collections header on home fragment -->
    <string name="collections_header">Zbirke</string>
    <!-- Content description (not visible, for screen readers etc.): Opens the collection menu when pressed -->
    <string name="collection_menu_button_content_description">Meni zbirk</string>
    <!-- Label to describe what collections are to a new user without any collections -->
    <string name="no_collections_description2">Zbirajte stvari, ki vam kaj pomenijo.\nZdružite podobna iskanja, spletna mesta in zavihke za hitrejši dostop.</string>
    <!-- Title for the "select tabs" step of the collection creator -->
    <string name="create_collection_select_tabs">Izberi zavihke</string>
    <!-- Title for the "select collection" step of the collection creator -->
    <string name="create_collection_select_collection">Izberi zbirko</string>
    <!-- Title for the "name collection" step of the collection creator -->
    <string name="create_collection_name_collection">Poimenuj zbirko</string>
    <!-- Button to add new collection for the "select collection" step of the collection creator -->
    <string name="create_collection_add_new_collection">Dodaj novo zbirko</string>
    <!-- Button to select all tabs in the "select tabs" step of the collection creator -->
    <string name="create_collection_select_all">Izberi vse</string>
    <!-- Button to deselect all tabs in the "select tabs" step of the collection creator -->
    <string name="create_collection_deselect_all">Počisti izbiro</string>
    <!-- Text to prompt users to select the tabs to save in the "select tabs" step of the collection creator -->
    <string name="create_collection_save_to_collection_empty">Izberite zavihke, ki jih želite shraniti</string>
    <!-- Text to show users how many tabs they have selected in the "select tabs" step of the collection creator.
     %d is a placeholder for the number of tabs selected. -->
    <string name="create_collection_save_to_collection_tabs_selected">Izbrani zavihki: %d</string>
    <!-- Text to show users they have one tab selected in the "select tabs" step of the collection creator.
    %d is a placeholder for the number of tabs selected. -->
    <string name="create_collection_save_to_collection_tab_selected">%d izbran zavihek</string>
    <!-- Text shown in snackbar when multiple tabs have been saved in a collection -->
    <string name="create_collection_tabs_saved">Zavihki shranjeni!</string>
    <!-- Text shown in snackbar when one or multiple tabs have been saved in a new collection -->
    <string name="create_collection_tabs_saved_new_collection">Zbirka shranjena!</string>
    <!-- Text shown in snackbar when one tab has been saved in a collection -->
    <string name="create_collection_tab_saved">Zavihek shranjen!</string>
    <!-- Content description (not visible, for screen readers etc.): button to close the collection creator -->
    <string name="create_collection_close">Zapri</string>
    <!-- Button to save currently selected tabs in the "select tabs" step of the collection creator-->
    <string name="create_collection_save">Shrani</string>

    <!-- Snackbar action to view the collection the user just created or updated -->
    <string name="create_collection_view">Prikaži</string>

    <!-- Text for the OK button from collection dialogs -->
    <string name="create_collection_positive">V redu</string>
    <!-- Text for the cancel button from collection dialogs -->
    <string name="create_collection_negative">Prekliči</string>

    <!-- Default name for a new collection in "name new collection" step of the collection creator. %d is a placeholder for the number of collections-->
    <string name="create_collection_default_name">Zbirka %d</string>

    <!-- Share -->
    <!-- Share screen header -->
    <string name="share_header_2">Deli</string>
    <!-- Content description (not visible, for screen readers etc.):
        "Share" button. Opens the share menu when pressed. -->
    <string name="share_button_content_description">Deli</string>
    <!-- Text for the Save to PDF feature in the share menu -->
    <string name="share_save_to_pdf">Shrani kot PDF</string>
    <!-- Text for error message when generating a PDF file Text. -->
    <string name="unable_to_save_to_pdf_error">Datoteke PDF ni mogoče ustvariti</string>
    <!-- Text for standard error snackbar dismiss button. -->
    <string name="standard_snackbar_error_dismiss">Zapri</string>
    <!-- Text for error message when printing a page and it fails. -->
    <string name="unable_to_print_page_error">Te strani ni mogoče natisniti</string>
    <!-- Text for the print feature in the share and browser menu -->
    <string name="menu_print">Natisni</string>
    <!-- Sub-header in the dialog to share a link to another sync device -->
    <string name="share_device_subheader">Pošlji na napravo</string>
    <!-- Sub-header in the dialog to share a link to an app from the full list -->
    <string name="share_link_all_apps_subheader">Vsa dejanja</string>
    <!-- Sub-header in the dialog to share a link to an app from the most-recent sorted list -->
    <string name="share_link_recent_apps_subheader">Nedavno uporabljene</string>
    <!-- Text for the copy link action in the share screen. -->
    <string name="share_copy_link_to_clipboard">Kopiraj v odložišče</string>
    <!-- Toast shown after copying link to clipboard -->
    <string name="toast_copy_link_to_clipboard">Kopirano v odložišče</string>
    <!-- An option from the share dialog to sign into sync -->
    <string name="sync_sign_in">Prijava v Sync</string>
     <!-- An option from the three dot menu to sync and save data -->
    <string name="sync_menu_sync_and_save_data">Sinhroniziraj in shrani podatke</string>
    <!-- An option from the share dialog to send link to all other sync devices -->
    <string name="sync_send_to_all">Pošlji na vse naprave</string>
    <!-- An option from the share dialog to reconnect to sync -->
    <string name="sync_reconnect">Ponovno se poveži v Sync</string>
    <!-- Text displayed when sync is offline and cannot be accessed -->
    <string name="sync_offline">Brez povezave</string>
    <!-- An option to connect additional devices -->
    <string name="sync_connect_device">Poveži drugo napravo</string>
    <!-- The dialog text shown when additional devices are not available -->
    <string name="sync_connect_device_dialog" tools:ignore="BrandUsage">Če želite poslati zavihek, se v Firefox prijavite v vsaj še eni napravi.</string>
    <!-- Confirmation dialog button -->
    <string name="sync_confirmation_button">Razumem</string>
    <!-- Share error message -->
    <string name="share_error_snackbar">Ni mogoče poslati v to aplikacijo</string>
    <!-- Add new device screen title -->
    <string name="sync_add_new_device_title">Pošlji na napravo</string>
    <!-- Text for the warning message on the Add new device screen -->
    <string name="sync_add_new_device_message">Ni povezanih naprav</string>
    <!-- Text for the button to learn about sending tabs -->
    <string name="sync_add_new_device_learn_button">Več o pošiljanju zavihkov …</string>
    <!-- Text for the button to connect another device -->
    <string name="sync_add_new_device_connect_button">Poveži drugo napravo …</string>

    <!-- Notifications -->
    <!-- Text shown in the notification that pops up to remind the user that a private browsing session is active. -->
    <string name="notification_pbm_delete_text_2">Zapri zasebne zavihke</string>

    <!-- Microsuverys -->
    <!-- Text for option one, shown in microsurvey.-->
    <string name="microsurvey_survey_5_point_option_0" tools:ignore="UnusedResources" moz:removedIn="130">neodločen/-a</string>
    <!-- Text for option two, shown in microsurvey.-->
    <string name="microsurvey_survey_5_point_option_1" tools:ignore="UnusedResources" moz:removedIn="130">zelo nezadovoljen/-na</string>
    <!-- Text for option three, shown in microsurvey.-->
    <string name="microsurvey_survey_5_point_option_2" tools:ignore="UnusedResources" moz:removedIn="130">nezadovoljen/-na</string>
    <!-- Text for option four, shown in microsurvey.-->
    <string name="microsurvey_survey_5_point_option_3" tools:ignore="UnusedResources" moz:removedIn="130">zadovoljen/-na</string>
    <!-- Text for option five, shown in microsurvey.-->
    <string name="microsurvey_survey_5_point_option_4" tools:ignore="UnusedResources" moz:removedIn="130">zelo zadovoljen/-na</string>


    <!-- Text shown in the notification that pops up to remind the user that a private browsing session is active for Android 14+ -->
    <string name="notification_erase_title_android_14">Zaprem zasebne zavihke?</string>
    <string name="notification_erase_text_android_14">Tapnite to obvestilo ali ga povlecite vstran, da zaprete zasebne zavihke.</string>

    <!-- Name of the marketing notification channel. Displayed in the "App notifications" system settings for the app -->
    <string name="notification_marketing_channel_name">Trženje</string>

    <!-- Title shown in the notification that pops up to remind the user to set fenix as default browser.
    The app name is in the text, due to limitations with localizing Nimbus experiments -->
    <string name="nimbus_notification_default_browser_title" tools:ignore="BrandUsage,UnusedResources">Firefox je hiter in zaseben</string>
    <!-- Text shown in the notification that pops up to remind the user to set fenix as default browser.
    The app name is in the text, due to limitations with localizing Nimbus experiments -->
    <string name="nimbus_notification_default_browser_text" tools:ignore="BrandUsage,UnusedResources">Nastavite Firefox kot privzeti brskalnik</string>
    <!-- Title shown in the notification that pops up to re-engage the user -->
    <string name="notification_re_engagement_title">Preizkusite zasebno brskanje</string>
    <!-- Text shown in the notification that pops up to re-engage the user.
    %1$s is a placeholder that will be replaced by the app name. -->
    <string name="notification_re_engagement_text">Brskajte brez shranjevanja piškotkov ali zgodovine v %1$s</string>

    <!-- Title A shown in the notification that pops up to re-engage the user -->
    <string name="notification_re_engagement_A_title">Brskajte brez sledu</string>
    <!-- Text A shown in the notification that pops up to re-engage the user.
    %1$s is a placeholder that will be replaced by the app name. -->
    <string name="notification_re_engagement_A_text">Zasebno brskanje v %1$su ne shranjuje vaših podatkov.</string>
    <!-- Title B shown in the notification that pops up to re-engage the user -->
    <string name="notification_re_engagement_B_title">Začnite svoje prvo iskanje</string>

    <!-- Text B shown in the notification that pops up to re-engage the user -->
    <string name="notification_re_engagement_B_text">Poiščite nekaj v bližini. Ali odkrijte kaj zabavnega.</string>

    <!-- Survey -->
    <!-- Text shown in the fullscreen message that pops up to ask user to take a short survey.
    The app name is in the text, due to limitations with localizing Nimbus experiments -->
    <string name="nimbus_survey_message_text" tools:ignore="BrandUsage">Pomagajte izboljšati Firefox z izpolnitvijo kratkega vprašalnika.</string>
    <!-- Preference for taking the short survey. -->
    <string name="preferences_take_survey">Izpolnite vprašalnik</string>
    <!-- Preference for not taking the short survey. -->
    <string name="preferences_not_take_survey">Ne, hvala</string>

    <!-- Snackbar -->
    <!-- Text shown in snackbar when user deletes a collection -->
    <string name="snackbar_collection_deleted">Zbirka izbrisana</string>
    <!-- Text shown in snackbar when user renames a collection -->
    <string name="snackbar_collection_renamed">Zbirka preimenovana</string>
    <!-- Text shown in snackbar when user closes a tab -->
    <string name="snackbar_tab_closed">Zavihek zaprt</string>
    <!-- Text shown in snackbar when user closes all tabs -->
    <string name="snackbar_tabs_closed">Zavihki zaprti</string>
    <!-- Text shown in snackbar when user closes multiple inactive tabs. %1$s will be replaced with the number of tabs closed. -->
    <string name="snackbar_num_tabs_closed">Zaprtih zavihkov: %1$s</string>
    <!-- Text shown in snackbar when user bookmarks a list of tabs -->
    <string name="snackbar_message_bookmarks_saved">Zaznamki shranjeni!</string>
    <!-- Text shown in snackbar when user adds a site to shortcuts -->
    <string name="snackbar_added_to_shortcuts">Dodano med bližnjice!</string>
    <!-- Text shown in snackbar when user closes a private tab -->
    <string name="snackbar_private_tab_closed">Zasebni zavihek zaprt</string>
    <!-- Text shown in snackbar when user closes all private tabs -->
    <string name="snackbar_private_tabs_closed">Zasebni zavihki zaprti</string>
    <!-- Text shown in snackbar when user erases their private browsing data -->
    <string name="snackbar_private_data_deleted">Podatki zasebnega brskanja izbrisani</string>
    <!-- Text shown in snackbar to undo deleting a tab, top site or collection -->
    <string name="snackbar_deleted_undo">RAZVELJAVI</string>
    <!-- Text shown in snackbar when user removes a top site -->
    <string name="snackbar_top_site_removed">Spletno mesto odstranjeno</string>

    <!-- QR code scanner prompt which appears after scanning a code, but before navigating to it
        First parameter is the name of the app, second parameter is the URL or text scanned-->
    <string name="qr_scanner_confirmation_dialog_message">Dovoli %1$s odpiranje %2$s</string>
    <!-- QR code scanner prompt dialog positive option to allow navigation to scanned link -->
    <string name="qr_scanner_dialog_positive">DOVOLI</string>
    <!-- QR code scanner prompt dialog positive option to deny navigation to scanned link -->
    <string name="qr_scanner_dialog_negative">ZAVRNI</string>
    <!-- QR code scanner prompt dialog error message shown when a hostname does not contain http or https. -->
    <string name="qr_scanner_dialog_invalid">Spletni naslov ni veljaven.</string>
    <!-- QR code scanner prompt dialog positive option when there is an error -->
    <string name="qr_scanner_dialog_invalid_ok">V redu</string>
    <!-- Tab collection deletion prompt dialog message. Placeholder will be replaced with the collection name -->
    <string name="tab_collection_dialog_message">Ali ste prepričani, da želite izbrisati %1$s?</string>
    <!-- Tab collection deletion prompt dialog option to delete the collection -->
    <string name="tab_collection_dialog_positive">Izbriši</string>
    <!-- Text displayed in a notification when the user enters full screen mode -->
    <string name="full_screen_notification" moz:removedIn="130" tools:ignore="UnusedResources">Vstop v celozaslonski način</string>
    <!-- Message for copying the URL via long press on the toolbar -->
    <string name="url_copied">Spletni naslov kopiran</string>
    <!-- Sample text for accessibility font size -->
    <string name="accessibility_text_size_sample_text_1">To je vzorčno besedilo. Pokaže vam, kako bo besedilo prikazano, ko povečate ali zmanjšate velikost s to nastavitvijo.</string>
    <!-- Summary for Accessibility Text Size Scaling Preference -->
    <string name="preference_accessibility_text_size_summary">Povečajte ali zmanjšajte besedilo na spletnih straneh</string>
    <!-- Title for Accessibility Text Size Scaling Preference -->
    <string name="preference_accessibility_font_size_title">Velikost pisave</string>

    <!-- Title for Accessibility Text Automatic Size Scaling Preference -->
    <string name="preference_accessibility_auto_size_2">Samodejna velikost pisave</string>
    <!-- Summary for Accessibility Text Automatic Size Scaling Preference -->
    <string name="preference_accessibility_auto_size_summary">Velikost pisave se bo ujemala z vašimi nastavitvami za Android. Onemogočite, če želite upravljati velikost pisave.</string>

    <!-- Title for the Delete browsing data preference -->
    <string name="preferences_delete_browsing_data">Izbriši podatke brskanja</string>
    <!-- Title for the tabs item in Delete browsing data -->
    <string name="preferences_delete_browsing_data_tabs_title_2">Odprti zavihki</string>
    <!-- Subtitle for the tabs item in Delete browsing data, parameter will be replaced with the number of open tabs -->
    <string name="preferences_delete_browsing_data_tabs_subtitle">Zavihkov: %d</string>
    <!-- Title for the data and history items in Delete browsing data -->
    <!-- Title for the history item in Delete browsing data -->
    <string name="preferences_delete_browsing_data_browsing_history_title">Zgodovino brskanja</string>
    <!-- Subtitle for the data and history items in delete browsing data, parameter will be replaced with the
        number of history items the user has -->
    <string name="preferences_delete_browsing_data_browsing_data_subtitle">Naslovov: %d</string>

    <!-- Title for the cookies and site data items in Delete browsing data -->
    <string name="preferences_delete_browsing_data_cookies_and_site_data">Piškotke in podatke strani</string>
    <!-- Subtitle for the cookies item in Delete browsing data -->
    <string name="preferences_delete_browsing_data_cookies_subtitle">Odjavljeni boste z večine strani</string>
    <!-- Title for the cached images and files item in Delete browsing data -->
    <string name="preferences_delete_browsing_data_cached_files">Slike in datoteke v predpomnilniku</string>
    <!-- Subtitle for the cached images and files item in Delete browsing data -->
    <string name="preferences_delete_browsing_data_cached_files_subtitle">Sprosti prostor za shranjevanje</string>
    <!-- Title for the site permissions item in Delete browsing data -->
    <string name="preferences_delete_browsing_data_site_permissions">Dovoljenja strani</string>
    <!-- Title for the downloads item in Delete browsing data -->
    <string name="preferences_delete_browsing_data_downloads">Prenosi</string>
    <!-- Text for the button to delete browsing data -->
    <string name="preferences_delete_browsing_data_button">Izbriši podatke brskanja</string>
    <!-- Title for the Delete browsing data on quit preference -->
    <string name="preferences_delete_browsing_data_on_quit">Ob izhodu izbriši podatke brskanja</string>
    <!-- Summary for the Delete browsing data on quit preference. "Quit" translation should match delete_browsing_data_on_quit_action translation. -->
    <string name="preference_summary_delete_browsing_data_on_quit_2">Samodejno izbriše podatke brskanja, ko v glavnem meniju izberete \&quot;Izhod\&quot;</string>

    <!-- Action item in menu for the Delete browsing data on quit feature -->
    <string name="delete_browsing_data_on_quit_action">Izhod</string>

    <!-- Title text of a delete browsing data dialog. -->
    <string name="delete_history_prompt_title">Časovni obseg brisanja</string>
    <!-- Body text of a delete browsing data dialog. -->
    <string name="delete_history_prompt_body" moz:RemovedIn="130" tools:ignore="UnusedResources">Odstrani zgodovino (tudi sinhronizirano zgodovino z drugih naprav), piškotke in druge podatke brskanja.</string>
    <!-- Body text of a delete browsing data dialog. -->
    <string name="delete_history_prompt_body_2">Odstrani zgodovino (vključno z zgodovino, sinhronizirano z drugih naprav)</string>
    <!-- Radio button in the delete browsing data dialog to delete history items for the last hour. -->
    <string name="delete_history_prompt_button_last_hour">zadnja ura</string>
    <!-- Radio button in the delete browsing data dialog to delete history items for today and yesterday. -->
    <string name="delete_history_prompt_button_today_and_yesterday">danes in včeraj</string>
    <!-- Radio button in the delete browsing data dialog to delete all history. -->
    <string name="delete_history_prompt_button_everything">vse</string>

    <!-- Dialog message to the user asking to delete browsing data. Parameter will be replaced by app name. -->
    <string name="delete_browsing_data_prompt_message_3">%s bo izbrisal izbrane podatke brskanja.</string>
    <!-- Text for the cancel button for the data deletion dialog -->
    <string name="delete_browsing_data_prompt_cancel">Prekliči</string>
    <!-- Text for the allow button for the data deletion dialog -->
    <string name="delete_browsing_data_prompt_allow">Izbriši</string>

    <!-- Text for the snackbar confirmation that the data was deleted -->
    <string name="preferences_delete_browsing_data_snackbar">Podatki brskanja so izbrisani</string>
    <!-- Text for the snackbar to show the user that the deletion of browsing data is in progress -->
    <string name="deleting_browsing_data_in_progress">Brisanje podatkov brskanja …</string>

    <!-- Dialog message to the user asking to delete all history items inside the opened group. Parameter will be replaced by a history group name. -->
    <string name="delete_all_history_group_prompt_message">Izbriši vsa spletna mesta skupine &quot;%s&quot;</string>
    <!-- Text for the cancel button for the history group deletion dialog -->
    <string name="delete_history_group_prompt_cancel">Prekliči</string>
    <!-- Text for the allow button for the history group dialog -->
    <string name="delete_history_group_prompt_allow">Izbriši</string>
    <!-- Text for the snackbar confirmation that the history group was deleted -->
    <string name="delete_history_group_snackbar">Skupina izbrisana</string>

    <!-- Onboarding -->
    <!-- text to display in the snackbar once account is signed-in -->
    <string name="onboarding_firefox_account_sync_is_on">Sync je vklopljen</string>

    <!-- Onboarding theme -->
    <!-- Text shown in snackbar when multiple tabs have been sent to device -->
    <string name="sync_sent_tabs_snackbar">Zavihki poslani!</string>
    <!-- Text shown in snackbar when one tab has been sent to device  -->
    <string name="sync_sent_tab_snackbar">Zavihek poslan!</string>
    <!-- Text shown in snackbar when sharing tabs failed  -->
    <string name="sync_sent_tab_error_snackbar">Napaka pri pošiljanju</string>
    <!-- Text shown in snackbar for the "retry" action that the user has after sharing tabs failed -->
    <string name="sync_sent_tab_error_snackbar_action">POSKUSI ZNOVA</string>
    <!-- Title of QR Pairing Fragment -->
    <string name="sync_scan_code">Skenirajte kodo</string>
    <!-- Instructions on how to access pairing -->
    <string name="sign_in_instructions" tools:ignore="BrandUsage"><![CDATA[Na računalniku odprite Firefox in obiščite <b>https://firefox.com/pair</b>]]></string>
    <!-- Text shown for sign in pairing when ready -->
    <string name="sign_in_ready_for_scan">Pripravljeno za skeniranje</string>
    <!-- Text shown for settings option for sign with pairing -->
    <string name="sign_in_with_camera">Prijavite se s kamero</string>
    <!-- Text shown for settings option for sign with email -->
    <string name="sign_in_with_email">Namesto tega uporabite e-pošto</string>
    <!-- Text shown for settings option for create new account text.'Firefox' intentionally hardcoded here.-->
    <string name="sign_in_create_account_text" tools:ignore="BrandUsage"><![CDATA[Nimate računa? <u>Ustvarite ga</u> za sinhronizacijo Firefoxa med napravami.]]></string>
    <!-- Text shown in confirmation dialog to sign out of account. The first parameter is the name of the app (e.g. Firefox Preview) -->
    <string name="sign_out_confirmation_message_2">%s se bo prenehal sinhronizirati z vašim računom, vendar ne bo izbrisal podatkov o brskanju na tej napravi.</string>
    <!-- Option to continue signing out of account shown in confirmation dialog to sign out of account -->
    <string name="sign_out_disconnect">Prekini povezavo</string>
    <!-- Option to cancel signing out shown in confirmation dialog to sign out of account -->
    <string name="sign_out_cancel">Prekliči</string>

    <!-- Error message snackbar shown after the user tried to select a default folder which cannot be altered -->
    <string name="bookmark_cannot_edit_root">Privzetih map ni mogoče urejati</string>

    <!-- Enhanced Tracking Protection -->
    <!-- Link displayed in enhanced tracking protection panel to access tracking protection settings -->
    <string name="etp_settings">Nastavitve zaščite</string>
    <!-- Preference title for enhanced tracking protection settings -->
    <string name="preference_enhanced_tracking_protection">Izboljšana zaščita pred sledenjem</string>
    <!-- Preference summary for enhanced tracking protection settings on/off switch -->
    <string name="preference_enhanced_tracking_protection_summary">Zdaj vključuje Popolno zaščito pred piškotki, našo najzmogljivejšo oviro pred sledilci med spletnimi mesti.</string>
    <!-- Description of enhanced tracking protection. The parameter is the name of the application (For example: Firefox Fenix) -->
    <string name="preference_enhanced_tracking_protection_explanation_2">%s vas ščiti pred številnimi najpogostejšimi sledilci, ki sledijo vašemu brskanju po spletu.</string>
    <!-- Text displayed that links to website about enhanced tracking protection -->
    <string name="preference_enhanced_tracking_protection_explanation_learn_more">Več o tem</string>
    <!-- Preference for enhanced tracking protection for the standard protection settings -->
    <string name="preference_enhanced_tracking_protection_standard_default_1">Običajno (privzeto)</string>
    <!-- Preference description for enhanced tracking protection for the standard protection settings -->
    <string name="preference_enhanced_tracking_protection_standard_description_5">Strani se bodo nalagale normalno, vendar bo zavrnjenih manj sledilcev.</string>
    <!--  Accessibility text for the Standard protection information icon  -->
    <string name="preference_enhanced_tracking_protection_standard_info_button">Kaj je zavrnjeno s standardno zaščito pred sledenjem</string>
    <!-- Preference for enhanced tracking protection for the strict protection settings -->
    <string name="preference_enhanced_tracking_protection_strict">Strogo</string>
    <!-- Preference description for enhanced tracking protection for the strict protection settings -->
    <string name="preference_enhanced_tracking_protection_strict_description_4">Močnejša zaščita pred sledenjem in hitrejše delovanje, nekatere strani morda ne bodo delovale pravilno.</string>
    <!--  Accessibility text for the Strict protection information icon  -->
    <string name="preference_enhanced_tracking_protection_strict_info_button">Kaj je zavrnjeno s strogo zaščito pred sledenjem</string>
    <!-- Preference for enhanced tracking protection for the custom protection settings -->
    <string name="preference_enhanced_tracking_protection_custom">Po meri</string>
    <!-- Preference description for enhanced tracking protection for the strict protection settings -->
    <string name="preference_enhanced_tracking_protection_custom_description_2">Izberite, katere sledilce in skripte želite zavračati.</string>
    <!--  Accessibility text for the Strict protection information icon  -->
    <string name="preference_enhanced_tracking_protection_custom_info_button">Kaj je zavrnjeno z zaščito pred sledenjem po meri</string>
    <!-- Header for categories that are being blocked by current Enhanced Tracking Protection settings -->
    <!-- Preference for enhanced tracking protection for the custom protection settings for cookies-->
    <string name="preference_enhanced_tracking_protection_custom_cookies">Piškotke</string>
    <!-- Option for enhanced tracking protection for the custom protection settings for cookies-->
    <string name="preference_enhanced_tracking_protection_custom_cookies_1">Spletne sledilce in sledilce družbenih omrežij</string>
    <!-- Option for enhanced tracking protection for the custom protection settings for cookies-->
    <string name="preference_enhanced_tracking_protection_custom_cookies_2">Piškotke neobiskanih spletnih mest</string>
    <!-- Option for enhanced tracking protection for the custom protection settings for cookies-->
    <string name="preference_enhanced_tracking_protection_custom_cookies_3">Vse piškotke tretjih strani (lahko povzroči nedelovanje spletnih strani)</string>
    <!-- Option for enhanced tracking protection for the custom protection settings for cookies-->
    <string name="preference_enhanced_tracking_protection_custom_cookies_4">Vse piškotke (povzroči nedelovanje spletnih strani)</string>
    <!-- Option for enhanced tracking protection for the custom protection settings for cookies-->
    <string name="preference_enhanced_tracking_protection_custom_cookies_5">Izolirajte medspletne piškotke</string>
    <!-- Preference for Global Privacy Control for the custom privacy settings for Global Privacy Control. '&amp;' is replaced with the ampersand symbol: &-->
    <string name="preference_enhanced_tracking_protection_custom_global_privacy_control">Spletnim mestom sporočaj, naj ne prodajajo ali delijo podatkov</string>
    <!-- Preference for enhanced tracking protection for the custom protection settings for tracking content -->
    <string name="preference_enhanced_tracking_protection_custom_tracking_content">Sledilno vsebino</string>
    <!-- Option for enhanced tracking protection for the custom protection settings for tracking content-->
    <string name="preference_enhanced_tracking_protection_custom_tracking_content_1">V vseh zavihkih</string>
    <!-- Option for enhanced tracking protection for the custom protection settings for tracking content-->
    <string name="preference_enhanced_tracking_protection_custom_tracking_content_2">Le v zasebnih zavihkih</string>
    <!-- Preference for enhanced tracking protection for the custom protection settings -->
    <string name="preference_enhanced_tracking_protection_custom_cryptominers">Kriptorudarje</string>
    <!-- Preference for enhanced tracking protection for the custom protection settings -->
    <string name="preference_enhanced_tracking_protection_custom_fingerprinters" moz:RemovedIn="130" tools:ignore="UnusedResources">Sledilce prstnih odtisov</string>
    <!-- Preference for enhanced tracking protection for the custom protection settings -->
    <string name="preference_enhanced_tracking_protection_custom_known_fingerprinters">Znane sledilce prstnih odtisov</string>
    <!-- Button label for navigating to the Enhanced Tracking Protection details -->
    <string name="enhanced_tracking_protection_details">Podrobnosti</string>
    <!-- Header for categories that are being being blocked by current Enhanced Tracking Protection settings -->
    <string name="enhanced_tracking_protection_blocked">Zavrnjeno</string>
    <!-- Header for categories that are being not being blocked by current Enhanced Tracking Protection settings -->
    <string name="enhanced_tracking_protection_allowed">Dovoljeno</string>
    <!-- Category of trackers (social media trackers) that can be blocked by Enhanced Tracking Protection -->
    <string name="etp_social_media_trackers_title">Sledilci družbenih omrežij</string>
    <!-- Description of social media trackers that can be blocked by Enhanced Tracking Protection -->
    <string name="etp_social_media_trackers_description">Omeji zmožnost družbenih omrežij, da bi sledile vašemu brskanju po spletu.</string>
    <!-- Category of trackers (cross-site tracking cookies) that can be blocked by Enhanced Tracking Protection -->
    <string name="etp_cookies_title">Spletni sledilni piškotki</string>
    <!-- Category of trackers (cross-site tracking cookies) that can be blocked by Enhanced Tracking Protection -->
    <string name="etp_cookies_title_2">Medspletni piškotki</string>
    <!-- Description of cross-site tracking cookies that can be blocked by Enhanced Tracking Protection -->
    <string name="etp_cookies_description">Zavrača piškotke, ki jih oglaševalci in analitična podjetja uporabljajo za zbiranje podatkov brskanja na številnih straneh.</string>
    <!-- Description of cross-site tracking cookies that can be blocked by Enhanced Tracking Protection -->
    <string name="etp_cookies_description_2">Popolna zaščita pred piškotki omeji piškotke na spletno mesto, na katerem se nahajate, tako da jih sledilci ne morejo uporabiti za sledenje med različnimi spletnimi mesti.</string>
    <!-- Category of trackers (cryptominers) that can be blocked by Enhanced Tracking Protection -->
    <string name="etp_cryptominers_title">Kriptorudarji</string>
    <!-- Description of cryptominers that can be blocked by Enhanced Tracking Protection -->
    <string name="etp_cryptominers_description">Preprečuje, da bi zlonamerni skripti dostopali do vaše naprave za rudarjenje digitalne valute.</string>
    <!-- Category of trackers (fingerprinters) that can be blocked by Enhanced Tracking Protection -->
    <string name="etp_fingerprinters_title" moz:RemovedIn="130" tools:ignore="UnusedResources">Sledilci prstnih odtisov</string>
    <!-- Description of fingerprinters that can be blocked by Enhanced Tracking Protection -->
    <string name="etp_fingerprinters_description" moz:RemovedIn="130" tools:ignore="UnusedResources">Preprečuje zbiranje podatkov o vaši napravi, ki se lahko uporabijo za vašo prepoznavo in sledenje.</string>
    <!-- Description of fingerprinters that can be blocked by Enhanced Tracking Protection -->
    <string name="etp_known_fingerprinters_description">Preprečuje zbiranje podatkov o vaši napravi, ki se lahko uporabijo za vašo prepoznavo in sledenje.</string>
    <!-- Category of trackers (tracking content) that can be blocked by Enhanced Tracking Protection -->
    <string name="etp_tracking_content_title">Sledilna vsebina</string>
    <!-- Description of tracking content that can be blocked by Enhanced Tracking Protection -->
    <string name="etp_tracking_content_description">Preprečuje nalaganje zunanjih oglasov, videoposnetkov in druge vsebine, ki vsebuje sledilno kodo. Lahko vpliva na delovanje nekaterih spletnih mest.</string>
    <!-- Enhanced Tracking Protection message that protection is currently on for this site -->
    <string name="etp_panel_on">Zaščite za to spletno mesto so VKLJUČENE</string>
    <!-- Enhanced Tracking Protection message that protection is currently off for this site -->
    <string name="etp_panel_off">Zaščite za to spletno mesto so IZKLJUČENE</string>
    <!-- Header for exceptions list for which sites enhanced tracking protection is always off -->
    <string name="enhanced_tracking_protection_exceptions">Izboljšana zaščita pred sledenjem je za ta spletna mesta izključena</string>
    <!-- Content description (not visible, for screen readers etc.): Navigate
    back from ETP details (Ex: Tracking content) -->
    <string name="etp_back_button_content_description">Pojdi nazaj</string>

    <!-- About page link text to open what's new link -->
    <string name="about_whats_new">Kaj je novega v %su</string>
    <!-- Open source licenses page title
    The first parameter is the app name -->
    <string name="open_source_licenses_title">%s | Knjižnice OSS</string>

    <!-- Category of trackers (redirect trackers) that can be blocked by Enhanced Tracking Protection -->
    <string name="etp_redirect_trackers_title">Preusmeritve sledilcev</string>
    <!-- Description of redirect tracker cookies that can be blocked by Enhanced Tracking Protection -->
    <string name="etp_redirect_trackers_description">Počisti piškotke, ki jih nastavijo preusmeritve na znana sledilna spletna mesta.</string>

    <!-- Preference for fingerprinting protection for the custom protection settings -->
    <string name="etp_suspected_fingerprinters_title">Morebitne sledilce prstnih odtisov</string>
    <!-- Description of fingerprinters that can be blocked by fingerprinting protection -->
    <string name="etp_suspected_fingerprinters_description">Omogoči zaščito pred skripti, ki bi lahko bili sledilci prstnih odtisov.</string>
    <!-- Category of trackers (fingerprinters) that can be blocked by Enhanced Tracking Protection -->
    <string name="etp_known_fingerprinters_title">Znane sledilce prstnih odtisov</string>
    <!-- Description of the SmartBlock Enhanced Tracking Protection feature. The * symbol is intentionally hardcoded here,
         as we use it on the UI to indicate which trackers have been partially unblocked.  -->
    <string name="preference_etp_smartblock_description">Nekateri spodaj označeni sledilci so na tej strani delno dovoljeni, ker ste bili v interakciji z njimi *.</string>
    <!-- Text displayed that links to website about enhanced tracking protection SmartBlock -->
    <string name="preference_etp_smartblock_learn_more">Več o tem</string>

    <!-- Content description (not visible, for screen readers etc.):
    Enhanced tracking protection exception preference icon for ETP settings. -->
    <string name="preference_etp_exceptions_icon_description">Ikona nastavitve izjem za izboljšano zaščito pred sledenjem</string>

    <!-- About page link text to open support link -->
    <string name="about_support">Podpora</string>
    <!-- About page link text to list of past crashes (like about:crashes on desktop) -->
    <string name="about_crashes">Sesutja</string>
    <!-- About page link text to open privacy notice link -->
    <string name="about_privacy_notice">Obvestilo o zasebnosti</string>
    <!-- About page link text to open know your rights link -->
    <string name="about_know_your_rights">Spoznajte svoje pravice</string>

    <!-- About page link text to open licensing information link -->
    <string name="about_licensing_information">Podatki o dovoljenjih</string>
    <!-- About page link text to open a screen with libraries that are used -->
    <string name="about_other_open_source_libraries">Knjižnice, ki jih uporabljamo</string>

    <!-- Toast shown to the user when they are activating the secret dev menu
        The first parameter is number of long clicks left to enable the menu -->
    <string name="about_debug_menu_toast_progress">Meni Razhroščevanje: še %1$d klik(ov) do omogočenja</string>
    <string name="about_debug_menu_toast_done">Meni za razhroščevanje je omogočen</string>

    <!-- Browser long press popup menu -->
    <!-- Copy the current url -->
    <string name="browser_toolbar_long_press_popup_copy">Kopiraj</string>
    <!-- Paste & go the text in the clipboard. '&amp;' is replaced with the ampersand symbol: & -->
    <string name="browser_toolbar_long_press_popup_paste_and_go">Prilepi in odpri</string>
    <!-- Paste the text in the clipboard -->
    <string name="browser_toolbar_long_press_popup_paste">Prilepi</string>

    <!-- Snackbar message shown after an URL has been copied to clipboard. -->
    <string name="browser_toolbar_url_copied_to_clipboard_snackbar">Spletni naslov kopiran v odložišče</string>

    <!-- Title text for the Add To Homescreen dialog -->
    <string name="add_to_homescreen_title">Dodaj na domač zaslon</string>
    <!-- Cancel button text for the Add to Homescreen dialog -->
    <string name="add_to_homescreen_cancel">Prekliči</string>
    <!-- Add button text for the Add to Homescreen dialog -->
    <string name="add_to_homescreen_add">Dodaj</string>
    <!-- Continue to website button text for the first-time Add to Homescreen dialog -->
    <string name="add_to_homescreen_continue">Nadaljuj na spletno stran</string>
    <!-- Placeholder text for the TextView in the Add to Homescreen dialog -->
    <string name="add_to_homescreen_text_placeholder">Ime bližnjice</string>

    <!-- Describes the add to homescreen functionality -->
    <string name="add_to_homescreen_description_2">To stran lahko preprosto dodate na svoj domači zaslon naprave za lažji dostop in hitrejše brskanje v načinu, podobnem aplikaciji.</string>

    <!-- Preference for managing the settings for logins and passwords in Fenix -->
    <string name="preferences_passwords_logins_and_passwords_2">Gesla</string>
    <!-- Preference for managing the saving of logins and passwords in Fenix -->
    <string name="preferences_passwords_save_logins_2">Shranjuj gesla</string>
    <!-- Preference option for asking to save passwords in Fenix -->
    <string name="preferences_passwords_save_logins_ask_to_save">Vprašaj pred shranjevanjem</string>
    <!-- Preference option for never saving passwords in Fenix -->
    <string name="preferences_passwords_save_logins_never_save">Nikoli ne shranjuj</string>

    <!-- Preference for autofilling saved logins in Firefox (in web content), %1$s will be replaced with the app name -->
    <string name="preferences_passwords_autofill2">Samodejno izpolni v %1$su</string>
    <!-- Description for the preference for autofilling saved logins in Firefox (in web content), %1$s will be replaced with the app name -->
    <string name="preferences_passwords_autofill_description">Izpolnjuj in shranjuj uporabniška imena in gesla na spletnih mestih, ko uporabljate %1$s.</string>
    <!-- Preference for autofilling logins from Fenix in other apps (e.g. autofilling the Twitter app) -->
    <string name="preferences_android_autofill">Samodejno izpolni v drugih aplikacijah</string>

    <!-- Description for the preference for autofilling logins from Fenix in other apps (e.g. autofilling the Twitter app) -->
    <string name="preferences_android_autofill_description">Izpolnjuj uporabniška imena in gesla v drugih aplikacijah na napravi.</string>

    <!-- Preference option for adding a password -->
    <string name="preferences_logins_add_login_2">Dodaj geslo</string>

    <!-- Preference for syncing saved passwords in Fenix -->
    <string name="preferences_passwords_sync_logins_2">Sinhroniziraj gesla</string>
    <!-- Preference for syncing saved passwords in Fenix, when not signed in-->
    <string name="preferences_passwords_sync_logins_across_devices_2">Sinhroniziraj gesla med napravami</string>
    <!-- Preference to access list of saved passwords -->
    <string name="preferences_passwords_saved_logins_2">Shranjena gesla</string>
    <!-- Description of empty list of saved passwords. Placeholder is replaced with app name.  -->
    <string name="preferences_passwords_saved_logins_description_empty_text_2">Gesla, ki jih boste shranili ali sinhronizirali v %su, bodo našteta tukaj. Vsa gesla so shranjena v šifrirani obliki.</string>
    <!-- Clickable text for opening an external link for more information about Sync. -->
    <string name="preferences_passwords_saved_logins_description_empty_learn_more_link_2">Več o sinhronizaciji</string>
    <!-- Preference to access list of login exceptions that we never save logins for -->
    <string name="preferences_passwords_exceptions">Izjeme</string>
    <!-- Empty description of list of login exceptions that we never save passwords for. Parameter will be replaced by app name. -->
    <string name="preferences_passwords_exceptions_description_empty_2">Za tukaj navedena mesta %s ne bo shranjeval gesel.</string>
    <!-- Description of list of login exceptions that we never save passwords for. Parameter will be replaced by app name. -->
    <string name="preferences_passwords_exceptions_description_2">Za ta spletna mesta %s ne bo shranjeval gesel.</string>
    <!-- Text on button to remove all saved login exceptions -->
    <string name="preferences_passwords_exceptions_remove_all">Izbriši vse izjeme</string>
    <!-- Hint for search box in passwords list -->
    <string name="preferences_passwords_saved_logins_search_2">Iskanje gesel</string>
    <!-- The header for the site that a login is for -->
    <string name="preferences_passwords_saved_logins_site">Stran</string>
    <!-- The header for the username for a login -->
    <string name="preferences_passwords_saved_logins_username">Uporabniško ime</string>
    <!-- The header for the password for a login -->
    <string name="preferences_passwords_saved_logins_password">Geslo</string>
    <!-- Shown in snackbar to tell user that the password has been copied -->
    <string name="logins_password_copied">Geslo kopirano v odložišče</string>
    <!-- Shown in snackbar to tell user that the username has been copied -->
    <string name="logins_username_copied">Uporabniško ime kopirano v odložišče</string>
    <!-- Content Description (for screenreaders etc) read for the button to copy a password in logins-->
    <string name="saved_logins_copy_password">Kopiraj geslo</string>
    <!-- Content Description (for screenreaders etc) read for the button to clear a password while editing a login-->
    <string name="saved_logins_clear_password">Počisti geslo</string>
    <!-- Content Description (for screenreaders etc) read for the button to copy a username in logins -->
    <string name="saved_login_copy_username">Kopiraj uporabniško ime</string>
    <!-- Content Description (for screenreaders etc) read for the button to clear a username while editing a login -->
    <string name="saved_login_clear_username">Počisti uporabniško ime</string>
    <!-- Content Description (for screenreaders etc) read for the button to clear the hostname field while creating a login -->
    <string name="saved_login_clear_hostname">Počisti domeno</string>
    <!-- Content Description (for screenreaders etc) read for the button to open a site in logins -->
    <string name="saved_login_open_site">Odpri stran v brskalniku</string>
    <!-- Content Description (for screenreaders etc) read for the button to reveal a password in logins -->
    <string name="saved_login_reveal_password">Prikaži geslo</string>
    <!-- Content Description (for screenreaders etc) read for the button to hide a password in logins -->
    <string name="saved_login_hide_password">Skrij geslo</string>
    <!-- Message displayed in biometric prompt displayed for authentication before allowing users to view their passwords -->
    <string name="logins_biometric_prompt_message_2">Odklenite za ogled shranjenih gesel</string>
    <!-- Title of warning dialog if users have no device authentication set up -->
    <string name="logins_warning_dialog_title_2">Zavarujte shranjena gesla</string>
    <!-- Message of warning dialog if users have no device authentication set up -->
    <string name="logins_warning_dialog_message_2">Nastavite vzorec za zaklepanje naprave, PIN ali geslo, da preprečite dostop do shranjenih gesel, če vašo napravo uporabi kdo drug.</string>
    <!-- Negative button to ignore warning dialog if users have no device authentication set up -->
    <string name="logins_warning_dialog_later">Pozneje</string>
    <!-- Positive button to send users to set up a pin of warning dialog if users have no device authentication set up -->
    <string name="logins_warning_dialog_set_up_now">Nastavi zdaj</string>

    <!-- Title of PIN verification dialog to direct users to re-enter their device credentials to access their logins -->
    <string name="logins_biometric_prompt_message_pin">Odklenite svojo napravo</string>

    <!-- Title for Accessibility Force Enable Zoom Preference -->
    <string name="preference_accessibility_force_enable_zoom">Povečava na vseh spletnih straneh</string>
    <!-- Summary for Accessibility Force Enable Zoom Preference -->
    <string name="preference_accessibility_force_enable_zoom_summary">Možnost omogoča povečevanje s približevanjem prstov tudi na straneh, ki to preprečujejo.</string>

    <!-- Saved logins sorting strategy menu item -by name- (if selected, it will sort saved logins alphabetically) -->
    <string name="saved_logins_sort_strategy_alphabetically">Imenu (A–Ž)</string>
    <!-- Saved logins sorting strategy menu item -by last used- (if selected, it will sort saved logins by last used) -->
    <string name="saved_logins_sort_strategy_last_used">Času zadnje uporabe</string>

    <!-- Content description (not visible, for screen readers etc.) -->
    <string name="saved_logins_menu_dropdown_chevron_icon_content_description_2">Meni za razvrščanje gesel</string>

    <!-- Autofill -->
    <!-- Preference and title for managing the autofill settings -->
    <string name="preferences_autofill">Samodejno izpolnjevanje</string>
    <!-- Preference and title for managing the settings for addresses -->
    <string name="preferences_addresses">Naslovi</string>
    <!-- Preference and title for managing the settings for payment methods -->
    <string name="preferences_credit_cards_2">Plačilna sredstva</string>
    <!-- Preference for saving and autofilling credit cards -->
    <string name="preferences_credit_cards_save_and_autofill_cards_2">Shranjuj in izpolnjuj plačilna sredstva</string>
    <!-- Preference summary for saving and autofilling payment method data. Parameter will be replaced by app name. -->
    <string name="preferences_credit_cards_save_and_autofill_cards_summary_2">%s šifrira vsa plačilna sredstva, ki jih shranite</string>
    <!-- Preference option for syncing credit cards across devices. This is displayed when the user is not signed into sync -->
    <string name="preferences_credit_cards_sync_cards_across_devices">Sinhroniziraj kartice med napravami</string>
    <!-- Preference option for syncing credit cards across devices. This is displayed when the user is signed into sync -->
    <string name="preferences_credit_cards_sync_cards">Sinhroniziraj kartice</string>

    <!-- Preference option for adding a card -->
    <string name="preferences_credit_cards_add_credit_card_2">Dodaj kartico</string>
    <!-- Preference option for managing saved cards -->
    <string name="preferences_credit_cards_manage_saved_cards_2">Upravljanje kartic</string>
    <!-- Preference option for adding an address -->
    <string name="preferences_addresses_add_address">Dodaj naslov</string>
    <!-- Preference option for managing saved addresses -->
    <string name="preferences_addresses_manage_addresses">Upravljanje naslovov</string>
    <!-- Preference for saving and filling addresses -->
    <string name="preferences_addresses_save_and_autofill_addresses_2">Shranjuj in izpolnjuj naslove</string>

    <!-- Preference summary for saving and filling address data -->
    <string name="preferences_addresses_save_and_autofill_addresses_summary_2">Vključuje telefonske številke in e-poštne naslove</string>

    <!-- Title of the "Add card" screen -->
    <string name="credit_cards_add_card">Dodaj kartico</string>
    <!-- Title of the "Edit card" screen -->
    <string name="credit_cards_edit_card">Uredi kartico</string>
    <!-- The header for the card number of a credit card -->
    <string name="credit_cards_card_number">Številka kartice</string>
    <!-- The header for the expiration date of a credit card -->
    <string name="credit_cards_expiration_date">Datum poteka</string>
    <!-- The label for the expiration date month of a credit card to be used by a11y services-->
    <string name="credit_cards_expiration_date_month">Mesec izteka veljavnosti</string>
    <!-- The label for the expiration date year of a credit card to be used by a11y services-->
    <string name="credit_cards_expiration_date_year">Leto izteka veljavnosti</string>
    <!-- The header for the name on the credit card -->
    <string name="credit_cards_name_on_card">Ime na kartici</string>
    <!-- The text for the "Delete card" menu item for deleting a credit card -->
    <string name="credit_cards_menu_delete_card">Izbriši kartico</string>
    <!-- The text for the "Delete card" button for deleting a credit card -->
    <string name="credit_cards_delete_card_button">Izbriši kartico</string>
    <!-- The text for the confirmation message of "Delete card" dialog -->
    <string name="credit_cards_delete_dialog_confirmation_2">Izbrišem kartico?</string>
    <!-- The text for the positive button on "Delete card" dialog -->
    <string name="credit_cards_delete_dialog_button">Izbriši</string>
    <!-- The title for the "Save" menu item for saving a credit card -->
    <string name="credit_cards_menu_save">Shrani</string>
    <!-- The text for the "Save" button for saving a credit card -->
    <string name="credit_cards_save_button">Shrani</string>
    <!-- The text for the "Cancel" button for cancelling adding, updating or deleting a credit card -->
    <string name="credit_cards_cancel_button">Prekliči</string>

    <!-- Title of the "Saved cards" screen -->
    <string name="credit_cards_saved_cards">Shranjene kartice</string>

    <!-- Error message for card number validation -->
    <string name="credit_cards_number_validation_error_message_2">Vnesite veljavno številko kartice</string>
    <!-- Error message for card name on card validation -->
    <string name="credit_cards_name_on_card_validation_error_message_2">Dodajte ime</string>
    <!-- Message displayed in biometric prompt displayed for authentication before allowing users to view their saved credit cards -->
    <string name="credit_cards_biometric_prompt_message">Odklenite za ogled shranjenih kartic</string>
    <!-- Title of warning dialog if users have no device authentication set up -->
    <string name="credit_cards_warning_dialog_title_2">Zavarujte shranjena plačilna sredstva</string>
    <!-- Message of warning dialog if users have no device authentication set up -->
    <string name="credit_cards_warning_dialog_message_3">Nastavite vzorec za zaklepanje naprave, PIN ali geslo, da preprečite dostop do plačilnih sredstev, če vašo napravo uporabi kdo drug.</string>
    <!-- Positive button to send users to set up a pin of warning dialog if users have no device authentication set up -->
    <string name="credit_cards_warning_dialog_set_up_now">Nastavi zdaj</string>
    <!-- Negative button to ignore warning dialog if users have no device authentication set up -->
    <string name="credit_cards_warning_dialog_later">Pozneje</string>
    <!-- Title of PIN verification dialog to direct users to re-enter their device credentials to access their credit cards -->
    <string name="credit_cards_biometric_prompt_message_pin">Odklenite svojo napravo</string>

    <!-- Message displayed in biometric prompt for authentication, before allowing users to use their stored payment method information -->
    <string name="credit_cards_biometric_prompt_unlock_message_2">Odklenite za ogled shranjenih plačilnih sredstev</string>
    <!-- Title of the "Add address" screen -->
    <string name="addresses_add_address">Dodaj naslov</string>
    <!-- Title of the "Edit address" screen -->
    <string name="addresses_edit_address">Uredi naslov</string>
    <!-- Title of the "Manage addresses" screen -->
    <string name="addresses_manage_addresses">Upravljanje naslovov</string>
    <!-- The header for the name of an address. Name represents a person's full name, typically made up of a first, middle and last name, e.g. John Joe Doe. -->
    <string name="addresses_name">Ime</string>
    <!-- The header for the street address of an address -->
    <string name="addresses_street_address">Ulica</string>
    <!-- The header for the city of an address -->
    <string name="addresses_city">Mesto</string>
    <!-- The header for the subregion of an address when "state" should be used -->
    <string name="addresses_state">Zvezna država</string>
    <!-- The header for the subregion of an address when "province" should be used -->
    <string name="addresses_province">Pokrajina</string>
    <!-- The header for the zip code of an address -->
    <string name="addresses_zip">Poštna številka</string>
    <!-- The header for the country or region of an address -->
    <string name="addresses_country">Država ali regija</string>
    <!-- The header for the phone number of an address -->
    <string name="addresses_phone">Telefon</string>
    <!-- The header for the email of an address -->
    <string name="addresses_email">E-pošta</string>
    <!-- The text for the "Save" button for saving an address -->
    <string name="addresses_save_button">Shrani</string>
    <!-- The text for the "Cancel" button for cancelling adding, updating or deleting an address -->
    <string name="addresses_cancel_button">Prekliči</string>
    <!-- The text for the "Delete address" button for deleting an address -->
    <string name="addressess_delete_address_button">Izbriši naslov</string>

    <!-- The title for the "Delete address" confirmation dialog -->
    <string name="addressess_confirm_dialog_message_2">Izbrišem ta naslov?</string>
    <!-- The text for the positive button on "Delete address" dialog -->
    <string name="addressess_confirm_dialog_ok_button">Izbriši</string>
    <!-- The text for the negative button on "Delete address" dialog -->
    <string name="addressess_confirm_dialog_cancel_button">Prekliči</string>
    <!-- The text for the "Save address" menu item for saving an address -->
    <string name="address_menu_save_address">Shrani naslov</string>
    <!-- The text for the "Delete address" menu item for deleting an address -->
    <string name="address_menu_delete_address">Izbriši naslov</string>

    <!-- Title of the Add search engine screen -->
    <string name="search_engine_add_custom_search_engine_title">Dodaj iskalnik</string>
    <!-- Content description (not visible, for screen readers etc.): Title for the button that navigates to add new engine screen -->
    <string name="search_engine_add_custom_search_engine_button_content_description">Dodaj nov iskalnik</string>
    <!-- Title of the Edit search engine screen -->
    <string name="search_engine_edit_custom_search_engine_title">Urejanje iskalnika</string>
    <!-- Text for the menu button to edit a search engine -->
    <string name="search_engine_edit">Uredi</string>
    <!-- Text for the menu button to delete a search engine -->
    <string name="search_engine_delete">Izbriši</string>

    <!-- Label for the TextField in which user enters custom search engine name -->
    <string name="search_add_custom_engine_name_label">Ime</string>
    <!-- Placeholder text shown in the Search Engine Name text field before a user enters text -->
    <string name="search_add_custom_engine_name_hint_2">Ime iskalnika</string>
    <!-- Label for the TextField in which user enters custom search engine URL -->
    <string name="search_add_custom_engine_url_label">URL iskalnega niza</string>
    <!-- Placeholder text shown in the Search String TextField before a user enters text -->
    <string name="search_add_custom_engine_search_string_hint_2">URL za uporabo pri iskanju</string>
    <!-- Description text for the Search String TextField. The %s is part of the string -->
    <string name="search_add_custom_engine_search_string_example" formatted="false">Zamenjajte poizvedbo z &quot;%s&quot;. Primer: \nhttps://www.google.com/search?q=%s</string>

    <!-- Accessibility description for the form in which details about the custom search engine are entered -->
    <string name="search_add_custom_engine_form_description">Podrobnosti iskalnika po meri</string>

    <!-- Label for the TextField in which user enters custom search engine suggestion URL -->
    <string name="search_add_custom_engine_suggest_url_label">API za predloge iskanja (neobvezno)</string>
    <!-- Placeholder text shown in the Search Suggestion String TextField before a user enters text -->
    <string name="search_add_custom_engine_suggest_string_hint">URL API-ja za predloge iskanja</string>
    <!-- Description text for the Search Suggestion String TextField. The %s is part of the string -->
    <string name="search_add_custom_engine_suggest_string_example_2" formatted="false">Iskano poizvedbo zamenjajte s &quot;%s&quot;. Primer:\nhttps://suggestqueries.google.com/complete/search?client=firefox&amp;q=%s</string>
    <!-- The text for the "Save" button for saving a custom search engine -->
    <string name="search_custom_engine_save_button">Shrani</string>

    <!-- Text shown when a user leaves the name field empty -->
    <string name="search_add_custom_engine_error_empty_name">Vnesite ime iskalnika</string>
    <!-- Text shown when a user leaves the search string field empty -->
    <string name="search_add_custom_engine_error_empty_search_string">Vnesite iskalni niz</string>
    <!-- Text shown when a user leaves out the required template string -->
    <string name="search_add_custom_engine_error_missing_template">Prepričajte se, da se iskalni niz ujema z obliko primera</string>
    <!-- Text shown when we aren't able to validate the custom search query. The first parameter is the url of the custom search engine -->
    <string name="search_add_custom_engine_error_cannot_reach">Napaka pri povezovanju z &quot;%s&quot;</string>
    <!-- Text shown when a user creates a new search engine -->
    <string name="search_add_custom_engine_success_message">Ustvarjeno %s</string>

    <!-- Text shown when a user successfully edits a custom search engine -->
    <string name="search_edit_custom_engine_success_message">Shranjeno %s</string>
    <!-- Text shown when a user successfully deletes a custom search engine -->
    <string name="search_delete_search_engine_success_message">Izbrisano %s</string>

    <!-- Heading for the instructions to allow a permission -->
    <string name="phone_feature_blocked_intro">Če želite omogočiti:</string>
    <!-- First step for the allowing a permission -->
    <string name="phone_feature_blocked_step_settings">1. Pojdite v Nastavitve Androida</string>
    <!-- Second step for the allowing a permission -->
    <string name="phone_feature_blocked_step_permissions"><![CDATA[2. Tapnite <b>Dovoljenja</b>]]></string>

    <!-- Third step for the allowing a permission (Fore example: Camera) -->
    <string name="phone_feature_blocked_step_feature"><![CDATA[3. Preklopite <b>%1$s</b> na VKLOPLJENO]]></string>

    <!-- Label that indicates a site is using a secure connection -->
    <string name="quick_settings_sheet_secure_connection_2">Povezava je varna</string>
    <!-- Label that indicates a site is using a insecure connection -->
    <string name="quick_settings_sheet_insecure_connection_2">Povezava ni varna</string>
    <!-- Label to clear site data -->
    <string name="clear_site_data">Počisti piškotke in podatke strani</string>
    <!-- Confirmation message for a dialog confirming if the user wants to delete all data for current site -->
    <string name="confirm_clear_site_data"><![CDATA[Ali ste prepričani, da želite počistiti vse piškotke in podatke spletnega mesta <b>%s</b>?]]></string>
    <!-- Confirmation message for a dialog confirming if the user wants to delete all the permissions for all sites-->
    <string name="confirm_clear_permissions_on_all_sites">Ali ste prepričani, da želite počistiti vsa dovoljenja na vseh straneh?</string>
    <!-- Confirmation message for a dialog confirming if the user wants to delete all the permissions for a site-->
    <string name="confirm_clear_permissions_site">Ali ste prepričani, da želite počistiti vsa dovoljenja za to stran?</string>
    <!-- Confirmation message for a dialog confirming if the user wants to set default value a permission for a site-->
    <string name="confirm_clear_permission_site">Ali ste prepričani, da želite počistiti to dovoljenje za to stran?</string>
    <!-- label shown when there are not site exceptions to show in the site exception settings -->
    <string name="no_site_exceptions">Ni izjem</string>
    <!-- Bookmark deletion confirmation -->
    <string name="bookmark_deletion_confirmation">Ali ste prepričani, da želite izbrisati ta zaznamek?</string>
    <!-- Browser menu button that adds a shortcut to the home fragment -->
    <string name="browser_menu_add_to_shortcuts">Dodaj med bližnjice</string>
    <!-- Browser menu button that removes a shortcut from the home fragment -->
    <string name="browser_menu_remove_from_shortcuts">Odstrani iz bližnjic</string>
    <!-- text shown before the issuer name to indicate who its verified by, parameter is the name of
     the certificate authority that verified the ticket-->
    <string name="certificate_info_verified_by">Overil: %1$s</string>
    <!-- Login overflow menu delete button -->
    <string name="login_menu_delete_button">Izbriši</string>
    <!-- Login overflow menu edit button -->
    <string name="login_menu_edit_button">Uredi</string>
    <!-- Message in delete confirmation dialog for password -->
    <string name="login_deletion_confirmation_2">Ali ste prepričani, da želite izbrisati to geslo?</string>
    <!-- Positive action of a dialog asking to delete  -->
    <string name="dialog_delete_positive">Izbriši</string>
    <!-- Negative action of a dialog asking to delete login -->
    <string name="dialog_delete_negative">Prekliči</string>
    <!--  The saved password options menu description. -->
    <string name="login_options_menu_2">Možnosti gesel</string>
    <!--  The editable text field for a website address. -->
    <string name="saved_login_hostname_description_3">Besedilno polje za urejanje spletnega naslova.</string>
    <!--  The editable text field for a username. -->
    <string name="saved_login_username_description_3">Besedilno polje za urejanje uporabniškega imena.</string>
    <!--  The editable text field for a login's password. -->
    <string name="saved_login_password_description_2">Besedilno polje za urejanje gesla.</string>
    <!--  The button description to save changes to an edited password. -->
    <string name="save_changes_to_login_2">Shrani spremembe.</string>
    <!--  The page title for editing a saved password. -->
    <string name="edit_2">Uredi geslo</string>
    <!--  The page title for adding new password. -->
    <string name="add_login_2">Dodaj geslo</string>
    <!--  Error text displayed underneath the password field when it is in an error case. -->
    <string name="saved_login_password_required_2">Vnesite geslo</string>
    <!--  The error message in add login view when username field is blank. -->
    <string name="saved_login_username_required_2">Vnesite uporabniško ime</string>
    <!--  The error message in add login view when hostname field is blank. -->
    <string name="saved_login_hostname_required" tools:ignore="UnusedResources">Zahtevano je ime domene</string>
    <!--  The error message in add login view when hostname field is blank. -->
    <string name="saved_login_hostname_required_2" tools:ignore="UnusedResources">Vnesite spletni naslov</string>
    <!-- Voice search button content description  -->
    <string name="voice_search_content_description">Glasovno iskanje</string>
    <!-- Voice search prompt description displayed after the user presses the voice search button -->
    <string name="voice_search_explainer">Govorite</string>

    <!--  The error message in edit login view when a duplicate username exists. -->
    <string name="saved_login_duplicate">Prijava s tem uporabniškim imenom že obstaja</string>

    <!-- This is the hint text that is shown inline on the hostname field of the create new login page. 'https://www.example.com' intentionally hardcoded here -->
    <string name="add_login_hostname_hint_text">https://www.example.com</string>
    <!-- This is an error message shown below the hostname field of the add login page when a hostname does not contain http or https. -->
    <string name="add_login_hostname_invalid_text_3">Spletni naslov mora vsebovati &quot;https://&quot; ali &quot;http://&quot;</string>
    <!-- This is an error message shown below the hostname field of the add login page when a hostname is invalid. -->
    <string name="add_login_hostname_invalid_text_2">Zahtevano je veljavno ime domene</string>

    <!-- Synced Tabs -->
    <!-- Text displayed to ask user to connect another device as no devices found with account -->
    <string name="synced_tabs_connect_another_device">Poveži drugo napravo.</string>
    <!-- Text displayed asking user to re-authenticate -->
    <string name="synced_tabs_reauth">Ponovno se prijavite.</string>
    <!-- Text displayed when user has disabled tab syncing in Firefox Sync Account -->
    <string name="synced_tabs_enable_tab_syncing">Omogočite sinhronizacijo zavihkov.</string>
    <!-- Text displayed when user has no tabs that have been synced -->
    <string name="synced_tabs_no_tabs" tools:ignore="BrandUsage">V Firefoxu na drugih napravah nimate odprtih drugih zavihkov.</string>
    <!-- Text displayed in the synced tabs screen when a user is not signed in to Firefox Sync describing Synced Tabs -->
    <string name="synced_tabs_sign_in_message">Oglejte si seznam zavihkov drugih naprav.</string>

    <!-- Text displayed on a button in the synced tabs screen to link users to sign in when a user is not signed in to Firefox Sync -->
    <string name="synced_tabs_sign_in_button">Prijava v Sync</string>

    <!-- The text displayed when a synced device has no tabs to show in the list of Synced Tabs. -->
    <string name="synced_tabs_no_open_tabs">Ni odprtih zavihkov</string>

    <!-- Content description for expanding a group of synced tabs. -->
    <string name="synced_tabs_expand_group">Razširi skupino sinhroniziranih zavihkov</string>
    <!-- Content description for collapsing a group of synced tabs. -->
    <string name="synced_tabs_collapse_group">Strni skupino sinhroniziranih zavihkov</string>

    <!-- Top Sites -->
    <!-- Title text displayed in the dialog when shortcuts limit is reached. -->
    <string name="shortcut_max_limit_title">Doseženo je največje število bližnjic</string>
    <!-- Content description text displayed in the dialog when shortcut limit is reached. -->
    <string name="shortcut_max_limit_content">Če želite dodati novo bližnjico, eno odstranite. Podržite prst na njej in izberite &quot;Odstrani&quot;.</string>
    <!-- Confirmation dialog button text when top sites limit is reached. -->
    <string name="top_sites_max_limit_confirmation_button">V redu, razumem</string>

    <!-- Label for the preference to show the shortcuts for the most visited top sites on the homepage -->
    <string name="top_sites_toggle_top_recent_sites_4">Bližnjice</string>
    <!-- Title text displayed in the rename top site dialog. -->
    <string name="top_sites_rename_dialog_title">Ime</string>
    <!-- Hint for renaming title of a shortcut -->
    <string name="shortcut_name_hint">Ime bližnjice</string>
    <!-- Hint for editing URL of a shortcut. -->
    <string name="shortcut_url_hint">Spletni naslov bližnjice</string>
    <!-- Button caption to confirm the renaming of the top site. -->
    <string name="top_sites_rename_dialog_ok" moz:removedIn="130" tools:ignore="UnusedResources">V redu</string>
    <!-- Dialog button text for canceling the rename top site prompt. -->
    <string name="top_sites_rename_dialog_cancel">Prekliči</string>

    <!-- Text for the menu button to open the homepage settings. -->
    <string name="top_sites_menu_settings">Nastavitve</string>

    <!-- Text for the menu button to navigate to sponsors and privacy support articles. '&amp;' is replaced with the ampersand symbol: & -->
    <string name="top_sites_menu_sponsor_privacy">Naši pokrovitelji in vaša zasebnost</string>
    <!-- Label text displayed for a sponsored top site. -->
    <string name="top_sites_sponsored_label">Sponzorirano</string>

    <!-- Text for the menu item to edit a top site. -->
    <string name="top_sites_edit_top_site">Uredi</string>
    <!-- Text for the dialog title to edit a top site. -->
    <string name="top_sites_edit_dialog_title">Uredi bližnjico</string>
    <!-- Button caption to confirm the edit of the top site. -->
    <string name="top_sites_edit_dialog_save">Shrani</string>
    <!-- Error message when the user entered an invalid URL -->
    <string name="top_sites_edit_dialog_url_error">Vnesite veljaven naslov URL</string>
    <!-- Label for the URL edit field in the edit top site dialog. -->
    <string name="top_sites_edit_dialog_url_title">URL</string>

    <!-- Inactive tabs in the tabs tray -->
    <!-- Title text displayed in the tabs tray when a tab has been unused for 14 days. -->
    <string name="inactive_tabs_title">Nedejavni zavihki</string>
    <!-- Content description for closing all inactive tabs -->
    <string name="inactive_tabs_delete_all">Zapri vse nedejavne zavihke</string>

    <!-- Content description for expanding the inactive tabs section. -->
    <string name="inactive_tabs_expand_content_description">Razširi nedejavne zavihke</string>
    <!-- Content description for collapsing the inactive tabs section. -->
    <string name="inactive_tabs_collapse_content_description">Strni nedejavne zavihke</string>

    <!-- Inactive tabs auto-close message in the tabs tray -->
    <!-- The header text of the auto-close message when the user is asked if they want to turn on the auto-closing of inactive tabs. -->
    <string name="inactive_tabs_auto_close_message_header" tools:ignore="UnusedResources">Samodejno zapri po enem mesecu?</string>

    <!-- A description below the header to notify the user what the inactive tabs auto-close feature is. -->
    <string name="inactive_tabs_auto_close_message_description" tools:ignore="BrandUsage,UnusedResources">Firefox lahko zapre zavihke, ki si jih niste ogledali v zadnjem mesecu.</string>
    <!-- A call to action below the description to allow the user to turn on the auto closing of inactive tabs. -->
    <string name="inactive_tabs_auto_close_message_action" tools:ignore="UnusedResources">VKLOPI SAMODEJNO ZAPIRANJE</string>

    <!-- Text for the snackbar to confirm auto-close is enabled for inactive tabs -->
    <string name="inactive_tabs_auto_close_message_snackbar">Samodejno zapiranje omogočeno</string>

    <!-- Awesome bar suggestion's headers -->
    <!-- Search suggestions title for Firefox Suggest. -->
    <string name="firefox_suggest_header" tools:ignore="BrandUsage">Firefoxovi predlogi</string>

    <!-- Title for search suggestions when Google is the default search suggestion engine. -->
    <string name="google_search_engine_suggestion_header">Iskanje Google</string>
    <!-- Title for search suggestions when the default search suggestion engine is anything other than Google. The first parameter is default search engine name. -->
    <string name="other_default_search_engine_suggestion_header">Iskalnik %s</string>

    <!-- Default browser experiment -->
    <!-- Default browser card title -->
    <string name="default_browser_experiment_card_title">Zamenjajte privzeti brskalnik</string>
    <!-- Default browser card text -->
    <string name="default_browser_experiment_card_text" tools:ignore="BrandUsage">Nastavite, naj se povezave s spletnih strani, e-pošte in sporočil samodejno odpirajo v Firefoxu.</string>

    <!-- Content description for close button in collection placeholder. -->
    <string name="remove_home_collection_placeholder_content_description">Odstrani</string>

    <!-- Content description radio buttons with a link to more information -->
    <string name="radio_preference_info_content_description">Kliknite za podrobnosti</string>

    <!-- Content description for the action bar "up" button -->
    <string name="action_bar_up_description" moz:removedIn="124" tools:ignore="UnusedResources">Pojdi gor</string>

    <!-- Content description for privacy content close button -->
    <string name="privacy_content_close_button_content_description">Zapri</string>

    <!-- Pocket recommended stories -->
    <!-- Header text for a section on the home screen. -->
    <string name="pocket_stories_header_1">Zgodbe, ki spodbujajo k razmisleku</string>
    <!-- Header text for a section on the home screen. -->
    <string name="pocket_stories_categories_header">Zgodbe po temi</string>
    <!-- Text of a button allowing users to access an external url for more Pocket recommendations. -->
    <string name="pocket_stories_placeholder_text">Odkrijte več</string>
    <!-- Title of an app feature. Smaller than a heading. The first parameter is product name Pocket -->
    <string name="pocket_stories_feature_title_2">Omogoča %s.</string>
    <!-- Caption for describing a certain feature. The placeholder is for a clickable text (eg: Learn more) which will load an url in a new tab when clicked.  -->
    <string name="pocket_stories_feature_caption" tools:ignore="BrandUsage">Del družine Firefox. %s</string>
    <!-- Clickable text for opening an external link for more information about Pocket. -->
    <string name="pocket_stories_feature_learn_more">Več o tem</string>

    <!-- Text indicating that the Pocket story that also displays this text is a sponsored story by other 3rd party entity. -->
    <string name="pocket_stories_sponsor_indication">Sponzorirano</string>

    <!-- Snackbar message for enrolling in a Nimbus experiment from the secret settings when Studies preference is Off.-->
    <string name="experiments_snackbar">Za pošiljanje podatkov omogočite telemetrijo.</string>
    <!-- Snackbar button text to navigate to telemetry settings.-->
    <string name="experiments_snackbar_button">Pojdi v nastavitve</string>

    <!-- Review quality check feature-->
    <!-- Name for the review quality check feature used as title for the panel. -->
    <string name="review_quality_check_feature_name_2">Pregledovalnik mnenj</string>
    <!-- Summary for grades A and B for review quality check adjusted grading. -->
    <string name="review_quality_check_grade_a_b_description">Zanesljiva mnenja</string>
    <!-- Summary for grade C for review quality check adjusted grading. -->
    <string name="review_quality_check_grade_c_description">Mešanica zanesljivih in nezanesljivih mnenj</string>
    <!-- Summary for grades D and F for review quality check adjusted grading. -->
    <string name="review_quality_check_grade_d_f_description">Nezanesljiva mnenja</string>
    <!-- Text for title presenting the reliability of a product's reviews. -->
    <string name="review_quality_check_grade_title">Kako zanesljiva so ta mnenja?</string>
    <!-- Title for when the rating has been updated by the review checker -->
    <string name="review_quality_check_adjusted_rating_title">Prilagojena ocena</string>
    <!-- Description for a product's adjusted star rating. The text presents that the product's reviews which were evaluated as unreliable were removed from the adjusted rating. -->
    <string name="review_quality_check_adjusted_rating_description_2">Temelji na zanesljivih mnenjih</string>
    <!-- Title for list of highlights from a product's review emphasizing a product's important traits. -->
    <string name="review_quality_check_highlights_title">Poudarki iz nedavnih mnenj</string>
    <!-- Title for section explaining how we analyze the reliability of a product's reviews. -->
    <string name="review_quality_check_explanation_title">Kako določamo kakovost mnenj</string>
    <!-- Paragraph explaining how we analyze the reliability of a product's reviews. First parameter is the Fakespot product name. In the phrase "Fakespot by Mozilla", "by" can be localized. Does not need to stay by. -->
    <string name="review_quality_check_explanation_body_reliability">Za preverjanje zanesljivosti mnenj o izdelkih uporabljamo tehnologijo umetne inteligence podjetja Mozilla %s. To vam bo pomagalo oceniti zgolj kakovost mnenja, ne pa tudi izdelka.</string>
    <!-- Paragraph explaining the grading system we use to classify the reliability of a product's reviews. -->
    <string name="review_quality_check_info_review_grade_header"><![CDATA[Vsako mnenje o izdelku ocenimo s <b>črkovno oceno</b> od A do F.]]></string>
    <!-- Description explaining grades A and B for review quality check adjusted grading. -->
    <string name="review_quality_check_info_grade_info_AB">Zanesljiva mnenja. Verjamemo, da so jih napisale resnične stranke, ki so pustile poštene in nepristranske ocene.</string>
    <!-- Description explaining grade C for review quality check adjusted grading. -->
    <string name="review_quality_check_info_grade_info_C">Menimo, da obstaja mešanica zanesljivih in nezanesljivih mnenj.</string>
    <!-- Description explaining grades D and F for review quality check adjusted grading. -->
    <string name="review_quality_check_info_grade_info_DF">Nezanesljiva mnenja. Menimo, da so verjetno lažna ali pa so jih napisali pristranski ocenjevalci.</string>
    <!-- Paragraph explaining how a product's adjusted grading is calculated. -->
    <string name="review_quality_check_explanation_body_adjusted_grading"><![CDATA[<b>Prilagojena ocena</b> temelji samo na mnenjih, za katere menimo, da so zanesljiva.]]></string>
    <!-- Paragraph explaining product review highlights. First parameter is the name of the retailer (e.g. Amazon). -->
    <string name="review_quality_check_explanation_body_highlights"><![CDATA[<b>Poudarki</b> so vzeti iz mnenj v trgovini %s v zadnjih 80 dneh, za katera menimo, da so zanesljiva.]]></string>
    <!-- Text for learn more caption presenting a link with information about review quality. First parameter is for clickable text defined in review_quality_check_info_learn_more_link. -->
    <string name="review_quality_check_info_learn_more">Več o %s.</string>
    <!-- Clickable text that links to review quality check SuMo page. First parameter is the Fakespot product name. -->
    <string name="review_quality_check_info_learn_more_link_2">kako %s določa kakovost mnenj</string>
    <!-- Text for title of settings section. -->
    <string name="review_quality_check_settings_title">Nastavitve</string>
    <!-- Text for label for switch preference to show recommended products from review quality check settings section. -->
    <string name="review_quality_check_settings_recommended_products">Prikaži oglase v pregledovalniku mnenj</string>
    <!-- Description for switch preference to show recommended products from review quality check settings section. First parameter is for clickable text defined in review_quality_check_settings_recommended_products_learn_more.-->
    <string name="review_quality_check_settings_recommended_products_description_2" tools:ignore="UnusedResources">Občasno boste videli oglase za primerne izdelke. Oglašujemo samo izdelke z zanesljivimi mnenji. %s</string>
    <!-- Clickable text that links to review quality check recommended products support article. -->
    <string name="review_quality_check_settings_recommended_products_learn_more" tools:ignore="UnusedResources">Več o tem</string>
    <!-- Text for turning sidebar off button from review quality check settings section. -->
    <string name="review_quality_check_settings_turn_off">Izklopi pregledovalnik mnenj</string>
    <!-- Text for title of recommended product section. This is displayed above a product image, suggested as an alternative to the product reviewed. -->
    <string name="review_quality_check_ad_title" tools:ignore="UnusedResources">Več za razmislek</string>
    <!-- Caption for recommended product section indicating this is an ad by Fakespot. First parameter is the Fakespot product name. -->
    <string name="review_quality_check_ad_caption" tools:ignore="UnusedResources">Oglas %sa</string>
    <!-- Caption for review quality check panel. First parameter is for clickable text defined in review_quality_check_powered_by_link. -->
    <string name="review_quality_check_powered_by_2">Pregledovalnik mnenj uporablja tehnologijo %s</string>
    <!-- Clickable text that links to Fakespot.com. First parameter is the Fakespot product name. In the phrase "Fakespot by Mozilla", "by" can be localized. Does not need to stay by. -->
    <string name="review_quality_check_powered_by_link" tools:ignore="UnusedResources">Mozilla %s</string>
    <!-- Text for title of warning card informing the user that the current analysis is outdated. -->
    <string name="review_quality_check_outdated_analysis_warning_title" tools:ignore="UnusedResources">Novi podatki za pregled</string>
    <!-- Text for button from warning card informing the user that the current analysis is outdated. Clicking this should trigger the product's re-analysis. -->
    <string name="review_quality_check_outdated_analysis_warning_action" tools:ignore="UnusedResources">Preveri zdaj</string>
    <!-- Title for warning card informing the user that the current product does not have enough reviews for a review analysis. -->
    <string name="review_quality_check_no_reviews_warning_title">Ni še dovolj mnenj</string>
    <!-- Text for body of warning card informing the user that the current product does not have enough reviews for a review analysis. -->
    <string name="review_quality_check_no_reviews_warning_body">Ko bo za ta izdelek na voljo več mnenj, bomo lahko preverili njihovo kakovost.</string>
    <!-- Title for warning card informing the user that the current product is currently not available. -->
    <string name="review_quality_check_product_availability_warning_title">Izdelek ni na voljo</string>
    <!-- Text for the body of warning card informing the user that the current product is currently not available. -->
    <string name="review_quality_check_product_availability_warning_body">Če opazite, da je izdelek znova na zalogi, nam to sporočite in preverili bomo mnenja.</string>
    <!-- Clickable text for warning card informing the user that the current product is currently not available. Clicking this should inform the server that the product is available. -->
    <string name="review_quality_check_product_availability_warning_action_2">Sporoči, da je izdelek znova na zalogi</string>
    <!-- Title for warning card informing the user that the current product's analysis is still processing. The parameter is the percentage progress (0-100%) of the analysis process (e.g. 56%). -->
    <string name="review_quality_check_analysis_in_progress_warning_title_2">Preverjanje kakovosti mnenj (%s)</string>
    <!-- Text for body of warning card informing the user that the current product's analysis is still processing. -->
    <string name="review_quality_check_analysis_in_progress_warning_body">To lahko traja približno 60 sekund.</string>
    <!-- Title for info card displayed after the user reports a product is back in stock. -->
    <string name="review_quality_check_analysis_requested_info_title">Hvala za sporočilo!</string>
    <!-- Text for body of info card displayed after the user reports a product is back in stock. -->
    <string name="review_quality_check_analysis_requested_info_body">Podatki o mnenjih za ta izdelek bi morali biti pripravljeni v 24 urah. Preverite znova kasneje.</string>
    <!-- Title for info card displayed when the user review checker while on a product that Fakespot does not analyze (e.g. gift cards, music). -->
    <string name="review_quality_check_not_analyzable_info_title">Teh mnenj ne moremo preveriti</string>
    <!-- Text for body of info card displayed when the user review checker while on a product that Fakespot does not analyze (e.g. gift cards, music). -->
    <string name="review_quality_check_not_analyzable_info_body">Za nekatere vrste izdelkov žal ne moremo preveriti kakovosti mnenj. Na primer za darilne kartice ter pretočne videe, glasbo in igre.</string>
    <!-- Title for info card displayed when another user reported the displayed product is back in stock. -->
    <string name="review_quality_check_analysis_requested_other_user_info_title" tools:ignore="UnusedResources">Kmalu bo na voljo še več vsebine</string>
    <!-- Text for body of info card displayed when another user reported the displayed product is back in stock. -->
    <string name="review_quality_check_analysis_requested_other_user_info_body" tools:ignore="UnusedResources">Podatki o mnenjih za ta izdelek bi morali biti pripravljeni v 24 urah. Preverite znova kasneje.</string>
    <!-- Title for info card displayed to the user when analysis finished updating. -->
    <string name="review_quality_check_analysis_updated_confirmation_title" tools:ignore="UnusedResources">Analiza je posodobljena</string>
    <!-- Text for the action button from info card displayed to the user when analysis finished updating. -->
    <string name="review_quality_check_analysis_updated_confirmation_action" tools:ignore="UnusedResources">Razumem</string>
    <!-- Title for error card displayed to the user when an error occurred. -->
    <string name="review_quality_check_generic_error_title">Trenutno ni na voljo nobenih podatkov</string>
    <!-- Text for body of error card displayed to the user when an error occurred. -->
    <string name="review_quality_check_generic_error_body">Poskušamo odpraviti težavo. Preverite znova pozneje.</string>
    <!-- Title for error card displayed to the user when the device is disconnected from the network. -->
    <string name="review_quality_check_no_connection_title">Ni omrežne povezave</string>
    <!-- Text for body of error card displayed to the user when the device is disconnected from the network. -->
    <string name="review_quality_check_no_connection_body">Preverite omrežno povezavo in poskusite znova naložiti stran.</string>
    <!-- Title for card displayed to the user for products whose reviews were not analyzed yet. -->
    <string name="review_quality_check_no_analysis_title">O teh mnenjih še ni podatkov</string>
    <!-- Text for the body of card displayed to the user for products whose reviews were not analyzed yet. -->
    <string name="review_quality_check_no_analysis_body">Če želite preveriti, ali so ocene tega izdelka zanesljive, preverite kakovost mnenj. Traja le približno 60 sekund.</string>
    <!-- Text for button from body of card displayed to the user for products whose reviews were not analyzed yet. Clicking this should trigger a product analysis. -->
    <string name="review_quality_check_no_analysis_link">Preveri kakovost mnenj</string>
    <!-- Headline for review quality check contextual onboarding card. -->
    <string name="review_quality_check_contextual_onboarding_title">Preizkusite naš zaupanja vreden vodnik po ocenah izdelkov</string>
    <!-- Description for review quality check contextual onboarding card. The first and last two parameters are for retailer names (e.g. Amazon, Walmart). The second parameter is for the name of the application (e.g. Firefox). -->
    <string name="review_quality_check_contextual_onboarding_description">Pred nakupom preverite, kako zanesljiva so mnenja o izdelkih v trgovini %1$s. Pregledovalnik mnenj, preizkusna zmogljivost %2$sa, je vgrajen neposredno v brskalnik. Deluje tudi v trgovinah %3$s in %4$s.</string>
    <!-- Description for review quality check contextual onboarding card. The first parameters is for retailer name (e.g. Amazon). The second parameter is for the name of the application (e.g. Firefox). -->
    <string name="review_quality_check_contextual_onboarding_description_one_vendor">Pred nakupom preverite, kako zanesljiva so mnenja o izdelkih v trgovini %1$s. Pregledovalnik mnenj, preizkusna zmogljivost %2$sa, je vgrajen neposredno v brskalnik.</string>
    <!-- Paragraph presenting review quality check feature. First parameter is the Fakespot product name. Second parameter is for clickable text defined in review_quality_check_contextual_onboarding_learn_more_link. In the phrase "Fakespot by Mozilla", "by" can be localized. Does not need to stay by. -->
    <string name="review_quality_check_contextual_onboarding_learn_more">Mozilla %1$s vam omogoča, da se izognete pristranskim in nepristnim mnenjem. Naš model umetne inteligence se nenehno izboljšuje, da vas ščiti med nakupovanjem. %2$s</string>
    <!-- Clickable text from the contextual onboarding card that links to review quality check support article. -->
    <string name="review_quality_check_contextual_onboarding_learn_more_link">Več o tem</string>
    <!-- Caption text to be displayed in review quality check contextual onboarding card above the opt-in button. First parameter is Firefox app name, third parameter is the Fakespot product name. Second & fourth are for clickable texts defined in review_quality_check_contextual_onboarding_privacy_policy_3 and review_quality_check_contextual_onboarding_terms_use. -->
    <string name="review_quality_check_contextual_onboarding_caption_3" moz:RemovedIn="124" tools:ignore="UnusedResources">Z izbiro “Da, poskusi” se strinjate z %2$s brskalnika %1$s in s %4$s storitve %3$s.</string>
    <!-- Caption text to be displayed in review quality check contextual onboarding card above the opt-in button. First parameter is Firefox app name, third parameter is the Fakespot product name. Second & fourth are for clickable texts defined in review_quality_check_contextual_onboarding_privacy_policy_3 and review_quality_check_contextual_onboarding_terms_use. -->
    <string name="review_quality_check_contextual_onboarding_caption_4">Z izbiro “Da, poskusi” se strinjate z %2$s organizacije %1$s in z %4$s podjetja %3$s.</string>
    <!-- Clickable text from the review quality check contextual onboarding card that links to Fakespot privacy notice. -->
    <string name="review_quality_check_contextual_onboarding_privacy_policy_3">obvestilom o zasebnosti</string>
    <!-- Clickable text from the review quality check contextual onboarding card that links to Fakespot terms of use. -->
    <string name="review_quality_check_contextual_onboarding_terms_use">pogoji uporabe</string>
    <!-- Text for opt-in button from the review quality check contextual onboarding card. -->
    <string name="review_quality_check_contextual_onboarding_primary_button_text">Da, poskusi</string>
    <!-- Text for opt-out button from the review quality check contextual onboarding card. -->
    <string name="review_quality_check_contextual_onboarding_secondary_button_text">Ne zdaj</string>
    <!-- Text for the first CFR presenting the review quality check feature. -->
    <string name="review_quality_check_first_cfr_message">Pred nakupom se pozanimajte, ali lahko zaupate mnenjem o tem izdelku.</string>
    <!-- Text displayed in the first CFR presenting the review quality check feature that opens the review checker when clicked. -->
    <string name="review_quality_check_first_cfr_action" tools:ignore="UnusedResources">Preizkusite pregledovalnik mnenj</string>
    <!-- Text for the second CFR presenting the review quality check feature. -->
    <string name="review_quality_check_second_cfr_message">Ali so ta mnenja zanesljiva? Preverite zdaj za ogled prilagojene ocene.</string>
    <!-- Text displayed in the second CFR presenting the review quality check feature that opens the review checker when clicked. -->
    <string name="review_quality_check_second_cfr_action" tools:ignore="UnusedResources">Odpri pregledovalnik mnenj</string>
    <!-- Flag showing that the review quality check feature is work in progress. -->
    <string name="review_quality_check_beta_flag" moz:removedIn="130" tools:ignore="UnusedResources">Beta</string>
    <!-- Content description (not visible, for screen readers etc.) for opening browser menu button to open review quality check bottom sheet. -->
    <string name="review_quality_check_open_handle_content_description">Odpri pregledovalnik mnenj</string>
    <!-- Content description (not visible, for screen readers etc.) for closing browser menu button to open review quality check bottom sheet. -->
    <string name="review_quality_check_close_handle_content_description">Zapri pregledovalnik mnenj</string>
    <!-- Content description (not visible, for screen readers etc.) for review quality check star rating. First parameter is the number of stars (1-5) representing the rating. -->
    <string name="review_quality_check_star_rating_content_description">%1$s od 5 zvezdic</string>
    <!-- Text for minimize button from highlights card. When clicked the highlights card should reduce its size. -->
    <string name="review_quality_check_highlights_show_less">Prikaži manj</string>
    <!-- Text for maximize button from highlights card. When clicked the highlights card should expand to its full size. -->
    <string name="review_quality_check_highlights_show_more">Prikaži več</string>
    <!-- Text for highlights card quality category header. Reviews shown under this header should refer the product's quality. -->
    <string name="review_quality_check_highlights_type_quality">Kakovost</string>
    <!-- Text for highlights card price category header. Reviews shown under this header should refer the product's price. -->
    <string name="review_quality_check_highlights_type_price">Cena</string>

    <!-- Text for highlights card shipping category header. Reviews shown under this header should refer the product's shipping. -->
    <string name="review_quality_check_highlights_type_shipping">Pošiljanje</string>
    <!-- Text for highlights card packaging and appearance category header. Reviews shown under this header should refer the product's packaging and appearance. -->
    <string name="review_quality_check_highlights_type_packaging_appearance">Embalaža in videz</string>
    <!-- Text for highlights card competitiveness category header. Reviews shown under this header should refer the product's competitiveness. -->
    <string name="review_quality_check_highlights_type_competitiveness">Konkurenčnost</string>

    <!-- Text that is surrounded by quotes. The parameter is the actual text that is in quotes. An example of that text could be: Excellent craftsmanship, and that is displayed as “Excellent craftsmanship”. The text comes from a buyer's review that the feature is highlighting"   -->
    <string name="surrounded_with_quotes">&quot;%s&quot;</string>

    <!-- Accessibility services actions labels. These will be appended to accessibility actions like "Double tap to.." but not by or applications but by services like Talkback. -->
    <!-- Action label for elements that can be collapsed if interacting with them. Talkback will append this to say "Double tap to collapse". -->
    <string name="a11y_action_label_collapse">strnete</string>
    <!-- Current state for elements that can be collapsed if interacting with them. Talkback will dictate this after a state change. -->
    <string name="a11y_state_label_collapsed">strnjeno</string>
    <!-- Action label for elements that can be expanded if interacting with them. Talkback will append this to say "Double tap to expand". -->
    <string name="a11y_action_label_expand">razširite</string>
    <!-- Current state for elements that can be expanded if interacting with them. Talkback will dictate this after a state change. -->
    <string name="a11y_state_label_expanded">razširjeno</string>
    <!-- Action label for links to a website containing documentation about a wallpaper collection. Talkback will append this to say "Double tap to open link to learn more about this collection". -->
    <string name="a11y_action_label_wallpaper_collection_learn_more">odprete povezavo s podrobnostmi o tej zbirki</string>
    <!-- Action label for links that point to an article. Talkback will append this to say "Double tap to read the article". -->
    <string name="a11y_action_label_read_article">preberete članek</string>
    <!-- Action label for links to the Firefox Pocket website. Talkback will append this to say "Double tap to open link to learn more". -->
    <string name="a11y_action_label_pocket_learn_more">odprete povezavo s podrobnostmi</string>
    <!-- Content description for headings announced by accessibility service. The first parameter is the text of the heading. Talkback will announce the first parameter and then speak the word "Heading" indicating to the user that this text is a heading for a section. -->
    <string name="a11y_heading">%s, naslov</string>

    <!-- Title for dialog displayed when trying to access links present in a text. -->
    <string name="a11y_links_title">Povezave</string>

    <!-- Additional content description for text bodies that contain urls. -->
    <string name="a11y_links_available">Na voljo so povezave</string>

    <!-- Translations feature-->

    <!-- Translation request dialog -->
    <!-- Title for the translation dialog that allows a user to translate the webpage. -->
    <string name="translations_bottom_sheet_title">Prevedem to stran?</string>
    <!-- Title for the translation dialog after a translation was completed successfully.
    The first parameter is the name of the language that the page was translated from, for example, "French".
    The second parameter is the name of the language that the page was translated to, for example, "English". -->
    <string name="translations_bottom_sheet_title_translation_completed">Stran prevedena iz jezika %1$s v jezik %2$s</string>
    <!-- Title for the translation dialog that allows a user to translate the webpage when a user uses the translation feature the first time. The first parameter is the name of the application, for example, "Fenix". -->
    <string name="translations_bottom_sheet_title_first_time">Preskusite zasebno prevajanje v %1$su</string>
    <!-- Additional information on the translation dialog that appears when a user uses the translation feature the first time. The first parameter is clickable text with a link, for example, "Learn more". -->
    <string name="translations_bottom_sheet_info_message">Zasebnost je zagotovljena, saj prevodi nikoli ne zapustijo vašega računalnika. Novi jeziki in izboljšave so na poti! %1$s</string>
    <!-- Text that links to additional information about the Firefox translations feature. -->
    <string name="translations_bottom_sheet_info_message_learn_more">Več o tem</string>
    <!-- Label for the dropdown to select which language to translate from on the translations dialog. Usually the translate from language selected will be the same as the page language. -->
    <string name="translations_bottom_sheet_translate_from">Izvorni jezik</string>
    <!-- Label for the dropdown to select which language to translate to on the translations dialog. Usually the translate to language selected will be the user's preferred language. -->
    <string name="translations_bottom_sheet_translate_to">Ciljni jezik</string>
    <!-- Label for the dropdown to select which language to translate from on the translations dialog when the page language is not supported. This selection is to allow the user to select another language, in case we automatically detected the page language incorrectly. -->
    <string name="translations_bottom_sheet_translate_from_unsupported_language">Poskusi z drugim izvornim jezikom</string>
    <!-- Button text on the translations dialog to dismiss the dialog and return to the browser. -->
    <string name="translations_bottom_sheet_negative_button">Ne zdaj</string>
    <!-- Button text on the translations dialog to restore the translated website back to the original untranslated version. -->
    <string name="translations_bottom_sheet_negative_button_restore">Prikaži izvirnik</string>
    <!-- Accessibility announcement (not visible, for screen readers etc.) for the translations dialog after restore button was pressed that indicates the original untranslated page was loaded. -->
    <string name="translations_bottom_sheet_restore_accessibility_announcement">Naložena izvirna neprevedena stran</string>
    <!-- Button text on the translations dialog when a translation error appears, used to dismiss the dialog and return to the browser. -->
    <string name="translations_bottom_sheet_negative_button_error">Končano</string>
    <!-- Button text on the translations dialog to begin a translation of the website. -->
    <string name="translations_bottom_sheet_positive_button">Prevedi</string>
    <!-- Button text on the translations dialog when a translation error appears. -->
    <string name="translations_bottom_sheet_positive_button_error">Poskusi znova</string>
    <!-- Inactive button text on the translations dialog that indicates a translation is currently in progress. This button will be accompanied by a loading icon. -->
    <string name="translations_bottom_sheet_translating_in_progress">Prevajanje</string>
    <!-- Button content description (not visible, for screen readers etc.) for the translations dialog translate button that indicates a translation is currently in progress. -->
    <string name="translations_bottom_sheet_translating_in_progress_content_description">Prevajanje poteka</string>

    <!-- Default dropdown option when initially selecting a language from the translations dialog language selection dropdown. -->
    <string name="translations_bottom_sheet_default_dropdown_selection">Izberite jezik</string>
    <!-- The title of the warning card informs the user that a translation could not be completed. -->
    <string name="translation_error_could_not_translate_warning_text">Pri prevajanju je prišlo do težave. Poskusite znova.</string>
    <!-- The title of the warning card informs the user that the list of languages cannot be loaded. -->
    <string name="translation_error_could_not_load_languages_warning_text">Jezikov ni bilo mogoče naložiti. Preverite internetno povezavo in poskusite znova.</string>
    <!-- The title of the warning card informs the user that a language is not supported. The first parameter is the name of the language that is not supported. -->
    <string name="translation_error_language_not_supported_warning_text">%1$s žal še ni podprt jezik.</string>


    <!-- Snackbar title shown if the user closes the Translation Request dialogue and a translation is in progress. -->
    <string name="translation_in_progress_snackbar">Prevajanje …</string>


    <!-- Title for the data saving mode warning dialog used in the translation request dialog.
    This dialog will be presented when the user attempts to perform
    a translation without the necessary language files downloaded first when Android's data saver mode is enabled and the user is not using WiFi.
    The first parameter is the size in kilobytes or megabytes of the language file. -->
    <string name="translations_download_language_file_dialog_title">Prenesem jezik ob varčevanju s podatki (%1$s)?</string>


    <!-- Translations options dialog -->
    <!-- Title of the translation options dialog that allows a user to set their translation options for the site the user is currently on. -->
    <string name="translation_option_bottom_sheet_title_heading">Možnosti prevajanja</string>
    <!-- Toggle switch label that allows a user to set the setting if they would like the browser to always offer or suggest translations when available. -->
    <string name="translation_option_bottom_sheet_always_translate">Vedno ponudi prevod</string>

    <!-- Toggle switch label that allows a user to set if they would like a given language to automatically translate or not. The first parameter is the language name, for example, "Spanish". -->
    <string name="translation_option_bottom_sheet_always_translate_in_language">Vedno prevedi jezik %1$s</string>
    <!-- Toggle switch label that allows a user to set if they would like to never be offered a translation of the given language. The first parameter is the language name, for example, "Spanish". -->
    <string name="translation_option_bottom_sheet_never_translate_in_language">Nikoli ne prevajaj jezika %1$s</string>
    <!-- Toggle switch label that allows a user to set the setting if they would like the browser to never translate the site the user is currently visiting. -->
    <string name="translation_option_bottom_sheet_never_translate_site">Nikoli ne prevajaj tega spletnega mesta</string>
    <!-- Toggle switch description that will appear under the "Never translate these sites" settings toggle switch to provide more information on how this setting interacts with other settings. -->
    <string name="translation_option_bottom_sheet_switch_never_translate_site_description">Preglasi vse druge nastavitve</string>
    <!-- Toggle switch description that will appear under the "Never translate" and "Always translate" toggle switch settings to provide more information on how these  settings interacts with other settings. -->
    <string name="translation_option_bottom_sheet_switch_description">Preglasi ponudbe za prevajanje</string>
    <!-- Button text for the button that will take the user to the translation settings dialog. -->
    <string name="translation_option_bottom_sheet_translation_settings">Nastavitve prevajanja</string>
    <!-- Button text for the button that will take the user to a website to learn more about how translations works in the given app. The first parameter is the name of the application, for example, "Fenix". -->
    <string name="translation_option_bottom_sheet_about_translations">O prevodih v %1$su</string>

    <!-- Content description (not visible, for screen readers etc.) for closing the translations bottom sheet. -->
    <string name="translation_option_bottom_sheet_close_content_description">Zaprite Prevode</string>
    <!-- The title of the warning card informs the user that an error has occurred at page settings. -->
    <string name="translation_option_bottom_sheet_error_warning_text">Nekatere nastavitve začasno niso na voljo.</string>

    <!-- Translation settings dialog -->
    <!-- Title of the translation settings dialog that allows a user to set their preferred translation settings. -->
    <string name="translation_settings_toolbar_title">Prevajanje</string>
    <!-- Toggle switch label that indicates that the browser should signal or indicate when a translation is possible for any page. -->
    <string name="translation_settings_offer_to_translate">Ponudi prevajanje, ko je to mogoče</string>
    <!-- Toggle switch label that indicates that downloading files required for translating is permitted when using data saver mode in Android. -->
    <string name="translation_settings_always_download">Vedno prenesi jezike tudi ob varčevanju s podatki</string>
    <!-- Section header text that begins the section of a list of different options the user may select to adjust their translation preferences. -->
    <string name="translation_settings_translation_preference">Nastavitve prevajanja</string>

    <!-- Button text for the button that will take the user to the automatic translations settings dialog. On the automatic translations settings dialog, the user can set if translations should occur automatically for a given language. -->
    <string name="translation_settings_automatic_translation">Samodejno prevajanje</string>
    <!-- Button text for the button that will take the user to the never translate these sites dialog. On the never translate these sites dialog, the user can set if translations should never occur on certain websites. -->
    <string name="translation_settings_automatic_never_translate_sites">Nikoli ne prevajaj teh spletnih mest</string>
    <!-- Button text for the button that will take the user to the download languages dialog. On the download languages dialog, the user can manage which languages they would like to download for translations. -->
    <string name="translation_settings_download_language">Prenesi jezike</string>

    <!-- Automatic translation preference screen -->
    <!-- Title of the automatic translation preference screen that will appear on the toolbar.-->
    <string name="automatic_translation_toolbar_title_preference">Samodejno prevajanje</string>

    <!-- Screen header presenting the automatic translation preference feature. It will appear under the toolbar. -->
    <string name="automatic_translation_header_preference">Izberite jezik za upravljanje nastavitev ”vedno prevedi“ in ”nikoli ne prevajaj“.</string>
    <!-- The title of the warning card informs the user that the system could not load languages for translation settings. -->
    <string name="automatic_translation_error_warning_text">Jezikov ni bilo mogoče naložiti. Poskusite znova pozneje.</string>

    <!-- Automatic translation options preference screen -->
    <!-- Preference option for offering to translate. Radio button title text.-->
    <string name="automatic_translation_option_offer_to_translate_title_preference">Ponudi prevajanje (privzeto)</string>
    <!-- Preference option for offering to translate. Radio button summary text. The first parameter is the name of the app defined in app_name (for example: Fenix)-->
    <string name="automatic_translation_option_offer_to_translate_summary_preference">%1$s naj ponuja prevod strani v tem jeziku.</string>
    <!-- Preference option for always translate. Radio button title text. -->
    <string name="automatic_translation_option_always_translate_title_preference">Vedno prevedi</string>
    <!-- Preference option for always translate. Radio button summary text. The first parameter is the name of the app defined in app_name (for example: Fenix)-->
    <string name="automatic_translation_option_always_translate_summary_preference">%1$s naj samodejno prevede ta jezik, ko se stran naloži.</string>
    <!-- Preference option for never translate. Radio button title text.-->
    <string name="automatic_translation_option_never_translate_title_preference">Nikoli ne prevajaj</string>

    <!-- Preference option for never translate. Radio button summary text. The first parameter is the name of the app defined in app_name (for example: Fenix)-->
    <string name="automatic_translation_option_never_translate_summary_preference">%1$s naj nikoli ne ponuja prevoda strani v tem jeziku.</string>

    <!-- Never translate site preference screen -->
    <!-- Title of the never translate site preference screen that will appear on the toolbar.-->
    <string name="never_translate_site_toolbar_title_preference">Nikoli ne prevajaj teh spletnih mest</string>
    <!-- Screen header presenting the never translate site preference feature. It will appear under the toolbar. -->
    <string name="never_translate_site_header_preference">Za dodajanje novega spletnega mesta: obiščite ga in v meniju prevajalnika izberite &quot;Nikoli ne prevajaj tega spletnega mesta&quot;.</string>
    <!-- Content description (not visible, for screen readers etc.): For a never-translated site list item that is selected.
             The first parameter is web site url (for example:"wikipedia.com") -->
    <string name="never_translate_site_item_list_content_description_preference">Odstrani %1$s</string>
    <!-- The title of the warning card informs the user that an error has occurred at the never translate sites list. -->
    <string name="never_translate_site_error_warning_text">Spletnih mest ni bilo mogoče naložiti. Poskusite znova pozneje.</string>
    <!-- The Delete site dialogue title will appear when the user clicks on a list item.
             The first parameter is web site url (for example:"wikipedia.com") -->
    <string name="never_translate_site_dialog_title_preference">Izbrišem %1$s?</string>
    <!-- The Delete site dialogue positive button will appear when the user clicks on a list item. The site will be deleted. -->
    <string name="never_translate_site_dialog_confirm_delete_preference">Izbriši</string>
    <!-- The Delete site dialogue negative button will appear when the user clicks on a list item. The dialog will be dismissed. -->
    <string name="never_translate_site_dialog_cancel_preference">Prekliči</string>

    <!-- Download languages preference screen -->
    <!-- Title of the download languages preference screen toolbar.-->
    <string name="download_languages_toolbar_title_preference" moz:removedIn="130" tools:ignore="UnusedResources">Prenesi jezike</string>
    <!-- Title of the toolbar for the translation feature screen where users may download different languages for translation. -->
    <string name="download_languages_translations_toolbar_title_preference">Prenesi jezike</string>
    <!-- Screen header presenting the download language preference feature. It will appear under the toolbar.The first parameter is "Learn More," a clickable text with a link. Talkback will append this to say "Double tap to open link to learn more". -->
    <string name="download_languages_header_preference">Prenesite celotne jezike za hitrejše prevajanje in za prevajanje brez povezave. %1$s</string>
    <!-- Clickable text from the screen header that links to a website. -->
    <string name="download_languages_header_learn_more_preference">Več o tem</string>
    <!-- The subhead of the download language preference screen will appear above the pivot language. -->
    <string name="download_languages_available_languages_preference">Jeziki na razpolago</string>
    <!-- Text that will appear beside a core or pivot language package name to show that the language is necessary for the translation feature to function. -->
    <string name="download_languages_default_system_language_require_preference">potrebno</string>
    <!-- A text for download language preference item.
    The first parameter is the language name, for example, "Spanish".
    The second parameter is the language file size, for example, "(3.91 KB)" or, if the language package name is a pivot language, "(required)". -->
    <string name="download_languages_language_item_preference">%1$s (%2$s)</string>
    <!-- The subhead of the download language preference screen will appear above the items that were not downloaded. -->
    <string name="download_language_header_preference">Prenesi jezike</string>
    <!-- All languages list item. When the user presses this item, they can download all languages. -->
    <string name="download_language_all_languages_item_preference">Vsi jeziki</string>
    <!-- All languages list item. When the user presses this item, they can delete all languages that were downloaded. -->
    <string name="download_language_all_languages_item_preference_to_delete">Izbriši vse jezike</string>
    <!-- Content description (not visible, for screen readers etc.): For a language list item that was downloaded, the user can now delete it. -->
    <string name="download_languages_item_content_description_downloaded_state">Izbriši</string>
    <!-- Content description (not visible, for screen readers etc.): For a language list item, deleting is in progress. -->
    <string name="download_languages_item_content_description_delete_in_progress_state">V teku</string>
    <!-- Content description (not visible, for screen readers etc.): For a language list item, downloading is in progress.
    The first parameter is the language name, for example, "Spanish".
    The second parameter is the language file size, for example, "(3.91 KB)". -->
    <string name="download_languages_item_content_description_download_in_progress_state">Ustavi prenos jezika %1$s (%2$s)</string>
    <!-- Content description (not visible, for screen readers etc.): For a language list item that was not downloaded. -->
    <string name="download_languages_item_content_description_not_downloaded_state">Prenesi</string>

    <!-- The title of the warning card informs the user that an error has occurred when fetching the list of languages. -->
    <string name="download_languages_fetch_error_warning_text">Jezikov ni bilo mogoče naložiti. Poskusite znova pozneje.</string>
    <!-- The title of the warning card informs the user that an error has occurred at downloading a language.
      The first parameter is the language name, for example, "Spanish". -->
    <string name="download_languages_error_warning_text"><![CDATA[Jezika <b>%1$s</b> ni bilo mogoče prenesti. Poskusite znova.]]></string>
    <!-- The title of the warning card informs the user that an error has occurred at deleting a language.
          The first parameter is the language name, for example, "Spanish". -->
    <string name="download_languages_delete_error_warning_text"><![CDATA[Jezika <b>%1$s</b> ni bilo mogoče izbrisati. Poskusite znova.]]></string>

    <!-- Title for the dialog used by the translations feature to confirm deleting a language.
    The dialog will be presented when the user requests deletion of a language.
    The first parameter is the name of the language, for example, "Spanish" and the second parameter is the size in kilobytes or megabytes of the language file. -->
    <string name="delete_language_file_dialog_title">Izbrišem jezik %1$s (%2$s)?</string>
    <!-- Additional information for the dialog used by the translations feature to confirm deleting a language. The first parameter is the name of the application, for example, "Fenix". -->
    <string name="delete_language_file_dialog_message">Če boste izbrisali ta jezik, bo %1$s pri prevajanju v predpomnilnik naložil delne jezike.</string>
    <!-- Title for the dialog used by the translations feature to confirm deleting all languages file.
    The dialog will be presented when the user requests deletion of all languages file.
    The first parameter is the size in kilobytes or megabytes of the language file. -->
    <string name="delete_language_all_languages_file_dialog_title">Izbrišem vse jezike (%1$s)?</string>
    <!-- Additional information for the dialog used by the translations feature to confirm deleting all languages file. The first parameter is the name of the application, for example, "Fenix". -->
    <string name="delete_language_all_languages_file_dialog_message">Če izbrišete vse jezike, bo %1$s pri prevajanju v predpomnilnik naložil delne jezike.</string>
    <!-- Button text on the dialog used by the translations feature to confirm deleting a language. -->
    <string name="delete_language_file_dialog_positive_button_text">Izbriši</string>
    <!-- Button text on the dialog used by the translations feature to cancel deleting a language. -->
    <string name="delete_language_file_dialog_negative_button_text">Prekliči</string>

    <!-- Title for the dialog used by the translations feature to confirm canceling a download in progress for a language file.
    The first parameter is the name of the language, for example, "Spanish". -->
    <string name="cancel_download_language_file_dialog_title" moz:removedIn="130" tools:ignore="UnusedResources">Prekličem prenos jezika %1$s?</string>
    <!-- Button text on the dialog used by the translations feature confirms canceling a download in progress for a language file. -->
    <string name="cancel_download_language_file_dialog_positive_button_text" moz:removedIn="130" tools:ignore="UnusedResources">Da</string>
    <!-- Button text on the dialog used by the translations feature to dismiss the dialog. -->
    <string name="cancel_download_language_file_negative_button_text" moz:removedIn="130" tools:ignore="UnusedResources">Ne</string>

    <!-- Title for the data saving mode warning dialog used by the translations feature.
    This dialog will be presented when the user attempts to download a language or perform
    a translation without the necessary language files downloaded first when Android's data saver mode is enabled and the user is not using WiFi.
    The first parameter is the size in kilobytes or megabytes of the language file.-->
    <string name="download_language_file_dialog_title">Prenesem v načinu varčevanja s podatki (%1$s)?</string>
    <!-- Additional information for the data saving mode warning dialog used by the translations feature. This text explains the reason a download is required for a translation. -->
    <string name="download_language_file_dialog_message_all_languages">Dele jezikov prenesemo v vaš predpomnilnik, da prevodi ostanejo zasebni.</string>
    <!-- Checkbox label text on the data saving mode warning dialog used by the translations feature. This checkbox allows users to ignore the data usage warnings. -->
    <string name="download_language_file_dialog_checkbox_text">Vedno prenesi tudi ob varčevanju s podatki</string>
    <!-- Button text on the data saving mode warning dialog used by the translations feature to allow users to confirm they wish to continue and download the language file. -->
    <string name="download_language_file_dialog_positive_button_text">Prenesi</string>
    <!-- Button text on the data saving mode warning dialog used by the translations feature to allow users to confirm they wish to continue and download the language file and perform a translation. -->
    <string name="download_language_file_dialog_positive_button_text_all_languages">Prenesi in prevedi</string>
    <!-- Button text on the data saving mode warning dialog used by the translations feature to allow users to cancel the action and not perform a download of the language file. -->
    <string name="download_language_file_dialog_negative_button_text">Prekliči</string>

    <!-- Debug drawer -->
    <!-- The user-facing title of the Debug Drawer feature. -->
    <string name="debug_drawer_title">Orodja za razhroščevanje</string>
    <!-- Content description (not visible, for screen readers etc.): Navigate back within the debug drawer. -->
    <string name="debug_drawer_back_button_content_description">Pojdi nazaj</string>

    <!-- Content description (not visible, for screen readers etc.): Open debug drawer. -->
    <string name="debug_drawer_fab_content_description">Odpri predal za razhroščevanje</string>

    <!-- Debug drawer tabs tools -->
    <!-- The title of the Tab Tools feature in the Debug Drawer. -->
    <string name="debug_drawer_tab_tools_title">Orodja za zavihke</string>
    <!-- The title of the tab count section in Tab Tools. -->
    <string name="debug_drawer_tab_tools_tab_count_title">Št. zavihkov</string>
    <!-- The active tab count category in the tab count section in Tab Tools. -->
    <string name="debug_drawer_tab_tools_tab_count_active">Dejaven</string>
    <!-- The inactive tab count category in the tab count section in Tab Tools. -->
    <string name="debug_drawer_tab_tools_tab_count_inactive">Nedejavni</string>
    <!-- The private tab count category in the tab count section in Tab Tools. -->
    <string name="debug_drawer_tab_tools_tab_count_private">Zasebni</string>
    <!-- The total tab count category in the tab count section in Tab Tools. -->
    <string name="debug_drawer_tab_tools_tab_count_total">Skupaj</string>
    <!-- The title of the tab creation tool section in Tab Tools. -->
    <string name="debug_drawer_tab_tools_tab_creation_tool_title">Orodje za ustvarjanje zavihkov</string>
    <!-- The label of the text field in the tab creation tool. -->
    <string name="debug_drawer_tab_tools_tab_creation_tool_text_field_label">Količina zavihkov, ki jih želite ustvariti</string>
    <!-- The error message of the text field in the tab creation tool when the text field is empty -->
    <string name="debug_drawer_tab_tools_tab_quantity_empty_error">Besedilno polje je prazno</string>
    <!-- The error message of the text field in the tab creation tool when the text field has characters other than digits -->
    <string name="debug_drawer_tab_tools_tab_quantity_non_digits_error">Vnesite pozitivno celo število</string>
    <!-- The error message of the text field in the tab creation tool when the text field is a zero -->
    <string name="debug_drawer_tab_tools_tab_quantity_non_zero_error">Vnesite število, večje od nič</string>
    <!-- The error message of the text field in the tab creation tool when the text field is a
        quantity greater than the max tabs. The first parameter is the maximum number of tabs
        that can be generated in one operation.-->
    <string name="debug_drawer_tab_tools_tab_quantity_exceed_max_error">Preseženo je največje število zavihkov (%1$s), ki jih je mogoče ustvariti v enem dejanju</string>
    <!-- The button text to add tabs to the active tab group in the tab creation tool. -->
    <string name="debug_drawer_tab_tools_tab_creation_tool_button_text_active">Dodaj med dejavne zavihke</string>
    <!-- The button text to add tabs to the inactive tab group in the tab creation tool. -->
    <string name="debug_drawer_tab_tools_tab_creation_tool_button_text_inactive">Dodaj med nedejavne zavihke</string>
    <!-- The button text to add tabs to the private tab group in the tab creation tool. -->
    <string name="debug_drawer_tab_tools_tab_creation_tool_button_text_private">Dodaj med zasebne zavihke</string>

    <!-- Micro survey -->

    <!-- Microsurvey -->
    <!-- Prompt view -->
    <!-- The microsurvey prompt title. Note: The word "Firefox" should NOT be translated -->
    <string name="micro_survey_prompt_title" tools:ignore="BrandUsage,UnusedResources">Pomagajte nam izboljšati Firefox. Vzelo vam bo le minuto.</string>
    <!-- The continue button label -->
    <string name="micro_survey_continue_button_label" tools:ignore="UnusedResources">Nadaljuj</string>
    <!-- Survey view -->
    <!-- The survey header -->
    <string name="micro_survey_survey_header_2">Izpolnite anketo</string>
    <!-- The privacy notice link -->
    <string name="micro_survey_privacy_notice_2">Obvestilo o zasebnosti</string>
    <!-- The submit button label text -->
    <string name="micro_survey_submit_button_label">Pošlji</string>
    <!-- The survey completion header -->
    <string name="micro_survey_survey_header_confirmation" tools:ignore="UnusedResources">Anketa končana</string>
    <!-- The survey completion confirmation text -->
    <string name="micro_survey_feedback_confirmation">Hvala za vaše mnenje!</string>

    <!-- Option for likert scale -->
    <string name="likert_scale_option_1" tools:ignore="UnusedResources">zelo zadovoljen/-na</string>
    <!-- Option for likert scale -->
    <string name="likert_scale_option_2" tools:ignore="UnusedResources">zadovoljen/-na</string>
    <!-- Option for likert scale -->
    <string name="likert_scale_option_3" tools:ignore="UnusedResources">neodločen/-a</string>
    <!-- Option for likert scale -->
    <string name="likert_scale_option_4" tools:ignore="UnusedResources">nezadovoljen/-na</string>
    <!-- Option for likert scale -->
    <string name="likert_scale_option_5" tools:ignore="UnusedResources">zelo nezadovoljen/-na</string>

    <!-- Option for likert scale -->
    <string name="likert_scale_option_6" tools:ignore="UnusedResources">Ne uporabljam ga</string>
    <!-- Option for likert scale. Note: The word "Firefox" should NOT be translated. -->
    <string name="likert_scale_option_7" tools:ignore="BrandUsage,UnusedResources">V Firefoxu ne uporabljam iskanja</string>
    <!-- Text shown in prompt for homepage microsurvey. Note: The word "Firefox" should NOT be translated. -->
    <string name="microsurvey_prompt_homepage_title" tools:ignore="BrandUsage,UnusedResources" moz:removedIn="130">Kako zadovoljni ste s Firefoxovo domačo stranjo?</string>
    <!-- Text shown in prompt for printing microsurvey. "sec" It's an abbreviation for "second". Note: The word "Firefox" should NOT be translated. -->
    <string name="microsurvey_prompt_printing_title" tools:ignore="BrandUsage,UnusedResources">Pomagajte izboljšati tiskanje v Firefoxu. Vzelo vam bo samo sekundo</string>
    <!-- Text shown in the survey title for printing microsurvey. Note: The word "Firefox" should NOT be translated. -->
    <string name="microsurvey_survey_printing_title" tools:ignore="BrandUsage,UnusedResources">Kako zadovoljni ste s tiskanjem v Firefoxu?</string>
    <!-- Text shown in the survey title for homepage microsurvey. Note: The word "Firefox" should NOT be translated. -->
    <string name="microsurvey_homepage_title" tools:ignore="BrandUsage,UnusedResources">Kako zadovoljni ste s Firefoxovo domačo stranjo?</string>
    <!-- Text shown in the survey title for search experience microsurvey. Note: The word "Firefox" should NOT be translated. -->
    <string name="microsurvey_search_title" tools:ignore="BrandUsage,UnusedResources">Kako zadovoljni ste z možnostjo iskanja v Firefoxu?</string>
    <!-- Accessibility -->
    <!-- Content description for the survey application icon. Note: The word "Firefox" should NOT be translated.  -->
    <string name="microsurvey_app_icon_content_description" tools:ignore="BrandUsage">Logotip Firefoxa</string>
    <!-- Content description for the survey feature icon. -->
    <string name="microsurvey_feature_icon_content_description">Ikona funkcije ankete</string>
    <!-- Content description (not visible, for screen readers etc.) for opening microsurvey bottom sheet. -->
    <string name="microsurvey_open_handle_content_description" tools:ignore="UnusedResources" moz:removedIn="130">Odpri anketo</string>
    <!-- Content description (not visible, for screen readers etc.) for closing microsurvey bottom sheet. -->
    <string name="microsurvey_close_handle_content_description">Zapri anketo</string>
    <!-- Content description for "X" button that is closing microsurvey. -->
    <string name="microsurvey_close_button_content_description">Zapri</string>

    <!-- Debug drawer logins -->
    <!-- The title of the Logins feature in the Debug Drawer. -->
    <string name="debug_drawer_logins_title">Prijave</string>
    <!-- The title of the logins section in the Logins feature, where the parameter will be the site domain  -->
    <string name="debug_drawer_logins_current_domain_label">Trenutna domena: %s</string>
    <!-- The label for a button to add a new fake login for the current domain in the Logins feature. -->
    <string name="debug_drawer_logins_add_login_button">Dodaj lažno prijavo za to domeno</string>
    <!-- Content description for delete button where parameter will be the username of the login -->
    <string name="debug_drawer_logins_delete_login_button_content_description">Izbriši prijavo z uporabniškim imenom %s</string>

    <!-- Debug drawer "contextual feature recommendation" (CFR) tools -->
    <!-- The title of the CFR Tools feature in the Debug Drawer -->
    <string name="debug_drawer_cfr_tools_title">Orodja CFR</string>
    <!-- The title of the reset CFR section in CFR Tools -->
    <string name="debug_drawer_cfr_tools_reset_cfr_title">Ponastavi CFR-je</string>

    <!-- Messages explaining how to exit fullscreen mode -->
    <!-- Message shown to explain how to exit fullscreen mode when gesture navigation is enabled -->
    <string name="exit_fullscreen_with_gesture" moz:removedIn="132" tools:ignore="UnusedResources">Za izhod iz celozaslonskega načina povlecite z vrha in uporabite potezo za pomik nazaj</string>
    <!-- Message shown to explain how to exit fullscreen mode when using back button navigation -->
    <string name="exit_fullscreen_with_back_button" moz:removedIn="132" tools:ignore="UnusedResources">Za izhod iz celozaslonskega načina povlecite z vrha in pritisnite Nazaj</string>

    <!-- Message shown to explain how to exit fullscreen mode when gesture navigation is enabled. -->
    <!-- Localisation note: this text should be as short as possible, max 68 chars -->
    <string name="exit_fullscreen_with_gesture_short">Povlecite od zgoraj in uporabite gesto nazaj za izhod</string>

    <!-- Message shown to explain how to exit fullscreen mode when using back button navigation. -->
    <!-- Localisation note: this text should be as short as possible, max 68 chars -->
    <string name="exit_fullscreen_with_back_button_short">Povlecite od zgoraj in pritisnite nazaj za izhod</string>

    <!-- Beta Label Component !-->
    <!-- Text shown as a label or tag to indicate a feature or area is still undergoing active development. Note that here "Beta" should not be translated, as it is used as an icon styled element. -->
    <string name="beta_feature">BETA</string>
</resources><|MERGE_RESOLUTION|>--- conflicted
+++ resolved
@@ -209,12 +209,9 @@
     <!-- Browser menu banner header text for extensions onboarding.
         The first parameter is the name of the app defined in app_name (for example: Fenix). -->
     <string name="browser_menu_extensions_banner_onboarding_header">Uredite si %s po svoje</string>
-<<<<<<< HEAD
-=======
     <!-- Browser menu banner body text for extensions onboarding.
         The first parameter is the name of the app defined in app_name (for example: Fenix). -->
     <string name="browser_menu_extensions_banner_onboarding_body">Razširitve izboljšajo vaše brskanje – od spreminjanja videza in učinkovitosti %sa do izboljšanja zasebnosti in varnosti.</string>
->>>>>>> 80823484
     <!-- Browser menu banner link text for learning more about extensions -->
     <string name="browser_menu_extensions_banner_learn_more">Več o tem</string>
     <!-- Browser menu button that opens the extensions manager -->
@@ -344,8 +341,6 @@
         The first parameter is the name of the app defined in app_name (for example: Fenix). -->
     <string name="browser_menu_delete_browsing_data_on_quit">Zapri %1$s</string>
 
-<<<<<<< HEAD
-=======
     <!-- Menu "contextual feature recommendation" (CFR) -->
     <!-- Text for the title in the contextual feature recommendation popup promoting the menu feature. -->
     <string name="menu_cfr_title">Novo: poenostavljen meni</string>
@@ -353,7 +348,6 @@
     <!-- Text for the message in the contextual feature recommendation popup promoting the menu feature. -->
     <string name="menu_cfr_body">Hitreje poiščite, kar potrebujete, najsi bo to zasebno brskanje ali možnost shranjevanja.</string>
 
->>>>>>> 80823484
     <!-- Extensions management fragment -->
     <!-- Text displayed when there are no extensions to be shown -->
     <string name="extensions_management_no_extensions">Tu ni razširitev</string>
