<?xml version="1.0" encoding="utf-8"?>
<resources xmlns:tools="http://schemas.android.com/tools" xmlns:moz="http://mozac.org/tools">
    <!-- App name for private browsing mode. The first parameter is the name of the app defined in app_name (for example: Fenix)-->
    <string name="app_name_private_5">Zasebni %s</string>
    <!-- App name for private browsing mode. The first parameter is the name of the app defined in app_name (for example: Fenix)-->
    <string name="app_name_private_4">%s (zasebno)</string>

    <!-- Home Fragment -->
    <!-- Content description (not visible, for screen readers etc.): "Three dot" menu button. -->
    <string name="content_description_menu">Več možnosti</string>
    <!-- Content description (not visible, for screen readers etc.): "Private Browsing" menu button. -->
    <string name="content_description_private_browsing_button">Omogoči zasebno brskanje</string>
    <!-- Content description (not visible, for screen readers etc.): "Private Browsing" menu button. -->
    <string name="content_description_disable_private_browsing_button">Onemogoči zasebno brskanje</string>
    <!-- Placeholder text shown in the search bar before a user enters text for the default engine -->
    <string name="search_hint">Iskanje ali naslov strani</string>

    <!-- Placeholder text shown in the search bar before a user enters text for a general engine -->
    <string name="search_hint_general_engine">Iskanje po spletu</string>
    <!-- Placeholder text shown in search bar when using history search -->
    <string name="history_search_hint">Zgodovina iskanja</string>
    <!-- Placeholder text shown in search bar when using bookmarks search -->
    <string name="bookmark_search_hint">Iskanje po zaznamkih</string>
    <!-- Placeholder text shown in search bar when using tabs search -->
    <string name="tab_search_hint">Išči po zavihkih</string>
    <!-- Placeholder text shown in the search bar when using application search engines -->
    <string name="application_search_hint">Vnesite iskalni niz</string>
    <!-- No Open Tabs Message Description -->
    <string name="no_open_tabs_description">Tu bodo prikazani vaši odprti zavihki.</string>

    <!-- No Private Tabs Message Description -->
    <string name="no_private_tabs_description">Tu bodo prikazani vaši zasebni zavihki.</string>

    <!-- Tab tray multi select title in app bar. The first parameter is the number of tabs selected -->
    <string name="tab_tray_multi_select_title">%1$d izbranih</string>
    <!-- Label of button in create collection dialog for creating a new collection  -->
    <string name="tab_tray_add_new_collection">Dodaj novo zbirko</string>
    <!-- Label of editable text in create collection dialog for naming a new collection  -->
    <string name="tab_tray_add_new_collection_name">Ime</string>
    <!-- Label of button in save to collection dialog for selecting a current collection  -->
    <string name="tab_tray_select_collection">Izberi zbirko</string>
    <!-- Content description for close button while in multiselect mode in tab tray -->
    <string name="tab_tray_close_multiselect_content_description">Izhod iz večizbirnega načina</string>
    <!-- Content description for save to collection button while in multiselect mode in tab tray -->
    <string name="tab_tray_collection_button_multiselect_content_description">Shrani izbrane zavihke v zbirko</string>

    <!-- Content description on checkmark while tab is selected in multiselect mode in tab tray -->
    <string name="tab_tray_multiselect_selected_content_description">Izbrano</string>

    <!-- Home - Recently saved bookmarks -->
    <!-- Title for the home screen section with recently saved bookmarks. -->
    <string name="recently_saved_title">Nedavno shranjeno</string>
    <!-- Content description for the button which navigates the user to show all of their saved bookmarks. -->
    <string name="recently_saved_show_all_content_description_2">Prikaži vse shranjene zaznamke</string>

    <!-- Text for the menu button to remove a recently saved bookmark from the user's home screen -->
    <string name="recently_saved_menu_item_remove">Odstrani</string>

    <!-- About content. The first parameter is the name of the application. (For example: Fenix) -->
    <string name="about_content">%1$s izdeluje Mozilla.</string>

    <!-- Private Browsing -->
    <!-- Explanation for private browsing displayed to users on home view when they first enable private mode
        The first parameter is the name of the app defined in app_name (for example: Fenix) -->
    <string name="private_browsing_placeholder_description_2">%1$s izbriše zgodovino iskanja in brskanja zasebnih zavihkov, ko jih zaprete ali zaprete aplikacijo. Čeprav to ne pomeni, da ste za spletna mesta ali ponudnike internetnih storitev anonimni, vam omogoča uporabo spleta v zasebnosti, skrito pred očmi ostalih uporabnikov te naprave.</string>
    <string name="private_browsing_common_myths">
       Pogoste zmote o zasebnem brskanju
    </string>

    <!-- True Private Browsing Mode -->
    <!-- Title for info card on private homescreen in True Private Browsing Mode. -->
    <string name="felt_privacy_desc_card_title">Ne pustite sledi na tej napravi</string>
    <!-- Explanation for private browsing displayed to users on home view when they first enable
        private mode in our new Total Private Browsing mode.
        The first parameter is the name of the app defined in app_name (for example: Firefox Nightly)
        The second parameter is the clickable link text in felt_privacy_info_card_subtitle_link_text -->
    <string name="felt_privacy_info_card_subtitle_2">Ko zaprete vse zasebne zavihke, %1$s izbriše piškotke, zgodovino in podatke o spletnih mestih. %2$s</string>
    <!-- Clickable portion of the explanation for private browsing that links the user to our
        about privacy page.
        This string is used in felt_privacy_info_card_subtitle as the second parameter.-->
    <string name="felt_privacy_info_card_subtitle_link_text">Kdo bi lahko videl mojo dejavnost?</string>

    <!-- Private mode shortcut "contextual feature recommendation" (CFR) -->
    <!-- Text for the Private mode shortcut CFR message for adding a private mode shortcut to open private tabs from the Home screen -->
    <string name="private_mode_cfr_message_2">Odprite svoj naslednji zaseben zavihek z enim dotikom.</string>
    <!-- Text for the positive button to accept adding a Private Browsing shortcut to the Home screen -->
    <string name="private_mode_cfr_pos_button_text">Dodaj na domači zaslon</string>
    <!-- Text for the negative button to decline adding a Private Browsing shortcut to the Home screen -->
    <string name="cfr_neg_button_text">Ne, hvala</string>

    <!-- Open in App "contextual feature recommendation" (CFR) -->
    <!-- Text for the info message. The first parameter is the name of the application.-->
    <string name="open_in_app_cfr_info_message_2">%1$s lahko nastavite, naj samodejno odpira povezave v aplikacijah.</string>
    <!-- Text for the positive action button -->
    <string name="open_in_app_cfr_positive_button_text">Pojdi v nastavitve</string>
    <!-- Text for the negative action button -->
    <string name="open_in_app_cfr_negative_button_text">Zapri</string>

    <!-- Total cookie protection "contextual feature recommendation" (CFR) -->
    <!-- Text for the message displayed in the contextual feature recommendation popup promoting the total cookie protection feature. -->
    <string name="tcp_cfr_message">Naša najzmogljivejša funkcija zasebnosti doslej izolira sledilce med spletnimi mesti.</string>
    <!-- Text displayed that links to website containing documentation about the "Total cookie protection" feature. -->
    <string name="tcp_cfr_learn_more">Več o popolni zaščiti pred piškotki</string>


    <!-- Private browsing erase action "contextual feature recommendation" (CFR) -->
    <!-- Text for the message displayed in the contextual feature recommendation popup promoting the erase private browsing feature. -->
    <string name="erase_action_cfr_message">Tapnite tukaj za začetek nove zasebne seje. Izbrišite zgodovino, piškotke – vse.</string>


    <!-- Text for the info dialog when camera permissions have been denied but user tries to access a camera feature. -->
    <string name="camera_permissions_needed_message">Potreben je dostop do kamere. Odprite nastavitve sistema Android in v dovoljenjih tapnite Dovoli.</string>
    <!-- Text for the positive action button to go to Android Settings to grant permissions. -->
    <string name="camera_permissions_needed_positive_button_text">Pojdi v nastavitve</string>
    <!-- Text for the negative action button to dismiss the dialog. -->
    <string name="camera_permissions_needed_negative_button_text">Zapri</string>

    <!-- Text for the banner message to tell users about our auto close feature. -->
    <string name="tab_tray_close_tabs_banner_message">Nastavite, naj se zavihki, ki jih niste odprli v preteklem dnevu, tednu ali mesecu, samodejno zaprejo.</string>
    <!-- Text for the positive action button to go to Settings for auto close tabs. -->
    <string name="tab_tray_close_tabs_banner_positive_button_text">Prikaži možnosti</string>
    <!-- Text for the negative action button to dismiss the Close Tabs Banner. -->
    <string name="tab_tray_close_tabs_banner_negative_button_text">Zapri</string>

    <!-- Text for the banner message to tell users about our inactive tabs feature. -->
    <string name="tab_tray_inactive_onboarding_message">Zavihki, ki jih dva tedna niste odprli, se premaknejo sem.</string>
    <!-- Text for the action link to go to Settings for inactive tabs. -->
    <string name="tab_tray_inactive_onboarding_button_text">Izklopi v nastavitvah</string>

    <!-- Text for title for the auto-close dialog of the inactive tabs. -->
    <string name="tab_tray_inactive_auto_close_title">Samodejno zapri po enem mesecu?</string>
    <!-- Text for the body for the auto-close dialog of the inactive tabs.
        The first parameter is the name of the application.-->
    <string name="tab_tray_inactive_auto_close_body_2">%1$s lahko zapre zavihke, ki si jih niste ogledali v zadnjem mesecu.</string>
    <!-- Content description for close button in the auto-close dialog of the inactive tabs. -->
    <string name="tab_tray_inactive_auto_close_button_content_description">Zapri</string>

    <!-- Text for turn on auto close tabs button in the auto-close dialog of the inactive tabs. -->
    <string name="tab_tray_inactive_turn_on_auto_close_button_2">Vklopi samodejno zapiranje</string>


    <!-- Home screen icons - Long press shortcuts -->
    <!-- Shortcut action to open new tab -->
    <string name="home_screen_shortcut_open_new_tab_2">Nov zavihek</string>
    <!-- Shortcut action to open new private tab -->
    <string name="home_screen_shortcut_open_new_private_tab_2">Nov zasebni zavihek</string>

    <!-- Shortcut action to open Passwords screens -->
    <string name="home_screen_shortcut_open_password_screen">Bližnjica do gesel</string>

    <!-- Recent Tabs -->
    <!-- Header text for jumping back into the recent tab in the home screen -->
    <string name="recent_tabs_header">Skoči nazaj</string>
    <!-- Button text for showing all the tabs in the tabs tray -->
    <string name="recent_tabs_show_all">Prikaži vse</string>

    <!-- Content description for the button which navigates the user to show all recent tabs in the tabs tray. -->
    <string name="recent_tabs_show_all_content_description_2">Gumb za prikaz vseh nedavnih zavihkov</string>

    <!-- Text for button in synced tab card that opens synced tabs tray -->
    <string name="recent_tabs_see_all_synced_tabs_button_text">Prikaži vse sinhronizirane zavihke</string>
    <!-- Accessibility description for device icon used for recent synced tab -->
    <string name="recent_tabs_synced_device_icon_content_description">Sinhronizirana naprava</string>
    <!-- Text for the dropdown menu to remove a recent synced tab from the homescreen -->
    <string name="recent_synced_tab_menu_item_remove">Odstrani</string>
    <!-- Text for the menu button to remove a grouped highlight from the user's browsing history
         in the Recently visited section -->
    <string name="recent_tab_menu_item_remove">Odstrani</string>

    <!-- History Metadata -->
    <!-- Header text for a section on the home screen that displays grouped highlights from the
         user's browsing history, such as topics they have researched or explored on the web -->
    <string name="history_metadata_header_2">Nedavno obiskano</string>
    <!-- Text for the menu button to remove a grouped highlight from the user's browsing history
         in the Recently visited section -->
    <string name="recently_visited_menu_item_remove">Odstrani</string>

    <!-- Content description for the button which navigates the user to show all of their history. -->
    <string name="past_explorations_show_all_content_description_2">Prikaži vsa pretekla odkritja</string>

    <!-- Browser Fragment -->
    <!-- Content description (not visible, for screen readers etc.): Navigate backward (browsing history) -->
    <string name="browser_menu_back">Nazaj</string>
    <!-- Content description (not visible, for screen readers etc.): Navigate forward (browsing history) -->
    <string name="browser_menu_forward">Naprej</string>
    <!-- Content description (not visible, for screen readers etc.): Refresh current website -->
    <string name="browser_menu_refresh">Osveži</string>
    <!-- Content description (not visible, for screen readers etc.): Stop loading current website -->
    <string name="browser_menu_stop">Ustavi</string>
    <!-- Browser menu button that opens the addon manager -->
    <string name="browser_menu_add_ons" moz:removedIn="126" tools:ignore="UnusedResources">Dodatki</string>
    <!-- Browser menu button that opens the extensions manager -->
    <string name="browser_menu_extensions">Razširitve</string>
    <!-- Browser menu button that opens account settings -->
    <string name="browser_menu_account_settings">Podatki o računu</string>
    <!-- Text displayed when there are no add-ons to be shown -->
    <string name="no_add_ons" moz:removedIn="126" tools:ignore="UnusedResources">Tukaj ni dodatkov</string>
    <!-- Browser menu button that sends a user to help articles -->
    <string name="browser_menu_help">Pomoč</string>
    <!-- Browser menu button that sends a to a the what's new article -->
    <string name="browser_menu_whats_new">Novosti</string>
    <!-- Browser menu button that opens the settings menu -->
    <string name="browser_menu_settings">Nastavitve</string>
    <!-- Browser menu button that opens a user's library -->
    <string name="browser_menu_library">Knjižnica</string>
    <!-- Browser menu toggle that requests a desktop site -->
    <string name="browser_menu_desktop_site">Stran za namizja</string>
    <!-- Browser menu button that reopens a private tab as a regular tab -->
    <string name="browser_menu_open_in_regular_tab">Odpri v navadnem zavihku</string>
    <!-- Browser menu toggle that adds a shortcut to the site on the device home screen. -->
    <string name="browser_menu_add_to_homescreen">Dodaj na domač zaslon</string>
    <!-- Browser menu toggle that installs a Progressive Web App shortcut to the site on the device home screen. -->
    <string name="browser_menu_install_on_homescreen" moz:removedIn="126" tools:ignore="UnusedResources">Namesti</string>
    <!-- Content description (not visible, for screen readers etc.) for the Resync tabs button -->
    <string name="resync_button_content_description">Znova sinhroniziraj</string>
    <!-- Browser menu button that opens the find in page menu -->
    <string name="browser_menu_find_in_page">Najdi na strani</string>
    <!-- Browser menu button that opens the translations dialog, which has options to translate the current browser page. -->
    <string name="browser_menu_translations">Prevedi stran</string>
    <!-- Browser menu button that saves the current tab to a collection -->
    <string name="browser_menu_save_to_collection_2">Shrani v zbirko</string>
    <!-- Browser menu button that open a share menu to share the current site -->
    <string name="browser_menu_share">Deli</string>
    <!-- Browser menu button shown in custom tabs that opens the current tab in Fenix
        The first parameter is the name of the app defined in app_name (for example: Fenix) -->
    <string name="browser_menu_open_in_fenix">Odpri v %1$su</string>
    <!-- Browser menu text shown in custom tabs to indicate this is a Fenix tab
        The first parameter is the name of the app defined in app_name (for example: Fenix) -->
    <string name="browser_menu_powered_by">OMOGOČA: %1$s</string>
    <!-- Browser menu text shown in custom tabs to indicate this is a Fenix tab
        The first parameter is the name of the app defined in app_name (for example: Fenix) -->
    <string name="browser_menu_powered_by2">Omogoča: %1$s</string>
    <!-- Browser menu button to put the current page in reader mode -->
    <string name="browser_menu_read">Bralni pogled</string>
    <!-- Browser menu button content description to close reader mode and return the user to the regular browser -->
    <string name="browser_menu_read_close">Zapri bralni pogled</string>
    <!-- Browser menu button to open the current page in an external app -->
    <string name="browser_menu_open_app_link">Odpri v aplikaciji</string>

    <!-- Browser menu button to show reader view appearance controls e.g. the used font type and size -->
    <string name="browser_menu_customize_reader_view">Prilagodi bralni pogled</string>
    <!-- Browser menu label for adding a bookmark -->
    <string name="browser_menu_add">Dodaj</string>
    <!-- Browser menu label for editing a bookmark -->
    <string name="browser_menu_edit">Uredi</string>

    <!-- Button shown on the home page that opens the Customize home settings -->
    <string name="browser_menu_customize_home_1">Prilagodi domačo stran</string>

    <!-- Browser menu label to sign in to sync on the device using Mozilla accounts -->
    <string name="browser_menu_sign_in" tools:ignore="UnusedResources">Prijava</string>
    <!-- Browser menu caption label for the "Sign in" browser menu item described in browser_menu_sign_in -->
    <string name="browser_menu_sign_in_caption" tools:ignore="UnusedResources">Sinhronizirajte gesla, zavihke in druge podatke</string>

    <!-- Extensions management fragment -->
    <!-- Text displayed when there are no extensions to be shown -->
    <string name="extensions_management_no_extensions">Tu ni razširitev</string>

    <!-- Browser Toolbar -->
    <!-- Content description for the Home screen button on the browser toolbar -->
    <string name="browser_toolbar_home">Domači zaslon</string>

    <!-- Content description (not visible, for screen readers etc.): Erase button: Erase the browsing
         history and go back to the home screen. -->
    <string name="browser_toolbar_erase">Počisti zgodovino brskanja</string>
    <!-- Content description for the translate page toolbar button that opens the translations dialog when no translation has occurred. -->
    <string name="browser_toolbar_translate">Prevedi stran</string>

    <!-- Content description (not visible, for screen readers etc.) for the translate page toolbar button that opens the translations dialog when the page is translated successfully.
         The first parameter is the name of the language that is displayed in the original page. (For example: English)
         The second parameter is the name of the language which the page was translated to. (For example: French) -->
    <string name="browser_toolbar_translated_successfully">Stran prevedena iz jezika %1$s v jezik %2$s.</string>

    <!-- Locale Settings Fragment -->
    <!-- Content description for tick mark on selected language -->
    <string name="a11y_selected_locale_content_description">Izbrani jezik</string>
    <!-- Text for default locale item -->
    <string name="default_locale_text">Uporabi jezik naprave</string>
    <!-- Placeholder text shown in the search bar before a user enters text -->
    <string name="locale_search_hint">Išči jezik</string>

    <!-- Search Fragment -->
    <!-- Button in the search view that lets a user search by scanning a QR code -->
    <string name="search_scan_button">Skeniraj</string>
    <!-- Button in the search view when shortcuts are displayed that takes a user to the search engine settings -->
    <string name="search_shortcuts_engine_settings">Nastavitve iskalnika</string>
    <!-- Button in the search view that lets a user navigate to the site in their clipboard -->
    <string name="awesomebar_clipboard_title">Izpolni povezavo iz odložišča</string>
    <!-- Button in the search suggestions onboarding that allows search suggestions in private sessions -->
    <string name="search_suggestions_onboarding_allow_button">Dovoli</string>
    <!-- Button in the search suggestions onboarding that does not allow search suggestions in private sessions -->
    <string name="search_suggestions_onboarding_do_not_allow_button">Ne dovoli</string>
    <!-- Search suggestion onboarding hint title text -->
    <string name="search_suggestions_onboarding_title">Dovolite predloge iskanja v zasebnih oknih?</string>
    <!-- Search suggestion onboarding hint description text, first parameter is the name of the app defined in app_name (for example: Fenix)-->
    <string name="search_suggestions_onboarding_text">%s bo natipkano v naslovno vrstico delil s privzetim iskalnikom.</string>

    <!-- Search engine suggestion title text. The first parameter is the name of the suggested engine-->
    <string name="search_engine_suggestions_title">Išči z %s</string>
    <!-- Search engine suggestion description text -->
    <string name="search_engine_suggestions_description">Iščite neposredno iz naslovne vrstice</string>

    <!-- Menu option in the search selector menu to open the search settings -->
    <string name="search_settings_menu_item">Nastavitve iskanja</string>

    <!-- Header text for the search selector menu -->
    <string name="search_header_menu_item_2">Tokrat išči:</string>

    <!-- Content description (not visible, for screen readers etc.): Search engine icon. The first parameter is the search engine name (for example: DuckDuckGo). -->
    <string name="search_engine_icon_content_description" tools:ignore="UnusedResources">Iskalnik %s</string>

    <!-- Home onboarding -->
    <!-- Onboarding home screen popup dialog, shown on top of the Jump back in section. -->
    <string name="onboarding_home_screen_jump_back_contextual_hint_2">Spoznajte svojo prilagojeno domačo stran. Tukaj bodo prikazani nedavni zavihki, zaznamki in zadetki iskanja.</string>
    <!-- Home onboarding dialog welcome screen title text. -->
    <string name="onboarding_home_welcome_title_2">Dobrodošli v bolj osebnem internetu</string>
    <!-- Home onboarding dialog welcome screen description text. -->
    <string name="onboarding_home_welcome_description">Več barve. Večja zasebnost. Enaka zavezanost ljudem namesto dobičku.</string>
    <!-- Home onboarding dialog sign into sync screen title text. -->
    <string name="onboarding_home_sync_title_3">Preklapljanje med zasloni je preprostejše kot kdajkoli prej</string>
    <!-- Home onboarding dialog sign into sync screen description text. -->
    <string name="onboarding_home_sync_description">Nadaljujte tam, kjer ste končali - z zavihki iz drugih naprav, ki so zdaj na vaši domači strani.</string>
    <!-- Text for the button to continue the onboarding on the home onboarding dialog. -->
    <string name="onboarding_home_get_started_button">Začnite</string>
    <!-- Text for the button to navigate to the sync sign in screen on the home onboarding dialog. -->
    <string name="onboarding_home_sign_in_button">Prijava</string>
    <!-- Text for the button to skip the onboarding on the home onboarding dialog. -->
    <string name="onboarding_home_skip_button">Preskoči</string>

    <!-- Onboarding home screen sync popup dialog message, shown on top of Recent Synced Tabs in the Jump back in section. -->
    <string name="sync_cfr_message">Vaši zavihki se sinhronizirajo! Nadaljujte tam, kjer ste končali na drugi napravi.</string>

    <!-- Content description (not visible, for screen readers etc.): Close button for the home onboarding dialog -->
    <string name="onboarding_home_content_description_close_button">Zapri</string>

    <!-- Notification pre-permission dialog -->
    <!-- Enable notification pre permission dialog title
        The first parameter is the name of the app defined in app_name (for example: Fenix) -->
    <string name="onboarding_home_enable_notifications_title" moz:removedIn="124" tools:ignore="UnusedResources">Obvestila vam pomagajo pri delu s programom %s</string>
    <!-- Enable notification pre permission dialog description with rationale
        The first parameter is the name of the app defined in app_name (for example: Fenix) -->
    <string name="onboarding_home_enable_notifications_description" moz:removedIn="124" tools:ignore="UnusedResources">Sinhronizirajte zavihke med napravami, upravljajte prenose, pridobite nasvete za kar najboljši izkoristek %sovih zmožnosti in še več.</string>
    <!-- Text for the button to request notification permission on the device -->
    <string name="onboarding_home_enable_notifications_positive_button" moz:removedIn="124" tools:ignore="UnusedResources">Nadaljuj</string>
    <!-- Text for the button to not request notification permission on the device and dismiss the dialog -->
    <string name="onboarding_home_enable_notifications_negative_button" moz:removedIn="124" tools:ignore="UnusedResources">Ne zdaj</string>

    <!-- Juno first user onboarding flow experiment, strings are marked unused as they are only referenced by Nimbus experiments. -->
    <!-- Description for learning more about our privacy notice. -->
    <string name="juno_onboarding_privacy_notice_text">Obvestilo o zasebnosti za Firefox</string>
    <!-- Description for learning more about our privacy notice. -->
    <string name="juno_onboarding_privacy_notice_text_2" moz:removedIn="125" tools:ignore="UnusedResources">Preberite več v obvestilu o zasebnosti</string>
    <!-- Title for set firefox as default browser screen used by Nimbus experiments. -->
    <string name="juno_onboarding_default_browser_title_nimbus_2">Z veseljem skrbimo za vašo varnost</string>
    <!-- Title for set firefox as default browser screen used by Nimbus experiments.
        Note: The word "Firefox" should NOT be translated -->
    <string name="juno_onboarding_default_browser_title_nimbus_3" tools:ignore="UnusedResources">Odkrijte, zakaj milijoni prisegajo na Firefox</string>
    <!-- Title for set firefox as default browser screen used by Nimbus experiments. -->
    <string name="juno_onboarding_default_browser_title_nimbus_4" tools:ignore="UnusedResources">Varno brskanje z več izbire</string>
    <!-- Description for set firefox as default browser screen used by Nimbus experiments. -->
    <string name="juno_onboarding_default_browser_description_nimbus_3">Naš neprofitni brskalnik preprečuje podjetjem, da bi vas skrivaj spremljala po spletu.</string>
    <!-- Description for set firefox as default browser screen used by Nimbus experiments. -->
    <string name="juno_onboarding_default_browser_description_nimbus_4" tools:ignore="UnusedResources">Več kot 100 milijonov ljudi ščiti svojo zasebnost z izbiro brskalnika, ki ga razvija neprofitna organizacija.</string>
    <!-- Description for set firefox as default browser screen used by Nimbus experiments. -->
    <string name="juno_onboarding_default_browser_description_nimbus_5" tools:ignore="UnusedResources">Znani sledilci? Samodejno blokirani. Razširitve? Preskusite vseh 700. PDF-ji? Naš vgrajeni bralnik omogoča enostavno pregledovanje.</string>
    <!-- Description for set firefox as default browser screen used by Nimbus experiments. -->
    <string name="juno_onboarding_default_browser_description_nimbus_2" moz:RemovedIn="124" tools:ignore="UnusedResources">Naš neprofitni brskalnik pomaga podjetjem preprečiti, da bi vam na skrivaj sledila po spletu.\n\nVeč o tem v našem pravilniku o zasebnosti.</string>
    <!-- Text for the link to the privacy notice webpage for set as firefox default browser screen.
    This is part of the string with the key "juno_onboarding_default_browser_description". -->
    <string name="juno_onboarding_default_browser_description_link_text" moz:RemovedIn="124" tools:ignore="UnusedResources">obvestilu o zasebnosti</string>
    <!-- Text for the button to set firefox as default browser on the device -->
    <string name="juno_onboarding_default_browser_positive_button" tools:ignore="UnusedResources">Nastavi kot privzeti brskalnik</string>
    <!-- Text for the button dismiss the screen and move on with the flow -->
    <string name="juno_onboarding_default_browser_negative_button" tools:ignore="UnusedResources">Ne zdaj</string>
    <!-- Title for sign in to sync screen. -->
    <string name="juno_onboarding_sign_in_title_2">Ostanite šifrirani pri skakanju z naprave na napravo</string>
    <!-- Description for sign in to sync screen. Nimbus experiments do not support string placeholders.
     Note: The word "Firefox" should NOT be translated -->
    <string name="juno_onboarding_sign_in_description_2">Prijavljeni in sinhronizirani ste varnejši. Firefox šifrira vaša gesla, zaznamke in ostale podatke.</string>
    <!-- Text for the button to sign in to sync on the device -->
    <string name="juno_onboarding_sign_in_positive_button" tools:ignore="UnusedResources">Prijava</string>
    <!-- Text for the button dismiss the screen and move on with the flow -->
    <string name="juno_onboarding_sign_in_negative_button" tools:ignore="UnusedResources">Ne zdaj</string>
    <!-- Title for enable notification permission screen used by Nimbus experiments. Nimbus experiments do not support string placeholders.
        Note: The word "Firefox" should NOT be translated -->
    <string name="juno_onboarding_enable_notifications_title_nimbus_2">Obvestila vam pomagajo, da ostanete varni v Firefoxu</string>
    <!-- Description for enable notification permission screen used by Nimbus experiments. Nimbus experiments do not support string placeholders.
       Note: The word "Firefox" should NOT be translated -->
    <string name="juno_onboarding_enable_notifications_description_nimbus_2">Varno pošiljajte zavihke z ene naprave na drugo in odkrijte druge možnosti za zasebnost, ki jih ponuja Firefox.</string>
    <!-- Text for the button to request notification permission on the device -->
    <string name="juno_onboarding_enable_notifications_positive_button" tools:ignore="UnusedResources">Vklopi obvestila</string>
    <!-- Text for the button dismiss the screen and move on with the flow -->
    <string name="juno_onboarding_enable_notifications_negative_button" tools:ignore="UnusedResources">Ne zdaj</string>

    <!-- Title for add search widget screen used by Nimbus experiments. Nimbus experiments do not support string placeholders.
        Note: The word "Firefox" should NOT be translated -->
    <string name="juno_onboarding_add_search_widget_title" tools:ignore="UnusedResources">Preizkusite iskalnik Firefox</string>
    <!-- Description for add search widget screen used by Nimbus experiments. Nimbus experiments do not support string placeholders.
        Note: The word "Firefox" should NOT be translated -->
    <string name="juno_onboarding_add_search_widget_description" tools:ignore="UnusedResources">S Firefoxom na domačem zaslonu boste imeli hiter dostop do brskalnika, ki daje prednost zasebnosti in preprečuje sledilce med spletnimi mesti.</string>
    <!-- Text for the button to add search widget on the device used by Nimbus experiments. Nimbus experiments do not support string placeholders.
        Note: The word "Firefox" should NOT be translated -->
    <string name="juno_onboarding_add_search_widget_positive_button" tools:ignore="UnusedResources">Dodaj Firefox</string>
    <!-- Text for the button to dismiss the screen and move on with the flow -->
    <string name="juno_onboarding_add_search_widget_negative_button" tools:ignore="UnusedResources">Ne zdaj</string>

    <!-- Search Widget -->
    <!-- Content description for searching with a widget. The first parameter is the name of the application.-->
    <string name="search_widget_content_description_2">Odpri nov zavihek v %1$su</string>
    <!-- Text preview for smaller sized widgets -->
    <string name="search_widget_text_short">Iskanje</string>
    <!-- Text preview for larger sized widgets -->
    <string name="search_widget_text_long">Iskanje po spletu</string>

    <!-- Content description (not visible, for screen readers etc.): Voice search -->
    <string name="search_widget_voice">Glasovno iskanje</string>

    <!-- Preferences -->
    <!-- Title for the settings page-->
    <string name="settings">Nastavitve</string>

    <!-- Preference category for general settings -->
    <string name="preferences_category_general">Splošno</string>
    <!-- Preference category for all links about Fenix -->
    <string name="preferences_category_about">Vizitka</string>
    <!-- Preference category for settings related to changing the default search engine -->
    <string name="preferences_category_select_default_search_engine">Izberite enega</string>
    <!-- Preference for settings related to managing search shortcuts for the quick search menu -->
    <string name="preferences_manage_search_shortcuts_2">Upravljaj pomožne iskalnike</string>
    <!-- Summary for preference for settings related to managing search shortcuts for the quick search menu -->
    <string name="preferences_manage_search_shortcuts_summary">Uredi iskalnike, vidne v iskalnem meniju</string>
    <!-- Preference category for settings related to managing search shortcuts for the quick search menu -->
    <string name="preferences_category_engines_in_search_menu">Iskalniki, vidni v iskalnem meniju</string>
    <!-- Preference for settings related to changing the default search engine -->
    <string name="preferences_default_search_engine">Privzeti iskalnik</string>
    <!-- Preference for settings related to Search -->
    <string name="preferences_search">Iskanje</string>
    <!-- Preference for settings related to Search engines -->
    <string name="preferences_search_engines">Iskalnike</string>
    <!-- Preference for settings related to Search engines suggestions-->
    <string name="preferences_search_engines_suggestions">Predlogi iskalnikov</string>
    <!-- Preference Category for settings related to Search address bar -->
    <string name="preferences_settings_address_bar">Nastavitve naslovne vrstice</string>
    <!-- Preference Category for settings to Firefox Suggest -->
    <string name="preference_search_address_bar_fx_suggest">Naslovna vrstica – Firefoxovi predlogi</string>
    <!-- Preference link to Learn more about Firefox Suggest -->
    <string name="preference_search_learn_about_fx_suggest">Več o Firefoxovih predlogih</string>
    <!-- Preference link to rating Fenix on the Play Store -->
    <string name="preferences_rate">Oceni v trgovini Google Play</string>
    <!-- Preference linking to about page for Fenix
        The first parameter is the name of the app defined in app_name (for example: Fenix) -->
    <string name="preferences_about">O %1$su</string>
    <!-- Preference for settings related to changing the default browser -->
    <string name="preferences_set_as_default_browser">Nastavi kot privzeti brskalnik</string>
    <!-- Preference category for advanced settings -->
    <string name="preferences_category_advanced">Napredno</string>
    <!-- Preference category for privacy and security settings -->
    <string name="preferences_category_privacy_security">Zasebnost in varnost</string>
    <!-- Preference for advanced site permissions -->
    <string name="preferences_site_permissions">Dovoljenja strani</string>
    <!-- Preference for private browsing options -->
    <string name="preferences_private_browsing_options">Zasebno brskanje</string>
    <!-- Preference for opening links in a private tab-->
    <string name="preferences_open_links_in_a_private_tab">Odpri povezave v zasebnem zavihku</string>
    <!-- Preference for allowing screenshots to be taken while in a private tab-->
    <string name="preferences_allow_screenshots_in_private_mode">Dovoli zajemanje posnetkov zaslona v zasebnem brskanju</string>
    <!-- Will inform the user of the risk of activating Allow screenshots in private browsing option -->
    <string name="preferences_screenshots_in_private_mode_disclaimer">Če je dovoljeno, bodo zasebni zavihki vidni tudi, ko je odprtih več aplikacij</string>
    <!-- Preference for adding private browsing shortcut -->
    <string name="preferences_add_private_browsing_shortcut">Dodaj bližnjico zasebnega brskanja</string>
    <!-- Preference for enabling "HTTPS-Only" mode -->
    <string name="preferences_https_only_title">Način &quot;samo HTTPS&quot;</string>

    <!-- Label for cookie banner section in quick settings panel. -->
    <string name="cookie_banner_blocker">Zavračanje pasic s piškotki</string>
    <!-- Preference for removing cookie/consent banners from sites automatically in private mode. See reduce_cookie_banner_summary for additional context. -->
    <string name="preferences_cookie_banner_reduction_private_mode">Zavračanje pasic s piškotki v zasebnem brskanju</string>
    <!-- Text for indicating cookie banner handling is off this site, this is shown as part of the protections panel with the tracking protection toggle -->
    <string name="reduce_cookie_banner_off_for_site">Izključeno na tem spletnem mestu</string>
    <!-- Text for cancel button indicating that cookie banner reduction is not supported for the current site, this is shown as part of the cookie banner details view. -->
    <string name="cookie_banner_handling_details_site_is_not_supported_cancel_button">Prekliči</string>
    <!-- Text for request support button indicating that cookie banner reduction is not supported for the current site, this is shown as part of the cookie banner details view. -->
    <string name="cookie_banner_handling_details_site_is_not_supported_request_support_button_2">Pošlji zahtevek</string>
    <!-- Text for title indicating that cookie banner reduction is not supported for the current site, this is shown as part of the cookie banner details view. -->
    <string name="cookie_banner_handling_details_site_is_not_supported_title_2">Zahtevam podporo za to spletno mesto?</string>
    <!-- Label for the snackBar, after the user reports with success a website where cookie banner reducer did not work -->
    <string name="cookie_banner_handling_report_site_snack_bar_text_2">Zahtevek poslan</string>
    <!-- Text for indicating cookie banner handling is on this site, this is shown as part of the protections panel with the tracking protection toggle -->
    <string name="reduce_cookie_banner_on_for_site">Vključeno na tem spletnem mestu</string>
    <!-- Text for indicating that a request for unsupported site was sent to Nimbus (it's a Mozilla library for experiments), this is shown as part of the protections panel with the tracking protection toggle -->
    <string name="reduce_cookie_banner_unsupported_site_request_submitted_2">Zahtevek za podporo je poslan</string>
    <!-- Text for indicating cookie banner handling is currently not supported for this site, this is shown as part of the protections panel with the tracking protection toggle -->
    <string name="reduce_cookie_banner_unsupported_site">Spletno mesto trenutno ni podprto</string>
    <!-- Title text for a detail explanation indicating cookie banner handling is on this site, this is shown as part of the cookie banner panel in the toolbar. The first parameter is a shortened URL of the current site-->
    <string name="reduce_cookie_banner_details_panel_title_on_for_site_1">Vključim zavračanje pasic s piškotki za %1$s?</string>
    <!-- Title text for a detail explanation indicating cookie banner handling is off this site, this is shown as part of the cookie banner panel in the toolbar. The first parameter is a shortened URL of the current site-->
    <string name="reduce_cookie_banner_details_panel_title_off_for_site_1">Izključim zavračanje pasic s piškotki za %1$s?</string>
    <!-- Title text for a detail explanation indicating cookie banner reducer didn't work for the current site, this is shown as part of the cookie banner panel in the toolbar. The first parameter is the application name-->
    <string name="reduce_cookie_banner_details_panel_title_unsupported_site_request_2">%1$s na tem spletnem mestu ni mogel samodejno zavrniti zahtev za shranjevanje piškotkov. Pošljete lahko zahtevek, naj se v prihodnosti uvede podpora za to spletno mesto.</string>

    <!-- Long text for a detail explanation indicating what will happen if cookie banner handling is off for a site, this is shown as part of the cookie banner panel in the toolbar. The first parameter is the application name -->
    <string name="reduce_cookie_banner_details_panel_description_off_for_site_1">Izklopite in %1$s bo izbrisal piškotke ter znova naložil stran, kar vas lahko odjavi in izprazni vaš nakupovalni voziček.</string>
    <!-- Long text for a detail explanation indicating what will happen if cookie banner handling is on for a site, this is shown as part of the cookie banner panel in the toolbar. The first parameter is the application name -->
    <string name="reduce_cookie_banner_details_panel_description_on_for_site_3">Vklopite to možnost in %1$s bo skušal na tem spletnem mestu samodejno zavrniti pasice s piškotki.</string>

    <!--Title for the cookie banner re-engagement CFR, the placeholder is replaced with app name -->
    <string name="cookie_banner_cfr_title">%1$s je pravkar zavrnil piškotke v vašem imenu</string>
    <!--Message for the cookie banner re-engagement CFR -->
    <string name="cookie_banner_cfr_message">Manj motenj in manj piškotkov, ki vam sledijo po tem spletnem mestu.</string>

    <!-- Description of the preference to enable "HTTPS-Only" mode. -->
    <string name="preferences_https_only_summary">Za večjo varnost poskuša samodejno vzpostaviti povezavo s šifrirnim protokolom HTTPS.</string>
    <!-- Summary of https only preference if https only is set to off -->
    <string name="preferences_https_only_off">Izključeno</string>
    <!-- Summary of https only preference if https only is set to on in all tabs -->
    <string name="preferences_https_only_on_all">V vseh zavihkih</string>
    <!-- Summary of https only preference if https only is set to on in private tabs only -->
    <string name="preferences_https_only_on_private">V zasebnih zavihkih</string>
    <!-- Text displayed that links to website containing documentation about "HTTPS-Only" mode -->
    <string name="preferences_http_only_learn_more">Več o tem</string>
    <!-- Option for the https only setting -->
    <string name="preferences_https_only_in_all_tabs">Omogoči v vseh zavihkih</string>
    <!-- Option for the https only setting -->
    <string name="preferences_https_only_in_private_tabs">Omogoči le v zasebnih zavihkih</string>
    <!-- Title shown in the error page for when trying to access a http website while https only mode is enabled. -->
    <string name="errorpage_httpsonly_title">Varno spletno mesto ni na voljo</string>
    <!-- Message shown in the error page for when trying to access a http website while https only mode is enabled. The message has two paragraphs. This is the first. -->
    <string name="errorpage_httpsonly_message_title">Najverjetneje spletno mesto ne podpira HTTPS.</string>
    <!-- Message shown in the error page for when trying to access a http website while https only mode is enabled. The message has two paragraphs. This is the second. -->
    <string name="errorpage_httpsonly_message_summary">Vendar pa je možno tudi, da je vpleten napadalec. Če se odločite nadaljevati na spletno stran, ne vnašajte nikakršnih občutljivih podatkov. Če nadaljujete, bo način samo HTTPS za spletno mesto začasno izklopljen.</string>
    <!-- Preference for accessibility -->
    <string name="preferences_accessibility">Dostopnost</string>
    <!-- Preference to override the Mozilla account server -->
    <string name="preferences_override_account_server">Strežnik računov Mozilla po meri</string>
    <!-- Preference to override the Sync token server -->
    <string name="preferences_override_sync_tokenserver">Sinhronizacijski strežnik po meri</string>
    <!-- Toast shown after updating the Mozilla account/Sync server override preferences -->
    <string name="toast_override_account_sync_server_done">Strežnik računa Mozilla/sinhronizacije je spremenjen. Zapiranje aplikacije za uveljavitev sprememb …</string>
    <!-- Preference category for account information -->
    <string name="preferences_category_account">Račun</string>
    <!-- Preference for changing where the toolbar is positioned -->
    <string name="preferences_toolbar">Orodna vrstica</string>
    <!-- Preference for changing default theme to dark or light mode -->
    <string name="preferences_theme">Tema</string>
    <!-- Preference for customizing the home screen -->
    <string name="preferences_home_2">Domača stran</string>
    <!-- Preference for gestures based actions -->
    <string name="preferences_gestures">Poteze</string>
    <!-- Preference for settings related to visual options -->
    <string name="preferences_customize">Prilagodi</string>
    <!-- Preference description for banner about signing in -->
    <string name="preferences_sign_in_description_2">Prijavite se in sinhronizirajte zavihke, zaznamke, gesla in še kaj.</string>
    <!-- Preference shown instead of account display name while account profile information isn't available yet. -->
    <string name="preferences_account_default_name_2">Račun Mozilla</string>
    <!-- Preference text for account title when there was an error syncing FxA -->
    <string name="preferences_account_sync_error">Ponovno se povežite za nadaljevanje sinhronizacije</string>
    <!-- Preference for language -->
    <string name="preferences_language">Jezik</string>
    <!-- Preference for data choices -->
    <string name="preferences_data_choices">Podatkovne možnosti</string>
    <!-- Preference for data collection -->
    <string name="preferences_data_collection">Zbiranje podatkov</string>
    <!-- Preference for developers -->
    <string name="preferences_remote_debugging">Oddaljeno razhroščevanje preko USB</string>
    <!-- Preference title for switch preference to show search suggestions -->
    <string name="preferences_show_search_suggestions">Prikaži predloge iskanja</string>

    <!-- Preference title for switch preference to show voice search button -->
    <string name="preferences_show_voice_search">Prikaži glasovno iskanje</string>
    <!-- Preference title for switch preference to show search suggestions also in private mode -->
    <string name="preferences_show_search_suggestions_in_private">Prikaži v zasebnih sejah</string>
    <!-- Preference title for switch preference to show a clipboard suggestion when searching -->
    <string name="preferences_show_clipboard_suggestions">Prikaži predloge odložišča</string>
    <!-- Preference title for switch preference to suggest browsing history when searching -->
    <string name="preferences_search_browsing_history">Išči po zgodovini iskanja</string>
    <!-- Preference title for switch preference to suggest bookmarks when searching -->
    <string name="preferences_search_bookmarks">Iskanje po zaznamkih</string>
    <!-- Preference title for switch preference to suggest synced tabs when searching -->
    <string name="preferences_search_synced_tabs">Iskanje po sinhroniziranih zavihkih</string>
    <!-- Preference for account settings -->
    <string name="preferences_account_settings">Nastavitve računa</string>

    <!-- Preference for enabling url autocomplete-->
    <string name="preferences_enable_autocomplete_urls">Samodokončaj spletne naslove</string>
    <!-- Preference title for switch preference to show sponsored Firefox Suggest search suggestions -->
    <string name="preferences_show_sponsored_suggestions">Predlogi sponzorjev</string>
    <!-- Summary for preference to show sponsored Firefox Suggest search suggestions.
         The first parameter is the name of the application. -->
    <string name="preferences_show_sponsored_suggestions_summary">Podprite %1$s z občasnimi sponzoriranimi predlogi</string>
    <!-- Preference title for switch preference to show Firefox Suggest search suggestions for web content.
         The first parameter is the name of the application. -->
    <string name="preferences_show_nonsponsored_suggestions">Predlogi aplikacije %1$s</string>
    <!-- Summary for preference to show Firefox Suggest search suggestions for web content -->
    <string name="preferences_show_nonsponsored_suggestions_summary">Prejemajte predloge s spleta, povezane z vašim iskanjem</string>
    <!-- Preference for open links in third party apps -->
    <string name="preferences_open_links_in_apps">Odpiraj povezave v aplikacijah</string>
    <!-- Preference for open links in third party apps always open in apps option -->
    <string name="preferences_open_links_in_apps_always">Vedno</string>
    <!-- Preference for open links in third party apps ask before opening option -->
    <string name="preferences_open_links_in_apps_ask">Vprašaj pred odpiranjem</string>
    <!-- Preference for open links in third party apps never open in apps option -->
    <string name="preferences_open_links_in_apps_never">Nikoli</string>
    <!-- Preference for open download with an external download manager app -->
    <string name="preferences_external_download_manager">Zunanji upravitelj prenosov</string>
    <!-- Preference for enabling gecko engine logs -->
    <string name="preferences_enable_gecko_logs">Omogoči dnevnike izrisovalnika Gecko</string>
    <!-- Message to indicate users that we are quitting the application to apply the changes -->
    <string name="quit_application">Zapiranje aplikacije za uveljavitev sprememb …</string>

    <!-- Preference for add_ons -->
    <string name="preferences_addons" moz:removedIn="126" tools:ignore="UnusedResources">Dodatki</string>

    <!-- Preference for extensions -->
    <string name="preferences_extensions">Razširitve</string>
    <!-- Preference for installing a local add-on -->
    <string name="preferences_install_local_addon" moz:removedIn="126" tools:ignore="UnusedResources">Namesti dodatek iz datoteke</string>
    <!-- Preference for installing a local extension -->
    <string name="preferences_install_local_extension">Namesti razširitev iz datoteke</string>
    <!-- Preference for notifications -->
    <string name="preferences_notifications">Obvestila</string>

    <!-- Summary for notification preference indicating notifications are allowed -->
    <string name="notifications_allowed_summary">Dovoljeno</string>
    <!-- Summary for notification preference indicating notifications are not allowed -->
    <string name="notifications_not_allowed_summary">Ni dovoljeno</string>

    <!-- Add-on Preferences -->
    <!-- Preference to customize the configured AMO (addons.mozilla.org) collection -->
    <string name="preferences_customize_amo_collection" moz:removedIn="126" tools:ignore="UnusedResources">Zbirka dodatkov po meri</string>
    <!-- Preference to customize the configured AMO (addons.mozilla.org) collection -->
    <string name="preferences_customize_extension_collection">Zbirka razširitev po meri</string>
    <!-- Button caption to confirm the add-on collection configuration -->
    <string name="customize_addon_collection_ok">V redu</string>
    <!-- Button caption to abort the add-on collection configuration -->
    <string name="customize_addon_collection_cancel">Prekliči</string>
    <!-- Hint displayed on input field for custom collection name -->
    <string name="customize_addon_collection_hint">Ime zbirke</string>

    <!-- Hint displayed on input field for custom collection user ID-->
    <string name="customize_addon_collection_user_hint">Lastnik zbirke (ID uporabnika)</string>
    <!-- Toast shown after confirming the custom add-on collection configuration -->
    <string name="toast_customize_addon_collection_done" moz:removedIn="126" tools:ignore="UnusedResources">Zbirka dodatkov je spremenjena. Zapiranje aplikacije za uveljavitev sprememb …</string>

    <!-- Toast shown after confirming the custom extension collection configuration -->
    <string name="toast_customize_extension_collection_done">Zbirka razširitev je spremenjena. Zapiranje aplikacije za uveljavitev sprememb …</string>

    <!-- Customize Home -->
    <!-- Header text for jumping back into the recent tab in customize the home screen -->
    <string name="customize_toggle_jump_back_in">Skoči nazaj</string>
    <!-- Title for the customize home screen section with recently saved bookmarks. -->
    <string name="customize_toggle_recent_bookmarks">Nedavni zaznamki</string>
    <!-- Title for the customize home screen section with recently visited. Recently visited is
    a section where users see a list of tabs that they have visited in the past few days -->
    <string name="customize_toggle_recently_visited">Nedavno obiskano</string>

    <!-- Title for the customize home screen section with Pocket. -->
    <string name="customize_toggle_pocket_2">Zgodbe, ki spodbujajo k razmisleku</string>
    <!-- Summary for the customize home screen section with Pocket. The first parameter is product name Pocket -->
    <string name="customize_toggle_pocket_summary">Članke zagotavlja %s</string>
    <!-- Title for the customize home screen section with sponsored Pocket stories. -->
    <string name="customize_toggle_pocket_sponsored">Sponzorirane zgodbe</string>
    <!-- Title for the opening wallpaper settings screen -->
    <string name="customize_wallpapers">Ozadja</string>
    <!-- Title for the customize home screen section with sponsored shortcuts. -->
    <string name="customize_toggle_contile">Sponzorirane bližnjice</string>

    <!-- Wallpapers -->
    <!-- Content description for various wallpapers. The first parameter is the name of the wallpaper -->
    <string name="wallpapers_item_name_content_description">Predmet za ozadje: %1$s</string>
    <!-- Snackbar message for when wallpaper is selected -->
    <string name="wallpaper_updated_snackbar_message">Ozadje spremenjeno!</string>
    <!-- Snackbar label for action to view selected wallpaper -->
    <string name="wallpaper_updated_snackbar_action">Prikaži</string>

    <!-- Snackbar message for when wallpaper couldn't be downloaded -->
    <string name="wallpaper_download_error_snackbar_message">Ozadja ni bilo mogoče prenesti</string>
    <!-- Snackbar label for action to retry downloading the wallpaper -->
    <string name="wallpaper_download_error_snackbar_action">Poskusi znova</string>
    <!-- Snackbar message for when wallpaper couldn't be selected because of the disk error -->
    <string name="wallpaper_select_error_snackbar_message">Ozadja ni bilo mogoče spremeniti</string>
    <!-- Text displayed that links to website containing documentation about the "Limited Edition" wallpapers. -->
    <string name="wallpaper_learn_more">Več o tem</string>

    <!-- Text for classic wallpapers title. The first parameter is the Firefox name. -->
    <string name="wallpaper_classic_title">Klasični %s</string>
    <!-- Text for artist series wallpapers title. "Artist series" represents a collection of artist collaborated wallpapers. -->
    <string name="wallpaper_artist_series_title">Umetniška serija</string>
    <!-- Description text for the artist series wallpapers with learn more link. The first parameter is the learn more string defined in wallpaper_learn_more. "Independent voices" is the name of the wallpaper collection -->
    <string name="wallpaper_artist_series_description_with_learn_more">Kolekcija Neodvisni glasovi. %s</string>
    <!-- Description text for the artist series wallpapers. "Independent voices" is the name of the wallpaper collection -->
    <string name="wallpaper_artist_series_description">Kolekcija Neodvisni glasovi.</string>
    <!-- Wallpaper onboarding dialog header text. -->
    <string name="wallpapers_onboarding_dialog_title_text">Poskusite s kančkom barve</string>
    <!-- Wallpaper onboarding dialog body text. -->
    <string name="wallpapers_onboarding_dialog_body_text">Izberite ozadje, ki vas nagovarja.</string>
    <!-- Wallpaper onboarding dialog learn more button text. The button navigates to the wallpaper settings screen. -->
    <string name="wallpapers_onboarding_dialog_explore_more_button_text">Raziščite več ozadij</string>

    <!-- Add-ons general availability nimbus message-->
    <!-- Title of the Nimbus message for add-ons general availability-->
    <string name="addon_ga_message_title" moz:removedIn="126" tools:ignore="UnusedResources">Na voljo so novi dodatki</string>
    <!-- Title of the Nimbus message for extension general availability-->
    <string name="addon_ga_message_title_2" tools:ignore="UnusedResources">Na voljo so nove razširitve</string>
    <!-- Body of the Nimbus message for add-ons general availability. 'Firefox' intentionally hardcoded here-->
    <string name="addon_ga_message_body" tools:ignore="UnusedResources">Oglejte si prek 100 novih razširitev, s katerimi lahko prilagodite Firefox po svoji meri.</string>
    <!-- Button text of the Nimbus message for add-ons general availability. -->
    <string name="addon_ga_message_button" moz:removedIn="126" tools:ignore="UnusedResources">Razišči dodatke</string>

    <!-- Button text of the Nimbus message for extensions general availability. -->
    <string name="addon_ga_message_button_2" tools:ignore="UnusedResources">Razišči razširitve</string>

    <!-- Extension process crash dialog to user -->
    <!-- Title of a dialog shown to the user when enough errors have occurred with addons and they need to be temporarily disabled -->
    <string name="addon_process_crash_dialog_title" moz:removedIn="126" tools:ignore="UnusedResources">Dodatki so začasno onemogočeni</string>
    <!-- Title of the extension crash dialog shown to the user when enough errors have occurred with extensions and they need to be temporarily disabled -->
    <string name="extension_process_crash_dialog_title">Razširitve so začasno onemogočene</string>
    <!-- The first parameter is the application name. This is a message shown to the user when too many errors have occurred with the addons process and they have been disabled. The user can decide if they would like to continue trying to start add-ons or if they'd rather continue without them. -->
    <string name="addon_process_crash_dialog_message" moz:removedIn="126" tools:ignore="UnusedResources">Eden ali več dodatkov je prenehal delovati, zaradi česar je sistem postal nestabilen. %1$s jih je poskušal znova zagnati, a ni uspel.\n\nMed trenutno sejo se dodatki ne bodo znova zagnali.\n\nTežavo lahko odpravite tako, da odstranite ali onemogočite dodatke.</string>
    <!-- This is a message shown to the user when too many errors have occurred with the extensions process and they have been disabled.
    The user can decide if they would like to continue trying to start extensions or if they'd rather continue without them.
    The first parameter is the application name. -->
    <string name="extension_process_crash_dialog_message">Ena ali več razširitev je prenehalo delovati, zaradi česar je sistem postal nestabilen. %1$s jih je poskušal znova zagnati, a ni uspel.\n\nMed trenutno sejo se razširitve ne bodo znova zagnale.\n\nTežavo lahko odpravite tako, da razširitve odstranite ali onemogočite.</string>
    <!-- This will cause the add-ons to try restarting but the dialog will reappear if it is unsuccessful again -->
    <string name="addon_process_crash_dialog_retry_button_text" moz:removedIn="126" tools:ignore="UnusedResources">Poskusi znova zagnati dodatke</string>
    <!-- Button text on the extension crash dialog to prompt the user to try restarting the extensions but the dialog will reappear if it is unsuccessful again -->
    <string name="extension_process_crash_dialog_retry_button_text" tools:ignore="UnusedResources">Poskusi znova zagnati razširitve</string>
    <!-- The user will continue with all add-ons disabled -->
    <string name="addon_process_crash_dialog_disable_addons_button_text" moz:removedIn="126" tools:ignore="UnusedResources">Nadaljuj z onemogočenimi dodatki</string>

    <!-- Button text on the extension crash dialog to prompt the user to continue with all extensions disabled. -->
    <string name="extension_process_crash_dialog_disable_extensions_button_text">Nadaljuj z onemogočenimi razširitvami</string>

    <!-- Account Preferences -->
    <!-- Preference for managing your account via accounts.firefox.com -->
    <string name="preferences_manage_account">Upravljanje računa</string>
    <!-- Summary of the preference for managing your account via accounts.firefox.com. -->
    <string name="preferences_manage_account_summary">Spremenite geslo, upravljajte zbiranje podatkov ali izbrišite račun</string>
    <!-- Preference for triggering sync -->
    <string name="preferences_sync_now">Sinhroniziraj zdaj</string>
    <!-- Preference category for sync -->
    <string name="preferences_sync_category">Izberite, kaj želite sinhronizirati</string>
    <!-- Preference for syncing history -->
    <string name="preferences_sync_history">Zgodovina</string>
    <!-- Preference for syncing bookmarks -->
    <string name="preferences_sync_bookmarks">Zaznamki</string>
    <!-- Preference for syncing logins -->
    <string name="preferences_sync_logins" moz:RemovedIn="125" tools:ignore="UnusedResources">Prijave</string>
    <!-- Preference for syncing passwords -->
    <string name="preferences_sync_logins_2">Gesla</string>
    <!-- Preference for syncing tabs -->
    <string name="preferences_sync_tabs_2">Odprti zavihki</string>
    <!-- Preference for signing out -->
    <string name="preferences_sign_out">Odjava</string>
    <!-- Preference displays and allows changing current FxA device name -->
    <string name="preferences_sync_device_name">Ime naprave</string>
    <!-- Text shown when user enters empty device name -->
    <string name="empty_device_name_error">Ime naprave ne sme ostati prazno.</string>
    <!-- Label indicating that sync is in progress -->
    <string name="sync_syncing_in_progress">Sinhronizacija …</string>

    <!-- Label summary indicating that sync failed. The first parameter is the date stamp showing last time it succeeded -->
    <string name="sync_failed_summary">Sinhronizacija ni uspela. Nazadnje sinhronizirano: %s</string>
    <!-- Label summary showing never synced -->
    <string name="sync_failed_never_synced_summary">Sinhronizacija ni uspela. Nazadnje sinhronizirano: nikoli</string>
    <!-- Label summary the date we last synced. The first parameter is date stamp showing last time synced -->
    <string name="sync_last_synced_summary">Zadnja sinhronizacija: %s</string>
    <!-- Label summary showing never synced -->
    <string name="sync_never_synced_summary">Zadnja sinhronizacija: nikoli</string>

    <!-- Text for displaying the default device name.
        The first parameter is the application name, the second is the device manufacturer name
        and the third is the device model. -->
    <string name="default_device_name_2">%1$s na %2$s %3$s</string>

    <!-- Preference for syncing credit cards -->
    <string name="preferences_sync_credit_cards" moz:RemovedIn="125" tools:ignore="UnusedResources">Kreditne kartice</string>
    <!-- Preference for syncing payment methods -->
    <string name="preferences_sync_credit_cards_2">Plačilna sredstva</string>
    <!-- Preference for syncing addresses -->
    <string name="preferences_sync_address">Naslove</string>

    <!-- Send Tab -->
    <!-- Name of the "receive tabs" notification channel. Displayed in the "App notifications" system settings for the app -->
    <string name="fxa_received_tab_channel_name">Prejeti zavihki</string>

    <!-- Description of the "receive tabs" notification channel. Displayed in the "App notifications" system settings for the app -->
    <string name="fxa_received_tab_channel_description">Obvestila za zavihke, prejete od drugih naprav Firefox.</string>
    <!--  The body for these is the URL of the tab received  -->
    <string name="fxa_tab_received_notification_name">Zavihek prejet</string>
    <!-- %s is the device name -->
    <string name="fxa_tab_received_from_notification_name">Zavihek iz naprave %s</string>

    <!-- Advanced Preferences -->
    <!-- Preference for tracking protection exceptions -->
    <string name="preferences_tracking_protection_exceptions">Izjeme</string>
    <!-- Button in Exceptions Preference to turn on tracking protection for all sites (remove all exceptions) -->
    <string name="preferences_tracking_protection_exceptions_turn_on_for_all">Vklopi za vsa spletna mesta</string>
    <!-- Text displayed when there are no exceptions -->
    <string name="exceptions_empty_message_description">Izjeme vam omogočajo, da onemogočite zaščito pred sledenjem za izbrane strani.</string>
    <!-- Text displayed when there are no exceptions, with learn more link that brings users to a tracking protection SUMO page -->
    <string name="exceptions_empty_message_learn_more_link">Več o tem</string>

    <!-- Preference switch for usage and technical data collection -->
    <string name="preference_usage_data">Uporaba in tehnični podatki</string>
    <!-- Preference description for usage and technical data collection -->
    <string name="preferences_usage_data_description">Pošilja podatke o učinkovitosti, uporabi, strojni opremi in prilagoditvah organizaciji Mozilla, da lahko naredi %1$s boljši</string>
    <!-- Preference switch for marketing data collection -->
    <string name="preferences_marketing_data">Podatki za trženje</string>
    <!-- Preference description for marketing data collection -->
    <string name="preferences_marketing_data_description2">Deli osnovne podatke o uporabi z Adjustom, našim ponudnikom mobilnega trženja</string>
    <!-- Title for studies preferences -->
    <string name="preference_experiments_2">Raziskave</string>
    <!-- Summary for studies preferences -->
    <string name="preference_experiments_summary_2">Dovoli Mozilli namestitev in izvajanje raziskav</string>

    <!-- Turn On Sync Preferences -->
    <!-- Header of the Sync and save your data preference view -->
    <string name="preferences_sync_2">Sinhronizirajte in shranite podatke</string>
    <!-- Preference for reconnecting to FxA sync -->
    <string name="preferences_sync_sign_in_to_reconnect">Prijavite se, če se želite ponovno povezati</string>
    <!-- Preference for removing FxA account -->
    <string name="preferences_sync_remove_account">Odstrani račun</string>

    <!-- Pairing Feature strings -->
    <!-- Instructions on how to access pairing -->
    <string name="pair_instructions_2"><![CDATA[Skenirajte QR-kodo na strani <b>firefox.com/pair</b>]]></string>

    <!-- Toolbar Preferences -->
    <!-- Preference for using top toolbar -->
    <string name="preference_top_toolbar">Na vrhu</string>
    <!-- Preference for using bottom toolbar -->
    <string name="preference_bottom_toolbar">Na dnu</string>

    <!-- Theme Preferences -->
    <!-- Preference for using light theme -->
    <string name="preference_light_theme">Svetla</string>
    <!-- Preference for using dark theme -->
    <string name="preference_dark_theme">Temna</string>

    <!-- Preference for using using dark or light theme automatically set by battery -->
    <string name="preference_auto_battery_theme">Nastavi ohranjevalnik baterije</string>
    <!-- Preference for using following device theme -->
    <string name="preference_follow_device_theme">Sledi temi naprave</string>

    <!-- Gestures Preferences-->
    <!-- Preferences for using pull to refresh in a webpage -->
    <string name="preference_gestures_website_pull_to_refresh">Osvežitev s potegom navzdol</string>

    <!-- Preference for using the dynamic toolbar -->
    <string name="preference_gestures_dynamic_toolbar">Skritje orodne vrstice ob pomiku</string>
    <!-- Preference for switching tabs by swiping horizontally on the toolbar -->
    <string name="preference_gestures_swipe_toolbar_switch_tabs">Preklop med zavihki s potegom orodne vrstice vstran</string>

    <!-- Preference for showing the opened tabs by swiping up on the toolbar-->
    <string name="preference_gestures_swipe_toolbar_show_tabs">Odpiranje zavihkov s potegom orodne vrstice navzgor</string>

    <!-- Library -->
    <!-- Option in Library to open Downloads page -->
    <string name="library_downloads">Prenosi</string>
    <!-- Option in library to open Bookmarks page -->
    <string name="library_bookmarks">Zaznamki</string>
    <!-- Option in library to open Desktop Bookmarks root page -->
    <string name="library_desktop_bookmarks_root">Namizni zaznamki</string>
    <!-- Option in library to open Desktop Bookmarks "menu" page -->
    <string name="library_desktop_bookmarks_menu">Meni zaznamkov</string>
    <!-- Option in library to open Desktop Bookmarks "toolbar" page -->
    <string name="library_desktop_bookmarks_toolbar">Vrstica zaznamkov</string>
    <!-- Option in library to open Desktop Bookmarks "unfiled" page -->
    <string name="library_desktop_bookmarks_unfiled">Drugi zaznamki</string>
    <!-- Option in Library to open History page -->
    <string name="library_history">Zgodovina</string>
    <!-- Option in Library to open a new tab -->
    <string name="library_new_tab">Nov zavihek</string>
    <!-- Settings Page Title -->
    <string name="settings_title">Nastavitve</string>
    <!-- Content description (not visible, for screen readers etc.): "Close button for library settings" -->
    <string name="content_description_close_button">Zapri</string>

    <!-- Title to show in alert when a lot of tabs are to be opened
    %d is a placeholder for the number of tabs that will be opened -->
    <string name="open_all_warning_title">Odprem več zavihkov (%d)?</string>
    <!-- Message to warn users that a large number of tabs will be opened
    %s will be replaced by app name. -->
    <string name="open_all_warning_message">Odpiranje tako velikega števila zavihkov lahko upočasni %s med nalaganjem strani. Ali ste prepričani, da želite nadaljevati?</string>
    <!-- Dialog button text for confirming open all tabs -->
    <string name="open_all_warning_confirm">Odpri zavihke</string>
    <!-- Dialog button text for canceling open all tabs -->
    <string name="open_all_warning_cancel">Prekliči</string>

    <!-- Text to show users they have one page in the history group section of the History fragment.
    %d is a placeholder for the number of pages in the group. -->
    <string name="history_search_group_site_1">%d stran</string>

    <!-- Text to show users they have multiple pages in the history group section of the History fragment.
    %d is a placeholder for the number of pages in the group. -->
    <string name="history_search_group_sites_1">%d strani</string>

    <!-- Option in library for Recently Closed Tabs -->
    <string name="library_recently_closed_tabs">Nedavno zaprti zavihki</string>
    <!-- Option in library to open Recently Closed Tabs page -->
    <string name="recently_closed_show_full_history">Prikaži vso zgodovino</string>
    <!-- Text to show users they have multiple tabs saved in the Recently Closed Tabs section of history.
    %d is a placeholder for the number of tabs selected. -->
    <string name="recently_closed_tabs">Zavihkov: %d</string>
    <!-- Text to show users they have one tab saved in the Recently Closed Tabs section of history.
    %d is a placeholder for the number of tabs selected. -->
    <string name="recently_closed_tab">%d zavihek</string>
    <!-- Recently closed tabs screen message when there are no recently closed tabs -->
    <string name="recently_closed_empty_message">Ni nedavno zaprtih zavihkov</string>

    <!-- Tab Management -->
    <!-- Title of preference for tabs management -->
    <string name="preferences_tabs">Zavihki</string>
    <!-- Title of preference that allows a user to specify the tab view -->
    <string name="preferences_tab_view">Pogled zavihkov</string>
    <!-- Option for a list tab view -->
    <string name="tab_view_list">Seznam</string>
    <!-- Option for a grid tab view -->
    <string name="tab_view_grid">Mreža</string>
    <!-- Title of preference that allows a user to auto close tabs after a specified amount of time -->
    <string name="preferences_close_tabs">Zapri zavihke</string>
    <!-- Option for auto closing tabs that will never auto close tabs, always allows user to manually close tabs -->
    <string name="close_tabs_manually">Ročno</string>
    <!-- Option for auto closing tabs that will auto close tabs after one day -->
    <string name="close_tabs_after_one_day">Po enem dnevu</string>
    <!-- Option for auto closing tabs that will auto close tabs after one week -->
    <string name="close_tabs_after_one_week">Po enem tednu</string>
    <!-- Option for auto closing tabs that will auto close tabs after one month -->
    <string name="close_tabs_after_one_month">Po enem mesecu</string>

    <!-- Title of preference that allows a user to specify the auto-close settings for open tabs -->
    <string name="preference_auto_close_tabs" tools:ignore="UnusedResources">Samodejno zapiraj odprte zavihke</string>

    <!-- Opening screen -->
    <!-- Title of a preference that allows a user to choose what screen to show after opening the app -->
    <string name="preferences_opening_screen">Uvodni zaslon</string>
    <!-- Option for always opening the homepage when re-opening the app -->
    <string name="opening_screen_homepage">Domača stran</string>
    <!-- Option for always opening the user's last-open tab when re-opening the app -->
    <string name="opening_screen_last_tab">Zadnji zavihek</string>
    <!-- Option for always opening the homepage when re-opening the app after four hours of inactivity -->
    <string name="opening_screen_after_four_hours_of_inactivity">Domača stran po štirih urah nedejavnosti</string>
    <!-- Summary for tabs preference when auto closing tabs setting is set to manual close-->
    <string name="close_tabs_manually_summary">Zapri ročno</string>
    <!-- Summary for tabs preference when auto closing tabs setting is set to auto close tabs after one day-->
    <string name="close_tabs_after_one_day_summary">Zapri po enem dnevu</string>
    <!-- Summary for tabs preference when auto closing tabs setting is set to auto close tabs after one week-->
    <string name="close_tabs_after_one_week_summary">Zapri po enem tednu</string>
    <!-- Summary for tabs preference when auto closing tabs setting is set to auto close tabs after one month-->
    <string name="close_tabs_after_one_month_summary">Zapri po enem mesecu</string>

    <!-- Summary for homepage preference indicating always opening the homepage when re-opening the app -->
    <string name="opening_screen_homepage_summary">Odpri na domači strani</string>
    <!-- Summary for homepage preference indicating always opening the last-open tab when re-opening the app -->
    <string name="opening_screen_last_tab_summary">Odpri na zadnjem zavihku</string>
    <!-- Summary for homepage preference indicating opening the homepage when re-opening the app after four hours of inactivity -->
    <string name="opening_screen_after_four_hours_of_inactivity_summary">Po štirih urah odpri na domači strani</string>

    <!-- Inactive tabs -->
    <!-- Category header of a preference that allows a user to enable or disable the inactive tabs feature -->
    <string name="preferences_inactive_tabs">Premakni stare zavihke med nedejavne</string>

    <!-- Title of inactive tabs preference -->
    <string name="preferences_inactive_tabs_title">Zavihki, ki jih dva tedna niste odprli, se premaknejo v razdelek nedejavnih.</string>

    <!-- Studies -->
    <!-- Title of the remove studies button -->
    <string name="studies_remove">Odstrani</string>
    <!-- Title of the active section on the studies list -->
    <string name="studies_active">Dejavna</string>
    <!-- Description for studies, it indicates why Firefox use studies. The first parameter is the name of the application. -->
    <string name="studies_description_2">%1$s lahko občasno namesti in izvaja raziskave.</string>
    <!-- Learn more link for studies, links to an article for more information about studies. -->
    <string name="studies_learn_more">Več o tem</string>

    <!-- Dialog message shown after removing a study -->
    <string name="studies_restart_app">Aplikacija se bo zaprla za uveljavitev sprememb</string>
    <!-- Dialog button to confirm the removing a study. -->
    <string name="studies_restart_dialog_ok">V redu</string>
    <!-- Dialog button text for canceling removing a study. -->
    <string name="studies_restart_dialog_cancel">Prekliči</string>

    <!-- Toast shown after turning on/off studies preferences -->
    <string name="studies_toast_quit_application" tools:ignore="UnusedResources">Zapiranje aplikacije za uveljavitev sprememb …</string>

    <!-- Sessions -->
    <!-- Title for the list of tabs -->
    <string name="tab_header_label">Odprti zavihki</string>
    <!-- Title for the list of tabs in the current private session -->
    <string name="tabs_header_private_tabs_title">Zasebni zavihki</string>
    <!-- Title for the list of tabs in the synced tabs -->
    <string name="tabs_header_synced_tabs_title">Sinhronizirani zavihki</string>
    <!-- Content description (not visible, for screen readers etc.): Add tab button. Adds a news tab when pressed -->
    <string name="add_tab">Dodaj zavihek</string>
    <!-- Content description (not visible, for screen readers etc.): Add tab button. Adds a news tab when pressed -->
    <string name="add_private_tab">Dodaj zasebni zavihek</string>
    <!-- Text for the new tab button to indicate adding a new private tab in the tab -->
    <string name="tab_drawer_fab_content">Zasebno</string>
    <!-- Text for the new tab button to indicate syncing command on the synced tabs page -->
    <string name="tab_drawer_fab_sync">Sinhroniziraj</string>
    <!-- Text shown in the menu for sharing all tabs -->
    <string name="tab_tray_menu_item_share">Deli vse zavihke</string>
    <!-- Text shown in the menu to view recently closed tabs -->
    <string name="tab_tray_menu_recently_closed">Nedavno zaprti zavihki</string>
    <!-- Text shown in the tabs tray inactive tabs section -->
    <string name="tab_tray_inactive_recently_closed" tools:ignore="UnusedResources">Nedavno zaprto</string>
    <!-- Text shown in the menu to view account settings -->
    <string name="tab_tray_menu_account_settings">Nastavitve računa</string>
    <!-- Text shown in the menu to view tab settings -->
    <string name="tab_tray_menu_tab_settings">Nastavitve zavihkov</string>
    <!-- Text shown in the menu for closing all tabs -->
    <string name="tab_tray_menu_item_close">Zapri vse zavihke</string>
    <!-- Text shown in the multiselect menu for bookmarking selected tabs. -->
    <string name="tab_tray_multiselect_menu_item_bookmark">Dodaj med zaznamke</string>
    <!-- Text shown in the multiselect menu for closing selected tabs. -->
    <string name="tab_tray_multiselect_menu_item_close">Zapri</string>
    <!-- Content description for tabs tray multiselect share button -->
    <string name="tab_tray_multiselect_share_content_description">Deli izbrane zavihke</string>
    <!-- Content description for tabs tray multiselect menu -->
    <string name="tab_tray_multiselect_menu_content_description">Meni izbranih zavihkov</string>
    <!-- Content description (not visible, for screen readers etc.): Removes tab from collection button. Removes the selected tab from collection when pressed -->
    <string name="remove_tab_from_collection">Odstrani zavihek iz zbirke</string>
    <!-- Text for button to enter multiselect mode in tabs tray -->
    <string name="tabs_tray_select_tabs">Izberi zavihke</string>
    <!-- Content description (not visible, for screen readers etc.): Close tab button. Closes the current session when pressed -->
    <string name="close_tab">Zapri zavihek</string>
    <!-- Content description (not visible, for screen readers etc.): Close tab <title> button. First parameter is tab title  -->
    <string name="close_tab_title">Zapri zavihek %s</string>
    <!-- Content description (not visible, for screen readers etc.): Opens the open tabs menu when pressed -->
    <string name="open_tabs_menu">Meni odprtih zavihkov</string>
    <!-- Open tabs menu item to save tabs to collection -->
    <string name="tabs_menu_save_to_collection1">Shrani zavihke v zbirko</string>

    <!-- Text for the menu button to delete a collection -->
    <string name="collection_delete">Izbriši zbirko</string>
    <!-- Text for the menu button to rename a collection -->
    <string name="collection_rename">Preimenuj zbirko</string>

    <!-- Text for the button to open tabs of the selected collection -->
    <string name="collection_open_tabs">Odpri zavihke</string>
    <!-- Hint for adding name of a collection -->
    <string name="collection_name_hint">Ime zbirke</string>
    <!-- Text for the menu button to rename a top site -->
    <string name="rename_top_site">Preimenuj</string>
    <!-- Text for the menu button to remove a top site -->
    <string name="remove_top_site">Odstrani</string>

    <!-- Text for the menu button to delete a top site from history -->
    <string name="delete_from_history">Izbriši iz zgodovine</string>
    <!-- Postfix for private WebApp titles, placeholder is replaced with app name -->
    <string name="pwa_site_controls_title_private">%1$s (zasebni način)</string>

    <!-- History -->
    <!-- Text for the button to search all history -->
    <string name="history_search_1">Vnesite iskalni niz</string>
    <!-- Text for the button to clear all history -->
    <string name="history_delete_all">Izbriši zgodovino</string>
    <!-- Text for the snackbar to confirm that multiple browsing history items has been deleted -->
    <string name="history_delete_multiple_items_snackbar">Zgodovina izbrisana</string>
    <!-- Text for the snackbar to confirm that a single browsing history item has been deleted. The first parameter is the shortened URL of the deleted history item. -->
    <string name="history_delete_single_item_snackbar">Izbrisan %1$s</string>
    <!-- Context description text for the button to delete a single history item -->
    <string name="history_delete_item">Izbriši</string>
    <!-- History multi select title in app bar
    The first parameter is the number of bookmarks selected -->
    <string name="history_multi_select_title">%1$d izbranih</string>
    <!-- Text for the header that groups the history for today -->
    <string name="history_today">Danes</string>
    <!-- Text for the header that groups the history for yesterday -->
    <string name="history_yesterday">Včeraj</string>
    <!-- Text for the header that groups the history the past 7 days -->
    <string name="history_7_days">Zadnjih 7 dni</string>
    <!-- Text for the header that groups the history the past 30 days -->
    <string name="history_30_days">Zadnjih 30 dni</string>
    <!-- Text for the header that groups the history older than the last month -->
    <string name="history_older">Starejše</string>

    <!-- Text shown when no history exists -->
    <string name="history_empty_message">Ni zgodovine</string>

    <!-- Downloads -->
    <!-- Text for the snackbar to confirm that multiple downloads items have been removed -->
    <string name="download_delete_multiple_items_snackbar_1">Prenosi odstranjeni</string>
    <!-- Text for the snackbar to confirm that a single download item has been removed. The first parameter is the name of the download item. -->
    <string name="download_delete_single_item_snackbar">%1$s odstranjen</string>
    <!-- Text shown when no download exists -->
    <string name="download_empty_message_1">Ni prenesenih datotek</string>
    <!-- History multi select title in app bar
    The first parameter is the number of downloads selected -->
    <string name="download_multi_select_title">%1$d izbranih</string>


    <!-- Text for the button to remove a single download item -->
    <string name="download_delete_item_1">Odstrani</string>


    <!-- Crashes -->
    <!-- Title text displayed on the tab crash page. This first parameter is the name of the application (For example: Fenix) -->
    <string name="tab_crash_title_2">Oprostite. %1$s ne more naložiti te strani.</string>
    <!-- Send crash report checkbox text on the tab crash page -->
    <string name="tab_crash_send_report">Pošlji poročilo o sesutju Mozilli</string>
    <!-- Close tab button text on the tab crash page -->
    <string name="tab_crash_close">Zapri zavihek</string>
    <!-- Restore tab button text on the tab crash page -->
    <string name="tab_crash_restore">Obnovi zavihek</string>

    <!-- Bookmarks -->
    <!-- Confirmation message for a dialog confirming if the user wants to delete the selected folder -->
    <string name="bookmark_delete_folder_confirmation_dialog">Ali ste prepričani, da želite zbrisati to mapo?</string>
    <!-- Confirmation message for a dialog confirming if the user wants to delete multiple items including folders. Parameter will be replaced by app name. -->
    <string name="bookmark_delete_multiple_folders_confirmation_dialog">%s bo izbrisal izbrane predmete.</string>
    <!-- Text for the cancel button on delete bookmark dialog -->
    <string name="bookmark_delete_negative">Prekliči</string>
    <!-- Screen title for adding a bookmarks folder -->
    <string name="bookmark_add_folder">Dodaj mapo</string>
    <!-- Snackbar title shown after a bookmark has been created. -->
    <string name="bookmark_saved_snackbar">Zaznamek shranjen!</string>
    <!-- Snackbar edit button shown after a bookmark has been created. -->
    <string name="edit_bookmark_snackbar_action">UREDI</string>
    <!-- Bookmark overflow menu edit button -->
    <string name="bookmark_menu_edit_button">Uredi</string>
    <!-- Bookmark overflow menu copy button -->
    <string name="bookmark_menu_copy_button">Kopiraj</string>
    <!-- Bookmark overflow menu share button -->
    <string name="bookmark_menu_share_button">Deli</string>
    <!-- Bookmark overflow menu open in new tab button -->
    <string name="bookmark_menu_open_in_new_tab_button">Odpri v novem zavihku</string>
    <!-- Bookmark overflow menu open in private tab button -->
    <string name="bookmark_menu_open_in_private_tab_button">Odpri v zasebnem zavihku</string>
    <!-- Bookmark overflow menu open all in tabs button -->
    <string name="bookmark_menu_open_all_in_tabs_button">Odpri vse v novih zavihkih</string>
    <!-- Bookmark overflow menu open all in private tabs button -->
    <string name="bookmark_menu_open_all_in_private_tabs_button">Odpri vse v zasebnih zavihkih</string>
    <!-- Bookmark overflow menu delete button -->
    <string name="bookmark_menu_delete_button">Izbriši</string>
    <!--Bookmark overflow menu save button -->
    <string name="bookmark_menu_save_button">Shrani</string>
    <!-- Bookmark multi select title in app bar
     The first parameter is the number of bookmarks selected -->
    <string name="bookmarks_multi_select_title">%1$d izbranih</string>
    <!-- Bookmark editing screen title -->
    <string name="edit_bookmark_fragment_title">Uredi zaznamek</string>
    <!-- Bookmark folder editing screen title -->
    <string name="edit_bookmark_folder_fragment_title">Uredi mapo</string>
    <!-- Bookmark sign in button message -->
    <string name="bookmark_sign_in_button">Prijavite se za ogled sinhroniziranih zaznamkov</string>
    <!-- Bookmark URL editing field label -->
    <string name="bookmark_url_label">URL</string>
    <!-- Bookmark FOLDER editing field label -->
    <string name="bookmark_folder_label">MAPA</string>
    <!-- Bookmark NAME editing field label -->
    <string name="bookmark_name_label">IME</string>
    <!-- Bookmark add folder screen title -->
    <string name="bookmark_add_folder_fragment_label">Dodaj mapo</string>
    <!-- Bookmark select folder screen title -->
    <string name="bookmark_select_folder_fragment_label">Izberi mapo</string>
    <!-- Bookmark editing error missing title -->
    <string name="bookmark_empty_title_error">Mora imeti naslov</string>
    <!-- Bookmark editing error missing or improper URL -->
    <string name="bookmark_invalid_url_error">Neveljaven URL</string>

    <!-- Bookmark screen message for empty bookmarks folder -->
    <string name="bookmarks_empty_message">Ni zaznamkov</string>
    <!-- Bookmark snackbar message on deletion
     The first parameter is the host part of the URL of the bookmark deleted, if any -->
    <string name="bookmark_deletion_snackbar_message">Izbrisan %1$s</string>
    <!-- Bookmark snackbar message on deleting multiple bookmarks not including folders-->
    <string name="bookmark_deletion_multiple_snackbar_message_2">Zaznamki izbrisani</string>
    <!-- Bookmark snackbar message on deleting multiple bookmarks including folders-->
    <string name="bookmark_deletion_multiple_snackbar_message_3">Brisanje izbranih map</string>
    <!-- Bookmark undo button for deletion snackbar action -->
    <string name="bookmark_undo_deletion">RAZVELJAVI</string>

    <!-- Text for the button to search all bookmarks -->
    <string name="bookmark_search">Vnesite iskalni niz</string>

    <!-- Site Permissions -->
    <!-- Button label that take the user to the Android App setting -->
    <string name="phone_feature_go_to_settings">Odpri nastavitve</string>
    <!-- Content description (not visible, for screen readers etc.): Quick settings sheet
        to give users access to site specific information / settings. For example:
        Secure settings status and a button to modify site permissions -->
    <string name="quick_settings_sheet">Seznam hitrih nastavitev</string>
    <!-- Label that indicates that this option it the recommended one -->
    <string name="phone_feature_recommended">Priporočeno</string>
    <!-- Button label for clearing all the information of site permissions-->
    <string name="clear_permissions">Počisti dovoljenja</string>
    <!-- Text for the OK button on Clear permissions dialog -->
    <string name="clear_permissions_positive">V redu</string>
    <!-- Text for the cancel button on Clear permissions dialog -->
    <string name="clear_permissions_negative">Prekliči</string>
    <!-- Button label for clearing a site permission-->
    <string name="clear_permission">Počisti dovoljenje</string>
    <!-- Text for the OK button on Clear permission dialog -->
    <string name="clear_permission_positive">V redu</string>
    <!-- Text for the cancel button on Clear permission dialog -->
    <string name="clear_permission_negative">Prekliči</string>
    <!-- Button label for clearing all the information on all sites-->
    <string name="clear_permissions_on_all_sites">Počisti dovoljenja na vseh straneh</string>
    <!-- Preference for altering video and audio autoplay for all websites -->
    <string name="preference_browser_feature_autoplay">Samodejno predvajanje</string>
    <!-- Preference for altering the camera access for all websites -->
    <string name="preference_phone_feature_camera">Kamera</string>
    <!-- Preference for altering the microphone access for all websites -->
    <string name="preference_phone_feature_microphone">Mikrofon</string>
    <!-- Preference for altering the location access for all websites -->
    <string name="preference_phone_feature_location">Lokacija</string>
    <!-- Preference for altering the notification access for all websites -->
    <string name="preference_phone_feature_notification">Obvestilo</string>
    <!-- Preference for altering the persistent storage access for all websites -->
    <string name="preference_phone_feature_persistent_storage">Trajna shramba</string>
    <!-- Preference for altering the storage access setting for all websites -->
    <string name="preference_phone_feature_cross_origin_storage_access">Spletni piškotki</string>
    <!-- Preference for altering the EME access for all websites -->
    <string name="preference_phone_feature_media_key_system_access">Vsebina, zaščitena z DRM</string>
    <!-- Label that indicates that a permission must be asked always -->
    <string name="preference_option_phone_feature_ask_to_allow">Vprašaj za dovoljenje</string>
    <!-- Label that indicates that a permission must be blocked -->
    <string name="preference_option_phone_feature_blocked">Zavrnjeno</string>
    <!-- Label that indicates that a permission must be allowed -->
    <string name="preference_option_phone_feature_allowed">Dovoljeno</string>
    <!--Label that indicates a permission is by the Android OS-->
    <string name="phone_feature_blocked_by_android">Zavrnil Android</string>
    <!-- Preference for showing a list of websites that the default configurations won't apply to them -->
    <string name="preference_exceptions">Izjeme</string>

    <!-- Summary of tracking protection preference if tracking protection is set to off -->
    <string name="tracking_protection_off">Izklopljeno</string>
    <!-- Summary of tracking protection preference if tracking protection is set to standard -->
    <string name="tracking_protection_standard">Običajna</string>
    <!-- Summary of tracking protection preference if tracking protection is set to strict -->
    <string name="tracking_protection_strict">Stroga</string>
    <!-- Summary of tracking protection preference if tracking protection is set to custom -->
    <string name="tracking_protection_custom">Po meri</string>
    <!-- Label for global setting that indicates that all video and audio autoplay is allowed -->
    <string name="preference_option_autoplay_allowed2">Dovoli zvok in video</string>
    <!-- Label for site specific setting that indicates that all video and audio autoplay is allowed -->
    <string name="quick_setting_option_autoplay_allowed">Dovoli zvok in video</string>
    <!-- Label that indicates that video and audio autoplay is only allowed over Wi-Fi -->
    <string name="preference_option_autoplay_allowed_wifi_only2">Zavrni zvok in video samo na mobilnih podatkih</string>
    <!-- Subtext that explains 'autoplay on Wi-Fi only' option -->
    <string name="preference_option_autoplay_allowed_wifi_subtext">Zvok in Video se bosta predvajala na Wi-Fi</string>
    <!-- Label for global setting that indicates that video autoplay is allowed, but audio autoplay is blocked -->
    <string name="preference_option_autoplay_block_audio2">Zavrni samo zvok</string>
    <!-- Label for site specific setting that indicates that video autoplay is allowed, but audio autoplay is blocked -->
    <string name="quick_setting_option_autoplay_block_audio">Zavrni samo zvok</string>
    <!-- Label for global setting that indicates that all video and audio autoplay is blocked -->
    <string name="preference_option_autoplay_blocked3">Zavrni zvok in video</string>

    <!-- Label for site specific setting that indicates that all video and audio autoplay is blocked -->
    <string name="quick_setting_option_autoplay_blocked">Zavrni zvok in video</string>
    <!-- Summary of delete browsing data on quit preference if it is set to on -->
    <string name="delete_browsing_data_quit_on">Vključeno</string>
    <!-- Summary of delete browsing data on quit preference if it is set to off -->
    <string name="delete_browsing_data_quit_off">Izključeno</string>

    <!-- Summary of studies preference if it is set to on -->
    <string name="studies_on">Vključeno</string>
    <!-- Summary of studies data on quit preference if it is set to off -->
    <string name="studies_off">Izključeno</string>

    <!-- Collections -->
    <!-- Collections header on home fragment -->
    <string name="collections_header">Zbirke</string>
    <!-- Content description (not visible, for screen readers etc.): Opens the collection menu when pressed -->
    <string name="collection_menu_button_content_description">Meni zbirk</string>
    <!-- Label to describe what collections are to a new user without any collections -->
    <string name="no_collections_description2">Zbirajte stvari, ki vam kaj pomenijo.\nZdružite podobna iskanja, spletna mesta in zavihke za hitrejši dostop.</string>
    <!-- Title for the "select tabs" step of the collection creator -->
    <string name="create_collection_select_tabs">Izberi zavihke</string>
    <!-- Title for the "select collection" step of the collection creator -->
    <string name="create_collection_select_collection">Izberi zbirko</string>
    <!-- Title for the "name collection" step of the collection creator -->
    <string name="create_collection_name_collection">Poimenuj zbirko</string>
    <!-- Button to add new collection for the "select collection" step of the collection creator -->
    <string name="create_collection_add_new_collection">Dodaj novo zbirko</string>
    <!-- Button to select all tabs in the "select tabs" step of the collection creator -->
    <string name="create_collection_select_all">Izberi vse</string>
    <!-- Button to deselect all tabs in the "select tabs" step of the collection creator -->
    <string name="create_collection_deselect_all">Počisti izbiro</string>
    <!-- Text to prompt users to select the tabs to save in the "select tabs" step of the collection creator -->
    <string name="create_collection_save_to_collection_empty">Izberite zavihke, ki jih želite shraniti</string>
    <!-- Text to show users how many tabs they have selected in the "select tabs" step of the collection creator.
     %d is a placeholder for the number of tabs selected. -->
    <string name="create_collection_save_to_collection_tabs_selected">Izbrani zavihki: %d</string>
    <!-- Text to show users they have one tab selected in the "select tabs" step of the collection creator.
    %d is a placeholder for the number of tabs selected. -->
    <string name="create_collection_save_to_collection_tab_selected">%d izbran zavihek</string>
    <!-- Text shown in snackbar when multiple tabs have been saved in a collection -->
    <string name="create_collection_tabs_saved">Zavihki shranjeni!</string>
    <!-- Text shown in snackbar when one or multiple tabs have been saved in a new collection -->
    <string name="create_collection_tabs_saved_new_collection">Zbirka shranjena!</string>
    <!-- Text shown in snackbar when one tab has been saved in a collection -->
    <string name="create_collection_tab_saved">Zavihek shranjen!</string>
    <!-- Content description (not visible, for screen readers etc.): button to close the collection creator -->
    <string name="create_collection_close">Zapri</string>
    <!-- Button to save currently selected tabs in the "select tabs" step of the collection creator-->
    <string name="create_collection_save">Shrani</string>

    <!-- Snackbar action to view the collection the user just created or updated -->
    <string name="create_collection_view">Prikaži</string>

    <!-- Text for the OK button from collection dialogs -->
    <string name="create_collection_positive">V redu</string>
    <!-- Text for the cancel button from collection dialogs -->
    <string name="create_collection_negative">Prekliči</string>

    <!-- Default name for a new collection in "name new collection" step of the collection creator. %d is a placeholder for the number of collections-->
    <string name="create_collection_default_name">Zbirka %d</string>

    <!-- Share -->
    <!-- Share screen header -->
    <string name="share_header_2">Deli</string>
    <!-- Content description (not visible, for screen readers etc.):
        "Share" button. Opens the share menu when pressed. -->
    <string name="share_button_content_description">Deli</string>
    <!-- Text for the Save to PDF feature in the share menu -->
    <string name="share_save_to_pdf">Shrani kot PDF</string>
    <!-- Text for error message when generating a PDF file Text. -->
    <string name="unable_to_save_to_pdf_error">Datoteke PDF ni mogoče ustvariti</string>
    <!-- Text for standard error snackbar dismiss button. -->
    <string name="standard_snackbar_error_dismiss">Zapri</string>
    <!-- Text for error message when printing a page and it fails. -->
    <string name="unable_to_print_page_error">Te strani ni mogoče natisniti</string>
    <!-- Text for the print feature in the share and browser menu -->
    <string name="menu_print">Natisni</string>
    <!-- Sub-header in the dialog to share a link to another sync device -->
    <string name="share_device_subheader">Pošlji na napravo</string>
    <!-- Sub-header in the dialog to share a link to an app from the full list -->
    <string name="share_link_all_apps_subheader">Vsa dejanja</string>
    <!-- Sub-header in the dialog to share a link to an app from the most-recent sorted list -->
    <string name="share_link_recent_apps_subheader">Nedavno uporabljene</string>
    <!-- Text for the copy link action in the share screen. -->
    <string name="share_copy_link_to_clipboard">Kopiraj v odložišče</string>
    <!-- Toast shown after copying link to clipboard -->
    <string name="toast_copy_link_to_clipboard">Kopirano v odložišče</string>
    <!-- An option from the share dialog to sign into sync -->
    <string name="sync_sign_in">Prijava v Sync</string>
     <!-- An option from the three dot menu to sync and save data -->
    <string name="sync_menu_sync_and_save_data">Sinhroniziraj in shrani podatke</string>
    <!-- An option from the share dialog to send link to all other sync devices -->
    <string name="sync_send_to_all">Pošlji na vse naprave</string>
    <!-- An option from the share dialog to reconnect to sync -->
    <string name="sync_reconnect">Ponovno se poveži v Sync</string>
    <!-- Text displayed when sync is offline and cannot be accessed -->
    <string name="sync_offline">Brez povezave</string>
    <!-- An option to connect additional devices -->
    <string name="sync_connect_device">Poveži drugo napravo</string>
    <!-- The dialog text shown when additional devices are not available -->
    <string name="sync_connect_device_dialog">Če želite poslati zavihek, se v Firefox prijavite v vsaj še eni napravi.</string>
    <!-- Confirmation dialog button -->
    <string name="sync_confirmation_button">Razumem</string>
    <!-- Share error message -->
    <string name="share_error_snackbar">Ni mogoče poslati v to aplikacijo</string>
    <!-- Add new device screen title -->
    <string name="sync_add_new_device_title">Pošlji na napravo</string>
    <!-- Text for the warning message on the Add new device screen -->
    <string name="sync_add_new_device_message">Ni povezanih naprav</string>
    <!-- Text for the button to learn about sending tabs -->
    <string name="sync_add_new_device_learn_button">Več o pošiljanju zavihkov …</string>
    <!-- Text for the button to connect another device -->
    <string name="sync_add_new_device_connect_button">Poveži drugo napravo …</string>

    <!-- Notifications -->
    <!-- Text shown in the notification that pops up to remind the user that a private browsing session is active. -->
    <string name="notification_pbm_delete_text_2">Zapri zasebne zavihke</string>

    <string name="notification_erase_text_android_14">Tapnite to obvestilo ali ga povlecite vstran, da zaprete zasebne zavihke.</string>

    <!-- Name of the marketing notification channel. Displayed in the "App notifications" system settings for the app -->
    <string name="notification_marketing_channel_name">Trženje</string>

    <!-- Title shown in the notification that pops up to remind the user to set fenix as default browser.
    The app name is in the text, due to limitations with localizing Nimbus experiments -->
    <string name="nimbus_notification_default_browser_title" tools:ignore="UnusedResources">Firefox je hiter in zaseben</string>
    <!-- Text shown in the notification that pops up to remind the user to set fenix as default browser.
    The app name is in the text, due to limitations with localizing Nimbus experiments -->
    <string name="nimbus_notification_default_browser_text" tools:ignore="UnusedResources">Nastavite Firefox kot privzeti brskalnik</string>
    <!-- Title shown in the notification that pops up to re-engage the user -->
    <string name="notification_re_engagement_title">Preizkusite zasebno brskanje</string>
    <!-- Text shown in the notification that pops up to re-engage the user.
    %1$s is a placeholder that will be replaced by the app name. -->
    <string name="notification_re_engagement_text">Brskajte brez shranjevanja piškotkov ali zgodovine v %1$s</string>

    <!-- Title A shown in the notification that pops up to re-engage the user -->
    <string name="notification_re_engagement_A_title">Brskajte brez sledu</string>
    <!-- Text A shown in the notification that pops up to re-engage the user.
    %1$s is a placeholder that will be replaced by the app name. -->
    <string name="notification_re_engagement_A_text">Zasebno brskanje v %1$su ne shranjuje vaših podatkov.</string>
    <!-- Title B shown in the notification that pops up to re-engage the user -->
    <string name="notification_re_engagement_B_title">Začnite svoje prvo iskanje</string>

    <!-- Text B shown in the notification that pops up to re-engage the user -->
    <string name="notification_re_engagement_B_text">Poiščite nekaj v bližini. Ali odkrijte kaj zabavnega.</string>

    <!-- Survey -->
    <!-- Text shown in the fullscreen message that pops up to ask user to take a short survey.
    The app name is in the text, due to limitations with localizing Nimbus experiments -->
    <string name="nimbus_survey_message_text">Pomagajte izboljšati Firefox z izpolnitvijo kratkega vprašalnika.</string>
    <!-- Preference for taking the short survey. -->
    <string name="preferences_take_survey">Izpolnite vprašalnik</string>
    <!-- Preference for not taking the short survey. -->
    <string name="preferences_not_take_survey">Ne, hvala</string>

    <!-- Snackbar -->
    <!-- Text shown in snackbar when user deletes a collection -->
    <string name="snackbar_collection_deleted">Zbirka izbrisana</string>
    <!-- Text shown in snackbar when user renames a collection -->
    <string name="snackbar_collection_renamed">Zbirka preimenovana</string>
    <!-- Text shown in snackbar when user closes a tab -->
    <string name="snackbar_tab_closed">Zavihek zaprt</string>
    <!-- Text shown in snackbar when user closes all tabs -->
    <string name="snackbar_tabs_closed">Zavihki zaprti</string>
    <!-- Text shown in snackbar when user bookmarks a list of tabs -->
    <string name="snackbar_message_bookmarks_saved">Zaznamki shranjeni!</string>
    <!-- Text shown in snackbar when user adds a site to shortcuts -->
    <string name="snackbar_added_to_shortcuts">Dodano med bližnjice!</string>
    <!-- Text shown in snackbar when user closes a private tab -->
    <string name="snackbar_private_tab_closed">Zasebni zavihek zaprt</string>
    <!-- Text shown in snackbar when user closes all private tabs -->
    <string name="snackbar_private_tabs_closed">Zasebni zavihki zaprti</string>
    <!-- Text shown in snackbar when user erases their private browsing data -->
    <string name="snackbar_private_data_deleted">Podatki zasebnega brskanja izbrisani</string>
    <!-- Text shown in snackbar to undo deleting a tab, top site or collection -->
    <string name="snackbar_deleted_undo">RAZVELJAVI</string>
    <!-- Text shown in snackbar when user removes a top site -->
    <string name="snackbar_top_site_removed">Spletno mesto odstranjeno</string>

    <!-- QR code scanner prompt which appears after scanning a code, but before navigating to it
        First parameter is the name of the app, second parameter is the URL or text scanned-->
    <string name="qr_scanner_confirmation_dialog_message">Dovoli %1$s odpiranje %2$s</string>
    <!-- QR code scanner prompt dialog positive option to allow navigation to scanned link -->
    <string name="qr_scanner_dialog_positive">DOVOLI</string>
    <!-- QR code scanner prompt dialog positive option to deny navigation to scanned link -->
    <string name="qr_scanner_dialog_negative">ZAVRNI</string>
    <!-- QR code scanner prompt dialog error message shown when a hostname does not contain http or https. -->
    <string name="qr_scanner_dialog_invalid">Spletni naslov ni veljaven.</string>
    <!-- QR code scanner prompt dialog positive option when there is an error -->
    <string name="qr_scanner_dialog_invalid_ok">V redu</string>
    <!-- Tab collection deletion prompt dialog message. Placeholder will be replaced with the collection name -->
    <string name="tab_collection_dialog_message">Ali ste prepričani, da želite izbrisati %1$s?</string>
    <!-- Collection and tab deletion prompt dialog message. This will show when the last tab from a collection is deleted -->
    <string name="delete_tab_and_collection_dialog_message">Če izbrišete ta zavihek, boste izbrisali celotno zbirko. Nove zbirke lahko ustvarite kadarkoli.</string>
    <!-- Collection and tab deletion prompt dialog title. Placeholder will be replaced with the collection name. This will show when the last tab from a collection is deleted -->
    <string name="delete_tab_and_collection_dialog_title">Izbrišem %1$s?</string>
    <!-- Tab collection deletion prompt dialog option to delete the collection -->
    <string name="tab_collection_dialog_positive">Izbriši</string>
    <!-- Text displayed in a notification when the user enters full screen mode -->
    <string name="full_screen_notification">Vstop v celozaslonski način</string>
    <!-- Message for copying the URL via long press on the toolbar -->
    <string name="url_copied">Spletni naslov kopiran</string>
    <!-- Sample text for accessibility font size -->
    <string name="accessibility_text_size_sample_text_1">To je vzorčno besedilo. Pokaže vam, kako bo besedilo prikazano, ko povečate ali zmanjšate velikost s to nastavitvijo.</string>
    <!-- Summary for Accessibility Text Size Scaling Preference -->
    <string name="preference_accessibility_text_size_summary">Povečajte ali zmanjšajte besedilo na spletnih straneh</string>
    <!-- Title for Accessibility Text Size Scaling Preference -->
    <string name="preference_accessibility_font_size_title">Velikost pisave</string>

    <!-- Title for Accessibility Text Automatic Size Scaling Preference -->
    <string name="preference_accessibility_auto_size_2">Samodejna velikost pisave</string>
    <!-- Summary for Accessibility Text Automatic Size Scaling Preference -->
    <string name="preference_accessibility_auto_size_summary">Velikost pisave se bo ujemala z vašimi nastavitvami za Android. Onemogočite, če želite upravljati velikost pisave.</string>

    <!-- Title for the Delete browsing data preference -->
    <string name="preferences_delete_browsing_data">Izbriši podatke brskanja</string>
    <!-- Title for the tabs item in Delete browsing data -->
    <string name="preferences_delete_browsing_data_tabs_title_2">Odprti zavihki</string>
    <!-- Subtitle for the tabs item in Delete browsing data, parameter will be replaced with the number of open tabs -->
    <string name="preferences_delete_browsing_data_tabs_subtitle">Zavihkov: %d</string>
    <!-- Title for the data and history items in Delete browsing data -->
    <!-- Title for the history item in Delete browsing data -->
    <string name="preferences_delete_browsing_data_browsing_history_title">Zgodovino brskanja</string>
    <!-- Subtitle for the data and history items in delete browsing data, parameter will be replaced with the
        number of history items the user has -->
    <string name="preferences_delete_browsing_data_browsing_data_subtitle">Naslovov: %d</string>

    <!-- Title for the cookies and site data items in Delete browsing data -->
    <string name="preferences_delete_browsing_data_cookies_and_site_data">Piškotke in podatke strani</string>
    <!-- Subtitle for the cookies item in Delete browsing data -->
    <string name="preferences_delete_browsing_data_cookies_subtitle">Odjavljeni boste z večine strani</string>
    <!-- Title for the cached images and files item in Delete browsing data -->
    <string name="preferences_delete_browsing_data_cached_files">Slike in datoteke v predpomnilniku</string>
    <!-- Subtitle for the cached images and files item in Delete browsing data -->
    <string name="preferences_delete_browsing_data_cached_files_subtitle">Sprosti prostor za shranjevanje</string>
    <!-- Title for the site permissions item in Delete browsing data -->
    <string name="preferences_delete_browsing_data_site_permissions">Dovoljenja strani</string>
    <!-- Title for the downloads item in Delete browsing data -->
    <string name="preferences_delete_browsing_data_downloads">Prenosi</string>
    <!-- Text for the button to delete browsing data -->
    <string name="preferences_delete_browsing_data_button">Izbriši podatke brskanja</string>
    <!-- Title for the Delete browsing data on quit preference -->
    <string name="preferences_delete_browsing_data_on_quit">Ob izhodu izbriši podatke brskanja</string>
    <!-- Summary for the Delete browsing data on quit preference. "Quit" translation should match delete_browsing_data_on_quit_action translation. -->
    <string name="preference_summary_delete_browsing_data_on_quit_2">Samodejno izbriše podatke brskanja, ko v glavnem meniju izberete \&quot;Izhod\&quot;</string>

    <!-- Action item in menu for the Delete browsing data on quit feature -->
    <string name="delete_browsing_data_on_quit_action">Izhod</string>

    <!-- Title text of a delete browsing data dialog. -->
    <string name="delete_history_prompt_title">Časovni obseg brisanja</string>
    <!-- Body text of a delete browsing data dialog. -->
    <string name="delete_history_prompt_body" moz:RemovedIn="130" tools:ignore="UnusedResources">Odstrani zgodovino (tudi sinhronizirano zgodovino z drugih naprav), piškotke in druge podatke brskanja.</string>
    <!-- Body text of a delete browsing data dialog. -->
    <string name="delete_history_prompt_body_2">Odstrani zgodovino (vključno z zgodovino, sinhronizirano z drugih naprav)</string>
    <!-- Radio button in the delete browsing data dialog to delete history items for the last hour. -->
    <string name="delete_history_prompt_button_last_hour">zadnja ura</string>
    <!-- Radio button in the delete browsing data dialog to delete history items for today and yesterday. -->
    <string name="delete_history_prompt_button_today_and_yesterday">danes in včeraj</string>
    <!-- Radio button in the delete browsing data dialog to delete all history. -->
    <string name="delete_history_prompt_button_everything">vse</string>

    <!-- Dialog message to the user asking to delete browsing data. Parameter will be replaced by app name. -->
    <string name="delete_browsing_data_prompt_message_3">%s bo izbrisal izbrane podatke brskanja.</string>
    <!-- Text for the cancel button for the data deletion dialog -->
    <string name="delete_browsing_data_prompt_cancel">Prekliči</string>
    <!-- Text for the allow button for the data deletion dialog -->
    <string name="delete_browsing_data_prompt_allow">Izbriši</string>

    <!-- Text for the snackbar confirmation that the data was deleted -->
    <string name="preferences_delete_browsing_data_snackbar">Podatki brskanja so izbrisani</string>
    <!-- Text for the snackbar to show the user that the deletion of browsing data is in progress -->
    <string name="deleting_browsing_data_in_progress">Brisanje podatkov brskanja …</string>

    <!-- Dialog message to the user asking to delete all history items inside the opened group. Parameter will be replaced by a history group name. -->
    <string name="delete_all_history_group_prompt_message">Izbriši vsa spletna mesta skupine &quot;%s&quot;</string>
    <!-- Text for the cancel button for the history group deletion dialog -->
    <string name="delete_history_group_prompt_cancel">Prekliči</string>
    <!-- Text for the allow button for the history group dialog -->
    <string name="delete_history_group_prompt_allow">Izbriši</string>
    <!-- Text for the snackbar confirmation that the history group was deleted -->
    <string name="delete_history_group_snackbar">Skupina izbrisana</string>

    <!-- Onboarding -->
    <!-- text to display in the snackbar once account is signed-in -->
    <string name="onboarding_firefox_account_sync_is_on">Sync je vklopljen</string>

    <!-- Onboarding theme -->
    <!-- Text shown in snackbar when multiple tabs have been sent to device -->
    <string name="sync_sent_tabs_snackbar">Zavihki poslani!</string>
    <!-- Text shown in snackbar when one tab has been sent to device  -->
    <string name="sync_sent_tab_snackbar">Zavihek poslan!</string>
    <!-- Text shown in snackbar when sharing tabs failed  -->
    <string name="sync_sent_tab_error_snackbar">Napaka pri pošiljanju</string>
    <!-- Text shown in snackbar for the "retry" action that the user has after sharing tabs failed -->
    <string name="sync_sent_tab_error_snackbar_action">POSKUSI ZNOVA</string>
    <!-- Title of QR Pairing Fragment -->
    <string name="sync_scan_code">Skenirajte kodo</string>
    <!-- Instructions on how to access pairing -->
    <string name="sign_in_instructions"><![CDATA[Na računalniku odprite Firefox in obiščite <b>https://firefox.com/pair</b>]]></string>
    <!-- Text shown for sign in pairing when ready -->
    <string name="sign_in_ready_for_scan">Pripravljeno za skeniranje</string>
    <!-- Text shown for settings option for sign with pairing -->
    <string name="sign_in_with_camera">Prijavite se s kamero</string>
    <!-- Text shown for settings option for sign with email -->
    <string name="sign_in_with_email">Namesto tega uporabite e-pošto</string>
    <!-- Text shown for settings option for create new account text.'Firefox' intentionally hardcoded here.-->
    <string name="sign_in_create_account_text"><![CDATA[Nimate računa? <u>Ustvarite ga</u> za sinhronizacijo Firefoxa med napravami.]]></string>
    <!-- Text shown in confirmation dialog to sign out of account. The first parameter is the name of the app (e.g. Firefox Preview) -->
    <string name="sign_out_confirmation_message_2">%s se bo prenehal sinhronizirati z vašim računom, vendar ne bo izbrisal podatkov o brskanju na tej napravi.</string>
    <!-- Option to continue signing out of account shown in confirmation dialog to sign out of account -->
    <string name="sign_out_disconnect">Prekini povezavo</string>
    <!-- Option to cancel signing out shown in confirmation dialog to sign out of account -->
    <string name="sign_out_cancel">Prekliči</string>

    <!-- Error message snackbar shown after the user tried to select a default folder which cannot be altered -->
    <string name="bookmark_cannot_edit_root">Privzetih map ni mogoče urejati</string>

    <!-- Enhanced Tracking Protection -->
    <!-- Link displayed in enhanced tracking protection panel to access tracking protection settings -->
    <string name="etp_settings">Nastavitve zaščite</string>
    <!-- Preference title for enhanced tracking protection settings -->
    <string name="preference_enhanced_tracking_protection">Izboljšana zaščita pred sledenjem</string>
    <!-- Preference summary for enhanced tracking protection settings on/off switch -->
    <string name="preference_enhanced_tracking_protection_summary">Zdaj vključuje Popolno zaščito pred piškotki, našo najzmogljivejšo oviro pred sledilci med spletnimi mesti.</string>
    <!-- Description of enhanced tracking protection. The parameter is the name of the application (For example: Firefox Fenix) -->
    <string name="preference_enhanced_tracking_protection_explanation_2">%s vas ščiti pred številnimi najpogostejšimi sledilci, ki sledijo vašemu brskanju po spletu.</string>
    <!-- Text displayed that links to website about enhanced tracking protection -->
    <string name="preference_enhanced_tracking_protection_explanation_learn_more">Več o tem</string>
    <!-- Preference for enhanced tracking protection for the standard protection settings -->
    <string name="preference_enhanced_tracking_protection_standard_default_1">Običajno (privzeto)</string>
    <!-- Preference description for enhanced tracking protection for the standard protection settings -->
    <string name="preference_enhanced_tracking_protection_standard_description_5">Strani se bodo nalagale normalno, vendar bo zavrnjenih manj sledilcev.</string>
    <!--  Accessibility text for the Standard protection information icon  -->
    <string name="preference_enhanced_tracking_protection_standard_info_button">Kaj je zavrnjeno s standardno zaščito pred sledenjem</string>
    <!-- Preference for enhanced tracking protection for the strict protection settings -->
    <string name="preference_enhanced_tracking_protection_strict">Strogo</string>
    <!-- Preference description for enhanced tracking protection for the strict protection settings -->
    <string name="preference_enhanced_tracking_protection_strict_description_4">Močnejša zaščita pred sledenjem in hitrejše delovanje, nekatere strani morda ne bodo delovale pravilno.</string>
    <!--  Accessibility text for the Strict protection information icon  -->
    <string name="preference_enhanced_tracking_protection_strict_info_button">Kaj je zavrnjeno s strogo zaščito pred sledenjem</string>
    <!-- Preference for enhanced tracking protection for the custom protection settings -->
    <string name="preference_enhanced_tracking_protection_custom">Po meri</string>
    <!-- Preference description for enhanced tracking protection for the strict protection settings -->
    <string name="preference_enhanced_tracking_protection_custom_description_2">Izberite, katere sledilce in skripte želite zavračati.</string>
    <!--  Accessibility text for the Strict protection information icon  -->
    <string name="preference_enhanced_tracking_protection_custom_info_button">Kaj je zavrnjeno z zaščito pred sledenjem po meri</string>
    <!-- Header for categories that are being blocked by current Enhanced Tracking Protection settings -->
    <!-- Preference for enhanced tracking protection for the custom protection settings for cookies-->
    <string name="preference_enhanced_tracking_protection_custom_cookies">Piškotke</string>
    <!-- Option for enhanced tracking protection for the custom protection settings for cookies-->
    <string name="preference_enhanced_tracking_protection_custom_cookies_1">Spletne sledilce in sledilce družbenih omrežij</string>
    <!-- Option for enhanced tracking protection for the custom protection settings for cookies-->
    <string name="preference_enhanced_tracking_protection_custom_cookies_2">Piškotke neobiskanih spletnih mest</string>
    <!-- Option for enhanced tracking protection for the custom protection settings for cookies-->
    <string name="preference_enhanced_tracking_protection_custom_cookies_3">Vse piškotke tretjih strani (lahko povzroči nedelovanje spletnih strani)</string>
    <!-- Option for enhanced tracking protection for the custom protection settings for cookies-->
    <string name="preference_enhanced_tracking_protection_custom_cookies_4">Vse piškotke (povzroči nedelovanje spletnih strani)</string>
    <!-- Option for enhanced tracking protection for the custom protection settings for cookies-->
    <string name="preference_enhanced_tracking_protection_custom_cookies_5">Izolirajte medspletne piškotke</string>
    <!-- Preference for Global Privacy Control for the custom privacy settings for Global Privacy Control. '&amp;' is replaced with the ampersand symbol: &-->
    <string name="preference_enhanced_tracking_protection_custom_global_privacy_control">Spletnim mestom sporočaj, naj ne prodajajo ali delijo podatkov</string>
    <!-- Preference for enhanced tracking protection for the custom protection settings for tracking content -->
    <string name="preference_enhanced_tracking_protection_custom_tracking_content">Sledilno vsebino</string>
    <!-- Option for enhanced tracking protection for the custom protection settings for tracking content-->
    <string name="preference_enhanced_tracking_protection_custom_tracking_content_1">V vseh zavihkih</string>
    <!-- Option for enhanced tracking protection for the custom protection settings for tracking content-->
    <string name="preference_enhanced_tracking_protection_custom_tracking_content_2">Le v zasebnih zavihkih</string>
    <!-- Preference for enhanced tracking protection for the custom protection settings -->
    <string name="preference_enhanced_tracking_protection_custom_cryptominers">Kriptorudarje</string>
    <!-- Preference for enhanced tracking protection for the custom protection settings -->
    <string name="preference_enhanced_tracking_protection_custom_fingerprinters">Sledilce prstnih odtisov</string>
    <!-- Button label for navigating to the Enhanced Tracking Protection details -->
    <string name="enhanced_tracking_protection_details">Podrobnosti</string>
    <!-- Header for categories that are being being blocked by current Enhanced Tracking Protection settings -->
    <string name="enhanced_tracking_protection_blocked">Zavrnjeno</string>
    <!-- Header for categories that are being not being blocked by current Enhanced Tracking Protection settings -->
    <string name="enhanced_tracking_protection_allowed">Dovoljeno</string>
    <!-- Category of trackers (social media trackers) that can be blocked by Enhanced Tracking Protection -->
    <string name="etp_social_media_trackers_title">Sledilci družbenih omrežij</string>
    <!-- Description of social media trackers that can be blocked by Enhanced Tracking Protection -->
    <string name="etp_social_media_trackers_description">Omeji zmožnost družbenih omrežij, da bi sledile vašemu brskanju po spletu.</string>
    <!-- Category of trackers (cross-site tracking cookies) that can be blocked by Enhanced Tracking Protection -->
    <string name="etp_cookies_title">Spletni sledilni piškotki</string>
    <!-- Category of trackers (cross-site tracking cookies) that can be blocked by Enhanced Tracking Protection -->
    <string name="etp_cookies_title_2">Medspletni piškotki</string>
    <!-- Description of cross-site tracking cookies that can be blocked by Enhanced Tracking Protection -->
    <string name="etp_cookies_description">Zavrača piškotke, ki jih oglaševalci in analitična podjetja uporabljajo za zbiranje podatkov brskanja na številnih straneh.</string>
    <!-- Description of cross-site tracking cookies that can be blocked by Enhanced Tracking Protection -->
    <string name="etp_cookies_description_2">Popolna zaščita pred piškotki omeji piškotke na spletno mesto, na katerem se nahajate, tako da jih sledilci ne morejo uporabiti za sledenje med različnimi spletnimi mesti.</string>
    <!-- Category of trackers (cryptominers) that can be blocked by Enhanced Tracking Protection -->
    <string name="etp_cryptominers_title">Kriptorudarji</string>
    <!-- Description of cryptominers that can be blocked by Enhanced Tracking Protection -->
    <string name="etp_cryptominers_description">Preprečuje, da bi zlonamerni skripti dostopali do vaše naprave za rudarjenje digitalne valute.</string>
    <!-- Category of trackers (fingerprinters) that can be blocked by Enhanced Tracking Protection -->
    <string name="etp_fingerprinters_title">Sledilci prstnih odtisov</string>
    <!-- Description of fingerprinters that can be blocked by Enhanced Tracking Protection -->
    <string name="etp_fingerprinters_description">Preprečuje zbiranje podatkov o vaši napravi, ki se lahko uporabijo za vašo prepoznavo in sledenje.</string>
    <!-- Category of trackers (tracking content) that can be blocked by Enhanced Tracking Protection -->
    <string name="etp_tracking_content_title">Sledilna vsebina</string>
    <!-- Description of tracking content that can be blocked by Enhanced Tracking Protection -->
    <string name="etp_tracking_content_description">Preprečuje nalaganje zunanjih oglasov, videoposnetkov in druge vsebine, ki vsebuje sledilno kodo. Lahko vpliva na delovanje nekaterih spletnih mest.</string>
    <!-- Enhanced Tracking Protection message that protection is currently on for this site -->
    <string name="etp_panel_on">Zaščite za to spletno mesto so VKLJUČENE</string>
    <!-- Enhanced Tracking Protection message that protection is currently off for this site -->
    <string name="etp_panel_off">Zaščite za to spletno mesto so IZKLJUČENE</string>
    <!-- Header for exceptions list for which sites enhanced tracking protection is always off -->
    <string name="enhanced_tracking_protection_exceptions">Izboljšana zaščita pred sledenjem je za ta spletna mesta izključena</string>
    <!-- Content description (not visible, for screen readers etc.): Navigate
    back from ETP details (Ex: Tracking content) -->
    <string name="etp_back_button_content_description">Krmari nazaj</string>

    <!-- About page link text to open what's new link -->
    <string name="about_whats_new">Kaj je novega v %su</string>
    <!-- Open source licenses page title
    The first parameter is the app name -->
    <string name="open_source_licenses_title">%s | Knjižnice OSS</string>

    <!-- Category of trackers (redirect trackers) that can be blocked by Enhanced Tracking Protection -->
    <string name="etp_redirect_trackers_title">Preusmeritve sledilcev</string>
    <!-- Description of redirect tracker cookies that can be blocked by Enhanced Tracking Protection -->
    <string name="etp_redirect_trackers_description">Počisti piškotke, ki jih nastavijo preusmeritve na znana sledilna spletna mesta.</string>

    <!-- Description of the SmartBlock Enhanced Tracking Protection feature. The * symbol is intentionally hardcoded here,
         as we use it on the UI to indicate which trackers have been partially unblocked.  -->
    <string name="preference_etp_smartblock_description">Nekateri spodaj označeni sledilci so na tej strani delno dovoljeni, ker ste bili v interakciji z njimi *.</string>
    <!-- Text displayed that links to website about enhanced tracking protection SmartBlock -->
    <string name="preference_etp_smartblock_learn_more">Več o tem</string>

    <!-- Content description (not visible, for screen readers etc.):
    Enhanced tracking protection exception preference icon for ETP settings. -->
    <string name="preference_etp_exceptions_icon_description">Ikona nastavitve izjem za izboljšano zaščito pred sledenjem</string>

    <!-- About page link text to open support link -->
    <string name="about_support">Podpora</string>
    <!-- About page link text to list of past crashes (like about:crashes on desktop) -->
    <string name="about_crashes">Sesutja</string>
    <!-- About page link text to open privacy notice link -->
    <string name="about_privacy_notice">Obvestilo o zasebnosti</string>
    <!-- About page link text to open know your rights link -->
    <string name="about_know_your_rights">Spoznajte svoje pravice</string>

    <!-- About page link text to open licensing information link -->
    <string name="about_licensing_information">Podatki o dovoljenjih</string>
    <!-- About page link text to open a screen with libraries that are used -->
    <string name="about_other_open_source_libraries">Knjižnice, ki jih uporabljamo</string>

    <!-- Toast shown to the user when they are activating the secret dev menu
        The first parameter is number of long clicks left to enable the menu -->
    <string name="about_debug_menu_toast_progress">Meni Razhroščevanje: še %1$d klik(ov) do omogočenja</string>
    <string name="about_debug_menu_toast_done">Meni za razhroščevanje je omogočen</string>

    <!-- Browser long press popup menu -->
    <!-- Copy the current url -->
    <string name="browser_toolbar_long_press_popup_copy">Kopiraj</string>
    <!-- Paste & go the text in the clipboard. '&amp;' is replaced with the ampersand symbol: & -->
    <string name="browser_toolbar_long_press_popup_paste_and_go">Prilepi in odpri</string>
    <!-- Paste the text in the clipboard -->
    <string name="browser_toolbar_long_press_popup_paste">Prilepi</string>

    <!-- Snackbar message shown after an URL has been copied to clipboard. -->
    <string name="browser_toolbar_url_copied_to_clipboard_snackbar">Spletni naslov kopiran v odložišče</string>

    <!-- Title text for the Add To Homescreen dialog -->
    <string name="add_to_homescreen_title">Dodaj na domač zaslon</string>
    <!-- Cancel button text for the Add to Homescreen dialog -->
    <string name="add_to_homescreen_cancel">Prekliči</string>
    <!-- Add button text for the Add to Homescreen dialog -->
    <string name="add_to_homescreen_add">Dodaj</string>
    <!-- Continue to website button text for the first-time Add to Homescreen dialog -->
    <string name="add_to_homescreen_continue">Nadaljuj na spletno stran</string>
    <!-- Placeholder text for the TextView in the Add to Homescreen dialog -->
    <string name="add_to_homescreen_text_placeholder">Ime bližnjice</string>

    <!-- Describes the add to homescreen functionality -->
    <string name="add_to_homescreen_description_2">To stran lahko preprosto dodate na svoj domači zaslon naprave za lažji dostop in hitrejše brskanje v načinu, podobnem aplikaciji.</string>

    <!-- Preference for managing the settings for logins and passwords in Fenix -->
    <string name="preferences_passwords_logins_and_passwords" moz:RemovedIn="125" tools:ignore="UnusedResources">Prijave in gesla</string>
    <!-- Preference for managing the settings for logins and passwords in Fenix -->
    <string name="preferences_passwords_logins_and_passwords_2">Gesla</string>
    <!-- Preference for managing the saving of logins and passwords in Fenix -->
    <string name="preferences_passwords_save_logins" moz:RemovedIn="125" tools:ignore="UnusedResources">Shranjevanje prijav in gesel</string>
    <!-- Preference for managing the saving of logins and passwords in Fenix -->
    <string name="preferences_passwords_save_logins_2">Shranjuj gesla</string>
    <!-- Preference option for asking to save passwords in Fenix -->
    <string name="preferences_passwords_save_logins_ask_to_save">Vprašaj pred shranjevanjem</string>
    <!-- Preference option for never saving passwords in Fenix -->
    <string name="preferences_passwords_save_logins_never_save">Nikoli ne shranjuj</string>

    <!-- Preference for autofilling saved logins in Firefox (in web content), %1$s will be replaced with the app name -->
    <string name="preferences_passwords_autofill2">Samodejno izpolni v %1$su</string>
    <!-- Description for the preference for autofilling saved logins in Firefox (in web content), %1$s will be replaced with the app name -->
    <string name="preferences_passwords_autofill_description">Izpolnjuj in shranjuj uporabniška imena in gesla na spletnih mestih, ko uporabljate %1$s.</string>
    <!-- Preference for autofilling logins from Fenix in other apps (e.g. autofilling the Twitter app) -->
    <string name="preferences_android_autofill">Samodejno izpolni v drugih aplikacijah</string>

    <!-- Description for the preference for autofilling logins from Fenix in other apps (e.g. autofilling the Twitter app) -->
    <string name="preferences_android_autofill_description">Izpolnjuj uporabniška imena in gesla v drugih aplikacijah na napravi.</string>

    <!-- Preference option for adding a login -->
    <string name="preferences_logins_add_login" moz:RemovedIn="125" tools:ignore="UnusedResources">Dodaj prijavo</string>

    <!-- Preference option for adding a password -->
    <string name="preferences_logins_add_login_2">Dodaj geslo</string>

    <!-- Preference for syncing saved passwords in Fenix -->
    <string name="preferences_passwords_sync_logins" moz:RemovedIn="125" tools:ignore="UnusedResources">Sinhronizacija prijav</string>
    <!-- Preference for syncing saved passwords in Fenix -->
    <string name="preferences_passwords_sync_logins_2">Sinhroniziraj gesla</string>
    <!-- Preference for syncing saved logins in Fenix, when not signed in-->
    <string name="preferences_passwords_sync_logins_across_devices" moz:RemovedIn="125" tools:ignore="UnusedResources">Sinhroniziraj prijave med napravami</string>
    <!-- Preference for syncing saved passwords in Fenix, when not signed in-->
    <string name="preferences_passwords_sync_logins_across_devices_2">Sinhroniziraj gesla med napravami</string>
    <!-- Preference to access list of saved logins -->
    <string name="preferences_passwords_saved_logins" moz:RemovedIn="125" tools:ignore="UnusedResources">Shranjene prijave</string>
    <!-- Preference to access list of saved passwords -->
    <string name="preferences_passwords_saved_logins_2">Shranjena gesla</string>
    <!-- Description of empty list of saved passwords. Placeholder is replaced with app name.  -->
    <string name="preferences_passwords_saved_logins_description_empty_text" moz:RemovedIn="125" tools:ignore="UnusedResources">Tu se prikažejo prijave, ki jih shranite ali sinhronizirate v %s.</string>
<<<<<<< HEAD
=======
    <!-- Description of empty list of saved passwords. Placeholder is replaced with app name.  -->
    <string name="preferences_passwords_saved_logins_description_empty_text_2">Gesla, ki jih boste shranili ali sinhronizirali v %su, bodo našteta tukaj. Vsa gesla so shranjena v šifrirani obliki.</string>
>>>>>>> 73c9a42a
    <!-- Preference to access list of saved logins -->
    <string name="preferences_passwords_saved_logins_description_empty_learn_more_link" moz:RemovedIn="125" tools:ignore="UnusedResources">Več o Sync.</string>
    <!-- Clickable text for opening an external link for more information about Sync. -->
    <string name="preferences_passwords_saved_logins_description_empty_learn_more_link_2">Več o sinhronizaciji</string>
    <!-- Preference to access list of login exceptions that we never save logins for -->
    <string name="preferences_passwords_exceptions">Izjeme</string>
    <!-- Empty description of list of login exceptions that we never save logins for -->
    <string name="preferences_passwords_exceptions_description_empty" moz:RemovedIn="125" tools:ignore="UnusedResources">Tu bodo prikazane prijave in gesla, ki niso shranjena.</string>
    <!-- Empty description of list of login exceptions that we never save passwords for. Parameter will be replaced by app name. -->
    <string name="preferences_passwords_exceptions_description_empty_2">Za tukaj navedena mesta %s ne bo shranjeval gesel.</string>
    <!-- Description of list of login exceptions that we never save logins for -->
    <string name="preferences_passwords_exceptions_description" moz:RemovedIn="125" tools:ignore="UnusedResources">Prijave in gesla za te strani ne bodo shranjene.</string>
    <!-- Description of list of login exceptions that we never save passwords for. Parameter will be replaced by app name. -->
    <string name="preferences_passwords_exceptions_description_2">Za ta spletna mesta %s ne bo shranjeval gesel.</string>
    <!-- Text on button to remove all saved login exceptions -->
    <string name="preferences_passwords_exceptions_remove_all">Izbriši vse izjeme</string>
    <!-- Hint for search box in logins list -->
    <string name="preferences_passwords_saved_logins_search" moz:RemovedIn="125" tools:ignore="UnusedResources">Iskanje prijav</string>
<<<<<<< HEAD
=======
    <!-- Hint for search box in passwords list -->
    <string name="preferences_passwords_saved_logins_search_2">Iskanje gesel</string>
>>>>>>> 73c9a42a
    <!-- The header for the site that a login is for -->
    <string name="preferences_passwords_saved_logins_site">Stran</string>
    <!-- The header for the username for a login -->
    <string name="preferences_passwords_saved_logins_username">Uporabniško ime</string>
    <!-- The header for the password for a login -->
    <string name="preferences_passwords_saved_logins_password">Geslo</string>
    <!-- Shown in snackbar to tell user that the password has been copied -->
    <string name="logins_password_copied">Geslo kopirano v odložišče</string>
    <!-- Shown in snackbar to tell user that the username has been copied -->
    <string name="logins_username_copied">Uporabniško ime kopirano v odložišče</string>
    <!-- Content Description (for screenreaders etc) read for the button to copy a password in logins-->
    <string name="saved_logins_copy_password">Kopiraj geslo</string>
    <!-- Content Description (for screenreaders etc) read for the button to clear a password while editing a login-->
    <string name="saved_logins_clear_password">Počisti geslo</string>
    <!-- Content Description (for screenreaders etc) read for the button to copy a username in logins -->
    <string name="saved_login_copy_username">Kopiraj uporabniško ime</string>
    <!-- Content Description (for screenreaders etc) read for the button to clear a username while editing a login -->
    <string name="saved_login_clear_username">Počisti uporabniško ime</string>
    <!-- Content Description (for screenreaders etc) read for the button to clear the hostname field while creating a login -->
    <string name="saved_login_clear_hostname">Počisti domeno</string>
    <!-- Content Description (for screenreaders etc) read for the button to open a site in logins -->
    <string name="saved_login_open_site">Odpri stran v brskalniku</string>
    <!-- Content Description (for screenreaders etc) read for the button to reveal a password in logins -->
    <string name="saved_login_reveal_password">Prikaži geslo</string>
    <!-- Content Description (for screenreaders etc) read for the button to hide a password in logins -->
    <string name="saved_login_hide_password">Skrij geslo</string>
    <!-- Message displayed in biometric prompt displayed for authentication before allowing users to view their logins -->
    <string name="logins_biometric_prompt_message" moz:RemovedIn="125" tools:ignore="UnusedResources">Odklenite za ogled shranjenih prijav</string>
<<<<<<< HEAD
=======
    <!-- Message displayed in biometric prompt displayed for authentication before allowing users to view their passwords -->
    <string name="logins_biometric_prompt_message_2">Odklenite za ogled shranjenih gesel</string>
>>>>>>> 73c9a42a
    <!-- Title of warning dialog if users have no device authentication set up -->
    <string name="logins_warning_dialog_title" moz:RemovedIn="125" tools:ignore="UnusedResources">Zavarujte svoje prijave in gesla</string>
    <!-- Title of warning dialog if users have no device authentication set up -->
    <string name="logins_warning_dialog_title_2">Zavarujte shranjena gesla</string>
    <!-- Message of warning dialog if users have no device authentication set up -->
    <string name="logins_warning_dialog_message" moz:RemovedIn="125" tools:ignore="UnusedResources">Nastavite vzorec za zaklepanje naprave, PIN ali geslo za zaščito pred dostopom do shranjenih prijav in gesel, če vašo napravo uporablja še kdo.</string>
    <!-- Message of warning dialog if users have no device authentication set up -->
<<<<<<< HEAD
    <string name="logins_warning_dialog_message_2">Nastavite vzorec za zaklepanje naprave, PIN ali geslo za zaščito pred dostopom do shranjenih gesel, če vašo napravo uporablja še kdo.</string>
=======
    <string name="logins_warning_dialog_message_2">Nastavite vzorec za zaklepanje naprave, PIN ali geslo, da preprečite dostop do shranjenih gesel, če vašo napravo uporabi kdo drug.</string>
>>>>>>> 73c9a42a
    <!-- Negative button to ignore warning dialog if users have no device authentication set up -->
    <string name="logins_warning_dialog_later">Pozneje</string>
    <!-- Positive button to send users to set up a pin of warning dialog if users have no device authentication set up -->
    <string name="logins_warning_dialog_set_up_now">Nastavi zdaj</string>

    <!-- Title of PIN verification dialog to direct users to re-enter their device credentials to access their logins -->
    <string name="logins_biometric_prompt_message_pin">Odklenite svojo napravo</string>

    <!-- Title for Accessibility Force Enable Zoom Preference -->
    <string name="preference_accessibility_force_enable_zoom">Povečava na vseh spletnih straneh</string>
    <!-- Summary for Accessibility Force Enable Zoom Preference -->
    <string name="preference_accessibility_force_enable_zoom_summary">Možnost omogoča povečevanje s približevanjem prstov tudi na straneh, ki to preprečujejo.</string>

    <!-- Saved logins sorting strategy menu item -by name- (if selected, it will sort saved logins alphabetically) -->
    <string name="saved_logins_sort_strategy_alphabetically">Imenu (A–Ž)</string>
    <!-- Saved logins sorting strategy menu item -by last used- (if selected, it will sort saved logins by last used) -->
    <string name="saved_logins_sort_strategy_last_used">Času zadnje uporabe</string>

    <!-- Content description (not visible, for screen readers etc.): Sort saved logins dropdown menu chevron icon -->
    <string name="saved_logins_menu_dropdown_chevron_icon_content_description" moz:RemovedIn="125" tools:ignore="UnusedResources">Meni razvrščanja prijav</string>
<<<<<<< HEAD
=======

    <!-- Content description (not visible, for screen readers etc.) -->
    <string name="saved_logins_menu_dropdown_chevron_icon_content_description_2">Meni za razvrščanje gesel</string>
>>>>>>> 73c9a42a

    <!-- Autofill -->
    <!-- Preference and title for managing the autofill settings -->
    <string name="preferences_autofill">Samodejno izpolnjevanje</string>
    <!-- Preference and title for managing the settings for addresses -->
    <string name="preferences_addresses">Naslovi</string>
    <!-- Preference and title for managing the settings for credit cards -->
    <string name="preferences_credit_cards" moz:RemovedIn="125" tools:ignore="UnusedResources">Kreditne kartice</string>
    <!-- Preference and title for managing the settings for payment methods -->
    <string name="preferences_credit_cards_2">Plačilna sredstva</string>
    <!-- Preference for saving and autofilling credit cards -->
    <string name="preferences_credit_cards_save_and_autofill_cards" moz:RemovedIn="125" tools:ignore="UnusedResources">Shrani in samodejno izpolni kartice</string>
    <!-- Preference for saving and autofilling credit cards -->
    <string name="preferences_credit_cards_save_and_autofill_cards_2">Shranjuj in izpolnjuj plačilna sredstva</string>
    <!-- Preference summary for saving and autofilling credit card data -->
    <string name="preferences_credit_cards_save_and_autofill_cards_summary" moz:RemovedIn="125" tools:ignore="UnusedResources">Podatki so šifrirani</string>
    <!-- Preference summary for saving and autofilling payment method data. Parameter will be replaced by app name. -->
    <string name="preferences_credit_cards_save_and_autofill_cards_summary_2">%s šifrira vsa plačilna sredstva, ki jih shranite</string>
    <!-- Preference option for syncing credit cards across devices. This is displayed when the user is not signed into sync -->
    <string name="preferences_credit_cards_sync_cards_across_devices">Sinhroniziraj kartice med napravami</string>
    <!-- Preference option for syncing credit cards across devices. This is displayed when the user is signed into sync -->
    <string name="preferences_credit_cards_sync_cards">Sinhroniziraj kartice</string>
    <!-- Preference option for adding a credit card -->
    <string name="preferences_credit_cards_add_credit_card" moz:RemovedIn="125" tools:ignore="UnusedResources">Dodaj kreditno kartico</string>

    <!-- Preference option for adding a card -->
    <string name="preferences_credit_cards_add_credit_card_2">Dodaj kartico</string>
    <!-- Preference option for managing saved credit cards -->
    <string name="preferences_credit_cards_manage_saved_cards" moz:RemovedIn="125" tools:ignore="UnusedResources">Upravljanje shranjenih kartic</string>
    <!-- Preference option for managing saved cards -->
    <string name="preferences_credit_cards_manage_saved_cards_2">Upravljanje kartic</string>
    <!-- Preference option for adding an address -->
    <string name="preferences_addresses_add_address">Dodaj naslov</string>
    <!-- Preference option for managing saved addresses -->
    <string name="preferences_addresses_manage_addresses">Upravljanje naslovov</string>
    <!-- Preference for saving and autofilling addresses -->
    <string name="preferences_addresses_save_and_autofill_addresses" moz:RemovedIn="125" tools:ignore="UnusedResources">Shranjuj in samodejno izpolnjuj naslove</string>
    <!-- Preference for saving and filling addresses -->
    <string name="preferences_addresses_save_and_autofill_addresses_2">Shranjuj in izpolnjuj naslove</string>
    <!-- Preference summary for saving and autofilling address data -->
    <string name="preferences_addresses_save_and_autofill_addresses_summary" moz:RemovedIn="125" tools:ignore="UnusedResources">Vključi podatke, kot so številke, e-poštni naslovi in naslovi za dostavo</string>

    <!-- Preference summary for saving and filling address data -->
    <string name="preferences_addresses_save_and_autofill_addresses_summary_2">Vključuje telefonske številke in e-poštne naslove</string>

    <!-- Title of the "Add card" screen -->
    <string name="credit_cards_add_card">Dodaj kartico</string>
    <!-- Title of the "Edit card" screen -->
    <string name="credit_cards_edit_card">Uredi kartico</string>
    <!-- The header for the card number of a credit card -->
    <string name="credit_cards_card_number">Številka kartice</string>
    <!-- The header for the expiration date of a credit card -->
    <string name="credit_cards_expiration_date">Datum poteka</string>
    <!-- The label for the expiration date month of a credit card to be used by a11y services-->
    <string name="credit_cards_expiration_date_month">Mesec izteka veljavnosti</string>
    <!-- The label for the expiration date year of a credit card to be used by a11y services-->
    <string name="credit_cards_expiration_date_year">Leto izteka veljavnosti</string>
    <!-- The header for the name on the credit card -->
    <string name="credit_cards_name_on_card">Ime na kartici</string>
    <!-- The text for the "Delete card" menu item for deleting a credit card -->
    <string name="credit_cards_menu_delete_card">Izbriši kartico</string>
    <!-- The text for the "Delete card" button for deleting a credit card -->
    <string name="credit_cards_delete_card_button">Izbriši kartico</string>
    <!-- The text for the confirmation message of "Delete card" dialog -->
    <string name="credit_cards_delete_dialog_confirmation" moz:RemovedIn="125" tools:ignore="UnusedResources">Ali ste prepričani, da želite izbrisati to kreditno kartico?</string>
    <!-- The text for the positive button on "Delete card" dialog -->
    <string name="credit_cards_delete_dialog_button">Izbriši</string>
    <!-- The title for the "Save" menu item for saving a credit card -->
    <string name="credit_cards_menu_save">Shrani</string>
    <!-- The text for the "Save" button for saving a credit card -->
    <string name="credit_cards_save_button">Shrani</string>
    <!-- The text for the "Cancel" button for cancelling adding, updating or deleting a credit card -->
    <string name="credit_cards_cancel_button">Prekliči</string>

    <!-- Title of the "Saved cards" screen -->
    <string name="credit_cards_saved_cards">Shranjene kartice</string>

    <!-- Error message for credit card number validation -->
    <string name="credit_cards_number_validation_error_message" moz:RemovedIn="125" tools:ignore="UnusedResources">Vnesite veljavno številko kreditne kartice</string>

    <!-- Error message for card number validation -->
    <string name="credit_cards_number_validation_error_message_2">Vnesite veljavno številko kartice</string>
    <!-- Error message for credit card name on card validation -->
    <string name="credit_cards_name_on_card_validation_error_message" moz:RemovedIn="125" tools:ignore="UnusedResources">Izpolnite to polje</string>
    <!-- Error message for card name on card validation -->
    <string name="credit_cards_name_on_card_validation_error_message_2">Dodajte ime</string>
    <!-- Message displayed in biometric prompt displayed for authentication before allowing users to view their saved credit cards -->
    <string name="credit_cards_biometric_prompt_message">Odklenite za ogled shranjenih kartic</string>
    <!-- Title of warning dialog if users have no device authentication set up -->
    <string name="credit_cards_warning_dialog_title" moz:RemovedIn="125" tools:ignore="UnusedResources">Zavarujte svoje kreditne kartice</string>
<<<<<<< HEAD
    <!-- Message of warning dialog if users have no device authentication set up -->
    <string name="credit_cards_warning_dialog_message" moz:RemovedIn="125" tools:ignore="UnusedResources">Nastavite vzorec za zaklepanje naprave, PIN ali geslo za zaščito pred dostopom do kreditnih kartic, če vašo napravo uporablja še kdo.</string>
=======
    <!-- Title of warning dialog if users have no device authentication set up -->
    <string name="credit_cards_warning_dialog_title_2">Zavarujte shranjena plačilna sredstva</string>
    <!-- Message of warning dialog if users have no device authentication set up -->
    <string name="credit_cards_warning_dialog_message" moz:RemovedIn="125" tools:ignore="UnusedResources">Nastavite vzorec za zaklepanje naprave, PIN ali geslo za zaščito pred dostopom do kreditnih kartic, če vašo napravo uporablja še kdo.</string>
    <!-- Message of warning dialog if users have no device authentication set up -->
    <string name="credit_cards_warning_dialog_message_3">Nastavite vzorec za zaklepanje naprave, PIN ali geslo, da preprečite dostop do plačilnih sredstev, če vašo napravo uporabi kdo drug.</string>
>>>>>>> 73c9a42a
    <!-- Positive button to send users to set up a pin of warning dialog if users have no device authentication set up -->
    <string name="credit_cards_warning_dialog_set_up_now">Nastavi zdaj</string>
    <!-- Negative button to ignore warning dialog if users have no device authentication set up -->
    <string name="credit_cards_warning_dialog_later">Pozneje</string>
    <!-- Title of PIN verification dialog to direct users to re-enter their device credentials to access their credit cards -->
    <string name="credit_cards_biometric_prompt_message_pin">Odklenite svojo napravo</string>

    <!-- Message displayed in biometric prompt for authentication, before allowing users to use their stored credit card information -->
    <string name="credit_cards_biometric_prompt_unlock_message" moz:RemovedIn="125" tools:ignore="UnusedResources">Odklenite za uporabo shranjenih podatkov o kreditnih karticah</string>

    <!-- Message displayed in biometric prompt for authentication, before allowing users to use their stored payment method information -->
    <string name="credit_cards_biometric_prompt_unlock_message_2">Odklenite za ogled shranjenih plačilnih sredstev</string>
    <!-- Title of the "Add address" screen -->
    <string name="addresses_add_address">Dodaj naslov</string>
    <!-- Title of the "Edit address" screen -->
    <string name="addresses_edit_address">Uredi naslov</string>
    <!-- Title of the "Manage addresses" screen -->
    <string name="addresses_manage_addresses">Upravljanje naslovov</string>
    <!-- The header for the first name of an address -->
    <string name="addresses_first_name" moz:removedIn="125" tools:ignore="UnusedResources">Ime</string>
    <!-- The header for the middle name of an address -->
    <string name="addresses_middle_name" moz:removedIn="125" tools:ignore="UnusedResources">Drugo ime</string>
    <!-- The header for the last name of an address -->
    <string name="addresses_last_name" moz:removedIn="125" tools:ignore="UnusedResources">Priimek</string>
    <!-- The header for the name of an address. Name represents a person's full name, typically made up of a first, middle and last name, e.g. John Joe Doe. -->
    <string name="addresses_name">Ime</string>
    <!-- The header for the street address of an address -->
    <string name="addresses_street_address">Ulica</string>
    <!-- The header for the city of an address -->
    <string name="addresses_city">Mesto</string>
    <!-- The header for the subregion of an address when "state" should be used -->
    <string name="addresses_state">Zvezna država</string>
    <!-- The header for the subregion of an address when "province" should be used -->
    <string name="addresses_province">Pokrajina</string>
    <!-- The header for the zip code of an address -->
    <string name="addresses_zip">Poštna številka</string>
    <!-- The header for the country or region of an address -->
    <string name="addresses_country">Država ali regija</string>
    <!-- The header for the phone number of an address -->
    <string name="addresses_phone">Telefon</string>
    <!-- The header for the email of an address -->
    <string name="addresses_email">E-pošta</string>
    <!-- The text for the "Save" button for saving an address -->
    <string name="addresses_save_button">Shrani</string>
    <!-- The text for the "Cancel" button for cancelling adding, updating or deleting an address -->
    <string name="addresses_cancel_button">Prekliči</string>
    <!-- The text for the "Delete address" button for deleting an address -->
    <string name="addressess_delete_address_button">Izbriši naslov</string>

    <!-- The title for the "Delete address" confirmation dialog -->
    <string name="addressess_confirm_dialog_message" moz:RemovedIn="125" tools:ignore="UnusedResources">Res želite izbrisati ta naslov?</string>
    <!-- The text for the positive button on "Delete address" dialog -->
    <string name="addressess_confirm_dialog_ok_button">Izbriši</string>
    <!-- The text for the negative button on "Delete address" dialog -->
    <string name="addressess_confirm_dialog_cancel_button">Prekliči</string>
    <!-- The text for the "Save address" menu item for saving an address -->
    <string name="address_menu_save_address">Shrani naslov</string>
    <!-- The text for the "Delete address" menu item for deleting an address -->
    <string name="address_menu_delete_address">Izbriši naslov</string>

    <!-- Title of the Add search engine screen -->
    <string name="search_engine_add_custom_search_engine_title">Dodaj iskalnik</string>
    <!-- Content description (not visible, for screen readers etc.): Title for the button that navigates to add new engine screen -->
    <string name="search_engine_add_custom_search_engine_button_content_description">Dodaj nov iskalnik</string>
    <!-- Title of the Edit search engine screen -->
    <string name="search_engine_edit_custom_search_engine_title">Urejanje iskalnika</string>
    <!-- Text for the menu button to edit a search engine -->
    <string name="search_engine_edit">Uredi</string>
    <!-- Text for the menu button to delete a search engine -->
    <string name="search_engine_delete">Izbriši</string>

    <!-- Label for the TextField in which user enters custom search engine name -->
    <string name="search_add_custom_engine_name_label">Ime</string>
    <!-- Placeholder text shown in the Search Engine Name text field before a user enters text -->
    <string name="search_add_custom_engine_name_hint_2">Ime iskalnika</string>
    <!-- Label for the TextField in which user enters custom search engine URL -->
    <string name="search_add_custom_engine_url_label">URL iskalnega niza</string>
    <!-- Placeholder text shown in the Search String TextField before a user enters text -->
    <string name="search_add_custom_engine_search_string_hint_2">URL za uporabo pri iskanju</string>
    <!-- Description text for the Search String TextField. The %s is part of the string -->
    <string name="search_add_custom_engine_search_string_example" formatted="false">Zamenjajte poizvedbo z &quot;%s&quot;. Primer: \nhttps://www.google.com/search?q=%s</string>

    <!-- Accessibility description for the form in which details about the custom search engine are entered -->
    <string name="search_add_custom_engine_form_description">Podrobnosti iskalnika po meri</string>

    <!-- Label for the TextField in which user enters custom search engine suggestion URL -->
    <string name="search_add_custom_engine_suggest_url_label">API za predloge iskanja (neobvezno)</string>
    <!-- Placeholder text shown in the Search Suggestion String TextField before a user enters text -->
    <string name="search_add_custom_engine_suggest_string_hint">URL API-ja za predloge iskanja</string>
    <!-- Description text for the Search Suggestion String TextField. The %s is part of the string -->
    <string name="search_add_custom_engine_suggest_string_example_2" formatted="false">Iskano poizvedbo zamenjajte s &quot;%s&quot;. Primer:\nhttps://suggestqueries.google.com/complete/search?client=firefox&amp;q=%s</string>
    <!-- The text for the "Save" button for saving a custom search engine -->
    <string name="search_custom_engine_save_button">Shrani</string>

    <!-- Text shown when a user leaves the name field empty -->
    <string name="search_add_custom_engine_error_empty_name">Vnesite ime iskalnika</string>
    <!-- Text shown when a user leaves the search string field empty -->
    <string name="search_add_custom_engine_error_empty_search_string">Vnesite iskalni niz</string>
    <!-- Text shown when a user leaves out the required template string -->
    <string name="search_add_custom_engine_error_missing_template">Prepričajte se, da se iskalni niz ujema z obliko primera</string>
    <!-- Text shown when we aren't able to validate the custom search query. The first parameter is the url of the custom search engine -->
    <string name="search_add_custom_engine_error_cannot_reach">Napaka pri povezovanju z &quot;%s&quot;</string>
    <!-- Text shown when a user creates a new search engine -->
    <string name="search_add_custom_engine_success_message">Ustvarjeno %s</string>

    <!-- Text shown when a user successfully edits a custom search engine -->
    <string name="search_edit_custom_engine_success_message">Shranjeno %s</string>
    <!-- Text shown when a user successfully deletes a custom search engine -->
    <string name="search_delete_search_engine_success_message">Izbrisano %s</string>

    <!-- Heading for the instructions to allow a permission -->
    <string name="phone_feature_blocked_intro">Če želite omogočiti:</string>
    <!-- First step for the allowing a permission -->
    <string name="phone_feature_blocked_step_settings">1. Pojdite v Nastavitve Androida</string>
    <!-- Second step for the allowing a permission -->
    <string name="phone_feature_blocked_step_permissions"><![CDATA[2. Tapnite <b>Dovoljenja</b>]]></string>

    <!-- Third step for the allowing a permission (Fore example: Camera) -->
    <string name="phone_feature_blocked_step_feature"><![CDATA[3. Preklopite <b>%1$s</b> na VKLOPLJENO]]></string>

    <!-- Label that indicates a site is using a secure connection -->
    <string name="quick_settings_sheet_secure_connection_2">Povezava je varna</string>
    <!-- Label that indicates a site is using a insecure connection -->
    <string name="quick_settings_sheet_insecure_connection_2">Povezava ni varna</string>
    <!-- Label to clear site data -->
    <string name="clear_site_data">Počisti piškotke in podatke strani</string>
    <!-- Confirmation message for a dialog confirming if the user wants to delete all data for current site -->
    <string name="confirm_clear_site_data"><![CDATA[Ali ste prepričani, da želite počistiti vse piškotke in podatke spletnega mesta <b>%s</b>?]]></string>
    <!-- Confirmation message for a dialog confirming if the user wants to delete all the permissions for all sites-->
    <string name="confirm_clear_permissions_on_all_sites">Ali ste prepričani, da želite počistiti vsa dovoljenja na vseh straneh?</string>
    <!-- Confirmation message for a dialog confirming if the user wants to delete all the permissions for a site-->
    <string name="confirm_clear_permissions_site">Ali ste prepričani, da želite počistiti vsa dovoljenja za to stran?</string>
    <!-- Confirmation message for a dialog confirming if the user wants to set default value a permission for a site-->
    <string name="confirm_clear_permission_site">Ali ste prepričani, da želite počistiti to dovoljenje za to stran?</string>
    <!-- label shown when there are not site exceptions to show in the site exception settings -->
    <string name="no_site_exceptions">Ni izjem</string>
    <!-- Bookmark deletion confirmation -->
    <string name="bookmark_deletion_confirmation">Ali ste prepričani, da želite izbrisati ta zaznamek?</string>
    <!-- Browser menu button that adds a shortcut to the home fragment -->
    <string name="browser_menu_add_to_shortcuts">Dodaj med bližnjice</string>
    <!-- Browser menu button that removes a shortcut from the home fragment -->
    <string name="browser_menu_remove_from_shortcuts">Odstrani iz bližnjic</string>
    <!-- text shown before the issuer name to indicate who its verified by, parameter is the name of
     the certificate authority that verified the ticket-->
    <string name="certificate_info_verified_by">Overil: %1$s</string>
    <!-- Login overflow menu delete button -->
    <string name="login_menu_delete_button">Izbriši</string>
    <!-- Login overflow menu edit button -->
    <string name="login_menu_edit_button">Uredi</string>
    <!-- Message in delete confirmation dialog for logins -->
    <string name="login_deletion_confirmation" moz:RemovedIn="125" tools:ignore="UnusedResources">Ali ste prepričani, da želite izbrisati to prijavo?</string>
    <!-- Message in delete confirmation dialog for password -->
    <string name="login_deletion_confirmation_2">Ali ste prepričani, da želite izbrisati to geslo?</string>
    <!-- Positive action of a dialog asking to delete  -->
    <string name="dialog_delete_positive">Izbriši</string>
    <!-- Negative action of a dialog asking to delete login -->
    <string name="dialog_delete_negative">Prekliči</string>
    <!--  The saved login options menu description. -->
    <string name="login_options_menu" moz:RemovedIn="125" tools:ignore="UnusedResources">Možnosti prijave</string>
    <!--  The saved password options menu description. -->
    <string name="login_options_menu_2">Možnosti gesel</string>
    <!--  The editable text field for a login's web address. -->
    <string name="saved_login_hostname_description" moz:RemovedIn="125" tools:ignore="UnusedResources">Besedilno polje za urejanje spletnega naslova prijave.</string>
    <!--  The editable text field for a website address. -->
    <string name="saved_login_hostname_description_3">Besedilno polje za urejanje spletnega naslova.</string>
    <!--  The editable text field for a login's username. -->
    <string name="saved_login_username_description" moz:RemovedIn="125" tools:ignore="UnusedResources">Besedilno polje za urejanje uporabniškega imena prijave.</string>
    <!--  The editable text field for a username. -->
    <string name="saved_login_username_description_3">Besedilno polje za urejanje uporabniškega imena.</string>
    <!--  The editable text field for a login's password. -->
    <string name="saved_login_password_description" moz:RemovedIn="125" tools:ignore="UnusedResources">Besedilno polje za urejanje gesla prijave.</string>
    <!--  The editable text field for a login's password. -->
    <string name="saved_login_password_description_2">Besedilno polje za urejanje gesla.</string>
    <!--  The button description to save changes to an edited login. -->
    <string name="save_changes_to_login" moz:RemovedIn="125" tools:ignore="UnusedResources">Shrani spremembe v prijavo.</string>
    <!--  The button description to save changes to an edited password. -->
    <string name="save_changes_to_login_2">Shrani spremembe.</string>
    <!--  The page title for editing a saved login. -->
    <string name="edit" moz:RemovedIn="125" tools:ignore="UnusedResources">Urejanje</string>
    <!--  The page title for editing a saved password. -->
    <string name="edit_2">Uredi geslo</string>
    <!--  The page title for adding new login. -->
    <string name="add_login" moz:RemovedIn="125" tools:ignore="UnusedResources">Dodaj novo prijavo</string>
    <!--  The page title for adding new password. -->
    <string name="add_login_2">Dodaj geslo</string>
    <!--  The error message in add/edit login view when password field is blank. -->
    <string name="saved_login_password_required" moz:RemovedIn="125" tools:ignore="UnusedResources">Zahtevano je geslo</string>
    <!--  Error text displayed underneath the password field when it is in an error case. -->
    <string name="saved_login_password_required_2">Vnesite geslo</string>
    <!--  The error message in add login view when username field is blank. -->
    <string name="saved_login_username_required" moz:RemovedIn="125" tools:ignore="UnusedResources">Zahtevano je uporabniško ime</string>
    <!--  The error message in add login view when username field is blank. -->
    <string name="saved_login_username_required_2">Vnesite uporabniško ime</string>
    <!--  The error message in add login view when hostname field is blank. -->
    <string name="saved_login_hostname_required" tools:ignore="UnusedResources">Zahtevano je ime domene</string>
    <!--  The error message in add login view when hostname field is blank. -->
    <string name="saved_login_hostname_required_2" tools:ignore="UnusedResources">Vnesite spletni naslov</string>
    <!-- Voice search button content description  -->
    <string name="voice_search_content_description">Glasovno iskanje</string>
    <!-- Voice search prompt description displayed after the user presses the voice search button -->
    <string name="voice_search_explainer">Govorite</string>

    <!--  The error message in edit login view when a duplicate username exists. -->
    <string name="saved_login_duplicate">Prijava s tem uporabniškim imenom že obstaja</string>

    <!-- This is the hint text that is shown inline on the hostname field of the create new login page. 'https://www.example.com' intentionally hardcoded here -->
    <string name="add_login_hostname_hint_text">https://www.example.com</string>
    <!-- This is an error message shown below the hostname field of the add login page when a hostname does not contain http or https. -->
    <string name="add_login_hostname_invalid_text_3">Spletni naslov mora vsebovati &quot;https://&quot; ali &quot;http://&quot;</string>
    <!-- This is an error message shown below the hostname field of the add login page when a hostname is invalid. -->
    <string name="add_login_hostname_invalid_text_2">Zahtevano je veljavno ime domene</string>

    <!-- Synced Tabs -->
    <!-- Text displayed to ask user to connect another device as no devices found with account -->
    <string name="synced_tabs_connect_another_device">Poveži drugo napravo.</string>
    <!-- Text displayed asking user to re-authenticate -->
    <string name="synced_tabs_reauth">Ponovno se prijavite.</string>
    <!-- Text displayed when user has disabled tab syncing in Firefox Sync Account -->
    <string name="synced_tabs_enable_tab_syncing">Omogočite sinhronizacijo zavihkov.</string>
    <!-- Text displayed when user has no tabs that have been synced -->
    <string name="synced_tabs_no_tabs">V Firefoxu na drugih napravah nimate odprtih drugih zavihkov.</string>
    <!-- Text displayed in the synced tabs screen when a user is not signed in to Firefox Sync describing Synced Tabs -->
    <string name="synced_tabs_sign_in_message">Oglejte si seznam zavihkov drugih naprav.</string>

    <!-- Text displayed on a button in the synced tabs screen to link users to sign in when a user is not signed in to Firefox Sync -->
    <string name="synced_tabs_sign_in_button">Prijava v Sync</string>

    <!-- The text displayed when a synced device has no tabs to show in the list of Synced Tabs. -->
    <string name="synced_tabs_no_open_tabs">Ni odprtih zavihkov</string>

    <!-- Content description for expanding a group of synced tabs. -->
    <string name="synced_tabs_expand_group">Razširi skupino sinhroniziranih zavihkov</string>
    <!-- Content description for collapsing a group of synced tabs. -->
    <string name="synced_tabs_collapse_group">Strni skupino sinhroniziranih zavihkov</string>

    <!-- Top Sites -->
    <!-- Title text displayed in the dialog when shortcuts limit is reached. -->
    <string name="shortcut_max_limit_title">Doseženo je največje število bližnjic</string>
    <!-- Content description text displayed in the dialog when shortcut limit is reached. -->
    <string name="shortcut_max_limit_content">Če želite dodati novo bližnjico, eno odstranite. Podržite prst na njej in izberite &quot;Odstrani&quot;.</string>
    <!-- Confirmation dialog button text when top sites limit is reached. -->
    <string name="top_sites_max_limit_confirmation_button">V redu, razumem</string>

    <!-- Label for the preference to show the shortcuts for the most visited top sites on the homepage -->
    <string name="top_sites_toggle_top_recent_sites_4">Bližnjice</string>
    <!-- Title text displayed in the rename top site dialog. -->
    <string name="top_sites_rename_dialog_title">Ime</string>
    <!-- Hint for renaming title of a shortcut -->
    <string name="shortcut_name_hint">Ime bližnjice</string>
    <!-- Button caption to confirm the renaming of the top site. -->
    <string name="top_sites_rename_dialog_ok">V redu</string>
    <!-- Dialog button text for canceling the rename top site prompt. -->
    <string name="top_sites_rename_dialog_cancel">Prekliči</string>

    <!-- Text for the menu button to open the homepage settings. -->
    <string name="top_sites_menu_settings">Nastavitve</string>

    <!-- Text for the menu button to navigate to sponsors and privacy support articles. '&amp;' is replaced with the ampersand symbol: & -->
    <string name="top_sites_menu_sponsor_privacy">Naši pokrovitelji in vaša zasebnost</string>
    <!-- Label text displayed for a sponsored top site. -->
    <string name="top_sites_sponsored_label">Sponzorirano</string>

    <!-- Inactive tabs in the tabs tray -->
    <!-- Title text displayed in the tabs tray when a tab has been unused for 14 days. -->
    <string name="inactive_tabs_title">Nedejavni zavihki</string>
    <!-- Content description for closing all inactive tabs -->
    <string name="inactive_tabs_delete_all">Zapri vse nedejavne zavihke</string>

    <!-- Content description for expanding the inactive tabs section. -->
    <string name="inactive_tabs_expand_content_description">Razširi nedejavne zavihke</string>
    <!-- Content description for collapsing the inactive tabs section. -->
    <string name="inactive_tabs_collapse_content_description">Strni nedejavne zavihke</string>

    <!-- Inactive tabs auto-close message in the tabs tray -->
    <!-- The header text of the auto-close message when the user is asked if they want to turn on the auto-closing of inactive tabs. -->
    <string name="inactive_tabs_auto_close_message_header" tools:ignore="UnusedResources">Samodejno zapri po enem mesecu?</string>

    <!-- A description below the header to notify the user what the inactive tabs auto-close feature is. -->
    <string name="inactive_tabs_auto_close_message_description" tools:ignore="UnusedResources">Firefox lahko zapre zavihke, ki si jih niste ogledali v zadnjem mesecu.</string>
    <!-- A call to action below the description to allow the user to turn on the auto closing of inactive tabs. -->
    <string name="inactive_tabs_auto_close_message_action" tools:ignore="UnusedResources">VKLOPI SAMODEJNO ZAPIRANJE</string>

    <!-- Text for the snackbar to confirm auto-close is enabled for inactive tabs -->
    <string name="inactive_tabs_auto_close_message_snackbar">Samodejno zapiranje omogočeno</string>

    <!-- Awesome bar suggestion's headers -->
    <!-- Search suggestions title for Firefox Suggest. -->
    <string name="firefox_suggest_header">Firefoxovi predlogi</string>

    <!-- Title for search suggestions when Google is the default search suggestion engine. -->
    <string name="google_search_engine_suggestion_header">Iskanje Google</string>
    <!-- Title for search suggestions when the default search suggestion engine is anything other than Google. The first parameter is default search engine name. -->
    <string name="other_default_search_engine_suggestion_header">Iskalnik %s</string>

    <!-- Default browser experiment -->
    <!-- Default browser card title -->
    <string name="default_browser_experiment_card_title">Zamenjajte privzeti brskalnik</string>
    <!-- Default browser card text -->
    <string name="default_browser_experiment_card_text">Nastavite, naj se povezave s spletnih strani, e-pošte in sporočil samodejno odpirajo v Firefoxu.</string>

    <!-- Content description for close button in collection placeholder. -->
    <string name="remove_home_collection_placeholder_content_description">Odstrani</string>

    <!-- Content description radio buttons with a link to more information -->
    <string name="radio_preference_info_content_description">Kliknite za podrobnosti</string>

    <!-- Content description for the action bar "up" button -->
    <string name="action_bar_up_description" moz:removedIn="124" tools:ignore="UnusedResources">Pojdi gor</string>

    <!-- Content description for privacy content close button -->
    <string name="privacy_content_close_button_content_description">Zapri</string>

    <!-- Pocket recommended stories -->
    <!-- Header text for a section on the home screen. -->
    <string name="pocket_stories_header_1">Zgodbe, ki spodbujajo k razmisleku</string>
    <!-- Header text for a section on the home screen. -->
    <string name="pocket_stories_categories_header">Zgodbe po temi</string>
    <!-- Text of a button allowing users to access an external url for more Pocket recommendations. -->
    <string name="pocket_stories_placeholder_text">Odkrijte več</string>
    <!-- Title of an app feature. Smaller than a heading. The first parameter is product name Pocket -->
    <string name="pocket_stories_feature_title_2">Omogoča %s.</string>
    <!-- Caption for describing a certain feature. The placeholder is for a clickable text (eg: Learn more) which will load an url in a new tab when clicked.  -->
    <string name="pocket_stories_feature_caption">Del družine Firefox. %s</string>
    <!-- Clickable text for opening an external link for more information about Pocket. -->
    <string name="pocket_stories_feature_learn_more">Več o tem</string>

    <!-- Text indicating that the Pocket story that also displays this text is a sponsored story by other 3rd party entity. -->
    <string name="pocket_stories_sponsor_indication">Sponzorirano</string>

    <!-- Snackbar message for enrolling in a Nimbus experiment from the secret settings when Studies preference is Off.-->
    <string name="experiments_snackbar">Za pošiljanje podatkov omogočite telemetrijo.</string>
    <!-- Snackbar button text to navigate to telemetry settings.-->
    <string name="experiments_snackbar_button">Pojdi v nastavitve</string>

    <!-- Review quality check feature-->
    <!-- Name for the review quality check feature used as title for the panel. -->
    <string name="review_quality_check_feature_name_2">Pregledovalnik mnenj</string>
    <!-- Summary for grades A and B for review quality check adjusted grading. -->
    <string name="review_quality_check_grade_a_b_description">Zanesljiva mnenja</string>
    <!-- Summary for grade C for review quality check adjusted grading. -->
    <string name="review_quality_check_grade_c_description">Mešanica zanesljivih in nezanesljivih mnenj</string>
    <!-- Summary for grades D and F for review quality check adjusted grading. -->
    <string name="review_quality_check_grade_d_f_description">Nezanesljiva mnenja</string>
    <!-- Text for title presenting the reliability of a product's reviews. -->
    <string name="review_quality_check_grade_title">Kako zanesljiva so ta mnenja?</string>
    <!-- Title for when the rating has been updated by the review checker -->
    <string name="review_quality_check_adjusted_rating_title">Prilagojena ocena</string>
    <!-- Title for list of highlights from a product's review emphasizing a product's important traits. -->
    <string name="review_quality_check_highlights_title">Poudarki iz nedavnih mnenj</string>
    <!-- Title for section explaining how we analyze the reliability of a product's reviews. -->
    <string name="review_quality_check_explanation_title">Kako določamo kakovost mnenj</string>
    <!-- Paragraph explaining how we analyze the reliability of a product's reviews. First parameter is the Fakespot product name. In the phrase "Fakespot by Mozilla", "by" can be localized. Does not need to stay by. -->
    <string name="review_quality_check_explanation_body_reliability">Za preverjanje zanesljivosti mnenj o izdelkih uporabljamo tehnologijo umetne inteligence podjetja Mozilla %s. To vam bo pomagalo oceniti zgolj kakovost mnenja, ne pa tudi izdelka.</string>
    <!-- Paragraph explaining the grading system we use to classify the reliability of a product's reviews. -->
    <string name="review_quality_check_info_review_grade_header"><![CDATA[Vsako mnenje o izdelku ocenimo s <b>črkovno oceno</b> od A do F.]]></string>
    <!-- Description explaining grades A and B for review quality check adjusted grading. -->
    <string name="review_quality_check_info_grade_info_AB">Zanesljiva mnenja. Verjamemo, da so jih napisale resnične stranke, ki so pustile poštene in nepristranske ocene.</string>
    <!-- Description explaining grade C for review quality check adjusted grading. -->
    <string name="review_quality_check_info_grade_info_C">Menimo, da obstaja mešanica zanesljivih in nezanesljivih mnenj.</string>
    <!-- Description explaining grades D and F for review quality check adjusted grading. -->
    <string name="review_quality_check_info_grade_info_DF">Nezanesljiva mnenja. Menimo, da so verjetno lažna ali pa so jih napisali pristranski ocenjevalci.</string>
    <!-- Paragraph explaining how a product's adjusted grading is calculated. -->
    <string name="review_quality_check_explanation_body_adjusted_grading"><![CDATA[<b>Prilagojena ocena</b> temelji samo na mnenjih, za katere menimo, da so zanesljiva.]]></string>
    <!-- Paragraph explaining product review highlights. First parameter is the name of the retailer (e.g. Amazon). -->
    <string name="review_quality_check_explanation_body_highlights"><![CDATA[<b>Poudarki</b> so vzeti iz mnenj v trgovini %s v zadnjih 80 dneh, za katera menimo, da so zanesljiva.]]></string>
    <!-- Text for learn more caption presenting a link with information about review quality. First parameter is for clickable text defined in review_quality_check_info_learn_more_link. -->
    <string name="review_quality_check_info_learn_more">Več o %s.</string>
    <!-- Clickable text that links to review quality check SuMo page. First parameter is the Fakespot product name. -->
    <string name="review_quality_check_info_learn_more_link_2">kako %s določa kakovost mnenj</string>
    <!-- Text for title of settings section. -->
    <string name="review_quality_check_settings_title">Nastavitve</string>
    <!-- Text for label for switch preference to show recommended products from review quality check settings section. -->
    <string name="review_quality_check_settings_recommended_products">Prikaži oglase v pregledovalniku mnenj</string>
    <!-- Description for switch preference to show recommended products from review quality check settings section. First parameter is for clickable text defined in review_quality_check_settings_recommended_products_learn_more.-->
    <string name="review_quality_check_settings_recommended_products_description_2" tools:ignore="UnusedResources">Občasno boste videli oglase za primerne izdelke. Oglašujemo samo izdelke z zanesljivimi mnenji. %s</string>
    <!-- Clickable text that links to review quality check recommended products support article. -->
    <string name="review_quality_check_settings_recommended_products_learn_more" tools:ignore="UnusedResources">Več o tem</string>
    <!-- Text for turning sidebar off button from review quality check settings section. -->
    <string name="review_quality_check_settings_turn_off">Izklopi pregledovalnik mnenj</string>
    <!-- Text for title of recommended product section. This is displayed above a product image, suggested as an alternative to the product reviewed. -->
    <string name="review_quality_check_ad_title" tools:ignore="UnusedResources">Več za razmislek</string>
    <!-- Caption for recommended product section indicating this is an ad by Fakespot. First parameter is the Fakespot product name. -->
    <string name="review_quality_check_ad_caption" tools:ignore="UnusedResources">Oglas %sa</string>
    <!-- Caption for review quality check panel. First parameter is for clickable text defined in review_quality_check_powered_by_link. -->
    <string name="review_quality_check_powered_by_2">Pregledovalnik mnenj uporablja tehnologijo %s</string>
    <!-- Clickable text that links to Fakespot.com. First parameter is the Fakespot product name. In the phrase "Fakespot by Mozilla", "by" can be localized. Does not need to stay by. -->
    <string name="review_quality_check_powered_by_link" tools:ignore="UnusedResources">Mozilla %s</string>
    <!-- Text for title of warning card informing the user that the current analysis is outdated. -->
    <string name="review_quality_check_outdated_analysis_warning_title" tools:ignore="UnusedResources">Novi podatki za pregled</string>
    <!-- Text for button from warning card informing the user that the current analysis is outdated. Clicking this should trigger the product's re-analysis. -->
    <string name="review_quality_check_outdated_analysis_warning_action" tools:ignore="UnusedResources">Preveri zdaj</string>
    <!-- Title for warning card informing the user that the current product does not have enough reviews for a review analysis. -->
    <string name="review_quality_check_no_reviews_warning_title">Ni še dovolj mnenj</string>
    <!-- Text for body of warning card informing the user that the current product does not have enough reviews for a review analysis. -->
    <string name="review_quality_check_no_reviews_warning_body">Ko bo za ta izdelek na voljo več mnenj, bomo lahko preverili njihovo kakovost.</string>
    <!-- Title for warning card informing the user that the current product is currently not available. -->
    <string name="review_quality_check_product_availability_warning_title">Izdelek ni na voljo</string>
    <!-- Text for the body of warning card informing the user that the current product is currently not available. -->
    <string name="review_quality_check_product_availability_warning_body">Če opazite, da je izdelek znova na zalogi, nam to sporočite in preverili bomo mnenja.</string>
    <!-- Clickable text for warning card informing the user that the current product is currently not available. Clicking this should inform the server that the product is available. -->
    <string name="review_quality_check_product_availability_warning_action_2">Sporoči, da je izdelek znova na zalogi</string>
    <!-- Text for body of warning card informing the user that the current product's analysis is still processing. -->
    <string name="review_quality_check_analysis_in_progress_warning_body">To lahko traja približno 60 sekund.</string>
    <!-- Title for info card displayed after the user reports a product is back in stock. -->
    <string name="review_quality_check_analysis_requested_info_title">Hvala za sporočilo!</string>
    <!-- Text for body of info card displayed after the user reports a product is back in stock. -->
    <string name="review_quality_check_analysis_requested_info_body">Podatki o mnenjih za ta izdelek bi morali biti pripravljeni v 24 urah. Preverite znova kasneje.</string>
    <!-- Title for info card displayed when the user review checker while on a product that Fakespot does not analyze (e.g. gift cards, music). -->
    <string name="review_quality_check_not_analyzable_info_title">Teh mnenj ne moremo preveriti</string>
    <!-- Text for body of info card displayed when the user review checker while on a product that Fakespot does not analyze (e.g. gift cards, music). -->
    <string name="review_quality_check_not_analyzable_info_body">Za nekatere vrste izdelkov žal ne moremo preveriti kakovosti mnenj. Na primer za darilne kartice ter pretočne videe, glasbo in igre.</string>
    <!-- Title for info card displayed when another user reported the displayed product is back in stock. -->
    <string name="review_quality_check_analysis_requested_other_user_info_title" tools:ignore="UnusedResources">Kmalu bo na voljo še več vsebine</string>
    <!-- Text for body of info card displayed when another user reported the displayed product is back in stock. -->
    <string name="review_quality_check_analysis_requested_other_user_info_body" tools:ignore="UnusedResources">Podatki o mnenjih za ta izdelek bi morali biti pripravljeni v 24 urah. Preverite znova kasneje.</string>
    <!-- Title for info card displayed to the user when analysis finished updating. -->
    <string name="review_quality_check_analysis_updated_confirmation_title" tools:ignore="UnusedResources">Analiza je posodobljena</string>
    <!-- Text for the action button from info card displayed to the user when analysis finished updating. -->
    <string name="review_quality_check_analysis_updated_confirmation_action" tools:ignore="UnusedResources">Razumem</string>
    <!-- Title for error card displayed to the user when an error occurred. -->
    <string name="review_quality_check_generic_error_title">Trenutno ni na voljo nobenih podatkov</string>
    <!-- Text for body of error card displayed to the user when an error occurred. -->
    <string name="review_quality_check_generic_error_body">Poskušamo odpraviti težavo. Preverite znova pozneje.</string>
    <!-- Title for error card displayed to the user when the device is disconnected from the network. -->
    <string name="review_quality_check_no_connection_title">Ni omrežne povezave</string>
    <!-- Text for body of error card displayed to the user when the device is disconnected from the network. -->
    <string name="review_quality_check_no_connection_body">Preverite omrežno povezavo in poskusite znova naložiti stran.</string>
    <!-- Title for card displayed to the user for products whose reviews were not analyzed yet. -->
    <string name="review_quality_check_no_analysis_title">O teh mnenjih še ni podatkov</string>
    <!-- Text for the body of card displayed to the user for products whose reviews were not analyzed yet. -->
    <string name="review_quality_check_no_analysis_body">Če želite preveriti, ali so ocene tega izdelka zanesljive, preverite kakovost mnenj. Traja le približno 60 sekund.</string>
    <!-- Text for button from body of card displayed to the user for products whose reviews were not analyzed yet. Clicking this should trigger a product analysis. -->
    <string name="review_quality_check_no_analysis_link">Preveri kakovost mnenj</string>
    <!-- Headline for review quality check contextual onboarding card. -->
    <string name="review_quality_check_contextual_onboarding_title">Preizkusite naš zaupanja vreden vodnik po ocenah izdelkov</string>
    <!-- Description for review quality check contextual onboarding card. The first and last two parameters are for retailer names (e.g. Amazon, Walmart). The second parameter is for the name of the application (e.g. Firefox). -->
    <string name="review_quality_check_contextual_onboarding_description">Pred nakupom preverite, kako zanesljiva so mnenja o izdelkih v trgovini %1$s. Pregledovalnik mnenj, preizkusna zmogljivost %2$sa, je vgrajen neposredno v brskalnik. Deluje tudi v trgovinah %3$s in %4$s.</string>
    <!-- Description for review quality check contextual onboarding card. The first parameters is for retailer name (e.g. Amazon). The second parameter is for the name of the application (e.g. Firefox). -->
    <string name="review_quality_check_contextual_onboarding_description_one_vendor">Pred nakupom preverite, kako zanesljiva so mnenja o izdelkih v trgovini %1$s. Pregledovalnik mnenj, preizkusna zmogljivost %2$sa, je vgrajen neposredno v brskalnik.</string>
    <!-- Paragraph presenting review quality check feature. First parameter is the Fakespot product name. Second parameter is for clickable text defined in review_quality_check_contextual_onboarding_learn_more_link. In the phrase "Fakespot by Mozilla", "by" can be localized. Does not need to stay by. -->
    <string name="review_quality_check_contextual_onboarding_learn_more">Mozilla %1$s vam omogoča, da se izognete pristranskim in nepristnim mnenjem. Naš model umetne inteligence se nenehno izboljšuje, da vas ščiti med nakupovanjem. %2$s</string>
    <!-- Clickable text from the contextual onboarding card that links to review quality check support article. -->
    <string name="review_quality_check_contextual_onboarding_learn_more_link">Več o tem</string>
<<<<<<< HEAD
    <!-- Caption text to be displayed in review quality check contextual onboarding card above the opt-in button. First parameter is the Fakespot product name. Following parameters are for clickable texts defined in review_quality_check_contextual_onboarding_privacy_policy and review_quality_check_contextual_onboarding_terms_use. In the phrase "Fakespot by Mozilla", "by" can be localized. Does not need to stay by. -->
    <string name="review_quality_check_contextual_onboarding_caption" moz:RemovedIn="123" tools:ignore="UnusedResources">Z izbiro “Da, poskusi” se strinjate z %2$s in %3$s Mozilla %1$s.</string>
    <!-- Caption text to be displayed in review quality check contextual onboarding card above the opt-in button. Parameter is the Fakespot product name. After the colon, what appears are two links, each on their own line. The first link is to a Privacy policy (review_quality_check_contextual_onboarding_privacy_policy_2). The second link is to Terms of use (review_quality_check_contextual_onboarding_terms_use_2). -->
    <string name="review_quality_check_contextual_onboarding_caption_2" moz:RemovedIn="123" tools:ignore="UnusedResources">Z izbiro “Da, poskusi” se strinjate z naslednjimi dokumenti %1$sa:</string>
    <!-- Clickable text from the review quality check contextual onboarding card that links to Fakespot privacy policy. -->
    <string name="review_quality_check_contextual_onboarding_privacy_policy" moz:RemovedIn="123" tools:ignore="UnusedResources">pravilnikom o zasebnosti</string>
    <!-- Clickable text from the review quality check contextual onboarding card that links to Fakespot privacy policy. -->
    <string name="review_quality_check_contextual_onboarding_privacy_policy_2" moz:RemovedIn="123" tools:ignore="UnusedResources">Pravilnik o zasebnosti</string>
=======
    <!-- Caption text to be displayed in review quality check contextual onboarding card above the opt-in button. First parameter is Firefox app name, third parameter is the Fakespot product name. Second & fourth are for clickable texts defined in review_quality_check_contextual_onboarding_privacy_policy_3 and review_quality_check_contextual_onboarding_terms_use. -->
    <string name="review_quality_check_contextual_onboarding_caption_4">Z izbiro “Da, poskusi” se strinjate z %2$s organizacije %1$s in z %4$s podjetja %3$s.</string>
    <!-- Clickable text from the review quality check contextual onboarding card that links to Fakespot privacy notice. -->
    <string name="review_quality_check_contextual_onboarding_privacy_policy_3">obvestilom o zasebnosti</string>
>>>>>>> 73c9a42a
    <!-- Clickable text from the review quality check contextual onboarding card that links to Fakespot terms of use. -->
    <string name="review_quality_check_contextual_onboarding_terms_use">pogoji uporabe</string>
    <!-- Text for opt-in button from the review quality check contextual onboarding card. -->
    <string name="review_quality_check_contextual_onboarding_primary_button_text">Da, poskusi</string>
    <!-- Text for opt-out button from the review quality check contextual onboarding card. -->
    <string name="review_quality_check_contextual_onboarding_secondary_button_text">Ne zdaj</string>
    <!-- Text for the first CFR presenting the review quality check feature. -->
    <string name="review_quality_check_first_cfr_message">Pred nakupom se pozanimajte, ali lahko zaupate mnenjem o tem izdelku.</string>
    <!-- Text displayed in the first CFR presenting the review quality check feature that opens the review checker when clicked. -->
    <string name="review_quality_check_first_cfr_action" tools:ignore="UnusedResources">Preizkusite pregledovalnik mnenj</string>
    <!-- Text for the second CFR presenting the review quality check feature. -->
    <string name="review_quality_check_second_cfr_message">Ali so ta mnenja zanesljiva? Preverite zdaj za ogled prilagojene ocene.</string>
    <!-- Text displayed in the second CFR presenting the review quality check feature that opens the review checker when clicked. -->
    <string name="review_quality_check_second_cfr_action" tools:ignore="UnusedResources">Odpri pregledovalnik mnenj</string>
    <!-- Flag showing that the review quality check feature is work in progress. -->
    <string name="review_quality_check_beta_flag">Beta</string>
    <!-- Content description (not visible, for screen readers etc.) for opening browser menu button to open review quality check bottom sheet. -->
    <string name="review_quality_check_open_handle_content_description">Odpri pregledovalnik mnenj</string>
    <!-- Content description (not visible, for screen readers etc.) for closing browser menu button to open review quality check bottom sheet. -->
    <string name="review_quality_check_close_handle_content_description">Zapri pregledovalnik mnenj</string>
    <!-- Content description (not visible, for screen readers etc.) for review quality check star rating. First parameter is the number of stars (1-5) representing the rating. -->
    <string name="review_quality_check_star_rating_content_description">%1$s od 5 zvezdic</string>
    <!-- Text for minimize button from highlights card. When clicked the highlights card should reduce its size. -->
    <string name="review_quality_check_highlights_show_less">Prikaži manj</string>
    <!-- Text for maximize button from highlights card. When clicked the highlights card should expand to its full size. -->
    <string name="review_quality_check_highlights_show_more">Prikaži več</string>
    <!-- Text for highlights card quality category header. Reviews shown under this header should refer the product's quality. -->
    <string name="review_quality_check_highlights_type_quality">Kakovost</string>
    <!-- Text for highlights card price category header. Reviews shown under this header should refer the product's price. -->
    <string name="review_quality_check_highlights_type_price">Cena</string>

    <!-- Text for highlights card shipping category header. Reviews shown under this header should refer the product's shipping. -->
    <string name="review_quality_check_highlights_type_shipping">Pošiljanje</string>
    <!-- Text for highlights card packaging and appearance category header. Reviews shown under this header should refer the product's packaging and appearance. -->
    <string name="review_quality_check_highlights_type_packaging_appearance">Embalaža in videz</string>
    <!-- Text for highlights card competitiveness category header. Reviews shown under this header should refer the product's competitiveness. -->
    <string name="review_quality_check_highlights_type_competitiveness">Konkurenčnost</string>

    <!-- Text that is surrounded by quotes. The parameter is the actual text that is in quotes. An example of that text could be: Excellent craftsmanship, and that is displayed as “Excellent craftsmanship”. The text comes from a buyer's review that the feature is highlighting"   -->
    <string name="surrounded_with_quotes">&quot;%s&quot;</string>

    <!-- Accessibility services actions labels. These will be appended to accessibility actions like "Double tap to.." but not by or applications but by services like Talkback. -->
    <!-- Action label for elements that can be collapsed if interacting with them. Talkback will append this to say "Double tap to collapse". -->
    <string name="a11y_action_label_collapse">strnete</string>
    <!-- Current state for elements that can be collapsed if interacting with them. Talkback will dictate this after a state change. -->
    <string name="a11y_state_label_collapsed">strnjeno</string>
    <!-- Action label for elements that can be expanded if interacting with them. Talkback will append this to say "Double tap to expand". -->
    <string name="a11y_action_label_expand">razširite</string>
    <!-- Current state for elements that can be expanded if interacting with them. Talkback will dictate this after a state change. -->
    <string name="a11y_state_label_expanded">razširjeno</string>
    <!-- Action label for links to a website containing documentation about a wallpaper collection. Talkback will append this to say "Double tap to open link to learn more about this collection". -->
    <string name="a11y_action_label_wallpaper_collection_learn_more">odprete povezavo s podrobnostmi o tej zbirki</string>
    <!-- Action label for links that point to an article. Talkback will append this to say "Double tap to read the article". -->
    <string name="a11y_action_label_read_article">preberete članek</string>
    <!-- Action label for links to the Firefox Pocket website. Talkback will append this to say "Double tap to open link to learn more". -->
    <string name="a11y_action_label_pocket_learn_more">odprete povezavo s podrobnostmi</string>
    <!-- Content description for headings announced by accessibility service. The first parameter is the text of the heading. Talkback will announce the first parameter and then speak the word "Heading" indicating to the user that this text is a heading for a section. -->
    <string name="a11y_heading">%s, naslov</string>

    <!-- Title for dialog displayed when trying to access links present in a text. -->
    <string name="a11y_links_title">Povezave</string>

    <!-- Additional content description for text bodies that contain urls. -->
    <string name="a11y_links_available">Na voljo so povezave</string>

    <!-- Translations feature-->

    <!-- Translation request dialog -->
    <!-- Title for the translation dialog that allows a user to translate the webpage. -->
    <string name="translations_bottom_sheet_title">Prevedem to stran?</string>
    <!-- Title for the translation dialog that allows a user to translate the webpage when a user uses the translation feature the first time. The first parameter is the name of the application, for example, "Fenix". -->
    <string name="translations_bottom_sheet_title_first_time">Preskusite zasebno prevajanje v %1$su</string>
    <!-- Additional information on the translation dialog that appears when a user uses the translation feature the first time. The first parameter is clickable text with a link, for example, "Learn more". -->
    <string name="translations_bottom_sheet_info_message">Zasebnost je zagotovljena, saj prevodi nikoli ne zapustijo vašega računalnika. Novi jeziki in izboljšave so na poti! %1$s</string>
    <!-- Text that links to additional information about the Firefox translations feature. -->
    <string name="translations_bottom_sheet_info_message_learn_more">Več o tem</string>
    <!-- Label for the dropdown to select which language to translate from on the translations dialog. Usually the translate from language selected will be the same as the page language. -->
    <string name="translations_bottom_sheet_translate_from">Izvorni jezik</string>
    <!-- Label for the dropdown to select which language to translate to on the translations dialog. Usually the translate to language selected will be the user's preferred language. -->
    <string name="translations_bottom_sheet_translate_to">Ciljni jezik</string>
    <!-- Button text on the translations dialog to dismiss the dialog and return to the browser. -->
    <string name="translations_bottom_sheet_negative_button">Ne zdaj</string>
    <!-- Button text on the translations dialog to restore the translated website back to the original untranslated version. -->
    <string name="translations_bottom_sheet_negative_button_restore">Prikaži izvirnik</string>
    <!-- Button text on the translations dialog when a translation error appears, used to dismiss the dialog and return to the browser. -->
    <string name="translations_bottom_sheet_negative_button_error">Končano</string>
    <!-- Button text on the translations dialog to begin a translation of the website. -->
    <string name="translations_bottom_sheet_positive_button">Prevedi</string>
    <!-- Button text on the translations dialog when a translation error appears. -->
    <string name="translations_bottom_sheet_positive_button_error">Poskusi znova</string>
    <!-- Inactive button text on the translations dialog that indicates a translation is currently in progress. This button will be accompanied by a loading icon. -->
    <string name="translations_bottom_sheet_translating_in_progress">Prevajanje</string>
    <!-- Button content description (not visible, for screen readers etc.) for the translations dialog translate button that indicates a translation is currently in progress. -->
    <string name="translations_bottom_sheet_translating_in_progress_content_description">Prevajanje poteka</string>

    <!-- Default dropdown option when initially selecting a language from the translations dialog language selection dropdown. -->
    <string name="translations_bottom_sheet_default_dropdown_selection">Izberite jezik</string>
    <!-- The title of the warning card informs the user that a translation could not be completed. -->
    <string name="translation_error_could_not_translate_warning_text">Pri prevajanju je prišlo do težave. Poskusite znova.</string>
    <!-- The title of the warning card informs the user that the list of languages cannot be loaded. -->
    <string name="translation_error_could_not_load_languages_warning_text">Jezikov ni bilo mogoče naložiti. Preverite internetno povezavo in poskusite znova.</string>
    <!-- The title of the warning card informs the user that a language is not supported. The first parameter is the name of the language that is not supported. -->
    <string name="translation_error_language_not_supported_warning_text">%1$s žal še ni podprt jezik.</string>
    <!-- Button text on the warning card when a language is not supported. The link will take the user to a page to a support page about translations. -->
    <string name="translation_error_language_not_supported_learn_more">Več o tem</string>


    <!-- Snackbar title shown if the user closes the Translation Request dialogue and a translation is in progress. -->
    <string name="translation_in_progress_snackbar">Prevajanje …</string>


    <!-- Translations options dialog -->
    <!-- Title of the translation options dialog that allows a user to set their translation options for the site the user is currently on. -->
    <string name="translation_option_bottom_sheet_title">Možnosti prevajanja</string>
    <!-- Toggle switch label that allows a user to set the setting if they would like the browser to always offer or suggest translations when available. -->
    <string name="translation_option_bottom_sheet_always_translate">Vedno ponudi prevod</string>

    <!-- Toggle switch label that allows a user to set if they would like a given language to automatically translate or not. The first parameter is the language name, for example, "Spanish". -->
    <string name="translation_option_bottom_sheet_always_translate_in_language">Vedno prevedi jezik %1$s</string>
    <!-- Toggle switch label that allows a user to set if they would like to never be offered a translation of the given language. The first parameter is the language name, for example, "Spanish". -->
    <string name="translation_option_bottom_sheet_never_translate_in_language">Nikoli ne prevajaj jezika %1$s</string>
    <!-- Toggle switch label that allows a user to set the setting if they would like the browser to never translate the site the user is currently visiting. -->
    <string name="translation_option_bottom_sheet_never_translate_site">Nikoli ne prevajaj tega spletnega mesta</string>
    <!-- Toggle switch description that will appear under the "Never translate these sites" settings toggle switch to provide more information on how this setting interacts with other settings. -->
    <string name="translation_option_bottom_sheet_switch_never_translate_site_description">Preglasi vse druge nastavitve</string>
    <!-- Button text for the button that will take the user to the translation settings dialog. -->
    <string name="translation_option_bottom_sheet_translation_settings">Nastavitve prevajanja</string>
    <!-- Button text for the button that will take the user to a website to learn more about how translations works in the given app. The first parameter is the name of the application, for example, "Fenix". -->
    <string name="translation_option_bottom_sheet_about_translations">O prevodih v %1$su</string>

    <!-- Translation settings dialog -->
    <!-- Title of the translation settings dialog that allows a user to set their preferred translation settings. -->
    <string name="translation_settings_toolbar_title">Prevajanje</string>
    <!-- Toggle switch label that indicates that the browser should signal or indicate when a translation is possible for any page. -->
    <string name="translation_settings_offer_to_translate">Ponudi prevajanje, ko je to mogoče</string>
    <!-- Toggle switch label that indicates that downloading files required for translating is permitted when using data saver mode in Android. -->
    <string name="translation_settings_always_download">Vedno prenesi jezike tudi ob varčevanju s podatki</string>
    <!-- Section header text that begins the section of a list of different options the user may select to adjust their translation preferences. -->
    <string name="translation_settings_translation_preference">Nastavitve prevajanja</string>

    <!-- Button text for the button that will take the user to the automatic translations settings dialog. On the automatic translations settings dialog, the user can set if translations should occur automatically for a given language. -->
    <string name="translation_settings_automatic_translation">Samodejno prevajanje</string>
    <!-- Button text for the button that will take the user to the never translate these sites dialog. On the never translate these sites dialog, the user can set if translations should never occur on certain websites. -->
    <string name="translation_settings_automatic_never_translate_sites">Nikoli ne prevajaj teh spletnih mest</string>
    <!-- Button text for the button that will take the user to the download languages dialog. On the download languages dialog, the user can manage which languages they would like to download for translations. -->
    <string name="translation_settings_download_language">Prenesi jezike</string>

    <!-- Automatic translation preference screen -->
    <!-- Title of the automatic translation preference screen that will appear on the toolbar.-->
    <string name="automatic_translation_toolbar_title_preference">Samodejno prevajanje</string>

    <!-- Automatic translation options preference screen -->
    <!-- Preference option for offering to translate. Radio button title text.-->
    <string name="automatic_translation_option_offer_to_translate_title_preference">Ponudi prevajanje (privzeto)</string>
    <!-- Preference option for offering to translate. Radio button summary text. The first parameter is the name of the app defined in app_name (for example: Fenix)-->
    <string name="automatic_translation_option_offer_to_translate_summary_preference">%1$s naj ponuja prevod strani v tem jeziku.</string>
    <!-- Preference option for always translate. Radio button title text. -->
    <string name="automatic_translation_option_always_translate_title_preference">Vedno prevedi</string>
    <!-- Preference option for always translate. Radio button summary text. The first parameter is the name of the app defined in app_name (for example: Fenix)-->
    <string name="automatic_translation_option_always_translate_summary_preference">%1$s naj samodejno prevede ta jezik, ko se stran naloži.</string>
    <!-- Preference option for never translate. Radio button title text.-->
    <string name="automatic_translation_option_never_translate_title_preference">Nikoli ne prevajaj</string>

    <!-- Preference option for never translate. Radio button summary text. The first parameter is the name of the app defined in app_name (for example: Fenix)-->
    <string name="automatic_translation_option_never_translate_summary_preference">%1$s naj nikoli ne ponuja prevoda strani v tem jeziku.</string>

    <!-- Never translate site preference screen -->
    <!-- Title of the never translate site preference screen that will appear on the toolbar.-->
    <string name="never_translate_site_toolbar_title_preference">Nikoli ne prevajaj teh spletnih mest</string>
    <!-- The Delete site dialogue positive button will appear when the user clicks on a list item. The site will be deleted. -->
    <string name="never_translate_site_dialog_confirm_delete_preference">Izbriši</string>
    <!-- The Delete site dialogue negative button will appear when the user clicks on a list item. The dialog will be dismissed. -->
    <string name="never_translate_site_dialog_cancel_preference">Prekliči</string>

    <!-- Download languages preference screen -->
    <!-- Title of the download languages preference screen toolbar.-->
    <string name="download_languages_toolbar_title_preference">Prenesi jezike</string>
    <!-- Clickable text from the screen header that links to a website. -->
    <string name="download_languages_header_learn_more_preference">Več o tem</string>
    <!-- The subhead of the download language preference screen will appear above the pivot language. -->
    <string name="download_languages_available_languages_preference">Jeziki na razpolago</string>
    <!-- Text that will appear beside a core or pivot language package name to show that the language is necessary for the translation feature to function. -->
    <string name="download_languages_default_system_language_require_preference">potrebno</string>
    <!-- A text for download language preference item.
    The first parameter is the language name, for example, "Spanish".
    The second parameter is the language file size, for example, "(3.91 KB)" or, if the language package name is a pivot language, "(required)". -->
    <string name="download_languages_language_item_preference">%1$s (%2$s)</string>
    <!-- All languages list item. When the user presses this item, they can download or delete all languages. -->
    <string name="download_language_all_languages_item_preference">Vsi jeziki</string>
    <!-- Content description (not visible, for screen readers etc.): For a language list item that was downloaded, the user can now delete it. -->
    <string name="download_languages_item_content_description_downloaded_state">Izbriši</string>
    <!-- Content description (not visible, for screen readers etc.): For a language list item, downloading is in progress. -->
    <string name="download_languages_item_content_description_in_progress_state">V teku</string>
    <!-- Content description (not visible, for screen readers etc.): For a language list item that was not downloaded. -->
    <string name="download_languages_item_content_description_not_downloaded_state">Prenesi</string>
    <!-- Content description (not visible, for screen readers etc.): For a language list item that is selected. -->
    <string name="download_languages_item_content_description_selected_state">Izbrano</string>

    <!-- Additional information for the dialog used by the translations feature to confirm deleting all languages file. The first parameter is the name of the application, for example, "Fenix". -->
    <string name="delete_language_all_languages_file_dialog_message">Če izbrišete vse jezike, bo %1$s pri prevajanju v predpomnilnik naložil delne jezike.</string>
    <!-- Button text on the dialog used by the translations feature to confirm deleting a language. -->
    <string name="delete_language_file_dialog_positive_button_text">Izbriši</string>
    <!-- Button text on the dialog used by the translations feature to cancel deleting a language. -->
    <string name="delete_language_file_dialog_negative_button_text">Prekliči</string>

    <!-- Checkbox label text on the data saving mode warning dialog used by the translations feature. This checkbox allows users to ignore the data usage warnings. -->
    <string name="download_language_file_dialog_checkbox_text">Vedno prenesi tudi ob varčevanju s podatki</string>
    <!-- Button text on the data saving mode warning dialog used by the translations feature to allow users to confirm they wish to continue and download the language file. -->
    <string name="download_language_file_dialog_positive_button_text">Prenesi</string>
    <!-- Button text on the data saving mode warning dialog used by the translations feature to allow users to confirm they wish to continue and download the language file and perform a translation. -->
    <string name="download_language_file_dialog_positive_button_text_all_languages">Prenesi in prevedi</string>
    <!-- Button text on the data saving mode warning dialog used by the translations feature to allow users to cancel the action and not perform a download of the language file. -->
    <string name="download_language_file_dialog_negative_button_text">Prekliči</string>

    <!-- Debug drawer -->
    <!-- The user-facing title of the Debug Drawer feature. -->
    <string name="debug_drawer_title">Orodja za razhroščevanje</string>
    <!-- Content description (not visible, for screen readers etc.): Navigate back within the debug drawer. -->
    <string name="debug_drawer_back_button_content_description">Pojdi nazaj</string>
    <!-- The title of the Tab Tools feature in the Debug Drawer. -->
    <string name="debug_drawer_tab_tools_title">Orodja za zavihke</string>
    <!-- The title of the tab count section in Tab Tools. -->
    <string name="debug_drawer_tab_tools_tab_count_title">Št. zavihkov</string>
    <!-- The active tab count category in the tab count section in Tab Tools. -->
    <string name="debug_drawer_tab_tools_tab_count_normal">Dejavni</string>
    <!-- The inactive tab count category in the tab count section in Tab Tools. -->
    <string name="debug_drawer_tab_tools_tab_count_inactive">Nedejavni</string>
    <!-- The private tab count category in the tab count section in Tab Tools. -->
    <string name="debug_drawer_tab_tools_tab_count_private">Zasebni</string>
    <!-- The total tab count category in the tab count section in Tab Tools. -->
    <string name="debug_drawer_tab_tools_tab_count_total">Skupaj</string>
    <!-- The title of the tab creation tool section in Tab Tools. -->
    <string name="debug_drawer_tab_tools_tab_creation_tool_title">Orodje za ustvarjanje zavihkov</string>
    <!-- The label of the text field in the tab creation tool. -->
    <string name="debug_drawer_tab_tools_tab_creation_tool_text_field_label">Količina zavihkov, ki jih želite ustvariti</string>
    <!-- The button text to add tabs to the active tab group in the tab creation tool. -->
    <string name="debug_drawer_tab_tools_tab_creation_tool_button_text_active">Dodaj med dejavne zavihke</string>
    <!-- The button text to add tabs to the inactive tab group in the tab creation tool. -->
    <string name="debug_drawer_tab_tools_tab_creation_tool_button_text_inactive">Dodaj med nedejavne zavihke</string>
    <!-- The button text to add tabs to the private tab group in the tab creation tool. -->
    <string name="debug_drawer_tab_tools_tab_creation_tool_button_text_private">Dodaj med zasebne zavihke</string>
</resources><|MERGE_RESOLUTION|>--- conflicted
+++ resolved
@@ -1767,11 +1767,8 @@
     <string name="preferences_passwords_saved_logins_2">Shranjena gesla</string>
     <!-- Description of empty list of saved passwords. Placeholder is replaced with app name.  -->
     <string name="preferences_passwords_saved_logins_description_empty_text" moz:RemovedIn="125" tools:ignore="UnusedResources">Tu se prikažejo prijave, ki jih shranite ali sinhronizirate v %s.</string>
-<<<<<<< HEAD
-=======
     <!-- Description of empty list of saved passwords. Placeholder is replaced with app name.  -->
     <string name="preferences_passwords_saved_logins_description_empty_text_2">Gesla, ki jih boste shranili ali sinhronizirali v %su, bodo našteta tukaj. Vsa gesla so shranjena v šifrirani obliki.</string>
->>>>>>> 73c9a42a
     <!-- Preference to access list of saved logins -->
     <string name="preferences_passwords_saved_logins_description_empty_learn_more_link" moz:RemovedIn="125" tools:ignore="UnusedResources">Več o Sync.</string>
     <!-- Clickable text for opening an external link for more information about Sync. -->
@@ -1790,11 +1787,8 @@
     <string name="preferences_passwords_exceptions_remove_all">Izbriši vse izjeme</string>
     <!-- Hint for search box in logins list -->
     <string name="preferences_passwords_saved_logins_search" moz:RemovedIn="125" tools:ignore="UnusedResources">Iskanje prijav</string>
-<<<<<<< HEAD
-=======
     <!-- Hint for search box in passwords list -->
     <string name="preferences_passwords_saved_logins_search_2">Iskanje gesel</string>
->>>>>>> 73c9a42a
     <!-- The header for the site that a login is for -->
     <string name="preferences_passwords_saved_logins_site">Stran</string>
     <!-- The header for the username for a login -->
@@ -1823,11 +1817,8 @@
     <string name="saved_login_hide_password">Skrij geslo</string>
     <!-- Message displayed in biometric prompt displayed for authentication before allowing users to view their logins -->
     <string name="logins_biometric_prompt_message" moz:RemovedIn="125" tools:ignore="UnusedResources">Odklenite za ogled shranjenih prijav</string>
-<<<<<<< HEAD
-=======
     <!-- Message displayed in biometric prompt displayed for authentication before allowing users to view their passwords -->
     <string name="logins_biometric_prompt_message_2">Odklenite za ogled shranjenih gesel</string>
->>>>>>> 73c9a42a
     <!-- Title of warning dialog if users have no device authentication set up -->
     <string name="logins_warning_dialog_title" moz:RemovedIn="125" tools:ignore="UnusedResources">Zavarujte svoje prijave in gesla</string>
     <!-- Title of warning dialog if users have no device authentication set up -->
@@ -1835,11 +1826,7 @@
     <!-- Message of warning dialog if users have no device authentication set up -->
     <string name="logins_warning_dialog_message" moz:RemovedIn="125" tools:ignore="UnusedResources">Nastavite vzorec za zaklepanje naprave, PIN ali geslo za zaščito pred dostopom do shranjenih prijav in gesel, če vašo napravo uporablja še kdo.</string>
     <!-- Message of warning dialog if users have no device authentication set up -->
-<<<<<<< HEAD
-    <string name="logins_warning_dialog_message_2">Nastavite vzorec za zaklepanje naprave, PIN ali geslo za zaščito pred dostopom do shranjenih gesel, če vašo napravo uporablja še kdo.</string>
-=======
     <string name="logins_warning_dialog_message_2">Nastavite vzorec za zaklepanje naprave, PIN ali geslo, da preprečite dostop do shranjenih gesel, če vašo napravo uporabi kdo drug.</string>
->>>>>>> 73c9a42a
     <!-- Negative button to ignore warning dialog if users have no device authentication set up -->
     <string name="logins_warning_dialog_later">Pozneje</string>
     <!-- Positive button to send users to set up a pin of warning dialog if users have no device authentication set up -->
@@ -1860,12 +1847,9 @@
 
     <!-- Content description (not visible, for screen readers etc.): Sort saved logins dropdown menu chevron icon -->
     <string name="saved_logins_menu_dropdown_chevron_icon_content_description" moz:RemovedIn="125" tools:ignore="UnusedResources">Meni razvrščanja prijav</string>
-<<<<<<< HEAD
-=======
 
     <!-- Content description (not visible, for screen readers etc.) -->
     <string name="saved_logins_menu_dropdown_chevron_icon_content_description_2">Meni za razvrščanje gesel</string>
->>>>>>> 73c9a42a
 
     <!-- Autofill -->
     <!-- Preference and title for managing the autofill settings -->
@@ -1956,17 +1940,12 @@
     <string name="credit_cards_biometric_prompt_message">Odklenite za ogled shranjenih kartic</string>
     <!-- Title of warning dialog if users have no device authentication set up -->
     <string name="credit_cards_warning_dialog_title" moz:RemovedIn="125" tools:ignore="UnusedResources">Zavarujte svoje kreditne kartice</string>
-<<<<<<< HEAD
-    <!-- Message of warning dialog if users have no device authentication set up -->
-    <string name="credit_cards_warning_dialog_message" moz:RemovedIn="125" tools:ignore="UnusedResources">Nastavite vzorec za zaklepanje naprave, PIN ali geslo za zaščito pred dostopom do kreditnih kartic, če vašo napravo uporablja še kdo.</string>
-=======
     <!-- Title of warning dialog if users have no device authentication set up -->
     <string name="credit_cards_warning_dialog_title_2">Zavarujte shranjena plačilna sredstva</string>
     <!-- Message of warning dialog if users have no device authentication set up -->
     <string name="credit_cards_warning_dialog_message" moz:RemovedIn="125" tools:ignore="UnusedResources">Nastavite vzorec za zaklepanje naprave, PIN ali geslo za zaščito pred dostopom do kreditnih kartic, če vašo napravo uporablja še kdo.</string>
     <!-- Message of warning dialog if users have no device authentication set up -->
     <string name="credit_cards_warning_dialog_message_3">Nastavite vzorec za zaklepanje naprave, PIN ali geslo, da preprečite dostop do plačilnih sredstev, če vašo napravo uporabi kdo drug.</string>
->>>>>>> 73c9a42a
     <!-- Positive button to send users to set up a pin of warning dialog if users have no device authentication set up -->
     <string name="credit_cards_warning_dialog_set_up_now">Nastavi zdaj</string>
     <!-- Negative button to ignore warning dialog if users have no device authentication set up -->
@@ -2410,21 +2389,10 @@
     <string name="review_quality_check_contextual_onboarding_learn_more">Mozilla %1$s vam omogoča, da se izognete pristranskim in nepristnim mnenjem. Naš model umetne inteligence se nenehno izboljšuje, da vas ščiti med nakupovanjem. %2$s</string>
     <!-- Clickable text from the contextual onboarding card that links to review quality check support article. -->
     <string name="review_quality_check_contextual_onboarding_learn_more_link">Več o tem</string>
-<<<<<<< HEAD
-    <!-- Caption text to be displayed in review quality check contextual onboarding card above the opt-in button. First parameter is the Fakespot product name. Following parameters are for clickable texts defined in review_quality_check_contextual_onboarding_privacy_policy and review_quality_check_contextual_onboarding_terms_use. In the phrase "Fakespot by Mozilla", "by" can be localized. Does not need to stay by. -->
-    <string name="review_quality_check_contextual_onboarding_caption" moz:RemovedIn="123" tools:ignore="UnusedResources">Z izbiro “Da, poskusi” se strinjate z %2$s in %3$s Mozilla %1$s.</string>
-    <!-- Caption text to be displayed in review quality check contextual onboarding card above the opt-in button. Parameter is the Fakespot product name. After the colon, what appears are two links, each on their own line. The first link is to a Privacy policy (review_quality_check_contextual_onboarding_privacy_policy_2). The second link is to Terms of use (review_quality_check_contextual_onboarding_terms_use_2). -->
-    <string name="review_quality_check_contextual_onboarding_caption_2" moz:RemovedIn="123" tools:ignore="UnusedResources">Z izbiro “Da, poskusi” se strinjate z naslednjimi dokumenti %1$sa:</string>
-    <!-- Clickable text from the review quality check contextual onboarding card that links to Fakespot privacy policy. -->
-    <string name="review_quality_check_contextual_onboarding_privacy_policy" moz:RemovedIn="123" tools:ignore="UnusedResources">pravilnikom o zasebnosti</string>
-    <!-- Clickable text from the review quality check contextual onboarding card that links to Fakespot privacy policy. -->
-    <string name="review_quality_check_contextual_onboarding_privacy_policy_2" moz:RemovedIn="123" tools:ignore="UnusedResources">Pravilnik o zasebnosti</string>
-=======
     <!-- Caption text to be displayed in review quality check contextual onboarding card above the opt-in button. First parameter is Firefox app name, third parameter is the Fakespot product name. Second & fourth are for clickable texts defined in review_quality_check_contextual_onboarding_privacy_policy_3 and review_quality_check_contextual_onboarding_terms_use. -->
     <string name="review_quality_check_contextual_onboarding_caption_4">Z izbiro “Da, poskusi” se strinjate z %2$s organizacije %1$s in z %4$s podjetja %3$s.</string>
     <!-- Clickable text from the review quality check contextual onboarding card that links to Fakespot privacy notice. -->
     <string name="review_quality_check_contextual_onboarding_privacy_policy_3">obvestilom o zasebnosti</string>
->>>>>>> 73c9a42a
     <!-- Clickable text from the review quality check contextual onboarding card that links to Fakespot terms of use. -->
     <string name="review_quality_check_contextual_onboarding_terms_use">pogoji uporabe</string>
     <!-- Text for opt-in button from the review quality check contextual onboarding card. -->
