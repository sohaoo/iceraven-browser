<?xml version="1.0" encoding="utf-8"?>
<resources xmlns:tools="http://schemas.android.com/tools" xmlns:moz="http://mozac.org/tools">
    <!-- App name for private browsing mode. The first parameter is the name of the app defined in app_name (for example: Fenix)-->
    <string name="app_name_private_5">Zasebni %s</string>
    <!-- App name for private browsing mode. The first parameter is the name of the app defined in app_name (for example: Fenix)-->
    <string name="app_name_private_4">%s (zasebno)</string>

    <!-- Home Fragment -->
    <!-- Content description (not visible, for screen readers etc.): "Three dot" menu button. -->
    <string name="content_description_menu">Več možnosti</string>
    <!-- Content description (not visible, for screen readers etc.): "Private Browsing" menu button. -->
    <string name="content_description_private_browsing_button">Omogoči zasebno brskanje</string>
    <!-- Content description (not visible, for screen readers etc.): "Private Browsing" menu button. -->
    <string name="content_description_disable_private_browsing_button">Onemogoči zasebno brskanje</string>
    <!-- Placeholder text shown in the search bar before a user enters text for the default engine -->
    <string name="search_hint">Iskanje ali naslov strani</string>

    <!-- Placeholder text shown in the search bar before a user enters text for a general engine -->
    <string name="search_hint_general_engine">Iskanje po spletu</string>
    <!-- Placeholder text shown in search bar when using history search -->
    <string name="history_search_hint">Zgodovina iskanja</string>
    <!-- Placeholder text shown in search bar when using bookmarks search -->
    <string name="bookmark_search_hint">Iskanje po zaznamkih</string>
    <!-- Placeholder text shown in search bar when using tabs search -->
    <string name="tab_search_hint">Išči po zavihkih</string>
    <!-- Placeholder text shown in the search bar when using application search engines -->
    <string name="application_search_hint">Vnesite iskalni niz</string>
    <!-- No Open Tabs Message Description -->
    <string name="no_open_tabs_description">Tu bodo prikazani vaši odprti zavihki.</string>

    <!-- No Private Tabs Message Description -->
    <string name="no_private_tabs_description">Tu bodo prikazani vaši zasebni zavihki.</string>

    <!-- Tab tray multi select title in app bar. The first parameter is the number of tabs selected -->
    <string name="tab_tray_multi_select_title">%1$d izbranih</string>
    <!-- Label of button in create collection dialog for creating a new collection  -->
    <string name="tab_tray_add_new_collection">Dodaj novo zbirko</string>
    <!-- Label of editable text in create collection dialog for naming a new collection  -->
    <string name="tab_tray_add_new_collection_name">Ime</string>
    <!-- Label of button in save to collection dialog for selecting a current collection  -->
    <string name="tab_tray_select_collection">Izberi zbirko</string>
    <!-- Content description for close button while in multiselect mode in tab tray -->
    <string name="tab_tray_close_multiselect_content_description">Izhod iz večizbirnega načina</string>
    <!-- Content description for save to collection button while in multiselect mode in tab tray -->
    <string name="tab_tray_collection_button_multiselect_content_description">Shrani izbrane zavihke v zbirko</string>

    <!-- Content description on checkmark while tab is selected in multiselect mode in tab tray -->
    <string name="tab_tray_multiselect_selected_content_description">Izbrano</string>

    <!-- Home - Recently saved bookmarks -->
    <!-- Title for the home screen section with recently saved bookmarks. -->
    <string name="recently_saved_title">Nedavno shranjeno</string>
    <!-- Content description for the button which navigates the user to show all of their saved bookmarks. -->
    <string name="recently_saved_show_all_content_description_2">Prikaži vse shranjene zaznamke</string>

    <!-- Text for the menu button to remove a recently saved bookmark from the user's home screen -->
    <string name="recently_saved_menu_item_remove">Odstrani</string>

    <!-- About content. The first parameter is the name of the application. (For example: Fenix) -->
    <string name="about_content">%1$s izdeluje Mozilla.</string>

    <!-- Private Browsing -->
    <!-- Explanation for private browsing displayed to users on home view when they first enable private mode
        The first parameter is the name of the app defined in app_name (for example: Fenix) -->
    <string name="private_browsing_placeholder_description_2">%1$s izbriše zgodovino iskanja in brskanja zasebnih zavihkov, ko jih zaprete ali zaprete aplikacijo. Čeprav to ne pomeni, da ste za spletna mesta ali ponudnike internetnih storitev anonimni, vam omogoča uporabo spleta v zasebnosti, skrito pred očmi ostalih uporabnikov te naprave.</string>
    <string name="private_browsing_common_myths">
       Pogoste zmote o zasebnem brskanju
    </string>

    <!-- True Private Browsing Mode -->
    <!-- Title for info card on private homescreen in True Private Browsing Mode. -->
    <string name="felt_privacy_desc_card_title">Ne pustite sledi na tej napravi</string>
    <!-- Explanation for private browsing displayed to users on home view when they first enable
        private mode in our new Total Private Browsing mode.
        The first parameter is the name of the app defined in app_name (for example: Firefox Nightly)
        The second parameter is the clickable link text in felt_privacy_info_card_subtitle_link_text -->
    <string name="felt_privacy_info_card_subtitle_2">Ko zaprete vse zasebne zavihke, %1$s izbriše piškotke, zgodovino in podatke o spletnih mestih. %2$s</string>
    <!-- Clickable portion of the explanation for private browsing that links the user to our
        about privacy page.
        This string is used in felt_privacy_info_card_subtitle as the second parameter.-->
    <string name="felt_privacy_info_card_subtitle_link_text">Kdo bi lahko videl mojo dejavnost?</string>

    <!-- Private mode shortcut "contextual feature recommendation" (CFR) -->
    <!-- Text for the Private mode shortcut CFR message for adding a private mode shortcut to open private tabs from the Home screen -->
    <string name="private_mode_cfr_message_2">Odprite svoj naslednji zaseben zavihek z enim dotikom.</string>
    <!-- Text for the positive button to accept adding a Private Browsing shortcut to the Home screen -->
    <string name="private_mode_cfr_pos_button_text">Dodaj na domači zaslon</string>
    <!-- Text for the negative button to decline adding a Private Browsing shortcut to the Home screen -->
    <string name="cfr_neg_button_text">Ne, hvala</string>

    <!-- Open in App "contextual feature recommendation" (CFR) -->
    <!-- Text for the info message. The first parameter is the name of the application.-->
    <string name="open_in_app_cfr_info_message_2">%1$s lahko nastavite, naj samodejno odpira povezave v aplikacijah.</string>
    <!-- Text for the positive action button -->
    <string name="open_in_app_cfr_positive_button_text">Pojdi v nastavitve</string>
    <!-- Text for the negative action button -->
    <string name="open_in_app_cfr_negative_button_text">Zapri</string>

    <!-- Total cookie protection "contextual feature recommendation" (CFR) -->
    <!-- Text for the message displayed in the contextual feature recommendation popup promoting the total cookie protection feature. -->
    <string name="tcp_cfr_message">Naša najzmogljivejša funkcija zasebnosti doslej izolira sledilce med spletnimi mesti.</string>
    <!-- Text displayed that links to website containing documentation about the "Total cookie protection" feature. -->
    <string name="tcp_cfr_learn_more">Več o popolni zaščiti pred piškotki</string>


    <!-- Private browsing erase action "contextual feature recommendation" (CFR) -->
    <!-- Text for the message displayed in the contextual feature recommendation popup promoting the erase private browsing feature. -->
    <string name="erase_action_cfr_message">Tapnite tukaj za začetek nove zasebne seje. Izbrišite zgodovino, piškotke – vse.</string>


    <!-- Text for the info dialog when camera permissions have been denied but user tries to access a camera feature. -->
    <string name="camera_permissions_needed_message">Potreben je dostop do kamere. Odprite nastavitve sistema Android in v dovoljenjih tapnite Dovoli.</string>
    <!-- Text for the positive action button to go to Android Settings to grant permissions. -->
    <string name="camera_permissions_needed_positive_button_text">Pojdi v nastavitve</string>
    <!-- Text for the negative action button to dismiss the dialog. -->
    <string name="camera_permissions_needed_negative_button_text">Zapri</string>

    <!-- Text for the banner message to tell users about our auto close feature. -->
    <string name="tab_tray_close_tabs_banner_message">Nastavite, naj se zavihki, ki jih niste odprli v preteklem dnevu, tednu ali mesecu, samodejno zaprejo.</string>
    <!-- Text for the positive action button to go to Settings for auto close tabs. -->
    <string name="tab_tray_close_tabs_banner_positive_button_text">Prikaži možnosti</string>
    <!-- Text for the negative action button to dismiss the Close Tabs Banner. -->
    <string name="tab_tray_close_tabs_banner_negative_button_text">Zapri</string>

    <!-- Text for the banner message to tell users about our inactive tabs feature. -->
    <string name="tab_tray_inactive_onboarding_message">Zavihki, ki jih dva tedna niste odprli, se premaknejo sem.</string>
    <!-- Text for the action link to go to Settings for inactive tabs. -->
    <string name="tab_tray_inactive_onboarding_button_text">Izklopi v nastavitvah</string>

    <!-- Text for title for the auto-close dialog of the inactive tabs. -->
    <string name="tab_tray_inactive_auto_close_title">Samodejno zapri po enem mesecu?</string>
    <!-- Text for the body for the auto-close dialog of the inactive tabs.
        The first parameter is the name of the application.-->
    <string name="tab_tray_inactive_auto_close_body_2">%1$s lahko zapre zavihke, ki si jih niste ogledali v zadnjem mesecu.</string>
    <!-- Content description for close button in the auto-close dialog of the inactive tabs. -->
    <string name="tab_tray_inactive_auto_close_button_content_description">Zapri</string>

    <!-- Text for turn on auto close tabs button in the auto-close dialog of the inactive tabs. -->
    <string name="tab_tray_inactive_turn_on_auto_close_button_2">Vklopi samodejno zapiranje</string>


    <!-- Home screen icons - Long press shortcuts -->
    <!-- Shortcut action to open new tab -->
    <string name="home_screen_shortcut_open_new_tab_2">Nov zavihek</string>
    <!-- Shortcut action to open new private tab -->
    <string name="home_screen_shortcut_open_new_private_tab_2">Nov zasebni zavihek</string>

    <!-- Shortcut action to open Passwords screens -->
    <string name="home_screen_shortcut_open_password_screen">Bližnjica do gesel</string>

    <!-- Recent Tabs -->
    <!-- Header text for jumping back into the recent tab in the home screen -->
    <string name="recent_tabs_header">Skoči nazaj</string>
    <!-- Button text for showing all the tabs in the tabs tray -->
    <string name="recent_tabs_show_all">Prikaži vse</string>

    <!-- Content description for the button which navigates the user to show all recent tabs in the tabs tray. -->
    <string name="recent_tabs_show_all_content_description_2">Gumb za prikaz vseh nedavnih zavihkov</string>

    <!-- Text for button in synced tab card that opens synced tabs tray -->
    <string name="recent_tabs_see_all_synced_tabs_button_text">Prikaži vse sinhronizirane zavihke</string>
    <!-- Accessibility description for device icon used for recent synced tab -->
    <string name="recent_tabs_synced_device_icon_content_description">Sinhronizirana naprava</string>
    <!-- Text for the dropdown menu to remove a recent synced tab from the homescreen -->
    <string name="recent_synced_tab_menu_item_remove">Odstrani</string>
    <!-- Text for the menu button to remove a grouped highlight from the user's browsing history
         in the Recently visited section -->
    <string name="recent_tab_menu_item_remove">Odstrani</string>

    <!-- History Metadata -->
    <!-- Header text for a section on the home screen that displays grouped highlights from the
         user's browsing history, such as topics they have researched or explored on the web -->
    <string name="history_metadata_header_2">Nedavno obiskano</string>
    <!-- Text for the menu button to remove a grouped highlight from the user's browsing history
         in the Recently visited section -->
    <string name="recently_visited_menu_item_remove">Odstrani</string>

    <!-- Content description for the button which navigates the user to show all of their history. -->
    <string name="past_explorations_show_all_content_description_2">Prikaži vsa pretekla odkritja</string>

    <!-- Browser Fragment -->
    <!-- Content description (not visible, for screen readers etc.): Navigate backward (browsing history) -->
    <string name="browser_menu_back">Nazaj</string>
    <!-- Content description (not visible, for screen readers etc.): Navigate forward (browsing history) -->
    <string name="browser_menu_forward">Naprej</string>
    <!-- Content description (not visible, for screen readers etc.): Refresh current website -->
    <string name="browser_menu_refresh">Osveži</string>
    <!-- Content description (not visible, for screen readers etc.): Stop loading current website -->
    <string name="browser_menu_stop">Ustavi</string>
    <!-- Browser menu button that opens the addon manager -->
    <string name="browser_menu_add_ons">Dodatki</string>
    <!-- Browser menu button that opens account settings -->
    <string name="browser_menu_account_settings">Podatki o računu</string>
    <!-- Text displayed when there are no add-ons to be shown -->
    <string name="no_add_ons">Tukaj ni dodatkov</string>
    <!-- Browser menu button that sends a user to help articles -->
    <string name="browser_menu_help">Pomoč</string>
    <!-- Browser menu button that sends a to a the what's new article -->
    <string name="browser_menu_whats_new">Novosti</string>
    <!-- Browser menu button that opens the settings menu -->
    <string name="browser_menu_settings">Nastavitve</string>
    <!-- Browser menu button that opens a user's library -->
    <string name="browser_menu_library">Knjižnica</string>
    <!-- Browser menu toggle that requests a desktop site -->
    <string name="browser_menu_desktop_site">Stran za namizja</string>
    <!-- Browser menu button that reopens a private tab as a regular tab -->
    <string name="browser_menu_open_in_regular_tab">Odpri v navadnem zavihku</string>
    <!-- Browser menu toggle that adds a shortcut to the site on the device home screen. -->
    <string name="browser_menu_add_to_homescreen">Dodaj na domač zaslon</string>
    <!-- Browser menu toggle that installs a Progressive Web App shortcut to the site on the device home screen. -->
    <string name="browser_menu_install_on_homescreen">Namesti</string>
    <!-- Content description (not visible, for screen readers etc.) for the Resync tabs button -->
    <string name="resync_button_content_description">Znova sinhroniziraj</string>
    <!-- Browser menu button that opens the find in page menu -->
    <string name="browser_menu_find_in_page">Najdi na strani</string>
    <!-- Browser menu button that opens the translations dialog, which has options to translate the current browser page. -->
    <string name="browser_menu_translations">Prevedi stran</string>
    <!-- Browser menu button that saves the current tab to a collection -->
    <string name="browser_menu_save_to_collection_2">Shrani v zbirko</string>
    <!-- Browser menu button that open a share menu to share the current site -->
    <string name="browser_menu_share">Deli</string>
    <!-- Browser menu button shown in custom tabs that opens the current tab in Fenix
        The first parameter is the name of the app defined in app_name (for example: Fenix) -->
    <string name="browser_menu_open_in_fenix">Odpri v %1$su</string>
    <!-- Browser menu text shown in custom tabs to indicate this is a Fenix tab
        The first parameter is the name of the app defined in app_name (for example: Fenix) -->
    <string name="browser_menu_powered_by">OMOGOČA: %1$s</string>
    <!-- Browser menu text shown in custom tabs to indicate this is a Fenix tab
        The first parameter is the name of the app defined in app_name (for example: Fenix) -->
    <string name="browser_menu_powered_by2">Omogoča: %1$s</string>
    <!-- Browser menu button to put the current page in reader mode -->
    <string name="browser_menu_read">Bralni pogled</string>
    <!-- Browser menu button content description to close reader mode and return the user to the regular browser -->
    <string name="browser_menu_read_close">Zapri bralni pogled</string>
    <!-- Browser menu button to open the current page in an external app -->
    <string name="browser_menu_open_app_link">Odpri v aplikaciji</string>

    <!-- Browser menu button to show reader view appearance controls e.g. the used font type and size -->
    <string name="browser_menu_customize_reader_view">Prilagodi bralni pogled</string>
    <!-- Browser menu label for adding a bookmark -->
    <string name="browser_menu_add">Dodaj</string>
    <!-- Browser menu label for editing a bookmark -->
    <string name="browser_menu_edit">Uredi</string>

    <!-- Button shown on the home page that opens the Customize home settings -->
    <string name="browser_menu_customize_home_1">Prilagodi domačo stran</string>
    <!-- Browser Toolbar -->
    <!-- Content description for the Home screen button on the browser toolbar -->
    <string name="browser_toolbar_home">Domači zaslon</string>

    <!-- Content description (not visible, for screen readers etc.): Erase button: Erase the browsing
         history and go back to the home screen. -->
    <string name="browser_toolbar_erase">Počisti zgodovino brskanja</string>
    <!-- Locale Settings Fragment -->
    <!-- Content description for tick mark on selected language -->
    <string name="a11y_selected_locale_content_description">Izbrani jezik</string>
    <!-- Text for default locale item -->
    <string name="default_locale_text">Uporabi jezik naprave</string>
    <!-- Placeholder text shown in the search bar before a user enters text -->
    <string name="locale_search_hint">Išči jezik</string>

    <!-- Search Fragment -->
    <!-- Button in the search view that lets a user search by scanning a QR code -->
    <string name="search_scan_button">Skeniraj</string>
    <!-- Button in the search view that lets a user change their search engine -->
    <string name="search_engine_button" moz:RemovedIn="121" tools:ignore="UnusedResources">Iskalnik</string>
    <!-- Button in the search view when shortcuts are displayed that takes a user to the search engine settings -->
    <string name="search_shortcuts_engine_settings">Nastavitve iskalnika</string>
    <!-- Button in the search view that lets a user navigate to the site in their clipboard -->
    <string name="awesomebar_clipboard_title">Izpolni povezavo iz odložišča</string>
    <!-- Button in the search suggestions onboarding that allows search suggestions in private sessions -->
    <string name="search_suggestions_onboarding_allow_button">Dovoli</string>
    <!-- Button in the search suggestions onboarding that does not allow search suggestions in private sessions -->
    <string name="search_suggestions_onboarding_do_not_allow_button">Ne dovoli</string>
    <!-- Search suggestion onboarding hint title text -->
    <string name="search_suggestions_onboarding_title">Dovolite predloge iskanja v zasebnih oknih?</string>
    <!-- Search suggestion onboarding hint description text, first parameter is the name of the app defined in app_name (for example: Fenix)-->
    <string name="search_suggestions_onboarding_text">%s bo natipkano v naslovno vrstico delil s privzetim iskalnikom.</string>

    <!-- Search engine suggestion title text. The first parameter is the name of the suggested engine-->
    <string name="search_engine_suggestions_title">Išči z %s</string>
    <!-- Search engine suggestion description text -->
    <string name="search_engine_suggestions_description">Iščite neposredno iz naslovne vrstice</string>

    <!-- Menu option in the search selector menu to open the search settings -->
    <string name="search_settings_menu_item">Nastavitve iskanja</string>

    <!-- Header text for the search selector menu -->
    <string name="search_header_menu_item_2">Tokrat išči:</string>

    <!-- Content description (not visible, for screen readers etc.): Search engine icon. The first parameter is the search engine name (for example: DuckDuckGo). -->
    <string name="search_engine_icon_content_description" tools:ignore="UnusedResources">Iskalnik %s</string>

    <!-- Home onboarding -->
    <!-- Onboarding home screen popup dialog, shown on top of the Jump back in section. -->
    <string name="onboarding_home_screen_jump_back_contextual_hint_2">Spoznajte svojo prilagojeno domačo stran. Tukaj bodo prikazani nedavni zavihki, zaznamki in zadetki iskanja.</string>
    <!-- Home onboarding dialog welcome screen title text. -->
    <string name="onboarding_home_welcome_title_2">Dobrodošli v bolj osebnem internetu</string>
    <!-- Home onboarding dialog welcome screen description text. -->
    <string name="onboarding_home_welcome_description">Več barve. Večja zasebnost. Enaka zavezanost ljudem namesto dobičku.</string>
    <!-- Home onboarding dialog sign into sync screen title text. -->
    <string name="onboarding_home_sync_title_3">Preklapljanje med zasloni je preprostejše kot kdajkoli prej</string>
    <!-- Home onboarding dialog sign into sync screen description text. -->
    <string name="onboarding_home_sync_description">Nadaljujte tam, kjer ste končali - z zavihki iz drugih naprav, ki so zdaj na vaši domači strani.</string>
    <!-- Text for the button to continue the onboarding on the home onboarding dialog. -->
    <string name="onboarding_home_get_started_button">Začnite</string>
    <!-- Text for the button to navigate to the sync sign in screen on the home onboarding dialog. -->
    <string name="onboarding_home_sign_in_button">Prijava</string>
    <!-- Text for the button to skip the onboarding on the home onboarding dialog. -->
    <string name="onboarding_home_skip_button">Preskoči</string>

    <!-- Onboarding home screen sync popup dialog message, shown on top of Recent Synced Tabs in the Jump back in section. -->
    <string name="sync_cfr_message">Vaši zavihki se sinhronizirajo! Nadaljujte tam, kjer ste končali na drugi napravi.</string>

    <!-- Content description (not visible, for screen readers etc.): Close button for the home onboarding dialog -->
    <string name="onboarding_home_content_description_close_button">Zapri</string>

    <!-- Notification pre-permission dialog -->
    <!-- Enable notification pre permission dialog title
        The first parameter is the name of the app defined in app_name (for example: Fenix) -->
    <string name="onboarding_home_enable_notifications_title">Obvestila vam pomagajo pri delu s programom %s</string>
    <!-- Enable notification pre permission dialog description with rationale
        The first parameter is the name of the app defined in app_name (for example: Fenix) -->
    <string name="onboarding_home_enable_notifications_description">Sinhronizirajte zavihke med napravami, upravljajte prenose, pridobite nasvete za kar najboljši izkoristek %sovih zmožnosti in še več.</string>
    <!-- Text for the button to request notification permission on the device -->
    <string name="onboarding_home_enable_notifications_positive_button">Nadaljuj</string>
    <!-- Text for the button to not request notification permission on the device and dismiss the dialog -->
    <string name="onboarding_home_enable_notifications_negative_button">Ne zdaj</string>

    <!-- Juno first user onboarding flow experiment, strings are marked unused as they are only referenced by Nimbus experiments. -->
    <!-- Title for set firefox as default browser screen used by Nimbus experiments. -->
    <string name="juno_onboarding_default_browser_title_nimbus_2">Z veseljem skrbimo za vašo varnost</string>
    <!-- Description for set firefox as default browser screen used by Nimbus experiments. -->
    <string name="juno_onboarding_default_browser_description_nimbus_2">Naš neprofitni brskalnik pomaga podjetjem preprečiti, da bi vam na skrivaj sledila po spletu.\n\nVeč o tem v našem pravilniku o zasebnosti.</string>
    <!-- Text for the link to the privacy notice webpage for set as firefox default browser screen.
    This is part of the string with the key "juno_onboarding_default_browser_description". -->
    <string name="juno_onboarding_default_browser_description_link_text" tools:ignore="UnusedResources">obvestilu o zasebnosti</string>
    <!-- Text for the button to set firefox as default browser on the device -->
    <string name="juno_onboarding_default_browser_positive_button" tools:ignore="UnusedResources">Nastavi kot privzeti brskalnik</string>
    <!-- Text for the button dismiss the screen and move on with the flow -->
    <string name="juno_onboarding_default_browser_negative_button" tools:ignore="UnusedResources">Ne zdaj</string>
    <!-- Title for sign in to sync screen. -->
    <string name="juno_onboarding_sign_in_title_2">Ostanite šifrirani pri skakanju z naprave na napravo</string>
    <!-- Description for sign in to sync screen. Nimbus experiments do not support string placeholders.
     Note: The word "Firefox" should NOT be translated -->
    <string name="juno_onboarding_sign_in_description_2">Prijavljeni in sinhronizirani ste varnejši. Firefox šifrira vaša gesla, zaznamke in ostale podatke.</string>
    <!-- Text for the button to sign in to sync on the device -->
    <string name="juno_onboarding_sign_in_positive_button" tools:ignore="UnusedResources">Prijava</string>
    <!-- Text for the button dismiss the screen and move on with the flow -->
    <string name="juno_onboarding_sign_in_negative_button" tools:ignore="UnusedResources">Ne zdaj</string>
    <!-- Title for enable notification permission screen used by Nimbus experiments. Nimbus experiments do not support string placeholders.
        Note: The word "Firefox" should NOT be translated -->
    <string name="juno_onboarding_enable_notifications_title_nimbus_2">Obvestila vam pomagajo, da ostanete varni v Firefoxu</string>
    <!-- Description for enable notification permission screen used by Nimbus experiments. Nimbus experiments do not support string placeholders.
       Note: The word "Firefox" should NOT be translated -->
    <string name="juno_onboarding_enable_notifications_description_nimbus_2">Varno pošiljajte zavihke z ene naprave na drugo in odkrijte druge možnosti za zasebnost, ki jih ponuja Firefox.</string>
    <!-- Text for the button to request notification permission on the device -->
    <string name="juno_onboarding_enable_notifications_positive_button" tools:ignore="UnusedResources">Vklopi obvestila</string>
    <!-- Text for the button dismiss the screen and move on with the flow -->
    <string name="juno_onboarding_enable_notifications_negative_button" tools:ignore="UnusedResources">Ne zdaj</string>

    <!-- Title for add search widget screen used by Nimbus experiments. Nimbus experiments do not support string placeholders.
        Note: The word "Firefox" should NOT be translated -->
    <string name="juno_onboarding_add_search_widget_title" tools:ignore="UnusedResources">Preizkusite iskalnik Firefox</string>
    <!-- Description for add search widget screen used by Nimbus experiments. Nimbus experiments do not support string placeholders.
        Note: The word "Firefox" should NOT be translated -->
    <string name="juno_onboarding_add_search_widget_description" tools:ignore="UnusedResources">S Firefoxom na domačem zaslonu boste imeli hiter dostop do brskalnika, ki daje prednost zasebnosti in preprečuje sledilce med spletnimi mesti.</string>
    <!-- Text for the button to add search widget on the device used by Nimbus experiments. Nimbus experiments do not support string placeholders.
        Note: The word "Firefox" should NOT be translated -->
    <string name="juno_onboarding_add_search_widget_positive_button" tools:ignore="UnusedResources">Dodaj Firefox</string>
    <!-- Text for the button to dismiss the screen and move on with the flow -->
    <string name="juno_onboarding_add_search_widget_negative_button" tools:ignore="UnusedResources">Ne zdaj</string>

    <!-- Search Widget -->
    <!-- Content description for searching with a widget. The first parameter is the name of the application.-->
    <string name="search_widget_content_description_2">Odpri nov zavihek v %1$su</string>
    <!-- Text preview for smaller sized widgets -->
    <string name="search_widget_text_short">Iskanje</string>
    <!-- Text preview for larger sized widgets -->
    <string name="search_widget_text_long">Iskanje po spletu</string>

    <!-- Content description (not visible, for screen readers etc.): Voice search -->
    <string name="search_widget_voice">Glasovno iskanje</string>

    <!-- Preferences -->
    <!-- Title for the settings page-->
    <string name="settings">Nastavitve</string>

    <!-- Preference category for general settings -->
    <string name="preferences_category_general">Splošno</string>
    <!-- Preference category for all links about Fenix -->
    <string name="preferences_category_about">Vizitka</string>
    <!-- Preference category for settings related to changing the default search engine -->
    <string name="preferences_category_select_default_search_engine">Izberite enega</string>
    <!-- Preference for settings related to managing search shortcuts for the quick search menu -->
    <string name="preferences_manage_search_shortcuts_2">Upravljaj pomožne iskalnike</string>
    <!-- Summary for preference for settings related to managing search shortcuts for the quick search menu -->
    <string name="preferences_manage_search_shortcuts_summary">Uredi iskalnike, vidne v iskalnem meniju</string>
    <!-- Preference category for settings related to managing search shortcuts for the quick search menu -->
    <string name="preferences_category_engines_in_search_menu">Iskalniki, vidni v iskalnem meniju</string>
    <!-- Preference for settings related to changing the default search engine -->
    <string name="preferences_default_search_engine">Privzeti iskalnik</string>
    <!-- Preference for settings related to Search -->
    <string name="preferences_search">Iskanje</string>
    <!-- Preference for settings related to Search engines -->
    <string name="preferences_search_engines">Iskalnike</string>
    <!-- Preference for settings related to Search engines suggestions-->
    <string name="preferences_search_engines_suggestions">Predlogi iskalnikov</string>
    <!-- Preference Category for settings related to Search address bar -->
    <string name="preferences_settings_address_bar">Nastavitve naslovne vrstice</string>
    <!-- Preference Category for settings to Firefox Suggest -->
    <string name="preference_search_address_bar_fx_suggest">Naslovna vrstica – Firefoxovi predlogi</string>
    <!-- Preference link to Learn more about Firefox Suggest -->
    <string name="preference_search_learn_about_fx_suggest">Več o Firefoxovih predlogih</string>
    <!-- Preference link to rating Fenix on the Play Store -->
    <string name="preferences_rate">Oceni v trgovini Google Play</string>
    <!-- Preference linking to about page for Fenix
        The first parameter is the name of the app defined in app_name (for example: Fenix) -->
    <string name="preferences_about">O %1$su</string>
    <!-- Preference for settings related to changing the default browser -->
    <string name="preferences_set_as_default_browser">Nastavi kot privzeti brskalnik</string>
    <!-- Preference category for advanced settings -->
    <string name="preferences_category_advanced">Napredno</string>
    <!-- Preference category for privacy and security settings -->
    <string name="preferences_category_privacy_security">Zasebnost in varnost</string>
    <!-- Preference for advanced site permissions -->
    <string name="preferences_site_permissions">Dovoljenja strani</string>
    <!-- Preference for private browsing options -->
    <string name="preferences_private_browsing_options">Zasebno brskanje</string>
    <!-- Preference for opening links in a private tab-->
    <string name="preferences_open_links_in_a_private_tab">Odpri povezave v zasebnem zavihku</string>
    <!-- Preference for allowing screenshots to be taken while in a private tab-->
    <string name="preferences_allow_screenshots_in_private_mode">Dovoli zajemanje posnetkov zaslona v zasebnem brskanju</string>
    <!-- Will inform the user of the risk of activating Allow screenshots in private browsing option -->
    <string name="preferences_screenshots_in_private_mode_disclaimer">Če je dovoljeno, bodo zasebni zavihki vidni tudi, ko je odprtih več aplikacij</string>
    <!-- Preference for adding private browsing shortcut -->
    <string name="preferences_add_private_browsing_shortcut">Dodaj bližnjico zasebnega brskanja</string>
    <!-- Preference for enabling "HTTPS-Only" mode -->
    <string name="preferences_https_only_title">Način &quot;samo HTTPS&quot;</string>

    <!-- Preference for removing cookie/consent banners from sites automatically. See reduce_cookie_banner_summary for additional context. -->
    <string name="preferences_cookie_banner_reduction" moz:RemovedIn="121" tools:ignore="UnusedResources">Zmanjšanje števila pasic s piškotki</string>
    <!-- Label for cookie banner section in quick settings panel. -->
    <string name="cookie_banner_blocker">Zavračanje pasic s piškotki</string>
    <!-- Preference for removing cookie/consent banners from sites automatically in private mode. See reduce_cookie_banner_summary for additional context. -->
    <string name="preferences_cookie_banner_reduction_private_mode">Zavračanje pasic s piškotki v zasebnem brskanju</string>
    <!-- Preference for rejecting or removing as many cookie/consent banners as possible on sites. See reduce_cookie_banner_summary for additional context. -->
    <string name="reduce_cookie_banner_option" moz:RemovedIn="121" tools:ignore="UnusedResources">Zmanjšaj število pasic s piškotki</string>
    <!-- Summary of cookie banner handling preference if the setting disabled is set to off -->
    <string name="reduce_cookie_banner_option_off" moz:RemovedIn="121" tools:ignore="UnusedResources">Izključeno</string>
    <!-- Summary of cookie banner handling preference if the setting enabled is set to on -->
    <string name="reduce_cookie_banner_option_on" moz:RemovedIn="121" tools:ignore="UnusedResources">Vključeno</string>
    <!-- Summary for the preference for rejecting all cookies whenever possible. The first parameter is the application name -->
    <string name="reduce_cookie_banner_summary_1" moz:RemovedIn="121" tools:ignore="UnusedResources">%1$s poskuša samodejno zavrniti zahteve pasic po shranjevanju piškotkov.</string>
    <!-- Text for indicating cookie banner handling is off this site, this is shown as part of the protections panel with the tracking protection toggle -->
    <string name="reduce_cookie_banner_off_for_site">Izključeno na tem spletnem mestu</string>
    <!-- Text for cancel button indicating that cookie banner reduction is not supported for the current site, this is shown as part of the cookie banner details view. -->
    <string name="cookie_banner_handling_details_site_is_not_supported_cancel_button">Prekliči</string>
    <!-- Text for request support button indicating that cookie banner reduction is not supported for the current site, this is shown as part of the cookie banner details view. -->
    <string name="cookie_banner_handling_details_site_is_not_supported_request_support_button_2">Pošlji zahtevek</string>
    <!-- Text for title indicating that cookie banner reduction is not supported for the current site, this is shown as part of the cookie banner details view. -->
    <string name="cookie_banner_handling_details_site_is_not_supported_title_2">Zahtevam podporo za to spletno mesto?</string>
    <!-- Label for the snackBar, after the user reports with success a website where cookie banner reducer did not work -->
    <string name="cookie_banner_handling_report_site_snack_bar_text_2">Zahtevek poslan</string>
    <!-- Text for indicating cookie banner handling is on this site, this is shown as part of the protections panel with the tracking protection toggle -->
    <string name="reduce_cookie_banner_on_for_site">Vključeno na tem spletnem mestu</string>
    <!-- Text for indicating that a request for unsupported site was sent to Nimbus (it's a Mozilla library for experiments), this is shown as part of the protections panel with the tracking protection toggle -->
    <string name="reduce_cookie_banner_unsupported_site_request_submitted_2">Zahtevek za podporo je poslan</string>
    <!-- Text for indicating cookie banner handling is currently not supported for this site, this is shown as part of the protections panel with the tracking protection toggle -->
    <string name="reduce_cookie_banner_unsupported_site">Spletno mesto trenutno ni podprto</string>
    <!-- Title text for a detail explanation indicating cookie banner handling is on this site, this is shown as part of the cookie banner panel in the toolbar. The first parameter is a shortened URL of the current site-->
    <string name="reduce_cookie_banner_details_panel_title_on_for_site" moz:RemovedIn="121" tools:ignore="UnusedResources">Vključim zmanjšanje števila pasic s piškotki za %1$s?</string>
    <!-- Title text for a detail explanation indicating cookie banner handling is on this site, this is shown as part of the cookie banner panel in the toolbar. The first parameter is a shortened URL of the current site-->
    <string name="reduce_cookie_banner_details_panel_title_on_for_site_1">Vključim zavračanje pasic s piškotki za %1$s?</string>
    <!-- Title text for a detail explanation indicating cookie banner handling is off this site, this is shown as part of the cookie banner panel in the toolbar. The first parameter is a shortened URL of the current site-->
    <string name="reduce_cookie_banner_details_panel_title_off_for_site" moz:RemovedIn="121" tools:ignore="UnusedResources">Izključim zmanjšanje števila pasic s piškotki za %1$s?</string>
    <!-- Title text for a detail explanation indicating cookie banner handling is off this site, this is shown as part of the cookie banner panel in the toolbar. The first parameter is a shortened URL of the current site-->
    <string name="reduce_cookie_banner_details_panel_title_off_for_site_1">Izključim zavračanje pasic s piškotki za %1$s?</string>
    <!-- Title text for a detail explanation indicating cookie banner reducer didn't work for the current site, this is shown as part of the cookie banner panel in the toolbar. The first parameter is the application name-->
    <string name="reduce_cookie_banner_details_panel_title_unsupported_site_request_2">%1$s na tem spletnem mestu ni mogel samodejno zavrniti zahtev za shranjevanje piškotkov. Pošljete lahko zahtevek, naj se v prihodnosti uvede podpora za to spletno mesto.</string>
    <!-- Long text for a detail explanation indicating what will happen if cookie banner handling is off for a site, this is shown as part of the cookie banner panel in the toolbar. The first parameter is the application name -->
    <string name="reduce_cookie_banner_details_panel_description_off_for_site" moz:RemovedIn="121" tools:ignore="UnusedResources">%1$s bo počistil piškotke tega spletnega mesta in osvežil stran. Če počistite vse piškotke, boste morda odjavljeni ali se bo izpraznila vaša nakupovalna košarica.</string>

    <!-- Long text for a detail explanation indicating what will happen if cookie banner handling is off for a site, this is shown as part of the cookie banner panel in the toolbar. The first parameter is the application name -->
    <string name="reduce_cookie_banner_details_panel_description_off_for_site_1">Izklopite in %1$s bo izbrisal piškotke ter znova naložil stran, kar vas lahko odjavi in izprazni vaš nakupovalni voziček.</string>
    <!-- Long text for a detail explanation indicating what will happen if cookie banner handling is on for a site, this is shown as part of the cookie banner panel in the toolbar. The first parameter is the application name -->
    <string name="reduce_cookie_banner_details_panel_description_on_for_site_2" moz:RemovedIn="121" tools:ignore="UnusedResources">%1$s poskuša samodejno zavrniti vse zahteve za shranjevanje piškotkov na spletnih mestih, ki so podprta.</string>
    <!-- Long text for a detail explanation indicating what will happen if cookie banner handling is on for a site, this is shown as part of the cookie banner panel in the toolbar. The first parameter is the application name -->
    <string name="reduce_cookie_banner_details_panel_description_on_for_site_3">Vklopite to možnost in %1$s bo skušal na tem spletnem mestu samodejno zavrniti pasice s piškotki.</string>
    <!-- Title text for the cookie banner re-engagement dialog. The first parameter is the application name. -->
    <string name="reduce_cookie_banner_dialog_title" moz:RemovedIn="121" tools:ignore="UnusedResources">Dovolite %1$su, da zavrača pasice s piškotki?</string>
    <!-- Body text for the cookie banner re-engagement dialog use. The first parameter is the application name. -->
    <string name="reduce_cookie_banner_dialog_body" moz:RemovedIn="121" tools:ignore="UnusedResources">%1$s lahko samodejno zavrne številne zahteve za shranjevanje piškotkov.</string>
    <!-- Remind me later text button for the onboarding dialog -->
    <string name="reduce_cookie_banner_dialog_not_now_button" moz:RemovedIn="121" tools:ignore="UnusedResources">Ne zdaj</string>
    <!-- Snack text for the cookie banner dialog, after user hit the dismiss banner button -->
    <string name="reduce_cookie_banner_dialog_snackbar_text" moz:RemovedIn="121" tools:ignore="UnusedResources">Prikazovalo se vam bo manj zahtev za shranjevanje piškotkov</string>

    <!-- Change setting text button, for the cookie banner re-engagement dialog -->
    <string name="reduce_cookie_banner_dialog_change_setting_button" moz:RemovedIn="121" tools:ignore="UnusedResources">Dovoli</string>

    <!--Title for the cookie banner re-engagement CFR, the placeholder is replaced with app name -->
    <string name="cookie_banner_cfr_title">%1$s je pravkar zavrnil piškotke v vašem imenu</string>
    <!--Message for the cookie banner re-engagement CFR -->
    <string name="cookie_banner_cfr_message">Manj motenj in manj piškotkov, ki vam sledijo po tem spletnem mestu.</string>

    <!-- Description of the preference to enable "HTTPS-Only" mode. -->
    <string name="preferences_https_only_summary">Za večjo varnost poskuša samodejno vzpostaviti povezavo s šifrirnim protokolom HTTPS.</string>
    <!-- Summary of https only preference if https only is set to off -->
    <string name="preferences_https_only_off">Izključeno</string>
    <!-- Summary of https only preference if https only is set to on in all tabs -->
    <string name="preferences_https_only_on_all">V vseh zavihkih</string>
    <!-- Summary of https only preference if https only is set to on in private tabs only -->
    <string name="preferences_https_only_on_private">V zasebnih zavihkih</string>
    <!-- Text displayed that links to website containing documentation about "HTTPS-Only" mode -->
    <string name="preferences_http_only_learn_more">Več o tem</string>
    <!-- Option for the https only setting -->
    <string name="preferences_https_only_in_all_tabs">Omogoči v vseh zavihkih</string>
    <!-- Option for the https only setting -->
    <string name="preferences_https_only_in_private_tabs">Omogoči le v zasebnih zavihkih</string>
    <!-- Title shown in the error page for when trying to access a http website while https only mode is enabled. -->
    <string name="errorpage_httpsonly_title">Varno spletno mesto ni na voljo</string>
    <!-- Message shown in the error page for when trying to access a http website while https only mode is enabled. The message has two paragraphs. This is the first. -->
    <string name="errorpage_httpsonly_message_title">Najverjetneje spletno mesto ne podpira HTTPS.</string>
    <!-- Message shown in the error page for when trying to access a http website while https only mode is enabled. The message has two paragraphs. This is the second. -->
    <string name="errorpage_httpsonly_message_summary">Vendar pa je možno tudi, da je vpleten napadalec. Če se odločite nadaljevati na spletno stran, ne vnašajte nikakršnih občutljivih podatkov. Če nadaljujete, bo način samo HTTPS za spletno mesto začasno izklopljen.</string>
    <!-- Preference for accessibility -->
    <string name="preferences_accessibility">Dostopnost</string>
    <!-- Preference to override the Mozilla account server -->
    <string name="preferences_override_account_server">Strežnik računov Mozilla po meri</string>
    <!-- Preference to override the Sync token server -->
    <string name="preferences_override_sync_tokenserver">Sinhronizacijski strežnik po meri</string>
    <!-- Toast shown after updating the Mozilla account/Sync server override preferences -->
    <string name="toast_override_account_sync_server_done">Strežnik računa Mozilla/sinhronizacije je spremenjen. Zapiranje aplikacije za uveljavitev sprememb …</string>
    <!-- Preference category for account information -->
    <string name="preferences_category_account">Račun</string>
    <!-- Preference for changing where the toolbar is positioned -->
    <string name="preferences_toolbar">Orodna vrstica</string>
    <!-- Preference for changing default theme to dark or light mode -->
    <string name="preferences_theme">Tema</string>
    <!-- Preference for customizing the home screen -->
    <string name="preferences_home_2">Domača stran</string>
    <!-- Preference for gestures based actions -->
    <string name="preferences_gestures">Poteze</string>
    <!-- Preference for settings related to visual options -->
    <string name="preferences_customize">Prilagodi</string>
    <!-- Preference description for banner about signing in -->
    <string name="preferences_sign_in_description_2">Prijavite se in sinhronizirajte zavihke, zaznamke, gesla in še kaj.</string>
    <!-- Preference shown instead of account display name while account profile information isn't available yet. -->
    <string name="preferences_account_default_name_2">Račun Mozilla</string>
    <!-- Preference text for account title when there was an error syncing FxA -->
    <string name="preferences_account_sync_error">Ponovno se povežite za nadaljevanje sinhronizacije</string>
    <!-- Preference for language -->
    <string name="preferences_language">Jezik</string>
    <!-- Preference for data choices -->
    <string name="preferences_data_choices">Podatkovne možnosti</string>
    <!-- Preference for data collection -->
    <string name="preferences_data_collection">Zbiranje podatkov</string>
    <!-- Preference for developers -->
    <string name="preferences_remote_debugging">Oddaljeno razhroščevanje preko USB</string>
    <!-- Preference title for switch preference to show search suggestions -->
    <string name="preferences_show_search_suggestions">Prikaži predloge iskanja</string>

    <!-- Preference title for switch preference to show voice search button -->
    <string name="preferences_show_voice_search">Prikaži glasovno iskanje</string>
    <!-- Preference title for switch preference to show search suggestions also in private mode -->
    <string name="preferences_show_search_suggestions_in_private">Prikaži v zasebnih sejah</string>
    <!-- Preference title for switch preference to show a clipboard suggestion when searching -->
    <string name="preferences_show_clipboard_suggestions">Prikaži predloge odložišča</string>
    <!-- Preference title for switch preference to suggest browsing history when searching -->
    <string name="preferences_search_browsing_history">Išči po zgodovini iskanja</string>
    <!-- Preference title for switch preference to suggest bookmarks when searching -->
    <string name="preferences_search_bookmarks">Iskanje po zaznamkih</string>
    <!-- Preference title for switch preference to suggest synced tabs when searching -->
    <string name="preferences_search_synced_tabs">Iskanje po sinhroniziranih zavihkih</string>
    <!-- Preference for account settings -->
    <string name="preferences_account_settings">Nastavitve računa</string>

    <!-- Preference for enabling url autocomplete-->
    <string name="preferences_enable_autocomplete_urls">Samodokončaj spletne naslove</string>
    <!-- Preference title for switch preference to show sponsored Firefox Suggest search suggestions -->
    <string name="preferences_show_sponsored_suggestions">Predlogi sponzorjev</string>
    <!-- Summary for preference to show sponsored Firefox Suggest search suggestions.
         The first parameter is the name of the application. -->
    <string name="preferences_show_sponsored_suggestions_summary">Podprite %1$s z občasnimi sponzoriranimi predlogi</string>
    <!-- Preference title for switch preference to show Firefox Suggest search suggestions for web content.
         The first parameter is the name of the application. -->
    <string name="preferences_show_nonsponsored_suggestions">Predlogi aplikacije %1$s</string>
    <!-- Summary for preference to show Firefox Suggest search suggestions for web content -->
    <string name="preferences_show_nonsponsored_suggestions_summary">Prejemajte predloge s spleta, povezane z vašim iskanjem</string>
    <!-- Preference for open links in third party apps -->
    <string name="preferences_open_links_in_apps">Odpiraj povezave v aplikacijah</string>
    <!-- Preference for open links in third party apps always open in apps option -->
    <string name="preferences_open_links_in_apps_always">Vedno</string>
    <!-- Preference for open links in third party apps ask before opening option -->
    <string name="preferences_open_links_in_apps_ask">Vprašaj pred odpiranjem</string>
    <!-- Preference for open links in third party apps never open in apps option -->
    <string name="preferences_open_links_in_apps_never">Nikoli</string>
    <!-- Preference for open download with an external download manager app -->
    <string name="preferences_external_download_manager">Zunanji upravitelj prenosov</string>
    <!-- Preference for enabling gecko engine logs -->
    <string name="preferences_enable_gecko_logs">Omogoči dnevnike izrisovalnika Gecko</string>
    <!-- Message to indicate users that we are quitting the application to apply the changes -->
    <string name="quit_application">Zapiranje aplikacije za uveljavitev sprememb …</string>

    <!-- Preference for add_ons -->
    <string name="preferences_addons">Dodatki</string>

    <!-- Preference for installing a local add-on -->
    <string name="preferences_install_local_addon">Namesti dodatek iz datoteke</string>
    <!-- Preference for notifications -->
    <string name="preferences_notifications">Obvestila</string>

    <!-- Summary for notification preference indicating notifications are allowed -->
    <string name="notifications_allowed_summary">Dovoljeno</string>
    <!-- Summary for notification preference indicating notifications are not allowed -->
    <string name="notifications_not_allowed_summary">Ni dovoljeno</string>

    <!-- Add-on Preferences -->
    <!-- Preference to customize the configured AMO (addons.mozilla.org) collection -->
    <string name="preferences_customize_amo_collection">Zbirka dodatkov po meri</string>
    <!-- Button caption to confirm the add-on collection configuration -->
    <string name="customize_addon_collection_ok">V redu</string>
    <!-- Button caption to abort the add-on collection configuration -->
    <string name="customize_addon_collection_cancel">Prekliči</string>
    <!-- Hint displayed on input field for custom collection name -->
    <string name="customize_addon_collection_hint">Ime zbirke</string>

    <!-- Hint displayed on input field for custom collection user ID-->
    <string name="customize_addon_collection_user_hint">Lastnik zbirke (ID uporabnika)</string>
    <!-- Toast shown after confirming the custom add-on collection configuration -->
    <string name="toast_customize_addon_collection_done">Zbirka dodatkov je spremenjena. Zapiranje aplikacije za uveljavitev sprememb …</string>

    <!-- Customize Home -->
    <!-- Header text for jumping back into the recent tab in customize the home screen -->
    <string name="customize_toggle_jump_back_in">Skoči nazaj</string>
    <!-- Title for the customize home screen section with recently saved bookmarks. -->
    <string name="customize_toggle_recent_bookmarks">Nedavni zaznamki</string>
    <!-- Title for the customize home screen section with recently visited. Recently visited is
    a section where users see a list of tabs that they have visited in the past few days -->
    <string name="customize_toggle_recently_visited">Nedavno obiskano</string>

    <!-- Title for the customize home screen section with Pocket. -->
    <string name="customize_toggle_pocket_2">Zgodbe, ki spodbujajo k razmisleku</string>
    <!-- Summary for the customize home screen section with Pocket. The first parameter is product name Pocket -->
    <string name="customize_toggle_pocket_summary">Članke zagotavlja %s</string>
    <!-- Title for the customize home screen section with sponsored Pocket stories. -->
    <string name="customize_toggle_pocket_sponsored">Sponzorirane zgodbe</string>
    <!-- Title for the opening wallpaper settings screen -->
    <string name="customize_wallpapers">Ozadja</string>
    <!-- Title for the customize home screen section with sponsored shortcuts. -->
    <string name="customize_toggle_contile">Sponzorirane bližnjice</string>

    <!-- Wallpapers -->
    <!-- Content description for various wallpapers. The first parameter is the name of the wallpaper -->
    <string name="wallpapers_item_name_content_description">Predmet za ozadje: %1$s</string>
    <!-- Snackbar message for when wallpaper is selected -->
    <string name="wallpaper_updated_snackbar_message">Ozadje spremenjeno!</string>
    <!-- Snackbar label for action to view selected wallpaper -->
    <string name="wallpaper_updated_snackbar_action">Prikaži</string>

    <!-- Snackbar message for when wallpaper couldn't be downloaded -->
    <string name="wallpaper_download_error_snackbar_message">Ozadja ni bilo mogoče prenesti</string>
    <!-- Snackbar label for action to retry downloading the wallpaper -->
    <string name="wallpaper_download_error_snackbar_action">Poskusi znova</string>
    <!-- Snackbar message for when wallpaper couldn't be selected because of the disk error -->
    <string name="wallpaper_select_error_snackbar_message">Ozadja ni bilo mogoče spremeniti</string>
    <!-- Text displayed that links to website containing documentation about the "Limited Edition" wallpapers. -->
    <string name="wallpaper_learn_more">Več o tem</string>

    <!-- Text for classic wallpapers title. The first parameter is the Firefox name. -->
    <string name="wallpaper_classic_title">Klasični %s</string>
    <!-- Text for artist series wallpapers title. "Artist series" represents a collection of artist collaborated wallpapers. -->
    <string name="wallpaper_artist_series_title">Umetniška serija</string>
    <!-- Description text for the artist series wallpapers with learn more link. The first parameter is the learn more string defined in wallpaper_learn_more. "Independent voices" is the name of the wallpaper collection -->
    <string name="wallpaper_artist_series_description_with_learn_more">Kolekcija Neodvisni glasovi. %s</string>
    <!-- Description text for the artist series wallpapers. "Independent voices" is the name of the wallpaper collection -->
    <string name="wallpaper_artist_series_description">Kolekcija Neodvisni glasovi.</string>
    <!-- Wallpaper onboarding dialog header text. -->
    <string name="wallpapers_onboarding_dialog_title_text">Poskusite s kančkom barve</string>
    <!-- Wallpaper onboarding dialog body text. -->
    <string name="wallpapers_onboarding_dialog_body_text">Izberite ozadje, ki vas nagovarja.</string>
    <!-- Wallpaper onboarding dialog learn more button text. The button navigates to the wallpaper settings screen. -->
    <string name="wallpapers_onboarding_dialog_explore_more_button_text">Raziščite več ozadij</string>

    <!-- Add-ons general availability nimbus message-->
    <!-- Title of the Nimbus message for add-ons general availability-->
    <string name="addon_ga_message_title" tools:ignore="UnusedResources">Na voljo so novi dodatki</string>
    <!-- Body of the Nimbus message for add-ons general availability. 'Firefox' intentionally hardcoded here-->
    <string name="addon_ga_message_body" tools:ignore="UnusedResources">Oglejte si prek 100 novih razširitev, s katerimi lahko prilagodite Firefox po svoji meri.</string>
    <!-- Button text of the Nimbus message for add-ons general availability. -->
    <string name="addon_ga_message_button" tools:ignore="UnusedResources">Razišči dodatke</string>

    <!-- Add-on process crash dialog to user -->
    <!-- Title of a dialog shown to the user when enough errors have occurred with addons and they need to be temporarily disabled -->
    <string name="addon_process_crash_dialog_title" tools:ignore="UnusedResources">Dodatki so začasno onemogočeni</string>
    <!-- The first parameter is the application name. This is a message shown to the user when too many errors have occurred with the addons process and they have been disabled. The user can decide if they would like to continue trying to start add-ons or if they'd rather continue without them. -->
    <string name="addon_process_crash_dialog_message" tools:ignore="UnusedResources">Eden ali več dodatkov je prenehal delovati, zaradi česar je sistem postal nestabilen. %1$s jih je poskušal znova zagnati, a ni uspel.\n\nMed trenutno sejo se dodatki ne bodo znova zagnali.\n\nTežavo lahko odpravite tako, da odstranite ali onemogočite dodatke.</string>
    <!-- This will cause the add-ons to try restarting but the dialog will reappear if it is unsuccessful again -->
    <string name="addon_process_crash_dialog_retry_button_text" tools:ignore="UnusedResources">Poskusi znova zagnati dodatke</string>
    <!-- The user will continue with all add-ons disabled -->
    <string name="addon_process_crash_dialog_disable_addons_button_text" tools:ignore="UnusedResources">Nadaljuj z onemogočenimi dodatki</string>

    <!-- Account Preferences -->
    <!-- Preference for managing your account via accounts.firefox.com -->
    <string name="preferences_manage_account">Upravljanje računa</string>
    <!-- Summary of the preference for managing your account via accounts.firefox.com. -->
    <string name="preferences_manage_account_summary">Spremenite geslo, upravljajte zbiranje podatkov ali izbrišite račun</string>
    <!-- Preference for triggering sync -->
    <string name="preferences_sync_now">Sinhroniziraj zdaj</string>
    <!-- Preference category for sync -->
    <string name="preferences_sync_category">Izberite, kaj želite sinhronizirati</string>
    <!-- Preference for syncing history -->
    <string name="preferences_sync_history">Zgodovina</string>
    <!-- Preference for syncing bookmarks -->
    <string name="preferences_sync_bookmarks">Zaznamki</string>
    <!-- Preference for syncing logins -->
    <string name="preferences_sync_logins">Prijave</string>
    <!-- Preference for syncing tabs -->
    <string name="preferences_sync_tabs_2">Odprti zavihki</string>
    <!-- Preference for signing out -->
    <string name="preferences_sign_out">Odjava</string>
    <!-- Preference displays and allows changing current FxA device name -->
    <string name="preferences_sync_device_name">Ime naprave</string>
    <!-- Text shown when user enters empty device name -->
    <string name="empty_device_name_error">Ime naprave ne sme ostati prazno.</string>
    <!-- Label indicating that sync is in progress -->
    <string name="sync_syncing_in_progress">Sinhronizacija …</string>

    <!-- Label summary indicating that sync failed. The first parameter is the date stamp showing last time it succeeded -->
    <string name="sync_failed_summary">Sinhronizacija ni uspela. Nazadnje sinhronizirano: %s</string>
    <!-- Label summary showing never synced -->
    <string name="sync_failed_never_synced_summary">Sinhronizacija ni uspela. Nazadnje sinhronizirano: nikoli</string>
    <!-- Label summary the date we last synced. The first parameter is date stamp showing last time synced -->
    <string name="sync_last_synced_summary">Zadnja sinhronizacija: %s</string>
    <!-- Label summary showing never synced -->
    <string name="sync_never_synced_summary">Zadnja sinhronizacija: nikoli</string>

    <!-- Text for displaying the default device name.
        The first parameter is the application name, the second is the device manufacturer name
        and the third is the device model. -->
    <string name="default_device_name_2">%1$s na %2$s %3$s</string>

    <!-- Preference for syncing credit cards -->
    <string name="preferences_sync_credit_cards">Kreditne kartice</string>
    <!-- Preference for syncing addresses -->
    <string name="preferences_sync_address">Naslove</string>

    <!-- Send Tab -->
    <!-- Name of the "receive tabs" notification channel. Displayed in the "App notifications" system settings for the app -->
    <string name="fxa_received_tab_channel_name">Prejeti zavihki</string>

    <!-- Description of the "receive tabs" notification channel. Displayed in the "App notifications" system settings for the app -->
    <string name="fxa_received_tab_channel_description">Obvestila za zavihke, prejete od drugih naprav Firefox.</string>
    <!--  The body for these is the URL of the tab received  -->
    <string name="fxa_tab_received_notification_name">Zavihek prejet</string>
    <!-- %s is the device name -->
    <string name="fxa_tab_received_from_notification_name">Zavihek iz naprave %s</string>

    <!-- Advanced Preferences -->
    <!-- Preference for tracking protection exceptions -->
    <string name="preferences_tracking_protection_exceptions">Izjeme</string>
    <!-- Button in Exceptions Preference to turn on tracking protection for all sites (remove all exceptions) -->
    <string name="preferences_tracking_protection_exceptions_turn_on_for_all">Vklopi za vsa spletna mesta</string>
    <!-- Text displayed when there are no exceptions -->
    <string name="exceptions_empty_message_description">Izjeme vam omogočajo, da onemogočite zaščito pred sledenjem za izbrane strani.</string>
    <!-- Text displayed when there are no exceptions, with learn more link that brings users to a tracking protection SUMO page -->
    <string name="exceptions_empty_message_learn_more_link">Več o tem</string>

    <!-- Preference switch for usage and technical data collection -->
    <string name="preference_usage_data">Uporaba in tehnični podatki</string>
    <!-- Preference description for usage and technical data collection -->
    <string name="preferences_usage_data_description">Pošilja podatke o učinkovitosti, uporabi, strojni opremi in prilagoditvah organizaciji Mozilla, da lahko naredi %1$s boljši</string>
    <!-- Preference switch for marketing data collection -->
    <string name="preferences_marketing_data">Podatki za trženje</string>
    <!-- Preference description for marketing data collection -->
    <string name="preferences_marketing_data_description2">Deli osnovne podatke o uporabi z Adjustom, našim ponudnikom mobilnega trženja</string>
    <!-- Title for studies preferences -->
    <string name="preference_experiments_2">Raziskave</string>
    <!-- Summary for studies preferences -->
    <string name="preference_experiments_summary_2">Dovoli Mozilli namestitev in izvajanje raziskav</string>

    <!-- Turn On Sync Preferences -->
    <!-- Header of the Sync and save your data preference view -->
    <string name="preferences_sync_2">Sinhronizirajte in shranite podatke</string>
    <!-- Preference for reconnecting to FxA sync -->
    <string name="preferences_sync_sign_in_to_reconnect">Prijavite se, če se želite ponovno povezati</string>
    <!-- Preference for removing FxA account -->
    <string name="preferences_sync_remove_account">Odstrani račun</string>

    <!-- Pairing Feature strings -->
    <!-- Instructions on how to access pairing -->
    <string name="pair_instructions_2"><![CDATA[Skenirajte QR-kodo na strani <b>firefox.com/pair</b>]]></string>

    <!-- Toolbar Preferences -->
    <!-- Preference for using top toolbar -->
    <string name="preference_top_toolbar">Na vrhu</string>
    <!-- Preference for using bottom toolbar -->
    <string name="preference_bottom_toolbar">Na dnu</string>

    <!-- Theme Preferences -->
    <!-- Preference for using light theme -->
    <string name="preference_light_theme">Svetla</string>
    <!-- Preference for using dark theme -->
    <string name="preference_dark_theme">Temna</string>

    <!-- Preference for using using dark or light theme automatically set by battery -->
    <string name="preference_auto_battery_theme">Nastavi ohranjevalnik baterije</string>
    <!-- Preference for using following device theme -->
    <string name="preference_follow_device_theme">Sledi temi naprave</string>

    <!-- Gestures Preferences-->
    <!-- Preferences for using pull to refresh in a webpage -->
    <string name="preference_gestures_website_pull_to_refresh">Osvežitev s potegom navzdol</string>

    <!-- Preference for using the dynamic toolbar -->
    <string name="preference_gestures_dynamic_toolbar">Skritje orodne vrstice ob pomiku</string>
    <!-- Preference for switching tabs by swiping horizontally on the toolbar -->
    <string name="preference_gestures_swipe_toolbar_switch_tabs">Preklop med zavihki s potegom orodne vrstice vstran</string>

    <!-- Preference for showing the opened tabs by swiping up on the toolbar-->
    <string name="preference_gestures_swipe_toolbar_show_tabs">Odpiranje zavihkov s potegom orodne vrstice navzgor</string>

    <!-- Library -->
    <!-- Option in Library to open Downloads page -->
    <string name="library_downloads">Prenosi</string>
    <!-- Option in library to open Bookmarks page -->
    <string name="library_bookmarks">Zaznamki</string>
    <!-- Option in library to open Desktop Bookmarks root page -->
    <string name="library_desktop_bookmarks_root">Namizni zaznamki</string>
    <!-- Option in library to open Desktop Bookmarks "menu" page -->
    <string name="library_desktop_bookmarks_menu">Meni zaznamkov</string>
    <!-- Option in library to open Desktop Bookmarks "toolbar" page -->
    <string name="library_desktop_bookmarks_toolbar">Vrstica zaznamkov</string>
    <!-- Option in library to open Desktop Bookmarks "unfiled" page -->
    <string name="library_desktop_bookmarks_unfiled">Drugi zaznamki</string>
    <!-- Option in Library to open History page -->
    <string name="library_history">Zgodovina</string>
    <!-- Option in Library to open a new tab -->
    <string name="library_new_tab">Nov zavihek</string>
    <!-- Settings Page Title -->
    <string name="settings_title">Nastavitve</string>
    <!-- Content description (not visible, for screen readers etc.): "Close button for library settings" -->
    <string name="content_description_close_button">Zapri</string>

    <!-- Title to show in alert when a lot of tabs are to be opened
    %d is a placeholder for the number of tabs that will be opened -->
    <string name="open_all_warning_title">Odprem več zavihkov (%d)?</string>
    <!-- Message to warn users that a large number of tabs will be opened
    %s will be replaced by app name. -->
    <string name="open_all_warning_message">Odpiranje tako velikega števila zavihkov lahko upočasni %s med nalaganjem strani. Ali ste prepričani, da želite nadaljevati?</string>
    <!-- Dialog button text for confirming open all tabs -->
    <string name="open_all_warning_confirm">Odpri zavihke</string>
    <!-- Dialog button text for canceling open all tabs -->
    <string name="open_all_warning_cancel">Prekliči</string>

    <!-- Text to show users they have one page in the history group section of the History fragment.
    %d is a placeholder for the number of pages in the group. -->
    <string name="history_search_group_site_1">%d stran</string>

    <!-- Text to show users they have multiple pages in the history group section of the History fragment.
    %d is a placeholder for the number of pages in the group. -->
    <string name="history_search_group_sites_1">%d strani</string>

    <!-- Option in library for Recently Closed Tabs -->
    <string name="library_recently_closed_tabs">Nedavno zaprti zavihki</string>
    <!-- Option in library to open Recently Closed Tabs page -->
    <string name="recently_closed_show_full_history">Prikaži vso zgodovino</string>
    <!-- Text to show users they have multiple tabs saved in the Recently Closed Tabs section of history.
    %d is a placeholder for the number of tabs selected. -->
    <string name="recently_closed_tabs">Zavihkov: %d</string>
    <!-- Text to show users they have one tab saved in the Recently Closed Tabs section of history.
    %d is a placeholder for the number of tabs selected. -->
    <string name="recently_closed_tab">%d zavihek</string>
    <!-- Recently closed tabs screen message when there are no recently closed tabs -->
    <string name="recently_closed_empty_message">Ni nedavno zaprtih zavihkov</string>

    <!-- Tab Management -->
    <!-- Title of preference for tabs management -->
    <string name="preferences_tabs">Zavihki</string>
    <!-- Title of preference that allows a user to specify the tab view -->
    <string name="preferences_tab_view">Pogled zavihkov</string>
    <!-- Option for a list tab view -->
    <string name="tab_view_list">Seznam</string>
    <!-- Option for a grid tab view -->
    <string name="tab_view_grid">Mreža</string>
    <!-- Title of preference that allows a user to auto close tabs after a specified amount of time -->
    <string name="preferences_close_tabs">Zapri zavihke</string>
    <!-- Option for auto closing tabs that will never auto close tabs, always allows user to manually close tabs -->
    <string name="close_tabs_manually">Ročno</string>
    <!-- Option for auto closing tabs that will auto close tabs after one day -->
    <string name="close_tabs_after_one_day">Po enem dnevu</string>
    <!-- Option for auto closing tabs that will auto close tabs after one week -->
    <string name="close_tabs_after_one_week">Po enem tednu</string>
    <!-- Option for auto closing tabs that will auto close tabs after one month -->
    <string name="close_tabs_after_one_month">Po enem mesecu</string>

    <!-- Title of preference that allows a user to specify the auto-close settings for open tabs -->
    <string name="preference_auto_close_tabs" tools:ignore="UnusedResources">Samodejno zapiraj odprte zavihke</string>

    <!-- Opening screen -->
    <!-- Title of a preference that allows a user to choose what screen to show after opening the app -->
    <string name="preferences_opening_screen">Uvodni zaslon</string>
    <!-- Option for always opening the homepage when re-opening the app -->
    <string name="opening_screen_homepage">Domača stran</string>
    <!-- Option for always opening the user's last-open tab when re-opening the app -->
    <string name="opening_screen_last_tab">Zadnji zavihek</string>
    <!-- Option for always opening the homepage when re-opening the app after four hours of inactivity -->
    <string name="opening_screen_after_four_hours_of_inactivity">Domača stran po štirih urah nedejavnosti</string>
    <!-- Summary for tabs preference when auto closing tabs setting is set to manual close-->
    <string name="close_tabs_manually_summary">Zapri ročno</string>
    <!-- Summary for tabs preference when auto closing tabs setting is set to auto close tabs after one day-->
    <string name="close_tabs_after_one_day_summary">Zapri po enem dnevu</string>
    <!-- Summary for tabs preference when auto closing tabs setting is set to auto close tabs after one week-->
    <string name="close_tabs_after_one_week_summary">Zapri po enem tednu</string>
    <!-- Summary for tabs preference when auto closing tabs setting is set to auto close tabs after one month-->
    <string name="close_tabs_after_one_month_summary">Zapri po enem mesecu</string>

    <!-- Summary for homepage preference indicating always opening the homepage when re-opening the app -->
    <string name="opening_screen_homepage_summary">Odpri na domači strani</string>
    <!-- Summary for homepage preference indicating always opening the last-open tab when re-opening the app -->
    <string name="opening_screen_last_tab_summary">Odpri na zadnjem zavihku</string>
    <!-- Summary for homepage preference indicating opening the homepage when re-opening the app after four hours of inactivity -->
    <string name="opening_screen_after_four_hours_of_inactivity_summary">Po štirih urah odpri na domači strani</string>

    <!-- Inactive tabs -->
    <!-- Category header of a preference that allows a user to enable or disable the inactive tabs feature -->
    <string name="preferences_inactive_tabs">Premakni stare zavihke med nedejavne</string>

    <!-- Title of inactive tabs preference -->
    <string name="preferences_inactive_tabs_title">Zavihki, ki jih dva tedna niste odprli, se premaknejo v razdelek nedejavnih.</string>

    <!-- Studies -->
    <!-- Title of the remove studies button -->
    <string name="studies_remove">Odstrani</string>
    <!-- Title of the active section on the studies list -->
    <string name="studies_active">Dejavna</string>
    <!-- Description for studies, it indicates why Firefox use studies. The first parameter is the name of the application. -->
    <string name="studies_description_2">%1$s lahko občasno namesti in izvaja raziskave.</string>
    <!-- Learn more link for studies, links to an article for more information about studies. -->
    <string name="studies_learn_more">Več o tem</string>

    <!-- Dialog message shown after removing a study -->
    <string name="studies_restart_app">Aplikacija se bo zaprla za uveljavitev sprememb</string>
    <!-- Dialog button to confirm the removing a study. -->
    <string name="studies_restart_dialog_ok">V redu</string>
    <!-- Dialog button text for canceling removing a study. -->
    <string name="studies_restart_dialog_cancel">Prekliči</string>

    <!-- Toast shown after turning on/off studies preferences -->
    <string name="studies_toast_quit_application" tools:ignore="UnusedResources">Zapiranje aplikacije za uveljavitev sprememb …</string>

    <!-- Sessions -->
    <!-- Title for the list of tabs -->
    <string name="tab_header_label">Odprti zavihki</string>
    <!-- Title for the list of tabs in the current private session -->
    <string name="tabs_header_private_tabs_title">Zasebni zavihki</string>
    <!-- Title for the list of tabs in the synced tabs -->
    <string name="tabs_header_synced_tabs_title">Sinhronizirani zavihki</string>
    <!-- Content description (not visible, for screen readers etc.): Add tab button. Adds a news tab when pressed -->
    <string name="add_tab">Dodaj zavihek</string>
    <!-- Content description (not visible, for screen readers etc.): Add tab button. Adds a news tab when pressed -->
    <string name="add_private_tab">Dodaj zasebni zavihek</string>
    <!-- Text for the new tab button to indicate adding a new private tab in the tab -->
    <string name="tab_drawer_fab_content">Zasebno</string>
    <!-- Text for the new tab button to indicate syncing command on the synced tabs page -->
    <string name="tab_drawer_fab_sync">Sinhroniziraj</string>
    <!-- Text shown in the menu for sharing all tabs -->
    <string name="tab_tray_menu_item_share">Deli vse zavihke</string>
    <!-- Text shown in the menu to view recently closed tabs -->
    <string name="tab_tray_menu_recently_closed">Nedavno zaprti zavihki</string>
    <!-- Text shown in the tabs tray inactive tabs section -->
    <string name="tab_tray_inactive_recently_closed" tools:ignore="UnusedResources">Nedavno zaprto</string>
    <!-- Text shown in the menu to view account settings -->
    <string name="tab_tray_menu_account_settings">Nastavitve računa</string>
    <!-- Text shown in the menu to view tab settings -->
    <string name="tab_tray_menu_tab_settings">Nastavitve zavihkov</string>
    <!-- Text shown in the menu for closing all tabs -->
    <string name="tab_tray_menu_item_close">Zapri vse zavihke</string>
    <!-- Text shown in the multiselect menu for bookmarking selected tabs. -->
    <string name="tab_tray_multiselect_menu_item_bookmark">Dodaj med zaznamke</string>
    <!-- Text shown in the multiselect menu for closing selected tabs. -->
    <string name="tab_tray_multiselect_menu_item_close">Zapri</string>
    <!-- Content description for tabs tray multiselect share button -->
    <string name="tab_tray_multiselect_share_content_description">Deli izbrane zavihke</string>
    <!-- Content description for tabs tray multiselect menu -->
    <string name="tab_tray_multiselect_menu_content_description">Meni izbranih zavihkov</string>
    <!-- Content description (not visible, for screen readers etc.): Removes tab from collection button. Removes the selected tab from collection when pressed -->
    <string name="remove_tab_from_collection">Odstrani zavihek iz zbirke</string>
    <!-- Text for button to enter multiselect mode in tabs tray -->
    <string name="tabs_tray_select_tabs">Izberi zavihke</string>
    <!-- Content description (not visible, for screen readers etc.): Close tab button. Closes the current session when pressed -->
    <string name="close_tab">Zapri zavihek</string>
    <!-- Content description (not visible, for screen readers etc.): Close tab <title> button. First parameter is tab title  -->
    <string name="close_tab_title">Zapri zavihek %s</string>
    <!-- Content description (not visible, for screen readers etc.): Opens the open tabs menu when pressed -->
    <string name="open_tabs_menu">Meni odprtih zavihkov</string>
    <!-- Open tabs menu item to save tabs to collection -->
    <string name="tabs_menu_save_to_collection1">Shrani zavihke v zbirko</string>

    <!-- Text for the menu button to delete a collection -->
    <string name="collection_delete">Izbriši zbirko</string>
    <!-- Text for the menu button to rename a collection -->
    <string name="collection_rename">Preimenuj zbirko</string>

    <!-- Text for the button to open tabs of the selected collection -->
    <string name="collection_open_tabs">Odpri zavihke</string>
    <!-- Hint for adding name of a collection -->
    <string name="collection_name_hint">Ime zbirke</string>
    <!-- Text for the menu button to rename a top site -->
    <string name="rename_top_site">Preimenuj</string>
    <!-- Text for the menu button to remove a top site -->
    <string name="remove_top_site">Odstrani</string>

    <!-- Text for the menu button to delete a top site from history -->
    <string name="delete_from_history">Izbriši iz zgodovine</string>
    <!-- Postfix for private WebApp titles, placeholder is replaced with app name -->
    <string name="pwa_site_controls_title_private">%1$s (zasebni način)</string>

    <!-- History -->
    <!-- Text for the button to search all history -->
    <string name="history_search_1">Vnesite iskalni niz</string>
    <!-- Text for the button to clear all history -->
    <string name="history_delete_all">Izbriši zgodovino</string>
    <!-- Text for the snackbar to confirm that multiple browsing history items has been deleted -->
    <string name="history_delete_multiple_items_snackbar">Zgodovina izbrisana</string>
    <!-- Text for the snackbar to confirm that a single browsing history item has been deleted. The first parameter is the shortened URL of the deleted history item. -->
    <string name="history_delete_single_item_snackbar">Izbrisan %1$s</string>
    <!-- Context description text for the button to delete a single history item -->
    <string name="history_delete_item">Izbriši</string>
    <!-- History multi select title in app bar
    The first parameter is the number of bookmarks selected -->
    <string name="history_multi_select_title">%1$d izbranih</string>
    <!-- Text for the header that groups the history for today -->
    <string name="history_today">Danes</string>
    <!-- Text for the header that groups the history for yesterday -->
    <string name="history_yesterday">Včeraj</string>
    <!-- Text for the header that groups the history the past 7 days -->
    <string name="history_7_days">Zadnjih 7 dni</string>
    <!-- Text for the header that groups the history the past 30 days -->
    <string name="history_30_days">Zadnjih 30 dni</string>
    <!-- Text for the header that groups the history older than the last month -->
    <string name="history_older">Starejše</string>

    <!-- Text shown when no history exists -->
    <string name="history_empty_message">Ni zgodovine</string>

    <!-- Downloads -->
    <!-- Text for the snackbar to confirm that multiple downloads items have been removed -->
    <string name="download_delete_multiple_items_snackbar_1">Prenosi odstranjeni</string>
    <!-- Text for the snackbar to confirm that a single download item has been removed. The first parameter is the name of the download item. -->
    <string name="download_delete_single_item_snackbar">%1$s odstranjen</string>
    <!-- Text shown when no download exists -->
    <string name="download_empty_message_1">Ni prenesenih datotek</string>
    <!-- History multi select title in app bar
    The first parameter is the number of downloads selected -->
    <string name="download_multi_select_title">%1$d izbranih</string>


    <!-- Text for the button to remove a single download item -->
    <string name="download_delete_item_1">Odstrani</string>


    <!-- Crashes -->
    <!-- Title text displayed on the tab crash page. This first parameter is the name of the application (For example: Fenix) -->
    <string name="tab_crash_title_2">Oprostite. %1$s ne more naložiti te strani.</string>
    <!-- Send crash report checkbox text on the tab crash page -->
    <string name="tab_crash_send_report">Pošlji poročilo o sesutju Mozilli</string>
    <!-- Close tab button text on the tab crash page -->
    <string name="tab_crash_close">Zapri zavihek</string>
    <!-- Restore tab button text on the tab crash page -->
    <string name="tab_crash_restore">Obnovi zavihek</string>

    <!-- Bookmarks -->
    <!-- Confirmation message for a dialog confirming if the user wants to delete the selected folder -->
    <string name="bookmark_delete_folder_confirmation_dialog">Ali ste prepričani, da želite zbrisati to mapo?</string>
    <!-- Confirmation message for a dialog confirming if the user wants to delete multiple items including folders. Parameter will be replaced by app name. -->
    <string name="bookmark_delete_multiple_folders_confirmation_dialog">%s bo izbrisal izbrane predmete.</string>
    <!-- Text for the cancel button on delete bookmark dialog -->
    <string name="bookmark_delete_negative">Prekliči</string>
    <!-- Screen title for adding a bookmarks folder -->
    <string name="bookmark_add_folder">Dodaj mapo</string>
    <!-- Snackbar title shown after a bookmark has been created. -->
    <string name="bookmark_saved_snackbar">Zaznamek shranjen!</string>
    <!-- Snackbar edit button shown after a bookmark has been created. -->
    <string name="edit_bookmark_snackbar_action">UREDI</string>
    <!-- Bookmark overflow menu edit button -->
    <string name="bookmark_menu_edit_button">Uredi</string>
    <!-- Bookmark overflow menu copy button -->
    <string name="bookmark_menu_copy_button">Kopiraj</string>
    <!-- Bookmark overflow menu share button -->
    <string name="bookmark_menu_share_button">Deli</string>
    <!-- Bookmark overflow menu open in new tab button -->
    <string name="bookmark_menu_open_in_new_tab_button">Odpri v novem zavihku</string>
    <!-- Bookmark overflow menu open in private tab button -->
    <string name="bookmark_menu_open_in_private_tab_button">Odpri v zasebnem zavihku</string>
    <!-- Bookmark overflow menu open all in tabs button -->
    <string name="bookmark_menu_open_all_in_tabs_button">Odpri vse v novih zavihkih</string>
    <!-- Bookmark overflow menu open all in private tabs button -->
    <string name="bookmark_menu_open_all_in_private_tabs_button">Odpri vse v zasebnih zavihkih</string>
    <!-- Bookmark overflow menu delete button -->
    <string name="bookmark_menu_delete_button">Izbriši</string>
    <!--Bookmark overflow menu save button -->
    <string name="bookmark_menu_save_button">Shrani</string>
    <!-- Bookmark multi select title in app bar
     The first parameter is the number of bookmarks selected -->
    <string name="bookmarks_multi_select_title">%1$d izbranih</string>
    <!-- Bookmark editing screen title -->
    <string name="edit_bookmark_fragment_title">Uredi zaznamek</string>
    <!-- Bookmark folder editing screen title -->
    <string name="edit_bookmark_folder_fragment_title">Uredi mapo</string>
    <!-- Bookmark sign in button message -->
    <string name="bookmark_sign_in_button">Prijavite se za ogled sinhroniziranih zaznamkov</string>
    <!-- Bookmark URL editing field label -->
    <string name="bookmark_url_label">URL</string>
    <!-- Bookmark FOLDER editing field label -->
    <string name="bookmark_folder_label">MAPA</string>
    <!-- Bookmark NAME editing field label -->
    <string name="bookmark_name_label">IME</string>
    <!-- Bookmark add folder screen title -->
    <string name="bookmark_add_folder_fragment_label">Dodaj mapo</string>
    <!-- Bookmark select folder screen title -->
    <string name="bookmark_select_folder_fragment_label">Izberi mapo</string>
    <!-- Bookmark editing error missing title -->
    <string name="bookmark_empty_title_error">Mora imeti naslov</string>
    <!-- Bookmark editing error missing or improper URL -->
    <string name="bookmark_invalid_url_error">Neveljaven URL</string>

    <!-- Bookmark screen message for empty bookmarks folder -->
    <string name="bookmarks_empty_message">Ni zaznamkov</string>
    <!-- Bookmark snackbar message on deletion
     The first parameter is the host part of the URL of the bookmark deleted, if any -->
    <string name="bookmark_deletion_snackbar_message">Izbrisan %1$s</string>
    <!-- Bookmark snackbar message on deleting multiple bookmarks not including folders-->
    <string name="bookmark_deletion_multiple_snackbar_message_2">Zaznamki izbrisani</string>
    <!-- Bookmark snackbar message on deleting multiple bookmarks including folders-->
    <string name="bookmark_deletion_multiple_snackbar_message_3">Brisanje izbranih map</string>
    <!-- Bookmark undo button for deletion snackbar action -->
    <string name="bookmark_undo_deletion">RAZVELJAVI</string>

    <!-- Text for the button to search all bookmarks -->
    <string name="bookmark_search">Vnesite iskalni niz</string>

    <!-- Site Permissions -->
    <!-- Button label that take the user to the Android App setting -->
    <string name="phone_feature_go_to_settings">Odpri nastavitve</string>
    <!-- Content description (not visible, for screen readers etc.): Quick settings sheet
        to give users access to site specific information / settings. For example:
        Secure settings status and a button to modify site permissions -->
    <string name="quick_settings_sheet">Seznam hitrih nastavitev</string>
    <!-- Label that indicates that this option it the recommended one -->
    <string name="phone_feature_recommended">Priporočeno</string>
    <!-- Button label for clearing all the information of site permissions-->
    <string name="clear_permissions">Počisti dovoljenja</string>
    <!-- Text for the OK button on Clear permissions dialog -->
    <string name="clear_permissions_positive">V redu</string>
    <!-- Text for the cancel button on Clear permissions dialog -->
    <string name="clear_permissions_negative">Prekliči</string>
    <!-- Button label for clearing a site permission-->
    <string name="clear_permission">Počisti dovoljenje</string>
    <!-- Text for the OK button on Clear permission dialog -->
    <string name="clear_permission_positive">V redu</string>
    <!-- Text for the cancel button on Clear permission dialog -->
    <string name="clear_permission_negative">Prekliči</string>
    <!-- Button label for clearing all the information on all sites-->
    <string name="clear_permissions_on_all_sites">Počisti dovoljenja na vseh straneh</string>
    <!-- Preference for altering video and audio autoplay for all websites -->
    <string name="preference_browser_feature_autoplay">Samodejno predvajanje</string>
    <!-- Preference for altering the camera access for all websites -->
    <string name="preference_phone_feature_camera">Kamera</string>
    <!-- Preference for altering the microphone access for all websites -->
    <string name="preference_phone_feature_microphone">Mikrofon</string>
    <!-- Preference for altering the location access for all websites -->
    <string name="preference_phone_feature_location">Lokacija</string>
    <!-- Preference for altering the notification access for all websites -->
    <string name="preference_phone_feature_notification">Obvestilo</string>
    <!-- Preference for altering the persistent storage access for all websites -->
    <string name="preference_phone_feature_persistent_storage">Trajna shramba</string>
    <!-- Preference for altering the storage access setting for all websites -->
    <string name="preference_phone_feature_cross_origin_storage_access">Spletni piškotki</string>
    <!-- Preference for altering the EME access for all websites -->
    <string name="preference_phone_feature_media_key_system_access">Vsebina, zaščitena z DRM</string>
    <!-- Label that indicates that a permission must be asked always -->
    <string name="preference_option_phone_feature_ask_to_allow">Vprašaj za dovoljenje</string>
    <!-- Label that indicates that a permission must be blocked -->
    <string name="preference_option_phone_feature_blocked">Zavrnjeno</string>
    <!-- Label that indicates that a permission must be allowed -->
    <string name="preference_option_phone_feature_allowed">Dovoljeno</string>
    <!--Label that indicates a permission is by the Android OS-->
    <string name="phone_feature_blocked_by_android">Zavrnil Android</string>
    <!-- Preference for showing a list of websites that the default configurations won't apply to them -->
    <string name="preference_exceptions">Izjeme</string>

    <!-- Summary of tracking protection preference if tracking protection is set to off -->
    <string name="tracking_protection_off">Izklopljeno</string>
    <!-- Summary of tracking protection preference if tracking protection is set to standard -->
    <string name="tracking_protection_standard">Običajna</string>
    <!-- Summary of tracking protection preference if tracking protection is set to strict -->
    <string name="tracking_protection_strict">Stroga</string>
    <!-- Summary of tracking protection preference if tracking protection is set to custom -->
    <string name="tracking_protection_custom">Po meri</string>
    <!-- Label for global setting that indicates that all video and audio autoplay is allowed -->
    <string name="preference_option_autoplay_allowed2">Dovoli zvok in video</string>
    <!-- Label for site specific setting that indicates that all video and audio autoplay is allowed -->
    <string name="quick_setting_option_autoplay_allowed">Dovoli zvok in video</string>
    <!-- Label that indicates that video and audio autoplay is only allowed over Wi-Fi -->
    <string name="preference_option_autoplay_allowed_wifi_only2">Zavrni zvok in video samo na mobilnih podatkih</string>
    <!-- Subtext that explains 'autoplay on Wi-Fi only' option -->
    <string name="preference_option_autoplay_allowed_wifi_subtext">Zvok in Video se bosta predvajala na Wi-Fi</string>
    <!-- Label for global setting that indicates that video autoplay is allowed, but audio autoplay is blocked -->
    <string name="preference_option_autoplay_block_audio2">Zavrni samo zvok</string>
    <!-- Label for site specific setting that indicates that video autoplay is allowed, but audio autoplay is blocked -->
    <string name="quick_setting_option_autoplay_block_audio">Zavrni samo zvok</string>
    <!-- Label for global setting that indicates that all video and audio autoplay is blocked -->
    <string name="preference_option_autoplay_blocked3">Zavrni zvok in video</string>

    <!-- Label for site specific setting that indicates that all video and audio autoplay is blocked -->
    <string name="quick_setting_option_autoplay_blocked">Zavrni zvok in video</string>
    <!-- Summary of delete browsing data on quit preference if it is set to on -->
    <string name="delete_browsing_data_quit_on">Vključeno</string>
    <!-- Summary of delete browsing data on quit preference if it is set to off -->
    <string name="delete_browsing_data_quit_off">Izključeno</string>

    <!-- Summary of studies preference if it is set to on -->
    <string name="studies_on">Vključeno</string>
    <!-- Summary of studies data on quit preference if it is set to off -->
    <string name="studies_off">Izključeno</string>

    <!-- Collections -->
    <!-- Collections header on home fragment -->
    <string name="collections_header">Zbirke</string>
    <!-- Content description (not visible, for screen readers etc.): Opens the collection menu when pressed -->
    <string name="collection_menu_button_content_description">Meni zbirk</string>
    <!-- Label to describe what collections are to a new user without any collections -->
    <string name="no_collections_description2">Zbirajte stvari, ki vam kaj pomenijo.\nZdružite podobna iskanja, spletna mesta in zavihke za hitrejši dostop.</string>
    <!-- Title for the "select tabs" step of the collection creator -->
    <string name="create_collection_select_tabs">Izberi zavihke</string>
    <!-- Title for the "select collection" step of the collection creator -->
    <string name="create_collection_select_collection">Izberi zbirko</string>
    <!-- Title for the "name collection" step of the collection creator -->
    <string name="create_collection_name_collection">Poimenuj zbirko</string>
    <!-- Button to add new collection for the "select collection" step of the collection creator -->
    <string name="create_collection_add_new_collection">Dodaj novo zbirko</string>
    <!-- Button to select all tabs in the "select tabs" step of the collection creator -->
    <string name="create_collection_select_all">Izberi vse</string>
    <!-- Button to deselect all tabs in the "select tabs" step of the collection creator -->
    <string name="create_collection_deselect_all">Počisti izbiro</string>
    <!-- Text to prompt users to select the tabs to save in the "select tabs" step of the collection creator -->
    <string name="create_collection_save_to_collection_empty">Izberite zavihke, ki jih želite shraniti</string>
    <!-- Text to show users how many tabs they have selected in the "select tabs" step of the collection creator.
     %d is a placeholder for the number of tabs selected. -->
    <string name="create_collection_save_to_collection_tabs_selected">Izbrani zavihki: %d</string>
    <!-- Text to show users they have one tab selected in the "select tabs" step of the collection creator.
    %d is a placeholder for the number of tabs selected. -->
    <string name="create_collection_save_to_collection_tab_selected">%d izbran zavihek</string>
    <!-- Text shown in snackbar when multiple tabs have been saved in a collection -->
    <string name="create_collection_tabs_saved">Zavihki shranjeni!</string>
    <!-- Text shown in snackbar when one or multiple tabs have been saved in a new collection -->
    <string name="create_collection_tabs_saved_new_collection">Zbirka shranjena!</string>
    <!-- Text shown in snackbar when one tab has been saved in a collection -->
    <string name="create_collection_tab_saved">Zavihek shranjen!</string>
    <!-- Content description (not visible, for screen readers etc.): button to close the collection creator -->
    <string name="create_collection_close">Zapri</string>
    <!-- Button to save currently selected tabs in the "select tabs" step of the collection creator-->
    <string name="create_collection_save">Shrani</string>

    <!-- Snackbar action to view the collection the user just created or updated -->
    <string name="create_collection_view">Prikaži</string>

    <!-- Text for the OK button from collection dialogs -->
    <string name="create_collection_positive">V redu</string>
    <!-- Text for the cancel button from collection dialogs -->
    <string name="create_collection_negative">Prekliči</string>

    <!-- Default name for a new collection in "name new collection" step of the collection creator. %d is a placeholder for the number of collections-->
    <string name="create_collection_default_name">Zbirka %d</string>

    <!-- Share -->
    <!-- Share screen header -->
    <string name="share_header_2">Deli</string>
    <!-- Content description (not visible, for screen readers etc.):
        "Share" button. Opens the share menu when pressed. -->
    <string name="share_button_content_description">Deli</string>
    <!-- Text for the Save to PDF feature in the share menu -->
    <string name="share_save_to_pdf">Shrani kot PDF</string>
    <!-- Text for error message when generating a PDF file Text. -->
    <string name="unable_to_save_to_pdf_error">Datoteke PDF ni mogoče ustvariti</string>
    <!-- Text for standard error snackbar dismiss button. -->
    <string name="standard_snackbar_error_dismiss">Zapri</string>
    <!-- Text for error message when printing a page and it fails. -->
    <string name="unable_to_print_error" moz:removedIn="121" tools:ignore="UnusedResources">Tiskanje ni mogoče</string>
    <!-- Text for error message when printing a page and it fails. -->
    <string name="unable_to_print_page_error">Te strani ni mogoče natisniti</string>
    <!-- Text for the print feature in the share and browser menu -->
    <string name="menu_print">Natisni</string>
    <!-- Sub-header in the dialog to share a link to another sync device -->
    <string name="share_device_subheader">Pošlji na napravo</string>
    <!-- Sub-header in the dialog to share a link to an app from the full list -->
    <string name="share_link_all_apps_subheader">Vsa dejanja</string>
    <!-- Sub-header in the dialog to share a link to an app from the most-recent sorted list -->
    <string name="share_link_recent_apps_subheader">Nedavno uporabljene</string>
    <!-- Text for the copy link action in the share screen. -->
    <string name="share_copy_link_to_clipboard">Kopiraj v odložišče</string>
    <!-- Toast shown after copying link to clipboard -->
    <string name="toast_copy_link_to_clipboard">Kopirano v odložišče</string>
    <!-- An option from the share dialog to sign into sync -->
    <string name="sync_sign_in">Prijava v Sync</string>
     <!-- An option from the three dot menu to sync and save data -->
    <string name="sync_menu_sync_and_save_data">Sinhroniziraj in shrani podatke</string>
    <!-- An option from the share dialog to send link to all other sync devices -->
    <string name="sync_send_to_all">Pošlji na vse naprave</string>
    <!-- An option from the share dialog to reconnect to sync -->
    <string name="sync_reconnect">Ponovno se poveži v Sync</string>
    <!-- Text displayed when sync is offline and cannot be accessed -->
    <string name="sync_offline">Brez povezave</string>
    <!-- An option to connect additional devices -->
    <string name="sync_connect_device">Poveži drugo napravo</string>
    <!-- The dialog text shown when additional devices are not available -->
    <string name="sync_connect_device_dialog">Če želite poslati zavihek, se v Firefox prijavite v vsaj še eni napravi.</string>
    <!-- Confirmation dialog button -->
    <string name="sync_confirmation_button">Razumem</string>
    <!-- Share error message -->
    <string name="share_error_snackbar">Ni mogoče poslati v to aplikacijo</string>
    <!-- Add new device screen title -->
    <string name="sync_add_new_device_title">Pošlji na napravo</string>
    <!-- Text for the warning message on the Add new device screen -->
    <string name="sync_add_new_device_message">Ni povezanih naprav</string>
    <!-- Text for the button to learn about sending tabs -->
    <string name="sync_add_new_device_learn_button">Več o pošiljanju zavihkov …</string>
    <!-- Text for the button to connect another device -->
    <string name="sync_add_new_device_connect_button">Poveži drugo napravo …</string>

    <!-- Notifications -->
    <!-- Text shown in the notification that pops up to remind the user that a private browsing session is active. -->
    <string name="notification_pbm_delete_text_2">Zapri zasebne zavihke</string>

    <!-- Name of the marketing notification channel. Displayed in the "App notifications" system settings for the app -->
    <string name="notification_marketing_channel_name">Trženje</string>

    <!-- Title shown in the notification that pops up to remind the user to set fenix as default browser.
    The app name is in the text, due to limitations with localizing Nimbus experiments -->
    <string name="nimbus_notification_default_browser_title" tools:ignore="UnusedResources">Firefox je hiter in zaseben</string>
    <!-- Text shown in the notification that pops up to remind the user to set fenix as default browser.
    The app name is in the text, due to limitations with localizing Nimbus experiments -->
    <string name="nimbus_notification_default_browser_text" tools:ignore="UnusedResources">Nastavite Firefox kot privzeti brskalnik</string>
    <!-- Title shown in the notification that pops up to re-engage the user -->
    <string name="notification_re_engagement_title">Preizkusite zasebno brskanje</string>
    <!-- Text shown in the notification that pops up to re-engage the user.
    %1$s is a placeholder that will be replaced by the app name. -->
    <string name="notification_re_engagement_text">Brskajte brez shranjevanja piškotkov ali zgodovine v %1$s</string>

    <!-- Title A shown in the notification that pops up to re-engage the user -->
    <string name="notification_re_engagement_A_title">Brskajte brez sledu</string>
    <!-- Text A shown in the notification that pops up to re-engage the user.
    %1$s is a placeholder that will be replaced by the app name. -->
    <string name="notification_re_engagement_A_text">Zasebno brskanje v %1$su ne shranjuje vaših podatkov.</string>
    <!-- Title B shown in the notification that pops up to re-engage the user -->
    <string name="notification_re_engagement_B_title">Začnite svoje prvo iskanje</string>

    <!-- Text B shown in the notification that pops up to re-engage the user -->
    <string name="notification_re_engagement_B_text">Poiščite nekaj v bližini. Ali odkrijte kaj zabavnega.</string>

    <!-- Survey -->
    <!-- Text shown in the fullscreen message that pops up to ask user to take a short survey.
    The app name is in the text, due to limitations with localizing Nimbus experiments -->
    <string name="nimbus_survey_message_text">Pomagajte izboljšati Firefox z izpolnitvijo kratkega vprašalnika.</string>
    <!-- Preference for taking the short survey. -->
    <string name="preferences_take_survey">Izpolnite vprašalnik</string>
    <!-- Preference for not taking the short survey. -->
    <string name="preferences_not_take_survey">Ne, hvala</string>

    <!-- Snackbar -->
    <!-- Text shown in snackbar when user deletes a collection -->
    <string name="snackbar_collection_deleted">Zbirka izbrisana</string>
    <!-- Text shown in snackbar when user renames a collection -->
    <string name="snackbar_collection_renamed">Zbirka preimenovana</string>
    <!-- Text shown in snackbar when user closes a tab -->
    <string name="snackbar_tab_closed">Zavihek zaprt</string>
    <!-- Text shown in snackbar when user closes all tabs -->
    <string name="snackbar_tabs_closed">Zavihki zaprti</string>
    <!-- Text shown in snackbar when user bookmarks a list of tabs -->
    <string name="snackbar_message_bookmarks_saved">Zaznamki shranjeni!</string>
    <!-- Text shown in snackbar when user adds a site to shortcuts -->
    <string name="snackbar_added_to_shortcuts">Dodano med bližnjice!</string>
    <!-- Text shown in snackbar when user closes a private tab -->
    <string name="snackbar_private_tab_closed">Zasebni zavihek zaprt</string>
    <!-- Text shown in snackbar when user closes all private tabs -->
    <string name="snackbar_private_tabs_closed">Zasebni zavihki zaprti</string>
    <!-- Text shown in snackbar when user erases their private browsing data -->
    <string name="snackbar_private_data_deleted">Podatki zasebnega brskanja izbrisani</string>
    <!-- Text shown in snackbar to undo deleting a tab, top site or collection -->
    <string name="snackbar_deleted_undo">RAZVELJAVI</string>
    <!-- Text shown in snackbar when user removes a top site -->
    <string name="snackbar_top_site_removed">Spletno mesto odstranjeno</string>

    <!-- QR code scanner prompt which appears after scanning a code, but before navigating to it
        First parameter is the name of the app, second parameter is the URL or text scanned-->
    <string name="qr_scanner_confirmation_dialog_message">Dovoli %1$s odpiranje %2$s</string>
    <!-- QR code scanner prompt dialog positive option to allow navigation to scanned link -->
    <string name="qr_scanner_dialog_positive">DOVOLI</string>
    <!-- QR code scanner prompt dialog positive option to deny navigation to scanned link -->
    <string name="qr_scanner_dialog_negative">ZAVRNI</string>
    <!-- QR code scanner prompt dialog error message shown when a hostname does not contain http or https. -->
    <string name="qr_scanner_dialog_invalid">Spletni naslov ni veljaven.</string>
    <!-- QR code scanner prompt dialog positive option when there is an error -->
    <string name="qr_scanner_dialog_invalid_ok">V redu</string>
    <!-- Tab collection deletion prompt dialog message. Placeholder will be replaced with the collection name -->
    <string name="tab_collection_dialog_message">Ali ste prepričani, da želite izbrisati %1$s?</string>
    <!-- Collection and tab deletion prompt dialog message. This will show when the last tab from a collection is deleted -->
    <string name="delete_tab_and_collection_dialog_message">Če izbrišete ta zavihek, boste izbrisali celotno zbirko. Nove zbirke lahko ustvarite kadarkoli.</string>
    <!-- Collection and tab deletion prompt dialog title. Placeholder will be replaced with the collection name. This will show when the last tab from a collection is deleted -->
    <string name="delete_tab_and_collection_dialog_title">Izbrišem %1$s?</string>
    <!-- Tab collection deletion prompt dialog option to delete the collection -->
    <string name="tab_collection_dialog_positive">Izbriši</string>
    <!-- Text displayed in a notification when the user enters full screen mode -->
    <string name="full_screen_notification">Vstop v celozaslonski način</string>
    <!-- Message for copying the URL via long press on the toolbar -->
    <string name="url_copied">Spletni naslov kopiran</string>
    <!-- Sample text for accessibility font size -->
    <string name="accessibility_text_size_sample_text_1">To je vzorčno besedilo. Pokaže vam, kako bo besedilo prikazano, ko povečate ali zmanjšate velikost s to nastavitvijo.</string>
    <!-- Summary for Accessibility Text Size Scaling Preference -->
    <string name="preference_accessibility_text_size_summary">Povečajte ali zmanjšajte besedilo na spletnih straneh</string>
    <!-- Title for Accessibility Text Size Scaling Preference -->
    <string name="preference_accessibility_font_size_title">Velikost pisave</string>

    <!-- Title for Accessibility Text Automatic Size Scaling Preference -->
    <string name="preference_accessibility_auto_size_2">Samodejna velikost pisave</string>
    <!-- Summary for Accessibility Text Automatic Size Scaling Preference -->
    <string name="preference_accessibility_auto_size_summary">Velikost pisave se bo ujemala z vašimi nastavitvami za Android. Onemogočite, če želite upravljati velikost pisave.</string>

    <!-- Title for the Delete browsing data preference -->
    <string name="preferences_delete_browsing_data">Izbriši podatke brskanja</string>
    <!-- Title for the tabs item in Delete browsing data -->
    <string name="preferences_delete_browsing_data_tabs_title_2">Odprti zavihki</string>
    <!-- Subtitle for the tabs item in Delete browsing data, parameter will be replaced with the number of open tabs -->
    <string name="preferences_delete_browsing_data_tabs_subtitle">Zavihkov: %d</string>
    <!-- Title for the data and history items in Delete browsing data -->
    <!-- Title for the history item in Delete browsing data -->
    <string name="preferences_delete_browsing_data_browsing_history_title">Zgodovino brskanja</string>
    <!-- Subtitle for the data and history items in delete browsing data, parameter will be replaced with the
        number of history items the user has -->
    <string name="preferences_delete_browsing_data_browsing_data_subtitle">Naslovov: %d</string>

    <!-- Title for the cookies and site data items in Delete browsing data -->
    <string name="preferences_delete_browsing_data_cookies_and_site_data">Piškotke in podatke strani</string>
    <!-- Subtitle for the cookies item in Delete browsing data -->
    <string name="preferences_delete_browsing_data_cookies_subtitle">Odjavljeni boste z večine strani</string>
    <!-- Title for the cached images and files item in Delete browsing data -->
    <string name="preferences_delete_browsing_data_cached_files">Slike in datoteke v predpomnilniku</string>
    <!-- Subtitle for the cached images and files item in Delete browsing data -->
    <string name="preferences_delete_browsing_data_cached_files_subtitle">Sprosti prostor za shranjevanje</string>
    <!-- Title for the site permissions item in Delete browsing data -->
    <string name="preferences_delete_browsing_data_site_permissions">Dovoljenja strani</string>
    <!-- Title for the downloads item in Delete browsing data -->
    <string name="preferences_delete_browsing_data_downloads">Prenosi</string>
    <!-- Text for the button to delete browsing data -->
    <string name="preferences_delete_browsing_data_button">Izbriši podatke brskanja</string>
    <!-- Title for the Delete browsing data on quit preference -->
    <string name="preferences_delete_browsing_data_on_quit">Ob izhodu izbriši podatke brskanja</string>
    <!-- Summary for the Delete browsing data on quit preference. "Quit" translation should match delete_browsing_data_on_quit_action translation. -->
    <string name="preference_summary_delete_browsing_data_on_quit_2">Samodejno izbriše podatke brskanja, ko v glavnem meniju izberete \&quot;Izhod\&quot;</string>

    <!-- Action item in menu for the Delete browsing data on quit feature -->
    <string name="delete_browsing_data_on_quit_action">Izhod</string>

    <!-- Title text of a delete browsing data dialog. -->
    <string name="delete_history_prompt_title">Časovni obseg brisanja</string>
    <!-- Body text of a delete browsing data dialog. -->
    <string name="delete_history_prompt_body" moz:RemovedIn="130" tools:ignore="UnusedResources">Odstrani zgodovino (tudi sinhronizirano zgodovino z drugih naprav), piškotke in druge podatke brskanja.</string>
    <!-- Body text of a delete browsing data dialog. -->
    <string name="delete_history_prompt_body_2">Odstrani zgodovino (vključno z zgodovino, sinhronizirano z drugih naprav)</string>
    <!-- Radio button in the delete browsing data dialog to delete history items for the last hour. -->
    <string name="delete_history_prompt_button_last_hour">zadnja ura</string>
    <!-- Radio button in the delete browsing data dialog to delete history items for today and yesterday. -->
    <string name="delete_history_prompt_button_today_and_yesterday">danes in včeraj</string>
    <!-- Radio button in the delete browsing data dialog to delete all history. -->
    <string name="delete_history_prompt_button_everything">vse</string>

    <!-- Dialog message to the user asking to delete browsing data. Parameter will be replaced by app name. -->
    <string name="delete_browsing_data_prompt_message_3">%s bo izbrisal izbrane podatke brskanja.</string>
    <!-- Text for the cancel button for the data deletion dialog -->
    <string name="delete_browsing_data_prompt_cancel">Prekliči</string>
    <!-- Text for the allow button for the data deletion dialog -->
    <string name="delete_browsing_data_prompt_allow">Izbriši</string>

    <!-- Text for the snackbar confirmation that the data was deleted -->
    <string name="preferences_delete_browsing_data_snackbar">Podatki brskanja so izbrisani</string>
    <!-- Text for the snackbar to show the user that the deletion of browsing data is in progress -->
    <string name="deleting_browsing_data_in_progress">Brisanje podatkov brskanja …</string>

    <!-- Dialog message to the user asking to delete all history items inside the opened group. Parameter will be replaced by a history group name. -->
    <string name="delete_all_history_group_prompt_message">Izbriši vsa spletna mesta skupine &quot;%s&quot;</string>
    <!-- Text for the cancel button for the history group deletion dialog -->
    <string name="delete_history_group_prompt_cancel">Prekliči</string>
    <!-- Text for the allow button for the history group dialog -->
    <string name="delete_history_group_prompt_allow">Izbriši</string>
    <!-- Text for the snackbar confirmation that the history group was deleted -->
    <string name="delete_history_group_snackbar">Skupina izbrisana</string>

    <!-- Onboarding -->
    <!-- text to display in the snackbar once account is signed-in -->
    <string name="onboarding_firefox_account_sync_is_on">Sync je vklopljen</string>

    <!-- Onboarding theme -->
    <!-- Text shown in snackbar when multiple tabs have been sent to device -->
    <string name="sync_sent_tabs_snackbar">Zavihki poslani!</string>
    <!-- Text shown in snackbar when one tab has been sent to device  -->
    <string name="sync_sent_tab_snackbar">Zavihek poslan!</string>
    <!-- Text shown in snackbar when sharing tabs failed  -->
    <string name="sync_sent_tab_error_snackbar">Napaka pri pošiljanju</string>
    <!-- Text shown in snackbar for the "retry" action that the user has after sharing tabs failed -->
    <string name="sync_sent_tab_error_snackbar_action">POSKUSI ZNOVA</string>
    <!-- Title of QR Pairing Fragment -->
    <string name="sync_scan_code">Skenirajte kodo</string>
    <!-- Instructions on how to access pairing -->
    <string name="sign_in_instructions"><![CDATA[Na računalniku odprite Firefox in obiščite <b>https://firefox.com/pair</b>]]></string>
    <!-- Text shown for sign in pairing when ready -->
    <string name="sign_in_ready_for_scan">Pripravljeno za skeniranje</string>
    <!-- Text shown for settings option for sign with pairing -->
    <string name="sign_in_with_camera">Prijavite se s kamero</string>
    <!-- Text shown for settings option for sign with email -->
    <string name="sign_in_with_email">Namesto tega uporabite e-pošto</string>
    <!-- Text shown for settings option for create new account text.'Firefox' intentionally hardcoded here.-->
    <string name="sign_in_create_account_text"><![CDATA[Nimate računa? <u>Ustvarite ga</u> za sinhronizacijo Firefoxa med napravami.]]></string>
    <!-- Text shown in confirmation dialog to sign out of account. The first parameter is the name of the app (e.g. Firefox Preview) -->
    <string name="sign_out_confirmation_message_2">%s se bo prenehal sinhronizirati z vašim računom, vendar ne bo izbrisal podatkov o brskanju na tej napravi.</string>
    <!-- Option to continue signing out of account shown in confirmation dialog to sign out of account -->
    <string name="sign_out_disconnect">Prekini povezavo</string>
    <!-- Option to cancel signing out shown in confirmation dialog to sign out of account -->
    <string name="sign_out_cancel">Prekliči</string>

    <!-- Error message snackbar shown after the user tried to select a default folder which cannot be altered -->
    <string name="bookmark_cannot_edit_root">Privzetih map ni mogoče urejati</string>

    <!-- Enhanced Tracking Protection -->
    <!-- Link displayed in enhanced tracking protection panel to access tracking protection settings -->
    <string name="etp_settings">Nastavitve zaščite</string>
    <!-- Preference title for enhanced tracking protection settings -->
    <string name="preference_enhanced_tracking_protection">Izboljšana zaščita pred sledenjem</string>
    <!-- Preference summary for enhanced tracking protection settings on/off switch -->
    <string name="preference_enhanced_tracking_protection_summary">Zdaj vključuje Popolno zaščito pred piškotki, našo najzmogljivejšo oviro pred sledilci med spletnimi mesti.</string>
    <!-- Description of enhanced tracking protection. The parameter is the name of the application (For example: Firefox Fenix) -->
    <string name="preference_enhanced_tracking_protection_explanation_2">%s vas ščiti pred številnimi najpogostejšimi sledilci, ki sledijo vašemu brskanju po spletu.</string>
    <!-- Text displayed that links to website about enhanced tracking protection -->
    <string name="preference_enhanced_tracking_protection_explanation_learn_more">Več o tem</string>
    <!-- Preference for enhanced tracking protection for the standard protection settings -->
    <string name="preference_enhanced_tracking_protection_standard_default_1">Običajno (privzeto)</string>
    <!-- Preference description for enhanced tracking protection for the standard protection settings -->
    <string name="preference_enhanced_tracking_protection_standard_description_5">Strani se bodo nalagale normalno, vendar bo zavrnjenih manj sledilcev.</string>
    <!--  Accessibility text for the Standard protection information icon  -->
    <string name="preference_enhanced_tracking_protection_standard_info_button">Kaj je zavrnjeno s standardno zaščito pred sledenjem</string>
    <!-- Preference for enhanced tracking protection for the strict protection settings -->
    <string name="preference_enhanced_tracking_protection_strict">Strogo</string>
    <!-- Preference description for enhanced tracking protection for the strict protection settings -->
    <string name="preference_enhanced_tracking_protection_strict_description_4">Močnejša zaščita pred sledenjem in hitrejše delovanje, nekatere strani morda ne bodo delovale pravilno.</string>
    <!--  Accessibility text for the Strict protection information icon  -->
    <string name="preference_enhanced_tracking_protection_strict_info_button">Kaj je zavrnjeno s strogo zaščito pred sledenjem</string>
    <!-- Preference for enhanced tracking protection for the custom protection settings -->
    <string name="preference_enhanced_tracking_protection_custom">Po meri</string>
    <!-- Preference description for enhanced tracking protection for the strict protection settings -->
    <string name="preference_enhanced_tracking_protection_custom_description_2">Izberite, katere sledilce in skripte želite zavračati.</string>
    <!--  Accessibility text for the Strict protection information icon  -->
    <string name="preference_enhanced_tracking_protection_custom_info_button">Kaj je zavrnjeno z zaščito pred sledenjem po meri</string>
    <!-- Header for categories that are being blocked by current Enhanced Tracking Protection settings -->
    <!-- Preference for enhanced tracking protection for the custom protection settings for cookies-->
    <string name="preference_enhanced_tracking_protection_custom_cookies">Piškotke</string>
    <!-- Option for enhanced tracking protection for the custom protection settings for cookies-->
    <string name="preference_enhanced_tracking_protection_custom_cookies_1">Spletne sledilce in sledilce družbenih omrežij</string>
    <!-- Option for enhanced tracking protection for the custom protection settings for cookies-->
    <string name="preference_enhanced_tracking_protection_custom_cookies_2">Piškotke neobiskanih spletnih mest</string>
    <!-- Option for enhanced tracking protection for the custom protection settings for cookies-->
    <string name="preference_enhanced_tracking_protection_custom_cookies_3">Vse piškotke tretjih strani (lahko povzroči nedelovanje spletnih strani)</string>
    <!-- Option for enhanced tracking protection for the custom protection settings for cookies-->
    <string name="preference_enhanced_tracking_protection_custom_cookies_4">Vse piškotke (povzroči nedelovanje spletnih strani)</string>
    <!-- Option for enhanced tracking protection for the custom protection settings for cookies-->
    <string name="preference_enhanced_tracking_protection_custom_cookies_5">Izolirajte medspletne piškotke</string>
    <!-- Preference for Global Privacy Control for the custom privacy settings for Global Privacy Control. '&amp;' is replaced with the ampersand symbol: &-->
    <string name="preference_enhanced_tracking_protection_custom_global_privacy_control">Spletnim mestom sporočaj, naj ne prodajajo ali delijo podatkov</string>
    <!-- Preference for enhanced tracking protection for the custom protection settings for tracking content -->
    <string name="preference_enhanced_tracking_protection_custom_tracking_content">Sledilno vsebino</string>
    <!-- Option for enhanced tracking protection for the custom protection settings for tracking content-->
    <string name="preference_enhanced_tracking_protection_custom_tracking_content_1">V vseh zavihkih</string>
    <!-- Option for enhanced tracking protection for the custom protection settings for tracking content-->
    <string name="preference_enhanced_tracking_protection_custom_tracking_content_2">Le v zasebnih zavihkih</string>
    <!-- Preference for enhanced tracking protection for the custom protection settings -->
    <string name="preference_enhanced_tracking_protection_custom_cryptominers">Kriptorudarje</string>
    <!-- Preference for enhanced tracking protection for the custom protection settings -->
    <string name="preference_enhanced_tracking_protection_custom_fingerprinters">Sledilce prstnih odtisov</string>
    <!-- Button label for navigating to the Enhanced Tracking Protection details -->
    <string name="enhanced_tracking_protection_details">Podrobnosti</string>
    <!-- Header for categories that are being being blocked by current Enhanced Tracking Protection settings -->
    <string name="enhanced_tracking_protection_blocked">Zavrnjeno</string>
    <!-- Header for categories that are being not being blocked by current Enhanced Tracking Protection settings -->
    <string name="enhanced_tracking_protection_allowed">Dovoljeno</string>
    <!-- Category of trackers (social media trackers) that can be blocked by Enhanced Tracking Protection -->
    <string name="etp_social_media_trackers_title">Sledilci družbenih omrežij</string>
    <!-- Description of social media trackers that can be blocked by Enhanced Tracking Protection -->
    <string name="etp_social_media_trackers_description">Omeji zmožnost družbenih omrežij, da bi sledile vašemu brskanju po spletu.</string>
    <!-- Category of trackers (cross-site tracking cookies) that can be blocked by Enhanced Tracking Protection -->
    <string name="etp_cookies_title">Spletni sledilni piškotki</string>
    <!-- Category of trackers (cross-site tracking cookies) that can be blocked by Enhanced Tracking Protection -->
    <string name="etp_cookies_title_2">Medspletni piškotki</string>
    <!-- Description of cross-site tracking cookies that can be blocked by Enhanced Tracking Protection -->
    <string name="etp_cookies_description">Zavrača piškotke, ki jih oglaševalci in analitična podjetja uporabljajo za zbiranje podatkov brskanja na številnih straneh.</string>
    <!-- Description of cross-site tracking cookies that can be blocked by Enhanced Tracking Protection -->
    <string name="etp_cookies_description_2">Popolna zaščita pred piškotki omeji piškotke na spletno mesto, na katerem se nahajate, tako da jih sledilci ne morejo uporabiti za sledenje med različnimi spletnimi mesti.</string>
    <!-- Category of trackers (cryptominers) that can be blocked by Enhanced Tracking Protection -->
    <string name="etp_cryptominers_title">Kriptorudarji</string>
    <!-- Description of cryptominers that can be blocked by Enhanced Tracking Protection -->
    <string name="etp_cryptominers_description">Preprečuje, da bi zlonamerni skripti dostopali do vaše naprave za rudarjenje digitalne valute.</string>
    <!-- Category of trackers (fingerprinters) that can be blocked by Enhanced Tracking Protection -->
    <string name="etp_fingerprinters_title">Sledilci prstnih odtisov</string>
    <!-- Description of fingerprinters that can be blocked by Enhanced Tracking Protection -->
    <string name="etp_fingerprinters_description">Preprečuje zbiranje podatkov o vaši napravi, ki se lahko uporabijo za vašo prepoznavo in sledenje.</string>
    <!-- Category of trackers (tracking content) that can be blocked by Enhanced Tracking Protection -->
    <string name="etp_tracking_content_title">Sledilna vsebina</string>
    <!-- Description of tracking content that can be blocked by Enhanced Tracking Protection -->
    <string name="etp_tracking_content_description">Preprečuje nalaganje zunanjih oglasov, videoposnetkov in druge vsebine, ki vsebuje sledilno kodo. Lahko vpliva na delovanje nekaterih spletnih mest.</string>
    <!-- Enhanced Tracking Protection message that protection is currently on for this site -->
    <string name="etp_panel_on">Zaščite za to spletno mesto so VKLJUČENE</string>
    <!-- Enhanced Tracking Protection message that protection is currently off for this site -->
    <string name="etp_panel_off">Zaščite za to spletno mesto so IZKLJUČENE</string>
    <!-- Header for exceptions list for which sites enhanced tracking protection is always off -->
    <string name="enhanced_tracking_protection_exceptions">Izboljšana zaščita pred sledenjem je za ta spletna mesta izključena</string>
    <!-- Content description (not visible, for screen readers etc.): Navigate
    back from ETP details (Ex: Tracking content) -->
    <string name="etp_back_button_content_description">Krmari nazaj</string>

    <!-- About page link text to open what's new link -->
    <string name="about_whats_new">Kaj je novega v %su</string>
    <!-- Open source licenses page title
    The first parameter is the app name -->
    <string name="open_source_licenses_title">%s | Knjižnice OSS</string>

    <!-- Category of trackers (redirect trackers) that can be blocked by Enhanced Tracking Protection -->
    <string name="etp_redirect_trackers_title">Preusmeritve sledilcev</string>
    <!-- Description of redirect tracker cookies that can be blocked by Enhanced Tracking Protection -->
    <string name="etp_redirect_trackers_description">Počisti piškotke, ki jih nastavijo preusmeritve na znana sledilna spletna mesta.</string>

    <!-- Description of the SmartBlock Enhanced Tracking Protection feature. The * symbol is intentionally hardcoded here,
         as we use it on the UI to indicate which trackers have been partially unblocked.  -->
    <string name="preference_etp_smartblock_description">Nekateri spodaj označeni sledilci so na tej strani delno dovoljeni, ker ste bili v interakciji z njimi *.</string>
    <!-- Text displayed that links to website about enhanced tracking protection SmartBlock -->
    <string name="preference_etp_smartblock_learn_more">Več o tem</string>

    <!-- Content description (not visible, for screen readers etc.):
    Enhanced tracking protection exception preference icon for ETP settings. -->
    <string name="preference_etp_exceptions_icon_description">Ikona nastavitve izjem za izboljšano zaščito pred sledenjem</string>

    <!-- About page link text to open support link -->
    <string name="about_support">Podpora</string>
    <!-- About page link text to list of past crashes (like about:crashes on desktop) -->
    <string name="about_crashes">Sesutja</string>
    <!-- About page link text to open privacy notice link -->
    <string name="about_privacy_notice">Obvestilo o zasebnosti</string>
    <!-- About page link text to open know your rights link -->
    <string name="about_know_your_rights">Spoznajte svoje pravice</string>

    <!-- About page link text to open licensing information link -->
    <string name="about_licensing_information">Podatki o dovoljenjih</string>
    <!-- About page link text to open a screen with libraries that are used -->
    <string name="about_other_open_source_libraries">Knjižnice, ki jih uporabljamo</string>

    <!-- Toast shown to the user when they are activating the secret dev menu
        The first parameter is number of long clicks left to enable the menu -->
    <string name="about_debug_menu_toast_progress">Meni Razhroščevanje: še %1$d klik(ov) do omogočenja</string>
    <string name="about_debug_menu_toast_done">Meni za razhroščevanje je omogočen</string>

    <!-- Browser long press popup menu -->
    <!-- Copy the current url -->
    <string name="browser_toolbar_long_press_popup_copy">Kopiraj</string>
    <!-- Paste & go the text in the clipboard. '&amp;' is replaced with the ampersand symbol: & -->
    <string name="browser_toolbar_long_press_popup_paste_and_go">Prilepi in odpri</string>
    <!-- Paste the text in the clipboard -->
    <string name="browser_toolbar_long_press_popup_paste">Prilepi</string>

    <!-- Snackbar message shown after an URL has been copied to clipboard. -->
    <string name="browser_toolbar_url_copied_to_clipboard_snackbar">Spletni naslov kopiran v odložišče</string>

    <!-- Title text for the Add To Homescreen dialog -->
    <string name="add_to_homescreen_title">Dodaj na domač zaslon</string>
    <!-- Cancel button text for the Add to Homescreen dialog -->
    <string name="add_to_homescreen_cancel">Prekliči</string>
    <!-- Add button text for the Add to Homescreen dialog -->
    <string name="add_to_homescreen_add">Dodaj</string>
    <!-- Continue to website button text for the first-time Add to Homescreen dialog -->
    <string name="add_to_homescreen_continue">Nadaljuj na spletno stran</string>
    <!-- Placeholder text for the TextView in the Add to Homescreen dialog -->
    <string name="add_to_homescreen_text_placeholder">Ime bližnjice</string>

    <!-- Describes the add to homescreen functionality -->
    <string name="add_to_homescreen_description_2">To stran lahko preprosto dodate na svoj domači zaslon naprave za lažji dostop in hitrejše brskanje v načinu, podobnem aplikaciji.</string>

    <!-- Preference for managing the settings for logins and passwords in Fenix -->
    <string name="preferences_passwords_logins_and_passwords">Prijave in gesla</string>
    <!-- Preference for managing the saving of logins and passwords in Fenix -->
    <string name="preferences_passwords_save_logins">Shranjevanje prijav in gesel</string>
    <!-- Preference option for asking to save passwords in Fenix -->
    <string name="preferences_passwords_save_logins_ask_to_save">Vprašaj pred shranjevanjem</string>
    <!-- Preference option for never saving passwords in Fenix -->
    <string name="preferences_passwords_save_logins_never_save">Nikoli ne shranjuj</string>

    <!-- Preference for autofilling saved logins in Firefox (in web content), %1$s will be replaced with the app name -->
    <string name="preferences_passwords_autofill2">Samodejno izpolni v %1$su</string>
    <!-- Description for the preference for autofilling saved logins in Firefox (in web content), %1$s will be replaced with the app name -->
    <string name="preferences_passwords_autofill_description">Izpolnjuj in shranjuj uporabniška imena in gesla na spletnih mestih, ko uporabljate %1$s.</string>
    <!-- Preference for autofilling logins from Fenix in other apps (e.g. autofilling the Twitter app) -->
    <string name="preferences_android_autofill">Samodejno izpolni v drugih aplikacijah</string>

    <!-- Description for the preference for autofilling logins from Fenix in other apps (e.g. autofilling the Twitter app) -->
    <string name="preferences_android_autofill_description">Izpolnjuj uporabniška imena in gesla v drugih aplikacijah na napravi.</string>

    <!-- Preference option for adding a login -->
    <string name="preferences_logins_add_login">Dodaj prijavo</string>

    <!-- Preference for syncing saved logins in Fenix -->
    <string name="preferences_passwords_sync_logins">Sinhronizacija prijav</string>
    <!-- Preference for syncing saved logins in Fenix, when not signed in-->
    <string name="preferences_passwords_sync_logins_across_devices">Sinhroniziraj prijave med napravami</string>
    <!-- Preference to access list of saved logins -->
    <string name="preferences_passwords_saved_logins">Shranjene prijave</string>
    <!-- Description of empty list of saved passwords. Placeholder is replaced with app name.  -->
    <string name="preferences_passwords_saved_logins_description_empty_text">Tu se prikažejo prijave, ki jih shranite ali sinhronizirate v %s.</string>
    <!-- Preference to access list of saved logins -->
    <string name="preferences_passwords_saved_logins_description_empty_learn_more_link">Več o Sync.</string>
    <!-- Preference to access list of login exceptions that we never save logins for -->
    <string name="preferences_passwords_exceptions">Izjeme</string>
    <!-- Empty description of list of login exceptions that we never save logins for -->
    <string name="preferences_passwords_exceptions_description_empty">Tu bodo prikazane prijave in gesla, ki niso shranjena.</string>
    <!-- Description of list of login exceptions that we never save logins for -->
    <string name="preferences_passwords_exceptions_description">Prijave in gesla za te strani ne bodo shranjene.</string>
    <!-- Text on button to remove all saved login exceptions -->
    <string name="preferences_passwords_exceptions_remove_all">Izbriši vse izjeme</string>
    <!-- Hint for search box in logins list -->
    <string name="preferences_passwords_saved_logins_search">Iskanje prijav</string>
    <!-- The header for the site that a login is for -->
    <string name="preferences_passwords_saved_logins_site">Stran</string>
    <!-- The header for the username for a login -->
    <string name="preferences_passwords_saved_logins_username">Uporabniško ime</string>
    <!-- The header for the password for a login -->
    <string name="preferences_passwords_saved_logins_password">Geslo</string>
    <!-- Shown in snackbar to tell user that the password has been copied -->
    <string name="logins_password_copied">Geslo kopirano v odložišče</string>
    <!-- Shown in snackbar to tell user that the username has been copied -->
    <string name="logins_username_copied">Uporabniško ime kopirano v odložišče</string>
    <!-- Content Description (for screenreaders etc) read for the button to copy a password in logins-->
    <string name="saved_logins_copy_password">Kopiraj geslo</string>
    <!-- Content Description (for screenreaders etc) read for the button to clear a password while editing a login-->
    <string name="saved_logins_clear_password">Počisti geslo</string>
    <!-- Content Description (for screenreaders etc) read for the button to copy a username in logins -->
    <string name="saved_login_copy_username">Kopiraj uporabniško ime</string>
    <!-- Content Description (for screenreaders etc) read for the button to clear a username while editing a login -->
    <string name="saved_login_clear_username">Počisti uporabniško ime</string>
    <!-- Content Description (for screenreaders etc) read for the button to clear the hostname field while creating a login -->
    <string name="saved_login_clear_hostname">Počisti domeno</string>
    <!-- Content Description (for screenreaders etc) read for the button to open a site in logins -->
    <string name="saved_login_open_site">Odpri stran v brskalniku</string>
    <!-- Content Description (for screenreaders etc) read for the button to reveal a password in logins -->
    <string name="saved_login_reveal_password">Prikaži geslo</string>
    <!-- Content Description (for screenreaders etc) read for the button to hide a password in logins -->
    <string name="saved_login_hide_password">Skrij geslo</string>
    <!-- Message displayed in biometric prompt displayed for authentication before allowing users to view their logins -->
    <string name="logins_biometric_prompt_message">Odklenite za ogled shranjenih prijav</string>
    <!-- Title of warning dialog if users have no device authentication set up -->
    <string name="logins_warning_dialog_title">Zavarujte svoje prijave in gesla</string>
    <!-- Message of warning dialog if users have no device authentication set up -->
    <string name="logins_warning_dialog_message">Nastavite vzorec za zaklepanje naprave, PIN ali geslo za zaščito pred dostopom do shranjenih prijav in gesel, če vašo napravo uporablja še kdo.</string>
    <!-- Negative button to ignore warning dialog if users have no device authentication set up -->
    <string name="logins_warning_dialog_later">Pozneje</string>
    <!-- Positive button to send users to set up a pin of warning dialog if users have no device authentication set up -->
    <string name="logins_warning_dialog_set_up_now">Nastavi zdaj</string>

    <!-- Title of PIN verification dialog to direct users to re-enter their device credentials to access their logins -->
    <string name="logins_biometric_prompt_message_pin">Odklenite svojo napravo</string>

    <!-- Title for Accessibility Force Enable Zoom Preference -->
    <string name="preference_accessibility_force_enable_zoom">Povečava na vseh spletnih straneh</string>
    <!-- Summary for Accessibility Force Enable Zoom Preference -->
    <string name="preference_accessibility_force_enable_zoom_summary">Možnost omogoča povečevanje s približevanjem prstov tudi na straneh, ki to preprečujejo.</string>

    <!-- Saved logins sorting strategy menu item -by name- (if selected, it will sort saved logins alphabetically) -->
    <string name="saved_logins_sort_strategy_alphabetically">Imenu (A–Ž)</string>
    <!-- Saved logins sorting strategy menu item -by last used- (if selected, it will sort saved logins by last used) -->
    <string name="saved_logins_sort_strategy_last_used">Času zadnje uporabe</string>

    <!-- Content description (not visible, for screen readers etc.): Sort saved logins dropdown menu chevron icon -->
    <string name="saved_logins_menu_dropdown_chevron_icon_content_description">Meni razvrščanja prijav</string>

    <!-- Autofill -->
    <!-- Preference and title for managing the autofill settings -->
    <string name="preferences_autofill">Samodejno izpolnjevanje</string>
    <!-- Preference and title for managing the settings for addresses -->
    <string name="preferences_addresses">Naslovi</string>
    <!-- Preference and title for managing the settings for credit cards -->
    <string name="preferences_credit_cards">Kreditne kartice</string>
    <!-- Preference for saving and autofilling credit cards -->
    <string name="preferences_credit_cards_save_and_autofill_cards">Shrani in samodejno izpolni kartice</string>
    <!-- Preference summary for saving and autofilling credit card data -->
    <string name="preferences_credit_cards_save_and_autofill_cards_summary">Podatki so šifrirani</string>
    <!-- Preference option for syncing credit cards across devices. This is displayed when the user is not signed into sync -->
    <string name="preferences_credit_cards_sync_cards_across_devices">Sinhroniziraj kartice med napravami</string>
    <!-- Preference option for syncing credit cards across devices. This is displayed when the user is signed into sync -->
    <string name="preferences_credit_cards_sync_cards">Sinhroniziraj kartice</string>
    <!-- Preference option for adding a credit card -->
    <string name="preferences_credit_cards_add_credit_card">Dodaj kreditno kartico</string>

    <!-- Preference option for managing saved credit cards -->
    <string name="preferences_credit_cards_manage_saved_cards">Upravljanje shranjenih kartic</string>
    <!-- Preference option for adding an address -->
    <string name="preferences_addresses_add_address">Dodaj naslov</string>
    <!-- Preference option for managing saved addresses -->
    <string name="preferences_addresses_manage_addresses">Upravljanje naslovov</string>
    <!-- Preference for saving and autofilling addresses -->
    <string name="preferences_addresses_save_and_autofill_addresses">Shranjuj in samodejno izpolnjuj naslove</string>
    <!-- Preference summary for saving and autofilling address data -->
    <string name="preferences_addresses_save_and_autofill_addresses_summary">Vključi podatke, kot so številke, e-poštni naslovi in naslovi za dostavo</string>

    <!-- Title of the "Add card" screen -->
    <string name="credit_cards_add_card">Dodaj kartico</string>
    <!-- Title of the "Edit card" screen -->
    <string name="credit_cards_edit_card">Uredi kartico</string>
    <!-- The header for the card number of a credit card -->
    <string name="credit_cards_card_number">Številka kartice</string>
    <!-- The header for the expiration date of a credit card -->
    <string name="credit_cards_expiration_date">Datum poteka</string>
    <!-- The label for the expiration date month of a credit card to be used by a11y services-->
    <string name="credit_cards_expiration_date_month">Mesec izteka veljavnosti</string>
    <!-- The label for the expiration date year of a credit card to be used by a11y services-->
    <string name="credit_cards_expiration_date_year">Leto izteka veljavnosti</string>
    <!-- The header for the name on the credit card -->
    <string name="credit_cards_name_on_card">Ime na kartici</string>
    <!-- The text for the "Delete card" menu item for deleting a credit card -->
    <string name="credit_cards_menu_delete_card">Izbriši kartico</string>
    <!-- The text for the "Delete card" button for deleting a credit card -->
    <string name="credit_cards_delete_card_button">Izbriši kartico</string>
    <!-- The text for the confirmation message of "Delete card" dialog -->
    <string name="credit_cards_delete_dialog_confirmation">Ali ste prepričani, da želite izbrisati to kreditno kartico?</string>
    <!-- The text for the positive button on "Delete card" dialog -->
    <string name="credit_cards_delete_dialog_button">Izbriši</string>
    <!-- The title for the "Save" menu item for saving a credit card -->
    <string name="credit_cards_menu_save">Shrani</string>
    <!-- The text for the "Save" button for saving a credit card -->
    <string name="credit_cards_save_button">Shrani</string>
    <!-- The text for the "Cancel" button for cancelling adding, updating or deleting a credit card -->
    <string name="credit_cards_cancel_button">Prekliči</string>

    <!-- Title of the "Saved cards" screen -->
    <string name="credit_cards_saved_cards">Shranjene kartice</string>

    <!-- Error message for credit card number validation -->
    <string name="credit_cards_number_validation_error_message">Vnesite veljavno številko kreditne kartice</string>

    <!-- Error message for credit card name on card validation -->
    <string name="credit_cards_name_on_card_validation_error_message">Izpolnite to polje</string>
    <!-- Message displayed in biometric prompt displayed for authentication before allowing users to view their saved credit cards -->
    <string name="credit_cards_biometric_prompt_message">Odklenite za ogled shranjenih kartic</string>
    <!-- Title of warning dialog if users have no device authentication set up -->
    <string name="credit_cards_warning_dialog_title">Zavarujte svoje kreditne kartice</string>
    <!-- Message of warning dialog if users have no device authentication set up -->
    <string name="credit_cards_warning_dialog_message">Nastavite vzorec za zaklepanje naprave, PIN ali geslo za zaščito pred dostopom do kreditnih kartic, če vašo napravo uporablja še kdo.</string>
    <!-- Positive button to send users to set up a pin of warning dialog if users have no device authentication set up -->
    <string name="credit_cards_warning_dialog_set_up_now">Nastavi zdaj</string>
    <!-- Negative button to ignore warning dialog if users have no device authentication set up -->
    <string name="credit_cards_warning_dialog_later">Pozneje</string>
    <!-- Title of PIN verification dialog to direct users to re-enter their device credentials to access their credit cards -->
    <string name="credit_cards_biometric_prompt_message_pin">Odklenite svojo napravo</string>

    <!-- Message displayed in biometric prompt for authentication, before allowing users to use their stored credit card information -->
    <string name="credit_cards_biometric_prompt_unlock_message">Odklenite za uporabo shranjenih podatkov o kreditnih karticah</string>

    <!-- Title of the "Add address" screen -->
    <string name="addresses_add_address">Dodaj naslov</string>
    <!-- Title of the "Edit address" screen -->
    <string name="addresses_edit_address">Uredi naslov</string>
    <!-- Title of the "Manage addresses" screen -->
    <string name="addresses_manage_addresses">Upravljanje naslovov</string>
    <!-- The header for the first name of an address -->
    <string name="addresses_first_name">Ime</string>
    <!-- The header for the middle name of an address -->
    <string name="addresses_middle_name">Drugo ime</string>
    <!-- The header for the last name of an address -->
    <string name="addresses_last_name">Priimek</string>
    <!-- The header for the street address of an address -->
    <string name="addresses_street_address">Ulica</string>
    <!-- The header for the city of an address -->
    <string name="addresses_city">Mesto</string>
    <!-- The header for the subregion of an address when "state" should be used -->
    <string name="addresses_state">Zvezna država</string>
    <!-- The header for the subregion of an address when "province" should be used -->
    <string name="addresses_province">Pokrajina</string>
    <!-- The header for the zip code of an address -->
    <string name="addresses_zip">Poštna številka</string>
    <!-- The header for the country or region of an address -->
    <string name="addresses_country">Država ali regija</string>
    <!-- The header for the phone number of an address -->
    <string name="addresses_phone">Telefon</string>
    <!-- The header for the email of an address -->
    <string name="addresses_email">E-pošta</string>
    <!-- The text for the "Save" button for saving an address -->
    <string name="addresses_save_button">Shrani</string>
    <!-- The text for the "Cancel" button for cancelling adding, updating or deleting an address -->
    <string name="addresses_cancel_button">Prekliči</string>
    <!-- The text for the "Delete address" button for deleting an address -->
    <string name="addressess_delete_address_button">Izbriši naslov</string>

    <!-- The title for the "Delete address" confirmation dialog -->
    <string name="addressess_confirm_dialog_message">Res želite izbrisati ta naslov?</string>
    <!-- The text for the positive button on "Delete address" dialog -->
    <string name="addressess_confirm_dialog_ok_button">Izbriši</string>
    <!-- The text for the negative button on "Delete address" dialog -->
    <string name="addressess_confirm_dialog_cancel_button">Prekliči</string>
    <!-- The text for the "Save address" menu item for saving an address -->
    <string name="address_menu_save_address">Shrani naslov</string>
    <!-- The text for the "Delete address" menu item for deleting an address -->
    <string name="address_menu_delete_address">Izbriši naslov</string>

    <!-- Title of the Add search engine screen -->
    <string name="search_engine_add_custom_search_engine_title">Dodaj iskalnik</string>
    <!-- Content description (not visible, for screen readers etc.): Title for the button that navigates to add new engine screen -->
    <string name="search_engine_add_custom_search_engine_button_content_description">Dodaj nov iskalnik</string>
    <!-- Title of the Edit search engine screen -->
    <string name="search_engine_edit_custom_search_engine_title">Urejanje iskalnika</string>
    <!-- Text for the menu button to edit a search engine -->
    <string name="search_engine_edit">Uredi</string>
    <!-- Text for the menu button to delete a search engine -->
    <string name="search_engine_delete">Izbriši</string>

    <!-- Label for the TextField in which user enters custom search engine name -->
    <string name="search_add_custom_engine_name_label">Ime</string>
    <!-- Placeholder text shown in the Search Engine Name text field before a user enters text -->
    <string name="search_add_custom_engine_name_hint_2">Ime iskalnika</string>
    <!-- Label for the TextField in which user enters custom search engine URL -->
    <string name="search_add_custom_engine_url_label">URL iskalnega niza</string>
    <!-- Placeholder text shown in the Search String TextField before a user enters text -->
    <string name="search_add_custom_engine_search_string_hint_2">URL za uporabo pri iskanju</string>
    <!-- Description text for the Search String TextField. The %s is part of the string -->
    <string name="search_add_custom_engine_search_string_example" formatted="false">Zamenjajte poizvedbo z &quot;%s&quot;. Primer: \nhttps://www.google.com/search?q=%s</string>

    <!-- Accessibility description for the form in which details about the custom search engine are entered -->
    <string name="search_add_custom_engine_form_description">Podrobnosti iskalnika po meri</string>

    <!-- Label for the TextField in which user enters custom search engine suggestion URL -->
    <string name="search_add_custom_engine_suggest_url_label">API za predloge iskanja (neobvezno)</string>
    <!-- Placeholder text shown in the Search Suggestion String TextField before a user enters text -->
    <string name="search_add_custom_engine_suggest_string_hint">URL API-ja za predloge iskanja</string>
    <!-- Description text for the Search Suggestion String TextField. The %s is part of the string -->
    <string name="search_add_custom_engine_suggest_string_example_2" formatted="false">Iskano poizvedbo zamenjajte s &quot;%s&quot;. Primer:\nhttps://suggestqueries.google.com/complete/search?client=firefox&amp;q=%s</string>
    <!-- The text for the "Save" button for saving a custom search engine -->
    <string name="search_custom_engine_save_button">Shrani</string>

    <!-- Text shown when a user leaves the name field empty -->
    <string name="search_add_custom_engine_error_empty_name">Vnesite ime iskalnika</string>
    <!-- Text shown when a user leaves the search string field empty -->
    <string name="search_add_custom_engine_error_empty_search_string">Vnesite iskalni niz</string>
    <!-- Text shown when a user leaves out the required template string -->
    <string name="search_add_custom_engine_error_missing_template">Prepričajte se, da se iskalni niz ujema z obliko primera</string>
    <!-- Text shown when we aren't able to validate the custom search query. The first parameter is the url of the custom search engine -->
    <string name="search_add_custom_engine_error_cannot_reach">Napaka pri povezovanju z &quot;%s&quot;</string>
    <!-- Text shown when a user creates a new search engine -->
    <string name="search_add_custom_engine_success_message">Ustvarjeno %s</string>

    <!-- Text shown when a user successfully edits a custom search engine -->
    <string name="search_edit_custom_engine_success_message">Shranjeno %s</string>
    <!-- Text shown when a user successfully deletes a custom search engine -->
    <string name="search_delete_search_engine_success_message">Izbrisano %s</string>

    <!-- Heading for the instructions to allow a permission -->
    <string name="phone_feature_blocked_intro">Če želite omogočiti:</string>
    <!-- First step for the allowing a permission -->
    <string name="phone_feature_blocked_step_settings">1. Pojdite v Nastavitve Androida</string>
    <!-- Second step for the allowing a permission -->
    <string name="phone_feature_blocked_step_permissions"><![CDATA[2. Tapnite <b>Dovoljenja</b>]]></string>

    <!-- Third step for the allowing a permission (Fore example: Camera) -->
    <string name="phone_feature_blocked_step_feature"><![CDATA[3. Preklopite <b>%1$s</b> na VKLOPLJENO]]></string>

    <!-- Label that indicates a site is using a secure connection -->
    <string name="quick_settings_sheet_secure_connection_2">Povezava je varna</string>
    <!-- Label that indicates a site is using a insecure connection -->
    <string name="quick_settings_sheet_insecure_connection_2">Povezava ni varna</string>
    <!-- Label to clear site data -->
    <string name="clear_site_data">Počisti piškotke in podatke strani</string>
    <!-- Confirmation message for a dialog confirming if the user wants to delete all data for current site -->
    <string name="confirm_clear_site_data"><![CDATA[Ali ste prepričani, da želite počistiti vse piškotke in podatke spletnega mesta <b>%s</b>?]]></string>
    <!-- Confirmation message for a dialog confirming if the user wants to delete all the permissions for all sites-->
    <string name="confirm_clear_permissions_on_all_sites">Ali ste prepričani, da želite počistiti vsa dovoljenja na vseh straneh?</string>
    <!-- Confirmation message for a dialog confirming if the user wants to delete all the permissions for a site-->
    <string name="confirm_clear_permissions_site">Ali ste prepričani, da želite počistiti vsa dovoljenja za to stran?</string>
    <!-- Confirmation message for a dialog confirming if the user wants to set default value a permission for a site-->
    <string name="confirm_clear_permission_site">Ali ste prepričani, da želite počistiti to dovoljenje za to stran?</string>
    <!-- label shown when there are not site exceptions to show in the site exception settings -->
    <string name="no_site_exceptions">Ni izjem</string>
    <!-- Bookmark deletion confirmation -->
    <string name="bookmark_deletion_confirmation">Ali ste prepričani, da želite izbrisati ta zaznamek?</string>
    <!-- Browser menu button that adds a shortcut to the home fragment -->
    <string name="browser_menu_add_to_shortcuts">Dodaj med bližnjice</string>
    <!-- Browser menu button that removes a shortcut from the home fragment -->
    <string name="browser_menu_remove_from_shortcuts">Odstrani iz bližnjic</string>
    <!-- text shown before the issuer name to indicate who its verified by, parameter is the name of
     the certificate authority that verified the ticket-->
    <string name="certificate_info_verified_by">Overil: %1$s</string>
    <!-- Login overflow menu delete button -->
    <string name="login_menu_delete_button">Izbriši</string>
    <!-- Login overflow menu edit button -->
    <string name="login_menu_edit_button">Uredi</string>
    <!-- Message in delete confirmation dialog for logins -->
    <string name="login_deletion_confirmation">Ali ste prepričani, da želite izbrisati to prijavo?</string>
    <!-- Positive action of a dialog asking to delete  -->
    <string name="dialog_delete_positive">Izbriši</string>
    <!-- Negative action of a dialog asking to delete login -->
    <string name="dialog_delete_negative">Prekliči</string>
    <!--  The saved login options menu description. -->
    <string name="login_options_menu">Možnosti prijave</string>
    <!--  The editable text field for a login's web address. -->
    <string name="saved_login_hostname_description">Besedilno polje za urejanje spletnega naslova prijave.</string>
    <!--  The editable text field for a login's username. -->
    <string name="saved_login_username_description">Besedilno polje za urejanje uporabniškega imena prijave.</string>
    <!--  The editable text field for a login's password. -->
    <string name="saved_login_password_description">Besedilno polje za urejanje gesla prijave.</string>
    <!--  The button description to save changes to an edited login. -->
    <string name="save_changes_to_login">Shrani spremembe v prijavo.</string>
    <!--  The page title for editing a saved login. -->
    <string name="edit">Urejanje</string>
    <!--  The page title for adding new login. -->
    <string name="add_login">Dodaj novo prijavo</string>
    <!--  The error message in add/edit login view when password field is blank. -->
    <string name="saved_login_password_required">Zahtevano je geslo</string>
    <!--  The error message in add login view when username field is blank. -->
    <string name="saved_login_username_required">Zahtevano je uporabniško ime</string>
    <!--  The error message in add login view when hostname field is blank. -->
    <string name="saved_login_hostname_required" tools:ignore="UnusedResources">Zahtevano je ime domene</string>
    <!-- Voice search button content description  -->
    <string name="voice_search_content_description">Glasovno iskanje</string>
    <!-- Voice search prompt description displayed after the user presses the voice search button -->
    <string name="voice_search_explainer">Govorite</string>

    <!--  The error message in edit login view when a duplicate username exists. -->
    <string name="saved_login_duplicate">Prijava s tem uporabniškim imenom že obstaja</string>

    <!-- This is the hint text that is shown inline on the hostname field of the create new login page. 'https://www.example.com' intentionally hardcoded here -->
    <string name="add_login_hostname_hint_text">https://www.example.com</string>
    <!-- This is an error message shown below the hostname field of the add login page when a hostname does not contain http or https. -->
    <string name="add_login_hostname_invalid_text_3">Spletni naslov mora vsebovati &quot;https://&quot; ali &quot;http://&quot;</string>
    <!-- This is an error message shown below the hostname field of the add login page when a hostname is invalid. -->
    <string name="add_login_hostname_invalid_text_2">Zahtevano je veljavno ime domene</string>

    <!-- Synced Tabs -->
    <!-- Text displayed to ask user to connect another device as no devices found with account -->
    <string name="synced_tabs_connect_another_device">Poveži drugo napravo.</string>
    <!-- Text displayed asking user to re-authenticate -->
    <string name="synced_tabs_reauth">Ponovno se prijavite.</string>
    <!-- Text displayed when user has disabled tab syncing in Firefox Sync Account -->
    <string name="synced_tabs_enable_tab_syncing">Omogočite sinhronizacijo zavihkov.</string>
    <!-- Text displayed when user has no tabs that have been synced -->
    <string name="synced_tabs_no_tabs">V Firefoxu na drugih napravah nimate odprtih drugih zavihkov.</string>
    <!-- Text displayed in the synced tabs screen when a user is not signed in to Firefox Sync describing Synced Tabs -->
    <string name="synced_tabs_sign_in_message">Oglejte si seznam zavihkov drugih naprav.</string>

    <!-- Text displayed on a button in the synced tabs screen to link users to sign in when a user is not signed in to Firefox Sync -->
    <string name="synced_tabs_sign_in_button">Prijava v Sync</string>

    <!-- The text displayed when a synced device has no tabs to show in the list of Synced Tabs. -->
    <string name="synced_tabs_no_open_tabs">Ni odprtih zavihkov</string>

    <!-- Content description for expanding a group of synced tabs. -->
    <string name="synced_tabs_expand_group">Razširi skupino sinhroniziranih zavihkov</string>
    <!-- Content description for collapsing a group of synced tabs. -->
    <string name="synced_tabs_collapse_group">Strni skupino sinhroniziranih zavihkov</string>

    <!-- Top Sites -->
    <!-- Title text displayed in the dialog when shortcuts limit is reached. -->
    <string name="shortcut_max_limit_title">Doseženo je največje število bližnjic</string>
    <!-- Content description text displayed in the dialog when shortcut limit is reached. -->
    <string name="shortcut_max_limit_content">Če želite dodati novo bližnjico, eno odstranite. Podržite prst na njej in izberite &quot;Odstrani&quot;.</string>
    <!-- Confirmation dialog button text when top sites limit is reached. -->
    <string name="top_sites_max_limit_confirmation_button">V redu, razumem</string>

    <!-- Label for the preference to show the shortcuts for the most visited top sites on the homepage -->
    <string name="top_sites_toggle_top_recent_sites_4">Bližnjice</string>
    <!-- Title text displayed in the rename top site dialog. -->
    <string name="top_sites_rename_dialog_title">Ime</string>
    <!-- Hint for renaming title of a shortcut -->
    <string name="shortcut_name_hint">Ime bližnjice</string>
    <!-- Button caption to confirm the renaming of the top site. -->
    <string name="top_sites_rename_dialog_ok">V redu</string>
    <!-- Dialog button text for canceling the rename top site prompt. -->
    <string name="top_sites_rename_dialog_cancel">Prekliči</string>

    <!-- Text for the menu button to open the homepage settings. -->
    <string name="top_sites_menu_settings">Nastavitve</string>

    <!-- Text for the menu button to navigate to sponsors and privacy support articles. '&amp;' is replaced with the ampersand symbol: & -->
    <string name="top_sites_menu_sponsor_privacy">Naši pokrovitelji in vaša zasebnost</string>
    <!-- Label text displayed for a sponsored top site. -->
    <string name="top_sites_sponsored_label">Sponzorirano</string>

    <!-- Inactive tabs in the tabs tray -->
    <!-- Title text displayed in the tabs tray when a tab has been unused for 14 days. -->
    <string name="inactive_tabs_title">Nedejavni zavihki</string>
    <!-- Content description for closing all inactive tabs -->
    <string name="inactive_tabs_delete_all">Zapri vse nedejavne zavihke</string>

    <!-- Content description for expanding the inactive tabs section. -->
    <string name="inactive_tabs_expand_content_description">Razširi nedejavne zavihke</string>
    <!-- Content description for collapsing the inactive tabs section. -->
    <string name="inactive_tabs_collapse_content_description">Strni nedejavne zavihke</string>

    <!-- Inactive tabs auto-close message in the tabs tray -->
    <!-- The header text of the auto-close message when the user is asked if they want to turn on the auto-closing of inactive tabs. -->
    <string name="inactive_tabs_auto_close_message_header" tools:ignore="UnusedResources">Samodejno zapri po enem mesecu?</string>

    <!-- A description below the header to notify the user what the inactive tabs auto-close feature is. -->
    <string name="inactive_tabs_auto_close_message_description" tools:ignore="UnusedResources">Firefox lahko zapre zavihke, ki si jih niste ogledali v zadnjem mesecu.</string>
    <!-- A call to action below the description to allow the user to turn on the auto closing of inactive tabs. -->
    <string name="inactive_tabs_auto_close_message_action" tools:ignore="UnusedResources">VKLOPI SAMODEJNO ZAPIRANJE</string>

    <!-- Text for the snackbar to confirm auto-close is enabled for inactive tabs -->
    <string name="inactive_tabs_auto_close_message_snackbar">Samodejno zapiranje omogočeno</string>

    <!-- Awesome bar suggestion's headers -->
    <!-- Search suggestions title for Firefox Suggest. -->
    <string name="firefox_suggest_header">Firefoxovi predlogi</string>

    <!-- Title for search suggestions when Google is the default search suggestion engine. -->
    <string name="google_search_engine_suggestion_header">Iskanje Google</string>
    <!-- Title for search suggestions when the default search suggestion engine is anything other than Google. The first parameter is default search engine name. -->
    <string name="other_default_search_engine_suggestion_header">Iskalnik %s</string>

    <!-- Default browser experiment -->
    <string name="default_browser_experiment_card_text">Nastavite, naj se povezave s spletnih strani, e-pošte in sporočil samodejno odpirajo v Firefoxu.</string>

    <!-- Content description for close button in collection placeholder. -->
    <string name="remove_home_collection_placeholder_content_description">Odstrani</string>

    <!-- Content description radio buttons with a link to more information -->
    <string name="radio_preference_info_content_description">Kliknite za podrobnosti</string>

    <!-- Content description for the action bar "up" button -->
    <string name="action_bar_up_description">Pojdi gor</string>

    <!-- Content description for privacy content close button -->
    <string name="privacy_content_close_button_content_description">Zapri</string>

    <!-- Pocket recommended stories -->
    <!-- Header text for a section on the home screen. -->
    <string name="pocket_stories_header_1">Zgodbe, ki spodbujajo k razmisleku</string>
    <!-- Header text for a section on the home screen. -->
    <string name="pocket_stories_categories_header">Zgodbe po temi</string>
    <!-- Text of a button allowing users to access an external url for more Pocket recommendations. -->
    <string name="pocket_stories_placeholder_text">Odkrijte več</string>
    <!-- Title of an app feature. Smaller than a heading. The first parameter is product name Pocket -->
    <string name="pocket_stories_feature_title_2">Omogoča %s.</string>
    <!-- Caption for describing a certain feature. The placeholder is for a clickable text (eg: Learn more) which will load an url in a new tab when clicked.  -->
    <string name="pocket_stories_feature_caption">Del družine Firefox. %s</string>
    <!-- Clickable text for opening an external link for more information about Pocket. -->
    <string name="pocket_stories_feature_learn_more">Več o tem</string>

    <!-- Text indicating that the Pocket story that also displays this text is a sponsored story by other 3rd party entity. -->
    <string name="pocket_stories_sponsor_indication">Sponzorirano</string>

    <!-- Snackbar message for enrolling in a Nimbus experiment from the secret settings when Studies preference is Off.-->
    <string name="experiments_snackbar">Za pošiljanje podatkov omogočite telemetrijo.</string>
    <!-- Snackbar button text to navigate to telemetry settings.-->
    <string name="experiments_snackbar_button">Pojdi v nastavitve</string>

    <!-- Review quality check feature-->
    <!-- Name for the review quality check feature used as title for the panel. -->
    <string name="review_quality_check_feature_name_2">Pregledovalnik mnenj</string>
    <!-- Summary for grades A and B for review quality check adjusted grading. -->
    <string name="review_quality_check_grade_a_b_description">Zanesljiva mnenja</string>
    <!-- Summary for grade C for review quality check adjusted grading. -->
    <string name="review_quality_check_grade_c_description">Mešanica zanesljivih in nezanesljivih mnenj</string>
    <!-- Summary for grades D and F for review quality check adjusted grading. -->
    <string name="review_quality_check_grade_d_f_description">Nezanesljiva mnenja</string>
    <!-- Text for title presenting the reliability of a product's reviews. -->
    <string name="review_quality_check_grade_title">Kako zanesljiva so ta mnenja?</string>
    <!-- Title for when the rating has been updated by the review checker -->
    <string name="review_quality_check_adjusted_rating_title">Prilagojena ocena</string>
    <!-- Description for a product's adjusted star rating. The text presents that the product's reviews which were evaluated as unreliable were removed from the adjusted rating. -->
    <string name="review_quality_check_adjusted_rating_description" moz:RemovedIn="122" tools:ignore="UnusedResources">Nezanesljiva mnenja odstranjena</string>
    <!-- Title for list of highlights from a product's review emphasizing a product's important traits. -->
    <string name="review_quality_check_highlights_title">Poudarki iz nedavnih mnenj</string>
    <!-- Title for section explaining how we analyze the reliability of a product's reviews. -->
    <string name="review_quality_check_explanation_title">Kako določamo kakovost mnenj</string>
    <!-- Paragraph explaining how we analyze the reliability of a product's reviews. First parameter is the Fakespot product name. In the phrase "Fakespot by Mozilla", "by" can be localized. Does not need to stay by. -->
    <string name="review_quality_check_explanation_body_reliability">Za preverjanje zanesljivosti mnenj o izdelkih uporabljamo tehnologijo umetne inteligence podjetja Mozilla %s. To vam bo pomagalo oceniti zgolj kakovost mnenja, ne pa tudi izdelka.</string>
    <!-- Paragraph explaining the grading system we use to classify the reliability of a product's reviews. -->
    <string name="review_quality_check_info_review_grade_header"><![CDATA[Vsako mnenje o izdelku ocenimo s <b>črkovno oceno</b> od A do F.]]></string>
    <!-- Description explaining grades A and B for review quality check adjusted grading. -->
    <string name="review_quality_check_info_grade_info_AB">Zanesljiva mnenja. Verjamemo, da so jih napisale resnične stranke, ki so pustile poštene in nepristranske ocene.</string>
    <!-- Description explaining grade C for review quality check adjusted grading. -->
    <string name="review_quality_check_info_grade_info_C">Menimo, da obstaja mešanica zanesljivih in nezanesljivih mnenj.</string>
    <!-- Description explaining grades D and F for review quality check adjusted grading. -->
    <string name="review_quality_check_info_grade_info_DF">Nezanesljiva mnenja. Menimo, da so verjetno lažna ali pa so jih napisali pristranski ocenjevalci.</string>
    <!-- Paragraph explaining how a product's adjusted grading is calculated. -->
    <string name="review_quality_check_explanation_body_adjusted_grading"><![CDATA[<b>Prilagojena ocena</b> temelji samo na mnenjih, za katere menimo, da so zanesljiva.]]></string>
    <!-- Paragraph explaining product review highlights. First parameter is the name of the retailer (e.g. Amazon). -->
    <string name="review_quality_check_explanation_body_highlights"><![CDATA[<b>Poudarki</b> so vzeti iz mnenj v trgovini %s v zadnjih 80 dneh, za katera menimo, da so zanesljiva.]]></string>
    <!-- Text for learn more caption presenting a link with information about review quality. First parameter is for clickable text defined in review_quality_check_info_learn_more_link. -->
    <string name="review_quality_check_info_learn_more">Več o %s.</string>
    <!-- Clickable text that links to review quality check SuMo page. First parameter is the Fakespot product name. In the phrase "Fakespot by Mozilla", "by" can be localized. Does not need to stay by. -->
    <string name="review_quality_check_info_learn_more_link" moz:RemovedIn="121" tools:ignore="UnusedResources">kako Mozilla %s določa kakovost mnenj</string>
    <!-- Clickable text that links to review quality check SuMo page. First parameter is the Fakespot product name. -->
    <string name="review_quality_check_info_learn_more_link_2">kako %s določa kakovost mnenj</string>
    <!-- Text for title of settings section. -->
    <string name="review_quality_check_settings_title">Nastavitve</string>
    <!-- Text for label for switch preference to show recommended products from review quality check settings section. -->
    <string name="review_quality_check_settings_recommended_products">Prikaži oglase v pregledovalniku mnenj</string>
    <!-- Description for switch preference to show recommended products from review quality check settings section. First parameter is for clickable text defined in review_quality_check_settings_recommended_products_learn_more.-->
    <string name="review_quality_check_settings_recommended_products_description_2" tools:ignore="UnusedResources">Občasno boste videli oglase za primerne izdelke. Oglašujemo samo izdelke z zanesljivimi mnenji. %s</string>
    <!-- Clickable text that links to review quality check recommended products support article. -->
    <string name="review_quality_check_settings_recommended_products_learn_more" tools:ignore="UnusedResources">Več o tem</string>
    <!-- Text for turning sidebar off button from review quality check settings section. -->
    <string name="review_quality_check_settings_turn_off">Izklopi pregledovalnik mnenj</string>
    <!-- Text for title of recommended product section. This is displayed above a product image, suggested as an alternative to the product reviewed. -->
    <string name="review_quality_check_ad_title" tools:ignore="UnusedResources">Več za razmislek</string>
    <!-- Caption for recommended product section indicating this is an ad by Fakespot. First parameter is the Fakespot product name. -->
    <string name="review_quality_check_ad_caption" tools:ignore="UnusedResources">Oglas %sa</string>
    <!-- Caption for review quality check panel. First parameter is for clickable text defined in review_quality_check_powered_by_link. -->
    <string name="review_quality_check_powered_by_2">Pregledovalnik mnenj uporablja tehnologijo %s</string>
    <!-- Clickable text that links to Fakespot.com. First parameter is the Fakespot product name. In the phrase "Fakespot by Mozilla", "by" can be localized. Does not need to stay by. -->
    <string name="review_quality_check_powered_by_link" tools:ignore="UnusedResources">Mozilla %s</string>
    <!-- Text for title of warning card informing the user that the current analysis is outdated. -->
    <string name="review_quality_check_outdated_analysis_warning_title" tools:ignore="UnusedResources">Novi podatki za pregled</string>
    <!-- Text for button from warning card informing the user that the current analysis is outdated. Clicking this should trigger the product's re-analysis. -->
    <string name="review_quality_check_outdated_analysis_warning_action" tools:ignore="UnusedResources">Preveri zdaj</string>
    <!-- Title for warning card informing the user that the current product does not have enough reviews for a review analysis. -->
    <string name="review_quality_check_no_reviews_warning_title">Ni še dovolj mnenj</string>
    <!-- Text for body of warning card informing the user that the current product does not have enough reviews for a review analysis. -->
    <string name="review_quality_check_no_reviews_warning_body">Ko bo za ta izdelek na voljo več mnenj, bomo lahko preverili njihovo kakovost.</string>
    <!-- Title for warning card informing the user that the current product is currently not available. -->
    <string name="review_quality_check_product_availability_warning_title">Izdelek ni na voljo</string>
    <!-- Text for the body of warning card informing the user that the current product is currently not available. -->
    <string name="review_quality_check_product_availability_warning_body">Če opazite, da je izdelek znova na zalogi, nam to sporočite in preverili bomo mnenja.</string>
    <!-- Clickable text for warning card informing the user that the current product is currently not available. Clicking this should inform the server that the product is available. -->
    <string name="review_quality_check_product_availability_warning_action_2">Sporoči, da je izdelek znova na zalogi</string>
    <!-- Title for warning card informing the user that the current product's re-analysis is still processing. -->
    <string name="review_quality_check_reanalysis_in_progress_warning_title" moz:RemovedIn="122">Preverjanje kakovosti mnenj</string>
    <!-- Title for warning card informing the user that the current product's analysis is still processing. -->
    <string name="review_quality_check_analysis_in_progress_warning_title" moz:RemovedIn="122">Preverjanje kakovosti mnenj</string>
    <!-- Text for body of warning card informing the user that the current product's analysis is still processing. -->
    <string name="review_quality_check_analysis_in_progress_warning_body">To lahko traja približno 60 sekund.</string>
    <!-- Title for info card displayed after the user reports a product is back in stock. -->
    <string name="review_quality_check_analysis_requested_info_title">Hvala za sporočilo!</string>
    <!-- Text for body of info card displayed after the user reports a product is back in stock. -->
    <string name="review_quality_check_analysis_requested_info_body">Podatki o mnenjih za ta izdelek bi morali biti pripravljeni v 24 urah. Preverite znova kasneje.</string>
    <!-- Title for info card displayed when the user review checker while on a product that Fakespot does not analyze (e.g. gift cards, music). -->
    <string name="review_quality_check_not_analyzable_info_title">Teh mnenj ne moremo preveriti</string>
    <!-- Text for body of info card displayed when the user review checker while on a product that Fakespot does not analyze (e.g. gift cards, music). -->
    <string name="review_quality_check_not_analyzable_info_body">Za nekatere vrste izdelkov žal ne moremo preveriti kakovosti mnenj. Na primer za darilne kartice ter pretočne videe, glasbo in igre.</string>
    <!-- Title for info card displayed when another user reported the displayed product is back in stock. -->
    <string name="review_quality_check_analysis_requested_other_user_info_title" tools:ignore="UnusedResources">Kmalu bo na voljo še več vsebine</string>
    <!-- Text for body of info card displayed when another user reported the displayed product is back in stock. -->
    <string name="review_quality_check_analysis_requested_other_user_info_body" tools:ignore="UnusedResources">Podatki o mnenjih za ta izdelek bi morali biti pripravljeni v 24 urah. Preverite znova kasneje.</string>
    <!-- Title for info card displayed to the user when analysis finished updating. -->
    <string name="review_quality_check_analysis_updated_confirmation_title" tools:ignore="UnusedResources">Analiza je posodobljena</string>
    <!-- Text for the action button from info card displayed to the user when analysis finished updating. -->
    <string name="review_quality_check_analysis_updated_confirmation_action" tools:ignore="UnusedResources">Razumem</string>
    <!-- Title for error card displayed to the user when an error occurred. -->
    <string name="review_quality_check_generic_error_title">Trenutno ni na voljo nobenih podatkov</string>
    <!-- Text for body of error card displayed to the user when an error occurred. -->
    <string name="review_quality_check_generic_error_body">Poskušamo odpraviti težavo. Preverite znova pozneje.</string>
    <!-- Title for error card displayed to the user when the device is disconnected from the network. -->
    <string name="review_quality_check_no_connection_title">Ni omrežne povezave</string>
    <!-- Text for body of error card displayed to the user when the device is disconnected from the network. -->
    <string name="review_quality_check_no_connection_body">Preverite omrežno povezavo in poskusite znova naložiti stran.</string>
    <!-- Title for card displayed to the user for products whose reviews were not analyzed yet. -->
    <string name="review_quality_check_no_analysis_title">O teh mnenjih še ni podatkov</string>
    <!-- Text for the body of card displayed to the user for products whose reviews were not analyzed yet. -->
    <string name="review_quality_check_no_analysis_body">Če želite preveriti, ali so ocene tega izdelka zanesljive, preverite kakovost mnenj. Traja le približno 60 sekund.</string>
    <!-- Text for button from body of card displayed to the user for products whose reviews were not analyzed yet. Clicking this should trigger a product analysis. -->
    <string name="review_quality_check_no_analysis_link">Preveri kakovost mnenj</string>
    <!-- Headline for review quality check contextual onboarding card. -->
    <string name="review_quality_check_contextual_onboarding_title">Preizkusite naš zaupanja vreden vodnik po ocenah izdelkov</string>
    <!-- Description for review quality check contextual onboarding card. The first and last two parameters are for retailer names (e.g. Amazon, Walmart). The second parameter is for the name of the application (e.g. Firefox). -->
    <string name="review_quality_check_contextual_onboarding_description">Pred nakupom preverite, kako zanesljiva so mnenja o izdelkih v trgovini %1$s. Pregledovalnik mnenj, preizkusna zmogljivost %2$sa, je vgrajen neposredno v brskalnik. Deluje tudi v trgovinah %3$s in %4$s.</string>
    <!-- Description for review quality check contextual onboarding card. The first parameters is for retailer name (e.g. Amazon). The second parameter is for the name of the application (e.g. Firefox). -->
    <string name="review_quality_check_contextual_onboarding_description_one_vendor">Pred nakupom preverite, kako zanesljiva so mnenja o izdelkih v trgovini %1$s. Pregledovalnik mnenj, preizkusna zmogljivost %2$sa, je vgrajen neposredno v brskalnik.</string>
    <!-- Paragraph presenting review quality check feature. First parameter is the Fakespot product name. Second parameter is for clickable text defined in review_quality_check_contextual_onboarding_learn_more_link. In the phrase "Fakespot by Mozilla", "by" can be localized. Does not need to stay by. -->
    <string name="review_quality_check_contextual_onboarding_learn_more">Mozilla %1$s vam omogoča, da se izognete pristranskim in nepristnim mnenjem. Naš model umetne inteligence se nenehno izboljšuje, da vas ščiti med nakupovanjem. %2$s</string>
    <!-- Clickable text from the contextual onboarding card that links to review quality check support article. -->
    <string name="review_quality_check_contextual_onboarding_learn_more_link">Več o tem</string>
    <!-- Caption text to be displayed in review quality check contextual onboarding card above the opt-in button. First parameter is the Fakespot product name. Following parameters are for clickable texts defined in review_quality_check_contextual_onboarding_privacy_policy and review_quality_check_contextual_onboarding_terms_use. In the phrase "Fakespot by Mozilla", "by" can be localized. Does not need to stay by. -->
    <string name="review_quality_check_contextual_onboarding_caption">Z izbiro “Da, poskusi” se strinjate z %2$s in %3$s Mozilla %1$s.</string>
    <!-- Caption text to be displayed in review quality check contextual onboarding card above the opt-in button. Parameter is the Fakespot product name. After the colon, what appears are two links, each on their own line. The first link is to a Privacy policy (review_quality_check_contextual_onboarding_privacy_policy_2). The second link is to Terms of use (review_quality_check_contextual_onboarding_terms_use_2). -->
    <string name="review_quality_check_contextual_onboarding_caption_2" moz:RemovedIn="123" tools:ignore="UnusedResources">Z izbiro “Da, poskusi” se strinjate z naslednjimi dokumenti %1$sa:</string>
    <!-- Clickable text from the review quality check contextual onboarding card that links to Fakespot privacy policy. -->
    <string name="review_quality_check_contextual_onboarding_privacy_policy">pravilnikom o zasebnosti</string>
    <!-- Clickable text from the review quality check contextual onboarding card that links to Fakespot privacy policy. -->
    <string name="review_quality_check_contextual_onboarding_privacy_policy_2" moz:RemovedIn="123" tools:ignore="UnusedResources">Pravilnik o zasebnosti</string>
    <!-- Clickable text from the review quality check contextual onboarding card that links to Fakespot terms of use. -->
    <string name="review_quality_check_contextual_onboarding_terms_use">pogoji uporabe</string>
    <!-- Clickable text from the review quality check contextual onboarding card that links to Fakespot terms of use. -->
    <string name="review_quality_check_contextual_onboarding_terms_use_2" moz:RemovedIn="123" tools:ignore="UnusedResources">Pogoji uporabe</string>
    <!-- Text for opt-in button from the review quality check contextual onboarding card. -->
    <string name="review_quality_check_contextual_onboarding_primary_button_text">Da, poskusi</string>
    <!-- Text for opt-out button from the review quality check contextual onboarding card. -->
    <string name="review_quality_check_contextual_onboarding_secondary_button_text">Ne zdaj</string>
    <!-- Text for the first CFR presenting the review quality check feature. -->
    <string name="review_quality_check_first_cfr_message">Pred nakupom se pozanimajte, ali lahko zaupate mnenjem o tem izdelku.</string>
    <!-- Text displayed in the first CFR presenting the review quality check feature that opens the review checker when clicked. -->
    <string name="review_quality_check_first_cfr_action" tools:ignore="UnusedResources">Preizkusite pregledovalnik mnenj</string>
    <!-- Text for the second CFR presenting the review quality check feature. -->
    <string name="review_quality_check_second_cfr_message">Ali so ta mnenja zanesljiva? Preverite zdaj za ogled prilagojene ocene.</string>
    <!-- Text displayed in the second CFR presenting the review quality check feature that opens the review checker when clicked. -->
    <string name="review_quality_check_second_cfr_action" tools:ignore="UnusedResources">Odpri pregledovalnik mnenj</string>
    <!-- Flag showing that the review quality check feature is work in progress. -->
    <string name="review_quality_check_beta_flag">Beta</string>
    <!-- Content description (not visible, for screen readers etc.) for opening browser menu button to open review quality check bottom sheet. -->
    <string name="review_quality_check_open_handle_content_description">Odpri pregledovalnik mnenj</string>
    <!-- Content description (not visible, for screen readers etc.) for closing browser menu button to open review quality check bottom sheet. -->
    <string name="review_quality_check_close_handle_content_description">Zapri pregledovalnik mnenj</string>
    <!-- Content description (not visible, for screen readers etc.) for review quality check star rating. First parameter is the number of stars (1-5) representing the rating. -->
    <string name="review_quality_check_star_rating_content_description">%1$s od 5 zvezdic</string>
    <!-- Text for minimize button from highlights card. When clicked the highlights card should reduce its size. -->
    <string name="review_quality_check_highlights_show_less">Prikaži manj</string>
    <!-- Text for maximize button from highlights card. When clicked the highlights card should expand to its full size. -->
    <string name="review_quality_check_highlights_show_more">Prikaži več</string>
    <!-- Text for highlights card quality category header. Reviews shown under this header should refer the product's quality. -->
    <string name="review_quality_check_highlights_type_quality">Kakovost</string>
    <!-- Text for highlights card price category header. Reviews shown under this header should refer the product's price. -->
    <string name="review_quality_check_highlights_type_price">Cena</string>

    <!-- Text for highlights card shipping category header. Reviews shown under this header should refer the product's shipping. -->
    <string name="review_quality_check_highlights_type_shipping">Pošiljanje</string>
    <!-- Text for highlights card packaging and appearance category header. Reviews shown under this header should refer the product's packaging and appearance. -->
    <string name="review_quality_check_highlights_type_packaging_appearance">Embalaža in videz</string>
    <!-- Text for highlights card competitiveness category header. Reviews shown under this header should refer the product's competitiveness. -->
    <string name="review_quality_check_highlights_type_competitiveness">Konkurenčnost</string>

    <!-- Text that is surrounded by quotes. The parameter is the actual text that is in quotes. An example of that text could be: Excellent craftsmanship, and that is displayed as “Excellent craftsmanship”. The text comes from a buyer's review that the feature is highlighting"   -->
    <string name="surrounded_with_quotes">&quot;%s&quot;</string>

    <!-- Accessibility services actions labels. These will be appended to accessibility actions like "Double tap to.." but not by or applications but by services like Talkback. -->
    <!-- Action label for elements that can be collapsed if interacting with them. Talkback will append this to say "Double tap to collapse". -->
    <string name="a11y_action_label_collapse">strnete</string>
    <!-- Current state for elements that can be collapsed if interacting with them. Talkback will dictate this after a state change. -->
    <string name="a11y_state_label_collapsed">strnjeno</string>
    <!-- Action label for elements that can be expanded if interacting with them. Talkback will append this to say "Double tap to expand". -->
    <string name="a11y_action_label_expand">razširite</string>
    <!-- Current state for elements that can be expanded if interacting with them. Talkback will dictate this after a state change. -->
    <string name="a11y_state_label_expanded">razširjeno</string>
    <!-- Action label for links to a website containing documentation about a wallpaper collection. Talkback will append this to say "Double tap to open link to learn more about this collection". -->
    <string name="a11y_action_label_wallpaper_collection_learn_more">odprete povezavo s podrobnostmi o tej zbirki</string>
    <!-- Action label for links that point to an article. Talkback will append this to say "Double tap to read the article". -->
    <string name="a11y_action_label_read_article">preberete članek</string>
    <!-- Action label for links to the Firefox Pocket website. Talkback will append this to say "Double tap to open link to learn more". -->
    <string name="a11y_action_label_pocket_learn_more">odprete povezavo s podrobnostmi</string>
    <!-- Content description for headings announced by accessibility service. The first parameter is the text of the heading. Talkback will announce the first parameter and then speak the word "Heading" indicating to the user that this text is a heading for a section. -->
    <string name="a11y_heading">%s, naslov</string>
<<<<<<< HEAD
</resources>
=======

    <!-- Title for dialog displayed when trying to access links present in a text. -->
    <string name="a11y_links_title">Povezave</string>

    <!-- Additional content description for text bodies that contain urls. -->
    <string name="a11y_links_available">Na voljo so povezave</string>

    <!-- Translations feature-->

    <!-- Translation request dialog -->
    <!-- Title for the translation dialog that allows a user to translate the webpage. -->
    <string name="translations_bottom_sheet_title">Prevedem to stran?</string>
    <!-- Title for the translation dialog that allows a user to translate the webpage when a user uses the translation feature the first time. The first parameter is the name of the application, for example, "Fenix". -->
    <string name="translations_bottom_sheet_title_first_time">Preskusite zasebno prevajanje v %1$su</string>
    <!-- Additional information on the translation dialog that appears when a user uses the translation feature the first time. The first parameter is clickable text with a link, for example, "Learn more". -->
    <string name="translations_bottom_sheet_info_message">Zasebnost je zagotovljena, saj prevodi nikoli ne zapustijo vašega računalnika. Novi jeziki in izboljšave so na poti! %1$s</string>
    <!-- Text that links to additional information about the Firefox translations feature. -->
    <string name="translations_bottom_sheet_info_message_learn_more">Več o tem</string>
    <!-- Label for the dropdown to select which language to translate from on the translations dialog. Usually the translate from language selected will be the same as the page language. -->
    <string name="translations_bottom_sheet_translate_from">Izvorni jezik</string>
    <!-- Label for the dropdown to select which language to translate to on the translations dialog. Usually the translate to language selected will be the user's preferred language. -->
    <string name="translations_bottom_sheet_translate_to">Ciljni jezik</string>
    <!-- Button text on the translations dialog to dismiss the dialog and return to the browser. -->
    <string name="translations_bottom_sheet_negative_button">Ne zdaj</string>
    <!-- Button text on the translations dialog when a translation error appears, used to dismiss the dialog and return to the browser. -->
    <string name="translations_bottom_sheet_negative_button_error">Končano</string>
    <!-- Button text on the translations dialog to begin a translation of the website. -->
    <string name="translations_bottom_sheet_positive_button">Prevedi</string>
    <!-- Button text on the translations dialog when a translation error appears. -->
    <string name="translations_bottom_sheet_positive_button_error">Poskusi znova</string>
    <!-- Inactive button text on the translations dialog that indicates a translation is currently in progress. This button will be accompanied by a loading icon. -->
    <string name="translations_bottom_sheet_translating_in_progress">Prevajanje</string>
    <!-- Button content description (not visible, for screen readers etc.) for the translations dialog translate button that indicates a translation is currently in progress. -->
    <string name="translations_bottom_sheet_translating_in_progress_content_description">Prevajanje poteka</string>

    <!-- The title of the warning card informs the user that a translation could not be completed. -->
    <string name="translation_error_could_not_translate_warning_text">Pri prevajanju je prišlo do težave. Poskusite znova.</string>
    <!-- The title of the warning card informs the user that the list of languages cannot be loaded. -->
    <string name="translation_error_could_not_load_languages_warning_text">Jezikov ni bilo mogoče naložiti. Preverite internetno povezavo in poskusite znova.</string>
    <!-- The title of the warning card informs the user that a language is not supported. The first parameter is the name of the language that is not supported. -->
    <string name="translation_error_language_not_supported_warning_text">%1$s žal še ni podprt jezik.</string>
    <!-- Button text on the warning card when a language is not supported. The link will take the user to a page to a support page about translations. -->
    <string name="translation_error_language_not_supported_learn_more">Več o tem</string>

    <!-- Translations options dialog -->
    <!-- Title of the translation options dialog that allows a user to set their translation options for the site the user is currently on. -->
    <string name="translation_option_bottom_sheet_title">Možnosti prevajanja</string>
    <!-- Toggle switch label that allows a user to set the setting if they would like the browser to always offer or suggest translations when available. -->
    <string name="translation_option_bottom_sheet_always_translate">Vedno ponudi prevod</string>

    <!-- Toggle switch label that allows a user to set if they would like a given language to automatically translate or not. The first parameter is the language name, for example, "Spanish". -->
    <string name="translation_option_bottom_sheet_always_translate_in_language">Vedno prevedi jezik %1$s</string>
    <!-- Toggle switch label that allows a user to set if they would like to never be offered a translation of the given language. The first parameter is the language name, for example, "Spanish". -->
    <string name="translation_option_bottom_sheet_never_translate_in_language">Nikoli ne prevajaj jezika %1$s</string>
    <!-- Toggle switch label that allows a user to set the setting if they would like the browser to never translate the site the user is currently visiting. -->
    <string name="translation_option_bottom_sheet_never_translate_site">Nikoli ne prevajaj tega spletnega mesta</string>
    <!-- Button text for the button that will take the user to the translation settings dialog. -->
    <string name="translation_option_bottom_sheet_translation_settings">Nastavitve prevajanja</string>
    <!-- Button text for the button that will take the user to a website to learn more about how translations works in the given app. The first parameter is the name of the application, for example, "Fenix". -->
    <string name="translation_option_bottom_sheet_about_translations">O prevodih v %1$su</string>

    <!-- Translation settings dialog -->
    <!-- Title of the translation settings dialog that allows a user to set their preferred translation settings. -->
    <string name="translation_settings_toolbar_title">Prevajanje</string>
    <!-- Toggle switch label that indicates that the browser should signal or indicate when a translation is possible for any page. -->
    <string name="translation_settings_offer_to_translate">Ponudi prevajanje, ko je to mogoče</string>
    <!-- Toggle switch label that indicates that downloading files required for translating is permitted when using data saver mode in Android. -->
    <string name="translation_settings_always_download">Vedno prenesi jezike tudi ob varčevanju s podatki</string>
    <!-- Section header text that begins the section of a list of different options the user may select to adjust their translation preferences. -->
    <string name="translation_settings_translation_preference">Nastavitve prevajanja</string>

    <!-- Button text for the button that will take the user to the automatic translations settings dialog. On the automatic translations settings dialog, the user can set if translations should occur automatically for a given language. -->
    <string name="translation_settings_automatic_translation">Samodejno prevajanje</string>
    <!-- Button text for the button that will take the user to the never translate these sites dialog. On the never translate these sites dialog, the user can set if translations should never occur on certain websites. -->
    <string name="translation_settings_automatic_never_translate_sites">Nikoli ne prevajaj teh spletnih mest</string>
    <!-- Button text for the button that will take the user to the download languages dialog. On the download languages dialog, the user can manage which languages they would like to download for translations. -->
    <string name="translation_settings_download_language">Prenesi jezike</string>

    <!-- Automatic translation preference screen -->
    <!-- Title of the automatic translation preference screen that will appear on the toolbar.-->
    <string name="automatic_translation_toolbar_title_preference">Samodejno prevajanje</string>

    <!-- Preference option for always translate. Radio button title text. -->
    <string name="automatic_translation_option_always_translate_title_preference">Vedno prevedi</string>
    <!-- Preference option for always translate. Radio button summary text. The first parameter is the name of the app defined in app_name (for example: Fenix)-->
    <string name="automatic_translation_option_always_translate_summary_preference">%1$s naj samodejno prevede ta jezik, ko se stran naloži.</string>
    <!-- Preference option for never translate. Radio button title text.-->
    <string name="automatic_translation_option_never_translate_title_preference">Nikoli ne prevajaj</string>

    <!-- Preference option for never translate. Radio button summary text. The first parameter is the name of the app defined in app_name (for example: Fenix)-->
    <string name="automatic_translation_option_never_translate_summary_preference">%1$s naj nikoli ne ponuja prevoda strani v tem jeziku.</string>

    <!-- Never translate site preference screen -->
    <!-- Title of the never translate site preference screen that will appear on the toolbar.-->
    <string name="never_translate_site_toolbar_title_preference">Nikoli ne prevajaj teh spletnih mest</string>
    <!-- The Delete site dialogue positive button will appear when the user clicks on a list item. The site will be deleted. -->
    <string name="never_translate_site_dialog_confirm_delete_preference">Izbriši</string>
    <!-- The Delete site dialogue negative button will appear when the user clicks on a list item. The dialog will be dismissed. -->
    <string name="never_translate_site_dialog_cancel_preference">Prekliči</string>

    <!-- Clickable text from the screen header that links to a website. -->
    <string name="download_languages_header_learn_more_preference">Več o tem</string>
    <!-- The subhead of the download language preference screen will appear above the pivot language. -->
    <string name="download_languages_available_languages_preference">Jeziki na razpolago</string>
    <!-- Text that will appear beside a core or pivot language package name to show that the language is necessary for the translation feature to function. -->
    <string name="download_languages_default_system_language_require_preference">potrebno</string>
    <!-- A text for download language preference item.
    The first parameter is the language name, for example, "Spanish".
    The second parameter is the language file size, for example, "(3.91 KB)" or, if the language package name is a pivot language, "(required)". -->
    <string name="download_languages_language_item_preference">%1$s (%2$s)</string>
    <!-- All languages list item. When the user presses this item, they can download or delete all languages. -->
    <string name="download_language_all_languages_item_preference">Vsi jeziki</string>
    <!-- Content description (not visible, for screen readers etc.): For a language list item that was downloaded, the user can now delete it. -->
    <string name="download_languages_item_content_description_downloaded_state">Izbriši</string>
    <!-- Content description (not visible, for screen readers etc.): For a language list item, downloading is in progress. -->
    <string name="download_languages_item_content_description_in_progress_state">V teku</string>
    <!-- Content description (not visible, for screen readers etc.): For a language list item that was not downloaded. -->
    <string name="download_languages_item_content_description_not_downloaded_state">Prenesi</string>
    <!-- Content description (not visible, for screen readers etc.): For a language list item that is selected. -->
    <string name="download_languages_item_content_description_selected_state">Izbrano</string>

    <!-- Button text on the dialog used by the translations feature to confirm deleting a language. -->
    <string name="delete_language_file_dialog_positive_button_text">Izbriši</string>
    <!-- Button text on the dialog used by the translations feature to cancel deleting a language. -->
    <string name="delete_language_file_dialog_negative_button_text">Prekliči</string>

    <!-- Button text on the data saving mode warning dialog used by the translations feature to allow users to cancel the action and not perform a download of the language file. -->
    <string name="download_language_file_dialog_negative_button_text">Prekliči</string>

    </resources>
>>>>>>> 4a244ea9
<|MERGE_RESOLUTION|>--- conflicted
+++ resolved
@@ -2348,9 +2348,6 @@
     <string name="a11y_action_label_pocket_learn_more">odprete povezavo s podrobnostmi</string>
     <!-- Content description for headings announced by accessibility service. The first parameter is the text of the heading. Talkback will announce the first parameter and then speak the word "Heading" indicating to the user that this text is a heading for a section. -->
     <string name="a11y_heading">%s, naslov</string>
-<<<<<<< HEAD
-</resources>
-=======
 
     <!-- Title for dialog displayed when trying to access links present in a text. -->
     <string name="a11y_links_title">Povezave</string>
@@ -2480,5 +2477,4 @@
     <!-- Button text on the data saving mode warning dialog used by the translations feature to allow users to cancel the action and not perform a download of the language file. -->
     <string name="download_language_file_dialog_negative_button_text">Prekliči</string>
 
-    </resources>
->>>>>>> 4a244ea9
+    </resources>