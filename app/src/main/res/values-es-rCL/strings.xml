<?xml version="1.0" encoding="utf-8"?>
<resources xmlns:tools="http://schemas.android.com/tools" xmlns:moz="http://mozac.org/tools">
    <!-- App name for private browsing mode. The first parameter is the name of the app defined in app_name (for example: Fenix)-->
    <string name="app_name_private_5">%s en modo privado</string>
    <!-- App name for private browsing mode. The first parameter is the name of the app defined in app_name (for example: Fenix)-->
    <string name="app_name_private_4">%s (Private)</string>

    <!-- Home Fragment -->
    <!-- Content description (not visible, for screen readers etc.): "Three dot" menu button. -->
    <string name="content_description_menu">Más opciones</string>
    <!-- Content description (not visible, for screen readers etc.): "Private Browsing" menu button. -->
    <string name="content_description_private_browsing_button">Activar la navegación privada</string>
    <!-- Content description (not visible, for screen readers etc.): "Private Browsing" menu button. -->
    <string name="content_description_disable_private_browsing_button">Desactivar la navegación privada</string>
    <!-- Placeholder text shown in the search bar before a user enters text for the default engine -->
    <string name="search_hint">Buscar o ingresar dirección</string>
    <!-- Placeholder text shown in the search bar before a user enters text for a general engine -->
    <string name="search_hint_general_engine">Buscar en la web</string>
    <!-- Placeholder text shown in search bar when using history search -->
    <string name="history_search_hint">Buscar en historial</string>
    <!-- Placeholder text shown in search bar when using bookmarks search -->
    <string name="bookmark_search_hint">Buscar marcadores</string>
    <!-- Placeholder text shown in search bar when using tabs search -->
    <string name="tab_search_hint">Buscar pestañas</string>
    <!-- Placeholder text shown in the search bar when using application search engines -->
    <string name="application_search_hint">Ingresar términos de búsqueda</string>
    <!-- No Open Tabs Message Description -->
    <string name="no_open_tabs_description">Tus pestañas abiertas se mostrarán aquí.</string>

    <!-- No Private Tabs Message Description -->
    <string name="no_private_tabs_description">Tus pestañas privadas se mostrarán aquí.</string>

    <!-- Tab tray multi select title in app bar. The first parameter is the number of tabs selected -->
    <string name="tab_tray_multi_select_title">%1$d seleccionadas</string>
    <!-- Label of button in create collection dialog for creating a new collection  -->
    <string name="tab_tray_add_new_collection">Añadir nueva colección</string>
    <!-- Label of editable text in create collection dialog for naming a new collection  -->
    <string name="tab_tray_add_new_collection_name">Nombre</string>
    <!-- Label of button in save to collection dialog for selecting a current collection  -->
    <string name="tab_tray_select_collection">Seleccionar colección</string>
    <!-- Content description for close button while in multiselect mode in tab tray -->
    <string name="tab_tray_close_multiselect_content_description">Salir del modo de selección múltiple</string>
    <!-- Content description for save to collection button while in multiselect mode in tab tray -->
    <string name="tab_tray_collection_button_multiselect_content_description">Guardar pestañas seleccionadas en la colección</string>
    <!-- Content description on checkmark while tab is selected in multiselect mode in tab tray -->
    <string name="tab_tray_multiselect_selected_content_description">Seleccionadas</string>

    <!-- Home - Bookmarks -->
    <!-- Title for the home screen section with bookmarks. -->
    <string name="home_bookmarks_title">Marcadores</string>
    <!-- Content description for the button which navigates the user to show all of their bookmarks. -->
    <string name="home_bookmarks_show_all_content_description">Mostrar todos los marcadores</string>
    <!-- Text for the menu button to remove a recently saved bookmark from the user's home screen -->
    <string name="home_bookmarks_menu_item_remove">Eliminar</string>

    <!-- About content. The first parameter is the name of the application. (For example: Fenix) -->
    <string name="about_content">%1$s es producido por Mozilla.</string>

    <!-- Private Browsing -->
    <!-- Explanation for private browsing displayed to users on home view when they first enable private mode
        The first parameter is the name of the app defined in app_name (for example: Fenix) -->
    <string name="private_browsing_placeholder_description_2">%1$s limpia tu historial de búsqueda y navegación cuando sales de la aplicación o cierras todas las pestañas privadas. Si bien esto no te hace anónimo en los sitios web o con tu proveedor de servicios de Internet, facilita el mantener privado lo que haces en línea para cualquier otra persona que use este dispositivo.</string>
    <string name="private_browsing_common_myths">
       Mitos comunes sobre la navegación privada
    </string>

    <!-- True Private Browsing Mode -->
    <!-- Title for info card on private homescreen in True Private Browsing Mode. -->
    <string name="felt_privacy_desc_card_title">No dejes rastros en este dispositivo</string>
    <!-- Explanation for private browsing displayed to users on home view when they first enable
        private mode in our new Total Private Browsing mode.
        The first parameter is the name of the app defined in app_name (for example: Firefox Nightly)
        The second parameter is the clickable link text in felt_privacy_info_card_subtitle_link_text -->
    <string name="felt_privacy_info_card_subtitle_2">%1$s elimina tus cookies, historial y datos del sitio cuando cierras todas tus pestañas privadas. %2$s</string>
    <!-- Clickable portion of the explanation for private browsing that links the user to our
        about privacy page.
        This string is used in felt_privacy_info_card_subtitle as the second parameter.-->
    <string name="felt_privacy_info_card_subtitle_link_text">¿Quién podría ver mi actividad?</string>

    <!-- Private mode shortcut "contextual feature recommendation" (CFR) -->
    <!-- Text for the Private mode shortcut CFR message for adding a private mode shortcut to open private tabs from the Home screen -->
    <string name="private_mode_cfr_message_2">Iniciar tu siguiente pestaña privada con un solo toque.</string>
    <!-- Text for the positive button to accept adding a Private Browsing shortcut to the Home screen -->
    <string name="private_mode_cfr_pos_button_text">Añadir a la pantalla de inicio</string>
    <!-- Text for the negative button to decline adding a Private Browsing shortcut to the Home screen -->
    <string name="cfr_neg_button_text">No, gracias</string>

    <!-- Open in App "contextual feature recommendation" (CFR) -->
    <!-- Text for the info message. The first parameter is the name of the application.-->
    <string name="open_in_app_cfr_info_message_2">Puedes configurar %1$s para que abra automáticamente enlaces en aplicaciones.</string>
    <!-- Text for the positive action button -->
    <string name="open_in_app_cfr_positive_button_text">Ir a ajustes</string>
    <!-- Text for the negative action button -->
    <string name="open_in_app_cfr_negative_button_text">Ocultar</string>

    <!-- Total cookie protection "contextual feature recommendation" (CFR) -->
    <!-- Text for the message displayed in the contextual feature recommendation popup promoting the total cookie protection feature. -->
    <string name="tcp_cfr_message">Nuestra función de privacidad más poderosa hasta ahora aísla a los rastreadores de sitios cruzados.</string>
    <!-- Text displayed that links to website containing documentation about the "Total cookie protection" feature. -->
    <string name="tcp_cfr_learn_more">Aprende acerca de la protección total contra cookies</string>

    <!-- Private browsing erase action "contextual feature recommendation" (CFR) -->
    <!-- Text for the message displayed in the contextual feature recommendation popup promoting the erase private browsing feature. -->
    <string name="erase_action_cfr_message">Toca aquí para iniciar una nueva sesión privada. Elimina tu historial, cookies — todo.</string>


    <!-- Toolbar "contextual feature recommendation" (CFR) -->
    <!-- Text for the title displayed in the contextual feature recommendation popup promoting the navigation bar. -->
    <string name="navbar_cfr_title">Navega más rápido con la nueva navegación</string>
    <!-- Text for the message displayed in the contextual feature recommendation popup promoting the navigation bar. -->
    <string name="navbar_cfr_message" moz:removedIn="130" tools:ignore="UnusedResources">Esta barra se oculta a medida que te desplazas hacia abajo para tener más espacio de navegación.</string>

    <!-- Text for the message displayed in the contextual feature recommendation popup promoting the navigation bar. -->
    <string name="navbar_cfr_message_2">En un sitio web, esta barra se oculta a medida que te desplazas hacia abajo para tener más espacio de navegación.</string>

    <!-- Text for the message displayed for the popup promoting the long press of navigation in the navigation bar. -->
    <string name="navbar_navigation_buttons_cfr_message">Mantén presionadas las flechas para saltar entre páginas en el historial de esta pestaña.</string>

    <!-- Text for the info dialog when camera permissions have been denied but user tries to access a camera feature. -->
    <string name="camera_permissions_needed_message">Se necesita acceso a la cámara. Ve a los ajustes de Android, toca en permisos y luego en permitir.</string>
    <!-- Text for the positive action button to go to Android Settings to grant permissions. -->
    <string name="camera_permissions_needed_positive_button_text">Ir a ajustes</string>
    <!-- Text for the negative action button to dismiss the dialog. -->
    <string name="camera_permissions_needed_negative_button_text">Ocultar</string>

    <!-- Text for the banner message to tell users about our auto close feature. -->
    <string name="tab_tray_close_tabs_banner_message">Configura que las pestañas abiertas se cierren automáticamente si no han sido vistas en el último día, semana o mes.</string>
    <!-- Text for the positive action button to go to Settings for auto close tabs. -->
    <string name="tab_tray_close_tabs_banner_positive_button_text">Ver opciones</string>
    <!-- Text for the negative action button to dismiss the Close Tabs Banner. -->
    <string name="tab_tray_close_tabs_banner_negative_button_text">Ocultar</string>

    <!-- Text for the banner message to tell users about our inactive tabs feature. -->
    <string name="tab_tray_inactive_onboarding_message">Las pestañas que no ha visto durante dos semanas se mueven aquí.</string>
    <!-- Text for the action link to go to Settings for inactive tabs. -->
    <string name="tab_tray_inactive_onboarding_button_text">Desactivar en ajustes</string>

    <!-- Text for title for the auto-close dialog of the inactive tabs. -->
    <string name="tab_tray_inactive_auto_close_title">¿Cerrar automáticamente después de un mes?</string>

    <!-- Text for the body for the auto-close dialog of the inactive tabs.
        The first parameter is the name of the application.-->
    <string name="tab_tray_inactive_auto_close_body_2">%1$s puede cerrar pestañas que no has visto durante el último mes.</string>
    <!-- Content description for close button in the auto-close dialog of the inactive tabs. -->
    <string name="tab_tray_inactive_auto_close_button_content_description">Cerrar</string>

    <!-- Text for turn on auto close tabs button in the auto-close dialog of the inactive tabs. -->
    <string name="tab_tray_inactive_turn_on_auto_close_button_2">Activar cierre automático</string>


    <!-- Home screen icons - Long press shortcuts -->
    <!-- Shortcut action to open new tab -->
    <string name="home_screen_shortcut_open_new_tab_2">Nueva pestaña</string>
    <!-- Shortcut action to open new private tab -->
    <string name="home_screen_shortcut_open_new_private_tab_2">Nueva pestaña privada</string>

    <!-- Shortcut action to open Passwords screen -->
    <string name="home_screen_shortcut_passwords">Contraseñas</string>

    <!-- Recent Tabs -->
    <!-- Header text for jumping back into the recent tab in the home screen -->
    <string name="recent_tabs_header">Regresar a</string>
    <!-- Button text for showing all the tabs in the tabs tray -->
    <string name="recent_tabs_show_all">Mostrar todo</string>

    <!-- Content description for the button which navigates the user to show all recent tabs in the tabs tray. -->
    <string name="recent_tabs_show_all_content_description_2">Botón mostrar todas las pestañas recientes</string>

    <!-- Text for button in synced tab card that opens synced tabs tray -->
    <string name="recent_tabs_see_all_synced_tabs_button_text">Ver todas las pestañas sincronizadas</string>
    <!-- Accessibility description for device icon used for recent synced tab -->
    <string name="recent_tabs_synced_device_icon_content_description">Dispositivo sincronizado</string>
    <!-- Text for the dropdown menu to remove a recent synced tab from the homescreen -->
    <string name="recent_synced_tab_menu_item_remove">Eliminar</string>
    <!-- Text for the menu button to remove a grouped highlight from the user's browsing history
         in the Recently visited section -->
    <string name="recent_tab_menu_item_remove">Eliminar</string>

    <!-- History Metadata -->
    <!-- Header text for a section on the home screen that displays grouped highlights from the
         user's browsing history, such as topics they have researched or explored on the web -->
    <string name="history_metadata_header_2">Visitados recientemente</string>
    <!-- Text for the menu button to remove a grouped highlight from the user's browsing history
         in the Recently visited section -->
    <string name="recently_visited_menu_item_remove">Eliminar</string>

    <!-- Content description for the button which navigates the user to show all of their history. -->
    <string name="past_explorations_show_all_content_description_2">Mostrar todas las exploraciones pasadas</string>

    <!-- Browser Fragment -->
    <!-- Content description (not visible, for screen readers etc.): Navigate backward (browsing history) -->
    <string name="browser_menu_back">Retroceder</string>
    <!-- Content description (not visible, for screen readers etc.): Navigate forward (browsing history) -->
    <string name="browser_menu_forward">Avanzar</string>
    <!-- Content description (not visible, for screen readers etc.): Refresh current website -->
    <string name="browser_menu_refresh">Refrescar</string>
    <!-- Content description (not visible, for screen readers etc.): Stop loading current website -->
    <string name="browser_menu_stop">Detener</string>
    <!-- Browser menu button that opens the extensions manager -->
    <string name="browser_menu_extensions">Extensiones</string>
    <!-- Browser menu button that opens the extensions manager -->
    <string name="browser_menu_manage_extensions">Gestionar extensiones</string>
    <!-- Browser menu button that opens AMO in a tab -->
    <string name="browser_menu_discover_more_extensions">Descubrir más extensiones</string>
    <!-- Browser menu button that opens account settings -->
    <string name="browser_menu_account_settings">Información de la cuenta</string>
    <!-- Browser menu button that sends a user to help articles -->
    <string name="browser_menu_help">Ayuda</string>
    <!-- Browser menu button that sends a to a the what's new article -->
    <string name="browser_menu_whats_new">Qué hay de nuevo</string>
    <!-- Browser menu button that opens the settings menu -->
    <string name="browser_menu_settings">Ajustes</string>
    <!-- Browser menu button that opens a user's library -->
    <string name="browser_menu_library">Biblioteca</string>
    <!-- Browser menu toggle that requests a desktop site -->
    <string name="browser_menu_desktop_site">Sitio de escritorio</string>
    <!-- Browser menu button that reopens a private tab as a regular tab -->
    <string name="browser_menu_open_in_regular_tab">Abrir en pestaña normal</string>
    <!-- Browser menu toggle that adds a shortcut to the site on the device home screen. -->
    <string name="browser_menu_add_to_homescreen">Añadir a pantalla de inicio</string>
    <!-- Browser menu toggle that adds a shortcut to the site on the device home screen. -->
    <string name="browser_menu_add_to_homescreen_2">Añadir a la pantalla de inicio…</string>
    <!-- Content description (not visible, for screen readers etc.) for the Resync tabs button -->
    <string name="resync_button_content_description">Resincronizar</string>
    <!-- Browser menu button that opens the find in page menu -->
    <string name="browser_menu_find_in_page">Buscar en la página</string>
    <!-- Browser menu button that opens the find in page menu -->
    <string name="browser_menu_find_in_page_2">Buscar en la página…</string>
    <!-- Browser menu button that opens the translations dialog, which has options to translate the current browser page. -->
    <string name="browser_menu_translations">Traducir página</string>
    <!-- Browser menu button that saves the current tab to a collection -->
    <string name="browser_menu_save_to_collection">Guardar en la colección…</string>
    <!-- Browser menu button that saves the current tab to a collection -->
    <string name="browser_menu_save_to_collection_2">Guardar en la colección</string>
    <!-- Browser menu button that open a share menu to share the current site -->
    <string name="browser_menu_share">Compartir</string>
    <!-- Browser menu button that open a share menu to share the current site -->
    <string name="browser_menu_share_2">Compartir…</string>
    <!-- Browser menu button shown in custom tabs that opens the current tab in Fenix
        The first parameter is the name of the app defined in app_name (for example: Fenix) -->
    <string name="browser_menu_open_in_fenix">Abrir en %1$s</string>
    <!-- Browser menu text shown in custom tabs to indicate this is a Fenix tab
        The first parameter is the name of the app defined in app_name (for example: Fenix) -->
    <string name="browser_menu_powered_by">CON LA TECNOLOGÍA DE %1$s</string>
    <!-- Browser menu text shown in custom tabs to indicate this is a Fenix tab
        The first parameter is the name of the app defined in app_name (for example: Fenix) -->
    <string name="browser_menu_powered_by2">Con la tecnología de %1$s</string>
    <!-- Browser menu button to put the current page in reader mode -->
    <string name="browser_menu_read">Vista de lectura</string>
    <!-- Browser menu button content description to close reader mode and return the user to the regular browser -->
    <string name="browser_menu_read_close">Cerrar la vista del lector</string>
    <!-- Browser menu button to open the current page in an external app -->
    <string name="browser_menu_open_app_link">Abrir en una aplicación</string>

    <!-- Browser menu button to show reader view appearance controls e.g. the used font type and size -->
    <string name="browser_menu_customize_reader_view">Personalizar la vista del lector</string>
    <!-- Browser menu button to show reader view appearance controls e.g. the used font type and size -->
    <string name="browser_menu_customize_reader_view_2">Personalizar la vista del lector</string>
    <!-- Browser menu label for adding a bookmark -->
    <string name="browser_menu_add">Añadir</string>
    <!-- Browser menu label for editing a bookmark -->
    <string name="browser_menu_edit">Editar</string>

    <!-- Button shown on the home page that opens the Customize home settings -->
    <string name="browser_menu_customize_home_1">Personalizar página de inicio</string>

    <!-- Browser menu label to sign in to sync on the device using Mozilla accounts -->
    <string name="browser_menu_sign_in">Conectarse</string>
    <!-- Browser menu caption label for the "Sign in" browser menu item described in `browser_menu_sign_in` -->
    <string name="browser_menu_sign_in_caption">Sincronizar contraseñas, pestañas y más</string>

    <!-- Browser menu label to sign back in to sync on the device when the user's account needs to be reauthenticated -->
    <string name="browser_menu_sign_back_in_to_sync">Vuelve a conectarte para sincronizar</string>
    <!-- Browser menu caption label for the "Sign back in to sync" browser menu item described in `browser_menu_sign_back_in_to_sync` when there is an error in syncing -->
    <string name="browser_menu_syncing_paused_caption">Sincronización pausada</string>
    <!-- Browser menu label that creates a private tab -->
    <string name="browser_menu_new_private_tab">Nueva pestaña privada</string>
    <!-- Browser menu label that navigates to the Password screen -->
    <string name="browser_menu_passwords">Contraseñas</string>

    <!-- Browser menu label that navigates to the SUMO page for the Firefox for Android release notes.
         The first parameter is the name of the app defined in app_name (for example: Fenix)-->
    <string name="browser_menu_new_in_firefox">Nuevo en %1$s</string>

    <!-- Browser menu label that toggles the request for the desktop site of the currently visited page -->
    <string name="browser_menu_switch_to_desktop_site">Cambiar al sitio de escritorio</string>
    <!-- Browser menu label that toggles the request for the mobile site of the currently visited page -->
    <string name="browser_menu_switch_to_mobile_site">Cambiar al sitio móvil</string>
    <!-- Browser menu label that navigates to the page tools sub-menu -->
    <string name="browser_menu_tools">Herramientas</string>
    <!-- Browser menu label that navigates to the save sub-menu, which contains various save related menu items such as
         bookmarking a page, saving to collection, shortcut or as a PDF, and adding to home screen -->
    <string name="browser_menu_save">Guardar</string>

    <!-- Browser menu label that bookmarks the currently visited page -->
    <string name="browser_menu_bookmark_this_page">Guardar esta página en marcadores</string>
    <!-- Browser menu label that navigates to the edit bookmark screen for the current bookmarked page -->
    <string name="browser_menu_edit_bookmark">Editar marcador</string>
    <!-- Browser menu label that the saves the currently visited page as a PDF -->
    <string name="browser_menu_save_as_pdf">Guardar como PDF…</string>
    <!-- Browser menu label for turning ON reader view of the current visited page -->
    <string name="browser_menu_turn_on_reader_view">Activar la vista de lector</string>
    <!-- Browser menu label for turning OFF reader view of the current visited page -->
    <string name="browser_menu_turn_off_reader_view">Desactivar la vista de lector</string>
    <!-- Browser menu label for navigating to the translation feature, which provides language translation options the current visited page -->
    <string name="browser_menu_translate_page">Traducir página…</string>
    <!-- Browser menu label that is displayed when the current page has been translated by the translation feature.
         The first parameter is the name of the language that page was translated to (e.g. English). -->
    <string name="browser_menu_translated_to">Traducido al %1$s</string>
    <!-- Browser menu label for the print feature -->
    <string name="browser_menu_print">Imprimir…</string>

    <!-- Extensions management fragment -->
    <!-- Text displayed when there are no extensions to be shown -->
    <string name="extensions_management_no_extensions">No hay extensiones aquí</string>

    <!-- Browser Toolbar -->
    <!-- Content description for the Home screen button on the browser toolbar -->
    <string name="browser_toolbar_home">Pantalla de inicio</string>

    <!-- Content description (not visible, for screen readers etc.): Erase button: Erase the browsing
         history and go back to the home screen. -->
    <string name="browser_toolbar_erase">Eliminar historial de navegación</string>
    <!-- Content description for the translate page toolbar button that opens the translations dialog when no translation has occurred. -->
    <string name="browser_toolbar_translate">Traducir página</string>

    <!-- Content description (not visible, for screen readers etc.) for the translate page toolbar button that opens the translations dialog when the page is translated successfully.
         The first parameter is the name of the language that is displayed in the original page. (For example: English)
         The second parameter is the name of the language which the page was translated to. (For example: French) -->
    <string name="browser_toolbar_translated_successfully">Página traducida de %1$s a %2$s.</string>

    <!-- Locale Settings Fragment -->
    <!-- Content description for tick mark on selected language -->
    <string name="a11y_selected_locale_content_description">Idioma seleccionado</string>
    <!-- Text for default locale item -->
    <string name="default_locale_text">Usar el idioma del dispositivo</string>
    <!-- Placeholder text shown in the search bar before a user enters text -->
    <string name="locale_search_hint">Buscar idioma</string>

    <!-- Search Fragment -->
    <!-- Button in the search view that lets a user search by scanning a QR code -->
    <string name="search_scan_button">Escanear</string>
    <!-- Button in the search view when shortcuts are displayed that takes a user to the search engine settings -->
    <string name="search_shortcuts_engine_settings">Ajustes del motor de búsqueda</string>
    <!-- Button in the search view that lets a user navigate to the site in their clipboard -->
    <string name="awesomebar_clipboard_title">Rellenar enlace desde el portapapeles</string>
    <!-- Button in the search suggestions onboarding that allows search suggestions in private sessions -->
    <string name="search_suggestions_onboarding_allow_button">Permitir</string>
    <!-- Button in the search suggestions onboarding that does not allow search suggestions in private sessions -->
    <string name="search_suggestions_onboarding_do_not_allow_button">No permitir</string>
    <!-- Search suggestion onboarding hint title text -->
    <string name="search_suggestions_onboarding_title">¿Permitir sugerencias de búsqueda en sesiones privadas?</string>
    <!-- Search suggestion onboarding hint description text, first parameter is the name of the app defined in app_name (for example: Fenix)-->
    <string name="search_suggestions_onboarding_text">%s compartirá todo lo que escribas en la barra de direcciones con tu motor de búsqueda predeterminado.</string>

    <!-- Search engine suggestion title text. The first parameter is the name of the suggested engine-->
    <string name="search_engine_suggestions_title">Buscar %s</string>
    <!-- Search engine suggestion description text -->
    <string name="search_engine_suggestions_description">Buscar directamente desde la barra de direcciones</string>

    <!-- Menu option in the search selector menu to open the search settings -->
    <string name="search_settings_menu_item">Buscar ajustes</string>

    <!-- Header text for the search selector menu -->
    <string name="search_header_menu_item_2">Esta vez buscar en:</string>

    <!-- Content description (not visible, for screen readers etc.): Search engine icon. The first parameter is the search engine name (for example: DuckDuckGo). -->
    <string name="search_engine_icon_content_description" tools:ignore="UnusedResources">Motor de búsqueda de %s</string>

    <!-- Home onboarding -->
    <!-- Onboarding home screen popup dialog, shown on top of the Jump back in section. -->
    <string name="onboarding_home_screen_jump_back_contextual_hint_2">Conoce tu página de inicio personalizada. Las pestañas recientes, marcadores y resultados de búsqueda aparecerán aquí.</string>
    <!-- Home onboarding dialog welcome screen title text. -->
    <string name="onboarding_home_welcome_title_2">Te damos la bienvenida a un internet más personal</string>
    <!-- Home onboarding dialog welcome screen description text. -->
    <string name="onboarding_home_welcome_description">Más colores. Mejor privacidad. Mismo compromiso con las personas por encima de los beneficios.</string>
    <!-- Home onboarding dialog sign into sync screen title text. -->
    <string name="onboarding_home_sync_title_3">Cambiar de pantalla es más fácil que nunca</string>
    <!-- Home onboarding dialog sign into sync screen description text. -->
    <string name="onboarding_home_sync_description">Continua donde lo dejaste con pestañas de otros dispositivos ahora en tu página de inicio.</string>
    <!-- Text for the button to continue the onboarding on the home onboarding dialog. -->
    <string name="onboarding_home_get_started_button">Empezar</string>
    <!-- Text for the button to navigate to the sync sign in screen on the home onboarding dialog. -->
    <string name="onboarding_home_sign_in_button">Conectarse</string>
    <!-- Text for the button to skip the onboarding on the home onboarding dialog. -->
    <string name="onboarding_home_skip_button">Saltar</string>

    <!-- Onboarding home screen sync popup dialog message, shown on top of Recent Synced Tabs in the Jump back in section. -->
    <string name="sync_cfr_message">¡Tus pestañas se están sincronizando! Continua donde te quedaste en otro dispositivo.</string>

    <!-- Content description (not visible, for screen readers etc.): Close button for the home onboarding dialog -->
    <string name="onboarding_home_content_description_close_button">Cerrar</string>

    <!-- Notification pre-permission dialog -->
    <!-- Enable notification pre permission dialog title
        The first parameter is the name of the app defined in app_name (for example: Fenix) -->
    <string name="onboarding_home_enable_notifications_title" moz:removedIn="124" tools:ignore="UnusedResources">Las notificaciones te ayudan a hacer más con %s</string>
    <!-- Enable notification pre permission dialog description with rationale
        The first parameter is the name of the app defined in app_name (for example: Fenix) -->
    <string name="onboarding_home_enable_notifications_description" moz:removedIn="124" tools:ignore="UnusedResources">Sincroniza tus pestañas entre dispositivos, administra descargas, obtén consejos sobre cómo aprovechar al máximo la protección de privacidad de %s y más.</string>
    <!-- Text for the button to request notification permission on the device -->
    <string name="onboarding_home_enable_notifications_positive_button" moz:removedIn="124" tools:ignore="UnusedResources">Continuar</string>
    <!-- Text for the button to not request notification permission on the device and dismiss the dialog -->
    <string name="onboarding_home_enable_notifications_negative_button" moz:removedIn="124" tools:ignore="UnusedResources">Ahora no</string>

    <!-- Juno first user onboarding flow experiment, strings are marked unused as they are only referenced by Nimbus experiments. -->
    <!-- Description for learning more about our privacy notice. -->
    <string name="juno_onboarding_privacy_notice_text">Aviso de privacidad de Firefox</string>
    <!-- Title for set firefox as default browser screen used by Nimbus experiments. -->
    <string name="juno_onboarding_default_browser_title_nimbus_2">Nos encanta mantenerte a salvo</string>
    <!-- Title for set firefox as default browser screen used by Nimbus experiments.
        Note: The word "Firefox" should NOT be translated -->
    <string name="juno_onboarding_default_browser_title_nimbus_3" tools:ignore="UnusedResources">Averigua por qué millones de personas aman Firefox</string>
    <!-- Title for set firefox as default browser screen used by Nimbus experiments. -->
    <string name="juno_onboarding_default_browser_title_nimbus_4" tools:ignore="UnusedResources">Navegación segura con más opciones</string>
    <!-- Description for set firefox as default browser screen used by Nimbus experiments. -->
    <string name="juno_onboarding_default_browser_description_nimbus_3">Nuestro navegador respaldado por una organización sin fines de lucro ayuda a evitar que las empresas te sigan en secreto por la web.</string>
    <!-- Description for set firefox as default browser screen used by Nimbus experiments. -->
    <string name="juno_onboarding_default_browser_description_nimbus_4" tools:ignore="UnusedResources">Más de 100 millones de personas protegen su privacidad eligiendo un navegador respaldado por una organización sin fines de lucro.</string>
    <!-- Description for set firefox as default browser screen used by Nimbus experiments. -->
    <string name="juno_onboarding_default_browser_description_nimbus_5" tools:ignore="UnusedResources">¿Rastreadores conocidos? Bloqueados automáticamente. ¿Extensiones? Prueba las 700. ¿PDF? Nuestro lector incorporado los hace fáciles de administrar.</string>
    <!-- Description for set firefox as default browser screen used by Nimbus experiments. -->
    <string name="juno_onboarding_default_browser_description_nimbus_2" moz:RemovedIn="124" tools:ignore="UnusedResources">Nuestro navegador respaldado por una organización sin fines de lucro ayuda a evitar que las empresas te sigan en secreto en la web.\n\nObtén más información en nuestro aviso de privacidad.</string>
    <!-- Text for the link to the privacy notice webpage for set as firefox default browser screen.
    This is part of the string with the key "juno_onboarding_default_browser_description". -->
    <string name="juno_onboarding_default_browser_description_link_text" moz:RemovedIn="124" tools:ignore="UnusedResources">política de privacidad</string>
    <!-- Text for the button to set firefox as default browser on the device -->
    <string name="juno_onboarding_default_browser_positive_button" tools:ignore="UnusedResources">Establecer como navegador predeterminado</string>
    <!-- Text for the button dismiss the screen and move on with the flow -->
    <string name="juno_onboarding_default_browser_negative_button" tools:ignore="UnusedResources">Ahora no</string>
    <!-- Title for sign in to sync screen. -->
    <string name="juno_onboarding_sign_in_title_2">Mantén todo cifrado cuando saltes entre dispositivos</string>
    <!-- Description for sign in to sync screen. Nimbus experiments do not support string placeholders.
     Note: The word "Firefox" should NOT be translated -->
    <string name="juno_onboarding_sign_in_description_2" moz:RemovedIn="130" tools:ignore="UnusedResources">Cuando te conectas y sincronizas, estás más seguro. Firefox cifra tus contraseñas, marcadores y más.</string>
    <!-- Description for sign in to sync screen. Nimbus experiments do not support string placeholders.
     Note: The word "Firefox" should NOT be translated -->
    <string name="juno_onboarding_sign_in_description_3">Firefox cifra tus contraseñas, marcadores y más cuando estás sincronizado.</string>
    <!-- Text for the button to sign in to sync on the device -->
    <string name="juno_onboarding_sign_in_positive_button" tools:ignore="UnusedResources">Conectarse</string>
    <!-- Text for the button dismiss the screen and move on with the flow -->
    <string name="juno_onboarding_sign_in_negative_button" tools:ignore="UnusedResources">Ahora no</string>
    <!-- Title for enable notification permission screen used by Nimbus experiments. Nimbus experiments do not support string placeholders.
        Note: The word "Firefox" should NOT be translated -->
    <string name="juno_onboarding_enable_notifications_title_nimbus_2">Las notificaciones te ayudan a mantenerte más seguro con Firefox</string>
    <!-- Description for enable notification permission screen used by Nimbus experiments. Nimbus experiments do not support string placeholders.
       Note: The word "Firefox" should NOT be translated -->
    <string name="juno_onboarding_enable_notifications_description_nimbus_2">Envía pestañas entre dispositivos de forma segura y descubre otras funcionalidades de privacidad de Firefox.</string>
    <!-- Text for the button to request notification permission on the device -->
    <string name="juno_onboarding_enable_notifications_positive_button" tools:ignore="UnusedResources">Activar notificaciones</string>
    <!-- Text for the button dismiss the screen and move on with the flow -->
    <string name="juno_onboarding_enable_notifications_negative_button" tools:ignore="UnusedResources">Ahora no</string>

    <!-- Title for add search widget screen used by Nimbus experiments. Nimbus experiments do not support string placeholders.
        Note: The word "Firefox" should NOT be translated -->
    <string name="juno_onboarding_add_search_widget_title" tools:ignore="UnusedResources">Prueba el widget de búsqueda de Firefox</string>
    <!-- Description for add search widget screen used by Nimbus experiments. Nimbus experiments do not support string placeholders.
        Note: The word "Firefox" should NOT be translated -->
    <string name="juno_onboarding_add_search_widget_description" tools:ignore="UnusedResources">Con Firefox en tu pantalla de inicio, tendrás fácil acceso al navegador que prioriza la privacidad y bloquea los rastreadores entre sitios.</string>
    <!-- Text for the button to add search widget on the device used by Nimbus experiments. Nimbus experiments do not support string placeholders.
        Note: The word "Firefox" should NOT be translated -->
    <string name="juno_onboarding_add_search_widget_positive_button" tools:ignore="UnusedResources">Añadir widget de Firefox</string>
    <!-- Text for the button to dismiss the screen and move on with the flow -->
    <string name="juno_onboarding_add_search_widget_negative_button" tools:ignore="UnusedResources">Ahora no</string>

    <!-- Search Widget -->
    <!-- Content description for searching with a widget. The first parameter is the name of the application.-->
    <string name="search_widget_content_description_2">Abrir una nueva pestaña de %1$s</string>
    <!-- Text preview for smaller sized widgets -->
    <string name="search_widget_text_short">Buscar</string>
    <!-- Text preview for larger sized widgets -->
    <string name="search_widget_text_long">Buscar en la web</string>

    <!-- Content description (not visible, for screen readers etc.): Voice search -->
    <string name="search_widget_voice">Búsqueda por voz</string>

    <!-- Preferences -->
    <!-- Title for the settings page-->
    <string name="settings">Ajustes</string>
    <!-- Preference category for general settings -->
    <string name="preferences_category_general">General</string>
    <!-- Preference category for all links about Fenix -->
    <string name="preferences_category_about">Acerca de</string>
    <!-- Preference category for settings related to changing the default search engine -->
    <string name="preferences_category_select_default_search_engine">Selecciona uno</string>
    <!-- Preference for settings related to managing search shortcuts for the quick search menu -->
    <string name="preferences_manage_search_shortcuts_2">Gestionar motores de búsqueda alternativos</string>
    <!-- Summary for preference for settings related to managing search shortcuts for the quick search menu -->
    <string name="preferences_manage_search_shortcuts_summary">Editar motores visibles en el menú de búsqueda</string>
    <!-- Preference category for settings related to managing search shortcuts for the quick search menu -->
    <string name="preferences_category_engines_in_search_menu">Motores visibles en el menú de búsqueda</string>
    <!-- Preference for settings related to changing the default search engine -->
    <string name="preferences_default_search_engine">Motor de búsqueda predeterminado</string>
    <!-- Preference for settings related to Search -->
    <string name="preferences_search">Búsqueda</string>
    <!-- Preference for settings related to Search engines -->
    <string name="preferences_search_engines">Motores de búsqueda</string>
    <!-- Preference for settings related to Search engines suggestions-->
    <string name="preferences_search_engines_suggestions">Sugerencias de motores de búsqueda</string>
    <!-- Preference Category for settings related to Search address bar -->
    <string name="preferences_settings_address_bar">Preferencias de la barra de direcciones</string>
    <!-- Preference Category for settings to Firefox Suggest -->
    <string name="preference_search_address_bar_fx_suggest">Barra de direcciones - Sugerencias de Firefox</string>
    <!-- Preference link to Learn more about Firefox Suggest -->
    <string name="preference_search_learn_about_fx_suggest">Aprende más sobre Firefox Suggest</string>
    <!-- Preference link to rating Fenix on the Play Store -->
    <string name="preferences_rate">Calificar en Google Play</string>
    <!-- Preference linking to about page for Fenix
        The first parameter is the name of the app defined in app_name (for example: Fenix) -->
    <string name="preferences_about">Acerca de %1$s</string>
    <!-- Preference for settings related to changing the default browser -->
    <string name="preferences_set_as_default_browser">Establecer como navegador predeterminado</string>
    <!-- Preference category for advanced settings -->
    <string name="preferences_category_advanced">Avanzado</string>
    <!-- Preference category for privacy and security settings -->
    <string name="preferences_category_privacy_security">Privacidad y seguridad</string>
    <!-- Preference for advanced site permissions -->
    <string name="preferences_site_permissions">Permisos del sitio</string>
    <!-- Preference for private browsing options -->
    <string name="preferences_private_browsing_options">Navegación privada</string>
    <!-- Preference for opening links in a private tab-->
    <string name="preferences_open_links_in_a_private_tab">Abrir enlaces en una pestaña privada</string>
    <!-- Preference for allowing screenshots to be taken while in a private tab-->
    <string name="preferences_allow_screenshots_in_private_mode">Permitir capturas de pantalla en navegación privada</string>
    <!-- Will inform the user of the risk of activating Allow screenshots in private browsing option -->
    <string name="preferences_screenshots_in_private_mode_disclaimer">Si está permitido, las pestañas privadas también serán visibles cuando hayan varias aplicaciones abiertas</string>
    <!-- Preference for adding private browsing shortcut -->
    <string name="preferences_add_private_browsing_shortcut">Añadir acceso directo a la navegación privada</string>
    <!-- Preference for enabling "HTTPS-Only" mode -->
    <string name="preferences_https_only_title">Modo solo HTTPS</string>

    <!-- Label for cookie banner section in quick settings panel. -->
    <string name="cookie_banner_blocker">Bloqueador de anuncios de cookies</string>
    <!-- Preference for removing cookie/consent banners from sites automatically in private mode. See reduce_cookie_banner_summary for additional context. -->
    <string name="preferences_cookie_banner_reduction_private_mode">Bloqueador de anuncios de cookies en navegación privada</string>

    <!-- Text for indicating cookie banner handling is off this site, this is shown as part of the protections panel with the tracking protection toggle -->
    <string name="reduce_cookie_banner_off_for_site">DESACTIVADA para este sitio</string>
    <!-- Text for cancel button indicating that cookie banner reduction is not supported for the current site, this is shown as part of the cookie banner details view. -->
    <string name="cookie_banner_handling_details_site_is_not_supported_cancel_button">Cancelar</string>
    <!-- Text for request support button indicating that cookie banner reduction is not supported for the current site, this is shown as part of the cookie banner details view. -->
    <string name="cookie_banner_handling_details_site_is_not_supported_request_support_button_2">Enviar solicitud</string>
    <!-- Text for title indicating that cookie banner reduction is not supported for the current site, this is shown as part of the cookie banner details view. -->
    <string name="cookie_banner_handling_details_site_is_not_supported_title_2">¿Solicitar soporte para este sitio?</string>
    <!-- Label for the snackBar, after the user reports with success a website where cookie banner reducer did not work -->
    <string name="cookie_banner_handling_report_site_snack_bar_text_2">Solicitud enviada</string>
    <!-- Text for indicating cookie banner handling is on this site, this is shown as part of the protections panel with the tracking protection toggle -->
    <string name="reduce_cookie_banner_on_for_site">Activada para este sitio</string>
    <!-- Text for indicating that a request for unsupported site was sent to Nimbus (it's a Mozilla library for experiments), this is shown as part of the protections panel with the tracking protection toggle -->
    <string name="reduce_cookie_banner_unsupported_site_request_submitted_2">Solicitud de soporte enviada</string>
    <!-- Text for indicating cookie banner handling is currently not supported for this site, this is shown as part of the protections panel with the tracking protection toggle -->
    <string name="reduce_cookie_banner_unsupported_site">Sitio actualmente no soportado</string>
    <!-- Title text for a detail explanation indicating cookie banner handling is on this site, this is shown as part of the cookie banner panel in the toolbar. The first parameter is a shortened URL of the current site-->
    <string name="reduce_cookie_banner_details_panel_title_on_for_site_1">¿Activar el bloqueo de anuncios de cookies para %1$s?</string>
    <!-- Title text for a detail explanation indicating cookie banner handling is off this site, this is shown as part of the cookie banner panel in the toolbar. The first parameter is a shortened URL of the current site-->
    <string name="reduce_cookie_banner_details_panel_title_off_for_site_1">¿Desactivar el bloqueo de anuncios de cookies para %1$s?</string>
    <!-- Title text for a detail explanation indicating cookie banner reducer didn't work for the current site, this is shown as part of the cookie banner panel in the toolbar. The first parameter is the application name-->
    <string name="reduce_cookie_banner_details_panel_title_unsupported_site_request_2">%1$s no puede rechazar automáticamente las solicitudes de cookies en este sitio. Puedes enviar una solicitud para soportar este sitio en el futuro.</string>

    <!-- Long text for a detail explanation indicating what will happen if cookie banner handling is off for a site, this is shown as part of the cookie banner panel in the toolbar. The first parameter is the application name -->
    <string name="reduce_cookie_banner_details_panel_description_off_for_site_1">Desactívalo y %1$s borrará las cookies y recargará este sitio. Esto podría cerrar tu sesión o vaciar tus carritos de compras.</string>
    <!-- Long text for a detail explanation indicating what will happen if cookie banner handling is on for a site, this is shown as part of the cookie banner panel in the toolbar. The first parameter is the application name -->
    <string name="reduce_cookie_banner_details_panel_description_on_for_site_3">Actívalo y %1$s intentará rechazar automáticamente todos los anuncios de cookies en este sitio.</string>

    <!--Title for the cookie banner re-engagement CFR, the placeholder is replaced with app name -->
    <string name="cookie_banner_cfr_title">%1$s acaba de rechazar las cookies por ti</string>
    <!--Message for the cookie banner re-engagement CFR -->
    <string name="cookie_banner_cfr_message">Menos distracciones, menos cookies que te siguen en este sitio.</string>

    <!-- Description of the preference to enable "HTTPS-Only" mode. -->
    <string name="preferences_https_only_summary">Intenta conectarse automáticamente a sitios utilizando el protocolo de cifrado HTTPS para mayor seguridad.</string>
    <!-- Summary of https only preference if https only is set to off -->
    <string name="preferences_https_only_off">No</string>
    <!-- Summary of https only preference if https only is set to on in all tabs -->
    <string name="preferences_https_only_on_all">Sí, en todas las pestañas</string>
    <!-- Summary of https only preference if https only is set to on in private tabs only -->
    <string name="preferences_https_only_on_private">Sí, en pestañas privadas</string>
    <!-- Text displayed that links to website containing documentation about "HTTPS-Only" mode -->
    <string name="preferences_http_only_learn_more">Aprender más</string>
    <!-- Option for the https only setting -->
    <string name="preferences_https_only_in_all_tabs">Habilitar en todas las pestañas</string>
    <!-- Option for the https only setting -->
    <string name="preferences_https_only_in_private_tabs">Habilitar solo en pestañas privadas</string>
    <!-- Title shown in the error page for when trying to access a http website while https only mode is enabled. -->
    <string name="errorpage_httpsonly_title">Sitio seguro no disponible</string>
    <!-- Message shown in the error page for when trying to access a http website while https only mode is enabled. The message has two paragraphs. This is the first. -->
    <string name="errorpage_httpsonly_message_title">Lo más probable es que el sitio web simplemente no sea compatible con HTTPS.</string>
    <!-- Message shown in the error page for when trying to access a http website while https only mode is enabled. The message has two paragraphs. This is the second. -->
    <string name="errorpage_httpsonly_message_summary">Sin embargo, también es posible que un atacante esté involucrado. Si continúas al sitio web, no debes ingresar ninguna información confidencial. Si continúas, el modo Solo HTTPS se desactivará temporalmente para el sitio.</string>
    <!-- Preference for accessibility -->
    <string name="preferences_accessibility">Accesibilidad</string>
    <!-- Preference to override the Mozilla account server -->
    <string name="preferences_override_account_server">Servidor personalizado de cuenta de Mozilla</string>
    <!-- Preference to override the Sync token server -->
    <string name="preferences_override_sync_tokenserver">Servidor personalizado de Sync</string>
    <!-- Toast shown after updating the Mozilla account/Sync server override preferences -->
    <string name="toast_override_account_sync_server_done">Servidores de cuenta de Mozilla y Sync modificados. Cerrando la aplicación para aplicar los cambios…</string>
    <!-- Preference category for account information -->
    <string name="preferences_category_account">Cuenta</string>
    <!-- Preference for changing where the toolbar is positioned -->
    <string name="preferences_toolbar" moz:removedIn="129" tools:ignore="UnusedResources">Barra de herramientas</string>
    <!-- Preference for changing where the AddressBar is positioned -->
    <string name="preferences_toolbar_2">Ubicación de la barra de direcciones</string>
    <!-- Preference for changing default theme to dark or light mode -->
    <string name="preferences_theme">Tema</string>

    <!-- Preference for customizing the home screen -->
    <string name="preferences_home_2">Página de inicio</string>
    <!-- Preference for gestures based actions -->
    <string name="preferences_gestures">Gestos</string>
    <!-- Preference for settings related to visual options -->
    <string name="preferences_customize">Personalizar</string>
    <!-- Preference description for banner about signing in -->
    <string name="preferences_sign_in_description_2">Conéctate para sincronizar pestañas, marcadores, contraseñas y más.</string>
    <!-- Preference shown instead of account display name while account profile information isn't available yet. -->
    <string name="preferences_account_default_name_2">Cuenta de Mozilla</string>
    <!-- Preference text for account title when there was an error syncing FxA -->
    <string name="preferences_account_sync_error">Reconéctate para continuar la sincronización</string>
    <!-- Preference for language -->
    <string name="preferences_language">Idioma</string>
    <!-- Preference for translations -->
    <string name="preferences_translations">Traducciones</string>
    <!-- Preference for data choices -->
    <string name="preferences_data_choices">Elección de datos</string>
    <!-- Preference for data collection -->
    <string name="preferences_data_collection">Recopilación de datos</string>
    <!-- Preference for developers -->
    <string name="preferences_remote_debugging">Depuración remota vía USB</string>
    <!-- Preference title for switch preference to show search suggestions -->
    <string name="preferences_show_search_suggestions">Mostrar sugerencias de búsqueda</string>
    <!-- Preference title for switch preference to show voice search button -->
    <string name="preferences_show_voice_search">Mostrar búsqueda por voz</string>
    <!-- Preference title for switch preference to show search suggestions also in private mode -->
    <string name="preferences_show_search_suggestions_in_private">Mostrar en sesiones privadas</string>
    <!-- Preference title for switch preference to show a clipboard suggestion when searching -->
    <string name="preferences_show_clipboard_suggestions">Mostrar sugerencias del portapapeles</string>
    <!-- Preference title for switch preference to suggest browsing history when searching -->
    <string name="preferences_search_browsing_history">Buscar historial de navegación</string>
    <!-- Preference title for switch preference to suggest bookmarks when searching -->
    <string name="preferences_search_bookmarks">Buscar marcadores</string>
    <!-- Preference title for switch preference to suggest synced tabs when searching -->
    <string name="preferences_search_synced_tabs">Buscar pestañas sincronizadas</string>
    <!-- Preference for account settings -->
    <string name="preferences_account_settings">Ajustes de la cuenta</string>
    <!-- Preference for enabling url autocomplete-->
    <string name="preferences_enable_autocomplete_urls">Autocompletar URLs</string>
    <!-- Preference title for switch preference to show sponsored Firefox Suggest search suggestions -->
    <string name="preferences_show_sponsored_suggestions">Sugerencias de patrocinadores</string>
    <!-- Summary for preference to show sponsored Firefox Suggest search suggestions.
         The first parameter is the name of the application. -->
    <string name="preferences_show_sponsored_suggestions_summary">Apoya a %1$s con sugerencias patrocinadas ocasionales</string>
    <!-- Preference title for switch preference to show Firefox Suggest search suggestions for web content.
         The first parameter is the name of the application. -->
    <string name="preferences_show_nonsponsored_suggestions">Sugerencias de %1$s</string>
    <!-- Summary for preference to show Firefox Suggest search suggestions for web content -->
    <string name="preferences_show_nonsponsored_suggestions_summary">Recibe sugerencias de la web relacionadas con tu búsqueda</string>
    <!-- Preference for open links in third party apps -->
    <string name="preferences_open_links_in_apps">Abrir enlaces en aplicaciones</string>

    <!-- Preference for open links in third party apps always open in apps option -->
    <string name="preferences_open_links_in_apps_always">Siempre</string>
    <!-- Preference for open links in third party apps ask before opening option -->
    <string name="preferences_open_links_in_apps_ask">Preguntar antes de abrir</string>
    <!-- Preference for open links in third party apps never open in apps option -->
    <string name="preferences_open_links_in_apps_never">Nunca</string>
    <!-- Preference for open download with an external download manager app -->
    <string name="preferences_external_download_manager">Administrador de descargas externo</string>
    <!-- Preference for enabling gecko engine logs -->
    <string name="preferences_enable_gecko_logs">Habilitar registros de Gecko</string>
    <!-- Message to indicate users that we are quitting the application to apply the changes -->
    <string name="quit_application">Saliendo de la aplicación para aplicar cambios…</string>

    <!-- Preference for extensions -->
    <string name="preferences_extensions">Extensiones</string>
    <!-- Preference for installing a local extension -->
    <string name="preferences_install_local_extension">Instalar extensión desde archivo</string>
    <!-- Preference for notifications -->
    <string name="preferences_notifications">Notificaciones</string>

    <!-- Summary for notification preference indicating notifications are allowed -->
    <string name="notifications_allowed_summary">Permitido</string>
    <!-- Summary for notification preference indicating notifications are not allowed -->
    <string name="notifications_not_allowed_summary">No permitido</string>

    <!-- Add-on Permissions -->
    <!-- The title of the required permissions section from addon's permissions screen -->
    <string name="addons_permissions_heading_required" tools:ignore="UnusedResources">Requerido</string>
    <!-- The title of the optional permissions section from addon's permissions screen -->
    <string name="addons_permissions_heading_optional" tools:ignore="UnusedResources">Opcional</string>
    <!-- The title of the origin permission option allowing a user to enable the extension to run on all sites -->
    <string name="addons_permissions_allow_for_all_sites" tools:ignore="UnusedResources">Permitir para todos los sitios</string>
    <!-- The subtitle for the allow for all sites preference toggle -->
    <string name="addons_permissions_allow_for_all_sites_subtitle" tools:ignore="UnusedResources">Si confías en esta extensión, puedes otorgarle permiso en todos los sitios web.</string>

    <!-- The text shown when an extension does not require permissions -->
    <string name="addons_does_not_require_permissions">Esta extensión no requiere de ningún permiso.</string>

    <!-- Add-on Preferences -->
    <!-- Preference to customize the configured AMO (addons.mozilla.org) collection -->
    <string name="preferences_customize_extension_collection">Colección de extensiones personalizada</string>
    <!-- Button caption to confirm the add-on collection configuration -->
    <string name="customize_addon_collection_ok">Aceptar</string>
    <!-- Button caption to abort the add-on collection configuration -->
    <string name="customize_addon_collection_cancel">Cancelar</string>
    <!-- Hint displayed on input field for custom collection name -->
    <string name="customize_addon_collection_hint">Nombre de la colección</string>
    <!-- Hint displayed on input field for custom collection user ID-->
    <string name="customize_addon_collection_user_hint">Dueño de la colección (ID de usuario)</string>

    <!-- Toast shown after confirming the custom extension collection configuration -->
    <string name="toast_customize_extension_collection_done">Colección de extensiones modificada. Saliendo de la aplicación para aplicar cambios…</string>

    <!-- Customize Home -->
    <!-- Header text for jumping back into the recent tab in customize the home screen -->
    <string name="customize_toggle_jump_back_in">Regresar a</string>
    <!-- Title for the customize home screen section with bookmarks. -->
    <string name="customize_toggle_bookmarks">Marcadores</string>
    <!-- Title for the customize home screen section with recently visited. Recently visited is
    a section where users see a list of tabs that they have visited in the past few days -->
    <string name="customize_toggle_recently_visited">Visitados recientemente</string>

    <!-- Title for the customize home screen section with Pocket. -->
    <string name="customize_toggle_pocket_2">Historias que te hacen reflexionar</string>
    <!-- Summary for the customize home screen section with Pocket. The first parameter is product name Pocket -->
    <string name="customize_toggle_pocket_summary">Artículos recomendados por %s</string>
    <!-- Title for the customize home screen section with sponsored Pocket stories. -->
    <string name="customize_toggle_pocket_sponsored">Historias patrocinadas</string>
    <!-- Title for the opening wallpaper settings screen -->
    <string name="customize_wallpapers">Fondos de pantalla</string>
    <!-- Title for the customize home screen section with sponsored shortcuts. -->
    <string name="customize_toggle_contile">Atajos patrocinados</string>

    <!-- Wallpapers -->
    <!-- Content description for various wallpapers. The first parameter is the name of the wallpaper -->
    <string name="wallpapers_item_name_content_description">Elemento de fondo de pantalla: %1$s</string>
    <!-- Snackbar message for when wallpaper is selected -->
    <string name="wallpaper_updated_snackbar_message">¡Fondo de pantalla actualizado!</string>
    <!-- Snackbar label for action to view selected wallpaper -->
    <string name="wallpaper_updated_snackbar_action">Ver</string>

    <!-- Snackbar message for when wallpaper couldn't be downloaded -->
    <string name="wallpaper_download_error_snackbar_message">No se pudo descargar el fondo de pantalla</string>
    <!-- Snackbar label for action to retry downloading the wallpaper -->
    <string name="wallpaper_download_error_snackbar_action">Volver a intentarlo</string>
    <!-- Snackbar message for when wallpaper couldn't be selected because of the disk error -->
    <string name="wallpaper_select_error_snackbar_message">No se pudo cambiar el fondo de pantalla</string>
    <!-- Text displayed that links to website containing documentation about the "Limited Edition" wallpapers. -->
    <string name="wallpaper_learn_more">Aprender más</string>

    <!-- Text for classic wallpapers title. The first parameter is the Firefox name. -->
    <string name="wallpaper_classic_title">%s clásico</string>
    <!-- Text for artist series wallpapers title. "Artist series" represents a collection of artist collaborated wallpapers. -->
    <string name="wallpaper_artist_series_title">Serie de artistas</string>
    <!-- Description text for the artist series wallpapers with learn more link. The first parameter is the learn more string defined in wallpaper_learn_more. "Independent voices" is the name of the wallpaper collection -->
    <string name="wallpaper_artist_series_description_with_learn_more">La colección Voces Independientes. %s</string>
    <!-- Description text for the artist series wallpapers. "Independent voices" is the name of the wallpaper collection -->
    <string name="wallpaper_artist_series_description">La colección Voces Independientes.</string>
    <!-- Wallpaper onboarding dialog header text. -->
    <string name="wallpapers_onboarding_dialog_title_text">Prueba un toque de color</string>
    <!-- Wallpaper onboarding dialog body text. -->
    <string name="wallpapers_onboarding_dialog_body_text">Elige un fondo de pantalla que te represente.</string>
    <!-- Wallpaper onboarding dialog learn more button text. The button navigates to the wallpaper settings screen. -->
    <string name="wallpapers_onboarding_dialog_explore_more_button_text">Explorar más fondos de pantalla</string>

    <!-- Add-ons general availability nimbus message-->
    <!-- Title of the Nimbus message for extension general availability-->
    <string name="addon_ga_message_title_2" tools:ignore="UnusedResources">Nuevas extensiones disponibles</string>
    <!-- Body of the Nimbus message for add-ons general availability. 'Firefox' intentionally hardcoded here-->
    <string name="addon_ga_message_body" tools:ignore="UnusedResources">Echa un vistazo a más de 100 extensiones nuevas que te permiten personalizar Firefox.</string>

    <!-- Button text of the Nimbus message for extensions general availability. -->
    <string name="addon_ga_message_button_2" tools:ignore="UnusedResources">Explora más extensiones</string>

    <!-- Extension process crash dialog to user -->
    <!-- Title of the extension crash dialog shown to the user when enough errors have occurred with extensions and they need to be temporarily disabled -->
    <string name="extension_process_crash_dialog_title">Las extensiones están temporalmente deshabilitadas</string>
    <!-- This is a message shown to the user when too many errors have occurred with the extensions process and they have been disabled.
    The user can decide if they would like to continue trying to start extensions or if they'd rather continue without them.
    The first parameter is the application name. -->
    <string name="extension_process_crash_dialog_message">Una o más extensiones dejaron de funcionar, lo que hizo que tu sistema fuera inestable. %1$s intentó reiniciar las extensiones sin éxito.\n\nLas extensiones no se reiniciarán durante tu sesión actual.\n\nQuitar o deshabilitar las extensiones puede solucionar este problema.</string>
    <!-- Button text on the extension crash dialog to prompt the user to try restarting the extensions but the dialog will reappear if it is unsuccessful again -->
    <string name="extension_process_crash_dialog_retry_button_text" tools:ignore="UnusedResources">Intenta reiniciando las extensiones</string>

    <!-- Button text on the extension crash dialog to prompt the user to continue with all extensions disabled. -->
    <string name="extension_process_crash_dialog_disable_extensions_button_text">Continuar con las extensiones deshabilitadas</string>

    <!-- Account Preferences -->
    <!-- Preference for managing your account via accounts.firefox.com -->
    <string name="preferences_manage_account">Administrar cuenta</string>
    <!-- Summary of the preference for managing your account via accounts.firefox.com. -->
    <string name="preferences_manage_account_summary">Cambia tu contraseña, administra la recopilación de datos o elimina tu cuenta</string>
    <!-- Preference for triggering sync -->
    <string name="preferences_sync_now">Sincronizar ahora</string>
    <!-- Preference category for sync -->
    <string name="preferences_sync_category">Elige qué sincronizar</string>
    <!-- Preference for syncing history -->
    <string name="preferences_sync_history">Historial</string>
    <!-- Preference for syncing bookmarks -->
    <string name="preferences_sync_bookmarks">Marcadores</string>
    <!-- Preference for syncing passwords -->
    <string name="preferences_sync_logins_2">Contraseñas</string>
    <!-- Preference for syncing tabs -->
    <string name="preferences_sync_tabs_2">Pestañas abiertas</string>
    <!-- Preference for signing out -->
    <string name="preferences_sign_out">Salir</string>
    <!-- Preference displays and allows changing current FxA device name -->
    <string name="preferences_sync_device_name">Nombre del dispositivo</string>
    <!-- Text shown when user enters empty device name -->
    <string name="empty_device_name_error">El nombre del dispositivo no puede estar vacío.</string>
    <!-- Label indicating that sync is in progress -->
    <string name="sync_syncing_in_progress">Sincronizando…</string>
    <!-- Label summary indicating that sync failed. The first parameter is the date stamp showing last time it succeeded -->
    <string name="sync_failed_summary">Falló la sincronización. Último éxito: %s</string>
    <!-- Label summary showing never synced -->
    <string name="sync_failed_never_synced_summary">Falló la sincronización. Última sincronización: nunca</string>
    <!-- Label summary the date we last synced. The first parameter is date stamp showing last time synced -->
    <string name="sync_last_synced_summary">Última sincronización: %s</string>
    <!-- Label summary showing never synced -->
    <string name="sync_never_synced_summary">Última sincronización: nunca</string>

    <!-- Text for displaying the default device name.
        The first parameter is the application name, the second is the device manufacturer name
        and the third is the device model. -->
    <string name="default_device_name_2">%1$s en %2$s %3$s</string>

    <!-- Preference for syncing payment methods -->
    <string name="preferences_sync_credit_cards_2">Métodos de pago</string>
    <!-- Preference for syncing addresses -->
    <string name="preferences_sync_address">Direcciones</string>

    <!-- Send Tab -->
    <!-- Name of the "receive tabs" notification channel. Displayed in the "App notifications" system settings for the app -->
    <string name="fxa_received_tab_channel_name">Pestañas recibidas</string>
    <!-- Description of the "receive tabs" notification channel. Displayed in the "App notifications" system settings for the app -->
    <string name="fxa_received_tab_channel_description">Notificaciones de pestañas recibidas desde otros dispositivos Firefox.</string>
    <!--  The body for these is the URL of the tab received  -->
    <string name="fxa_tab_received_notification_name">Pestaña recibida</string>
    <!-- %s is the device name -->
    <string name="fxa_tab_received_from_notification_name">Pestaña de %s</string>

    <!-- Close Synced Tabs -->
    <!-- The title for a notification shown when the user closes tabs that are currently
    open on this device from another device that's signed in to the same Mozilla account.
    %1$s is a placeholder for the app name; %2$d is the number of tabs closed.  -->
    <string name="fxa_tabs_closed_notification_title">%1$s pestañas cerradas: %2$d</string>
    <!-- The body for a "closed synced tabs" notification. -->
    <string name="fxa_tabs_closed_text">Ver pestañas cerradas recientemente</string>

    <!-- Advanced Preferences -->
    <!-- Preference for tracking protection exceptions -->
    <string name="preferences_tracking_protection_exceptions">Excepciones</string>

    <!-- Button in Exceptions Preference to turn on tracking protection for all sites (remove all exceptions) -->
    <string name="preferences_tracking_protection_exceptions_turn_on_for_all">Activar para todos los sitios</string>
    <!-- Text displayed when there are no exceptions -->
    <string name="exceptions_empty_message_description">Las excepciones te permiten desactivar la protección de seguimiento para sitios seleccionados.</string>
    <!-- Text displayed when there are no exceptions, with learn more link that brings users to a tracking protection SUMO page -->
    <string name="exceptions_empty_message_learn_more_link">Aprender más</string>

    <!-- Preference switch for usage and technical data collection -->
    <string name="preference_usage_data">Datos de uso y técnicos</string>
    <!-- Preference description for usage and technical data collection -->
    <string name="preferences_usage_data_description">Comparte datos de rendimiento, uso, hardware y personalizaciones de tu navegador con Mozilla para ayudarnos a mejorar %1$s</string>
    <!-- Preference switch for marketing data collection -->
    <string name="preferences_marketing_data">Datos de marketing</string>
    <!-- Preference description for marketing data collection -->
    <string name="preferences_marketing_data_description2">Comparte datos de uso básico con Adjust, nuestro proveedor de marketing móvil</string>
    <!-- Title for studies preferences -->
    <string name="preference_experiments_2">Estudios</string>
    <!-- Summary for studies preferences -->
    <string name="preference_experiments_summary_2">Permite a Mozilla instalar y realizar estudios</string>

    <!-- Turn On Sync Preferences -->
    <!-- Header of the Sync and save your data preference view -->
    <string name="preferences_sync_2">Sincronizar y guarda tus datos</string>
    <!-- Preference for reconnecting to FxA sync -->
    <string name="preferences_sync_sign_in_to_reconnect">Conectarse para continuar</string>
    <!-- Preference for removing FxA account -->
    <string name="preferences_sync_remove_account">Eliminar cuenta</string>

    <!-- Pairing Feature strings -->
    <!-- Instructions on how to access pairing -->
    <string name="pair_instructions_2"><![CDATA[Escanea el código QR mostrado en <b>firefox.com/pair</b>]]></string>

    <!-- Toolbar Preferences -->
    <!-- Preference for using top toolbar -->
    <string name="preference_top_toolbar">Superior</string>
    <!-- Preference for using bottom toolbar -->
    <string name="preference_bottom_toolbar">Inferior</string>

    <!-- Theme Preferences -->
    <!-- Preference for using light theme -->
    <string name="preference_light_theme">Claro</string>
    <!-- Preference for using dark theme -->
    <string name="preference_dark_theme">Oscuro</string>
    <!-- Preference for using using dark or light theme automatically set by battery -->
    <string name="preference_auto_battery_theme">Establecido por el ahorrador de batería</string>
    <!-- Preference for using following device theme -->
    <string name="preference_follow_device_theme">Usar el tema del dispositivo</string>

    <!-- Gestures Preferences-->
    <!-- Preferences for using pull to refresh in a webpage -->
    <string name="preference_gestures_website_pull_to_refresh">Tira para actualizar</string>
    <!-- Preference for using the dynamic toolbar -->
    <string name="preference_gestures_dynamic_toolbar">Ocultar la barra de herramientas al desplazarse</string>
    <!-- Preference for switching tabs by swiping horizontally on the toolbar -->
    <string name="preference_gestures_swipe_toolbar_switch_tabs" moz:removedIn="129" tools:ignore="UnusedResources">Cambiar de pestaña al deslizar hacia los lados sobre la barra de herramientas</string>
    <!-- Preference for showing the opened tabs by swiping up on the toolbar-->
    <string name="preference_gestures_swipe_toolbar_show_tabs">Cambiar de pestaña al deslizar hacia arriba sobre la barra de herramientas</string>

    <!-- Preference for using the dynamic toolbars -->
    <string name="preference_gestures_dynamic_toolbar_2">Desplázate para ocultar la barra de direcciones y la barra de herramientas</string>
    <!-- Preference for switching tabs by swiping horizontally on the addressbar -->
    <string name="preference_gestures_swipe_toolbar_switch_tabs_2">Desliza la barra de direcciones hacia los lados para cambiar de pestaña</string>

    <!-- Library -->
    <!-- Option in Library to open Downloads page -->
    <string name="library_downloads">Descargas</string>
    <!-- Option in library to open Bookmarks page -->
    <string name="library_bookmarks">Marcadores</string>
    <!-- Option in library to open Desktop Bookmarks root page -->
    <string name="library_desktop_bookmarks_root">Marcadores de escritorio</string>
    <!-- Option in library to open Desktop Bookmarks "menu" page -->
    <string name="library_desktop_bookmarks_menu">Menú de marcadores</string>
    <!-- Option in library to open Desktop Bookmarks "toolbar" page -->
    <string name="library_desktop_bookmarks_toolbar">Barra de marcadores</string>
    <!-- Option in library to open Desktop Bookmarks "unfiled" page -->
    <string name="library_desktop_bookmarks_unfiled">Otros marcadores</string>
    <!-- Option in Library to open History page -->
    <string name="library_history">Historial</string>
    <!-- Option in Library to open a new tab -->
    <string name="library_new_tab">Nueva pestaña</string>
    <!-- Settings Page Title -->
    <string name="settings_title">Ajustes</string>
    <!-- Content description (not visible, for screen readers etc.): "Close button for library settings" -->
    <string name="content_description_close_button">Cerrar</string>

    <!-- Title to show in alert when a lot of tabs are to be opened
    %d is a placeholder for the number of tabs that will be opened -->
    <string name="open_all_warning_title">¿Abrir %d pestañas?</string>
    <!-- Message to warn users that a large number of tabs will be opened
    %s will be replaced by app name. -->
    <string name="open_all_warning_message">Abrir esta cantidad de pestañas podría dejar muy lento a %s mientras se cargan las páginas. ¿Estás seguro de quieres continuar?</string>
    <!-- Dialog button text for confirming open all tabs -->
    <string name="open_all_warning_confirm">Pestañas abiertas</string>
    <!-- Dialog button text for canceling open all tabs -->
    <string name="open_all_warning_cancel">Cancelar</string>

    <!-- Text to show users they have one page in the history group section of the History fragment.
    %d is a placeholder for the number of pages in the group. -->
    <string name="history_search_group_site_1">%d página</string>

    <!-- Text to show users they have multiple pages in the history group section of the History fragment.
    %d is a placeholder for the number of pages in the group. -->
    <string name="history_search_group_sites_1">%d páginas</string>

    <!-- Option in library for Recently Closed Tabs -->
    <string name="library_recently_closed_tabs">Pestañas cerradas recientemente</string>
    <!-- Option in library to open Recently Closed Tabs page -->
    <string name="recently_closed_show_full_history">Mostrar historial completo</string>
    <!-- Text to show users they have multiple tabs saved in the Recently Closed Tabs section of history.
    %d is a placeholder for the number of tabs selected. -->
    <string name="recently_closed_tabs">%d pestañas</string>
    <!-- Text to show users they have one tab saved in the Recently Closed Tabs section of history.
    %d is a placeholder for the number of tabs selected. -->
    <string name="recently_closed_tab">%d pestaña</string>
    <!-- Recently closed tabs screen message when there are no recently closed tabs -->
    <string name="recently_closed_empty_message">No hay pestañas cerradas recientemente aquí</string>

    <!-- Tab Management -->
    <!-- Title of preference for tabs management -->
    <string name="preferences_tabs">Pestañas</string>
    <!-- Title of preference that allows a user to specify the tab view -->
    <string name="preferences_tab_view">Vista de pestaña</string>
    <!-- Option for a list tab view -->
    <string name="tab_view_list">Lista</string>
    <!-- Option for a grid tab view -->
    <string name="tab_view_grid">Cuadrícula</string>
    <!-- Title of preference that allows a user to auto close tabs after a specified amount of time -->
    <string name="preferences_close_tabs">Cerrar pestañas</string>
    <!-- Option for auto closing tabs that will never auto close tabs, always allows user to manually close tabs -->
    <string name="close_tabs_manually">Manualmente</string>
    <!-- Option for auto closing tabs that will auto close tabs after one day -->
    <string name="close_tabs_after_one_day">Después de un día</string>
    <!-- Option for auto closing tabs that will auto close tabs after one week -->
    <string name="close_tabs_after_one_week">Después de una semana</string>
    <!-- Option for auto closing tabs that will auto close tabs after one month -->
    <string name="close_tabs_after_one_month">Después de un mes</string>

    <!-- Title of preference that allows a user to specify the auto-close settings for open tabs -->
    <string name="preference_auto_close_tabs" tools:ignore="UnusedResources">Cerrar automáticamente pestañas</string>

    <!-- Opening screen -->
    <!-- Title of a preference that allows a user to choose what screen to show after opening the app -->
    <string name="preferences_opening_screen">Pantalla de apertura</string>
    <!-- Option for always opening the homepage when re-opening the app -->
    <string name="opening_screen_homepage">Página de inicio</string>
    <!-- Option for always opening the user's last-open tab when re-opening the app -->
    <string name="opening_screen_last_tab">Última pestaña</string>
    <!-- Option for always opening the homepage when re-opening the app after four hours of inactivity -->
    <string name="opening_screen_after_four_hours_of_inactivity">Página de inicio después de cuatro horas de inactividad</string>
    <!-- Summary for tabs preference when auto closing tabs setting is set to manual close-->
    <string name="close_tabs_manually_summary">Cerrar manualmente</string>
    <!-- Summary for tabs preference when auto closing tabs setting is set to auto close tabs after one day-->
    <string name="close_tabs_after_one_day_summary">Cerrar después de un día</string>
    <!-- Summary for tabs preference when auto closing tabs setting is set to auto close tabs after one week-->
    <string name="close_tabs_after_one_week_summary">Cerrar después de una semana</string>
    <!-- Summary for tabs preference when auto closing tabs setting is set to auto close tabs after one month-->
    <string name="close_tabs_after_one_month_summary">Cerrar después de un mes</string>

    <!-- Summary for homepage preference indicating always opening the homepage when re-opening the app -->
    <string name="opening_screen_homepage_summary">Abrir en la página de inicio</string>
    <!-- Summary for homepage preference indicating always opening the last-open tab when re-opening the app -->
    <string name="opening_screen_last_tab_summary">Abrir en la última pestaña</string>
    <!-- Summary for homepage preference indicating opening the homepage when re-opening the app after four hours of inactivity -->
    <string name="opening_screen_after_four_hours_of_inactivity_summary">Abrir en la página de inicio después de cuatro horas</string>

    <!-- Inactive tabs -->
    <!-- Category header of a preference that allows a user to enable or disable the inactive tabs feature -->
    <string name="preferences_inactive_tabs">Mover pestañas antiguas a inactivas</string>
    <!-- Title of inactive tabs preference -->
    <string name="preferences_inactive_tabs_title">Las pestañas que no has visto durante dos semanas se mueven a la sección de inactivas.</string>

    <!-- Studies -->
    <!-- Title of the remove studies button -->
    <string name="studies_remove">Eliminar</string>
    <!-- Title of the active section on the studies list -->
    <string name="studies_active">Activo</string>
    <!-- Description for studies, it indicates why Firefox use studies. The first parameter is the name of the application. -->
    <string name="studies_description_2">%1$s podría instalar y realizar experimentos de vez en cuando.</string>
    <!-- Learn more link for studies, links to an article for more information about studies. -->
    <string name="studies_learn_more">Aprender más</string>

    <!-- Dialog message shown after removing a study -->
    <string name="studies_restart_app">La aplicación se cerrará para aplicar cambios</string>
    <!-- Dialog button to confirm the removing a study. -->
    <string name="studies_restart_dialog_ok">Aceptar</string>
    <!-- Dialog button text for canceling removing a study. -->
    <string name="studies_restart_dialog_cancel">Cancelar</string>

    <!-- Toast shown after turning on/off studies preferences -->
    <string name="studies_toast_quit_application" tools:ignore="UnusedResources">Saliendo de la aplicación para aplicar cambios…</string>

    <!-- Sessions -->
    <!-- Title for the list of tabs -->
    <string name="tab_header_label">Pestañas abiertas</string>
    <!-- Title for the list of tabs in the current private session -->
    <string name="tabs_header_private_tabs_title">Pestañas privadas</string>
    <!-- Title for the list of tabs in the synced tabs -->
    <string name="tabs_header_synced_tabs_title">Pestañas sincronizadas</string>
    <!-- Content description (not visible, for screen readers etc.): Add tab button. Adds a news tab when pressed -->
    <string name="add_tab">Añadir pestaña</string>
    <!-- Content description (not visible, for screen readers etc.): Add tab button. Adds a news tab when pressed -->
    <string name="add_private_tab">Añadir pestaña privada</string>
    <!-- Text for the new tab button to indicate adding a new private tab in the tab -->
    <string name="tab_drawer_fab_content">Privada</string>
    <!-- Text for the new tab button to indicate syncing command on the synced tabs page -->
    <string name="tab_drawer_fab_sync">Sincronizar</string>
    <!-- Text shown in the menu for sharing all tabs -->
    <string name="tab_tray_menu_item_share">Compartir todas las pestañas</string>
    <!-- Text shown in the menu to view recently closed tabs -->
    <string name="tab_tray_menu_recently_closed">Pestañas cerradas recientemente</string>
    <!-- Text shown in the tabs tray inactive tabs section -->
    <string name="tab_tray_inactive_recently_closed" tools:ignore="UnusedResources">Cerrados recientemente</string>
    <!-- Text shown in the menu to view account settings -->
    <string name="tab_tray_menu_account_settings">Ajustes de la cuenta</string>
    <!-- Text shown in the menu to view tab settings -->
    <string name="tab_tray_menu_tab_settings">Ajustes de pestañas</string>
    <!-- Text shown in the menu for closing all tabs -->
    <string name="tab_tray_menu_item_close">Cerrar todas las pestañas</string>
    <!-- Text shown in the multiselect menu for bookmarking selected tabs. -->
    <string name="tab_tray_multiselect_menu_item_bookmark">Enviar a marcadores</string>
    <!-- Text shown in the multiselect menu for closing selected tabs. -->
    <string name="tab_tray_multiselect_menu_item_close">Cerrar</string>
    <!-- Content description for tabs tray multiselect share button -->
    <string name="tab_tray_multiselect_share_content_description">Compartir pestañas seleccionadas</string>
    <!-- Content description for tabs tray multiselect menu -->
    <string name="tab_tray_multiselect_menu_content_description">Menú de pestañas seleccionadas</string>
    <!-- Content description (not visible, for screen readers etc.): Removes tab from collection button. Removes the selected tab from collection when pressed -->
    <string name="remove_tab_from_collection">Eliminar pestaña de la colección</string>
    <!-- Text for button to enter multiselect mode in tabs tray -->
    <string name="tabs_tray_select_tabs">Pestañas seleccionadas</string>
    <!-- Content description (not visible, for screen readers etc.): Close tab button. Closes the current session when pressed -->
    <string name="close_tab">Cerrar pestaña</string>
    <!-- Content description (not visible, for screen readers etc.): Close tab <title> button. First parameter is tab title  -->
    <string name="close_tab_title">Cerrar pestaña %s</string>
    <!-- Content description (not visible, for screen readers etc.): Opens the open tabs menu when pressed -->
    <string name="open_tabs_menu">Menú de pestañas abiertas</string>
    <!-- Open tabs menu item to save tabs to collection -->
    <string name="tabs_menu_save_to_collection1">Guardar pestañas en la colección</string>
    <!-- Text for the menu button to delete a collection -->
    <string name="collection_delete">Eliminar colección</string>
    <!-- Text for the menu button to rename a collection -->
    <string name="collection_rename">Renombrar colección</string>
    <!-- Text for the button to open tabs of the selected collection -->
    <string name="collection_open_tabs">Abrir pestañas</string>

    <!-- Hint for adding name of a collection -->
    <string name="collection_name_hint">Nombre de la colección</string>
    <!-- Text for the menu button to rename a top site -->
    <string name="rename_top_site">Renombrar</string>
    <!-- Text for the menu button to remove a top site -->
    <string name="remove_top_site">Eliminar</string>

    <!-- Text for the menu button to delete a top site from history -->
    <string name="delete_from_history">Eliminar del historial</string>
    <!-- Postfix for private WebApp titles, placeholder is replaced with app name -->
    <string name="pwa_site_controls_title_private">%1$s (modo privado)</string>

    <!-- History -->
    <!-- Text for the button to search all history -->
    <string name="history_search_1">Ingresa los términos de búsqueda</string>
    <!-- Text for the button to clear all history -->
    <string name="history_delete_all">Eliminar historial</string>
    <!-- Text for the snackbar to confirm that multiple browsing history items has been deleted -->
    <string name="history_delete_multiple_items_snackbar">Historial eliminado</string>
    <!-- Text for the snackbar to confirm that a single browsing history item has been deleted. The first parameter is the shortened URL of the deleted history item. -->
    <string name="history_delete_single_item_snackbar">%1$s eliminado</string>
    <!-- Context description text for the button to delete a single history item -->
    <string name="history_delete_item">Eliminar</string>
    <!-- History multi select title in app bar
    The first parameter is the number of bookmarks selected -->
    <string name="history_multi_select_title">%1$d seleccionados</string>

    <!-- Text for the header that groups the history for today -->
    <string name="history_today">Hoy</string>
    <!-- Text for the header that groups the history for yesterday -->
    <string name="history_yesterday">Ayer</string>
    <!-- Text for the header that groups the history the past 7 days -->
    <string name="history_7_days">Últimos 7 días</string>
    <!-- Text for the header that groups the history the past 30 days -->
    <string name="history_30_days">Últimos 30 días</string>
    <!-- Text for the header that groups the history older than the last month -->
    <string name="history_older">Anterior</string>
    <!-- Text shown when no history exists -->
    <string name="history_empty_message">Sin historial aquí</string>

    <!-- Downloads -->
    <!-- Text for the snackbar to confirm that multiple downloads items have been removed -->
    <string name="download_delete_multiple_items_snackbar_1">Descargas removidas</string>
    <!-- Text for the snackbar to confirm that a single download item has been removed. The first parameter is the name of the download item. -->
    <string name="download_delete_single_item_snackbar">%1$s removido</string>
    <!-- Text shown when no download exists -->
    <string name="download_empty_message_1">No hay archivos descargados</string>
    <!-- History multi select title in app bar
    The first parameter is the number of downloads selected -->
    <string name="download_multi_select_title">%1$d seleccionadas</string>


    <!-- Text for the button to remove a single download item -->
    <string name="download_delete_item_1">Remover</string>


    <!-- Crashes -->
    <!-- Title text displayed on the tab crash page. This first parameter is the name of the application (For example: Fenix) -->
    <string name="tab_crash_title_2">Lo sentimos. %1$s no puede cargar esa página.</string>
    <!-- Send crash report checkbox text on the tab crash page -->
    <string name="tab_crash_send_report">Enviar reporte de fallos a Mozilla</string>
    <!-- Close tab button text on the tab crash page -->
    <string name="tab_crash_close">Cerrar pestaña</string>
    <!-- Restore tab button text on the tab crash page -->
    <string name="tab_crash_restore">Restaurar pestaña</string>

    <!-- Bookmarks -->
    <!-- Confirmation message for a dialog confirming if the user wants to delete the selected folder -->
    <string name="bookmark_delete_folder_confirmation_dialog">¿De verdad quieres borrar esta carpeta?</string>
    <!-- Confirmation message for a dialog confirming if the user wants to delete multiple items including folders. Parameter will be replaced by app name. -->
    <string name="bookmark_delete_multiple_folders_confirmation_dialog">%s eliminará los elementos seleccionados.</string>
    <!-- Text for the cancel button on delete bookmark dialog -->
    <string name="bookmark_delete_negative">Cancelar</string>
    <!-- Screen title for adding a bookmarks folder -->
    <string name="bookmark_add_folder">Añadir carpeta</string>
    <!-- Snackbar title shown after a bookmark has been created. -->
    <string name="bookmark_saved_snackbar">¡Marcador guardado!</string>
    <!-- Snackbar edit button shown after a bookmark has been created. -->
    <string name="edit_bookmark_snackbar_action">EDITAR</string>
    <!-- Bookmark overflow menu edit button -->
    <string name="bookmark_menu_edit_button">Editar</string>
    <!-- Bookmark overflow menu copy button -->
    <string name="bookmark_menu_copy_button">Copiar</string>
    <!-- Bookmark overflow menu share button -->
    <string name="bookmark_menu_share_button">Compartir</string>
    <!-- Bookmark overflow menu open in new tab button -->
    <string name="bookmark_menu_open_in_new_tab_button">Abrir en nueva pestaña</string>
    <!-- Bookmark overflow menu open in private tab button -->
    <string name="bookmark_menu_open_in_private_tab_button">Abrir en pestaña privada</string>
    <!-- Bookmark overflow menu open all in tabs button -->
    <string name="bookmark_menu_open_all_in_tabs_button">Abrir todo en pestañas nuevas</string>
    <!-- Bookmark overflow menu open all in private tabs button -->
    <string name="bookmark_menu_open_all_in_private_tabs_button">Abrir todo en pestañas privadas</string>
    <!-- Bookmark overflow menu delete button -->
    <string name="bookmark_menu_delete_button">Eliminar</string>
    <!--Bookmark overflow menu save button -->
    <string name="bookmark_menu_save_button">Guardar</string>
    <!-- Bookmark multi select title in app bar
     The first parameter is the number of bookmarks selected -->
    <string name="bookmarks_multi_select_title">%1$d seleccionados</string>
    <!-- Bookmark editing screen title -->
    <string name="edit_bookmark_fragment_title">Editar marcador</string>
    <!-- Bookmark folder editing screen title -->
    <string name="edit_bookmark_folder_fragment_title">Editar carpeta</string>
    <!-- Bookmark sign in button message -->
    <string name="bookmark_sign_in_button">Conéctate para ver los marcadores sincronizados</string>
    <!-- Bookmark URL editing field label -->
    <string name="bookmark_url_label">URL</string>
    <!-- Bookmark FOLDER editing field label -->
    <string name="bookmark_folder_label">CARPETA</string>
    <!-- Bookmark NAME editing field label -->
    <string name="bookmark_name_label">NOMBRE</string>
    <!-- Bookmark add folder screen title -->
    <string name="bookmark_add_folder_fragment_label">Añadir carpeta</string>
    <!-- Bookmark select folder screen title -->
    <string name="bookmark_select_folder_fragment_label">Seleccionar carpeta</string>
    <!-- Bookmark editing error missing title -->
    <string name="bookmark_empty_title_error">Debe tener un título</string>
    <!-- Bookmark editing error missing or improper URL -->
    <string name="bookmark_invalid_url_error">URL inválida</string>
    <!-- Bookmark screen message for empty bookmarks folder -->
    <string name="bookmarks_empty_message">No hay marcadores aquí</string>
    <!-- Bookmark snackbar message on deletion
     The first parameter is the host part of the URL of the bookmark deleted, if any -->
    <string name="bookmark_deletion_snackbar_message">%1$s eliminado</string>
    <!-- Bookmark snackbar message on deleting multiple bookmarks not including folders-->
    <string name="bookmark_deletion_multiple_snackbar_message_2">Marcadores eliminados</string>
    <!-- Bookmark snackbar message on deleting multiple bookmarks including folders-->
    <string name="bookmark_deletion_multiple_snackbar_message_3">Eliminando carpetas seleccionadas</string>
    <!-- Bookmark undo button for deletion snackbar action -->
    <string name="bookmark_undo_deletion">DESHACER</string>

    <!-- Text for the button to search all bookmarks -->
    <string name="bookmark_search">Ingresa los términos de búsqueda</string>

    <!-- Site Permissions -->
    <!-- Button label that take the user to the Android App setting -->
    <string name="phone_feature_go_to_settings">Ir a ajustes</string>
    <!-- Content description (not visible, for screen readers etc.): Quick settings sheet
        to give users access to site specific information / settings. For example:
        Secure settings status and a button to modify site permissions -->
    <string name="quick_settings_sheet">Hoja de ajustes rápidos</string>
    <!-- Label that indicates that this option it the recommended one -->
    <string name="phone_feature_recommended">Recomendado</string>
    <!-- Button label for clearing all the information of site permissions-->
    <string name="clear_permissions">Eliminar permisos</string>
    <!-- Text for the OK button on Clear permissions dialog -->
    <string name="clear_permissions_positive">Aceptar</string>
    <!-- Text for the cancel button on Clear permissions dialog -->
    <string name="clear_permissions_negative">Cancelar</string>
    <!-- Button label for clearing a site permission-->
    <string name="clear_permission">Eliminar permiso</string>
    <!-- Text for the OK button on Clear permission dialog -->
    <string name="clear_permission_positive">Aceptar</string>
    <!-- Text for the cancel button on Clear permission dialog -->
    <string name="clear_permission_negative">Cancelar</string>
    <!-- Button label for clearing all the information on all sites-->
    <string name="clear_permissions_on_all_sites">Eliminar permisos en todos los sitios</string>
    <!-- Preference for altering video and audio autoplay for all websites -->
    <string name="preference_browser_feature_autoplay">Autoreproducción</string>
    <!-- Preference for altering the camera access for all websites -->
    <string name="preference_phone_feature_camera">Cámara</string>
    <!-- Preference for altering the microphone access for all websites -->
    <string name="preference_phone_feature_microphone">Micrófono</string>
    <!-- Preference for altering the location access for all websites -->
    <string name="preference_phone_feature_location">Ubicación</string>
    <!-- Preference for altering the notification access for all websites -->
    <string name="preference_phone_feature_notification">Notificación</string>
    <!-- Preference for altering the persistent storage access for all websites -->
    <string name="preference_phone_feature_persistent_storage">Almacenamiento persistente</string>
    <!-- Preference for altering the storage access setting for all websites -->
    <string name="preference_phone_feature_cross_origin_storage_access">Cookies de sitios cruzados</string>
    <!-- Preference for altering the EME access for all websites -->
    <string name="preference_phone_feature_media_key_system_access">Contenido controlado por DRM</string>
    <!-- Label that indicates that a permission must be asked always -->
    <string name="preference_option_phone_feature_ask_to_allow">Pedir permiso</string>
    <!-- Label that indicates that a permission must be blocked -->
    <string name="preference_option_phone_feature_blocked">Bloqueado</string>
    <!-- Label that indicates that a permission must be allowed -->
    <string name="preference_option_phone_feature_allowed">Permitido</string>
    <!--Label that indicates a permission is by the Android OS-->
    <string name="phone_feature_blocked_by_android">Bloqueado por Android</string>
    <!-- Preference for showing a list of websites that the default configurations won't apply to them -->
    <string name="preference_exceptions">Excepciones</string>
    <!-- Summary of tracking protection preference if tracking protection is set to off -->
    <string name="tracking_protection_off">No</string>
    <!-- Summary of tracking protection preference if tracking protection is set to standard -->
    <string name="tracking_protection_standard">Estándar</string>
    <!-- Summary of tracking protection preference if tracking protection is set to strict -->
    <string name="tracking_protection_strict">Estricta</string>
    <!-- Summary of tracking protection preference if tracking protection is set to custom -->
    <string name="tracking_protection_custom">Personalizada</string>
    <!-- Label for global setting that indicates that all video and audio autoplay is allowed -->
    <string name="preference_option_autoplay_allowed2">Permitir audio y video</string>
    <!-- Label for site specific setting that indicates that all video and audio autoplay is allowed -->
    <string name="quick_setting_option_autoplay_allowed">Permitir audio y video</string>
    <!-- Label that indicates that video and audio autoplay is only allowed over Wi-Fi -->
    <string name="preference_option_autoplay_allowed_wifi_only2">Bloquear audio y video solo en datos celulares</string>
    <!-- Subtext that explains 'autoplay on Wi-Fi only' option -->
    <string name="preference_option_autoplay_allowed_wifi_subtext">El audio y video se reproducirán en Wi-Fi</string>
    <!-- Label for global setting that indicates that video autoplay is allowed, but audio autoplay is blocked -->
    <string name="preference_option_autoplay_block_audio2">Bloquear solo audio</string>
    <!-- Label for site specific setting that indicates that video autoplay is allowed, but audio autoplay is blocked -->
    <string name="quick_setting_option_autoplay_block_audio">Bloquear solo audio</string>
    <!-- Label for global setting that indicates that all video and audio autoplay is blocked -->
    <string name="preference_option_autoplay_blocked3">Bloquear audio y video</string>
    <!-- Label for site specific setting that indicates that all video and audio autoplay is blocked -->
    <string name="quick_setting_option_autoplay_blocked">Bloquear audio y video</string>
    <!-- Summary of delete browsing data on quit preference if it is set to on -->
    <string name="delete_browsing_data_quit_on">Sí</string>
    <!-- Summary of delete browsing data on quit preference if it is set to off -->
    <string name="delete_browsing_data_quit_off">No</string>

    <!-- Summary of studies preference if it is set to on -->
    <string name="studies_on">Activado</string>
    <!-- Summary of studies data on quit preference if it is set to off -->
    <string name="studies_off">Desactivado</string>

    <!-- Collections -->
    <!-- Collections header on home fragment -->
    <string name="collections_header">Colecciones</string>
    <!-- Content description (not visible, for screen readers etc.): Opens the collection menu when pressed -->
    <string name="collection_menu_button_content_description">Menú de colecciones</string>
    <!-- Label to describe what collections are to a new user without any collections -->
    <string name="no_collections_description2">Recolecta las cosas que te importan.\nAgrupa las búsquedas, los sitios y las pestañas similares para acceder a ellas rápidamente.</string>
    <!-- Title for the "select tabs" step of the collection creator -->
    <string name="create_collection_select_tabs">Seleccionar pestañas</string>
    <!-- Title for the "select collection" step of the collection creator -->
    <string name="create_collection_select_collection">Seleccionar colección</string>
    <!-- Title for the "name collection" step of the collection creator -->
    <string name="create_collection_name_collection">Dar un nombre a la colección</string>
    <!-- Button to add new collection for the "select collection" step of the collection creator -->
    <string name="create_collection_add_new_collection">Añadir nueva colección</string>
    <!-- Button to select all tabs in the "select tabs" step of the collection creator -->
    <string name="create_collection_select_all">Seleccionar todas</string>
    <!-- Button to deselect all tabs in the "select tabs" step of the collection creator -->
    <string name="create_collection_deselect_all">Deseleccionar todas</string>
    <!-- Text to prompt users to select the tabs to save in the "select tabs" step of the collection creator -->
    <string name="create_collection_save_to_collection_empty">Seleccionar pestañas a guardar</string>
    <!-- Text to show users how many tabs they have selected in the "select tabs" step of the collection creator.
     %d is a placeholder for the number of tabs selected. -->
    <string name="create_collection_save_to_collection_tabs_selected">%d pestañas seleccionadas</string>
    <!-- Text to show users they have one tab selected in the "select tabs" step of the collection creator.
    %d is a placeholder for the number of tabs selected. -->
    <string name="create_collection_save_to_collection_tab_selected">%d pestaña seleccionada</string>
    <!-- Text shown in snackbar when multiple tabs have been saved in a collection -->
    <string name="create_collection_tabs_saved">¡Pestañas guardadas!</string>
    <!-- Text shown in snackbar when one or multiple tabs have been saved in a new collection -->
    <string name="create_collection_tabs_saved_new_collection">Colección guardada</string>
    <!-- Text shown in snackbar when one tab has been saved in a collection -->
    <string name="create_collection_tab_saved">¡Pestaña guardada!</string>
    <!-- Content description (not visible, for screen readers etc.): button to close the collection creator -->
    <string name="create_collection_close">Cerrar</string>
    <!-- Button to save currently selected tabs in the "select tabs" step of the collection creator-->
    <string name="create_collection_save">Guardar</string>

    <!-- Snackbar action to view the collection the user just created or updated -->
    <string name="create_collection_view">Ver</string>

    <!-- Text for the OK button from collection dialogs -->
    <string name="create_collection_positive">Aceptar</string>
    <!-- Text for the cancel button from collection dialogs -->
    <string name="create_collection_negative">Cancelar</string>

    <!-- Default name for a new collection in "name new collection" step of the collection creator. %d is a placeholder for the number of collections-->
    <string name="create_collection_default_name">Colección %d</string>

    <!-- Share -->
    <!-- Share screen header -->
    <string name="share_header_2">Compartir</string>
    <!-- Content description (not visible, for screen readers etc.):
        "Share" button. Opens the share menu when pressed. -->
    <string name="share_button_content_description">Compartir</string>
    <!-- Text for the Save to PDF feature in the share menu -->
    <string name="share_save_to_pdf">Guardar como PDF</string>
    <!-- Text for error message when generating a PDF file Text. -->
    <string name="unable_to_save_to_pdf_error">No se pudo generar el PDF</string>
    <!-- Text for standard error snackbar dismiss button. -->
    <string name="standard_snackbar_error_dismiss">Ocultar</string>
    <!-- Text for error message when printing a page and it fails. -->
    <string name="unable_to_print_page_error">No se puede imprimir esta página</string>
    <!-- Text for the print feature in the share and browser menu -->
    <string name="menu_print">Imprimir</string>
    <!-- Sub-header in the dialog to share a link to another sync device -->
    <string name="share_device_subheader">Enviar a dispositivo</string>
    <!-- Sub-header in the dialog to share a link to an app from the full list -->
    <string name="share_link_all_apps_subheader">Todas las acciones</string>
    <!-- Sub-header in the dialog to share a link to an app from the most-recent sorted list -->
    <string name="share_link_recent_apps_subheader">Por uso reciente</string>
    <!-- Text for the copy link action in the share screen. -->
    <string name="share_copy_link_to_clipboard">Copiar al portapapeles</string>
    <!-- Toast shown after copying link to clipboard -->
    <string name="toast_copy_link_to_clipboard">Copiado al portapapeles</string>
    <!-- An option from the share dialog to sign into sync -->
    <string name="sync_sign_in">Conectarse para sincronizar</string>
     <!-- An option from the three dot menu to sync and save data -->
    <string name="sync_menu_sync_and_save_data">Sincronizar y guardar datos</string>
    <!-- An option from the share dialog to send link to all other sync devices -->
    <string name="sync_send_to_all">Enviar a todos los dispositivos</string>
    <!-- An option from the share dialog to reconnect to sync -->
    <string name="sync_reconnect">Reconectarse para sincronizar</string>
    <!-- Text displayed when sync is offline and cannot be accessed -->
    <string name="sync_offline">Desconectado</string>
    <!-- An option to connect additional devices -->
    <string name="sync_connect_device">Conectar otro dispositivo</string>
    <!-- The dialog text shown when additional devices are not available -->
    <string name="sync_connect_device_dialog">Para enviar una pestaña, conéctate a Firefox en al menos otro dispositivo.</string>
    <!-- Confirmation dialog button -->
    <string name="sync_confirmation_button">Entendido</string>
    <!-- Share error message -->
    <string name="share_error_snackbar">No se puede compartir con esta aplicación</string>
    <!-- Add new device screen title -->
    <string name="sync_add_new_device_title">Enviar a dispositivo</string>
    <!-- Text for the warning message on the Add new device screen -->
    <string name="sync_add_new_device_message">No hay dispositivos conectados</string>

    <!-- Text for the button to learn about sending tabs -->
    <string name="sync_add_new_device_learn_button">Aprender acerca de enviar pestañas…</string>
    <!-- Text for the button to connect another device -->
    <string name="sync_add_new_device_connect_button">Conectar otro dispositivo…</string>

    <!-- Notifications -->
    <!-- Text shown in the notification that pops up to remind the user that a private browsing session is active. -->
    <string name="notification_pbm_delete_text_2">Cerrar pestañas privadas</string>

    <!-- Text for option one, shown in microsurvey.-->
    <string name="microsurvey_survey_5_point_option_0" tools:ignore="UnusedResources" moz:removedIn="130">Neutral</string>
    <!-- Text for option two, shown in microsurvey.-->
    <string name="microsurvey_survey_5_point_option_1" tools:ignore="UnusedResources" moz:removedIn="130">Muy insatisfecho</string>
    <!-- Text for option three, shown in microsurvey.-->
    <string name="microsurvey_survey_5_point_option_2" tools:ignore="UnusedResources" moz:removedIn="130">Insatisfecho</string>
    <!-- Text for option four, shown in microsurvey.-->
    <string name="microsurvey_survey_5_point_option_3" tools:ignore="UnusedResources" moz:removedIn="130">Satisfecho</string>
    <!-- Text for option five, shown in microsurvey.-->
    <string name="microsurvey_survey_5_point_option_4" tools:ignore="UnusedResources" moz:removedIn="130">Muy satisfecho</string>


    <!-- Text shown in the notification that pops up to remind the user that a private browsing session is active for Android 14+ -->
    <string name="notification_erase_title_android_14">¿Cerrar pestañas privadas?</string>
    <string name="notification_erase_text_android_14">Toca o desliza esta notificación para cerrar pestañas privadas.</string>

    <!-- Name of the marketing notification channel. Displayed in the "App notifications" system settings for the app -->
    <string name="notification_marketing_channel_name">Marketing</string>

    <!-- Title shown in the notification that pops up to remind the user to set fenix as default browser.
    The app name is in the text, due to limitations with localizing Nimbus experiments -->
    <string name="nimbus_notification_default_browser_title" tools:ignore="UnusedResources">Firefox es rápido y privado</string>
    <!-- Text shown in the notification that pops up to remind the user to set fenix as default browser.
    The app name is in the text, due to limitations with localizing Nimbus experiments -->
    <string name="nimbus_notification_default_browser_text" tools:ignore="UnusedResources">Establece Firefox como tu navegador predeterminado</string>
    <!-- Title shown in the notification that pops up to re-engage the user -->
    <string name="notification_re_engagement_title">Prueba la navegación privada</string>
    <!-- Text shown in the notification that pops up to re-engage the user.
    %1$s is a placeholder that will be replaced by the app name. -->
    <string name="notification_re_engagement_text">Navega sin guardar cookies ni historial en %1$s</string>

    <!-- Title A shown in the notification that pops up to re-engage the user -->
    <string name="notification_re_engagement_A_title">Navega sin dejar huellas</string>
    <!-- Text A shown in the notification that pops up to re-engage the user.
    %1$s is a placeholder that will be replaced by the app name. -->
    <string name="notification_re_engagement_A_text">La navegación privada en %1$s no guarda tu información.</string>
    <!-- Title B shown in the notification that pops up to re-engage the user -->
    <string name="notification_re_engagement_B_title">Inicia tu primera búsqueda</string>
    <!-- Text B shown in the notification that pops up to re-engage the user -->
    <string name="notification_re_engagement_B_text">Encuentra algo cerca. O descubre algo divertido.</string>

    <!-- Survey -->
    <!-- Text shown in the fullscreen message that pops up to ask user to take a short survey.
    The app name is in the text, due to limitations with localizing Nimbus experiments -->
    <string name="nimbus_survey_message_text">Ayuda a mejorar Firefox respondiendo una breve encuesta.</string>
    <!-- Preference for taking the short survey. -->
    <string name="preferences_take_survey">Responder encuesta</string>
    <!-- Preference for not taking the short survey. -->
    <string name="preferences_not_take_survey">No, gracias</string>

    <!-- Snackbar -->
    <!-- Text shown in snackbar when user deletes a collection -->
    <string name="snackbar_collection_deleted">Colección eliminada</string>
    <!-- Text shown in snackbar when user renames a collection -->
    <string name="snackbar_collection_renamed">Colección renombrada</string>
    <!-- Text shown in snackbar when user closes a tab -->
    <string name="snackbar_tab_closed">Pestaña cerrada</string>
    <!-- Text shown in snackbar when user closes all tabs -->
    <string name="snackbar_tabs_closed">Pestañas cerradas</string>
    <!-- Text shown in snackbar when user closes multiple inactive tabs. %1$s will be replaced with the number of tabs closed. -->
    <string name="snackbar_num_tabs_closed">Pestañas cerradas: %1$s</string>
    <!-- Text shown in snackbar when user bookmarks a list of tabs -->
    <string name="snackbar_message_bookmarks_saved">¡Marcadores guardados!</string>
    <!-- Text shown in snackbar when user adds a site to shortcuts -->
    <string name="snackbar_added_to_shortcuts">¡Añadido a accesos directos!</string>
    <!-- Text shown in snackbar when user closes a private tab -->
    <string name="snackbar_private_tab_closed">Pestaña privada cerrada</string>
    <!-- Text shown in snackbar when user closes all private tabs -->
    <string name="snackbar_private_tabs_closed">Pestañas privadas cerradas</string>
    <!-- Text shown in snackbar when user erases their private browsing data -->
    <string name="snackbar_private_data_deleted">Datos de navegación privada eliminados</string>
    <!-- Text shown in snackbar to undo deleting a tab, top site or collection -->
    <string name="snackbar_deleted_undo">DESHACER</string>
    <!-- Text shown in snackbar when user removes a top site -->
    <string name="snackbar_top_site_removed">Sitio eliminado</string>
    <!-- QR code scanner prompt which appears after scanning a code, but before navigating to it
        First parameter is the name of the app, second parameter is the URL or text scanned-->
    <string name="qr_scanner_confirmation_dialog_message">Permitir a %1$s abrir %2$s</string>
    <!-- QR code scanner prompt dialog positive option to allow navigation to scanned link -->
    <string name="qr_scanner_dialog_positive">PERMITIR</string>
    <!-- QR code scanner prompt dialog positive option to deny navigation to scanned link -->
    <string name="qr_scanner_dialog_negative">DENEGAR</string>
    <!-- QR code scanner prompt dialog error message shown when a hostname does not contain http or https. -->
    <string name="qr_scanner_dialog_invalid">Dirección web no válida.</string>
    <!-- QR code scanner prompt dialog positive option when there is an error -->
    <string name="qr_scanner_dialog_invalid_ok">Aceptar</string>
    <!-- Tab collection deletion prompt dialog message. Placeholder will be replaced with the collection name -->
    <string name="tab_collection_dialog_message">¿De verdad quieres eliminar %1$s?</string>
    <!-- Tab collection deletion prompt dialog option to delete the collection -->
    <string name="tab_collection_dialog_positive">Eliminar</string>
    <!-- Text displayed in a notification when the user enters full screen mode -->
    <string name="full_screen_notification" moz:removedIn="130" tools:ignore="UnusedResources">Pasando a modo de pantalla completa</string>
    <!-- Message for copying the URL via long press on the toolbar -->
    <string name="url_copied">URL copiada</string>
    <!-- Sample text for accessibility font size -->
    <string name="accessibility_text_size_sample_text_1">Este es un texto de ejemplo. Está aquí para mostrar cómo aparecerá el texto cuando aumentes o disminuyas el tamaño con este ajuste.</string>
    <!-- Summary for Accessibility Text Size Scaling Preference -->
    <string name="preference_accessibility_text_size_summary">Aumentar o disminuir el tamaño del texto en los sitios web</string>
    <!-- Title for Accessibility Text Size Scaling Preference -->
    <string name="preference_accessibility_font_size_title">Tamaño de la fuente</string>

    <!-- Title for Accessibility Text Automatic Size Scaling Preference -->
    <string name="preference_accessibility_auto_size_2">Tamaño de fuente automático</string>
    <!-- Summary for Accessibility Text Automatic Size Scaling Preference -->
    <string name="preference_accessibility_auto_size_summary">El tamaño de la fuente coincidirá con los ajustes de Android. Desactivalo para gestionar el tamaño de fuente aquí.</string>

    <!-- Title for the Delete browsing data preference -->
    <string name="preferences_delete_browsing_data">Eliminar datos de navegación</string>
    <!-- Title for the tabs item in Delete browsing data -->
    <string name="preferences_delete_browsing_data_tabs_title_2">Pestañas abiertas</string>
    <!-- Subtitle for the tabs item in Delete browsing data, parameter will be replaced with the number of open tabs -->
    <string name="preferences_delete_browsing_data_tabs_subtitle">%d pestañas</string>
    <!-- Title for the data and history items in Delete browsing data -->
    <!-- Title for the history item in Delete browsing data -->
    <string name="preferences_delete_browsing_data_browsing_history_title">Historial de navegación</string>
    <!-- Subtitle for the data and history items in delete browsing data, parameter will be replaced with the
        number of history items the user has -->
    <string name="preferences_delete_browsing_data_browsing_data_subtitle">%d direcciones</string>
    <!-- Title for the cookies and site data items in Delete browsing data -->
    <string name="preferences_delete_browsing_data_cookies_and_site_data">Cookies y datos de sitio</string>
    <!-- Subtitle for the cookies item in Delete browsing data -->
    <string name="preferences_delete_browsing_data_cookies_subtitle">Se cerrará sesión en la mayoría de los sitios</string>
    <!-- Title for the cached images and files item in Delete browsing data -->
    <string name="preferences_delete_browsing_data_cached_files">Imágenes y archivos en caché</string>
    <!-- Subtitle for the cached images and files item in Delete browsing data -->
    <string name="preferences_delete_browsing_data_cached_files_subtitle">Libera espacio de almacenamiento</string>
    <!-- Title for the site permissions item in Delete browsing data -->
    <string name="preferences_delete_browsing_data_site_permissions">Permisos de sitios</string>
    <!-- Title for the downloads item in Delete browsing data -->
    <string name="preferences_delete_browsing_data_downloads">Descargas</string>
    <!-- Text for the button to delete browsing data -->
    <string name="preferences_delete_browsing_data_button">Eliminar datos de navegación</string>
    <!-- Title for the Delete browsing data on quit preference -->
    <string name="preferences_delete_browsing_data_on_quit">Eliminar datos de navegación al salir</string>
    <!-- Summary for the Delete browsing data on quit preference. "Quit" translation should match delete_browsing_data_on_quit_action translation. -->
    <string name="preference_summary_delete_browsing_data_on_quit_2">Elimina automáticamente los datos de navegación cuando seleccionas \&quot;Salir\&quot; en el menú principal</string>
    <!-- Action item in menu for the Delete browsing data on quit feature -->
    <string name="delete_browsing_data_on_quit_action">Salir</string>

    <!-- Title text of a delete browsing data dialog. -->
    <string name="delete_history_prompt_title">Rango de tiempo para eliminar</string>
    <!-- Body text of a delete browsing data dialog. -->
    <string name="delete_history_prompt_body" moz:RemovedIn="130" tools:ignore="UnusedResources">Elimina el historial (incluido el historial sincronizado desde otros dispositivos), las cookies y otros datos de navegación.</string>
    <!-- Body text of a delete browsing data dialog. -->
    <string name="delete_history_prompt_body_2">Elimina el historial (incluido el historial sincronizado desde otros dispositivos)</string>
    <!-- Radio button in the delete browsing data dialog to delete history items for the last hour. -->
    <string name="delete_history_prompt_button_last_hour">Última hora</string>
    <!-- Radio button in the delete browsing data dialog to delete history items for today and yesterday. -->
    <string name="delete_history_prompt_button_today_and_yesterday">Hoy y ayer</string>
    <!-- Radio button in the delete browsing data dialog to delete all history. -->
    <string name="delete_history_prompt_button_everything">Todo</string>

    <!-- Dialog message to the user asking to delete browsing data. Parameter will be replaced by app name. -->
    <string name="delete_browsing_data_prompt_message_3">%s eliminará los datos de navegación seleccionados.</string>
    <!-- Text for the cancel button for the data deletion dialog -->
    <string name="delete_browsing_data_prompt_cancel">Cancelar</string>
    <!-- Text for the allow button for the data deletion dialog -->
    <string name="delete_browsing_data_prompt_allow">Eliminar</string>
    <!-- Text for the snackbar confirmation that the data was deleted -->
    <string name="preferences_delete_browsing_data_snackbar">Datos de navegación eliminados</string>
    <!-- Text for the snackbar to show the user that the deletion of browsing data is in progress -->
    <string name="deleting_browsing_data_in_progress">Eliminando datos de navegación…</string>

    <!-- Dialog message to the user asking to delete all history items inside the opened group. Parameter will be replaced by a history group name. -->
    <string name="delete_all_history_group_prompt_message">Eliminar todos los sitios en “%s”</string>
    <!-- Text for the cancel button for the history group deletion dialog -->
    <string name="delete_history_group_prompt_cancel">Cancelar</string>
    <!-- Text for the allow button for the history group dialog -->
    <string name="delete_history_group_prompt_allow">Eliminar</string>
    <!-- Text for the snackbar confirmation that the history group was deleted -->
    <string name="delete_history_group_snackbar">Grupo eliminado</string>

    <!-- Onboarding -->
    <!-- text to display in the snackbar once account is signed-in -->
    <string name="onboarding_firefox_account_sync_is_on">Sincronización activada</string>

    <!-- Onboarding theme -->
    <!-- Text shown in snackbar when multiple tabs have been sent to device -->
    <string name="sync_sent_tabs_snackbar">¡Pestañas enviadas!</string>
    <!-- Text shown in snackbar when one tab has been sent to device  -->
    <string name="sync_sent_tab_snackbar">¡Pestaña enviada!</string>
    <!-- Text shown in snackbar when sharing tabs failed  -->
    <string name="sync_sent_tab_error_snackbar">No se pudo enviar</string>
    <!-- Text shown in snackbar for the "retry" action that the user has after sharing tabs failed -->
    <string name="sync_sent_tab_error_snackbar_action">REINTENTAR</string>

    <!-- Title of QR Pairing Fragment -->
    <string name="sync_scan_code">Escanear el código</string>
    <!-- Instructions on how to access pairing -->
    <string name="sign_in_instructions"><![CDATA[Abre Firefox en tu computador y ve a <b>https://firefox.com/pair</b>]]></string>
    <!-- Text shown for sign in pairing when ready -->
    <string name="sign_in_ready_for_scan">Listo para escanear</string>
    <!-- Text shown for settings option for sign with pairing -->
    <string name="sign_in_with_camera">Conéctate con tu cámara</string>
    <!-- Text shown for settings option for sign with email -->
    <string name="sign_in_with_email">O usa tu correo</string>
    <!-- Text shown for settings option for create new account text.'Firefox' intentionally hardcoded here.-->
    <string name="sign_in_create_account_text"><![CDATA[¿No tienes cuenta? <u>Crea una</u> para sincronizar Firefox entre dispositivos.]]></string>
    <!-- Text shown in confirmation dialog to sign out of account. The first parameter is the name of the app (e.g. Firefox Preview) -->
    <string name="sign_out_confirmation_message_2">%s dejará de sincronizarse con tu cuenta, pero no se borrarán los datos de navegación del dispositivo.</string>
    <!-- Option to continue signing out of account shown in confirmation dialog to sign out of account -->
    <string name="sign_out_disconnect">Desconectar</string>
    <!-- Option to cancel signing out shown in confirmation dialog to sign out of account -->
    <string name="sign_out_cancel">Cancelar</string>
    <!-- Error message snackbar shown after the user tried to select a default folder which cannot be altered -->
    <string name="bookmark_cannot_edit_root">No se pueden editar las carpetas predeterminadas</string>

    <!-- Enhanced Tracking Protection -->
    <!-- Link displayed in enhanced tracking protection panel to access tracking protection settings -->
    <string name="etp_settings">Ajustes de protección</string>
    <!-- Preference title for enhanced tracking protection settings -->
    <string name="preference_enhanced_tracking_protection">Protección de seguimiento mejorada</string>
    <!-- Preference summary for enhanced tracking protection settings on/off switch -->
    <string name="preference_enhanced_tracking_protection_summary">Ahora con protección total contra cookies, nuestra barrera más poderosa hasta el momento contra los rastreadores entre sitios.</string>
    <!-- Description of enhanced tracking protection. The parameter is the name of the application (For example: Firefox Fenix) -->
    <string name="preference_enhanced_tracking_protection_explanation_2">%s te protege de la mayoría de los rastreadores comunes que siguen lo que haces en línea.</string>
    <!-- Text displayed that links to website about enhanced tracking protection -->
    <string name="preference_enhanced_tracking_protection_explanation_learn_more">Aprender más</string>
    <!-- Preference for enhanced tracking protection for the standard protection settings -->
    <string name="preference_enhanced_tracking_protection_standard_default_1">Estándar (por defecto)</string>
    <!-- Preference description for enhanced tracking protection for the standard protection settings -->
    <string name="preference_enhanced_tracking_protection_standard_description_5">Las páginas se cargarán adecuadamente, pero se bloquearán menos rastreadores.</string>
    <!--  Accessibility text for the Standard protection information icon  -->
    <string name="preference_enhanced_tracking_protection_standard_info_button">Qué bloquea la protección de seguimiento estándar</string>
    <!-- Preference for enhanced tracking protection for the strict protection settings -->
    <string name="preference_enhanced_tracking_protection_strict">Estricta</string>
    <!-- Preference description for enhanced tracking protection for the strict protection settings -->
    <string name="preference_enhanced_tracking_protection_strict_description_4">Una mayor protección de seguimiento y un mejor rendimiento, pero algunos sitios podrían no funcionar adecuadamente.</string>
    <!--  Accessibility text for the Strict protection information icon  -->
    <string name="preference_enhanced_tracking_protection_strict_info_button">Qué bloquea la protección de seguimiento estricta</string>
    <!-- Preference for enhanced tracking protection for the custom protection settings -->
    <string name="preference_enhanced_tracking_protection_custom">Personalizada</string>
    <!-- Preference description for enhanced tracking protection for the strict protection settings -->
    <string name="preference_enhanced_tracking_protection_custom_description_2">Elige qué rastreadores y scripts bloquear.</string>
    <!--  Accessibility text for the Strict protection information icon  -->
    <string name="preference_enhanced_tracking_protection_custom_info_button">Qué bloquea la protección de seguimiento personalizada</string>
    <!-- Header for categories that are being blocked by current Enhanced Tracking Protection settings -->
    <!-- Preference for enhanced tracking protection for the custom protection settings for cookies-->
    <string name="preference_enhanced_tracking_protection_custom_cookies">Cookies</string>
    <!-- Option for enhanced tracking protection for the custom protection settings for cookies-->
    <string name="preference_enhanced_tracking_protection_custom_cookies_1">Rastreadores de sitios cruzados y redes sociales</string>
    <!-- Option for enhanced tracking protection for the custom protection settings for cookies-->
    <string name="preference_enhanced_tracking_protection_custom_cookies_2">Cookies de sitios no visitados</string>
    <!-- Option for enhanced tracking protection for the custom protection settings for cookies-->
    <string name="preference_enhanced_tracking_protection_custom_cookies_3">Todas las cookies de terceros (esto puede causar errores en los sitios web)</string>
    <!-- Option for enhanced tracking protection for the custom protection settings for cookies-->
    <string name="preference_enhanced_tracking_protection_custom_cookies_4">Todas las cookies (hará que los sitios fallen)</string>
    <!-- Option for enhanced tracking protection for the custom protection settings for cookies-->
    <string name="preference_enhanced_tracking_protection_custom_cookies_5">Aislar cookies de sitios cruzados</string>
    <!-- Preference for Global Privacy Control for the custom privacy settings for Global Privacy Control. '&amp;' is replaced with the ampersand symbol: &-->
    <string name="preference_enhanced_tracking_protection_custom_global_privacy_control">Decir a los sitios web que no vendan ni compartan mis datos</string>
    <!-- Preference for enhanced tracking protection for the custom protection settings for tracking content -->
    <string name="preference_enhanced_tracking_protection_custom_tracking_content">Contenido de rastreo</string>
    <!-- Option for enhanced tracking protection for the custom protection settings for tracking content-->
    <string name="preference_enhanced_tracking_protection_custom_tracking_content_1">En todas las pestañas</string>
    <!-- Option for enhanced tracking protection for the custom protection settings for tracking content-->
    <string name="preference_enhanced_tracking_protection_custom_tracking_content_2">Solo en pestañas privadas</string>
    <!-- Preference for enhanced tracking protection for the custom protection settings -->
    <string name="preference_enhanced_tracking_protection_custom_cryptominers">Criptomineros</string>
    <!-- Preference for enhanced tracking protection for the custom protection settings -->
    <string name="preference_enhanced_tracking_protection_custom_fingerprinters" moz:RemovedIn="130" tools:ignore="UnusedResources">Creadores de huellas (Fingerprinters)</string>
    <!-- Preference for enhanced tracking protection for the custom protection settings -->
    <string name="preference_enhanced_tracking_protection_custom_known_fingerprinters">Creadores de huellas (Fingerprinters) conocidos</string>
    <!-- Button label for navigating to the Enhanced Tracking Protection details -->
    <string name="enhanced_tracking_protection_details">Detalles</string>
    <!-- Header for categories that are being being blocked by current Enhanced Tracking Protection settings -->
    <string name="enhanced_tracking_protection_blocked">Bloqueado</string>
    <!-- Header for categories that are being not being blocked by current Enhanced Tracking Protection settings -->
    <string name="enhanced_tracking_protection_allowed">Permitido</string>
    <!-- Category of trackers (social media trackers) that can be blocked by Enhanced Tracking Protection -->
    <string name="etp_social_media_trackers_title">Rastreadores de redes sociales</string>
    <!-- Description of social media trackers that can be blocked by Enhanced Tracking Protection -->
    <string name="etp_social_media_trackers_description">Limita la capacidad de las redes sociales de rastrear tu actividad de navegación en la web.</string>
    <!-- Category of trackers (cross-site tracking cookies) that can be blocked by Enhanced Tracking Protection -->
    <string name="etp_cookies_title">Cookies de rastreo de sitios cruzados</string>
    <!-- Category of trackers (cross-site tracking cookies) that can be blocked by Enhanced Tracking Protection -->
    <string name="etp_cookies_title_2">Cookies de sitios cruzados</string>
    <!-- Description of cross-site tracking cookies that can be blocked by Enhanced Tracking Protection -->
    <string name="etp_cookies_description">Bloquea las cookies que utilizan las compañías de redes publicitarias y analíticas para compilar tus datos de navegación en muchos sitios.</string>
    <!-- Description of cross-site tracking cookies that can be blocked by Enhanced Tracking Protection -->
    <string name="etp_cookies_description_2">La protección total contra cookies aísla las cookies del sitio en el que estas, de forma tal que los rastreadore como las redes de celular no pueden usarlas para seguirte entre sitios.</string>
    <!-- Category of trackers (cryptominers) that can be blocked by Enhanced Tracking Protection -->
    <string name="etp_cryptominers_title">Criptomineros</string>
    <!-- Description of cryptominers that can be blocked by Enhanced Tracking Protection -->
    <string name="etp_cryptominers_description">Previene que scripts maliciosos ganen acceso a tu dispositivo para minar monedas digitales.</string>
    <!-- Category of trackers (fingerprinters) that can be blocked by Enhanced Tracking Protection -->
    <string name="etp_fingerprinters_title" moz:RemovedIn="130" tools:ignore="UnusedResources">Creadores de huellas (Fingerprinters)</string>
    <!-- Description of fingerprinters that can be blocked by Enhanced Tracking Protection -->
    <string name="etp_fingerprinters_description" moz:RemovedIn="130" tools:ignore="UnusedResources">Detiene la recolección de datos únicos identificables en tu dispositivo, los que pueden ser usados para propósitos de seguimiento.</string>
    <!-- Description of fingerprinters that can be blocked by Enhanced Tracking Protection -->
    <string name="etp_known_fingerprinters_description">Detiene la recolección de datos únicos identificables en tu dispositivo, los que pueden ser usados para propósitos de seguimiento.</string>
    <!-- Category of trackers (tracking content) that can be blocked by Enhanced Tracking Protection -->
    <string name="etp_tracking_content_title">Contenido de rastreo</string>
    <!-- Description of tracking content that can be blocked by Enhanced Tracking Protection -->
    <string name="etp_tracking_content_description">Detiene la carga de publicidad, videos y otros contenidos que contienen códigos de seguimiento. Puede afectar la funcionalidad de algunos sitios web.</string>
    <!-- Enhanced Tracking Protection message that protection is currently on for this site -->
    <string name="etp_panel_on">Las protecciones están activadas para este sitio</string>
    <!-- Enhanced Tracking Protection message that protection is currently off for this site -->
    <string name="etp_panel_off">Las protecciones están desactivadas para este sitio</string>
    <!-- Header for exceptions list for which sites enhanced tracking protection is always off -->
    <string name="enhanced_tracking_protection_exceptions">La protección de seguimiento mejorada está desactivada para esos sitios</string>
    <!-- Content description (not visible, for screen readers etc.): Navigate
    back from ETP details (Ex: Tracking content) -->
    <string name="etp_back_button_content_description">Navegar hacia atrás</string>
    <!-- About page link text to open what's new link -->
    <string name="about_whats_new">Qué hay de nuevo en %s</string>
    <!-- Open source licenses page title
    The first parameter is the app name -->
    <string name="open_source_licenses_title">%s | Bibliotecas OSS</string>

    <!-- Category of trackers (redirect trackers) that can be blocked by Enhanced Tracking Protection -->
    <string name="etp_redirect_trackers_title">Rastreadores de redirección</string>
    <!-- Description of redirect tracker cookies that can be blocked by Enhanced Tracking Protection -->
    <string name="etp_redirect_trackers_description">Limpia las cookies creadas por redirecciones a sitios web de seguimiento conocidos.</string>

    <!-- Preference for fingerprinting protection for the custom protection settings -->
    <string name="etp_suspected_fingerprinters_title">Creadores de huellas (fingerprinters) presuntos</string>
    <!-- Description of fingerprinters that can be blocked by fingerprinting protection -->
    <string name="etp_suspected_fingerprinters_description">Permite la protección de huellas digitales para detener a los creadores de huellas (fingerprinters) sospechosos.</string>
    <!-- Category of trackers (fingerprinters) that can be blocked by Enhanced Tracking Protection -->
    <string name="etp_known_fingerprinters_title">Creadores de huellas (Fingerprinters) conocidos</string>
    <!-- Description of the SmartBlock Enhanced Tracking Protection feature. The * symbol is intentionally hardcoded here,
         as we use it on the UI to indicate which trackers have been partially unblocked.  -->
    <string name="preference_etp_smartblock_description">Algunos rastreadores marcados a continuación han sido parcialmente desbloqueados en esta página porque interactuaste con ellos *.</string>
    <!-- Text displayed that links to website about enhanced tracking protection SmartBlock -->
    <string name="preference_etp_smartblock_learn_more">Aprender más</string>

    <!-- Content description (not visible, for screen readers etc.):
    Enhanced tracking protection exception preference icon for ETP settings. -->
    <string name="preference_etp_exceptions_icon_description">Ícono de preferencia de excepción de la protección de seguimiento mejorada</string>

    <!-- About page link text to open support link -->
    <string name="about_support">Ayuda</string>
    <!-- About page link text to list of past crashes (like about:crashes on desktop) -->
    <string name="about_crashes">Fallos</string>
    <!-- About page link text to open privacy notice link -->
    <string name="about_privacy_notice">Política de privacidad</string>
    <!-- About page link text to open know your rights link -->
    <string name="about_know_your_rights">Conoce tus derechos</string>
    <!-- About page link text to open licensing information link -->
    <string name="about_licensing_information">Información de licencia</string>
    <!-- About page link text to open a screen with libraries that are used -->
    <string name="about_other_open_source_libraries">Bibliotecas que utilizamos</string>

    <!-- Toast shown to the user when they are activating the secret dev menu
        The first parameter is number of long clicks left to enable the menu -->
    <string name="about_debug_menu_toast_progress">Menú de depuración: falta hacer %1$d toque(s) para activarlo</string>
    <string name="about_debug_menu_toast_done">Menú de depuración activado</string>

    <!-- Browser long press popup menu -->
    <!-- Copy the current url -->
    <string name="browser_toolbar_long_press_popup_copy">Copiar</string>

    <!-- Paste & go the text in the clipboard. '&amp;' is replaced with the ampersand symbol: & -->
    <string name="browser_toolbar_long_press_popup_paste_and_go">Pegar e ir</string>
    <!-- Paste the text in the clipboard -->
    <string name="browser_toolbar_long_press_popup_paste">Pegar</string>
    <!-- Snackbar message shown after an URL has been copied to clipboard. -->
    <string name="browser_toolbar_url_copied_to_clipboard_snackbar">URL copiada al portapapeles</string>

    <!-- Title text for the Add To Homescreen dialog -->
    <string name="add_to_homescreen_title">Añadir a la pantalla de inicio</string>
    <!-- Cancel button text for the Add to Homescreen dialog -->
    <string name="add_to_homescreen_cancel">Cancelar</string>
    <!-- Add button text for the Add to Homescreen dialog -->
    <string name="add_to_homescreen_add">Añadir</string>
    <!-- Continue to website button text for the first-time Add to Homescreen dialog -->
    <string name="add_to_homescreen_continue">Continuar al sitio web</string>
    <!-- Placeholder text for the TextView in the Add to Homescreen dialog -->
    <string name="add_to_homescreen_text_placeholder">Nombre del acceso directo</string>

    <!-- Describes the add to homescreen functionality -->
    <string name="add_to_homescreen_description_2">Puedes añadir fácilmente este sitio web a tu pantalla de inicio de tu dispositivo para tener acceso instantáneo y navegar rápidamente, consiguiendo una experiencia similar a la de una aplicación real.</string>

    <!-- Preference for managing the settings for logins and passwords in Fenix -->
    <string name="preferences_passwords_logins_and_passwords_2">Contraseñas</string>
    <!-- Preference for managing the saving of logins and passwords in Fenix -->
    <string name="preferences_passwords_save_logins_2">Guardar contraseñas</string>
    <!-- Preference option for asking to save passwords in Fenix -->
    <string name="preferences_passwords_save_logins_ask_to_save">Preguntar si guardar</string>
    <!-- Preference option for never saving passwords in Fenix -->
    <string name="preferences_passwords_save_logins_never_save">Nunca guardar</string>
    <!-- Preference for autofilling saved logins in Firefox (in web content), %1$s will be replaced with the app name -->
    <string name="preferences_passwords_autofill2">Autocompletar en %1$s</string>
    <!-- Description for the preference for autofilling saved logins in Firefox (in web content), %1$s will be replaced with the app name -->
    <string name="preferences_passwords_autofill_description">Completa y guarda nombres de usuario y contraseñas en sitios web mientras usas %1$s.</string>
    <!-- Preference for autofilling logins from Fenix in other apps (e.g. autofilling the Twitter app) -->
    <string name="preferences_android_autofill">Autocompletar en otras apps</string>
    <!-- Description for the preference for autofilling logins from Fenix in other apps (e.g. autofilling the Twitter app) -->
    <string name="preferences_android_autofill_description">Completa los nombres de usuario y contraseñas en otras aplicaciones de tu dispositivo.</string>

    <!-- Preference option for adding a password -->
    <string name="preferences_logins_add_login_2">Añadir contraseña</string>

    <!-- Preference for syncing saved passwords in Fenix -->
    <string name="preferences_passwords_sync_logins_2">Sincronizar contraseñas</string>
    <!-- Preference for syncing saved passwords in Fenix, when not signed in-->
    <string name="preferences_passwords_sync_logins_across_devices_2">Sincronizar contraseñas entre dispositivos</string>
    <!-- Preference to access list of saved passwords -->
    <string name="preferences_passwords_saved_logins_2">Contraseñas guardadas</string>
    <!-- Description of empty list of saved passwords. Placeholder is replaced with app name.  -->
    <string name="preferences_passwords_saved_logins_description_empty_text_2">Las contraseñas que guardes o sincronices con %s aparecerán aquí. Todas las contraseñas que guardes quedan cifradas.</string>
    <!-- Clickable text for opening an external link for more information about Sync. -->
    <string name="preferences_passwords_saved_logins_description_empty_learn_more_link_2">Aprende más acerca de la sincronización</string>
    <!-- Preference to access list of login exceptions that we never save logins for -->
    <string name="preferences_passwords_exceptions">Excepciones</string>

    <!-- Empty description of list of login exceptions that we never save passwords for. Parameter will be replaced by app name. -->
    <string name="preferences_passwords_exceptions_description_empty_2">%s no guardará las contraseñas de los sitios listados aquí.</string>
    <!-- Description of list of login exceptions that we never save passwords for. Parameter will be replaced by app name. -->
    <string name="preferences_passwords_exceptions_description_2">%s no guardará las contraseñas para estos sitios.</string>
    <!-- Text on button to remove all saved login exceptions -->
    <string name="preferences_passwords_exceptions_remove_all">Eliminar todas las excepciones</string>
    <!-- Hint for search box in passwords list -->
    <string name="preferences_passwords_saved_logins_search_2">Buscar contraseñas</string>
    <!-- The header for the site that a login is for -->
    <string name="preferences_passwords_saved_logins_site">Sitio</string>
    <!-- The header for the username for a login -->
    <string name="preferences_passwords_saved_logins_username">Nombre de usuario</string>
    <!-- The header for the password for a login -->
    <string name="preferences_passwords_saved_logins_password">Contraseña</string>
    <!-- Shown in snackbar to tell user that the password has been copied -->
    <string name="logins_password_copied">Contraseña copiada al portapapeles</string>
    <!-- Shown in snackbar to tell user that the username has been copied -->
    <string name="logins_username_copied">Nombre de usuario copiado al portapapeles</string>
    <!-- Content Description (for screenreaders etc) read for the button to copy a password in logins-->
    <string name="saved_logins_copy_password">Copiar contraseña</string>
    <!-- Content Description (for screenreaders etc) read for the button to clear a password while editing a login-->
    <string name="saved_logins_clear_password">Limpiar contraseña</string>
    <!-- Content Description (for screenreaders etc) read for the button to copy a username in logins -->
    <string name="saved_login_copy_username">Copiar nombre de usuario</string>
    <!-- Content Description (for screenreaders etc) read for the button to clear a username while editing a login -->
    <string name="saved_login_clear_username">Limpiar nombre de usuario</string>
    <!-- Content Description (for screenreaders etc) read for the button to clear the hostname field while creating a login -->
    <string name="saved_login_clear_hostname">Limpiar nombre de servidor</string>
    <!-- Content Description (for screenreaders etc) read for the button to open a site in logins -->
    <string name="saved_login_open_site">Abrir sitio en el navegador</string>
    <!-- Content Description (for screenreaders etc) read for the button to reveal a password in logins -->
    <string name="saved_login_reveal_password">Mostrar contraseña</string>
    <!-- Content Description (for screenreaders etc) read for the button to hide a password in logins -->
    <string name="saved_login_hide_password">Ocultar contraseña</string>
    <!-- Message displayed in biometric prompt displayed for authentication before allowing users to view their passwords -->
    <string name="logins_biometric_prompt_message_2">Desbloquea para ver tus contraseñas guardadas</string>
    <!-- Title of warning dialog if users have no device authentication set up -->
    <string name="logins_warning_dialog_title_2">Asegura tus contraseñas guardadas</string>
    <!-- Message of warning dialog if users have no device authentication set up -->
    <string name="logins_warning_dialog_message_2">Configura un patrón de bloqueo de dispositivo, PIN o contraseña para proteger tus contraseñas guardadas, y así no sean accedidas si alguien más tiene tu dispositivo.</string>
    <!-- Negative button to ignore warning dialog if users have no device authentication set up -->
    <string name="logins_warning_dialog_later">Más tarde</string>
    <!-- Positive button to send users to set up a pin of warning dialog if users have no device authentication set up -->
    <string name="logins_warning_dialog_set_up_now">Configurar ahora</string>
    <!-- Title of PIN verification dialog to direct users to re-enter their device credentials to access their logins -->
    <string name="logins_biometric_prompt_message_pin">Desbloquea tu dispositivo</string>

    <!-- Title for Accessibility Force Enable Zoom Preference -->
    <string name="preference_accessibility_force_enable_zoom">Zoom en todos los sitios</string>
    <!-- Summary for Accessibility Force Enable Zoom Preference -->
    <string name="preference_accessibility_force_enable_zoom_summary">Actívalo para permitir pellizcar y ajustar el zoom, incluso en sitios que no permiten este gesto.</string>

    <!-- Saved logins sorting strategy menu item -by name- (if selected, it will sort saved logins alphabetically) -->
    <string name="saved_logins_sort_strategy_alphabetically">Nombre (A-Z)</string>
    <!-- Saved logins sorting strategy menu item -by last used- (if selected, it will sort saved logins by last used) -->
    <string name="saved_logins_sort_strategy_last_used">Último uso</string>

    <!-- Content description (not visible, for screen readers etc.) -->
    <string name="saved_logins_menu_dropdown_chevron_icon_content_description_2">Menú ordenar contraseñas</string>

    <!-- Autofill -->
    <!-- Preference and title for managing the autofill settings -->
    <string name="preferences_autofill">Autollenado</string>
    <!-- Preference and title for managing the settings for addresses -->
    <string name="preferences_addresses">Direcciones</string>
    <!-- Preference and title for managing the settings for payment methods -->
    <string name="preferences_credit_cards_2">Métodos de pago</string>
    <!-- Preference for saving and autofilling credit cards -->
    <string name="preferences_credit_cards_save_and_autofill_cards_2">Guardar y completar métodos de pago</string>
    <!-- Preference summary for saving and autofilling payment method data. Parameter will be replaced by app name. -->
    <string name="preferences_credit_cards_save_and_autofill_cards_summary_2">%s cifra todos los métodos de pago que guardas</string>
    <!-- Preference option for syncing credit cards across devices. This is displayed when the user is not signed into sync -->
    <string name="preferences_credit_cards_sync_cards_across_devices">Sincronizar tarjetas entre dispositivos</string>
    <!-- Preference option for syncing credit cards across devices. This is displayed when the user is signed into sync -->
    <string name="preferences_credit_cards_sync_cards">Sincronizar tarjetas</string>

    <!-- Preference option for adding a card -->
    <string name="preferences_credit_cards_add_credit_card_2">Añadir tarjeta</string>
    <!-- Preference option for managing saved cards -->
    <string name="preferences_credit_cards_manage_saved_cards_2">Gestionar tarjetas</string>
    <!-- Preference option for adding an address -->
    <string name="preferences_addresses_add_address">Añadir dirección</string>
    <!-- Preference option for managing saved addresses -->
    <string name="preferences_addresses_manage_addresses">Administrar direcciones</string>
    <!-- Preference for saving and filling addresses -->
    <string name="preferences_addresses_save_and_autofill_addresses_2">Guardar y completar direcciones</string>

    <!-- Preference summary for saving and filling address data -->
    <string name="preferences_addresses_save_and_autofill_addresses_summary_2">Incluye números de teléfono y direcciones de correo electrónico</string>

    <!-- Title of the "Add card" screen -->
    <string name="credit_cards_add_card">Añadir tarjeta</string>
    <!-- Title of the "Edit card" screen -->
    <string name="credit_cards_edit_card">Editar tarjeta</string>
    <!-- The header for the card number of a credit card -->
    <string name="credit_cards_card_number">Número de tarjeta</string>
    <!-- The header for the expiration date of a credit card -->
    <string name="credit_cards_expiration_date">Fecha de expiración</string>
    <!-- The label for the expiration date month of a credit card to be used by a11y services-->
    <string name="credit_cards_expiration_date_month">Mes de expiración</string>
    <!-- The label for the expiration date year of a credit card to be used by a11y services-->
    <string name="credit_cards_expiration_date_year">Año de expiración</string>
    <!-- The header for the name on the credit card -->
    <string name="credit_cards_name_on_card">Nombre en la tarjeta</string>
    <!-- The text for the "Delete card" menu item for deleting a credit card -->
    <string name="credit_cards_menu_delete_card">Eliminar tarjeta</string>
    <!-- The text for the "Delete card" button for deleting a credit card -->
    <string name="credit_cards_delete_card_button">Eliminar tarjeta</string>
    <!-- The text for the confirmation message of "Delete card" dialog -->
    <string name="credit_cards_delete_dialog_confirmation_2">¿Eliminar tarjeta?</string>
    <!-- The text for the positive button on "Delete card" dialog -->
    <string name="credit_cards_delete_dialog_button">Eliminar</string>
    <!-- The title for the "Save" menu item for saving a credit card -->
    <string name="credit_cards_menu_save">Guardar</string>
    <!-- The text for the "Save" button for saving a credit card -->
    <string name="credit_cards_save_button">Guardar</string>
    <!-- The text for the "Cancel" button for cancelling adding, updating or deleting a credit card -->
    <string name="credit_cards_cancel_button">Cancelar</string>

    <!-- Title of the "Saved cards" screen -->
    <string name="credit_cards_saved_cards">Tarjetas guardadas</string>

    <!-- Error message for card number validation -->
    <string name="credit_cards_number_validation_error_message_2">Ingresa un número de tarjeta válido</string>
    <!-- Error message for card name on card validation -->
    <string name="credit_cards_name_on_card_validation_error_message_2">Añadir un nombre</string>
    <!-- Message displayed in biometric prompt displayed for authentication before allowing users to view their saved credit cards -->
    <string name="credit_cards_biometric_prompt_message">Desbloquea para ver tus tarjetas guardadas</string>
    <!-- Title of warning dialog if users have no device authentication set up -->
    <string name="credit_cards_warning_dialog_title_2">Asegura tus métodos de pago guardados</string>
    <!-- Message of warning dialog if users have no device authentication set up -->
    <string name="credit_cards_warning_dialog_message_3">Configura un patrón de bloqueo de dispositivo, PIN o contraseña para proteger tus métodos de pago guardados, y así no sean accedidos si alguien más tiene tu dispositivo.</string>
    <!-- Positive button to send users to set up a pin of warning dialog if users have no device authentication set up -->
    <string name="credit_cards_warning_dialog_set_up_now">Configurar ahora</string>
    <!-- Negative button to ignore warning dialog if users have no device authentication set up -->
    <string name="credit_cards_warning_dialog_later">Más tarde</string>
    <!-- Title of PIN verification dialog to direct users to re-enter their device credentials to access their credit cards -->
    <string name="credit_cards_biometric_prompt_message_pin">Desbloquea tu dispositivo</string>

    <!-- Message displayed in biometric prompt for authentication, before allowing users to use their stored payment method information -->
    <string name="credit_cards_biometric_prompt_unlock_message_2">Desbloquea para usar métodos de pago guardados</string>
    <!-- Title of the "Add address" screen -->
    <string name="addresses_add_address">Añadir dirección</string>
    <!-- Title of the "Edit address" screen -->
    <string name="addresses_edit_address">Editar dirección</string>
    <!-- Title of the "Manage addresses" screen -->
    <string name="addresses_manage_addresses">Administrar direcciones</string>
    <!-- The header for the name of an address. Name represents a person's full name, typically made up of a first, middle and last name, e.g. John Joe Doe. -->
    <string name="addresses_name">Nombre</string>
    <!-- The header for the street address of an address -->
    <string name="addresses_street_address">Dirección</string>
    <!-- The header for the city of an address -->
    <string name="addresses_city">Ciudad</string>
    <!-- The header for the subregion of an address when "state" should be used -->
    <string name="addresses_state">Estado</string>
    <!-- The header for the subregion of an address when "province" should be used -->
    <string name="addresses_province">Provincia</string>
    <!-- The header for the zip code of an address -->
    <string name="addresses_zip">Código postal</string>
    <!-- The header for the country or region of an address -->
    <string name="addresses_country">País o región</string>
    <!-- The header for the phone number of an address -->
    <string name="addresses_phone">Teléfono</string>
    <!-- The header for the email of an address -->
    <string name="addresses_email">Correo</string>
    <!-- The text for the "Save" button for saving an address -->
    <string name="addresses_save_button">Guardar</string>
    <!-- The text for the "Cancel" button for cancelling adding, updating or deleting an address -->
    <string name="addresses_cancel_button">Cancelar</string>
    <!-- The text for the "Delete address" button for deleting an address -->
    <string name="addressess_delete_address_button">Eliminar dirección</string>

    <!-- The title for the "Delete address" confirmation dialog -->
    <string name="addressess_confirm_dialog_message_2">¿Eliminar esta dirección?</string>
    <!-- The text for the positive button on "Delete address" dialog -->
    <string name="addressess_confirm_dialog_ok_button">Eliminar</string>
    <!-- The text for the negative button on "Delete address" dialog -->
    <string name="addressess_confirm_dialog_cancel_button">Cancelar</string>
    <!-- The text for the "Save address" menu item for saving an address -->
    <string name="address_menu_save_address">Guardar dirección</string>
    <!-- The text for the "Delete address" menu item for deleting an address -->
    <string name="address_menu_delete_address">Eliminar dirección</string>

    <!-- Title of the Add search engine screen -->
    <string name="search_engine_add_custom_search_engine_title">Añadir motor de búsqueda</string>
    <!-- Content description (not visible, for screen readers etc.): Title for the button that navigates to add new engine screen -->
    <string name="search_engine_add_custom_search_engine_button_content_description">Añadir nuevo motor de búsqueda</string>
    <!-- Title of the Edit search engine screen -->
    <string name="search_engine_edit_custom_search_engine_title">Editar motor de búsqueda</string>
    <!-- Text for the menu button to edit a search engine -->
    <string name="search_engine_edit">Editar</string>
    <!-- Text for the menu button to delete a search engine -->
    <string name="search_engine_delete">Eliminar</string>

    <!-- Label for the TextField in which user enters custom search engine name -->
    <string name="search_add_custom_engine_name_label">Nombre</string>
    <!-- Placeholder text shown in the Search Engine Name text field before a user enters text -->
    <string name="search_add_custom_engine_name_hint_2">Nombre del motor de búsqueda</string>
    <!-- Label for the TextField in which user enters custom search engine URL -->
    <string name="search_add_custom_engine_url_label">Cadena de la URL de búsqueda</string>
    <!-- Placeholder text shown in the Search String TextField before a user enters text -->
    <string name="search_add_custom_engine_search_string_hint_2">URL a utilizar para la búsqueda</string>
    <!-- Description text for the Search String TextField. The %s is part of the string -->
    <string name="search_add_custom_engine_search_string_example" formatted="false">Reemplazar la consulta con “%s”. Ejemplo:\n https://www.google.com/search?q=%s</string>

    <!-- Accessibility description for the form in which details about the custom search engine are entered -->
    <string name="search_add_custom_engine_form_description">Detalles del motor de búsqueda personalizado</string>

    <!-- Label for the TextField in which user enters custom search engine suggestion URL -->
    <string name="search_add_custom_engine_suggest_url_label">API de sugerencias de búsqueda (opcional)</string>
    <!-- Placeholder text shown in the Search Suggestion String TextField before a user enters text -->
    <string name="search_add_custom_engine_suggest_string_hint">URL de la API de sugerencias de búsqueda</string>
    <!-- Description text for the Search Suggestion String TextField. The %s is part of the string -->
    <string name="search_add_custom_engine_suggest_string_example_2" formatted="false">Reemplace la consulta con &quot;%s&quot;. Por ejemplo:\nhttps://suggestqueries.google.com/complete/search?client=firefox&amp;q=%s</string>
    <!-- The text for the "Save" button for saving a custom search engine -->
    <string name="search_custom_engine_save_button">Guardar</string>

    <!-- Text shown when a user leaves the name field empty -->
    <string name="search_add_custom_engine_error_empty_name">Ingresa el nombre del motor de búsqueda</string>
    <!-- Text shown when a user leaves the search string field empty -->
    <string name="search_add_custom_engine_error_empty_search_string">Ingresa la cadena de búsqueda</string>
    <!-- Text shown when a user leaves out the required template string -->
    <string name="search_add_custom_engine_error_missing_template">Revisa que la cadena de búsqueda coincida con el formato del ejemplo</string>
    <!-- Text shown when we aren't able to validate the custom search query. The first parameter is the url of the custom search engine -->
    <string name="search_add_custom_engine_error_cannot_reach">Error al conectarse a “%s”</string>
    <!-- Text shown when a user creates a new search engine -->
    <string name="search_add_custom_engine_success_message">%s creado</string>
    <!-- Text shown when a user successfully edits a custom search engine -->
    <string name="search_edit_custom_engine_success_message">%s guardado</string>
    <!-- Text shown when a user successfully deletes a custom search engine -->
    <string name="search_delete_search_engine_success_message">%s eliminado</string>

    <!-- Heading for the instructions to allow a permission -->
    <string name="phone_feature_blocked_intro">Para permitirlo:</string>
    <!-- First step for the allowing a permission -->
    <string name="phone_feature_blocked_step_settings">1. Ve a los ajustes de Android</string>
    <!-- Second step for the allowing a permission -->
    <string name="phone_feature_blocked_step_permissions"><![CDATA[2. Toca en <b>Permisos</b>]]></string>
    <!-- Third step for the allowing a permission (Fore example: Camera) -->
    <string name="phone_feature_blocked_step_feature"><![CDATA[3. Activa <b>%1$s</b>]]></string>

    <!-- Label that indicates a site is using a secure connection -->
    <string name="quick_settings_sheet_secure_connection_2">Conexión segura</string>
    <!-- Label that indicates a site is using a insecure connection -->
    <string name="quick_settings_sheet_insecure_connection_2">Conexión no segura</string>
    <!-- Label to clear site data -->
    <string name="clear_site_data">Limpiar cookies y datos del sitio</string>
    <!-- Confirmation message for a dialog confirming if the user wants to delete all data for current site -->
    <string name="confirm_clear_site_data"><![CDATA[¿De verdad quieres limpiar todas las cookies y los datos para el sitio <b>%s</b>?]]></string>
    <!-- Confirmation message for a dialog confirming if the user wants to delete all the permissions for all sites-->
    <string name="confirm_clear_permissions_on_all_sites">¿De verdad quieres limpiar los permisos en todos los sitios?</string>
    <!-- Confirmation message for a dialog confirming if the user wants to delete all the permissions for a site-->
    <string name="confirm_clear_permissions_site">¿De verdad quieres limpiar todos los permisos para este sitio?</string>
    <!-- Confirmation message for a dialog confirming if the user wants to set default value a permission for a site-->
    <string name="confirm_clear_permission_site">¿De verdad quieres limpiar este permiso para este sitio?</string>
    <!-- label shown when there are not site exceptions to show in the site exception settings -->
    <string name="no_site_exceptions">Sin excepciones de sitios</string>
    <!-- Bookmark deletion confirmation -->
    <string name="bookmark_deletion_confirmation">¿De verdad quieres eliminar este marcador?</string>
    <!-- Browser menu button that adds a shortcut to the home fragment -->
    <string name="browser_menu_add_to_shortcuts">Añadir a accesos directos</string>
    <!-- Browser menu button that removes a shortcut from the home fragment -->
    <string name="browser_menu_remove_from_shortcuts">Eliminar de los accesos directos</string>
    <!-- text shown before the issuer name to indicate who its verified by, parameter is the name of
     the certificate authority that verified the ticket-->
    <string name="certificate_info_verified_by">Verificado por: %1$s</string>
    <!-- Login overflow menu delete button -->
    <string name="login_menu_delete_button">Eliminar</string>
    <!-- Login overflow menu edit button -->
    <string name="login_menu_edit_button">Editar</string>
    <!-- Message in delete confirmation dialog for password -->
    <string name="login_deletion_confirmation_2">¿Estas seguro de eliminar esta contraseña?</string>
    <!-- Positive action of a dialog asking to delete  -->
    <string name="dialog_delete_positive">Eliminar</string>
    <!-- Negative action of a dialog asking to delete login -->
    <string name="dialog_delete_negative">Cancelar</string>
    <!--  The saved password options menu description. -->
    <string name="login_options_menu_2">Opciones de contraseña</string>
    <!--  The editable text field for a website address. -->
    <string name="saved_login_hostname_description_3">El campo de texto editable para la dirección del sitio web.</string>
    <!--  The editable text field for a username. -->
    <string name="saved_login_username_description_3">El campo de texto editable para el nombre de usuario.</string>
    <!--  The editable text field for a login's password. -->
    <string name="saved_login_password_description_2">El campo de texto editable para la contraseña.</string>
    <!--  The button description to save changes to an edited password. -->
    <string name="save_changes_to_login_2">Guardar cambios.</string>
    <!--  The page title for editing a saved password. -->
    <string name="edit_2">Editar contraseña</string>
    <!--  The page title for adding new password. -->
    <string name="add_login_2">Añadir contraseña</string>
    <!--  Error text displayed underneath the password field when it is in an error case. -->
    <string name="saved_login_password_required_2">Ingresar una contraseña</string>
    <!--  The error message in add login view when username field is blank. -->
    <string name="saved_login_username_required_2">Ingresar un nombre de usuario</string>
    <!--  The error message in add login view when hostname field is blank. -->
    <string name="saved_login_hostname_required" tools:ignore="UnusedResources">Nombre de servidor requerido</string>
    <!--  The error message in add login view when hostname field is blank. -->
    <string name="saved_login_hostname_required_2" tools:ignore="UnusedResources">Ingresar una dirección web</string>
    <!-- Voice search button content description  -->
    <string name="voice_search_content_description">Búsqueda por voz</string>
    <!-- Voice search prompt description displayed after the user presses the voice search button -->
    <string name="voice_search_explainer">Habla ahora</string>

    <!--  The error message in edit login view when a duplicate username exists. -->
    <string name="saved_login_duplicate">Ya existe una credencial con ese nombre de usuario</string>

    <!-- This is the hint text that is shown inline on the hostname field of the create new login page. 'https://www.example.com' intentionally hardcoded here -->
    <string name="add_login_hostname_hint_text">https://www.example.com</string>
    <!-- This is an error message shown below the hostname field of the add login page when a hostname does not contain http or https. -->
    <string name="add_login_hostname_invalid_text_3">La dirección web debe contener &quot;https://&quot; o &quot;http://&quot;</string>
    <!-- This is an error message shown below the hostname field of the add login page when a hostname is invalid. -->
    <string name="add_login_hostname_invalid_text_2">Nombre de servidor válido requerido</string>

    <!-- Synced Tabs -->
    <!-- Text displayed to ask user to connect another device as no devices found with account -->
    <string name="synced_tabs_connect_another_device">Conectar otro dispositivo.</string>
    <!-- Text displayed asking user to re-authenticate -->
    <string name="synced_tabs_reauth">Por favor, vuelve a autentificarte.</string>
    <!-- Text displayed when user has disabled tab syncing in Firefox Sync Account -->
    <string name="synced_tabs_enable_tab_syncing">Por favor, habilita la sincronización de pestañas.</string>
    <!-- Text displayed when user has no tabs that have been synced -->
    <string name="synced_tabs_no_tabs">No tienes ninguna pestaña abierta en Firefox en tus otros dispositivos.</string>
    <!-- Text displayed in the synced tabs screen when a user is not signed in to Firefox Sync describing Synced Tabs -->
    <string name="synced_tabs_sign_in_message">Ver una lista de las pestañas de tus otros dispositivos.</string>
    <!-- Text displayed on a button in the synced tabs screen to link users to sign in when a user is not signed in to Firefox Sync -->
    <string name="synced_tabs_sign_in_button">Conectarse para sincronizar</string>

    <!-- The text displayed when a synced device has no tabs to show in the list of Synced Tabs. -->
    <string name="synced_tabs_no_open_tabs">No hay pestañas abiertas</string>

    <!-- Content description for expanding a group of synced tabs. -->
    <string name="synced_tabs_expand_group">Expandir grupo de pestañas sincronizadas</string>
    <!-- Content description for collapsing a group of synced tabs. -->
    <string name="synced_tabs_collapse_group">Contraer grupo de pestañas sincronizadas</string>

    <!-- Top Sites -->
    <!-- Title text displayed in the dialog when shortcuts limit is reached. -->
    <string name="shortcut_max_limit_title">Límite de accesos directos alcanzado</string>
    <!-- Content description text displayed in the dialog when shortcut limit is reached. -->
    <string name="shortcut_max_limit_content">Para añadir un nuevo acceso directo, elimina uno. Toca y mantén presionado el sitio y selecciona eliminar.</string>
    <!-- Confirmation dialog button text when top sites limit is reached. -->
    <string name="top_sites_max_limit_confirmation_button">Ok, ¡ya caché!</string>

    <!-- Label for the preference to show the shortcuts for the most visited top sites on the homepage -->
    <string name="top_sites_toggle_top_recent_sites_4">Atajos</string>
    <!-- Title text displayed in the rename top site dialog. -->
    <string name="top_sites_rename_dialog_title">Nombre</string>
    <!-- Hint for renaming title of a shortcut -->
    <string name="shortcut_name_hint">Nombre del acceso directo</string>
    <!-- Button caption to confirm the renaming of the top site. -->
    <string name="top_sites_rename_dialog_ok">Aceptar</string>
    <!-- Dialog button text for canceling the rename top site prompt. -->
    <string name="top_sites_rename_dialog_cancel">Cancelar</string>

    <!-- Text for the menu button to open the homepage settings. -->
    <string name="top_sites_menu_settings">Ajustes</string>
    <!-- Text for the menu button to navigate to sponsors and privacy support articles. '&amp;' is replaced with the ampersand symbol: & -->
    <string name="top_sites_menu_sponsor_privacy">Nuestros patrocinadores y tu privacidad</string>
    <!-- Label text displayed for a sponsored top site. -->
    <string name="top_sites_sponsored_label">Patrocinado</string>

    <!-- Inactive tabs in the tabs tray -->
    <!-- Title text displayed in the tabs tray when a tab has been unused for 14 days. -->
    <string name="inactive_tabs_title">Pestañas inactivas</string>
    <!-- Content description for closing all inactive tabs -->
    <string name="inactive_tabs_delete_all">Cerrar todas las pestañas inactivas</string>

    <!-- Content description for expanding the inactive tabs section. -->
    <string name="inactive_tabs_expand_content_description">Expandir pestañas inactivas</string>
    <!-- Content description for collapsing the inactive tabs section. -->
    <string name="inactive_tabs_collapse_content_description">Ocultar pestañas inactivas</string>

    <!-- Inactive tabs auto-close message in the tabs tray -->
    <!-- The header text of the auto-close message when the user is asked if they want to turn on the auto-closing of inactive tabs. -->
    <string name="inactive_tabs_auto_close_message_header" tools:ignore="UnusedResources">¿Cerrar automáticamente después de un mes?</string>
    <!-- A description below the header to notify the user what the inactive tabs auto-close feature is. -->
    <string name="inactive_tabs_auto_close_message_description" tools:ignore="UnusedResources">Firefox puede cerrar pestañas que no has visto durante el último mes.</string>
    <!-- A call to action below the description to allow the user to turn on the auto closing of inactive tabs. -->
    <string name="inactive_tabs_auto_close_message_action" tools:ignore="UnusedResources">ACTIVAR CIERRE AUTOMÁTICO</string>

    <!-- Text for the snackbar to confirm auto-close is enabled for inactive tabs -->
    <string name="inactive_tabs_auto_close_message_snackbar">Cierre automático activado</string>

    <!-- Awesome bar suggestion's headers -->
    <!-- Search suggestions title for Firefox Suggest. -->
    <string name="firefox_suggest_header">Sugerencias de Firefox</string>

    <!-- Title for search suggestions when Google is the default search suggestion engine. -->
    <string name="google_search_engine_suggestion_header">Búsqueda de Google</string>
    <!-- Title for search suggestions when the default search suggestion engine is anything other than Google. The first parameter is default search engine name. -->
    <string name="other_default_search_engine_suggestion_header">Buscar con %s</string>

    <!-- Default browser experiment -->
    <!-- Default browser card title -->
    <string name="default_browser_experiment_card_title">Cambia tu navegador predeterminado</string>
    <!-- Default browser card text -->
    <string name="default_browser_experiment_card_text">Configura enlaces de sitios web, correos electrónicos y mensajes para que se abran automáticamente en Firefox.</string>

    <!-- Content description for close button in collection placeholder. -->
    <string name="remove_home_collection_placeholder_content_description">Eliminar</string>

    <!-- Content description radio buttons with a link to more information -->
    <string name="radio_preference_info_content_description">Clic para más detalles</string>

    <!-- Content description for the action bar "up" button -->
    <string name="action_bar_up_description" moz:removedIn="124" tools:ignore="UnusedResources">Navegar hacia arriba</string>

    <!-- Content description for privacy content close button -->
    <string name="privacy_content_close_button_content_description">Cerrar</string>

    <!-- Pocket recommended stories -->
    <!-- Header text for a section on the home screen. -->
    <string name="pocket_stories_header_1">Historias que provocan reflexión</string>
    <!-- Header text for a section on the home screen. -->
    <string name="pocket_stories_categories_header">Historias por tema</string>
    <!-- Text of a button allowing users to access an external url for more Pocket recommendations. -->
    <string name="pocket_stories_placeholder_text">Descubrir más</string>
    <!-- Title of an app feature. Smaller than a heading. The first parameter is product name Pocket -->
    <string name="pocket_stories_feature_title_2">Con la tecnología de %s.</string>
    <!-- Caption for describing a certain feature. The placeholder is for a clickable text (eg: Learn more) which will load an url in a new tab when clicked.  -->
    <string name="pocket_stories_feature_caption">Parte de la familia Firefox. %s</string>
    <!-- Clickable text for opening an external link for more information about Pocket. -->
    <string name="pocket_stories_feature_learn_more">Aprender más</string>

    <!-- Text indicating that the Pocket story that also displays this text is a sponsored story by other 3rd party entity. -->
    <string name="pocket_stories_sponsor_indication">Patrocinado</string>

    <!-- Snackbar message for enrolling in a Nimbus experiment from the secret settings when Studies preference is Off.-->
    <string name="experiments_snackbar">Habilita la telemetría para enviar datos.</string>
    <!-- Snackbar button text to navigate to telemetry settings.-->
    <string name="experiments_snackbar_button">Ir a ajustes</string>

    <!-- Review quality check feature-->
    <!-- Name for the review quality check feature used as title for the panel. -->
    <string name="review_quality_check_feature_name_2">Verificador de reseñas</string>
    <!-- Summary for grades A and B for review quality check adjusted grading. -->
    <string name="review_quality_check_grade_a_b_description">Reseñas confiables</string>
    <!-- Summary for grade C for review quality check adjusted grading. -->
    <string name="review_quality_check_grade_c_description">Mezcla de reseñas confiables y no confiables</string>
    <!-- Summary for grades D and F for review quality check adjusted grading. -->
    <string name="review_quality_check_grade_d_f_description">Revisiones poco confiables</string>
    <!-- Text for title presenting the reliability of a product's reviews. -->
    <string name="review_quality_check_grade_title">¿Qué tan confiables son estas revisiones?</string>
    <!-- Title for when the rating has been updated by the review checker -->
    <string name="review_quality_check_adjusted_rating_title">Calificación ajustada</string>
    <!-- Description for a product's adjusted star rating. The text presents that the product's reviews which were evaluated as unreliable were removed from the adjusted rating. -->
    <string name="review_quality_check_adjusted_rating_description_2">Basado en revisiones confiables</string>
    <!-- Title for list of highlights from a product's review emphasizing a product's important traits. -->
    <string name="review_quality_check_highlights_title">Aspectos destacados de reseñas recientes</string>
    <!-- Title for section explaining how we analyze the reliability of a product's reviews. -->
    <string name="review_quality_check_explanation_title">Cómo determinamos la calidad de las reseñas</string>
    <!-- Paragraph explaining how we analyze the reliability of a product's reviews. First parameter is the Fakespot product name. In the phrase "Fakespot by Mozilla", "by" can be localized. Does not need to stay by. -->
    <string name="review_quality_check_explanation_body_reliability">Usamos tecnología de IA de %s de Mozilla para verificar la confiabilidad de las reseñas de productos. Esto solo te ayudará a evaluar la calidad de las reseñas, no la calidad del producto. </string>
    <!-- Paragraph explaining the grading system we use to classify the reliability of a product's reviews. -->
    <string name="review_quality_check_info_review_grade_header"><![CDATA[Asignamos a las reseñas de cada producto una <b>calificación con letras</b> de la A a la F.]]></string>
    <!-- Description explaining grades A and B for review quality check adjusted grading. -->
    <string name="review_quality_check_info_grade_info_AB">Revisiones confiables. Creemos que las reseñas probablemente provienen de clientes reales que dejaron reseñas honestas e imparciales.</string>
    <!-- Description explaining grade C for review quality check adjusted grading. -->
    <string name="review_quality_check_info_grade_info_C">Creemos que hay una combinación de reseñas confiables y no confiables.</string>
    <!-- Description explaining grades D and F for review quality check adjusted grading. -->
    <string name="review_quality_check_info_grade_info_DF">Reseñas poco fiables. Creemos que las reseñas probablemente son falsas o provienen de revisores sesgados.</string>
    <!-- Paragraph explaining how a product's adjusted grading is calculated. -->
    <string name="review_quality_check_explanation_body_adjusted_grading"><![CDATA[La <b>calificación ajustada</b> se basa únicamente en reseñas que consideramos confiables.]]></string>
    <!-- Paragraph explaining product review highlights. First parameter is the name of the retailer (e.g. Amazon). -->
    <string name="review_quality_check_explanation_body_highlights"><![CDATA[Los <b>puntos destacados</b> provienen de reseñas de %s de los últimos 80 días que creemos que son confiables.]]></string>
    <!-- Text for learn more caption presenting a link with information about review quality. First parameter is for clickable text defined in review_quality_check_info_learn_more_link. -->
    <string name="review_quality_check_info_learn_more">Aprender más sobre %s.</string>
    <!-- Clickable text that links to review quality check SuMo page. First parameter is the Fakespot product name. -->
    <string name="review_quality_check_info_learn_more_link_2">cómo %s determina la calidad de las reseñas</string>
    <!-- Text for title of settings section. -->
    <string name="review_quality_check_settings_title">Ajustes</string>
    <!-- Text for label for switch preference to show recommended products from review quality check settings section. -->
    <string name="review_quality_check_settings_recommended_products">Mostrar anuncios en el verificador de reseñas</string>
    <!-- Description for switch preference to show recommended products from review quality check settings section. First parameter is for clickable text defined in review_quality_check_settings_recommended_products_learn_more.-->
    <string name="review_quality_check_settings_recommended_products_description_2" tools:ignore="UnusedResources">Verás anuncios ocasionales de productos relevantes. Solo publicitaremos productos con reseñas confiables. %s</string>
    <!-- Clickable text that links to review quality check recommended products support article. -->
    <string name="review_quality_check_settings_recommended_products_learn_more" tools:ignore="UnusedResources">Aprender más</string>
    <!-- Text for turning sidebar off button from review quality check settings section. -->
    <string name="review_quality_check_settings_turn_off">Desactivar el verificador de reseñas</string>
    <!-- Text for title of recommended product section. This is displayed above a product image, suggested as an alternative to the product reviewed. -->
    <string name="review_quality_check_ad_title" tools:ignore="UnusedResources">Más para considerar</string>
    <!-- Caption for recommended product section indicating this is an ad by Fakespot. First parameter is the Fakespot product name. -->
    <string name="review_quality_check_ad_caption" tools:ignore="UnusedResources">Anuncio de %s</string>
    <!-- Caption for review quality check panel. First parameter is for clickable text defined in review_quality_check_powered_by_link. -->
    <string name="review_quality_check_powered_by_2">El verificador de reseñas funciona con %s</string>
    <!-- Clickable text that links to Fakespot.com. First parameter is the Fakespot product name. In the phrase "Fakespot by Mozilla", "by" can be localized. Does not need to stay by. -->
    <string name="review_quality_check_powered_by_link" tools:ignore="UnusedResources">%s de Mozilla</string>
    <!-- Text for title of warning card informing the user that the current analysis is outdated. -->
    <string name="review_quality_check_outdated_analysis_warning_title" tools:ignore="UnusedResources">Nueva información para comprobar</string>
    <!-- Text for button from warning card informing the user that the current analysis is outdated. Clicking this should trigger the product's re-analysis. -->
    <string name="review_quality_check_outdated_analysis_warning_action" tools:ignore="UnusedResources">Comprobar ahora</string>
    <!-- Title for warning card informing the user that the current product does not have enough reviews for a review analysis. -->
    <string name="review_quality_check_no_reviews_warning_title">Aún no hay suficientes reseñas</string>
    <!-- Text for body of warning card informing the user that the current product does not have enough reviews for a review analysis. -->
    <string name="review_quality_check_no_reviews_warning_body">Cuando este producto tenga más reseñas, podremos revisar su calidad.</string>
    <!-- Title for warning card informing the user that the current product is currently not available. -->
    <string name="review_quality_check_product_availability_warning_title">El producto no está disponible</string>

    <!-- Text for the body of warning card informing the user that the current product is currently not available. -->
    <string name="review_quality_check_product_availability_warning_body">Si ves que este producto vuelve a estar disponible, infórmalo y trabajaremos para verificar las reseñas.</string>
    <!-- Clickable text for warning card informing the user that the current product is currently not available. Clicking this should inform the server that the product is available. -->
    <string name="review_quality_check_product_availability_warning_action_2">Informar que el producto está en stock</string>
    <!-- Title for warning card informing the user that the current product's analysis is still processing. The parameter is the percentage progress (0-100%) of the analysis process (e.g. 56%). -->
    <string name="review_quality_check_analysis_in_progress_warning_title_2">Comprobando la calidad de la reseña (%s)</string>
    <!-- Text for body of warning card informing the user that the current product's analysis is still processing. -->
    <string name="review_quality_check_analysis_in_progress_warning_body">Esto podría tardar unos 60 segundos.</string>
    <!-- Title for info card displayed after the user reports a product is back in stock. -->
    <string name="review_quality_check_analysis_requested_info_title">¡Gracias por informar!</string>
    <!-- Text for body of info card displayed after the user reports a product is back in stock. -->
    <string name="review_quality_check_analysis_requested_info_body">Deberíamos tener información sobre las reseñas de este producto dentro de 24 horas. Por favor, vuelve a revisar más tarde.</string>
    <!-- Title for info card displayed when the user review checker while on a product that Fakespot does not analyze (e.g. gift cards, music). -->
    <string name="review_quality_check_not_analyzable_info_title">No podemos comprobar estas reseñas</string>
    <!-- Text for body of info card displayed when the user review checker while on a product that Fakespot does not analyze (e.g. gift cards, music). -->
    <string name="review_quality_check_not_analyzable_info_body">Lamentablemente, no podemos verificar la calidad de las reseñas para ciertos tipos de productos. Por ejemplo, tarjetas de regalo y transmisión de vídeo, música y juegos.</string>
    <!-- Title for info card displayed when another user reported the displayed product is back in stock. -->
    <string name="review_quality_check_analysis_requested_other_user_info_title" tools:ignore="UnusedResources">La información llegará pronto</string>
    <!-- Text for body of info card displayed when another user reported the displayed product is back in stock. -->
    <string name="review_quality_check_analysis_requested_other_user_info_body" tools:ignore="UnusedResources">Deberíamos tener información sobre las reseñas de este producto dentro de 24 horas. Por favor, vuelve a revisar más tarde.</string>
    <!-- Title for info card displayed to the user when analysis finished updating. -->
    <string name="review_quality_check_analysis_updated_confirmation_title" tools:ignore="UnusedResources">El análisis está actualizado</string>
    <!-- Text for the action button from info card displayed to the user when analysis finished updating. -->
    <string name="review_quality_check_analysis_updated_confirmation_action" tools:ignore="UnusedResources">Entendido</string>
    <!-- Title for error card displayed to the user when an error occurred. -->
    <string name="review_quality_check_generic_error_title">No hay información disponible en este momento</string>
    <!-- Text for body of error card displayed to the user when an error occurred. -->
    <string name="review_quality_check_generic_error_body">Estamos trabajando para resolver el problema. Por favor, vuelve a revisar en un rato.</string>
    <!-- Title for error card displayed to the user when the device is disconnected from the network. -->
    <string name="review_quality_check_no_connection_title">Sin conexión de red</string>
    <!-- Text for body of error card displayed to the user when the device is disconnected from the network. -->
    <string name="review_quality_check_no_connection_body">Verifica tu conexión de red y luego intenta recargar la página.</string>
    <!-- Title for card displayed to the user for products whose reviews were not analyzed yet. -->
    <string name="review_quality_check_no_analysis_title">Aún no hay información sobre estas reseñas</string>
    <!-- Text for the body of card displayed to the user for products whose reviews were not analyzed yet. -->
    <string name="review_quality_check_no_analysis_body">Para saber si las reseñas de este producto son fiables, verifica la calidad de las reseñas. Sólo toma unos 60 segundos.</string>
    <!-- Text for button from body of card displayed to the user for products whose reviews were not analyzed yet. Clicking this should trigger a product analysis. -->
    <string name="review_quality_check_no_analysis_link">Comprobar la calidad de la reseña</string>
    <!-- Headline for review quality check contextual onboarding card. -->
    <string name="review_quality_check_contextual_onboarding_title">Prueba nuestra guía confiable de reseñas de productos</string>
    <!-- Description for review quality check contextual onboarding card. The first and last two parameters are for retailer names (e.g. Amazon, Walmart). The second parameter is for the name of the application (e.g. Firefox). -->
    <string name="review_quality_check_contextual_onboarding_description">Mira cuán confiables son las reseñas de productos en %1$s antes de comprar. El verificador de reseñas, una función experimental de %2$s, está integrado directamente en el navegador. También funciona en %3$s y %4$s.</string>
    <!-- Description for review quality check contextual onboarding card. The first parameters is for retailer name (e.g. Amazon). The second parameter is for the name of the application (e.g. Firefox). -->
    <string name="review_quality_check_contextual_onboarding_description_one_vendor">Mira cuán confiables son las reseñas de productos en %1$s antes de comprar. El verificador de reseñas, una función experimental de %2$s, está integrado directamente en el navegador.</string>
    <!-- Paragraph presenting review quality check feature. First parameter is the Fakespot product name. Second parameter is for clickable text defined in review_quality_check_contextual_onboarding_learn_more_link. In the phrase "Fakespot by Mozilla", "by" can be localized. Does not need to stay by. -->
    <string name="review_quality_check_contextual_onboarding_learn_more">Usando el poder de %1$s de Mozilla, te ayudamos a evitar reseñas sesgadas y no auténticas. Nuestro modelo de IA siempre está mejorando para protegerte mientras compras. %2$s</string>
    <!-- Clickable text from the contextual onboarding card that links to review quality check support article. -->
    <string name="review_quality_check_contextual_onboarding_learn_more_link">Aprender más</string>
    <!-- Caption text to be displayed in review quality check contextual onboarding card above the opt-in button. First parameter is Firefox app name, third parameter is the Fakespot product name. Second & fourth are for clickable texts defined in review_quality_check_contextual_onboarding_privacy_policy_3 and review_quality_check_contextual_onboarding_terms_use. -->
    <string name="review_quality_check_contextual_onboarding_caption_3" moz:RemovedIn="124" tools:ignore="UnusedResources">Al seleccionar “Sí, probarlo”, aceptas la %2$s de %1$s y los %4$s de %3$s.</string>
    <!-- Caption text to be displayed in review quality check contextual onboarding card above the opt-in button. First parameter is Firefox app name, third parameter is the Fakespot product name. Second & fourth are for clickable texts defined in review_quality_check_contextual_onboarding_privacy_policy_3 and review_quality_check_contextual_onboarding_terms_use. -->
    <string name="review_quality_check_contextual_onboarding_caption_4">Al seleccionar “Sí, probarlo”, aceptas la %2$s de %1$s y los %4$s de %3$s.</string>
    <!-- Clickable text from the review quality check contextual onboarding card that links to Fakespot privacy notice. -->
    <string name="review_quality_check_contextual_onboarding_privacy_policy_3">política de privacidad</string>
    <!-- Clickable text from the review quality check contextual onboarding card that links to Fakespot terms of use. -->
    <string name="review_quality_check_contextual_onboarding_terms_use">términos de uso</string>
    <!-- Text for opt-in button from the review quality check contextual onboarding card. -->
    <string name="review_quality_check_contextual_onboarding_primary_button_text">Si, probarlo</string>
    <!-- Text for opt-out button from the review quality check contextual onboarding card. -->
    <string name="review_quality_check_contextual_onboarding_secondary_button_text">Ahora no</string>
    <!-- Text for the first CFR presenting the review quality check feature. -->
    <string name="review_quality_check_first_cfr_message">Descubre si puedes confiar en las reseñas de este producto — antes de comprarlo.</string>
    <!-- Text displayed in the first CFR presenting the review quality check feature that opens the review checker when clicked. -->
    <string name="review_quality_check_first_cfr_action" tools:ignore="UnusedResources">Probar el verificador de reseñas</string>
    <!-- Text for the second CFR presenting the review quality check feature. -->
    <string name="review_quality_check_second_cfr_message">¿Son confiables estas reseñas? Verifica ahora para ver una calificación ajustada.</string>
    <!-- Text displayed in the second CFR presenting the review quality check feature that opens the review checker when clicked. -->
    <string name="review_quality_check_second_cfr_action" tools:ignore="UnusedResources">Abrir verificador de reseñas</string>
    <!-- Flag showing that the review quality check feature is work in progress. -->
    <string name="review_quality_check_beta_flag" moz:removedIn="130" tools:ignore="UnusedResources">Beta</string>
    <!-- Content description (not visible, for screen readers etc.) for opening browser menu button to open review quality check bottom sheet. -->
    <string name="review_quality_check_open_handle_content_description">Abrir verificador de reseñas</string>
    <!-- Content description (not visible, for screen readers etc.) for closing browser menu button to open review quality check bottom sheet. -->
    <string name="review_quality_check_close_handle_content_description">Cerrar verificador de reseñas</string>
    <!-- Content description (not visible, for screen readers etc.) for review quality check star rating. First parameter is the number of stars (1-5) representing the rating. -->
    <string name="review_quality_check_star_rating_content_description">%1$s de 5 estrellas</string>
    <!-- Text for minimize button from highlights card. When clicked the highlights card should reduce its size. -->
    <string name="review_quality_check_highlights_show_less">Mostrar menos</string>
    <!-- Text for maximize button from highlights card. When clicked the highlights card should expand to its full size. -->
    <string name="review_quality_check_highlights_show_more">Mostrar más</string>
    <!-- Text for highlights card quality category header. Reviews shown under this header should refer the product's quality. -->
    <string name="review_quality_check_highlights_type_quality">Calidad</string>
    <!-- Text for highlights card price category header. Reviews shown under this header should refer the product's price. -->
    <string name="review_quality_check_highlights_type_price">Precio</string>
    <!-- Text for highlights card shipping category header. Reviews shown under this header should refer the product's shipping. -->
    <string name="review_quality_check_highlights_type_shipping">Envío</string>
    <!-- Text for highlights card packaging and appearance category header. Reviews shown under this header should refer the product's packaging and appearance. -->
    <string name="review_quality_check_highlights_type_packaging_appearance">Embalaje y apariencia</string>
    <!-- Text for highlights card competitiveness category header. Reviews shown under this header should refer the product's competitiveness. -->
    <string name="review_quality_check_highlights_type_competitiveness">Competitividad</string>

    <!-- Text that is surrounded by quotes. The parameter is the actual text that is in quotes. An example of that text could be: Excellent craftsmanship, and that is displayed as “Excellent craftsmanship”. The text comes from a buyer's review that the feature is highlighting"   -->
    <string name="surrounded_with_quotes">“%s”</string>

    <!-- Accessibility services actions labels. These will be appended to accessibility actions like "Double tap to.." but not by or applications but by services like Talkback. -->
    <!-- Action label for elements that can be collapsed if interacting with them. Talkback will append this to say "Double tap to collapse". -->
    <string name="a11y_action_label_collapse">contraer</string>
    <!-- Current state for elements that can be collapsed if interacting with them. Talkback will dictate this after a state change. -->
    <string name="a11y_state_label_collapsed">contraído</string>
    <!-- Action label for elements that can be expanded if interacting with them. Talkback will append this to say "Double tap to expand". -->
    <string name="a11y_action_label_expand">expandir</string>
    <!-- Current state for elements that can be expanded if interacting with them. Talkback will dictate this after a state change. -->
    <string name="a11y_state_label_expanded">expandido</string>
    <!-- Action label for links to a website containing documentation about a wallpaper collection. Talkback will append this to say "Double tap to open link to learn more about this collection". -->
    <string name="a11y_action_label_wallpaper_collection_learn_more">abrir enlace para aprender más acerca de esta colección</string>
    <!-- Action label for links that point to an article. Talkback will append this to say "Double tap to read the article". -->
    <string name="a11y_action_label_read_article">leer el artículo</string>
    <!-- Action label for links to the Firefox Pocket website. Talkback will append this to say "Double tap to open link to learn more". -->
    <string name="a11y_action_label_pocket_learn_more">abrir enlace para aprender más</string>
    <!-- Content description for headings announced by accessibility service. The first parameter is the text of the heading. Talkback will announce the first parameter and then speak the word "Heading" indicating to the user that this text is a heading for a section. -->
    <string name="a11y_heading">%s, Cabecera</string>

    <!-- Title for dialog displayed when trying to access links present in a text. -->
    <string name="a11y_links_title">Enlaces</string>
    <!-- Additional content description for text bodies that contain urls. -->
    <string name="a11y_links_available">Enlaces disponibles</string>

    <!-- Translations feature-->

    <!-- Translation request dialog -->
    <!-- Title for the translation dialog that allows a user to translate the webpage. -->
    <string name="translations_bottom_sheet_title">¿Traducir esta página?</string>
    <!-- Title for the translation dialog after a translation was completed successfully.
    The first parameter is the name of the language that the page was translated from, for example, "French".
    The second parameter is the name of the language that the page was translated to, for example, "English". -->
    <string name="translations_bottom_sheet_title_translation_completed">Página traducida de %1$s a %2$s</string>
    <!-- Title for the translation dialog that allows a user to translate the webpage when a user uses the translation feature the first time. The first parameter is the name of the application, for example, "Fenix". -->
    <string name="translations_bottom_sheet_title_first_time">Prueba traducciones privadas en %1$s</string>
    <!-- Additional information on the translation dialog that appears when a user uses the translation feature the first time. The first parameter is clickable text with a link, for example, "Learn more". -->
    <string name="translations_bottom_sheet_info_message">Para tu privacidad, las traducciones nunca salen de tu dispositivo. ¡Próximamente nuevos idiomas y mejoras! %1$s</string>
    <!-- Text that links to additional information about the Firefox translations feature. -->
    <string name="translations_bottom_sheet_info_message_learn_more">Aprender más</string>
    <!-- Label for the dropdown to select which language to translate from on the translations dialog. Usually the translate from language selected will be the same as the page language. -->
    <string name="translations_bottom_sheet_translate_from">Traducir desde</string>
    <!-- Label for the dropdown to select which language to translate to on the translations dialog. Usually the translate to language selected will be the user's preferred language. -->
    <string name="translations_bottom_sheet_translate_to">Traducir a</string>
    <!-- Label for the dropdown to select which language to translate from on the translations dialog when the page language is not supported. This selection is to allow the user to select another language, in case we automatically detected the page language incorrectly. -->
    <string name="translations_bottom_sheet_translate_from_unsupported_language">Prueba con otro idioma de origen</string>
    <!-- Button text on the translations dialog to dismiss the dialog and return to the browser. -->
    <string name="translations_bottom_sheet_negative_button">Ahora no</string>
    <!-- Button text on the translations dialog to restore the translated website back to the original untranslated version. -->
    <string name="translations_bottom_sheet_negative_button_restore">Mostrar original</string>
    <!-- Accessibility announcement (not visible, for screen readers etc.) for the translations dialog after restore button was pressed that indicates the original untranslated page was loaded. -->
    <string name="translations_bottom_sheet_restore_accessibility_announcement">Página original sin traducir cargada</string>
    <!-- Button text on the translations dialog when a translation error appears, used to dismiss the dialog and return to the browser. -->
    <string name="translations_bottom_sheet_negative_button_error">Hecho</string>
    <!-- Button text on the translations dialog to begin a translation of the website. -->
    <string name="translations_bottom_sheet_positive_button">Traducir</string>
    <!-- Button text on the translations dialog when a translation error appears. -->
    <string name="translations_bottom_sheet_positive_button_error">Volver a intentarlo</string>
    <!-- Inactive button text on the translations dialog that indicates a translation is currently in progress. This button will be accompanied by a loading icon. -->
    <string name="translations_bottom_sheet_translating_in_progress">Traduciendo</string>
    <!-- Button content description (not visible, for screen readers etc.) for the translations dialog translate button that indicates a translation is currently in progress. -->
    <string name="translations_bottom_sheet_translating_in_progress_content_description">Traducción en proceso</string>

    <!-- Default dropdown option when initially selecting a language from the translations dialog language selection dropdown. -->
    <string name="translations_bottom_sheet_default_dropdown_selection">Elige un idioma</string>
    <!-- The title of the warning card informs the user that a translation could not be completed. -->
    <string name="translation_error_could_not_translate_warning_text">Hubo un problema al traducir. Por favor, vuelve a intentarlo.</string>
    <!-- The title of the warning card informs the user that the list of languages cannot be loaded. -->
    <string name="translation_error_could_not_load_languages_warning_text">No se pudieron cargar los idiomas. Verifica tu conexión a Internet y vuelve a intentarlo.</string>
    <!-- The title of the warning card informs the user that a language is not supported. The first parameter is the name of the language that is not supported. -->
    <string name="translation_error_language_not_supported_warning_text">Lo sentimos, todavía no tenemos soporte para %1$s.</string>

    <!-- Snackbar title shown if the user closes the Translation Request dialogue and a translation is in progress. -->
    <string name="translation_in_progress_snackbar">Traduciendo…</string>

    <!-- Title for the data saving mode warning dialog used in the translation request dialog.
    This dialog will be presented when the user attempts to perform
    a translation without the necessary language files downloaded first when Android's data saver mode is enabled and the user is not using WiFi.
    The first parameter is the size in kilobytes or megabytes of the language file. -->
    <string name="translations_download_language_file_dialog_title">¿Descargar idioma en modo de ahorro de datos (%1$s)?</string>


    <!-- Translations options dialog -->
    <!-- Title of the translation options dialog that allows a user to set their translation options for the site the user is currently on. -->
    <string name="translation_option_bottom_sheet_title_heading">Opciones de traducción</string>
    <!-- Toggle switch label that allows a user to set the setting if they would like the browser to always offer or suggest translations when available. -->
    <string name="translation_option_bottom_sheet_always_translate">Siempre ofrecer la traducción</string>
    <!-- Toggle switch label that allows a user to set if they would like a given language to automatically translate or not. The first parameter is the language name, for example, "Spanish". -->
    <string name="translation_option_bottom_sheet_always_translate_in_language">Traducir siempre del %1$s</string>
    <!-- Toggle switch label that allows a user to set if they would like to never be offered a translation of the given language. The first parameter is the language name, for example, "Spanish". -->
    <string name="translation_option_bottom_sheet_never_translate_in_language">Nunca traducir del %1$s</string>
    <!-- Toggle switch label that allows a user to set the setting if they would like the browser to never translate the site the user is currently visiting. -->
    <string name="translation_option_bottom_sheet_never_translate_site">Nunca traducir este sitio</string>
    <!-- Toggle switch description that will appear under the "Never translate these sites" settings toggle switch to provide more information on how this setting interacts with other settings. -->
    <string name="translation_option_bottom_sheet_switch_never_translate_site_description">Anula todas las demás configuraciones</string>
    <!-- Toggle switch description that will appear under the "Never translate" and "Always translate" toggle switch settings to provide more information on how these  settings interacts with other settings. -->
    <string name="translation_option_bottom_sheet_switch_description">Anula los ofrecimientos de traducción</string>
    <!-- Button text for the button that will take the user to the translation settings dialog. -->
    <string name="translation_option_bottom_sheet_translation_settings">Ajustes de traducción</string>
    <!-- Button text for the button that will take the user to a website to learn more about how translations works in the given app. The first parameter is the name of the application, for example, "Fenix". -->
    <string name="translation_option_bottom_sheet_about_translations">Acerca de las traducciones en %1$s</string>

    <!-- Content description (not visible, for screen readers etc.) for closing the translations bottom sheet. -->
    <string name="translation_option_bottom_sheet_close_content_description">Cerrar hoja de traducciones</string>

    <!-- The title of the warning card informs the user that an error has occurred at page settings. -->
    <string name="translation_option_bottom_sheet_error_warning_text">Algunos ajustes no están disponibles temporalmente.</string>

    <!-- Translation settings dialog -->
    <!-- Title of the translation settings dialog that allows a user to set their preferred translation settings. -->
    <string name="translation_settings_toolbar_title">Traducciones</string>
    <!-- Toggle switch label that indicates that the browser should signal or indicate when a translation is possible for any page. -->
    <string name="translation_settings_offer_to_translate">Ofrecer traducción cuando sea posible</string>
    <!-- Toggle switch label that indicates that downloading files required for translating is permitted when using data saver mode in Android. -->
    <string name="translation_settings_always_download">Siempre descargar idiomas en el modo de ahorro de datos</string>
    <!-- Section header text that begins the section of a list of different options the user may select to adjust their translation preferences. -->
    <string name="translation_settings_translation_preference">Preferencias de traducción</string>
    <!-- Button text for the button that will take the user to the automatic translations settings dialog. On the automatic translations settings dialog, the user can set if translations should occur automatically for a given language. -->
    <string name="translation_settings_automatic_translation">Traducción automática</string>
    <!-- Button text for the button that will take the user to the never translate these sites dialog. On the never translate these sites dialog, the user can set if translations should never occur on certain websites. -->
    <string name="translation_settings_automatic_never_translate_sites">Nunca traducir estos sitios</string>
    <!-- Button text for the button that will take the user to the download languages dialog. On the download languages dialog, the user can manage which languages they would like to download for translations. -->
    <string name="translation_settings_download_language">Descargar idiomas</string>

    <!-- Automatic translation preference screen -->
    <!-- Title of the automatic translation preference screen that will appear on the toolbar.-->
    <string name="automatic_translation_toolbar_title_preference">Traducción automática</string>
    <!-- Screen header presenting the automatic translation preference feature. It will appear under the toolbar. -->
    <string name="automatic_translation_header_preference">Selecciona un idioma para administrar las preferencias de ”traducir siempre“ y ”nunca traducir“.</string>

    <!-- The title of the warning card informs the user that the system could not load languages for translation settings. -->
    <string name="automatic_translation_error_warning_text">No se pudieron cargar idiomas. Por favor, vuelve más tarde.</string>

    <!-- Automatic translation options preference screen -->
    <!-- Preference option for offering to translate. Radio button title text.-->
    <string name="automatic_translation_option_offer_to_translate_title_preference">Ofrecer traducción (predeterminado)</string>
    <!-- Preference option for offering to translate. Radio button summary text. The first parameter is the name of the app defined in app_name (for example: Fenix)-->
    <string name="automatic_translation_option_offer_to_translate_summary_preference">%1$s ofrecerá traducir sitios en este idioma.</string>
    <!-- Preference option for always translate. Radio button title text. -->
    <string name="automatic_translation_option_always_translate_title_preference">Traducir siempre</string>
    <!-- Preference option for always translate. Radio button summary text. The first parameter is the name of the app defined in app_name (for example: Fenix)-->
    <string name="automatic_translation_option_always_translate_summary_preference">%1$s traducirá este idioma automáticamente cuando se cargue la página.</string>
    <!-- Preference option for never translate. Radio button title text.-->
    <string name="automatic_translation_option_never_translate_title_preference">Nunca traducir</string>
    <!-- Preference option for never translate. Radio button summary text. The first parameter is the name of the app defined in app_name (for example: Fenix)-->
    <string name="automatic_translation_option_never_translate_summary_preference">%1$s nunca ofrecerá traducir sitios en este idioma.</string>

    <!-- Never translate site preference screen -->
    <!-- Title of the never translate site preference screen that will appear on the toolbar.-->
    <string name="never_translate_site_toolbar_title_preference">Nunca traducir estos sitios</string>
    <!-- Screen header presenting the never translate site preference feature. It will appear under the toolbar. -->
    <string name="never_translate_site_header_preference">Para añadir un nuevo sitio: visítalo y selecciona “Nunca traducir este sitio” en el menú de traducción.</string>
    <!-- Content description (not visible, for screen readers etc.): For a never-translated site list item that is selected.
             The first parameter is web site url (for example:"wikipedia.com") -->
    <string name="never_translate_site_item_list_content_description_preference">Eliminar %1$s</string>
    <!-- The title of the warning card informs the user that an error has occurred at the never translate sites list. -->
    <string name="never_translate_site_error_warning_text">No se pudieron cargar sitios. Por favor, vuelve más tarde.</string>
    <!-- The Delete site dialogue title will appear when the user clicks on a list item.
             The first parameter is web site url (for example:"wikipedia.com") -->
    <string name="never_translate_site_dialog_title_preference">¿Eliminar %1$s?</string>
    <!-- The Delete site dialogue positive button will appear when the user clicks on a list item. The site will be deleted. -->
    <string name="never_translate_site_dialog_confirm_delete_preference">Eliminar</string>
    <!-- The Delete site dialogue negative button will appear when the user clicks on a list item. The dialog will be dismissed. -->
    <string name="never_translate_site_dialog_cancel_preference">Cancelar</string>

    <!-- Download languages preference screen -->
    <!-- Title of the download languages preference screen toolbar.-->
    <string name="download_languages_toolbar_title_preference" moz:removedIn="130" tools:ignore="UnusedResources">Descargar idiomas</string>
    <!-- Title of the toolbar for the translation feature screen where users may download different languages for translation. -->
    <string name="download_languages_translations_toolbar_title_preference">Descargar idiomas</string>
    <!-- Screen header presenting the download language preference feature. It will appear under the toolbar.The first parameter is "Learn More," a clickable text with a link. Talkback will append this to say "Double tap to open link to learn more". -->
    <string name="download_languages_header_preference">Descarga idiomas completos para traducciones más rápidas y para traducir sin conexión. %1$s</string>
    <!-- Clickable text from the screen header that links to a website. -->
    <string name="download_languages_header_learn_more_preference">Aprender más</string>
    <!-- The subhead of the download language preference screen will appear above the pivot language. -->
    <string name="download_languages_available_languages_preference">Idiomas disponibles</string>
    <!-- Text that will appear beside a core or pivot language package name to show that the language is necessary for the translation feature to function. -->
    <string name="download_languages_default_system_language_require_preference">requerido</string>
    <!-- A text for download language preference item.
    The first parameter is the language name, for example, "Spanish".
    The second parameter is the language file size, for example, "(3.91 KB)" or, if the language package name is a pivot language, "(required)". -->
    <string name="download_languages_language_item_preference">%1$s (%2$s)</string>
    <!-- The subhead of the download language preference screen will appear above the items that were not downloaded. -->
    <string name="download_language_header_preference">Descargar idiomas</string>
    <!-- All languages list item. When the user presses this item, they can download all languages. -->
    <string name="download_language_all_languages_item_preference">Todos los idiomas</string>
    <!-- All languages list item. When the user presses this item, they can delete all languages that were downloaded. -->
    <string name="download_language_all_languages_item_preference_to_delete">Eliminar todos los idiomas</string>
    <!-- Content description (not visible, for screen readers etc.): For a language list item that was downloaded, the user can now delete it. -->
    <string name="download_languages_item_content_description_downloaded_state">Eliminar</string>
    <!-- Content description (not visible, for screen readers etc.): For a language list item, downloading is in progress. -->
    <string name="download_languages_item_content_description_in_progress_state" moz:removedIn="129" tools:ignore="UnusedResources">En proceso</string>
    <!-- Content description (not visible, for screen readers etc.): For a language list item, deleting is in progress. -->
    <string name="download_languages_item_content_description_delete_in_progress_state">En proceso</string>
    <!-- Content description (not visible, for screen readers etc.): For a language list item, downloading is in progress.
    The first parameter is the language name, for example, "Spanish".
    The second parameter is the language file size, for example, "(3.91 KB)". -->
    <string name="download_languages_item_content_description_download_in_progress_state">Detener descarga de %1$s (%2$s)</string>
    <!-- Content description (not visible, for screen readers etc.): For a language list item that was not downloaded. -->
    <string name="download_languages_item_content_description_not_downloaded_state">Descargar</string>

    <!-- The title of the warning card informs the user that an error has occurred when fetching the list of languages. -->
    <string name="download_languages_fetch_error_warning_text">No se pudieron cargar idiomas. Por favor, vuelve más tarde.</string>
    <!-- The title of the warning card informs the user that an error has occurred at downloading a language.
      The first parameter is the language name, for example, "Spanish". -->
    <string name="download_languages_error_warning_text"><![CDATA[No se pudo descargar <b>%1$s</b>. Por favor, vuelve a intentarlo.]]></string>
    <!-- The title of the warning card informs the user that an error has occurred at deleting a language.
          The first parameter is the language name, for example, "Spanish". -->
    <string name="download_languages_delete_error_warning_text"><![CDATA[No se pudo eliminar <b>%1$s</b>. Por favor, vuelve a intentarlo.]]></string>

    <!-- The title of the warning card informs the user that an error has occurred when fetching the list of languages. -->
    <string name="download_languages_fetch_error_warning_text">No se pudieron cargar idiomas. Por favor, vuelve más tarde.</string>
    <!-- The title of the warning card informs the user that an error has occurred at downloading a language.
      The first parameter is the language name, for example, "Spanish". -->
    <string name="download_languages_error_warning_text"><![CDATA[No se pudo descargar <b>%1$s</b>. Por favor, vuelve a intentarlo.]]></string>
    <!-- The title of the warning card informs the user that an error has occurred at deleting a language.
          The first parameter is the language name, for example, "Spanish". -->
    <string name="download_languages_delete_error_warning_text"><![CDATA[No se pudo eliminar <b>%1$s</b>. Por favor, vuelve a intentarlo.]]></string>

    <!-- Title for the dialog used by the translations feature to confirm deleting a language.
    The dialog will be presented when the user requests deletion of a language.
    The first parameter is the name of the language, for example, "Spanish" and the second parameter is the size in kilobytes or megabytes of the language file. -->
    <string name="delete_language_file_dialog_title">¿Eliminar %1$s (%2$s)?</string>
    <!-- Additional information for the dialog used by the translations feature to confirm deleting a language. The first parameter is the name of the application, for example, "Fenix". -->
    <string name="delete_language_file_dialog_message">Si eliminas este idioma, %1$s descargará idiomas parciales a tu caché a medida que traduzcas.</string>
    <!-- Title for the dialog used by the translations feature to confirm deleting all languages file.
    The dialog will be presented when the user requests deletion of all languages file.
    The first parameter is the size in kilobytes or megabytes of the language file. -->
    <string name="delete_language_all_languages_file_dialog_title">¿Eliminar todos los idiomas (%1$s)?</string>
    <!-- Additional information for the dialog used by the translations feature to confirm deleting all languages file. The first parameter is the name of the application, for example, "Fenix". -->
    <string name="delete_language_all_languages_file_dialog_message">Si eliminas todos los idiomas, %1$s descargará idiomas parciales a tu caché a medida que traduzcas.</string>
    <!-- Button text on the dialog used by the translations feature to confirm deleting a language. -->
    <string name="delete_language_file_dialog_positive_button_text">Borrar</string>
    <!-- Button text on the dialog used by the translations feature to cancel deleting a language. -->
    <string name="delete_language_file_dialog_negative_button_text">Cancelar</string>

    <!-- Title for the dialog used by the translations feature to confirm canceling a download in progress for a language file.
    The first parameter is the name of the language, for example, "Spanish". -->
    <string name="cancel_download_language_file_dialog_title">¿Cancelar la descarga de %1$s?</string>
    <!-- Button text on the dialog used by the translations feature confirms canceling a download in progress for a language file. -->
    <string name="cancel_download_language_file_dialog_positive_button_text">Sí</string>
    <!-- Button text on the dialog used by the translations feature to dismiss the dialog. -->
    <string name="cancel_download_language_file_negative_button_text">No</string>

    <!-- Title for the data saving mode warning dialog used by the translations feature.
    This dialog will be presented when the user attempts to download a language or perform
    a translation without the necessary language files downloaded first when Android's data saver mode is enabled and the user is not using WiFi.
    The first parameter is the size in kilobytes or megabytes of the language file.-->
    <string name="download_language_file_dialog_title">¿Descargar mientras estás en modo de ahorro de datos (%1$s)?</string>
    <!-- Additional information for the data saving mode warning dialog used by the translations feature. This text explains the reason a download is required for a translation. -->
    <string name="download_language_file_dialog_message_all_languages">Descargamos idiomas parciales a tu caché para mantener las traducciones privadas.</string>
    <!-- Additional information for the data saving mode warning dialog used by the translations feature. This text explains the reason a download is required for a translation without mentioning the cache. -->
    <string name="download_language_file_dialog_message_all_languages_no_cache" moz:removedIn="129" tools:ignore="UnusedResources">Descargamos idiomas parciales para mantener las traducciones privadas.</string>
    <!-- Checkbox label text on the data saving mode warning dialog used by the translations feature. This checkbox allows users to ignore the data usage warnings. -->
    <string name="download_language_file_dialog_checkbox_text">Siempre descargar en el modo de ahorro de datos</string>
    <!-- Button text on the data saving mode warning dialog used by the translations feature to allow users to confirm they wish to continue and download the language file. -->
    <string name="download_language_file_dialog_positive_button_text">Descargar</string>
    <!-- Button text on the data saving mode warning dialog used by the translations feature to allow users to confirm they wish to continue and download the language file and perform a translation. -->
    <string name="download_language_file_dialog_positive_button_text_all_languages">Descargar y traducir</string>
    <!-- Button text on the data saving mode warning dialog used by the translations feature to allow users to cancel the action and not perform a download of the language file. -->
    <string name="download_language_file_dialog_negative_button_text">Cancelar</string>

    <!-- Debug drawer -->
    <!-- The user-facing title of the Debug Drawer feature. -->
    <string name="debug_drawer_title">Herramientas de depuración</string>
    <!-- Content description (not visible, for screen readers etc.): Navigate back within the debug drawer. -->
    <string name="debug_drawer_back_button_content_description">Navegar hacia atrás</string>

    <!-- Content description (not visible, for screen readers etc.): Open debug drawer. -->
    <string name="debug_drawer_fab_content_description">Abrir cajón de depuración</string>

    <!-- Debug drawer tabs tools -->
    <!-- The title of the Tab Tools feature in the Debug Drawer. -->
    <string name="debug_drawer_tab_tools_title">Herramientas de pestaña</string>
    <!-- The title of the tab count section in Tab Tools. -->
    <string name="debug_drawer_tab_tools_tab_count_title">Recuento de pestañas</string>
    <!-- The active tab count category in the tab count section in Tab Tools. -->
    <string name="debug_drawer_tab_tools_tab_count_active">Activo</string>
    <!-- The inactive tab count category in the tab count section in Tab Tools. -->
    <string name="debug_drawer_tab_tools_tab_count_inactive">Inactiva</string>
    <!-- The private tab count category in the tab count section in Tab Tools. -->
    <string name="debug_drawer_tab_tools_tab_count_private">Privada</string>
    <!-- The total tab count category in the tab count section in Tab Tools. -->
    <string name="debug_drawer_tab_tools_tab_count_total">Total</string>
    <!-- The title of the tab creation tool section in Tab Tools. -->
    <string name="debug_drawer_tab_tools_tab_creation_tool_title">Herramienta de creación de pestañas</string>
    <!-- The label of the text field in the tab creation tool. -->
    <string name="debug_drawer_tab_tools_tab_creation_tool_text_field_label">Cantidad de pestañas a crear</string>
    <!-- The error message of the text field in the tab creation tool when the text field is empty -->
    <string name="debug_drawer_tab_tools_tab_quantity_empty_error">El campo de texto está vacío</string>
    <!-- The error message of the text field in the tab creation tool when the text field has characters other than digits -->
    <string name="debug_drawer_tab_tools_tab_quantity_non_digits_error">Por favor, ingresa solo números enteros positivos</string>
    <!-- The error message of the text field in the tab creation tool when the text field is a zero -->
    <string name="debug_drawer_tab_tools_tab_quantity_non_zero_error">Por favor, introduce un número mayor que cero</string>
    <!-- The error message of the text field in the tab creation tool when the text field is a
        quantity greater than the max tabs. The first parameter is the maximum number of tabs
        that can be generated in one operation.-->
    <string name="debug_drawer_tab_tools_tab_quantity_exceed_max_error">Se superó el número máximo de pestañas (%1$s) que se pueden generar en una operación</string>
    <!-- The button text to add tabs to the active tab group in the tab creation tool. -->
    <string name="debug_drawer_tab_tools_tab_creation_tool_button_text_active">Añadir a pestañas activas</string>
    <!-- The button text to add tabs to the inactive tab group in the tab creation tool. -->
    <string name="debug_drawer_tab_tools_tab_creation_tool_button_text_inactive">Añadir a pestañas inactivas</string>
    <!-- The button text to add tabs to the private tab group in the tab creation tool. -->
    <string name="debug_drawer_tab_tools_tab_creation_tool_button_text_private">Añadir a pestañas privadas</string>

    <!-- Micro survey -->

    <!-- Microsurvey -->
    <!-- Prompt view -->
    <!-- The microsurvey prompt title. Note: The word "Firefox" should NOT be translated -->
    <string name="micro_survey_prompt_title" tools:ignore="UnusedResources">Ayúdanos a mejorar Firefox. Solo toma un minuto.</string>
    <!-- The continue button label -->
    <string name="micro_survey_continue_button_label" tools:ignore="UnusedResources">Continuar</string>
    <!-- Survey view -->
    <!-- The survey header -->
    <string name="micro_survey_survey_header" moz:removedIn="129" tools:ignore="UnusedResources">Completa esta encuesta</string>
    <!-- The survey header -->
    <string name="micro_survey_survey_header_2">Por favor, completa la encuesta</string>
    <!-- The privacy notice link -->
    <string name="micro_survey_privacy_notice" moz:removedIn="129" tools:ignore="UnusedResources">Política de privacidad</string>
    <!-- The privacy notice link -->
    <string name="micro_survey_privacy_notice_2">Política de privacidad</string>
    <!-- The submit button label text -->
    <string name="micro_survey_submit_button_label">Enviar</string>
    <!-- The close button label text -->
    <string name="micro_survey_close_button_label" moz:removedIn="128" tools:ignore="UnusedResources">Cerrar</string>
    <!-- The survey completion header -->
    <string name="micro_survey_survey_header_confirmation" tools:ignore="UnusedResources">Encuesta completa</string>
    <!-- The survey completion confirmation text -->
    <string name="micro_survey_feedback_confirmation">¡Gracias por tus comentarios!</string>
    <!-- Option for likert scale -->
    <string name="likert_scale_option_1" tools:ignore="UnusedResources">Muy satisfecho</string>
    <!-- Option for likert scale -->
    <string name="likert_scale_option_2" tools:ignore="UnusedResources">Satisfecho</string>
    <!-- Option for likert scale -->
    <string name="likert_scale_option_3" tools:ignore="UnusedResources">Neutral</string>
    <!-- Option for likert scale -->
    <string name="likert_scale_option_4" tools:ignore="UnusedResources">Insatisfecho</string>
    <!-- Option for likert scale -->
    <string name="likert_scale_option_5" tools:ignore="UnusedResources">Muy insatisfecho</string>

    <!-- Option for likert scale -->
    <string name="likert_scale_option_6" tools:ignore="UnusedResources">No la uso</string>
<<<<<<< HEAD
    <!-- Text shown in prompt for homepage microsurvey. 'Firefox' intentionally hardcoded here- -->
    <string name="microsurvey_prompt_homepage_title" tools:ignore="UnusedResources">¿Qué tanta satisfacción te entrega la página de inicio de Firefox?</string>
    <!-- Accessibility -->
=======
    <!-- Text shown in prompt for homepage microsurvey. Note: The word "Firefox" should NOT be translated. -->
    <string name="microsurvey_prompt_homepage_title" tools:ignore="UnusedResources" moz:removedIn="130">¿Qué tanta satisfacción te entrega la página de inicio de Firefox?</string>
    <!-- Text shown in prompt for printing microsurvey. "sec" It's an abbreviation for "second". Note: The word "Firefox" should NOT be translated. -->
    <string name="microsurvey_prompt_printing_title" tools:ignore="UnusedResources">Ayuda a mejorar la impresión en Firefox. Solo toma un segundo</string>
    <!-- Text shown in prompt for printing microsurvey. Note: The word "Firefox" should NOT be translated. -->
    <string name="microsurvey_survey_printing_title" tools:ignore="UnusedResources">¿Qué tan satisfecho estás con la impresión en Firefox?</string>
    <!-- Text shown in prompt for homepage microsurvey. Note: The word "Firefox" should NOT be translated. -->
    <string name="microsurvey_homepage_title" tools:ignore="UnusedResources">¿Qué tanta satisfacción te entrega la página de inicio de Firefox?</string>
    <!-- Accessibility -->
    <!-- Content description for the survey application icon. Note: The word "Firefox" should NOT be translated.  -->
    <string name="microsurvey_app_icon_content_description">Logo de Firefox</string>
    <!-- Content description for the survey feature icon. -->
    <string name="microsurvey_feature_icon_content_description">Ícono de la funcionalidad de encuesta</string>
>>>>>>> 6455719a
    <!-- Content description (not visible, for screen readers etc.) for opening microsurvey bottom sheet. -->
    <string name="microsurvey_open_handle_content_description" tools:ignore="UnusedResources" moz:removedIn="130">Abrir encuesta</string>
    <!-- Content description (not visible, for screen readers etc.) for closing microsurvey bottom sheet. -->
    <string name="microsurvey_close_handle_content_description">Cerrar encuesta</string>
    <!-- Content description for "X" button that is closing microsurvey. -->
    <string name="microsurvey_close_button_content_description">Cerrar</string>

    <!-- Debug drawer logins -->
    <!-- The title of the Logins feature in the Debug Drawer. -->
    <string name="debug_drawer_logins_title">Conexiones</string>
    <!-- The title of the logins section in the Logins feature, where the parameter will be the site domain  -->
    <string name="debug_drawer_logins_current_domain_label">Dominio actual: %s</string>
    <!-- The label for a button to add a new fake login for the current domain in the Logins feature. -->
    <string name="debug_drawer_logins_add_login_button">Añade una conexión falsa para este dominio</string>
    <!-- Content description for delete button where parameter will be the username of the login -->
    <string name="debug_drawer_logins_delete_login_button_content_description">Eliminar conexión con el nombre de usuario %s</string>

    <!-- Debug drawer "contextual feature recommendation" (CFR) tools -->
    <!-- The title of the CFR Tools feature in the Debug Drawer -->
    <string name="debug_drawer_cfr_tools_title">Herramientas CFR</string>
    <!-- The title of the reset CFR section in CFR Tools -->
    <string name="debug_drawer_cfr_tools_reset_cfr_title">Restablecer CFRs</string>

    <!-- Messages explaining how to exit fullscreen mode -->
    <!-- Message shown to explain how to exit fullscreen mode when gesture navigation is enabled -->
    <string name="exit_fullscreen_with_gesture">Para salir de la pantalla completa, arrastra desde arriba y usa el gesto de retroceso</string>
    <!-- Message shown to explain how to exit fullscreen mode when using back button navigation -->
    <string name="exit_fullscreen_with_back_button">Para salir de la pantalla completa, arrastra desde arriba y presiona la tecla de retroceso</string>

    <!-- Beta Label Component !-->
    <!-- Text shown as a label or tag to indicate a feature or area is still undergoing active development. Note that here "Beta" should not be translated, as it is used as an icon styled element. -->
    <string name="beta_feature">BETA</string>
</resources><|MERGE_RESOLUTION|>--- conflicted
+++ resolved
@@ -2760,11 +2760,6 @@
 
     <!-- Option for likert scale -->
     <string name="likert_scale_option_6" tools:ignore="UnusedResources">No la uso</string>
-<<<<<<< HEAD
-    <!-- Text shown in prompt for homepage microsurvey. 'Firefox' intentionally hardcoded here- -->
-    <string name="microsurvey_prompt_homepage_title" tools:ignore="UnusedResources">¿Qué tanta satisfacción te entrega la página de inicio de Firefox?</string>
-    <!-- Accessibility -->
-=======
     <!-- Text shown in prompt for homepage microsurvey. Note: The word "Firefox" should NOT be translated. -->
     <string name="microsurvey_prompt_homepage_title" tools:ignore="UnusedResources" moz:removedIn="130">¿Qué tanta satisfacción te entrega la página de inicio de Firefox?</string>
     <!-- Text shown in prompt for printing microsurvey. "sec" It's an abbreviation for "second". Note: The word "Firefox" should NOT be translated. -->
@@ -2778,7 +2773,6 @@
     <string name="microsurvey_app_icon_content_description">Logo de Firefox</string>
     <!-- Content description for the survey feature icon. -->
     <string name="microsurvey_feature_icon_content_description">Ícono de la funcionalidad de encuesta</string>
->>>>>>> 6455719a
     <!-- Content description (not visible, for screen readers etc.) for opening microsurvey bottom sheet. -->
     <string name="microsurvey_open_handle_content_description" tools:ignore="UnusedResources" moz:removedIn="130">Abrir encuesta</string>
     <!-- Content description (not visible, for screen readers etc.) for closing microsurvey bottom sheet. -->
