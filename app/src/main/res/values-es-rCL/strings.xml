<?xml version="1.0" encoding="utf-8"?>
<resources xmlns:tools="http://schemas.android.com/tools" xmlns:moz="http://mozac.org/tools">
    <!-- App name for private browsing mode. The first parameter is the name of the app defined in app_name (for example: Fenix)-->
    <string name="app_name_private_5">%s en modo privado</string>
    <!-- App name for private browsing mode. The first parameter is the name of the app defined in app_name (for example: Fenix)-->
    <string name="app_name_private_4">%s (Private)</string>

    <!-- Home Fragment -->
    <!-- Content description (not visible, for screen readers etc.): "Three dot" menu button. -->
    <string name="content_description_menu">Más opciones</string>
    <!-- Content description (not visible, for screen readers etc.): "Private Browsing" menu button. -->
    <string name="content_description_private_browsing_button">Activar la navegación privada</string>
    <!-- Content description (not visible, for screen readers etc.): "Private Browsing" menu button. -->
    <string name="content_description_disable_private_browsing_button">Desactivar la navegación privada</string>
    <!-- Placeholder text shown in the search bar before a user enters text for the default engine -->
    <string name="search_hint">Buscar o ingresar dirección</string>
    <!-- Placeholder text shown in the search bar before a user enters text for a general engine -->
    <string name="search_hint_general_engine">Buscar en la web</string>
    <!-- Placeholder text shown in search bar when using history search -->
    <string name="history_search_hint">Buscar en historial</string>
    <!-- Placeholder text shown in search bar when using bookmarks search -->
    <string name="bookmark_search_hint">Buscar marcadores</string>
    <!-- Placeholder text shown in search bar when using tabs search -->
    <string name="tab_search_hint">Buscar pestañas</string>
    <!-- Placeholder text shown in the search bar when using application search engines -->
    <string name="application_search_hint">Ingresar términos de búsqueda</string>
    <!-- No Open Tabs Message Description -->
    <string name="no_open_tabs_description">Tus pestañas abiertas se mostrarán aquí.</string>

    <!-- No Private Tabs Message Description -->
    <string name="no_private_tabs_description">Tus pestañas privadas se mostrarán aquí.</string>

    <!-- Tab tray multi select title in app bar. The first parameter is the number of tabs selected -->
    <string name="tab_tray_multi_select_title">%1$d seleccionadas</string>
    <!-- Label of button in create collection dialog for creating a new collection  -->
    <string name="tab_tray_add_new_collection">Añadir nueva colección</string>
    <!-- Label of editable text in create collection dialog for naming a new collection  -->
    <string name="tab_tray_add_new_collection_name">Nombre</string>
    <!-- Label of button in save to collection dialog for selecting a current collection  -->
    <string name="tab_tray_select_collection">Seleccionar colección</string>
    <!-- Content description for close button while in multiselect mode in tab tray -->
    <string name="tab_tray_close_multiselect_content_description">Salir del modo de selección múltiple</string>
    <!-- Content description for save to collection button while in multiselect mode in tab tray -->
    <string name="tab_tray_collection_button_multiselect_content_description">Guardar pestañas seleccionadas en la colección</string>
    <!-- Content description on checkmark while tab is selected in multiselect mode in tab tray -->
    <string name="tab_tray_multiselect_selected_content_description">Seleccionadas</string>

    <!-- Home - Bookmarks -->
    <!-- Title for the home screen section with bookmarks. -->
    <string name="home_bookmarks_title">Marcadores</string>
    <!-- Content description for the button which navigates the user to show all of their bookmarks. -->
    <string name="home_bookmarks_show_all_content_description">Mostrar todos los marcadores</string>
    <!-- Text for the menu button to remove a recently saved bookmark from the user's home screen -->
    <string name="home_bookmarks_menu_item_remove">Eliminar</string>

    <!-- About content. The first parameter is the name of the application. (For example: Fenix) -->
    <string name="about_content">%1$s es producido por Mozilla.</string>

    <!-- Private Browsing -->
    <!-- Explanation for private browsing displayed to users on home view when they first enable private mode
        The first parameter is the name of the app defined in app_name (for example: Fenix) -->
    <string name="private_browsing_placeholder_description_2">%1$s limpia tu historial de búsqueda y navegación cuando sales de la aplicación o cierras todas las pestañas privadas. Si bien esto no te hace anónimo en los sitios web o con tu proveedor de servicios de Internet, facilita el mantener privado lo que haces en línea para cualquier otra persona que use este dispositivo.</string>
    <string name="private_browsing_common_myths">
       Mitos comunes sobre la navegación privada
    </string>

    <!-- True Private Browsing Mode -->
    <!-- Title for info card on private homescreen in True Private Browsing Mode. -->
    <string name="felt_privacy_desc_card_title">No dejes rastros en este dispositivo</string>
    <!-- Explanation for private browsing displayed to users on home view when they first enable
        private mode in our new Total Private Browsing mode.
        The first parameter is the name of the app defined in app_name (for example: Firefox Nightly)
        The second parameter is the clickable link text in felt_privacy_info_card_subtitle_link_text -->
    <string name="felt_privacy_info_card_subtitle_2">%1$s elimina tus cookies, historial y datos del sitio cuando cierras todas tus pestañas privadas. %2$s</string>
    <!-- Clickable portion of the explanation for private browsing that links the user to our
        about privacy page.
        This string is used in felt_privacy_info_card_subtitle as the second parameter.-->
    <string name="felt_privacy_info_card_subtitle_link_text">¿Quién podría ver mi actividad?</string>

    <!-- Private mode shortcut "contextual feature recommendation" (CFR) -->
    <!-- Text for the Private mode shortcut CFR message for adding a private mode shortcut to open private tabs from the Home screen -->
    <string name="private_mode_cfr_message_2">Iniciar tu siguiente pestaña privada con un solo toque.</string>
    <!-- Text for the positive button to accept adding a Private Browsing shortcut to the Home screen -->
    <string name="private_mode_cfr_pos_button_text">Añadir a la pantalla de inicio</string>
    <!-- Text for the negative button to decline adding a Private Browsing shortcut to the Home screen -->
    <string name="cfr_neg_button_text">No, gracias</string>

    <!-- Open in App "contextual feature recommendation" (CFR) -->
    <!-- Text for the info message. The first parameter is the name of the application.-->
    <string name="open_in_app_cfr_info_message_2">Puedes configurar %1$s para que abra automáticamente enlaces en aplicaciones.</string>
    <!-- Text for the positive action button -->
    <string name="open_in_app_cfr_positive_button_text">Ir a ajustes</string>
    <!-- Text for the negative action button -->
    <string name="open_in_app_cfr_negative_button_text">Ocultar</string>

    <!-- Total cookie protection "contextual feature recommendation" (CFR) -->
    <!-- Text for the message displayed in the contextual feature recommendation popup promoting the total cookie protection feature. -->
    <string name="tcp_cfr_message" moz:removedIn="132" tools:ignore="UnusedResources">Nuestra función de privacidad más poderosa hasta ahora aísla a los rastreadores de sitios cruzados.</string>
    <!-- Text displayed that links to website containing documentation about the "Total cookie protection" feature. -->
    <string name="tcp_cfr_learn_more" moz:removedIn="132" tools:ignore="UnusedResources">Aprende acerca de la protección total contra cookies</string>

    <!-- Private browsing erase action "contextual feature recommendation" (CFR) -->
    <!-- Text for the message displayed in the contextual feature recommendation popup promoting the erase private browsing feature. -->
    <string name="erase_action_cfr_message">Toca aquí para iniciar una nueva sesión privada. Elimina tu historial, cookies — todo.</string>


    <!-- Toolbar "contextual feature recommendation" (CFR) -->
    <!-- Text for the title displayed in the contextual feature recommendation popup promoting the navigation bar. -->
    <string name="navbar_cfr_title">Navega más rápido con la nueva navegación</string>

    <!-- Text for the message displayed in the contextual feature recommendation popup promoting the navigation bar. -->
    <string name="navbar_cfr_message_2">En un sitio web, esta barra se oculta a medida que te desplazas hacia abajo para tener más espacio de navegación.</string>

    <!-- Text for the message displayed for the popup promoting the long press of navigation in the navigation bar. -->
    <string name="navbar_navigation_buttons_cfr_message">Mantén presionadas las flechas para saltar entre páginas en el historial de esta pestaña.</string>

    <!-- Tablet navigation bar "contextual feature recommendation" (CFR) -->
    <!-- Text for the title displayed in the contextual feature recommendation popup promoting the tablet navigation bar. -->
    <string name="tablet_nav_bar_cfr_title" moz:removedIn="132" tools:ignore="UnusedResources">Nuevo: flechas hacia atrás y hacia adelante con un toque</string>
    <!-- Text for the message displayed in the contextual feature recommendation popup promoting the tablet navigation bar. -->
    <string name="tablet_nav_bar_cfr_message" moz:removedIn="132" tools:ignore="UnusedResources">Disfruta de una navegación más rápida y siempre a tu alcance.</string>

    <!-- Text for the info dialog when camera permissions have been denied but user tries to access a camera feature. -->
    <string name="camera_permissions_needed_message">Se necesita acceso a la cámara. Ve a los ajustes de Android, toca en permisos y luego en permitir.</string>
    <!-- Text for the positive action button to go to Android Settings to grant permissions. -->
    <string name="camera_permissions_needed_positive_button_text">Ir a ajustes</string>
    <!-- Text for the negative action button to dismiss the dialog. -->
    <string name="camera_permissions_needed_negative_button_text">Ocultar</string>

    <!-- Text for the banner message to tell users about our auto close feature. -->
    <string name="tab_tray_close_tabs_banner_message">Configura que las pestañas abiertas se cierren automáticamente si no han sido vistas en el último día, semana o mes.</string>
    <!-- Text for the positive action button to go to Settings for auto close tabs. -->
    <string name="tab_tray_close_tabs_banner_positive_button_text">Ver opciones</string>
    <!-- Text for the negative action button to dismiss the Close Tabs Banner. -->
    <string name="tab_tray_close_tabs_banner_negative_button_text">Ocultar</string>

    <!-- Text for the banner message to tell users about our inactive tabs feature. -->
    <string name="tab_tray_inactive_onboarding_message">Las pestañas que no ha visto durante dos semanas se mueven aquí.</string>
    <!-- Text for the action link to go to Settings for inactive tabs. -->
    <string name="tab_tray_inactive_onboarding_button_text">Desactivar en ajustes</string>

    <!-- Text for title for the auto-close dialog of the inactive tabs. -->
    <string name="tab_tray_inactive_auto_close_title">¿Cerrar automáticamente después de un mes?</string>

    <!-- Text for the body for the auto-close dialog of the inactive tabs.
        The first parameter is the name of the application.-->
    <string name="tab_tray_inactive_auto_close_body_2">%1$s puede cerrar pestañas que no has visto durante el último mes.</string>
    <!-- Content description for close button in the auto-close dialog of the inactive tabs. -->
    <string name="tab_tray_inactive_auto_close_button_content_description">Cerrar</string>

    <!-- Text for turn on auto close tabs button in the auto-close dialog of the inactive tabs. -->
    <string name="tab_tray_inactive_turn_on_auto_close_button_2">Activar cierre automático</string>


    <!-- Home screen icons - Long press shortcuts -->
    <!-- Shortcut action to open new tab -->
    <string name="home_screen_shortcut_open_new_tab_2">Nueva pestaña</string>
    <!-- Shortcut action to open new private tab -->
    <string name="home_screen_shortcut_open_new_private_tab_2">Nueva pestaña privada</string>

    <!-- Shortcut action to open Passwords screen -->
    <string name="home_screen_shortcut_passwords">Contraseñas</string>

    <!-- Recent Tabs -->
    <!-- Header text for jumping back into the recent tab in the home screen -->
    <string name="recent_tabs_header">Regresar a</string>
    <!-- Button text for showing all the tabs in the tabs tray -->
    <string name="recent_tabs_show_all">Mostrar todo</string>

    <!-- Content description for the button which navigates the user to show all recent tabs in the tabs tray. -->
    <string name="recent_tabs_show_all_content_description_2">Botón mostrar todas las pestañas recientes</string>

    <!-- Text for button in synced tab card that opens synced tabs tray -->
    <string name="recent_tabs_see_all_synced_tabs_button_text">Ver todas las pestañas sincronizadas</string>
    <!-- Accessibility description for device icon used for recent synced tab -->
    <string name="recent_tabs_synced_device_icon_content_description">Dispositivo sincronizado</string>
    <!-- Text for the dropdown menu to remove a recent synced tab from the homescreen -->
    <string name="recent_synced_tab_menu_item_remove">Eliminar</string>
    <!-- Text for the menu button to remove a grouped highlight from the user's browsing history
         in the Recently visited section -->
    <string name="recent_tab_menu_item_remove">Eliminar</string>

    <!-- History Metadata -->
    <!-- Header text for a section on the home screen that displays grouped highlights from the
         user's browsing history, such as topics they have researched or explored on the web -->
    <string name="history_metadata_header_2">Visitados recientemente</string>
    <!-- Text for the menu button to remove a grouped highlight from the user's browsing history
         in the Recently visited section -->
    <string name="recently_visited_menu_item_remove">Eliminar</string>

    <!-- Content description for the button which navigates the user to show all of their history. -->
    <string name="past_explorations_show_all_content_description_2">Mostrar todas las exploraciones pasadas</string>

    <!-- Browser Fragment -->
    <!-- Content description (not visible, for screen readers etc.): Navigate backward (browsing history) -->
    <string name="browser_menu_back">Retroceder</string>
    <!-- Content description (not visible, for screen readers etc.): Navigate forward (browsing history) -->
    <string name="browser_menu_forward">Avanzar</string>
    <!-- Content description (not visible, for screen readers etc.): Refresh current website -->
    <string name="browser_menu_refresh">Refrescar</string>
    <!-- Content description (not visible, for screen readers etc.): Stop loading current website -->
    <string name="browser_menu_stop">Detener</string>
    <!-- Browser menu button that opens the extensions manager -->
    <string name="browser_menu_extensions">Extensiones</string>
    <!-- Browser menu banner header text for extensions onboarding.
        The first parameter is the name of the app defined in app_name (for example: Fenix). -->
    <string name="browser_menu_extensions_banner_onboarding_header">Haz %s tuyo</string>
    <!-- Browser menu banner header text for extensions onboarding when all installed extensions have been disabled. -->
    <string name="browser_menu_disabled_extensions_banner_onboarding_header">Tiene extensiones instaladas, pero no habilitadas</string>
    <!-- Browser menu banner body text for extensions onboarding.
        The first parameter is the name of the app defined in app_name (for example: Fenix). -->
    <string name="browser_menu_extensions_banner_onboarding_body">Las extensiones mejoran tu navegación, desde cambiar la apariencia y el rendimiento de %s hasta mejorar la privacidad y la seguridad.</string>
    <!-- Browser menu banner body text for extensions onboarding when all installed extensions have been disabled.
     The first parameter is the name of the button that opens extension manager (for example "Manage extensions"). -->
    <string name="browser_menu_disabled_extensions_banner_onboarding_body">Para usar extensiones, habilítalas en la configuración o seleccionando “%s” a continuación.</string>
    <!-- Browser menu banner link text for learning more about extensions -->
    <string name="browser_menu_extensions_banner_learn_more">Más información</string>
    <!-- Browser menu button that opens the extensions manager -->
    <string name="browser_menu_manage_extensions">Gestionar extensiones</string>
    <!-- Content description (not visible, for screen readers etc.): Section heading for recommended extensions.-->
    <string name="browser_menu_recommended_section_content_description">Extensiones recomendadas</string>
    <!-- Content description (not visible, for screen readers etc.): Label for plus icon used to add extension.
      The first parameter is the name of the extension (for example: ClearURLs). -->
    <string name="browser_menu_extension_plus_icon_content_description_2">Añadir %1$s</string>
    <!-- Browser menu button that opens AMO in a tab -->
    <string name="browser_menu_discover_more_extensions">Descubrir más extensiones</string>
    <!-- Browser menu description that is shown when one or more extensions are disabled due to extension errors -->
    <string name="browser_menu_extensions_disabled_description">Desactivado temporalmente</string>
    <!-- Browser menu button that opens account settings -->
    <string name="browser_menu_account_settings">Información de la cuenta</string>
    <!-- Browser menu button that sends a user to help articles -->
    <string name="browser_menu_help">Ayuda</string>
    <!-- Browser menu button that sends a to a the what's new article -->
    <string name="browser_menu_whats_new">Qué hay de nuevo</string>
    <!-- Browser menu button that opens the settings menu -->
    <string name="browser_menu_settings">Ajustes</string>
    <!-- Browser menu button that opens a user's library -->
    <string name="browser_menu_library">Biblioteca</string>
    <!-- Browser menu toggle that requests a desktop site -->
    <string name="browser_menu_desktop_site">Sitio de escritorio</string>
    <!-- Browser menu button that reopens a private tab as a regular tab -->
    <string name="browser_menu_open_in_regular_tab">Abrir en pestaña normal</string>
    <!-- Browser menu toggle that adds a shortcut to the site on the device home screen. -->
    <string name="browser_menu_add_to_homescreen">Añadir a pantalla de inicio</string>
    <!-- Browser menu toggle that adds a shortcut to the site on the device home screen. -->
    <string name="browser_menu_add_to_homescreen_2">Añadir a la pantalla de inicio…</string>
    <!-- Text for notifying users that Xiaomi devices require additional permissions to add to home screen -->
    <string name="browser_menu_add_to_homescreen_xiaomi">Es posible que los dispositivos Xiaomi requieran de permisos adicionales para añadir accesos directos a la pantalla de inicio. Por favor, verifica tus ajustes.</string>
    <!-- Content description (not visible, for screen readers etc.) for the Resync tabs button -->
    <string name="resync_button_content_description">Resincronizar</string>
    <!-- Browser menu button that opens the find in page menu -->
    <string name="browser_menu_find_in_page">Buscar en la página</string>
    <!-- Browser menu button that opens the find in page menu -->
    <string name="browser_menu_find_in_page_2">Buscar en la página…</string>
    <!-- Browser menu button that opens the translations dialog, which has options to translate the current browser page. -->
    <string name="browser_menu_translations">Traducir página</string>
    <!-- Browser menu button that saves the current tab to a collection -->
    <string name="browser_menu_save_to_collection">Guardar en la colección…</string>
    <!-- Browser menu button that saves the current tab to a collection -->
    <string name="browser_menu_save_to_collection_2">Guardar en la colección</string>
    <!-- Browser menu button that open a share menu to share the current site -->
    <string name="browser_menu_share">Compartir</string>
    <!-- Browser menu button that open a share menu to share the current site -->
    <string name="browser_menu_share_2">Compartir…</string>
    <!-- Browser menu button shown in custom tabs that opens the current tab in Fenix
        The first parameter is the name of the app defined in app_name (for example: Fenix) -->
    <string name="browser_menu_open_in_fenix">Abrir en %1$s</string>
    <!-- Browser menu text shown in custom tabs to indicate this is a Fenix tab
        The first parameter is the name of the app defined in app_name (for example: Fenix) -->
    <string name="browser_menu_powered_by">CON LA TECNOLOGÍA DE %1$s</string>
    <!-- Browser menu text shown in custom tabs to indicate this is a Fenix tab
        The first parameter is the name of the app defined in app_name (for example: Fenix) -->
    <string name="browser_menu_powered_by2">Con la tecnología de %1$s</string>
    <!-- Browser menu button to put the current page in reader mode -->
    <string name="browser_menu_read">Vista de lectura</string>
    <!-- Browser menu button content description to close reader mode and return the user to the regular browser -->
    <string name="browser_menu_read_close">Cerrar la vista del lector</string>
    <!-- Browser menu button to open the current page in an external app -->
    <string name="browser_menu_open_app_link">Abrir en una aplicación</string>

    <!-- Browser menu button to show reader view appearance controls e.g. the used font type and size -->
    <string name="browser_menu_customize_reader_view">Personalizar la vista del lector</string>
    <!-- Browser menu button to show reader view appearance controls e.g. the used font type and size -->
    <string name="browser_menu_customize_reader_view_2">Personalizar la vista del lector</string>
    <!-- Browser menu label for adding a bookmark -->
    <string name="browser_menu_add">Añadir</string>
    <!-- Browser menu label for editing a bookmark -->
    <string name="browser_menu_edit">Editar</string>

    <!-- Button shown on the home page that opens the Customize home settings -->
    <string name="browser_menu_customize_home_1">Personalizar página de inicio</string>

    <!-- Browser menu label to sign in to sync on the device using Mozilla accounts -->
    <string name="browser_menu_sign_in">Conectarse</string>
    <!-- Browser menu caption label for the "Sign in" browser menu item described in `browser_menu_sign_in` -->
    <string name="browser_menu_sign_in_caption">Sincronizar contraseñas, pestañas y más</string>

    <!-- Browser menu label to sign back in to sync on the device when the user's account needs to be reauthenticated -->
    <string name="browser_menu_sign_back_in_to_sync">Vuelve a conectarte para sincronizar</string>
    <!-- Browser menu caption label for the "Sign back in to sync" browser menu item described in `browser_menu_sign_back_in_to_sync` when there is an error in syncing -->
    <string name="browser_menu_syncing_paused_caption">Sincronización pausada</string>
    <!-- Browser menu label that creates a private tab -->
    <string name="browser_menu_new_private_tab">Nueva pestaña privada</string>
    <!-- Browser menu label that navigates to the Password screen -->
    <string name="browser_menu_passwords">Contraseñas</string>

    <!-- Browser menu label that navigates to the SUMO page for the Firefox for Android release notes.
         The first parameter is the name of the app defined in app_name (for example: Fenix)-->
    <string name="browser_menu_new_in_firefox">Nuevo en %1$s</string>

    <!-- Browser menu label that toggles the request for the desktop site of the currently visited page -->
    <string name="browser_menu_switch_to_desktop_site">Cambiar al sitio de escritorio</string>
    <!-- Browser menu label that toggles the request for the mobile site of the currently visited page -->
    <string name="browser_menu_switch_to_mobile_site">Cambiar al sitio móvil</string>
    <!-- Browser menu label that navigates to the page tools sub-menu -->
    <string name="browser_menu_tools">Herramientas</string>
<<<<<<< HEAD
    <!-- Content description (not visible, for screen readers etc.): Back button for the page tools sub-menu -->
    <string name="browser_menu_back_button_content_description">Volver al menú principal</string>
=======
    <!-- Content description (not visible, for screen readers etc.): Back button for all menu redesign sub-menu -->
    <string name="browser_menu_back_button_content_description">Volver al menú principal</string>
    <!-- Content description (not visible, for screen readers etc.) for bottom sheet handlebar main menu. -->
    <string name="browser_main_menu_handlebar_content_description">Cerrar la hoja del menú principal</string>
    <!-- Content description (not visible, for screen readers etc.) for bottom sheet handlebar extensions menu. -->
    <string name="browser_extensions_menu_handlebar_content_description">Cerrar la hoja del menú de extensiones</string>
    <!-- Content description (not visible, for screen readers etc.) for bottom sheet handlebar save menu. -->
    <string name="browser_save_menu_handlebar_content_description">Cerrar la hoja del menú de guardado</string>
    <!-- Content description (not visible, for screen readers etc.) for bottom sheet handlebar tools menu. -->
    <string name="browser_tools_menu_handlebar_content_description">Cerrar la hoja del menú de herramientas</string>
    <!-- Content description (not visible, for screen readers etc.) for bottom sheet handlebar custom tab menu. -->
    <string name="browser_custom_tab_menu_handlebar_content_description">Cerrar la hoja del menú de pestañas personalizadas</string>
>>>>>>> a07f670f
    <!-- Browser menu description that describes the various tools related menu items inside of the tools sub-menu -->
    <string name="browser_menu_tools_description_with_translate">Vista de lector, traducir, imprimir, compartir, abrir aplicación</string>
    <!-- Browser menu description that describes the various tools related menu items inside of the tools sub-menu -->
    <string name="browser_menu_tools_description">Vista de lector, imprimir, compartir, abrir aplicación</string>
    <!-- Browser menu label that navigates to the save sub-menu, which contains various save related menu items such as
         bookmarking a page, saving to collection, shortcut or as a PDF, and adding to home screen -->
    <string name="browser_menu_save">Guardar</string>

    <!-- Browser menu description that describes the various save related menu items inside of the save sub-menu -->
    <string name="browser_menu_save_description">Añadir marcador, acceso directo, inicio, colección, PDF</string>
    <!-- Browser menu label that bookmarks the currently visited page -->
    <string name="browser_menu_bookmark_this_page">Guardar esta página en marcadores</string>
    <!-- Browser menu label that navigates to the edit bookmark screen for the current bookmarked page -->
    <string name="browser_menu_edit_bookmark">Editar marcador</string>
    <!-- Browser menu label that the saves the currently visited page as a PDF -->
    <string name="browser_menu_save_as_pdf">Guardar como PDF…</string>
    <!-- Browser menu label for turning ON reader view of the current visited page -->
    <string name="browser_menu_turn_on_reader_view">Activar la vista de lector</string>
    <!-- Browser menu label for turning OFF reader view of the current visited page -->
    <string name="browser_menu_turn_off_reader_view">Desactivar la vista de lector</string>
    <!-- Browser menu label for navigating to the translation feature, which provides language translation options the current visited page -->
    <string name="browser_menu_translate_page">Traducir página…</string>
    <!-- Browser menu label that is displayed when the current page has been translated by the translation feature.
         The first parameter is the name of the language that page was translated to (e.g. English). -->
    <string name="browser_menu_translated_to">Traducido al %1$s</string>
    <!-- Browser menu label for the print feature -->
    <string name="browser_menu_print">Imprimir…</string>

    <!-- Browser menu label for the Delete browsing data on quit feature.
        The first parameter is the name of the app defined in app_name (for example: Fenix). -->
    <string name="browser_menu_delete_browsing_data_on_quit">Salir de %1$s</string>

    <!-- Menu "contextual feature recommendation" (CFR) -->
    <!-- Text for the title in the contextual feature recommendation popup promoting the menu feature. -->
    <string name="menu_cfr_title">Nuevo: menú simplificado</string>
    <!-- Text for the message in the contextual feature recommendation popup promoting the menu feature. -->
    <string name="menu_cfr_body">Encuentra lo que necesitas más rápido, desde navegación privada hasta acciones guardadas.</string>

    <!-- Extensions management fragment -->
    <!-- Text displayed when there are no extensions to be shown -->
    <string name="extensions_management_no_extensions">No hay extensiones aquí</string>

    <!-- Browser Toolbar -->
    <!-- Content description for the Home screen button on the browser toolbar -->
    <string name="browser_toolbar_home">Pantalla de inicio</string>

    <!-- Content description (not visible, for screen readers etc.): Erase button: Erase the browsing
         history and go back to the home screen. -->
    <string name="browser_toolbar_erase">Eliminar historial de navegación</string>
    <!-- Content description for the translate page toolbar button that opens the translations dialog when no translation has occurred. -->
    <string name="browser_toolbar_translate">Traducir página</string>

    <!-- Content description (not visible, for screen readers etc.) for the translate page toolbar button that opens the translations dialog when the page is translated successfully.
         The first parameter is the name of the language that is displayed in the original page. (For example: English)
         The second parameter is the name of the language which the page was translated to. (For example: French) -->
    <string name="browser_toolbar_translated_successfully">Página traducida de %1$s a %2$s.</string>

    <!-- Locale Settings Fragment -->
    <!-- Content description for tick mark on selected language -->
    <string name="a11y_selected_locale_content_description">Idioma seleccionado</string>
    <!-- Text for default locale item -->
    <string name="default_locale_text">Usar el idioma del dispositivo</string>
    <!-- Placeholder text shown in the search bar before a user enters text -->
    <string name="locale_search_hint">Buscar idioma</string>

    <!-- Search Fragment -->
    <!-- Button in the search view that lets a user search by scanning a QR code -->
    <string name="search_scan_button" moz:removedIn="133" tools:ignore="UnusedResources">Escanear</string>
    <!-- Button in the search view that lets a user search by scanning a QR code -->
    <string name="search_scan_button_2">Escanear código QR</string>
    <!-- Button in the search view when shortcuts are displayed that takes a user to the search engine settings -->
    <string name="search_shortcuts_engine_settings">Ajustes del motor de búsqueda</string>
    <!-- Button in the search view that lets a user navigate to the site in their clipboard -->
    <string name="awesomebar_clipboard_title">Rellenar enlace desde el portapapeles</string>
    <!-- Button in the search suggestions onboarding that allows search suggestions in private sessions -->
    <string name="search_suggestions_onboarding_allow_button">Permitir</string>
    <!-- Button in the search suggestions onboarding that does not allow search suggestions in private sessions -->
    <string name="search_suggestions_onboarding_do_not_allow_button">No permitir</string>
    <!-- Search suggestion onboarding hint title text -->
    <string name="search_suggestions_onboarding_title">¿Permitir sugerencias de búsqueda en sesiones privadas?</string>
    <!-- Search suggestion onboarding hint description text, first parameter is the name of the app defined in app_name (for example: Fenix)-->
    <string name="search_suggestions_onboarding_text">%s compartirá todo lo que escribas en la barra de direcciones con tu motor de búsqueda predeterminado.</string>

    <!-- Search engine suggestion title text. The first parameter is the name of the suggested engine-->
    <string name="search_engine_suggestions_title">Buscar %s</string>
    <!-- Search engine suggestion description text -->
    <string name="search_engine_suggestions_description">Buscar directamente desde la barra de direcciones</string>

    <!-- Menu option in the search selector menu to open the search settings -->
    <string name="search_settings_menu_item">Buscar ajustes</string>

    <!-- Header text for the search selector menu -->
    <string name="search_header_menu_item_2">Esta vez buscar en:</string>

    <!-- Content description (not visible, for screen readers etc.): Search engine icon. The first parameter is the search engine name (for example: DuckDuckGo). -->
    <string name="search_engine_icon_content_description">Motor de búsqueda de %s</string>

    <!-- Home onboarding -->
    <!-- Onboarding home screen popup dialog, shown on top of the Jump back in section. -->
    <string name="onboarding_home_screen_jump_back_contextual_hint_2" moz:removedIn="132">Conoce tu página de inicio personalizada. Las pestañas recientes, marcadores y resultados de búsqueda aparecerán aquí.</string>
    <!-- Home onboarding dialog welcome screen title text. -->
    <string name="onboarding_home_welcome_title_2">Te damos la bienvenida a un internet más personal</string>
    <!-- Home onboarding dialog welcome screen description text. -->
    <string name="onboarding_home_welcome_description">Más colores. Mejor privacidad. Mismo compromiso con las personas por encima de los beneficios.</string>
    <!-- Home onboarding dialog sign into sync screen title text. -->
    <string name="onboarding_home_sync_title_3">Cambiar de pantalla es más fácil que nunca</string>
    <!-- Home onboarding dialog sign into sync screen description text. -->
    <string name="onboarding_home_sync_description">Continua donde lo dejaste con pestañas de otros dispositivos ahora en tu página de inicio.</string>
    <!-- Text for the button to continue the onboarding on the home onboarding dialog. -->
    <string name="onboarding_home_get_started_button">Empezar</string>
    <!-- Text for the button to navigate to the sync sign in screen on the home onboarding dialog. -->
    <string name="onboarding_home_sign_in_button">Conectarse</string>
    <!-- Text for the button to skip the onboarding on the home onboarding dialog. -->
    <string name="onboarding_home_skip_button">Saltar</string>

    <!-- Onboarding home screen sync popup dialog message, shown on top of Recent Synced Tabs in the Jump back in section. -->
    <string name="sync_cfr_message">¡Tus pestañas se están sincronizando! Continua donde te quedaste en otro dispositivo.</string>

    <!-- Content description (not visible, for screen readers etc.): Close button for the home onboarding dialog -->
    <string name="onboarding_home_content_description_close_button">Cerrar</string>

    <!-- Juno first user onboarding flow experiment, strings are marked unused as they are only referenced by Nimbus experiments. -->
    <!-- Description for learning more about our privacy notice. -->
    <string name="juno_onboarding_privacy_notice_text" tools:ignore="BrandUsage">Aviso de privacidad de Firefox</string>
    <!-- Title for set firefox as default browser screen used by Nimbus experiments. -->
    <string name="juno_onboarding_default_browser_title_nimbus_2">Nos encanta mantenerte a salvo</string>
    <!-- Title for set firefox as default browser screen used by Nimbus experiments.
        Note: The word "Firefox" should NOT be translated -->
    <string name="juno_onboarding_default_browser_title_nimbus_3" tools:ignore="BrandUsage,UnusedResources">Averigua por qué millones de personas aman Firefox</string>
    <!-- Title for set firefox as default browser screen used by Nimbus experiments. -->
    <string name="juno_onboarding_default_browser_title_nimbus_4" tools:ignore="UnusedResources">Navegación segura con más opciones</string>
    <!-- Description for set firefox as default browser screen used by Nimbus experiments. -->
    <string name="juno_onboarding_default_browser_description_nimbus_3">Nuestro navegador respaldado por una organización sin fines de lucro ayuda a evitar que las empresas te sigan en secreto por la web.</string>
    <!-- Description for set firefox as default browser screen used by Nimbus experiments. -->
    <string name="juno_onboarding_default_browser_description_nimbus_4" tools:ignore="UnusedResources">Más de 100 millones de personas protegen su privacidad eligiendo un navegador respaldado por una organización sin fines de lucro.</string>
    <!-- Description for set firefox as default browser screen used by Nimbus experiments. -->
    <string name="juno_onboarding_default_browser_description_nimbus_5" tools:ignore="UnusedResources">¿Rastreadores conocidos? Bloqueados automáticamente. ¿Extensiones? Prueba las 700. ¿PDF? Nuestro lector incorporado los hace fáciles de administrar.</string>
    <!-- Text for the button to set firefox as default browser on the device -->
    <string name="juno_onboarding_default_browser_positive_button" tools:ignore="UnusedResources">Establecer como navegador predeterminado</string>
    <!-- Text for the button dismiss the screen and move on with the flow -->
    <string name="juno_onboarding_default_browser_negative_button" tools:ignore="UnusedResources">Ahora no</string>
    <!-- Title for sign in to sync screen. -->
    <string name="juno_onboarding_sign_in_title_2">Mantén todo cifrado cuando saltes entre dispositivos</string>
    <!-- Description for sign in to sync screen. Nimbus experiments do not support string placeholders.
     Note: The word "Firefox" should NOT be translated -->
    <string name="juno_onboarding_sign_in_description_3" tools:ignore="BrandUsage">Firefox cifra tus contraseñas, marcadores y más cuando estás sincronizado.</string>
    <!-- Text for the button to sign in to sync on the device -->
    <string name="juno_onboarding_sign_in_positive_button" tools:ignore="UnusedResources">Conectarse</string>
    <!-- Text for the button dismiss the screen and move on with the flow -->
    <string name="juno_onboarding_sign_in_negative_button" tools:ignore="UnusedResources">Ahora no</string>
    <!-- Title for enable notification permission screen used by Nimbus experiments. Nimbus experiments do not support string placeholders.
        Note: The word "Firefox" should NOT be translated -->
    <string name="juno_onboarding_enable_notifications_title_nimbus_2" tools:ignore="BrandUsage">Las notificaciones te ayudan a mantenerte más seguro con Firefox</string>
    <!-- Description for enable notification permission screen used by Nimbus experiments. Nimbus experiments do not support string placeholders.
       Note: The word "Firefox" should NOT be translated -->
    <string name="juno_onboarding_enable_notifications_description_nimbus_2" tools:ignore="BrandUsage">Envía pestañas entre dispositivos de forma segura y descubre otras funcionalidades de privacidad de Firefox.</string>
    <!-- Text for the button to request notification permission on the device -->
    <string name="juno_onboarding_enable_notifications_positive_button" tools:ignore="UnusedResources">Activar notificaciones</string>
    <!-- Text for the button dismiss the screen and move on with the flow -->
    <string name="juno_onboarding_enable_notifications_negative_button" tools:ignore="UnusedResources">Ahora no</string>

    <!-- Title for add search widget screen used by Nimbus experiments. Nimbus experiments do not support string placeholders.
        Note: The word "Firefox" should NOT be translated -->
    <string name="juno_onboarding_add_search_widget_title" tools:ignore="BrandUsage,UnusedResources">Prueba el widget de búsqueda de Firefox</string>
    <!-- Description for add search widget screen used by Nimbus experiments. Nimbus experiments do not support string placeholders.
        Note: The word "Firefox" should NOT be translated -->
    <string name="juno_onboarding_add_search_widget_description" tools:ignore="BrandUsage,UnusedResources">Con Firefox en tu pantalla de inicio, tendrás fácil acceso al navegador que prioriza la privacidad y bloquea los rastreadores entre sitios.</string>
    <!-- Text for the button to add search widget on the device used by Nimbus experiments. Nimbus experiments do not support string placeholders.
        Note: The word "Firefox" should NOT be translated -->
    <string name="juno_onboarding_add_search_widget_positive_button" tools:ignore="BrandUsage,UnusedResources">Añadir widget de Firefox</string>
    <!-- Text for the button to dismiss the screen and move on with the flow -->
    <string name="juno_onboarding_add_search_widget_negative_button" tools:ignore="UnusedResources">Ahora no</string>

    <!-- Onboarding header for the add-ons card used by Nimbus experiments. Nimbus experiments do not support string placeholders.
    Note: The word "Firefox" should NOT be translated -->
    <string name="onboarding_add_on_header" tools:ignore="BrandUsage,UnusedResources">Personaliza tu Firefox con extensiones</string>
    <!-- Onboarding sub header for the add-ons card, used by Nimbus experiments. -->
    <string name="onboarding_add_on_sub_header" tools:ignore="UnusedResources">Añade extensiones de terceros para mejorar tu seguridad, productividad y más.</string>
    <!-- Onboarding add-ons card, for checking more add-ons on, used by Nimbus experiments. -->
    <string name="onboarding_add_on_explore_more_extensions" tools:ignore="UnusedResources" moz:removedIn="133">Explora más extensiones.</string>
    <!-- Onboarding add-ons card, button for start browsing, used by Nimbus experiments. -->
    <string name="onboarding_add_on_start_browsing_button" tools:ignore="UnusedResources" moz:removedIn="133">Empezar a navegar.</string>
    <!-- Onboarding add-ons card, for checking more add-ons on, used by Nimbus experiments. -->
    <string name="onboarding_add_on_explore_more_extensions_2" tools:ignore="UnusedResources">Explora más extensiones</string>
    <!-- Onboarding add-ons card, button for start browsing, used by Nimbus experiments. -->
    <string name="onboarding_add_on_start_browsing_button_2" tools:ignore="UnusedResources">Empezar a navegar</string>
    <!-- Ublock name for the onboarding add-ons card, used by Nimbus experiments. Note: The word "Ublock Origin" is a brand name should NOT be translated -->
    <string name="onboarding_add_on_ublock_name" tools:ignore="UnusedResources">uBlock Origin</string>
    <!-- Ublock description for the onboarding add-ons card, used by Nimbus experiments. -->
    <string name="onboarding_add_on_ublock_description" tools:ignore="UnusedResources">Bloquea anuncios de forma eficaz y eficiente.</string>
    <!-- Privacy Badger name for the onboarding add-ons card, used by Nimbus experiments. Note: The word "Privacy Badger" is a brand name should NOT be translated -->
    <string name="onboarding_add_on_privacy_badger_name" tools:ignore="UnusedResources">Privacy Badger</string>
    <!-- Privacy Badger description for the onboarding add-ons card, used by Nimbus experiments. -->
    <string name="onboarding_add_on_privacy_badger_description" tools:ignore="UnusedResources">Joya anti-rastreo. Detén los rastreadores invisibles y los anuncios espía.</string>
    <!-- Search by Image name for the onboarding add-ons card, used by Nimbus experiments. Note: The word "Search by Image" is a brand name should NOT be translated -->
    <string name="onboarding_add_on_search_by_image_name" tools:ignore="UnusedResources">Search by Image</string>
    <!-- Search by Image description for the onboarding add-ons card, used by Nimbus experiments. -->
    <string name="onboarding_add_on_search_by_image_description" tools:ignore="UnusedResources">Revisa una imagen interesante y aprende más sobre ella.</string>
    <!-- Dark Reader name for the onboarding add-ons card, used by Nimbus experiments. Note: The word "Dark Reader" is a brand name should NOT be translated -->
    <string name="onboarding_add_on_dark_reader_name" tools:ignore="UnusedResources">Dark Reader</string>
    <!-- Privacy Badger description for the onboarding add-ons card, used by Nimbus experiments. -->
    <string name="onboarding_add_on_dark_reader_description" tools:ignore="UnusedResources">Modo oscuro personalizado para la web móvil.</string>

    <!-- Search Widget -->
    <!-- Content description for searching with a widget. The first parameter is the name of the application.-->
    <string name="search_widget_content_description_2">Abrir una nueva pestaña de %1$s</string>
    <!-- Text preview for smaller sized widgets -->
    <string name="search_widget_text_short">Buscar</string>
    <!-- Text preview for larger sized widgets -->
    <string name="search_widget_text_long">Buscar en la web</string>

    <!-- Content description (not visible, for screen readers etc.): Voice search -->
    <string name="search_widget_voice">Búsqueda por voz</string>

    <!-- Preferences -->
    <!-- Title for the settings page-->
    <string name="settings">Ajustes</string>
    <!-- Preference category for general settings -->
    <string name="preferences_category_general">General</string>
    <!-- Preference category for all links about Fenix -->
    <string name="preferences_category_about">Acerca de</string>
    <!-- Preference category for settings related to changing the default search engine -->
    <string name="preferences_category_select_default_search_engine">Selecciona uno</string>
    <!-- Preference for settings related to managing search shortcuts for the quick search menu -->
    <string name="preferences_manage_search_shortcuts_2">Gestionar motores de búsqueda alternativos</string>
    <!-- Summary for preference for settings related to managing search shortcuts for the quick search menu -->
    <string name="preferences_manage_search_shortcuts_summary">Editar motores visibles en el menú de búsqueda</string>
    <!-- Preference category for settings related to managing search shortcuts for the quick search menu -->
    <string name="preferences_category_engines_in_search_menu">Motores visibles en el menú de búsqueda</string>
    <!-- Preference for settings related to changing the default search engine -->
    <string name="preferences_default_search_engine">Motor de búsqueda predeterminado</string>
    <!-- Preference for settings related to Search -->
    <string name="preferences_search">Búsqueda</string>
    <!-- Preference for settings related to Search engines -->
    <string name="preferences_search_engines">Motores de búsqueda</string>
    <!-- Preference for settings related to Search engines suggestions-->
    <string name="preferences_search_engines_suggestions">Sugerencias de motores de búsqueda</string>
    <!-- Preference Category for settings related to Search address bar -->
    <string name="preferences_settings_address_bar">Preferencias de la barra de direcciones</string>
    <!-- Preference Category for settings to Firefox Suggest -->
    <string name="preference_search_address_bar_fx_suggest" tools:ignore="BrandUsage">Barra de direcciones - Sugerencias de Firefox</string>
    <!-- Preference link to Learn more about Firefox Suggest -->
    <string name="preference_search_learn_about_fx_suggest" tools:ignore="BrandUsage">Aprende más sobre Firefox Suggest</string>
    <!-- Preference link to rating Fenix on the Play Store -->
    <string name="preferences_rate">Calificar en Google Play</string>
    <!-- Preference linking to about page for Fenix
        The first parameter is the name of the app defined in app_name (for example: Fenix) -->
    <string name="preferences_about">Acerca de %1$s</string>
    <!-- Preference for settings related to changing the default browser -->
    <string name="preferences_set_as_default_browser">Establecer como navegador predeterminado</string>
    <!-- Preference category for advanced settings -->
    <string name="preferences_category_advanced">Avanzado</string>
    <!-- Preference category for privacy and security settings -->
    <string name="preferences_category_privacy_security">Privacidad y seguridad</string>
    <!-- Preference for advanced site permissions -->
    <string name="preferences_site_permissions" moz:removedIn="133" tools:ignore="UnusedResources">Permisos del sitio</string>
    <!-- Preference for advanced site settings -->
    <string name="preferences_site_settings">Configuración del sitio</string>
    <!-- Preference for private browsing options -->
    <string name="preferences_private_browsing_options">Navegación privada</string>
    <!-- Preference for opening links in a private tab-->
    <string name="preferences_open_links_in_a_private_tab">Abrir enlaces en una pestaña privada</string>
    <!-- Preference for allowing screenshots to be taken while in a private tab-->
    <string name="preferences_allow_screenshots_in_private_mode">Permitir capturas de pantalla en navegación privada</string>
    <!-- Will inform the user of the risk of activating Allow screenshots in private browsing option -->
    <string name="preferences_screenshots_in_private_mode_disclaimer">Si está permitido, las pestañas privadas también serán visibles cuando hayan varias aplicaciones abiertas</string>
    <!-- Preference for adding private browsing shortcut -->
    <string name="preferences_add_private_browsing_shortcut">Añadir acceso directo a la navegación privada</string>
    <!-- Preference for enabling "HTTPS-Only" mode -->
    <string name="preferences_https_only_title">Modo solo HTTPS</string>

    <!-- Label for cookie banner section in quick settings panel. -->
    <string name="cookie_banner_blocker">Bloqueador de anuncios de cookies</string>
    <!-- Preference for removing cookie/consent banners from sites automatically in private mode. See reduce_cookie_banner_summary for additional context. -->
    <string name="preferences_cookie_banner_reduction_private_mode">Bloqueador de anuncios de cookies en navegación privada</string>

    <!-- Text for indicating cookie banner handling is off this site, this is shown as part of the protections panel with the tracking protection toggle -->
    <string name="reduce_cookie_banner_off_for_site">DESACTIVADA para este sitio</string>
    <!-- Text for cancel button indicating that cookie banner reduction is not supported for the current site, this is shown as part of the cookie banner details view. -->
    <string name="cookie_banner_handling_details_site_is_not_supported_cancel_button">Cancelar</string>
    <!-- Text for request support button indicating that cookie banner reduction is not supported for the current site, this is shown as part of the cookie banner details view. -->
    <string name="cookie_banner_handling_details_site_is_not_supported_request_support_button_2">Enviar solicitud</string>
    <!-- Text for title indicating that cookie banner reduction is not supported for the current site, this is shown as part of the cookie banner details view. -->
    <string name="cookie_banner_handling_details_site_is_not_supported_title_2">¿Solicitar soporte para este sitio?</string>
    <!-- Label for the snackBar, after the user reports with success a website where cookie banner reducer did not work -->
    <string name="cookie_banner_handling_report_site_snack_bar_text_2">Solicitud enviada</string>
    <!-- Text for indicating cookie banner handling is on this site, this is shown as part of the protections panel with the tracking protection toggle -->
    <string name="reduce_cookie_banner_on_for_site">Activada para este sitio</string>
    <!-- Text for indicating that a request for unsupported site was sent to Nimbus (it's a Mozilla library for experiments), this is shown as part of the protections panel with the tracking protection toggle -->
    <string name="reduce_cookie_banner_unsupported_site_request_submitted_2">Solicitud de soporte enviada</string>
    <!-- Text for indicating cookie banner handling is currently not supported for this site, this is shown as part of the protections panel with the tracking protection toggle -->
    <string name="reduce_cookie_banner_unsupported_site">Sitio actualmente no soportado</string>
    <!-- Title text for a detail explanation indicating cookie banner handling is on this site, this is shown as part of the cookie banner panel in the toolbar. The first parameter is a shortened URL of the current site-->
    <string name="reduce_cookie_banner_details_panel_title_on_for_site_1">¿Activar el bloqueo de anuncios de cookies para %1$s?</string>
    <!-- Title text for a detail explanation indicating cookie banner handling is off this site, this is shown as part of the cookie banner panel in the toolbar. The first parameter is a shortened URL of the current site-->
    <string name="reduce_cookie_banner_details_panel_title_off_for_site_1">¿Desactivar el bloqueo de anuncios de cookies para %1$s?</string>
    <!-- Title text for a detail explanation indicating cookie banner reducer didn't work for the current site, this is shown as part of the cookie banner panel in the toolbar. The first parameter is the application name-->
    <string name="reduce_cookie_banner_details_panel_title_unsupported_site_request_2">%1$s no puede rechazar automáticamente las solicitudes de cookies en este sitio. Puedes enviar una solicitud para soportar este sitio en el futuro.</string>

    <!-- Long text for a detail explanation indicating what will happen if cookie banner handling is off for a site, this is shown as part of the cookie banner panel in the toolbar. The first parameter is the application name -->
    <string name="reduce_cookie_banner_details_panel_description_off_for_site_1">Desactívalo y %1$s borrará las cookies y recargará este sitio. Esto podría cerrar tu sesión o vaciar tus carritos de compras.</string>
    <!-- Long text for a detail explanation indicating what will happen if cookie banner handling is on for a site, this is shown as part of the cookie banner panel in the toolbar. The first parameter is the application name -->
    <string name="reduce_cookie_banner_details_panel_description_on_for_site_3">Actívalo y %1$s intentará rechazar automáticamente todos los anuncios de cookies en este sitio.</string>

    <!--Title for the cookie banner re-engagement CFR, the placeholder is replaced with app name -->
    <string name="cookie_banner_cfr_title">%1$s acaba de rechazar las cookies por ti</string>
    <!--Message for the cookie banner re-engagement CFR -->
    <string name="cookie_banner_cfr_message">Menos distracciones, menos cookies que te siguen en este sitio.</string>

    <!-- Description of the preference to enable "HTTPS-Only" mode. -->
    <string name="preferences_https_only_summary">Intenta conectarse automáticamente a sitios utilizando el protocolo de cifrado HTTPS para mayor seguridad.</string>
    <!-- Summary of https only preference if https only is set to off -->
    <string name="preferences_https_only_off">No</string>
    <!-- Summary of https only preference if https only is set to on in all tabs -->
    <string name="preferences_https_only_on_all">Sí, en todas las pestañas</string>
    <!-- Summary of https only preference if https only is set to on in private tabs only -->
    <string name="preferences_https_only_on_private">Sí, en pestañas privadas</string>
    <!-- Text displayed that links to website containing documentation about "HTTPS-Only" mode -->
    <string name="preferences_http_only_learn_more">Aprender más</string>
    <!-- Option for the https only setting -->
    <string name="preferences_https_only_in_all_tabs">Habilitar en todas las pestañas</string>
    <!-- Option for the https only setting -->
    <string name="preferences_https_only_in_private_tabs">Habilitar solo en pestañas privadas</string>
    <!-- Title shown in the error page for when trying to access a http website while https only mode is enabled. -->
    <string name="errorpage_httpsonly_title">Sitio seguro no disponible</string>
    <!-- Message shown in the error page for when trying to access a http website while https only mode is enabled. The message has two paragraphs. This is the first. -->
    <string name="errorpage_httpsonly_message_title">Lo más probable es que el sitio web simplemente no sea compatible con HTTPS.</string>
    <!-- Message shown in the error page for when trying to access a http website while https only mode is enabled. The message has two paragraphs. This is the second. -->
    <string name="errorpage_httpsonly_message_summary">Sin embargo, también es posible que un atacante esté involucrado. Si continúas al sitio web, no debes ingresar ninguna información confidencial. Si continúas, el modo Solo HTTPS se desactivará temporalmente para el sitio.</string>
    <!-- Preference for accessibility -->
    <string name="preferences_accessibility">Accesibilidad</string>
    <!-- Preference to override the Mozilla account server -->
    <string name="preferences_override_account_server">Servidor personalizado de cuenta de Mozilla</string>
    <!-- Preference to override the Sync token server -->
    <string name="preferences_override_sync_tokenserver">Servidor personalizado de Sync</string>
    <!-- Toast shown after updating the Mozilla account/Sync server override preferences -->
    <string name="toast_override_account_sync_server_done">Servidores de cuenta de Mozilla y Sync modificados. Cerrando la aplicación para aplicar los cambios…</string>
    <!-- Preference category for account information -->
    <string name="preferences_category_account">Cuenta</string>
    <!-- Preference for changing where the AddressBar is positioned -->
    <string name="preferences_toolbar_2">Ubicación de la barra de direcciones</string>
    <!-- Preference for changing default theme to dark or light mode -->
    <string name="preferences_theme">Tema</string>

    <!-- Preference for customizing the home screen -->
    <string name="preferences_home_2">Página de inicio</string>
    <!-- Preference for gestures based actions -->
    <string name="preferences_gestures">Gestos</string>
    <!-- Preference for settings related to visual options -->
    <string name="preferences_customize">Personalizar</string>
    <!-- Preference description for banner about signing in -->
    <string name="preferences_sign_in_description_2">Conéctate para sincronizar pestañas, marcadores, contraseñas y más.</string>
    <!-- Preference shown instead of account display name while account profile information isn't available yet. -->
    <string name="preferences_account_default_name_2">Cuenta de Mozilla</string>
    <!-- Preference text for account title when there was an error syncing FxA -->
    <string name="preferences_account_sync_error">Reconéctate para continuar la sincronización</string>
    <!-- Preference for language -->
    <string name="preferences_language">Idioma</string>
    <!-- Preference for translations -->
    <string name="preferences_translations">Traducciones</string>
    <!-- Preference for data choices -->
    <string name="preferences_data_choices">Elección de datos</string>
    <!-- Preference for data collection -->
    <string name="preferences_data_collection">Recopilación de datos</string>
    <!-- Preference for developers -->
    <string name="preferences_remote_debugging">Depuración remota vía USB</string>
    <!-- Preference title for switch preference to show search suggestions -->
    <string name="preferences_show_search_suggestions">Mostrar sugerencias de búsqueda</string>
    <!-- Preference title for switch preference to show voice search button -->
    <string name="preferences_show_voice_search">Mostrar búsqueda por voz</string>
    <!-- Preference title for switch preference to show search suggestions also in private mode -->
    <string name="preferences_show_search_suggestions_in_private">Mostrar en sesiones privadas</string>
    <!-- Preference title for switch preference to show a clipboard suggestion when searching -->
    <string name="preferences_show_clipboard_suggestions">Mostrar sugerencias del portapapeles</string>
    <!-- Preference title for switch preference to suggest browsing history when searching -->
    <string name="preferences_search_browsing_history">Buscar historial de navegación</string>
    <!-- Preference title for switch preference to suggest bookmarks when searching -->
    <string name="preferences_search_bookmarks">Buscar marcadores</string>
    <!-- Preference title for switch preference to suggest synced tabs when searching -->
    <string name="preferences_search_synced_tabs">Buscar pestañas sincronizadas</string>
    <!-- Preference for account settings -->
    <string name="preferences_account_settings">Ajustes de la cuenta</string>
    <!-- Preference for enabling url autocomplete-->
    <string name="preferences_enable_autocomplete_urls">Autocompletar URLs</string>
    <!-- Preference title for switch preference to show sponsored Firefox Suggest search suggestions -->
    <string name="preferences_show_sponsored_suggestions">Sugerencias de patrocinadores</string>
    <!-- Summary for preference to show sponsored Firefox Suggest search suggestions.
         The first parameter is the name of the application. -->
    <string name="preferences_show_sponsored_suggestions_summary">Apoya a %1$s con sugerencias patrocinadas ocasionales</string>
    <!-- Preference title for switch preference to show Firefox Suggest search suggestions for web content.
         The first parameter is the name of the application. -->
    <string name="preferences_show_nonsponsored_suggestions">Sugerencias de %1$s</string>
    <!-- Summary for preference to show Firefox Suggest search suggestions for web content -->
    <string name="preferences_show_nonsponsored_suggestions_summary">Recibe sugerencias de la web relacionadas con tu búsqueda</string>
    <!-- Preference for open links in third party apps -->
    <string name="preferences_open_links_in_apps">Abrir enlaces en aplicaciones</string>

    <!-- Preference for open links in third party apps always open in apps option -->
    <string name="preferences_open_links_in_apps_always">Siempre</string>
    <!-- Preference for open links in third party apps ask before opening option -->
    <string name="preferences_open_links_in_apps_ask">Preguntar antes de abrir</string>
    <!-- Preference for open links in third party apps never open in apps option -->
    <string name="preferences_open_links_in_apps_never">Nunca</string>
    <!-- Preference for open download with an external download manager app -->
    <string name="preferences_external_download_manager">Administrador de descargas externo</string>
    <!-- Preference for enabling gecko engine logs -->
    <string name="preferences_enable_gecko_logs">Habilitar registros de Gecko</string>
    <!-- Message to indicate users that we are quitting the application to apply the changes -->
    <string name="quit_application">Saliendo de la aplicación para aplicar cambios…</string>

    <!-- Preference for extensions -->
    <string name="preferences_extensions">Extensiones</string>
    <!-- Preference for installing a local extension -->
    <string name="preferences_install_local_extension">Instalar extensión desde archivo</string>
    <!-- Preference for notifications -->
    <string name="preferences_notifications">Notificaciones</string>

    <!-- Summary for notification preference indicating notifications are allowed -->
    <string name="notifications_allowed_summary">Permitido</string>
    <!-- Summary for notification preference indicating notifications are not allowed -->
    <string name="notifications_not_allowed_summary">No permitido</string>

    <!-- Add-on Permissions -->
    <!-- The title of the required permissions section from addon's permissions screen -->
    <string name="addons_permissions_heading_required" tools:ignore="UnusedResources">Requerido</string>
    <!-- The title of the optional permissions section from addon's permissions screen -->
    <string name="addons_permissions_heading_optional" tools:ignore="UnusedResources">Opcional</string>
    <!-- The title of the origin permission option allowing a user to enable the extension to run on all sites -->
    <string name="addons_permissions_allow_for_all_sites" tools:ignore="UnusedResources">Permitir para todos los sitios</string>
    <!-- The subtitle for the allow for all sites preference toggle -->
    <string name="addons_permissions_allow_for_all_sites_subtitle" tools:ignore="UnusedResources">Si confías en esta extensión, puedes otorgarle permiso en todos los sitios web.</string>

    <!-- The text shown when an extension does not require permissions -->
    <string name="addons_does_not_require_permissions">Esta extensión no requiere de ningún permiso.</string>

    <!-- Add-on Preferences -->
    <!-- Preference to customize the configured AMO (addons.mozilla.org) collection -->
    <string name="preferences_customize_extension_collection">Colección de extensiones personalizada</string>
    <!-- Button caption to confirm the add-on collection configuration -->
    <string name="customize_addon_collection_ok">Aceptar</string>
    <!-- Button caption to abort the add-on collection configuration -->
    <string name="customize_addon_collection_cancel">Cancelar</string>
    <!-- Hint displayed on input field for custom collection name -->
    <string name="customize_addon_collection_hint">Nombre de la colección</string>
    <!-- Hint displayed on input field for custom collection user ID-->
    <string name="customize_addon_collection_user_hint">Dueño de la colección (ID de usuario)</string>

    <!-- Toast shown after confirming the custom extension collection configuration -->
    <string name="toast_customize_extension_collection_done">Colección de extensiones modificada. Saliendo de la aplicación para aplicar cambios…</string>

    <!-- Customize Home -->
    <!-- Header text for jumping back into the recent tab in customize the home screen -->
    <string name="customize_toggle_jump_back_in">Regresar a</string>
    <!-- Title for the customize home screen section with bookmarks. -->
    <string name="customize_toggle_bookmarks">Marcadores</string>
    <!-- Title for the customize home screen section with recently visited. Recently visited is
    a section where users see a list of tabs that they have visited in the past few days -->
    <string name="customize_toggle_recently_visited">Visitados recientemente</string>

    <!-- Title for the customize home screen section with Pocket. -->
    <string name="customize_toggle_pocket_2">Historias que te hacen reflexionar</string>
    <!-- Summary for the customize home screen section with Pocket. The first parameter is product name Pocket -->
    <string name="customize_toggle_pocket_summary">Artículos recomendados por %s</string>
    <!-- Title for the customize home screen section with sponsored Pocket stories. -->
    <string name="customize_toggle_pocket_sponsored">Historias patrocinadas</string>
    <!-- Title for the opening wallpaper settings screen -->
    <string name="customize_wallpapers">Fondos de pantalla</string>
    <!-- Title for the customize home screen section with sponsored shortcuts. -->
    <string name="customize_toggle_contile">Atajos patrocinados</string>

    <!-- Wallpapers -->
    <!-- Content description for various wallpapers. The first parameter is the name of the wallpaper -->
    <string name="wallpapers_item_name_content_description">Elemento de fondo de pantalla: %1$s</string>
    <!-- Snackbar message for when wallpaper is selected -->
    <string name="wallpaper_updated_snackbar_message">¡Fondo de pantalla actualizado!</string>
    <!-- Snackbar label for action to view selected wallpaper -->
    <string name="wallpaper_updated_snackbar_action">Ver</string>

    <!-- Snackbar message for when wallpaper couldn't be downloaded -->
    <string name="wallpaper_download_error_snackbar_message">No se pudo descargar el fondo de pantalla</string>
    <!-- Snackbar label for action to retry downloading the wallpaper -->
    <string name="wallpaper_download_error_snackbar_action">Volver a intentarlo</string>
    <!-- Snackbar message for when wallpaper couldn't be selected because of the disk error -->
    <string name="wallpaper_select_error_snackbar_message">No se pudo cambiar el fondo de pantalla</string>
    <!-- Text displayed that links to website containing documentation about the "Limited Edition" wallpapers. -->
    <string name="wallpaper_learn_more">Aprender más</string>

    <!-- Text for classic wallpapers title. The first parameter is the Firefox name. -->
    <string name="wallpaper_classic_title">%s clásico</string>
    <!-- Text for artist series wallpapers title. "Artist series" represents a collection of artist collaborated wallpapers. -->
    <string name="wallpaper_artist_series_title">Serie de artistas</string>
    <!-- Description text for the artist series wallpapers with learn more link. The first parameter is the learn more string defined in wallpaper_learn_more. "Independent voices" is the name of the wallpaper collection -->
    <string name="wallpaper_artist_series_description_with_learn_more">La colección Voces Independientes. %s</string>
    <!-- Description text for the artist series wallpapers. "Independent voices" is the name of the wallpaper collection -->
    <string name="wallpaper_artist_series_description">La colección Voces Independientes.</string>
    <!-- Wallpaper onboarding dialog header text. -->
    <string name="wallpapers_onboarding_dialog_title_text">Prueba un toque de color</string>
    <!-- Wallpaper onboarding dialog body text. -->
    <string name="wallpapers_onboarding_dialog_body_text">Elige un fondo de pantalla que te represente.</string>
    <!-- Wallpaper onboarding dialog learn more button text. The button navigates to the wallpaper settings screen. -->
    <string name="wallpapers_onboarding_dialog_explore_more_button_text">Explorar más fondos de pantalla</string>

    <!-- Add-ons general availability nimbus message-->
    <!-- Title of the Nimbus message for extension general availability-->
    <string name="addon_ga_message_title_2" tools:ignore="UnusedResources">Nuevas extensiones disponibles</string>
    <!-- Body of the Nimbus message for add-ons general availability. 'Firefox' intentionally hardcoded here-->
    <string name="addon_ga_message_body" tools:ignore="BrandUsage,UnusedResources">Echa un vistazo a más de 100 extensiones nuevas que te permiten personalizar Firefox.</string>

    <!-- Button text of the Nimbus message for extensions general availability. -->
    <string name="addon_ga_message_button_2" tools:ignore="UnusedResources">Explora más extensiones</string>

    <!-- Extension process crash dialog to user -->
    <!-- Title of the extension crash dialog shown to the user when enough errors have occurred with extensions and they need to be temporarily disabled -->
    <string name="extension_process_crash_dialog_title">Las extensiones están temporalmente deshabilitadas</string>
    <!-- This is a message shown to the user when too many errors have occurred with the extensions process and they have been disabled.
    The user can decide if they would like to continue trying to start extensions or if they'd rather continue without them.
    The first parameter is the application name. -->
    <string name="extension_process_crash_dialog_message">Una o más extensiones dejaron de funcionar, lo que hizo que tu sistema fuera inestable. %1$s intentó reiniciar las extensiones sin éxito.\n\nLas extensiones no se reiniciarán durante tu sesión actual.\n\nQuitar o deshabilitar las extensiones puede solucionar este problema.</string>
    <!-- Button text on the extension crash dialog to prompt the user to try restarting the extensions but the dialog will reappear if it is unsuccessful again -->
    <string name="extension_process_crash_dialog_retry_button_text" tools:ignore="UnusedResources">Intenta reiniciando las extensiones</string>

    <!-- Button text on the extension crash dialog to prompt the user to continue with all extensions disabled. -->
    <string name="extension_process_crash_dialog_disable_extensions_button_text">Continuar con las extensiones deshabilitadas</string>

    <!-- Account Preferences -->
    <!-- Preference for managing your account via accounts.firefox.com -->
    <string name="preferences_manage_account">Administrar cuenta</string>
    <!-- Summary of the preference for managing your account via accounts.firefox.com. -->
    <string name="preferences_manage_account_summary">Cambia tu contraseña, administra la recopilación de datos o elimina tu cuenta</string>
    <!-- Preference for triggering sync -->
    <string name="preferences_sync_now">Sincronizar ahora</string>
    <!-- Preference category for sync -->
    <string name="preferences_sync_category">Elige qué sincronizar</string>
    <!-- Preference for syncing history -->
    <string name="preferences_sync_history">Historial</string>
    <!-- Preference for syncing bookmarks -->
    <string name="preferences_sync_bookmarks">Marcadores</string>
    <!-- Preference for syncing passwords -->
    <string name="preferences_sync_logins_2">Contraseñas</string>
    <!-- Preference for syncing tabs -->
    <string name="preferences_sync_tabs_2">Pestañas abiertas</string>
    <!-- Preference for signing out -->
    <string name="preferences_sign_out">Salir</string>
    <!-- Preference displays and allows changing current FxA device name -->
    <string name="preferences_sync_device_name">Nombre del dispositivo</string>
    <!-- Text shown when user enters empty device name -->
    <string name="empty_device_name_error">El nombre del dispositivo no puede estar vacío.</string>
    <!-- Label indicating that sync is in progress -->
    <string name="sync_syncing_in_progress">Sincronizando…</string>
    <!-- Label summary indicating that sync failed. The first parameter is the date stamp showing last time it succeeded -->
    <string name="sync_failed_summary">Falló la sincronización. Último éxito: %s</string>
    <!-- Label summary showing never synced -->
    <string name="sync_failed_never_synced_summary">Falló la sincronización. Última sincronización: nunca</string>
    <!-- Label summary the date we last synced. The first parameter is date stamp showing last time synced -->
    <string name="sync_last_synced_summary">Última sincronización: %s</string>
    <!-- Label summary showing never synced -->
    <string name="sync_never_synced_summary">Última sincronización: nunca</string>

    <!-- Text for displaying the default device name.
        The first parameter is the application name, the second is the device manufacturer name
        and the third is the device model. -->
    <string name="default_device_name_2">%1$s en %2$s %3$s</string>

    <!-- Preference for syncing payment methods -->
    <string name="preferences_sync_credit_cards_2">Métodos de pago</string>
    <!-- Preference for syncing addresses -->
    <string name="preferences_sync_address">Direcciones</string>

    <!-- Send Tab -->
    <!-- Name of the "receive tabs" notification channel. Displayed in the "App notifications" system settings for the app -->
    <string name="fxa_received_tab_channel_name">Pestañas recibidas</string>
    <!-- Description of the "receive tabs" notification channel. Displayed in the "App notifications" system settings for the app -->
    <string name="fxa_received_tab_channel_description" tools:ignore="BrandUsage">Notificaciones de pestañas recibidas desde otros dispositivos Firefox.</string>
    <!--  The body for these is the URL of the tab received  -->
    <string name="fxa_tab_received_notification_name">Pestaña recibida</string>
    <!-- %s is the device name -->
    <string name="fxa_tab_received_from_notification_name">Pestaña de %s</string>

    <!-- Close Synced Tabs -->
    <!-- The title for a notification shown when the user closes tabs that are currently
    open on this device from another device that's signed in to the same Mozilla account.
    %1$s is a placeholder for the app name; %2$d is the number of tabs closed.  -->
    <string name="fxa_tabs_closed_notification_title">%1$s pestañas cerradas: %2$d</string>
    <!-- The body for a "closed synced tabs" notification. -->
    <string name="fxa_tabs_closed_text">Ver pestañas cerradas recientemente</string>

    <!-- Advanced Preferences -->
    <!-- Preference for tracking protection exceptions -->
    <string name="preferences_tracking_protection_exceptions">Excepciones</string>

    <!-- Button in Exceptions Preference to turn on tracking protection for all sites (remove all exceptions) -->
    <string name="preferences_tracking_protection_exceptions_turn_on_for_all">Activar para todos los sitios</string>
    <!-- Text displayed when there are no exceptions -->
    <string name="exceptions_empty_message_description">Las excepciones te permiten desactivar la protección de seguimiento para sitios seleccionados.</string>
    <!-- Text displayed when there are no exceptions, with learn more link that brings users to a tracking protection SUMO page -->
    <string name="exceptions_empty_message_learn_more_link">Aprender más</string>

    <!-- Preference switch for usage and technical data collection -->
    <string name="preference_usage_data">Datos de uso y técnicos</string>
    <!-- Preference description for usage and technical data collection -->
    <string name="preferences_usage_data_description">Comparte datos de rendimiento, uso, hardware y personalizaciones de tu navegador con Mozilla para ayudarnos a mejorar %1$s</string>
    <!-- Preference switch for marketing data collection -->
    <string name="preferences_marketing_data">Datos de marketing</string>
    <!-- Preference description for marketing data collection -->
    <string name="preferences_marketing_data_description2">Comparte datos de uso básico con Adjust, nuestro proveedor de marketing móvil</string>
    <!-- Preference switch title for automatically submitting crash reports -->
    <string name="preferences_automatically_submit_crashes_title">Enviar automáticamente reportes de fallos</string>
    <!-- Preference switch description for automatically submitting crash reports -->
    <string name="preferences_automatically_submit_crashes_description">Comparte datos de fallos automáticamente con Mozilla al iniciarse después de que se producen fallos</string>
    <!-- Title for studies preferences -->
    <string name="preference_experiments_2">Estudios</string>
    <!-- Summary for studies preferences -->
    <string name="preference_experiments_summary_2">Permite a Mozilla instalar y realizar estudios</string>

    <!-- Turn On Sync Preferences -->
    <!-- Header of the Sync and save your data preference view -->
    <string name="preferences_sync_2">Sincronizar y guarda tus datos</string>
    <!-- Preference for reconnecting to FxA sync -->
    <string name="preferences_sync_sign_in_to_reconnect">Conectarse para continuar</string>
    <!-- Preference for removing FxA account -->
    <string name="preferences_sync_remove_account">Eliminar cuenta</string>

    <!-- Pairing Feature strings -->
    <!-- Instructions on how to access pairing -->
    <string name="pair_instructions_2"><![CDATA[Escanea el código QR mostrado en <b>firefox.com/pair</b>]]></string>

    <!-- Toolbar Preferences -->
    <!-- Preference for using top toolbar -->
    <string name="preference_top_toolbar">Superior</string>
    <!-- Preference for using bottom toolbar -->
    <string name="preference_bottom_toolbar">Inferior</string>

    <!-- Theme Preferences -->
    <!-- Preference for using light theme -->
    <string name="preference_light_theme">Claro</string>
    <!-- Preference for using dark theme -->
    <string name="preference_dark_theme">Oscuro</string>
    <!-- Preference for using using dark or light theme automatically set by battery -->
    <string name="preference_auto_battery_theme">Establecido por el ahorrador de batería</string>
    <!-- Preference for using following device theme -->
    <string name="preference_follow_device_theme">Usar el tema del dispositivo</string>

    <!-- Gestures Preferences-->
    <!-- Preferences for using pull to refresh in a webpage -->
    <string name="preference_gestures_website_pull_to_refresh">Tira para actualizar</string>
    <!-- Preference for using the dynamic toolbar -->
    <string name="preference_gestures_dynamic_toolbar">Ocultar la barra de herramientas al desplazarse</string>
    <!-- Preference for showing the opened tabs by swiping up on the toolbar-->
    <string name="preference_gestures_swipe_toolbar_show_tabs">Cambiar de pestaña al deslizar hacia arriba sobre la barra de herramientas</string>

    <!-- Preference for using the dynamic toolbars -->
    <string name="preference_gestures_dynamic_toolbar_2">Desplázate para ocultar la barra de direcciones y la barra de herramientas</string>
    <!-- Preference for switching tabs by swiping horizontally on the addressbar -->
    <string name="preference_gestures_swipe_toolbar_switch_tabs_2">Desliza la barra de direcciones hacia los lados para cambiar de pestaña</string>

    <!-- Library -->
    <!-- Option in Library to open Downloads page -->
    <string name="library_downloads">Descargas</string>
    <!-- Option in library to open Bookmarks page -->
    <string name="library_bookmarks">Marcadores</string>
    <!-- Option in library to open Desktop Bookmarks root page -->
    <string name="library_desktop_bookmarks_root">Marcadores de escritorio</string>
    <!-- Option in library to open Desktop Bookmarks "menu" page -->
    <string name="library_desktop_bookmarks_menu">Menú de marcadores</string>
    <!-- Option in library to open Desktop Bookmarks "toolbar" page -->
    <string name="library_desktop_bookmarks_toolbar">Barra de marcadores</string>
    <!-- Option in library to open Desktop Bookmarks "unfiled" page -->
    <string name="library_desktop_bookmarks_unfiled">Otros marcadores</string>
    <!-- Option in Library to open History page -->
    <string name="library_history">Historial</string>
    <!-- Option in Library to open a new tab -->
    <string name="library_new_tab">Nueva pestaña</string>
    <!-- Settings Page Title -->
    <string name="settings_title">Ajustes</string>
    <!-- Content description (not visible, for screen readers etc.): "Close button for library settings" -->
    <string name="content_description_close_button">Cerrar</string>

    <!-- Title to show in alert when a lot of tabs are to be opened
    %d is a placeholder for the number of tabs that will be opened -->
    <string name="open_all_warning_title">¿Abrir %d pestañas?</string>
    <!-- Message to warn users that a large number of tabs will be opened
    %s will be replaced by app name. -->
    <string name="open_all_warning_message">Abrir esta cantidad de pestañas podría dejar muy lento a %s mientras se cargan las páginas. ¿Estás seguro de quieres continuar?</string>
    <!-- Dialog button text for confirming open all tabs -->
    <string name="open_all_warning_confirm">Pestañas abiertas</string>
    <!-- Dialog button text for canceling open all tabs -->
    <string name="open_all_warning_cancel">Cancelar</string>

    <!-- Text to show users they have one page in the history group section of the History fragment.
    %d is a placeholder for the number of pages in the group. -->
    <string name="history_search_group_site_1">%d página</string>

    <!-- Text to show users they have multiple pages in the history group section of the History fragment.
    %d is a placeholder for the number of pages in the group. -->
    <string name="history_search_group_sites_1">%d páginas</string>

    <!-- Option in library for Recently Closed Tabs -->
    <string name="library_recently_closed_tabs">Pestañas cerradas recientemente</string>
    <!-- Option in library to open Recently Closed Tabs page -->
    <string name="recently_closed_show_full_history">Mostrar historial completo</string>
    <!-- Text to show users they have multiple tabs saved in the Recently Closed Tabs section of history.
    %d is a placeholder for the number of tabs selected. -->
    <string name="recently_closed_tabs">%d pestañas</string>
    <!-- Text to show users they have one tab saved in the Recently Closed Tabs section of history.
    %d is a placeholder for the number of tabs selected. -->
    <string name="recently_closed_tab">%d pestaña</string>
    <!-- Recently closed tabs screen message when there are no recently closed tabs -->
    <string name="recently_closed_empty_message">No hay pestañas cerradas recientemente aquí</string>

    <!-- Tab Management -->
    <!-- Title of preference for tabs management -->
    <string name="preferences_tabs">Pestañas</string>
    <!-- Title of preference that allows a user to specify the tab view -->
    <string name="preferences_tab_view">Vista de pestaña</string>
    <!-- Option for a list tab view -->
    <string name="tab_view_list">Lista</string>
    <!-- Option for a grid tab view -->
    <string name="tab_view_grid">Cuadrícula</string>
    <!-- Title of preference that allows a user to auto close tabs after a specified amount of time -->
    <string name="preferences_close_tabs">Cerrar pestañas</string>
    <!-- Option for auto closing tabs that will never auto close tabs, always allows user to manually close tabs -->
    <string name="close_tabs_manually">Manualmente</string>
    <!-- Option for auto closing tabs that will auto close tabs after one day -->
    <string name="close_tabs_after_one_day">Después de un día</string>
    <!-- Option for auto closing tabs that will auto close tabs after one week -->
    <string name="close_tabs_after_one_week">Después de una semana</string>
    <!-- Option for auto closing tabs that will auto close tabs after one month -->
    <string name="close_tabs_after_one_month">Después de un mes</string>

    <!-- Title of preference that allows a user to specify the auto-close settings for open tabs -->
    <string name="preference_auto_close_tabs" tools:ignore="UnusedResources">Cerrar automáticamente pestañas</string>

    <!-- Opening screen -->
    <!-- Title of a preference that allows a user to choose what screen to show after opening the app -->
    <string name="preferences_opening_screen">Pantalla de apertura</string>
    <!-- Option for always opening the homepage when re-opening the app -->
    <string name="opening_screen_homepage">Página de inicio</string>
    <!-- Option for always opening the user's last-open tab when re-opening the app -->
    <string name="opening_screen_last_tab">Última pestaña</string>
    <!-- Option for always opening the homepage when re-opening the app after four hours of inactivity -->
    <string name="opening_screen_after_four_hours_of_inactivity">Página de inicio después de cuatro horas de inactividad</string>
    <!-- Summary for tabs preference when auto closing tabs setting is set to manual close-->
    <string name="close_tabs_manually_summary">Cerrar manualmente</string>
    <!-- Summary for tabs preference when auto closing tabs setting is set to auto close tabs after one day-->
    <string name="close_tabs_after_one_day_summary">Cerrar después de un día</string>
    <!-- Summary for tabs preference when auto closing tabs setting is set to auto close tabs after one week-->
    <string name="close_tabs_after_one_week_summary">Cerrar después de una semana</string>
    <!-- Summary for tabs preference when auto closing tabs setting is set to auto close tabs after one month-->
    <string name="close_tabs_after_one_month_summary">Cerrar después de un mes</string>

    <!-- Summary for homepage preference indicating always opening the homepage when re-opening the app -->
    <string name="opening_screen_homepage_summary">Abrir en la página de inicio</string>
    <!-- Summary for homepage preference indicating always opening the last-open tab when re-opening the app -->
    <string name="opening_screen_last_tab_summary">Abrir en la última pestaña</string>
    <!-- Summary for homepage preference indicating opening the homepage when re-opening the app after four hours of inactivity -->
    <string name="opening_screen_after_four_hours_of_inactivity_summary">Abrir en la página de inicio después de cuatro horas</string>

    <!-- Inactive tabs -->
    <!-- Category header of a preference that allows a user to enable or disable the inactive tabs feature -->
    <string name="preferences_inactive_tabs">Mover pestañas antiguas a inactivas</string>
    <!-- Title of inactive tabs preference -->
    <string name="preferences_inactive_tabs_title">Las pestañas que no has visto durante dos semanas se mueven a la sección de inactivas.</string>

    <!-- Studies -->
    <!-- Title of the remove studies button -->
    <string name="studies_remove">Eliminar</string>
    <!-- Title of the active section on the studies list -->
    <string name="studies_active">Activo</string>
    <!-- Description for studies, it indicates why Firefox use studies. The first parameter is the name of the application. -->
    <string name="studies_description_2">%1$s podría instalar y realizar experimentos de vez en cuando.</string>
    <!-- Learn more link for studies, links to an article for more information about studies. -->
    <string name="studies_learn_more">Aprender más</string>

    <!-- Dialog message shown after removing a study -->
    <string name="studies_restart_app">La aplicación se cerrará para aplicar cambios</string>
    <!-- Dialog button to confirm the removing a study. -->
    <string name="studies_restart_dialog_ok">Aceptar</string>
    <!-- Dialog button text for canceling removing a study. -->
    <string name="studies_restart_dialog_cancel">Cancelar</string>

    <!-- Toast shown after turning on/off studies preferences -->
    <string name="studies_toast_quit_application" tools:ignore="UnusedResources">Saliendo de la aplicación para aplicar cambios…</string>

    <!-- Sessions -->
    <!-- Title for the list of tabs -->
    <string name="tab_header_label">Pestañas abiertas</string>
    <!-- Title for the list of tabs in the current private session -->
    <string name="tabs_header_private_tabs_title">Pestañas privadas</string>
    <!-- Title for the list of tabs in the synced tabs -->
    <string name="tabs_header_synced_tabs_title">Pestañas sincronizadas</string>
    <!-- Content description (not visible, for screen readers etc.): Add tab button. Adds a news tab when pressed -->
    <string name="add_tab">Añadir pestaña</string>
    <!-- Content description (not visible, for screen readers etc.): Add tab button. Adds a news tab when pressed -->
    <string name="add_private_tab">Añadir pestaña privada</string>
    <!-- Text for the new tab button to indicate adding a new private tab in the tab -->
    <string name="tab_drawer_fab_content">Privada</string>
    <!-- Text for the new tab button to indicate syncing command on the synced tabs page -->
    <string name="tab_drawer_fab_sync">Sincronizar</string>
    <!-- Text shown in the menu for sharing all tabs -->
    <string name="tab_tray_menu_item_share">Compartir todas las pestañas</string>
    <!-- Text shown in the menu to view recently closed tabs -->
    <string name="tab_tray_menu_recently_closed">Pestañas cerradas recientemente</string>
    <!-- Text shown in the tabs tray inactive tabs section -->
    <string name="tab_tray_inactive_recently_closed" tools:ignore="UnusedResources">Cerrados recientemente</string>
    <!-- Text shown in the menu to view account settings -->
    <string name="tab_tray_menu_account_settings">Ajustes de la cuenta</string>
    <!-- Text shown in the menu to view tab settings -->
    <string name="tab_tray_menu_tab_settings">Ajustes de pestañas</string>
    <!-- Text shown in the menu for closing all tabs -->
    <string name="tab_tray_menu_item_close">Cerrar todas las pestañas</string>
    <!-- Text shown in the multiselect menu for bookmarking selected tabs. -->
    <string name="tab_tray_multiselect_menu_item_bookmark">Enviar a marcadores</string>
    <!-- Text shown in the multiselect menu for closing selected tabs. -->
    <string name="tab_tray_multiselect_menu_item_close">Cerrar</string>
    <!-- Content description for tabs tray multiselect share button -->
    <string name="tab_tray_multiselect_share_content_description">Compartir pestañas seleccionadas</string>
    <!-- Content description for tabs tray multiselect menu -->
    <string name="tab_tray_multiselect_menu_content_description">Menú de pestañas seleccionadas</string>
    <!-- Content description (not visible, for screen readers etc.): Removes tab from collection button. Removes the selected tab from collection when pressed -->
    <string name="remove_tab_from_collection">Eliminar pestaña de la colección</string>
    <!-- Text for button to enter multiselect mode in tabs tray -->
    <string name="tabs_tray_select_tabs">Pestañas seleccionadas</string>
    <!-- Content description (not visible, for screen readers etc.): Close tab button. Closes the current session when pressed -->
    <string name="close_tab">Cerrar pestaña</string>
    <!-- Content description (not visible, for screen readers etc.): Close tab <title> button. First parameter is tab title  -->
    <string name="close_tab_title">Cerrar pestaña %s</string>
    <!-- Content description (not visible, for screen readers etc.): Opens the open tabs menu when pressed -->
    <string name="open_tabs_menu">Menú de pestañas abiertas</string>
    <!-- Open tabs menu item to save tabs to collection -->
    <string name="tabs_menu_save_to_collection1">Guardar pestañas en la colección</string>
    <!-- Text for the menu button to delete a collection -->
    <string name="collection_delete">Eliminar colección</string>
    <!-- Text for the menu button to rename a collection -->
    <string name="collection_rename">Renombrar colección</string>
    <!-- Text for the button to open tabs of the selected collection -->
    <string name="collection_open_tabs">Abrir pestañas</string>

    <!-- Hint for adding name of a collection -->
    <string name="collection_name_hint">Nombre de la colección</string>
    <!-- Text for the menu button to remove a top site -->
    <string name="remove_top_site">Eliminar</string>

    <!-- Text for the menu button to delete a top site from history -->
    <string name="delete_from_history">Eliminar del historial</string>
    <!-- Postfix for private WebApp titles, placeholder is replaced with app name -->
    <string name="pwa_site_controls_title_private">%1$s (modo privado)</string>

    <!-- History -->
    <!-- Text for the button to search all history -->
    <string name="history_search_1">Ingresa los términos de búsqueda</string>
    <!-- Text for the button to clear all history -->
    <string name="history_delete_all">Eliminar historial</string>
    <!-- Text for the snackbar to confirm that multiple browsing history items has been deleted -->
    <string name="history_delete_multiple_items_snackbar">Historial eliminado</string>
    <!-- Text for the snackbar to confirm that a single browsing history item has been deleted. The first parameter is the shortened URL of the deleted history item. -->
    <string name="history_delete_single_item_snackbar">%1$s eliminado</string>
    <!-- Context description text for the button to delete a single history item -->
    <string name="history_delete_item">Eliminar</string>
    <!-- History multi select title in app bar
    The first parameter is the number of bookmarks selected -->
    <string name="history_multi_select_title">%1$d seleccionados</string>

    <!-- Text for the header that groups the history for today -->
    <string name="history_today">Hoy</string>
    <!-- Text for the header that groups the history for yesterday -->
    <string name="history_yesterday">Ayer</string>
    <!-- Text for the header that groups the history the past 7 days -->
    <string name="history_7_days">Últimos 7 días</string>
    <!-- Text for the header that groups the history the past 30 days -->
    <string name="history_30_days">Últimos 30 días</string>
    <!-- Text for the header that groups the history older than the last month -->
    <string name="history_older">Anterior</string>
    <!-- Text shown when no history exists -->
    <string name="history_empty_message">Sin historial aquí</string>

    <!-- Downloads -->
    <!-- Text for the snackbar to confirm that multiple downloads items have been removed -->
    <string name="download_delete_multiple_items_snackbar_1">Descargas removidas</string>
    <!-- Text for the snackbar to confirm that a single download item has been removed. The first parameter is the name of the download item. -->
    <string name="download_delete_single_item_snackbar">%1$s removido</string>
    <!-- Text shown when no download exists -->
    <string name="download_empty_message_1">No hay archivos descargados</string>
    <!-- History multi select title in app bar
    The first parameter is the number of downloads selected -->
    <string name="download_multi_select_title">%1$d seleccionadas</string>


    <!-- Text for the button to remove a single download item -->
    <string name="download_delete_item_1">Remover</string>


    <!-- Crashes -->
    <!-- Title text displayed on the tab crash page. This first parameter is the name of the application (For example: Fenix) -->
    <string name="tab_crash_title_2">Lo sentimos. %1$s no puede cargar esa página.</string>
    <!-- Send crash report checkbox text on the tab crash page -->
    <string name="tab_crash_send_report">Enviar reporte de fallos a Mozilla</string>
    <!-- Close tab button text on the tab crash page -->
    <string name="tab_crash_close">Cerrar pestaña</string>
    <!-- Restore tab button text on the tab crash page -->
    <string name="tab_crash_restore">Restaurar pestaña</string>

    <!-- Unsubmitted crash dialog title, The first parameter is the name of the app (e.g. Firefox)  -->
    <string name="unsubmitted_crash_dialog_title">%s tuvo que reiniciarse</string>
    <!-- Unsubmitted crash dialog checkbox label for automatically sending reports in the future -->
    <string name="unsubmitted_crash_dialog_checkbox_label">Enviar automáticamente reportes de fallos</string>
    <!-- Unsubmitted crash dialog negative button to dismiss the dialog -->
    <string name="unsubmitted_crash_dialog_negative_button">Cerrar</string>
    <!-- Unsubmitted crash dialog positive button to submit crash report -->
    <string name="unsubmitted_crash_dialog_positive_button">Enviar reporte de fallos</string>

    <!-- Bookmarks -->
    <!-- Confirmation message for a dialog confirming if the user wants to delete the selected folder -->
    <string name="bookmark_delete_folder_confirmation_dialog">¿De verdad quieres borrar esta carpeta?</string>
    <!-- Confirmation message for a dialog confirming if the user wants to delete multiple items including folders. Parameter will be replaced by app name. -->
    <string name="bookmark_delete_multiple_folders_confirmation_dialog">%s eliminará los elementos seleccionados.</string>
    <!-- Text for the cancel button on delete bookmark dialog -->
    <string name="bookmark_delete_negative">Cancelar</string>
    <!-- Screen title for adding a bookmarks folder -->
    <string name="bookmark_add_folder">Añadir carpeta</string>
    <!-- Snackbar title shown after a bookmark has been created. -->
    <string name="bookmark_saved_snackbar">¡Marcador guardado!</string>
    <!-- Snackbar title that confirms a bookmark was saved into a folder. Parameter will be replaced by the name of the folder the bookmark was saved into. -->
    <string name="bookmark_saved_in_folder_snackbar">Guardado en “%s”</string>
    <!-- Snackbar edit button shown after a bookmark has been created. -->
    <string name="edit_bookmark_snackbar_action">EDITAR</string>
    <!-- Bookmark menu move button -->
    <string name="bookmark_menu_move_button">Mover</string>
    <!-- Bookmark overflow menu edit button -->
    <string name="bookmark_menu_edit_button">Editar</string>
    <!-- Bookmark overflow menu copy button -->
    <string name="bookmark_menu_copy_button">Copiar</string>
    <!-- Bookmark overflow menu share button -->
    <string name="bookmark_menu_share_button">Compartir</string>
    <!-- Bookmark overflow menu open in new tab button -->
    <string name="bookmark_menu_open_in_new_tab_button">Abrir en nueva pestaña</string>
    <!-- Bookmark overflow menu open in private tab button -->
    <string name="bookmark_menu_open_in_private_tab_button">Abrir en pestaña privada</string>
    <!-- Bookmark overflow menu open all in tabs button -->
    <string name="bookmark_menu_open_all_in_tabs_button">Abrir todo en pestañas nuevas</string>
    <!-- Bookmark overflow menu open all in private tabs button -->
    <string name="bookmark_menu_open_all_in_private_tabs_button">Abrir todo en pestañas privadas</string>
    <!-- Bookmark overflow menu delete button -->
    <string name="bookmark_menu_delete_button">Eliminar</string>
    <!--Bookmark overflow menu save button -->
    <string name="bookmark_menu_save_button">Guardar</string>
    <!-- Bookmark multi select title in app bar
     The first parameter is the number of bookmarks selected -->
    <string name="bookmarks_multi_select_title">%1$d seleccionados</string>
    <!-- Bookmark editing screen title -->
    <string name="edit_bookmark_fragment_title">Editar marcador</string>
    <!-- Bookmark folder editing screen title -->
    <string name="edit_bookmark_folder_fragment_title">Editar carpeta</string>
    <!-- Bookmark sign in button message -->
    <string name="bookmark_sign_in_button">Conéctate para ver los marcadores sincronizados</string>
    <!-- Bookmark URL editing field label -->
    <string name="bookmark_url_label">URL</string>
    <!-- Bookmark FOLDER editing field label -->
    <string name="bookmark_folder_label">CARPETA</string>
    <!-- Text indicating which folder a bookmark or folder will be saved in -->
    <string name="bookmark_save_in_label">Guardar en</string>
    <!-- Bookmark NAME editing field label -->
    <string name="bookmark_name_label">NOMBRE</string>
    <!-- Label for a text input field for a bookmark or folder name -->
    <string name="bookmark_name_label_normal_case">Nombre</string>
    <!-- Bookmark add folder screen title -->
    <string name="bookmark_add_folder_fragment_label">Añadir carpeta</string>
    <!-- Bookmark select folder screen title -->
    <string name="bookmark_select_folder_fragment_label">Seleccionar carpeta</string>
    <!-- Bookmark editing error missing title -->
    <string name="bookmark_empty_title_error">Debe tener un título</string>
    <!-- Bookmark editing error missing or improper URL -->
    <string name="bookmark_invalid_url_error">URL inválida</string>
    <!-- Bookmark screen message for empty bookmarks folder -->
    <string name="bookmarks_empty_message">No hay marcadores aquí</string>
    <!-- Bookmark snackbar message on deletion
     The first parameter is the host part of the URL of the bookmark deleted, if any -->
    <string name="bookmark_deletion_snackbar_message">%1$s eliminado</string>
    <!-- Bookmark snackbar message on deleting multiple bookmarks not including folders-->
    <string name="bookmark_deletion_multiple_snackbar_message_2">Marcadores eliminados</string>
    <!-- Bookmark snackbar message on deleting multiple bookmarks including folders-->
    <string name="bookmark_deletion_multiple_snackbar_message_3">Eliminando carpetas seleccionadas</string>
    <!-- Bookmark undo button for deletion snackbar action -->
    <string name="bookmark_undo_deletion">DESHACER</string>

    <!-- Bookmark snackbar message for deleting a single item. Parameter is the title of the item being deleted -->
    <string name="bookmark_delete_single_item">%s eliminado</string>
    <!-- Bookmark snackbar message for deleting multiple items. Parameter is the number of items being deleted -->
    <string name="bookmark_delete_multiple_items" tools:ignore="UnusedResources">Elementos eliminados: %s</string>
    <!-- Text for the button to search all bookmarks -->
    <string name="bookmark_search">Ingresa los términos de búsqueda</string>

    <!-- Content description for the bookmark navigation bar back button -->
    <string name="bookmark_navigate_back_button_content_description">Navegar hacia atrás</string>
    <!-- Content description for the bookmark list new folder navigation bar button -->
    <string name="bookmark_add_new_folder_button_content_description">Añadir una nueva carpeta</string>
    <!-- Content description for bookmark search floating action button -->
    <string name="bookmark_search_button_content_description">Buscar marcadores</string>
    <!-- Content description for the overflow menu for a bookmark item. Paramter will a folder name or bookmark title. -->
    <string name="bookmark_item_menu_button_content_description">Menú de elementos para %s</string>

    <!-- Title for the bookmark list empty state-->
    <string name="bookmark_empty_list_title">Todavía no hay marcadores</string>
    <!-- Description for the bookmark list empty state when you're not signed into sync. -->
    <string name="bookmark_empty_list_guest_description">Guarda sitios mientras navegas. Conéctate para rescatar los marcadores de tus otros dispositivos sincronizados.</string>
    <!-- Text for the button to navigate to sync authentication -->
    <string name="bookmark_empty_list_guest_cta">Conectarse para sincronizar</string>
    <!-- Description for the bookmark list empty state when you're signed into sync. -->
    <string name="bookmark_empty_list_authenticated_description">Guarda sitios mientras navegas. También rescataremos los marcadores de tus otros dispositivos sincronizados.</string>
    <!-- Description for the bookmark list empty state when you're in an empty folder. -->
    <string name="bookmark_empty_list_folder_description">Añade marcadores mientras navegas para que puedas encontrar tus sitios favoritos más tarde.</string>

    <!-- Description for the add new folder button when selecting a folder. -->
    <string name="bookmark_select_folder_new_folder_button_title" tools:ignore="UnusedResources">Nueva carpeta</string>

    <!-- Site Permissions -->
    <!-- Button label that take the user to the Android App setting -->
    <string name="phone_feature_go_to_settings">Ir a ajustes</string>
    <!-- Content description (not visible, for screen readers etc.): Quick settings sheet
        to give users access to site specific information / settings. For example:
        Secure settings status and a button to modify site permissions -->
    <string name="quick_settings_sheet">Hoja de ajustes rápidos</string>
    <!-- Label that indicates that this option it the recommended one -->
    <string name="phone_feature_recommended">Recomendado</string>
    <!-- Button label for clearing all the information of site permissions-->
    <string name="clear_permissions">Eliminar permisos</string>
    <!-- Text for the OK button on Clear permissions dialog -->
    <string name="clear_permissions_positive">Aceptar</string>
    <!-- Text for the cancel button on Clear permissions dialog -->
    <string name="clear_permissions_negative">Cancelar</string>
    <!-- Button label for clearing a site permission-->
    <string name="clear_permission">Eliminar permiso</string>
    <!-- Text for the OK button on Clear permission dialog -->
    <string name="clear_permission_positive">Aceptar</string>
    <!-- Text for the cancel button on Clear permission dialog -->
    <string name="clear_permission_negative">Cancelar</string>
    <!-- Button label for clearing all the information on all sites-->
    <string name="clear_permissions_on_all_sites">Eliminar permisos en todos los sitios</string>
    <!-- Preference for altering video and audio autoplay for all websites -->
    <string name="preference_browser_feature_autoplay">Autoreproducción</string>
    <!-- Preference for altering the camera access for all websites -->
    <string name="preference_phone_feature_camera">Cámara</string>
    <!-- Preference for altering the microphone access for all websites -->
    <string name="preference_phone_feature_microphone">Micrófono</string>
    <!-- Preference for altering the location access for all websites -->
    <string name="preference_phone_feature_location">Ubicación</string>
    <!-- Preference for altering the notification access for all websites -->
    <string name="preference_phone_feature_notification">Notificación</string>
    <!-- Preference for altering the persistent storage access for all websites -->
    <string name="preference_phone_feature_persistent_storage">Almacenamiento persistente</string>
    <!-- Preference for altering the storage access setting for all websites -->
    <string name="preference_phone_feature_cross_origin_storage_access">Cookies de sitios cruzados</string>
    <!-- Preference for altering the EME access for all websites -->
    <string name="preference_phone_feature_media_key_system_access">Contenido controlado por DRM</string>
    <!-- Label that indicates that a permission must be asked always -->
    <string name="preference_option_phone_feature_ask_to_allow">Pedir permiso</string>
    <!-- Label that indicates that a permission must be blocked -->
    <string name="preference_option_phone_feature_blocked">Bloqueado</string>
    <!-- Label that indicates that a permission must be allowed -->
    <string name="preference_option_phone_feature_allowed">Permitido</string>
    <!--Label that indicates a permission is by the Android OS-->
    <string name="phone_feature_blocked_by_android">Bloqueado por Android</string>
    <!-- Preference for showing a list of websites that the default configurations won't apply to them -->
    <string name="preference_exceptions">Excepciones</string>
    <!-- Summary of tracking protection preference if tracking protection is set to off -->
    <string name="tracking_protection_off">No</string>
    <!-- Summary of tracking protection preference if tracking protection is set to standard -->
    <string name="tracking_protection_standard">Estándar</string>
    <!-- Summary of tracking protection preference if tracking protection is set to strict -->
    <string name="tracking_protection_strict">Estricta</string>
    <!-- Summary of tracking protection preference if tracking protection is set to custom -->
    <string name="tracking_protection_custom">Personalizada</string>
    <!-- Label for global setting that indicates that all video and audio autoplay is allowed -->
    <string name="preference_option_autoplay_allowed2">Permitir audio y video</string>
    <!-- Label for site specific setting that indicates that all video and audio autoplay is allowed -->
    <string name="quick_setting_option_autoplay_allowed">Permitir audio y video</string>
    <!-- Label that indicates that video and audio autoplay is only allowed over Wi-Fi -->
    <string name="preference_option_autoplay_allowed_wifi_only2">Bloquear audio y video solo en datos celulares</string>
    <!-- Subtext that explains 'autoplay on Wi-Fi only' option -->
    <string name="preference_option_autoplay_allowed_wifi_subtext">El audio y video se reproducirán en Wi-Fi</string>
    <!-- Label for global setting that indicates that video autoplay is allowed, but audio autoplay is blocked -->
    <string name="preference_option_autoplay_block_audio2">Bloquear solo audio</string>
    <!-- Label for site specific setting that indicates that video autoplay is allowed, but audio autoplay is blocked -->
    <string name="quick_setting_option_autoplay_block_audio">Bloquear solo audio</string>
    <!-- Label for global setting that indicates that all video and audio autoplay is blocked -->
    <string name="preference_option_autoplay_blocked3">Bloquear audio y video</string>
    <!-- Label for site specific setting that indicates that all video and audio autoplay is blocked -->
    <string name="quick_setting_option_autoplay_blocked">Bloquear audio y video</string>
    <!-- Summary of delete browsing data on quit preference if it is set to on -->
    <string name="delete_browsing_data_quit_on">Sí</string>
    <!-- Summary of delete browsing data on quit preference if it is set to off -->
    <string name="delete_browsing_data_quit_off">No</string>

    <!-- Summary of studies preference if it is set to on -->
    <string name="studies_on">Activado</string>
    <!-- Summary of studies data on quit preference if it is set to off -->
    <string name="studies_off">Desactivado</string>

    <!-- Category header of a preference that allows a user to alter settings related to web permissions. -->
    <string name="preferences_category_permissions">Permisos</string>
    <!-- Category header of a preference that allows a user to alter settings related to web content. -->
    <string name="preferences_category_content">Contenido</string>
    <!-- Preference for altering the default browsing mode. When enabled, the desktop site will always be requested. -->
    <string name="preference_feature_desktop_mode_default">Solicitar siempre sitio de escritorio</string>

    <!-- Collections -->
    <!-- Collections header on home fragment -->
    <string name="collections_header">Colecciones</string>
    <!-- Content description (not visible, for screen readers etc.): Opens the collection menu when pressed -->
    <string name="collection_menu_button_content_description">Menú de colecciones</string>
    <!-- Label to describe what collections are to a new user without any collections -->
    <string name="no_collections_description2">Recolecta las cosas que te importan.\nAgrupa las búsquedas, los sitios y las pestañas similares para acceder a ellas rápidamente.</string>
    <!-- Title for the "select tabs" step of the collection creator -->
    <string name="create_collection_select_tabs">Seleccionar pestañas</string>
    <!-- Title for the "select collection" step of the collection creator -->
    <string name="create_collection_select_collection">Seleccionar colección</string>
    <!-- Title for the "name collection" step of the collection creator -->
    <string name="create_collection_name_collection">Dar un nombre a la colección</string>
    <!-- Button to add new collection for the "select collection" step of the collection creator -->
    <string name="create_collection_add_new_collection">Añadir nueva colección</string>
    <!-- Button to select all tabs in the "select tabs" step of the collection creator -->
    <string name="create_collection_select_all">Seleccionar todas</string>
    <!-- Button to deselect all tabs in the "select tabs" step of the collection creator -->
    <string name="create_collection_deselect_all">Deseleccionar todas</string>
    <!-- Text to prompt users to select the tabs to save in the "select tabs" step of the collection creator -->
    <string name="create_collection_save_to_collection_empty">Seleccionar pestañas a guardar</string>
    <!-- Text to show users how many tabs they have selected in the "select tabs" step of the collection creator.
     %d is a placeholder for the number of tabs selected. -->
    <string name="create_collection_save_to_collection_tabs_selected">%d pestañas seleccionadas</string>
    <!-- Text to show users they have one tab selected in the "select tabs" step of the collection creator.
    %d is a placeholder for the number of tabs selected. -->
    <string name="create_collection_save_to_collection_tab_selected">%d pestaña seleccionada</string>
    <!-- Text shown in snackbar when multiple tabs have been saved in a collection -->
    <string name="create_collection_tabs_saved">¡Pestañas guardadas!</string>
    <!-- Text shown in snackbar when one or multiple tabs have been saved in a new collection -->
    <string name="create_collection_tabs_saved_new_collection">Colección guardada</string>
    <!-- Text shown in snackbar when one tab has been saved in a collection -->
    <string name="create_collection_tab_saved">¡Pestaña guardada!</string>
    <!-- Content description (not visible, for screen readers etc.): button to close the collection creator -->
    <string name="create_collection_close">Cerrar</string>
    <!-- Button to save currently selected tabs in the "select tabs" step of the collection creator-->
    <string name="create_collection_save">Guardar</string>

    <!-- Snackbar action to view the collection the user just created or updated -->
    <string name="create_collection_view">Ver</string>

    <!-- Text for the OK button from collection dialogs -->
    <string name="create_collection_positive">Aceptar</string>
    <!-- Text for the cancel button from collection dialogs -->
    <string name="create_collection_negative">Cancelar</string>

    <!-- Default name for a new collection in "name new collection" step of the collection creator. %d is a placeholder for the number of collections-->
    <string name="create_collection_default_name">Colección %d</string>

    <!-- Share -->
    <!-- Share screen header -->
    <string name="share_header_2">Compartir</string>
    <!-- Content description (not visible, for screen readers etc.):
        "Share" button. Opens the share menu when pressed. -->
    <string name="share_button_content_description">Compartir</string>
    <!-- Text for the Save to PDF feature in the share menu -->
    <string name="share_save_to_pdf">Guardar como PDF</string>
    <!-- Text for error message when generating a PDF file Text. -->
    <string name="unable_to_save_to_pdf_error">No se pudo generar el PDF</string>
    <!-- Text for standard error snackbar dismiss button. -->
    <string name="standard_snackbar_error_dismiss">Ocultar</string>
    <!-- Text for error message when printing a page and it fails. -->
    <string name="unable_to_print_page_error">No se puede imprimir esta página</string>
    <!-- Text for the print feature in the share and browser menu -->
    <string name="menu_print">Imprimir</string>
    <!-- Sub-header in the dialog to share a link to another sync device -->
    <string name="share_device_subheader">Enviar a dispositivo</string>
    <!-- Sub-header in the dialog to share a link to an app from the full list -->
    <string name="share_link_all_apps_subheader">Todas las acciones</string>
    <!-- Sub-header in the dialog to share a link to an app from the most-recent sorted list -->
    <string name="share_link_recent_apps_subheader">Por uso reciente</string>
    <!-- Text for the copy link action in the share screen. -->
    <string name="share_copy_link_to_clipboard">Copiar al portapapeles</string>
    <!-- Toast shown after copying link to clipboard -->
    <string name="toast_copy_link_to_clipboard">Copiado al portapapeles</string>
    <!-- An option from the share dialog to sign into sync -->
    <string name="sync_sign_in">Conectarse para sincronizar</string>
     <!-- An option from the three dot menu to sync and save data -->
    <string name="sync_menu_sync_and_save_data">Sincronizar y guardar datos</string>
    <!-- An option from the share dialog to send link to all other sync devices -->
    <string name="sync_send_to_all">Enviar a todos los dispositivos</string>
    <!-- An option from the share dialog to reconnect to sync -->
    <string name="sync_reconnect">Reconectarse para sincronizar</string>
    <!-- Text displayed when sync is offline and cannot be accessed -->
    <string name="sync_offline">Desconectado</string>
    <!-- An option to connect additional devices -->
    <string name="sync_connect_device">Conectar otro dispositivo</string>
    <!-- The dialog text shown when additional devices are not available -->
    <string name="sync_connect_device_dialog" tools:ignore="BrandUsage">Para enviar una pestaña, conéctate a Firefox en al menos otro dispositivo.</string>
    <!-- Confirmation dialog button -->
    <string name="sync_confirmation_button">Entendido</string>
    <!-- Share error message -->
    <string name="share_error_snackbar">No se puede compartir con esta aplicación</string>
    <!-- Add new device screen title -->
    <string name="sync_add_new_device_title">Enviar a dispositivo</string>
    <!-- Text for the warning message on the Add new device screen -->
    <string name="sync_add_new_device_message">No hay dispositivos conectados</string>

    <!-- Text for the button to learn about sending tabs -->
    <string name="sync_add_new_device_learn_button">Aprender acerca de enviar pestañas…</string>
    <!-- Text for the button to connect another device -->
    <string name="sync_add_new_device_connect_button">Conectar otro dispositivo…</string>

    <!-- Notifications -->
    <!-- Text shown in the notification that pops up to remind the user that a private browsing session is active. -->
    <string name="notification_pbm_delete_text_2">Cerrar pestañas privadas</string>


    <!-- Text shown in the notification that pops up to remind the user that a private browsing session is active for Android 14+ -->
    <string name="notification_erase_title_android_14">¿Cerrar pestañas privadas?</string>
    <string name="notification_erase_text_android_14">Toca o desliza esta notificación para cerrar pestañas privadas.</string>

    <!-- Name of the marketing notification channel. Displayed in the "App notifications" system settings for the app -->
    <string name="notification_marketing_channel_name">Marketing</string>

    <!-- Title shown in the notification that pops up to remind the user to set fenix as default browser.
    The app name is in the text, due to limitations with localizing Nimbus experiments -->
    <string name="nimbus_notification_default_browser_title" tools:ignore="BrandUsage,UnusedResources">Firefox es rápido y privado</string>
    <!-- Text shown in the notification that pops up to remind the user to set fenix as default browser.
    The app name is in the text, due to limitations with localizing Nimbus experiments -->
    <string name="nimbus_notification_default_browser_text" tools:ignore="BrandUsage,UnusedResources">Establece Firefox como tu navegador predeterminado</string>
    <!-- Title shown in the notification that pops up to re-engage the user -->
    <string name="notification_re_engagement_title">Prueba la navegación privada</string>
    <!-- Text shown in the notification that pops up to re-engage the user.
    %1$s is a placeholder that will be replaced by the app name. -->
    <string name="notification_re_engagement_text">Navega sin guardar cookies ni historial en %1$s</string>

    <!-- Title A shown in the notification that pops up to re-engage the user -->
    <string name="notification_re_engagement_A_title">Navega sin dejar huellas</string>
    <!-- Text A shown in the notification that pops up to re-engage the user.
    %1$s is a placeholder that will be replaced by the app name. -->
    <string name="notification_re_engagement_A_text">La navegación privada en %1$s no guarda tu información.</string>
    <!-- Title B shown in the notification that pops up to re-engage the user -->
    <string name="notification_re_engagement_B_title">Inicia tu primera búsqueda</string>
    <!-- Text B shown in the notification that pops up to re-engage the user -->
    <string name="notification_re_engagement_B_text">Encuentra algo cerca. O descubre algo divertido.</string>

    <!-- Survey -->
    <!-- Text shown in the fullscreen message that pops up to ask user to take a short survey.
    The app name is in the text, due to limitations with localizing Nimbus experiments -->
    <string name="nimbus_survey_message_text" tools:ignore="BrandUsage">Ayuda a mejorar Firefox respondiendo una breve encuesta.</string>
    <!-- Preference for taking the short survey. -->
    <string name="preferences_take_survey">Responder encuesta</string>
    <!-- Preference for not taking the short survey. -->
    <string name="preferences_not_take_survey">No, gracias</string>

    <!-- Snackbar -->
    <!-- Text shown in snackbar when user deletes a collection -->
    <string name="snackbar_collection_deleted">Colección eliminada</string>
    <!-- Text shown in snackbar when user renames a collection -->
    <string name="snackbar_collection_renamed">Colección renombrada</string>
    <!-- Text shown in snackbar when user closes a tab -->
    <string name="snackbar_tab_closed">Pestaña cerrada</string>
    <!-- Text shown in snackbar when user closes all tabs -->
    <string name="snackbar_tabs_closed">Pestañas cerradas</string>
    <!-- Text shown in snackbar when user closes multiple inactive tabs. %1$s will be replaced with the number of tabs closed. -->
    <string name="snackbar_num_tabs_closed">Pestañas cerradas: %1$s</string>
    <!-- Text shown in snackbar when user bookmarks a list of tabs -->
    <string name="snackbar_message_bookmarks_saved">¡Marcadores guardados!</string>
    <!-- Text shown in snackbar when user bookmarks a list of tabs. Parameter will be replaced by the name of the folder the bookmark was saved into.-->
    <string name="snackbar_message_bookmarks_saved_in" tools:ignore="UnusedResources">¡Marcadores guardados en “%s”!</string>
    <!-- Text shown in snackbar when user adds a site to shortcuts -->
    <string name="snackbar_added_to_shortcuts">¡Añadido a accesos directos!</string>
    <!-- Text shown in snackbar when user closes a private tab -->
    <string name="snackbar_private_tab_closed">Pestaña privada cerrada</string>
    <!-- Text shown in snackbar when user closes all private tabs -->
    <string name="snackbar_private_tabs_closed">Pestañas privadas cerradas</string>
    <!-- Text shown in snackbar when user erases their private browsing data -->
    <string name="snackbar_private_data_deleted">Datos de navegación privada eliminados</string>
    <!-- Text shown in snackbar to undo deleting a tab, top site or collection -->
    <string name="snackbar_deleted_undo">DESHACER</string>
    <!-- Text shown in snackbar when user removes a top site -->
    <string name="snackbar_top_site_removed">Sitio eliminado</string>
    <!-- QR code scanner prompt which appears after scanning a code, but before navigating to it
        First parameter is the name of the app, second parameter is the URL or text scanned-->
    <string name="qr_scanner_confirmation_dialog_message">Permitir a %1$s abrir %2$s</string>
    <!-- QR code scanner prompt dialog positive option to allow navigation to scanned link -->
    <string name="qr_scanner_dialog_positive">PERMITIR</string>
    <!-- QR code scanner prompt dialog positive option to deny navigation to scanned link -->
    <string name="qr_scanner_dialog_negative">DENEGAR</string>
    <!-- QR code scanner prompt dialog error message shown when a hostname does not contain http or https. -->
    <string name="qr_scanner_dialog_invalid">Dirección web no válida.</string>
    <!-- QR code scanner prompt dialog positive option when there is an error -->
    <string name="qr_scanner_dialog_invalid_ok">Aceptar</string>
    <!-- Tab collection deletion prompt dialog message. Placeholder will be replaced with the collection name -->
    <string name="tab_collection_dialog_message">¿De verdad quieres eliminar %1$s?</string>
    <!-- Tab collection deletion prompt dialog option to delete the collection -->
    <string name="tab_collection_dialog_positive">Eliminar</string>
    <!-- Message for copying the URL via long press on the toolbar -->
    <string name="url_copied">URL copiada</string>
    <!-- Sample text for accessibility font size -->
    <string name="accessibility_text_size_sample_text_1">Este es un texto de ejemplo. Está aquí para mostrar cómo aparecerá el texto cuando aumentes o disminuyas el tamaño con este ajuste.</string>
    <!-- Summary for Accessibility Text Size Scaling Preference -->
    <string name="preference_accessibility_text_size_summary">Aumentar o disminuir el tamaño del texto en los sitios web</string>
    <!-- Title for Accessibility Text Size Scaling Preference -->
    <string name="preference_accessibility_font_size_title">Tamaño de la fuente</string>

    <!-- Title for Accessibility Text Automatic Size Scaling Preference -->
    <string name="preference_accessibility_auto_size_2">Tamaño de fuente automático</string>
    <!-- Summary for Accessibility Text Automatic Size Scaling Preference -->
    <string name="preference_accessibility_auto_size_summary">El tamaño de la fuente coincidirá con los ajustes de Android. Desactivalo para gestionar el tamaño de fuente aquí.</string>

    <!-- Title for the Delete browsing data preference -->
    <string name="preferences_delete_browsing_data">Eliminar datos de navegación</string>
    <!-- Title for the tabs item in Delete browsing data -->
    <string name="preferences_delete_browsing_data_tabs_title_2">Pestañas abiertas</string>
    <!-- Subtitle for the tabs item in Delete browsing data, parameter will be replaced with the number of open tabs -->
    <string name="preferences_delete_browsing_data_tabs_subtitle">%d pestañas</string>
    <!-- Title for the data and history items in Delete browsing data -->
    <!-- Title for the history item in Delete browsing data -->
    <string name="preferences_delete_browsing_data_browsing_history_title">Historial de navegación</string>
    <!-- Subtitle for the data and history items in delete browsing data, parameter will be replaced with the
        number of history items the user has -->
    <string name="preferences_delete_browsing_data_browsing_data_subtitle">%d direcciones</string>
    <!-- Title for the cookies and site data items in Delete browsing data -->
    <string name="preferences_delete_browsing_data_cookies_and_site_data">Cookies y datos de sitio</string>
    <!-- Subtitle for the cookies item in Delete browsing data -->
    <string name="preferences_delete_browsing_data_cookies_subtitle">Se cerrará sesión en la mayoría de los sitios</string>
    <!-- Title for the cached images and files item in Delete browsing data -->
    <string name="preferences_delete_browsing_data_cached_files">Imágenes y archivos en caché</string>
    <!-- Subtitle for the cached images and files item in Delete browsing data -->
    <string name="preferences_delete_browsing_data_cached_files_subtitle">Libera espacio de almacenamiento</string>
    <!-- Title for the site permissions item in Delete browsing data -->
    <string name="preferences_delete_browsing_data_site_permissions">Permisos de sitios</string>
    <!-- Title for the downloads item in Delete browsing data -->
    <string name="preferences_delete_browsing_data_downloads">Descargas</string>
    <!-- Text for the button to delete browsing data -->
    <string name="preferences_delete_browsing_data_button">Eliminar datos de navegación</string>
    <!-- Title for the Delete browsing data on quit preference -->
    <string name="preferences_delete_browsing_data_on_quit">Eliminar datos de navegación al salir</string>
    <!-- Summary for the Delete browsing data on quit preference. "Quit" translation should match delete_browsing_data_on_quit_action translation. -->
    <string name="preference_summary_delete_browsing_data_on_quit_2">Elimina automáticamente los datos de navegación cuando seleccionas \&quot;Salir\&quot; en el menú principal</string>
    <!-- Action item in menu for the Delete browsing data on quit feature -->
    <string name="delete_browsing_data_on_quit_action">Salir</string>

    <!-- Title text of a delete browsing data dialog. -->
    <string name="delete_history_prompt_title">Rango de tiempo para eliminar</string>
    <!-- Body text of a delete browsing data dialog. -->
    <string name="delete_history_prompt_body_2">Elimina el historial (incluido el historial sincronizado desde otros dispositivos)</string>
    <!-- Radio button in the delete browsing data dialog to delete history items for the last hour. -->
    <string name="delete_history_prompt_button_last_hour">Última hora</string>
    <!-- Radio button in the delete browsing data dialog to delete history items for today and yesterday. -->
    <string name="delete_history_prompt_button_today_and_yesterday">Hoy y ayer</string>
    <!-- Radio button in the delete browsing data dialog to delete all history. -->
    <string name="delete_history_prompt_button_everything">Todo</string>

    <!-- Dialog message to the user asking to delete browsing data. Parameter will be replaced by app name. -->
    <string name="delete_browsing_data_prompt_message_3">%s eliminará los datos de navegación seleccionados.</string>
    <!-- Text for the cancel button for the data deletion dialog -->
    <string name="delete_browsing_data_prompt_cancel">Cancelar</string>
    <!-- Text for the allow button for the data deletion dialog -->
    <string name="delete_browsing_data_prompt_allow">Eliminar</string>
    <!-- Text for the snackbar confirmation that the data was deleted -->
    <string name="preferences_delete_browsing_data_snackbar">Datos de navegación eliminados</string>
    <!-- Text for the snackbar to show the user that the deletion of browsing data is in progress -->
    <string name="deleting_browsing_data_in_progress">Eliminando datos de navegación…</string>

    <!-- Dialog message to the user asking to delete all history items inside the opened group. Parameter will be replaced by a history group name. -->
    <string name="delete_all_history_group_prompt_message">Eliminar todos los sitios en “%s”</string>
    <!-- Text for the cancel button for the history group deletion dialog -->
    <string name="delete_history_group_prompt_cancel">Cancelar</string>
    <!-- Text for the allow button for the history group dialog -->
    <string name="delete_history_group_prompt_allow">Eliminar</string>
    <!-- Text for the snackbar confirmation that the history group was deleted -->
    <string name="delete_history_group_snackbar">Grupo eliminado</string>

    <!-- Onboarding -->
    <!-- text to display in the snackbar once account is signed-in -->
    <string name="onboarding_firefox_account_sync_is_on">Sincronización activada</string>

    <!-- Onboarding theme -->
    <!-- Text shown in snackbar when multiple tabs have been sent to device -->
    <string name="sync_sent_tabs_snackbar">¡Pestañas enviadas!</string>
    <!-- Text shown in snackbar when one tab has been sent to device  -->
    <string name="sync_sent_tab_snackbar">¡Pestaña enviada!</string>
    <!-- Text shown in snackbar when sharing tabs failed  -->
    <string name="sync_sent_tab_error_snackbar">No se pudo enviar</string>
    <!-- Text shown in snackbar for the "retry" action that the user has after sharing tabs failed -->
    <string name="sync_sent_tab_error_snackbar_action">REINTENTAR</string>

    <!-- Title of QR Pairing Fragment -->
    <string name="sync_scan_code">Escanear el código</string>
    <!-- Instructions on how to access pairing -->
    <string name="sign_in_instructions" tools:ignore="BrandUsage"><![CDATA[Abre Firefox en tu computador y ve a <b>https://firefox.com/pair</b>]]></string>
    <!-- Text shown for sign in pairing when ready -->
    <string name="sign_in_ready_for_scan">Listo para escanear</string>
    <!-- Text shown for settings option for sign with pairing -->
    <string name="sign_in_with_camera">Conéctate con tu cámara</string>
    <!-- Text shown for settings option for sign with email -->
    <string name="sign_in_with_email">O usa tu correo</string>
    <!-- Text shown for settings option for create new account text.'Firefox' intentionally hardcoded here.-->
    <string name="sign_in_create_account_text" tools:ignore="BrandUsage"><![CDATA[¿No tienes cuenta? <u>Crea una</u> para sincronizar Firefox entre dispositivos.]]></string>
    <!-- Text shown in confirmation dialog to sign out of account. The first parameter is the name of the app (e.g. Firefox Preview) -->
    <string name="sign_out_confirmation_message_2">%s dejará de sincronizarse con tu cuenta, pero no se borrarán los datos de navegación del dispositivo.</string>
    <!-- Option to continue signing out of account shown in confirmation dialog to sign out of account -->
    <string name="sign_out_disconnect">Desconectar</string>
    <!-- Option to cancel signing out shown in confirmation dialog to sign out of account -->
    <string name="sign_out_cancel">Cancelar</string>
    <!-- Error message snackbar shown after the user tried to select a default folder which cannot be altered -->
    <string name="bookmark_cannot_edit_root">No se pueden editar las carpetas predeterminadas</string>

    <!-- Enhanced Tracking Protection -->
    <!-- Link displayed in enhanced tracking protection panel to access tracking protection settings -->
    <string name="etp_settings">Ajustes de protección</string>
    <!-- Preference title for enhanced tracking protection settings -->
    <string name="preference_enhanced_tracking_protection">Protección de seguimiento mejorada</string>
    <!-- Preference summary for enhanced tracking protection settings on/off switch -->
    <string name="preference_enhanced_tracking_protection_summary">Ahora con protección total contra cookies, nuestra barrera más poderosa hasta el momento contra los rastreadores entre sitios.</string>
    <!-- Description of enhanced tracking protection. The parameter is the name of the application (For example: Firefox Fenix) -->
    <string name="preference_enhanced_tracking_protection_explanation_2">%s te protege de la mayoría de los rastreadores comunes que siguen lo que haces en línea.</string>
    <!-- Text displayed that links to website about enhanced tracking protection -->
    <string name="preference_enhanced_tracking_protection_explanation_learn_more">Aprender más</string>
    <!-- Preference for enhanced tracking protection for the standard protection settings -->
    <string name="preference_enhanced_tracking_protection_standard_default_1">Estándar (por defecto)</string>
    <!-- Preference description for enhanced tracking protection for the standard protection settings -->
    <string name="preference_enhanced_tracking_protection_standard_description_5">Las páginas se cargarán adecuadamente, pero se bloquearán menos rastreadores.</string>
    <!--  Accessibility text for the Standard protection information icon  -->
    <string name="preference_enhanced_tracking_protection_standard_info_button">Qué bloquea la protección de seguimiento estándar</string>
    <!-- Preference for enhanced tracking protection for the strict protection settings -->
    <string name="preference_enhanced_tracking_protection_strict">Estricta</string>
    <!-- Preference description for enhanced tracking protection for the strict protection settings -->
    <string name="preference_enhanced_tracking_protection_strict_description_4">Una mayor protección de seguimiento y un mejor rendimiento, pero algunos sitios podrían no funcionar adecuadamente.</string>
    <!--  Accessibility text for the Strict protection information icon  -->
    <string name="preference_enhanced_tracking_protection_strict_info_button">Qué bloquea la protección de seguimiento estricta</string>
    <!-- Preference for enhanced tracking protection for the custom protection settings -->
    <string name="preference_enhanced_tracking_protection_custom">Personalizada</string>
    <!-- Preference description for enhanced tracking protection for the strict protection settings -->
    <string name="preference_enhanced_tracking_protection_custom_description_2">Elige qué rastreadores y scripts bloquear.</string>
    <!--  Accessibility text for the Strict protection information icon  -->
    <string name="preference_enhanced_tracking_protection_custom_info_button">Qué bloquea la protección de seguimiento personalizada</string>
    <!-- Header for categories that are being blocked by current Enhanced Tracking Protection settings -->
    <!-- Preference for enhanced tracking protection for the custom protection settings for cookies-->
    <string name="preference_enhanced_tracking_protection_custom_cookies">Cookies</string>
    <!-- Option for enhanced tracking protection for the custom protection settings for cookies-->
    <string name="preference_enhanced_tracking_protection_custom_cookies_1">Rastreadores de sitios cruzados y redes sociales</string>
    <!-- Option for enhanced tracking protection for the custom protection settings for cookies-->
    <string name="preference_enhanced_tracking_protection_custom_cookies_2">Cookies de sitios no visitados</string>
    <!-- Option for enhanced tracking protection for the custom protection settings for cookies-->
    <string name="preference_enhanced_tracking_protection_custom_cookies_3">Todas las cookies de terceros (esto puede causar errores en los sitios web)</string>
    <!-- Option for enhanced tracking protection for the custom protection settings for cookies-->
    <string name="preference_enhanced_tracking_protection_custom_cookies_4">Todas las cookies (hará que los sitios fallen)</string>
    <!-- Option for enhanced tracking protection for the custom protection settings for cookies-->
    <string name="preference_enhanced_tracking_protection_custom_cookies_5">Aislar cookies de sitios cruzados</string>
    <!-- Preference for Global Privacy Control for the custom privacy settings for Global Privacy Control. '&amp;' is replaced with the ampersand symbol: &-->
    <string name="preference_enhanced_tracking_protection_custom_global_privacy_control">Decir a los sitios web que no vendan ni compartan mis datos</string>
    <!-- Preference for enhanced tracking protection for the custom protection settings for tracking content -->
    <string name="preference_enhanced_tracking_protection_custom_tracking_content">Contenido de rastreo</string>
    <!-- Option for enhanced tracking protection for the custom protection settings for tracking content-->
    <string name="preference_enhanced_tracking_protection_custom_tracking_content_1">En todas las pestañas</string>
    <!-- Option for enhanced tracking protection for the custom protection settings for tracking content-->
    <string name="preference_enhanced_tracking_protection_custom_tracking_content_2">Solo en pestañas privadas</string>
    <!-- Preference for enhanced tracking protection for the custom protection settings -->
    <string name="preference_enhanced_tracking_protection_custom_cryptominers">Criptomineros</string>
    <!-- Preference for enhanced tracking protection for the custom protection settings -->
    <string name="preference_enhanced_tracking_protection_custom_known_fingerprinters">Creadores de huellas (Fingerprinters) conocidos</string>
    <!-- Button label for navigating to the Enhanced Tracking Protection details -->
    <string name="enhanced_tracking_protection_details">Detalles</string>
    <!-- Header for categories that are being being blocked by current Enhanced Tracking Protection settings -->
    <string name="enhanced_tracking_protection_blocked">Bloqueado</string>
    <!-- Header for categories that are being not being blocked by current Enhanced Tracking Protection settings -->
    <string name="enhanced_tracking_protection_allowed">Permitido</string>
    <!-- Category of trackers (social media trackers) that can be blocked by Enhanced Tracking Protection -->
    <string name="etp_social_media_trackers_title">Rastreadores de redes sociales</string>
    <!-- Description of social media trackers that can be blocked by Enhanced Tracking Protection -->
    <string name="etp_social_media_trackers_description">Limita la capacidad de las redes sociales de rastrear tu actividad de navegación en la web.</string>
    <!-- Category of trackers (cross-site tracking cookies) that can be blocked by Enhanced Tracking Protection -->
    <string name="etp_cookies_title">Cookies de rastreo de sitios cruzados</string>
    <!-- Category of trackers (cross-site tracking cookies) that can be blocked by Enhanced Tracking Protection -->
    <string name="etp_cookies_title_2">Cookies de sitios cruzados</string>
    <!-- Description of cross-site tracking cookies that can be blocked by Enhanced Tracking Protection -->
    <string name="etp_cookies_description">Bloquea las cookies que utilizan las compañías de redes publicitarias y analíticas para compilar tus datos de navegación en muchos sitios.</string>
    <!-- Description of cross-site tracking cookies that can be blocked by Enhanced Tracking Protection -->
    <string name="etp_cookies_description_2">La protección total contra cookies aísla las cookies del sitio en el que estas, de forma tal que los rastreadore como las redes de celular no pueden usarlas para seguirte entre sitios.</string>
    <!-- Category of trackers (cryptominers) that can be blocked by Enhanced Tracking Protection -->
    <string name="etp_cryptominers_title">Criptomineros</string>
    <!-- Description of cryptominers that can be blocked by Enhanced Tracking Protection -->
    <string name="etp_cryptominers_description">Previene que scripts maliciosos ganen acceso a tu dispositivo para minar monedas digitales.</string>
    <!-- Description of fingerprinters that can be blocked by Enhanced Tracking Protection -->
    <string name="etp_known_fingerprinters_description">Detiene la recolección de datos únicos identificables en tu dispositivo, los que pueden ser usados para propósitos de seguimiento.</string>
    <!-- Category of trackers (tracking content) that can be blocked by Enhanced Tracking Protection -->
    <string name="etp_tracking_content_title">Contenido de rastreo</string>
    <!-- Description of tracking content that can be blocked by Enhanced Tracking Protection -->
    <string name="etp_tracking_content_description">Detiene la carga de publicidad, videos y otros contenidos que contienen códigos de seguimiento. Puede afectar la funcionalidad de algunos sitios web.</string>
    <!-- Enhanced Tracking Protection message that protection is currently on for this site -->
    <string name="etp_panel_on">Las protecciones están activadas para este sitio</string>
    <!-- Enhanced Tracking Protection message that protection is currently off for this site -->
    <string name="etp_panel_off">Las protecciones están desactivadas para este sitio</string>
    <!-- Header for exceptions list for which sites enhanced tracking protection is always off -->
    <string name="enhanced_tracking_protection_exceptions">La protección de seguimiento mejorada está desactivada para esos sitios</string>
    <!-- Content description (not visible, for screen readers etc.): Navigate
    back from ETP details (Ex: Tracking content) -->
    <string name="etp_back_button_content_description">Navegar hacia atrás</string>
    <!-- About page link text to open what's new link -->
    <string name="about_whats_new">Qué hay de nuevo en %s</string>
    <!-- Open source licenses page title
    The first parameter is the app name -->
    <string name="open_source_licenses_title">%s | Bibliotecas OSS</string>

    <!-- Category of trackers (redirect trackers) that can be blocked by Enhanced Tracking Protection -->
    <string name="etp_redirect_trackers_title">Rastreadores de redirección</string>
    <!-- Description of redirect tracker cookies that can be blocked by Enhanced Tracking Protection -->
    <string name="etp_redirect_trackers_description">Limpia las cookies creadas por redirecciones a sitios web de seguimiento conocidos.</string>

    <!-- Preference for fingerprinting protection for the custom protection settings -->
    <string name="etp_suspected_fingerprinters_title">Creadores de huellas (fingerprinters) presuntos</string>
    <!-- Description of fingerprinters that can be blocked by fingerprinting protection -->
    <string name="etp_suspected_fingerprinters_description">Permite la protección de huellas digitales para detener a los creadores de huellas (fingerprinters) sospechosos.</string>
    <!-- Category of trackers (fingerprinters) that can be blocked by Enhanced Tracking Protection -->
    <string name="etp_known_fingerprinters_title">Creadores de huellas (Fingerprinters) conocidos</string>
    <!-- Description of the SmartBlock Enhanced Tracking Protection feature. The * symbol is intentionally hardcoded here,
         as we use it on the UI to indicate which trackers have been partially unblocked.  -->
    <string name="preference_etp_smartblock_description">Algunos rastreadores marcados a continuación han sido parcialmente desbloqueados en esta página porque interactuaste con ellos *.</string>
    <!-- Text displayed that links to website about enhanced tracking protection SmartBlock -->
    <string name="preference_etp_smartblock_learn_more">Aprender más</string>

    <!-- Content description (not visible, for screen readers etc.):
    Enhanced tracking protection exception preference icon for ETP settings. -->
    <string name="preference_etp_exceptions_icon_description">Ícono de preferencia de excepción de la protección de seguimiento mejorada</string>

    <!-- About page link text to open support link -->
    <string name="about_support">Ayuda</string>
    <!-- About page link text to list of past crashes (like about:crashes on desktop) -->
    <string name="about_crashes">Fallos</string>
    <!-- About page link text to open privacy notice link -->
    <string name="about_privacy_notice">Política de privacidad</string>
    <!-- About page link text to open know your rights link -->
    <string name="about_know_your_rights">Conoce tus derechos</string>
    <!-- About page link text to open licensing information link -->
    <string name="about_licensing_information">Información de licencia</string>
    <!-- About page link text to open a screen with libraries that are used -->
    <string name="about_other_open_source_libraries">Bibliotecas que utilizamos</string>

    <!-- Toast shown to the user when they are activating the secret dev menu
        The first parameter is number of long clicks left to enable the menu -->
    <string name="about_debug_menu_toast_progress">Menú de depuración: falta hacer %1$d toque(s) para activarlo</string>
    <string name="about_debug_menu_toast_done">Menú de depuración activado</string>

    <!-- Browser long press popup menu -->
    <!-- Copy the current url -->
    <string name="browser_toolbar_long_press_popup_copy">Copiar</string>

    <!-- Paste & go the text in the clipboard. '&amp;' is replaced with the ampersand symbol: & -->
    <string name="browser_toolbar_long_press_popup_paste_and_go">Pegar e ir</string>
    <!-- Paste the text in the clipboard -->
    <string name="browser_toolbar_long_press_popup_paste">Pegar</string>
    <!-- Snackbar message shown after an URL has been copied to clipboard. -->
    <string name="browser_toolbar_url_copied_to_clipboard_snackbar">URL copiada al portapapeles</string>

    <!-- Title text for the Add To Homescreen dialog -->
    <string name="add_to_homescreen_title">Añadir a la pantalla de inicio</string>
    <!-- Cancel button text for the Add to Homescreen dialog -->
    <string name="add_to_homescreen_cancel">Cancelar</string>
    <!-- Add button text for the Add to Homescreen dialog -->
    <string name="add_to_homescreen_add">Añadir</string>
    <!-- Continue to website button text for the first-time Add to Homescreen dialog -->
    <string name="add_to_homescreen_continue">Continuar al sitio web</string>
    <!-- Placeholder text for the TextView in the Add to Homescreen dialog -->
    <string name="add_to_homescreen_text_placeholder">Nombre del acceso directo</string>

    <!-- Describes the add to homescreen functionality -->
    <string name="add_to_homescreen_description_2">Puedes añadir fácilmente este sitio web a tu pantalla de inicio de tu dispositivo para tener acceso instantáneo y navegar rápidamente, consiguiendo una experiencia similar a la de una aplicación real.</string>

    <!-- Preference for managing the settings for logins and passwords in Fenix -->
    <string name="preferences_passwords_logins_and_passwords_2">Contraseñas</string>
    <!-- Preference for managing the saving of logins and passwords in Fenix -->
    <string name="preferences_passwords_save_logins_2">Guardar contraseñas</string>
    <!-- Preference option for asking to save passwords in Fenix -->
    <string name="preferences_passwords_save_logins_ask_to_save">Preguntar si guardar</string>
    <!-- Preference option for never saving passwords in Fenix -->
    <string name="preferences_passwords_save_logins_never_save">Nunca guardar</string>
    <!-- Preference for autofilling saved logins in Firefox (in web content), %1$s will be replaced with the app name -->
    <string name="preferences_passwords_autofill2">Autocompletar en %1$s</string>
    <!-- Description for the preference for autofilling saved logins in Firefox (in web content), %1$s will be replaced with the app name -->
    <string name="preferences_passwords_autofill_description">Completa y guarda nombres de usuario y contraseñas en sitios web mientras usas %1$s.</string>
    <!-- Preference for autofilling logins from Fenix in other apps (e.g. autofilling the Twitter app) -->
    <string name="preferences_android_autofill">Autocompletar en otras apps</string>
    <!-- Description for the preference for autofilling logins from Fenix in other apps (e.g. autofilling the Twitter app) -->
    <string name="preferences_android_autofill_description">Completa los nombres de usuario y contraseñas en otras aplicaciones de tu dispositivo.</string>

    <!-- Preference option for adding a password -->
    <string name="preferences_logins_add_login_2">Añadir contraseña</string>

    <!-- Preference for syncing saved passwords in Fenix -->
    <string name="preferences_passwords_sync_logins_2">Sincronizar contraseñas</string>
    <!-- Preference for syncing saved passwords in Fenix, when not signed in-->
    <string name="preferences_passwords_sync_logins_across_devices_2">Sincronizar contraseñas entre dispositivos</string>
    <!-- Preference to access list of saved passwords -->
    <string name="preferences_passwords_saved_logins_2">Contraseñas guardadas</string>
    <!-- Description of empty list of saved passwords. Placeholder is replaced with app name.  -->
    <string name="preferences_passwords_saved_logins_description_empty_text_2">Las contraseñas que guardes o sincronices con %s aparecerán aquí. Todas las contraseñas que guardes quedan cifradas.</string>
    <!-- Clickable text for opening an external link for more information about Sync. -->
    <string name="preferences_passwords_saved_logins_description_empty_learn_more_link_2">Aprende más acerca de la sincronización</string>
    <!-- Preference to access list of login exceptions that we never save logins for -->
    <string name="preferences_passwords_exceptions">Excepciones</string>

    <!-- Empty description of list of login exceptions that we never save passwords for. Parameter will be replaced by app name. -->
    <string name="preferences_passwords_exceptions_description_empty_2">%s no guardará las contraseñas de los sitios listados aquí.</string>
    <!-- Description of list of login exceptions that we never save passwords for. Parameter will be replaced by app name. -->
    <string name="preferences_passwords_exceptions_description_2">%s no guardará las contraseñas para estos sitios.</string>
    <!-- Text on button to remove all saved login exceptions -->
    <string name="preferences_passwords_exceptions_remove_all">Eliminar todas las excepciones</string>
    <!-- Hint for search box in passwords list -->
    <string name="preferences_passwords_saved_logins_search_2">Buscar contraseñas</string>
    <!-- The header for the site that a login is for -->
    <string name="preferences_passwords_saved_logins_site">Sitio</string>
    <!-- The header for the username for a login -->
    <string name="preferences_passwords_saved_logins_username">Nombre de usuario</string>
    <!-- The header for the password for a login -->
    <string name="preferences_passwords_saved_logins_password">Contraseña</string>
    <!-- Shown in snackbar to tell user that the password has been copied -->
    <string name="logins_password_copied">Contraseña copiada al portapapeles</string>
    <!-- Shown in snackbar to tell user that the username has been copied -->
    <string name="logins_username_copied">Nombre de usuario copiado al portapapeles</string>
    <!-- Content Description (for screenreaders etc) read for the button to copy a password in logins-->
    <string name="saved_logins_copy_password">Copiar contraseña</string>
    <!-- Content Description (for screenreaders etc) read for the button to clear a password while editing a login-->
    <string name="saved_logins_clear_password">Limpiar contraseña</string>
    <!-- Content Description (for screenreaders etc) read for the button to copy a username in logins -->
    <string name="saved_login_copy_username">Copiar nombre de usuario</string>
    <!-- Content Description (for screenreaders etc) read for the button to clear a username while editing a login -->
    <string name="saved_login_clear_username">Limpiar nombre de usuario</string>
    <!-- Content Description (for screenreaders etc) read for the button to clear the hostname field while creating a login -->
    <string name="saved_login_clear_hostname">Limpiar nombre de servidor</string>
    <!-- Content Description (for screenreaders etc) read for the button to open a site in logins -->
    <string name="saved_login_open_site">Abrir sitio en el navegador</string>
    <!-- Content Description (for screenreaders etc) read for the button to reveal a password in logins -->
    <string name="saved_login_reveal_password">Mostrar contraseña</string>
    <!-- Content Description (for screenreaders etc) read for the button to hide a password in logins -->
    <string name="saved_login_hide_password">Ocultar contraseña</string>
    <!-- Message displayed in biometric prompt displayed for authentication before allowing users to view their passwords -->
    <string name="logins_biometric_prompt_message_2">Desbloquea para ver tus contraseñas guardadas</string>
    <!-- Title of warning dialog if users have no device authentication set up -->
    <string name="logins_warning_dialog_title_2">Asegura tus contraseñas guardadas</string>
    <!-- Message of warning dialog if users have no device authentication set up -->
    <string name="logins_warning_dialog_message_2">Configura un patrón de bloqueo de dispositivo, PIN o contraseña para proteger tus contraseñas guardadas, y así no sean accedidas si alguien más tiene tu dispositivo.</string>
    <!-- Negative button to ignore warning dialog if users have no device authentication set up -->
    <string name="logins_warning_dialog_later">Más tarde</string>
    <!-- Positive button to send users to set up a pin of warning dialog if users have no device authentication set up -->
    <string name="logins_warning_dialog_set_up_now">Configurar ahora</string>
    <!-- Title of PIN verification dialog to direct users to re-enter their device credentials to access their logins -->
    <string name="logins_biometric_prompt_message_pin">Desbloquea tu dispositivo</string>

    <!-- Title for Accessibility Force Enable Zoom Preference -->
    <string name="preference_accessibility_force_enable_zoom">Zoom en todos los sitios</string>
    <!-- Summary for Accessibility Force Enable Zoom Preference -->
    <string name="preference_accessibility_force_enable_zoom_summary">Actívalo para permitir pellizcar y ajustar el zoom, incluso en sitios que no permiten este gesto.</string>

    <!-- Saved logins sorting strategy menu item -by name- (if selected, it will sort saved logins alphabetically) -->
    <string name="saved_logins_sort_strategy_alphabetically">Nombre (A-Z)</string>
    <!-- Saved logins sorting strategy menu item -by last used- (if selected, it will sort saved logins by last used) -->
    <string name="saved_logins_sort_strategy_last_used">Último uso</string>

    <!-- Content description (not visible, for screen readers etc.) -->
    <string name="saved_logins_menu_dropdown_chevron_icon_content_description_2">Menú ordenar contraseñas</string>

    <!-- Autofill -->
    <!-- Preference and title for managing the autofill settings -->
    <string name="preferences_autofill">Autollenado</string>
    <!-- Preference and title for managing the settings for addresses -->
    <string name="preferences_addresses">Direcciones</string>
    <!-- Preference and title for managing the settings for payment methods -->
    <string name="preferences_credit_cards_2">Métodos de pago</string>
    <!-- Preference for saving and autofilling credit cards -->
    <string name="preferences_credit_cards_save_and_autofill_cards_2">Guardar y completar métodos de pago</string>
    <!-- Preference summary for saving and autofilling payment method data. Parameter will be replaced by app name. -->
    <string name="preferences_credit_cards_save_and_autofill_cards_summary_2">%s cifra todos los métodos de pago que guardas</string>
    <!-- Preference option for syncing credit cards across devices. This is displayed when the user is not signed into sync -->
    <string name="preferences_credit_cards_sync_cards_across_devices">Sincronizar tarjetas entre dispositivos</string>
    <!-- Preference option for syncing credit cards across devices. This is displayed when the user is signed into sync -->
    <string name="preferences_credit_cards_sync_cards">Sincronizar tarjetas</string>

    <!-- Preference option for adding a card -->
    <string name="preferences_credit_cards_add_credit_card_2">Añadir tarjeta</string>
    <!-- Preference option for managing saved cards -->
    <string name="preferences_credit_cards_manage_saved_cards_2">Gestionar tarjetas</string>
    <!-- Preference option for adding an address -->
    <string name="preferences_addresses_add_address">Añadir dirección</string>
    <!-- Preference option for managing saved addresses -->
    <string name="preferences_addresses_manage_addresses">Administrar direcciones</string>
    <!-- Preference for saving and filling addresses -->
    <string name="preferences_addresses_save_and_autofill_addresses_2">Guardar y completar direcciones</string>

    <!-- Preference summary for saving and filling address data -->
    <string name="preferences_addresses_save_and_autofill_addresses_summary_2">Incluye números de teléfono y direcciones de correo electrónico</string>

    <!-- Title of the "Add card" screen -->
    <string name="credit_cards_add_card">Añadir tarjeta</string>
    <!-- Title of the "Edit card" screen -->
    <string name="credit_cards_edit_card">Editar tarjeta</string>
    <!-- The header for the card number of a credit card -->
    <string name="credit_cards_card_number">Número de tarjeta</string>
    <!-- The header for the expiration date of a credit card -->
    <string name="credit_cards_expiration_date">Fecha de expiración</string>
    <!-- The label for the expiration date month of a credit card to be used by a11y services-->
    <string name="credit_cards_expiration_date_month">Mes de expiración</string>
    <!-- The label for the expiration date year of a credit card to be used by a11y services-->
    <string name="credit_cards_expiration_date_year">Año de expiración</string>
    <!-- The header for the name on the credit card -->
    <string name="credit_cards_name_on_card">Nombre en la tarjeta</string>
    <!-- The text for the "Delete card" menu item for deleting a credit card -->
    <string name="credit_cards_menu_delete_card">Eliminar tarjeta</string>
    <!-- The text for the "Delete card" button for deleting a credit card -->
    <string name="credit_cards_delete_card_button">Eliminar tarjeta</string>
    <!-- The text for the confirmation message of "Delete card" dialog -->
    <string name="credit_cards_delete_dialog_confirmation_2">¿Eliminar tarjeta?</string>
    <!-- The text for the positive button on "Delete card" dialog -->
    <string name="credit_cards_delete_dialog_button">Eliminar</string>
    <!-- The title for the "Save" menu item for saving a credit card -->
    <string name="credit_cards_menu_save">Guardar</string>
    <!-- The text for the "Save" button for saving a credit card -->
    <string name="credit_cards_save_button">Guardar</string>
    <!-- The text for the "Cancel" button for cancelling adding, updating or deleting a credit card -->
    <string name="credit_cards_cancel_button">Cancelar</string>

    <!-- Title of the "Saved cards" screen -->
    <string name="credit_cards_saved_cards">Tarjetas guardadas</string>

    <!-- Error message for card number validation -->
    <string name="credit_cards_number_validation_error_message_2">Ingresa un número de tarjeta válido</string>
    <!-- Error message for card name on card validation -->
    <string name="credit_cards_name_on_card_validation_error_message_2">Añadir un nombre</string>
    <!-- Message displayed in biometric prompt displayed for authentication before allowing users to view their saved credit cards -->
    <string name="credit_cards_biometric_prompt_message">Desbloquea para ver tus tarjetas guardadas</string>
    <!-- Title of warning dialog if users have no device authentication set up -->
    <string name="credit_cards_warning_dialog_title_2">Asegura tus métodos de pago guardados</string>
    <!-- Message of warning dialog if users have no device authentication set up -->
    <string name="credit_cards_warning_dialog_message_3">Configura un patrón de bloqueo de dispositivo, PIN o contraseña para proteger tus métodos de pago guardados, y así no sean accedidos si alguien más tiene tu dispositivo.</string>
    <!-- Positive button to send users to set up a pin of warning dialog if users have no device authentication set up -->
    <string name="credit_cards_warning_dialog_set_up_now">Configurar ahora</string>
    <!-- Negative button to ignore warning dialog if users have no device authentication set up -->
    <string name="credit_cards_warning_dialog_later">Más tarde</string>
    <!-- Title of PIN verification dialog to direct users to re-enter their device credentials to access their credit cards -->
    <string name="credit_cards_biometric_prompt_message_pin">Desbloquea tu dispositivo</string>

    <!-- Message displayed in biometric prompt for authentication, before allowing users to use their stored payment method information -->
    <string name="credit_cards_biometric_prompt_unlock_message_2">Desbloquea para usar métodos de pago guardados</string>
    <!-- Title of the "Add address" screen -->
    <string name="addresses_add_address">Añadir dirección</string>
    <!-- Title of the "Edit address" screen -->
    <string name="addresses_edit_address">Editar dirección</string>
    <!-- Title of the "Manage addresses" screen -->
    <string name="addresses_manage_addresses">Administrar direcciones</string>
    <!-- The header for the name of an address. Name represents a person's full name, typically made up of a first, middle and last name, e.g. John Joe Doe. -->
    <string name="addresses_name">Nombre</string>
    <!-- The header for the street address of an address -->
    <string name="addresses_street_address">Dirección</string>
    <!-- The header for the city of an address -->
    <string name="addresses_city">Ciudad</string>
    <!-- The header for the subregion of an address when "state" should be used -->
    <string name="addresses_state">Estado</string>
    <!-- The header for the subregion of an address when "province" should be used -->
    <string name="addresses_province">Provincia</string>
    <!-- The header for the zip code of an address -->
    <string name="addresses_zip">Código postal</string>
    <!-- The header for the country or region of an address -->
    <string name="addresses_country">País o región</string>
    <!-- The header for the phone number of an address -->
    <string name="addresses_phone">Teléfono</string>
    <!-- The header for the email of an address -->
    <string name="addresses_email">Correo</string>
    <!-- The text for the "Save" button for saving an address -->
    <string name="addresses_save_button">Guardar</string>
    <!-- The text for the "Cancel" button for cancelling adding, updating or deleting an address -->
    <string name="addresses_cancel_button">Cancelar</string>
    <!-- The text for the "Delete address" button for deleting an address -->
    <string name="addressess_delete_address_button">Eliminar dirección</string>

    <!-- The title for the "Delete address" confirmation dialog -->
    <string name="addressess_confirm_dialog_message_2">¿Eliminar esta dirección?</string>
    <!-- The text for the positive button on "Delete address" dialog -->
    <string name="addressess_confirm_dialog_ok_button">Eliminar</string>
    <!-- The text for the negative button on "Delete address" dialog -->
    <string name="addressess_confirm_dialog_cancel_button">Cancelar</string>
    <!-- The text for the "Save address" menu item for saving an address -->
    <string name="address_menu_save_address">Guardar dirección</string>
    <!-- The text for the "Delete address" menu item for deleting an address -->
    <string name="address_menu_delete_address">Eliminar dirección</string>

    <!-- Title of the Add search engine screen -->
    <string name="search_engine_add_custom_search_engine_title">Añadir motor de búsqueda</string>
    <!-- Content description (not visible, for screen readers etc.): Title for the button that navigates to add new engine screen -->
    <string name="search_engine_add_custom_search_engine_button_content_description">Añadir nuevo motor de búsqueda</string>
    <!-- Title of the Edit search engine screen -->
    <string name="search_engine_edit_custom_search_engine_title">Editar motor de búsqueda</string>
    <!-- Text for the menu button to edit a search engine -->
    <string name="search_engine_edit">Editar</string>
    <!-- Text for the menu button to delete a search engine -->
    <string name="search_engine_delete">Eliminar</string>

    <!-- Label for the TextField in which user enters custom search engine name -->
    <string name="search_add_custom_engine_name_label">Nombre</string>
    <!-- Placeholder text shown in the Search Engine Name text field before a user enters text -->
    <string name="search_add_custom_engine_name_hint_2">Nombre del motor de búsqueda</string>
    <!-- Label for the TextField in which user enters custom search engine URL -->
    <string name="search_add_custom_engine_url_label">Cadena de la URL de búsqueda</string>
    <!-- Placeholder text shown in the Search String TextField before a user enters text -->
    <string name="search_add_custom_engine_search_string_hint_2">URL a utilizar para la búsqueda</string>
    <!-- Description text for the Search String TextField. The %s is part of the string -->
    <string name="search_add_custom_engine_search_string_example" formatted="false">Reemplazar la consulta con “%s”. Ejemplo:\n https://www.google.com/search?q=%s</string>

    <!-- Accessibility description for the form in which details about the custom search engine are entered -->
    <string name="search_add_custom_engine_form_description">Detalles del motor de búsqueda personalizado</string>

    <!-- Label for the TextField in which user enters custom search engine suggestion URL -->
    <string name="search_add_custom_engine_suggest_url_label">API de sugerencias de búsqueda (opcional)</string>
    <!-- Placeholder text shown in the Search Suggestion String TextField before a user enters text -->
    <string name="search_add_custom_engine_suggest_string_hint">URL de la API de sugerencias de búsqueda</string>
    <!-- Description text for the Search Suggestion String TextField. The %s is part of the string -->
    <string name="search_add_custom_engine_suggest_string_example_2" formatted="false">Reemplace la consulta con &quot;%s&quot;. Por ejemplo:\nhttps://suggestqueries.google.com/complete/search?client=firefox&amp;q=%s</string>
    <!-- The text for the "Save" button for saving a custom search engine -->
    <string name="search_custom_engine_save_button">Guardar</string>

    <!-- Text shown when a user leaves the name field empty -->
    <string name="search_add_custom_engine_error_empty_name">Ingresa el nombre del motor de búsqueda</string>
    <!-- Text shown when a user leaves the search string field empty -->
    <string name="search_add_custom_engine_error_empty_search_string">Ingresa la cadena de búsqueda</string>
    <!-- Text shown when a user leaves out the required template string -->
    <string name="search_add_custom_engine_error_missing_template">Revisa que la cadena de búsqueda coincida con el formato del ejemplo</string>
    <!-- Text shown when we aren't able to validate the custom search query. The first parameter is the url of the custom search engine -->
    <string name="search_add_custom_engine_error_cannot_reach">Error al conectarse a “%s”</string>
    <!-- Text shown when a user creates a new search engine -->
    <string name="search_add_custom_engine_success_message">%s creado</string>
    <!-- Text shown when a user successfully edits a custom search engine -->
    <string name="search_edit_custom_engine_success_message">%s guardado</string>
    <!-- Text shown when a user successfully deletes a custom search engine -->
    <string name="search_delete_search_engine_success_message">%s eliminado</string>

    <!-- Heading for the instructions to allow a permission -->
    <string name="phone_feature_blocked_intro">Para permitirlo:</string>
    <!-- First step for the allowing a permission -->
    <string name="phone_feature_blocked_step_settings">1. Ve a los ajustes de Android</string>
    <!-- Second step for the allowing a permission -->
    <string name="phone_feature_blocked_step_permissions"><![CDATA[2. Toca en <b>Permisos</b>]]></string>
    <!-- Third step for the allowing a permission (Fore example: Camera) -->
    <string name="phone_feature_blocked_step_feature"><![CDATA[3. Activa <b>%1$s</b>]]></string>

    <!-- Label that indicates a site is using a secure connection -->
    <string name="quick_settings_sheet_secure_connection_2">Conexión segura</string>
    <!-- Label that indicates a site is using a insecure connection -->
    <string name="quick_settings_sheet_insecure_connection_2">Conexión no segura</string>
    <!-- Label to clear site data -->
    <string name="clear_site_data">Limpiar cookies y datos del sitio</string>
    <!-- Confirmation message for a dialog confirming if the user wants to delete all data for current site -->
    <string name="confirm_clear_site_data"><![CDATA[¿De verdad quieres limpiar todas las cookies y los datos para el sitio <b>%s</b>?]]></string>
    <!-- Confirmation message for a dialog confirming if the user wants to delete all the permissions for all sites-->
    <string name="confirm_clear_permissions_on_all_sites">¿De verdad quieres limpiar los permisos en todos los sitios?</string>
    <!-- Confirmation message for a dialog confirming if the user wants to delete all the permissions for a site-->
    <string name="confirm_clear_permissions_site">¿De verdad quieres limpiar todos los permisos para este sitio?</string>
    <!-- Confirmation message for a dialog confirming if the user wants to set default value a permission for a site-->
    <string name="confirm_clear_permission_site">¿De verdad quieres limpiar este permiso para este sitio?</string>
    <!-- label shown when there are not site exceptions to show in the site exception settings -->
    <string name="no_site_exceptions">Sin excepciones de sitios</string>
    <!-- Bookmark deletion confirmation -->
    <string name="bookmark_deletion_confirmation">¿De verdad quieres eliminar este marcador?</string>
    <!-- Browser menu button that adds a shortcut to the home fragment -->
    <string name="browser_menu_add_to_shortcuts">Añadir a accesos directos</string>
    <!-- Browser menu button that removes a shortcut from the home fragment -->
    <string name="browser_menu_remove_from_shortcuts">Eliminar de los accesos directos</string>
    <!-- text shown before the issuer name to indicate who its verified by, parameter is the name of
     the certificate authority that verified the ticket-->
    <string name="certificate_info_verified_by">Verificado por: %1$s</string>
    <!-- Login overflow menu delete button -->
    <string name="login_menu_delete_button">Eliminar</string>
    <!-- Login overflow menu edit button -->
    <string name="login_menu_edit_button">Editar</string>
    <!-- Message in delete confirmation dialog for password -->
    <string name="login_deletion_confirmation_2">¿Estas seguro de eliminar esta contraseña?</string>
    <!-- Positive action of a dialog asking to delete  -->
    <string name="dialog_delete_positive">Eliminar</string>
    <!-- Negative action of a dialog asking to delete login -->
    <string name="dialog_delete_negative">Cancelar</string>
    <!--  The saved password options menu description. -->
    <string name="login_options_menu_2">Opciones de contraseña</string>
    <!--  The editable text field for a website address. -->
    <string name="saved_login_hostname_description_3">El campo de texto editable para la dirección del sitio web.</string>
    <!--  The editable text field for a username. -->
    <string name="saved_login_username_description_3">El campo de texto editable para el nombre de usuario.</string>
    <!--  The editable text field for a login's password. -->
    <string name="saved_login_password_description_2">El campo de texto editable para la contraseña.</string>
    <!--  The button description to save changes to an edited password. -->
    <string name="save_changes_to_login_2">Guardar cambios.</string>
    <!--  The page title for editing a saved password. -->
    <string name="edit_2">Editar contraseña</string>
    <!--  The page title for adding new password. -->
    <string name="add_login_2">Añadir contraseña</string>
    <!--  Error text displayed underneath the password field when it is in an error case. -->
    <string name="saved_login_password_required_2">Ingresar una contraseña</string>
    <!--  The error message in add login view when username field is blank. -->
    <string name="saved_login_username_required_2">Ingresar un nombre de usuario</string>
    <!--  The error message in add login view when hostname field is blank. -->
    <string name="saved_login_hostname_required" tools:ignore="UnusedResources">Nombre de servidor requerido</string>
    <!--  The error message in add login view when hostname field is blank. -->
    <string name="saved_login_hostname_required_2" tools:ignore="UnusedResources">Ingresar una dirección web</string>
    <!-- Voice search button content description  -->
    <string name="voice_search_content_description">Búsqueda por voz</string>
    <!-- Voice search prompt description displayed after the user presses the voice search button -->
    <string name="voice_search_explainer">Habla ahora</string>

    <!--  The error message in edit login view when a duplicate username exists. -->
    <string name="saved_login_duplicate">Ya existe una credencial con ese nombre de usuario</string>

    <!-- This is the hint text that is shown inline on the hostname field of the create new login page. 'https://www.example.com' intentionally hardcoded here -->
    <string name="add_login_hostname_hint_text">https://www.example.com</string>
    <!-- This is an error message shown below the hostname field of the add login page when a hostname does not contain http or https. -->
    <string name="add_login_hostname_invalid_text_3">La dirección web debe contener &quot;https://&quot; o &quot;http://&quot;</string>
    <!-- This is an error message shown below the hostname field of the add login page when a hostname is invalid. -->
    <string name="add_login_hostname_invalid_text_2">Nombre de servidor válido requerido</string>

    <!-- Synced Tabs -->
    <!-- Text displayed to ask user to connect another device as no devices found with account -->
    <string name="synced_tabs_connect_another_device">Conectar otro dispositivo.</string>
    <!-- Text displayed asking user to re-authenticate -->
    <string name="synced_tabs_reauth">Por favor, vuelve a autentificarte.</string>
    <!-- Text displayed when user has disabled tab syncing in Firefox Sync Account -->
    <string name="synced_tabs_enable_tab_syncing">Por favor, habilita la sincronización de pestañas.</string>
    <!-- Text displayed when user has no tabs that have been synced -->
    <string name="synced_tabs_no_tabs" tools:ignore="BrandUsage">No tienes ninguna pestaña abierta en Firefox en tus otros dispositivos.</string>
    <!-- Text displayed in the synced tabs screen when a user is not signed in to Firefox Sync describing Synced Tabs -->
    <string name="synced_tabs_sign_in_message">Ver una lista de las pestañas de tus otros dispositivos.</string>
    <!-- Text displayed on a button in the synced tabs screen to link users to sign in when a user is not signed in to Firefox Sync -->
    <string name="synced_tabs_sign_in_button">Conectarse para sincronizar</string>

    <!-- The text displayed when a synced device has no tabs to show in the list of Synced Tabs. -->
    <string name="synced_tabs_no_open_tabs">No hay pestañas abiertas</string>

    <!-- Content description for expanding a group of synced tabs. -->
    <string name="synced_tabs_expand_group">Expandir grupo de pestañas sincronizadas</string>
    <!-- Content description for collapsing a group of synced tabs. -->
    <string name="synced_tabs_collapse_group">Contraer grupo de pestañas sincronizadas</string>

    <!-- Top Sites -->
    <!-- Title text displayed in the dialog when shortcuts limit is reached. -->
    <string name="shortcut_max_limit_title">Límite de accesos directos alcanzado</string>
    <!-- Content description text displayed in the dialog when shortcut limit is reached. -->
    <string name="shortcut_max_limit_content">Para añadir un nuevo acceso directo, elimina uno. Toca y mantén presionado el sitio y selecciona eliminar.</string>
    <!-- Confirmation dialog button text when top sites limit is reached. -->
    <string name="top_sites_max_limit_confirmation_button">Ok, ¡ya caché!</string>

    <!-- Label for the preference to show the shortcuts for the most visited top sites on the homepage -->
    <string name="top_sites_toggle_top_recent_sites_4">Atajos</string>
    <!-- Title text displayed in the rename top site dialog. -->
    <string name="top_sites_rename_dialog_title">Nombre</string>
    <!-- Hint for renaming title of a shortcut -->
    <string name="shortcut_name_hint">Nombre del acceso directo</string>
    <!-- Hint for editing URL of a shortcut. -->
    <string name="shortcut_url_hint">URL del atajo</string>
    <!-- Dialog button text for canceling the rename top site prompt. -->
    <string name="top_sites_rename_dialog_cancel">Cancelar</string>

    <!-- Text for the menu button to open the homepage settings. -->
    <string name="top_sites_menu_settings">Ajustes</string>
    <!-- Text for the menu button to navigate to sponsors and privacy support articles. '&amp;' is replaced with the ampersand symbol: & -->
    <string name="top_sites_menu_sponsor_privacy">Nuestros patrocinadores y tu privacidad</string>
    <!-- Label text displayed for a sponsored top site. -->
    <string name="top_sites_sponsored_label">Patrocinado</string>

    <!-- Text for the menu item to edit a top site. -->
    <string name="top_sites_edit_top_site">Editar</string>
    <!-- Text for the dialog title to edit a top site. -->
    <string name="top_sites_edit_dialog_title">Editar atajo</string>
    <!-- Button caption to confirm the edit of the top site. -->
    <string name="top_sites_edit_dialog_save">Guardar</string>
    <!-- Error message when the user entered an invalid URL -->
    <string name="top_sites_edit_dialog_url_error">Ingresa una URL válida</string>
    <!-- Label for the URL edit field in the edit top site dialog. -->
    <string name="top_sites_edit_dialog_url_title">URL</string>

    <!-- Inactive tabs in the tabs tray -->
    <!-- Title text displayed in the tabs tray when a tab has been unused for 14 days. -->
    <string name="inactive_tabs_title">Pestañas inactivas</string>
    <!-- Content description for closing all inactive tabs -->
    <string name="inactive_tabs_delete_all">Cerrar todas las pestañas inactivas</string>

    <!-- Content description for expanding the inactive tabs section. -->
    <string name="inactive_tabs_expand_content_description">Expandir pestañas inactivas</string>
    <!-- Content description for collapsing the inactive tabs section. -->
    <string name="inactive_tabs_collapse_content_description">Ocultar pestañas inactivas</string>

    <!-- Inactive tabs auto-close message in the tabs tray -->
    <!-- The header text of the auto-close message when the user is asked if they want to turn on the auto-closing of inactive tabs. -->
    <string name="inactive_tabs_auto_close_message_header" tools:ignore="UnusedResources">¿Cerrar automáticamente después de un mes?</string>
    <!-- A description below the header to notify the user what the inactive tabs auto-close feature is. -->
    <string name="inactive_tabs_auto_close_message_description" tools:ignore="BrandUsage,UnusedResources">Firefox puede cerrar pestañas que no has visto durante el último mes.</string>
    <!-- A call to action below the description to allow the user to turn on the auto closing of inactive tabs. -->
    <string name="inactive_tabs_auto_close_message_action" tools:ignore="UnusedResources">ACTIVAR CIERRE AUTOMÁTICO</string>

    <!-- Text for the snackbar to confirm auto-close is enabled for inactive tabs -->
    <string name="inactive_tabs_auto_close_message_snackbar">Cierre automático activado</string>

    <!-- Awesome bar suggestion's headers -->
    <!-- Search suggestions title for Firefox Suggest. -->
    <string name="firefox_suggest_header" tools:ignore="BrandUsage">Sugerencias de Firefox</string>

    <!-- Title for search suggestions when Google is the default search suggestion engine. -->
    <string name="google_search_engine_suggestion_header">Búsqueda de Google</string>
    <!-- Title for search suggestions when the default search suggestion engine is anything other than Google. The first parameter is default search engine name. -->
    <string name="other_default_search_engine_suggestion_header">Buscar con %s</string>

    <!-- Default browser experiment -->
    <!-- Default browser card title -->
    <string name="default_browser_experiment_card_title">Cambia tu navegador predeterminado</string>
    <!-- Default browser card text -->
    <string name="default_browser_experiment_card_text" tools:ignore="BrandUsage">Configura enlaces de sitios web, correos electrónicos y mensajes para que se abran automáticamente en Firefox.</string>

    <!-- Content description for close button in collection placeholder. -->
    <string name="remove_home_collection_placeholder_content_description">Eliminar</string>

    <!-- Content description radio buttons with a link to more information -->
    <string name="radio_preference_info_content_description">Clic para más detalles</string>

    <!-- Content description for the action bar "up" button -->
    <string name="action_bar_up_description">Navegar hacia arriba</string>

    <!-- Content description for privacy content close button -->
    <string name="privacy_content_close_button_content_description">Cerrar</string>

    <!-- Pocket recommended stories -->
    <!-- Header text for a section on the home screen. -->
    <string name="pocket_stories_header_1">Historias que provocan reflexión</string>
    <!-- Header text for a section on the home screen. -->
    <string name="pocket_stories_categories_header">Historias por tema</string>
    <!-- Text of a button allowing users to access an external url for more Pocket recommendations. -->
    <string name="pocket_stories_placeholder_text">Descubrir más</string>
    <!-- Title of an app feature. Smaller than a heading. The first parameter is product name Pocket -->
    <string name="pocket_stories_feature_title_2">Con la tecnología de %s.</string>
    <!-- Caption for describing a certain feature. The placeholder is for a clickable text (eg: Learn more) which will load an url in a new tab when clicked.  -->
    <string name="pocket_stories_feature_caption" tools:ignore="BrandUsage">Parte de la familia Firefox. %s</string>
    <!-- Clickable text for opening an external link for more information about Pocket. -->
    <string name="pocket_stories_feature_learn_more">Aprender más</string>

    <!-- Text indicating that the Pocket story that also displays this text is a sponsored story by other 3rd party entity. -->
    <string name="pocket_stories_sponsor_indication">Patrocinado</string>

    <!-- Snackbar message for enrolling in a Nimbus experiment from the secret settings when Studies preference is Off.-->
    <string name="experiments_snackbar">Habilita la telemetría para enviar datos.</string>
    <!-- Snackbar button text to navigate to telemetry settings.-->
    <string name="experiments_snackbar_button">Ir a ajustes</string>

    <!-- Review quality check feature-->
    <!-- Name for the review quality check feature used as title for the panel. -->
    <string name="review_quality_check_feature_name_2">Verificador de reseñas</string>
    <!-- Summary for grades A and B for review quality check adjusted grading. -->
    <string name="review_quality_check_grade_a_b_description">Reseñas confiables</string>
    <!-- Summary for grade C for review quality check adjusted grading. -->
    <string name="review_quality_check_grade_c_description">Mezcla de reseñas confiables y no confiables</string>
    <!-- Summary for grades D and F for review quality check adjusted grading. -->
    <string name="review_quality_check_grade_d_f_description">Revisiones poco confiables</string>
    <!-- Text for title presenting the reliability of a product's reviews. -->
    <string name="review_quality_check_grade_title">¿Qué tan confiables son estas revisiones?</string>
    <!-- Title for when the rating has been updated by the review checker -->
    <string name="review_quality_check_adjusted_rating_title">Calificación ajustada</string>
    <!-- Description for a product's adjusted star rating. The text presents that the product's reviews which were evaluated as unreliable were removed from the adjusted rating. -->
    <string name="review_quality_check_adjusted_rating_description_2">Basado en revisiones confiables</string>
    <!-- Title for list of highlights from a product's review emphasizing a product's important traits. -->
    <string name="review_quality_check_highlights_title">Aspectos destacados de reseñas recientes</string>
    <!-- Title for section explaining how we analyze the reliability of a product's reviews. -->
    <string name="review_quality_check_explanation_title">Cómo determinamos la calidad de las reseñas</string>
    <!-- Paragraph explaining how we analyze the reliability of a product's reviews. First parameter is the Fakespot product name. In the phrase "Fakespot by Mozilla", "by" can be localized. Does not need to stay by. -->
    <string name="review_quality_check_explanation_body_reliability">Usamos tecnología de IA de %s de Mozilla para verificar la confiabilidad de las reseñas de productos. Esto solo te ayudará a evaluar la calidad de las reseñas, no la calidad del producto. </string>
    <!-- Paragraph explaining the grading system we use to classify the reliability of a product's reviews. -->
    <string name="review_quality_check_info_review_grade_header"><![CDATA[Asignamos a las reseñas de cada producto una <b>calificación con letras</b> de la A a la F.]]></string>
    <!-- Description explaining grades A and B for review quality check adjusted grading. -->
    <string name="review_quality_check_info_grade_info_AB">Revisiones confiables. Creemos que las reseñas probablemente provienen de clientes reales que dejaron reseñas honestas e imparciales.</string>
    <!-- Description explaining grade C for review quality check adjusted grading. -->
    <string name="review_quality_check_info_grade_info_C">Creemos que hay una combinación de reseñas confiables y no confiables.</string>
    <!-- Description explaining grades D and F for review quality check adjusted grading. -->
    <string name="review_quality_check_info_grade_info_DF">Reseñas poco fiables. Creemos que las reseñas probablemente son falsas o provienen de revisores sesgados.</string>
    <!-- Paragraph explaining how a product's adjusted grading is calculated. -->
    <string name="review_quality_check_explanation_body_adjusted_grading"><![CDATA[La <b>calificación ajustada</b> se basa únicamente en reseñas que consideramos confiables.]]></string>
    <!-- Paragraph explaining product review highlights. First parameter is the name of the retailer (e.g. Amazon). -->
    <string name="review_quality_check_explanation_body_highlights"><![CDATA[Los <b>puntos destacados</b> provienen de reseñas de %s de los últimos 80 días que creemos que son confiables.]]></string>
    <!-- Text for learn more caption presenting a link with information about review quality. First parameter is for clickable text defined in review_quality_check_info_learn_more_link. -->
    <string name="review_quality_check_info_learn_more">Aprender más sobre %s.</string>
    <!-- Clickable text that links to review quality check SuMo page. First parameter is the Fakespot product name. -->
    <string name="review_quality_check_info_learn_more_link_2">cómo %s determina la calidad de las reseñas</string>
    <!-- Text for title of settings section. -->
    <string name="review_quality_check_settings_title">Ajustes</string>
    <!-- Text for label for switch preference to show recommended products from review quality check settings section. -->
    <string name="review_quality_check_settings_recommended_products">Mostrar anuncios en el verificador de reseñas</string>
    <!-- Description for switch preference to show recommended products from review quality check settings section. First parameter is for clickable text defined in review_quality_check_settings_recommended_products_learn_more.-->
    <string name="review_quality_check_settings_recommended_products_description_2" tools:ignore="UnusedResources">Verás anuncios ocasionales de productos relevantes. Solo publicitaremos productos con reseñas confiables. %s</string>
    <!-- Clickable text that links to review quality check recommended products support article. -->
    <string name="review_quality_check_settings_recommended_products_learn_more" tools:ignore="UnusedResources">Aprender más</string>
    <!-- Text for turning sidebar off button from review quality check settings section. -->
    <string name="review_quality_check_settings_turn_off">Desactivar el verificador de reseñas</string>
    <!-- Text for title of recommended product section. This is displayed above a product image, suggested as an alternative to the product reviewed. -->
    <string name="review_quality_check_ad_title" tools:ignore="UnusedResources">Más para considerar</string>
    <!-- Caption for recommended product section indicating this is an ad by Fakespot. First parameter is the Fakespot product name. -->
    <string name="review_quality_check_ad_caption" tools:ignore="UnusedResources">Anuncio de %s</string>
    <!-- Caption for review quality check panel. First parameter is for clickable text defined in review_quality_check_powered_by_link. -->
    <string name="review_quality_check_powered_by_2">El verificador de reseñas funciona con %s</string>
    <!-- Clickable text that links to Fakespot.com. First parameter is the Fakespot product name. In the phrase "Fakespot by Mozilla", "by" can be localized. Does not need to stay by. -->
    <string name="review_quality_check_powered_by_link" tools:ignore="UnusedResources">%s de Mozilla</string>
    <!-- Text for title of warning card informing the user that the current analysis is outdated. -->
    <string name="review_quality_check_outdated_analysis_warning_title" tools:ignore="UnusedResources">Nueva información para comprobar</string>
    <!-- Text for button from warning card informing the user that the current analysis is outdated. Clicking this should trigger the product's re-analysis. -->
    <string name="review_quality_check_outdated_analysis_warning_action" tools:ignore="UnusedResources">Comprobar ahora</string>
    <!-- Title for warning card informing the user that the current product does not have enough reviews for a review analysis. -->
    <string name="review_quality_check_no_reviews_warning_title">Aún no hay suficientes reseñas</string>
    <!-- Text for body of warning card informing the user that the current product does not have enough reviews for a review analysis. -->
    <string name="review_quality_check_no_reviews_warning_body">Cuando este producto tenga más reseñas, podremos revisar su calidad.</string>
    <!-- Title for warning card informing the user that the current product is currently not available. -->
    <string name="review_quality_check_product_availability_warning_title">El producto no está disponible</string>

    <!-- Text for the body of warning card informing the user that the current product is currently not available. -->
    <string name="review_quality_check_product_availability_warning_body">Si ves que este producto vuelve a estar disponible, infórmalo y trabajaremos para verificar las reseñas.</string>
    <!-- Clickable text for warning card informing the user that the current product is currently not available. Clicking this should inform the server that the product is available. -->
    <string name="review_quality_check_product_availability_warning_action_2">Informar que el producto está en stock</string>
    <!-- Title for warning card informing the user that the current product's analysis is still processing. The parameter is the percentage progress (0-100%) of the analysis process (e.g. 56%). -->
    <string name="review_quality_check_analysis_in_progress_warning_title_2">Comprobando la calidad de la reseña (%s)</string>
    <!-- Text for body of warning card informing the user that the current product's analysis is still processing. -->
    <string name="review_quality_check_analysis_in_progress_warning_body">Esto podría tardar unos 60 segundos.</string>
    <!-- Title for info card displayed after the user reports a product is back in stock. -->
    <string name="review_quality_check_analysis_requested_info_title">¡Gracias por informar!</string>
    <!-- Text for body of info card displayed after the user reports a product is back in stock. -->
    <string name="review_quality_check_analysis_requested_info_body">Deberíamos tener información sobre las reseñas de este producto dentro de 24 horas. Por favor, vuelve a revisar más tarde.</string>
    <!-- Title for info card displayed when the user review checker while on a product that Fakespot does not analyze (e.g. gift cards, music). -->
    <string name="review_quality_check_not_analyzable_info_title">No podemos comprobar estas reseñas</string>
    <!-- Text for body of info card displayed when the user review checker while on a product that Fakespot does not analyze (e.g. gift cards, music). -->
    <string name="review_quality_check_not_analyzable_info_body">Lamentablemente, no podemos verificar la calidad de las reseñas para ciertos tipos de productos. Por ejemplo, tarjetas de regalo y transmisión de vídeo, música y juegos.</string>
    <!-- Title for info card displayed when another user reported the displayed product is back in stock. -->
    <string name="review_quality_check_analysis_requested_other_user_info_title" tools:ignore="UnusedResources">La información llegará pronto</string>
    <!-- Text for body of info card displayed when another user reported the displayed product is back in stock. -->
    <string name="review_quality_check_analysis_requested_other_user_info_body" tools:ignore="UnusedResources">Deberíamos tener información sobre las reseñas de este producto dentro de 24 horas. Por favor, vuelve a revisar más tarde.</string>
    <!-- Title for info card displayed to the user when analysis finished updating. -->
    <string name="review_quality_check_analysis_updated_confirmation_title" tools:ignore="UnusedResources">El análisis está actualizado</string>
    <!-- Text for the action button from info card displayed to the user when analysis finished updating. -->
    <string name="review_quality_check_analysis_updated_confirmation_action" tools:ignore="UnusedResources">Entendido</string>
    <!-- Title for error card displayed to the user when an error occurred. -->
    <string name="review_quality_check_generic_error_title">No hay información disponible en este momento</string>
    <!-- Text for body of error card displayed to the user when an error occurred. -->
    <string name="review_quality_check_generic_error_body">Estamos trabajando para resolver el problema. Por favor, vuelve a revisar en un rato.</string>
    <!-- Title for error card displayed to the user when the device is disconnected from the network. -->
    <string name="review_quality_check_no_connection_title">Sin conexión de red</string>
    <!-- Text for body of error card displayed to the user when the device is disconnected from the network. -->
    <string name="review_quality_check_no_connection_body">Verifica tu conexión de red y luego intenta recargar la página.</string>
    <!-- Title for card displayed to the user for products whose reviews were not analyzed yet. -->
    <string name="review_quality_check_no_analysis_title">Aún no hay información sobre estas reseñas</string>
    <!-- Text for the body of card displayed to the user for products whose reviews were not analyzed yet. -->
    <string name="review_quality_check_no_analysis_body">Para saber si las reseñas de este producto son fiables, verifica la calidad de las reseñas. Sólo toma unos 60 segundos.</string>
    <!-- Text for button from body of card displayed to the user for products whose reviews were not analyzed yet. Clicking this should trigger a product analysis. -->
    <string name="review_quality_check_no_analysis_link">Comprobar la calidad de la reseña</string>
    <!-- Headline for review quality check contextual onboarding card. -->
    <string name="review_quality_check_contextual_onboarding_title">Prueba nuestra guía confiable de reseñas de productos</string>
    <!-- Description for review quality check contextual onboarding card. The first and last two parameters are for retailer names (e.g. Amazon, Walmart). The second parameter is for the name of the application (e.g. Firefox). -->
    <string name="review_quality_check_contextual_onboarding_description">Mira cuán confiables son las reseñas de productos en %1$s antes de comprar. El verificador de reseñas, una función experimental de %2$s, está integrado directamente en el navegador. También funciona en %3$s y %4$s.</string>
    <!-- Description for review quality check contextual onboarding card. The first parameters is for retailer name (e.g. Amazon). The second parameter is for the name of the application (e.g. Firefox). -->
    <string name="review_quality_check_contextual_onboarding_description_one_vendor">Mira cuán confiables son las reseñas de productos en %1$s antes de comprar. El verificador de reseñas, una función experimental de %2$s, está integrado directamente en el navegador.</string>
    <!-- Paragraph presenting review quality check feature. First parameter is the Fakespot product name. Second parameter is for clickable text defined in review_quality_check_contextual_onboarding_learn_more_link. In the phrase "Fakespot by Mozilla", "by" can be localized. Does not need to stay by. -->
    <string name="review_quality_check_contextual_onboarding_learn_more">Usando el poder de %1$s de Mozilla, te ayudamos a evitar reseñas sesgadas y no auténticas. Nuestro modelo de IA siempre está mejorando para protegerte mientras compras. %2$s</string>
    <!-- Clickable text from the contextual onboarding card that links to review quality check support article. -->
    <string name="review_quality_check_contextual_onboarding_learn_more_link">Aprender más</string>
    <!-- Caption text to be displayed in review quality check contextual onboarding card above the opt-in button. First parameter is Firefox app name, third parameter is the Fakespot product name. Second & fourth are for clickable texts defined in review_quality_check_contextual_onboarding_privacy_policy_3 and review_quality_check_contextual_onboarding_terms_use. -->
    <string name="review_quality_check_contextual_onboarding_caption_4">Al seleccionar “Sí, probarlo”, aceptas la %2$s de %1$s y los %4$s de %3$s.</string>
    <!-- Clickable text from the review quality check contextual onboarding card that links to Fakespot privacy notice. -->
    <string name="review_quality_check_contextual_onboarding_privacy_policy_3">política de privacidad</string>
    <!-- Clickable text from the review quality check contextual onboarding card that links to Fakespot terms of use. -->
    <string name="review_quality_check_contextual_onboarding_terms_use">términos de uso</string>
    <!-- Text for opt-in button from the review quality check contextual onboarding card. -->
    <string name="review_quality_check_contextual_onboarding_primary_button_text">Si, probarlo</string>
    <!-- Text for opt-out button from the review quality check contextual onboarding card. -->
    <string name="review_quality_check_contextual_onboarding_secondary_button_text">Ahora no</string>
    <!-- Text for the first CFR presenting the review quality check feature. -->
    <string name="review_quality_check_first_cfr_message" moz:removedIn="132" tools:ignore="UnusedResources">Descubre si puedes confiar en las reseñas de este producto — antes de comprarlo.</string>
    <!-- Text displayed in the first CFR presenting the review quality check feature that opens the review checker when clicked. -->
    <string name="review_quality_check_first_cfr_action" moz:removedIn="132" tools:ignore="UnusedResources">Probar el verificador de reseñas</string>
    <!-- Text for the second CFR presenting the review quality check feature. -->
    <string name="review_quality_check_second_cfr_message" moz:removedIn="132" tools:ignore="UnusedResources">¿Son confiables estas reseñas? Verifica ahora para ver una calificación ajustada.</string>
    <!-- Text displayed in the second CFR presenting the review quality check feature that opens the review checker when clicked. -->
    <string name="review_quality_check_second_cfr_action" moz:removedIn="132" tools:ignore="UnusedResources">Abrir verificador de reseñas</string>
    <!-- Content description (not visible, for screen readers etc.) for opening browser menu button to open review quality check bottom sheet. -->
    <string name="review_quality_check_open_handle_content_description">Abrir verificador de reseñas</string>
    <!-- Content description (not visible, for screen readers etc.) for closing browser menu button to open review quality check bottom sheet. -->
    <string name="review_quality_check_close_handle_content_description">Cerrar verificador de reseñas</string>
    <!-- Content description (not visible, for screen readers etc.) for review quality check star rating. First parameter is the number of stars (1-5) representing the rating. -->
    <string name="review_quality_check_star_rating_content_description">%1$s de 5 estrellas</string>
    <!-- Text for minimize button from highlights card. When clicked the highlights card should reduce its size. -->
    <string name="review_quality_check_highlights_show_less">Mostrar menos</string>
    <!-- Text for maximize button from highlights card. When clicked the highlights card should expand to its full size. -->
    <string name="review_quality_check_highlights_show_more">Mostrar más</string>
    <!-- Text for highlights card quality category header. Reviews shown under this header should refer the product's quality. -->
    <string name="review_quality_check_highlights_type_quality">Calidad</string>
    <!-- Text for highlights card price category header. Reviews shown under this header should refer the product's price. -->
    <string name="review_quality_check_highlights_type_price">Precio</string>
    <!-- Text for highlights card shipping category header. Reviews shown under this header should refer the product's shipping. -->
    <string name="review_quality_check_highlights_type_shipping">Envío</string>
    <!-- Text for highlights card packaging and appearance category header. Reviews shown under this header should refer the product's packaging and appearance. -->
    <string name="review_quality_check_highlights_type_packaging_appearance">Embalaje y apariencia</string>
    <!-- Text for highlights card competitiveness category header. Reviews shown under this header should refer the product's competitiveness. -->
    <string name="review_quality_check_highlights_type_competitiveness">Competitividad</string>

    <!-- Text that is surrounded by quotes. The parameter is the actual text that is in quotes. An example of that text could be: Excellent craftsmanship, and that is displayed as “Excellent craftsmanship”. The text comes from a buyer's review that the feature is highlighting"   -->
    <string name="surrounded_with_quotes">“%s”</string>

    <!-- Accessibility services actions labels. These will be appended to accessibility actions like "Double tap to.." but not by or applications but by services like Talkback. -->
    <!-- Action label for elements that can be collapsed if interacting with them. Talkback will append this to say "Double tap to collapse". -->
    <string name="a11y_action_label_collapse">contraer</string>
    <!-- Current state for elements that can be collapsed if interacting with them. Talkback will dictate this after a state change. -->
    <string name="a11y_state_label_collapsed">contraído</string>
    <!-- Action label for elements that can be expanded if interacting with them. Talkback will append this to say "Double tap to expand". -->
    <string name="a11y_action_label_expand">expandir</string>
    <!-- Current state for elements that can be expanded if interacting with them. Talkback will dictate this after a state change. -->
    <string name="a11y_state_label_expanded">expandido</string>
    <!-- Action label for links to a website containing documentation about a wallpaper collection. Talkback will append this to say "Double tap to open link to learn more about this collection". -->
    <string name="a11y_action_label_wallpaper_collection_learn_more">abrir enlace para aprender más acerca de esta colección</string>
    <!-- Action label for links that point to an article. Talkback will append this to say "Double tap to read the article". -->
    <string name="a11y_action_label_read_article">leer el artículo</string>
    <!-- Action label for links to the Firefox Pocket website. Talkback will append this to say "Double tap to open link to learn more". -->
    <string name="a11y_action_label_pocket_learn_more">abrir enlace para aprender más</string>
    <!-- Content description for headings announced by accessibility service. The first parameter is the text of the heading. Talkback will announce the first parameter and then speak the word "Heading" indicating to the user that this text is a heading for a section. -->
    <string name="a11y_heading">%s, Cabecera</string>

    <!-- Title for dialog displayed when trying to access links present in a text. -->
    <string name="a11y_links_title">Enlaces</string>
    <!-- Additional content description for text bodies that contain urls. -->
    <string name="a11y_links_available">Enlaces disponibles</string>

    <!-- Translations feature-->

    <!-- Translation request dialog -->
    <!-- Title for the translation dialog that allows a user to translate the webpage. -->
    <string name="translations_bottom_sheet_title">¿Traducir esta página?</string>
    <!-- Title for the translation dialog after a translation was completed successfully.
    The first parameter is the name of the language that the page was translated from, for example, "French".
    The second parameter is the name of the language that the page was translated to, for example, "English". -->
    <string name="translations_bottom_sheet_title_translation_completed">Página traducida de %1$s a %2$s</string>
    <!-- Title for the translation dialog that allows a user to translate the webpage when a user uses the translation feature the first time. The first parameter is the name of the application, for example, "Fenix". -->
    <string name="translations_bottom_sheet_title_first_time">Prueba traducciones privadas en %1$s</string>
    <!-- Additional information on the translation dialog that appears when a user uses the translation feature the first time. The first parameter is clickable text with a link, for example, "Learn more". -->
    <string name="translations_bottom_sheet_info_message">Para tu privacidad, las traducciones nunca salen de tu dispositivo. ¡Próximamente nuevos idiomas y mejoras! %1$s</string>
    <!-- Text that links to additional information about the Firefox translations feature. -->
    <string name="translations_bottom_sheet_info_message_learn_more">Aprender más</string>
    <!-- Label for the dropdown to select which language to translate from on the translations dialog. Usually the translate from language selected will be the same as the page language. -->
    <string name="translations_bottom_sheet_translate_from">Traducir desde</string>
    <!-- Label for the dropdown to select which language to translate to on the translations dialog. Usually the translate to language selected will be the user's preferred language. -->
    <string name="translations_bottom_sheet_translate_to">Traducir a</string>
    <!-- Label for the dropdown to select which language to translate from on the translations dialog when the page language is not supported. This selection is to allow the user to select another language, in case we automatically detected the page language incorrectly. -->
    <string name="translations_bottom_sheet_translate_from_unsupported_language">Prueba con otro idioma de origen</string>
    <!-- Button text on the translations dialog to dismiss the dialog and return to the browser. -->
    <string name="translations_bottom_sheet_negative_button">Ahora no</string>
    <!-- Button text on the translations dialog to restore the translated website back to the original untranslated version. -->
    <string name="translations_bottom_sheet_negative_button_restore">Mostrar original</string>
    <!-- Accessibility announcement (not visible, for screen readers etc.) for the translations dialog after restore button was pressed that indicates the original untranslated page was loaded. -->
    <string name="translations_bottom_sheet_restore_accessibility_announcement">Página original sin traducir cargada</string>
    <!-- Button text on the translations dialog when a translation error appears, used to dismiss the dialog and return to the browser. -->
    <string name="translations_bottom_sheet_negative_button_error">Hecho</string>
    <!-- Button text on the translations dialog to begin a translation of the website. -->
    <string name="translations_bottom_sheet_positive_button">Traducir</string>
    <!-- Button text on the translations dialog when a translation error appears. -->
    <string name="translations_bottom_sheet_positive_button_error">Volver a intentarlo</string>
    <!-- Inactive button text on the translations dialog that indicates a translation is currently in progress. This button will be accompanied by a loading icon. -->
    <string name="translations_bottom_sheet_translating_in_progress">Traduciendo</string>
    <!-- Button content description (not visible, for screen readers etc.) for the translations dialog translate button that indicates a translation is currently in progress. -->
    <string name="translations_bottom_sheet_translating_in_progress_content_description">Traducción en proceso</string>

    <!-- Default dropdown option when initially selecting a language from the translations dialog language selection dropdown. -->
    <string name="translations_bottom_sheet_default_dropdown_selection">Elige un idioma</string>
    <!-- The title of the warning card informs the user that a translation could not be completed. -->
    <string name="translation_error_could_not_translate_warning_text">Hubo un problema al traducir. Por favor, vuelve a intentarlo.</string>
    <!-- The title of the warning card informs the user that the list of languages cannot be loaded. -->
    <string name="translation_error_could_not_load_languages_warning_text">No se pudieron cargar los idiomas. Verifica tu conexión a Internet y vuelve a intentarlo.</string>
    <!-- The title of the warning card informs the user that a language is not supported. The first parameter is the name of the language that is not supported. -->
    <string name="translation_error_language_not_supported_warning_text">Lo sentimos, todavía no tenemos soporte para %1$s.</string>

    <!-- Snackbar title shown if the user closes the Translation Request dialogue and a translation is in progress. -->
    <string name="translation_in_progress_snackbar">Traduciendo…</string>

    <!-- Title for the data saving mode warning dialog used in the translation request dialog.
    This dialog will be presented when the user attempts to perform
    a translation without the necessary language files downloaded first when Android's data saver mode is enabled and the user is not using WiFi.
    The first parameter is the size in kilobytes or megabytes of the language file. -->
    <string name="translations_download_language_file_dialog_title">¿Descargar idioma en modo de ahorro de datos (%1$s)?</string>


    <!-- Translations options dialog -->
    <!-- Title of the translation options dialog that allows a user to set their translation options for the site the user is currently on. -->
    <string name="translation_option_bottom_sheet_title_heading">Opciones de traducción</string>
    <!-- Toggle switch label that allows a user to set the setting if they would like the browser to always offer or suggest translations when available. -->
    <string name="translation_option_bottom_sheet_always_translate">Siempre ofrecer la traducción</string>
    <!-- Toggle switch label that allows a user to set if they would like a given language to automatically translate or not. The first parameter is the language name, for example, "Spanish". -->
    <string name="translation_option_bottom_sheet_always_translate_in_language">Traducir siempre del %1$s</string>
    <!-- Toggle switch label that allows a user to set if they would like to never be offered a translation of the given language. The first parameter is the language name, for example, "Spanish". -->
    <string name="translation_option_bottom_sheet_never_translate_in_language">Nunca traducir del %1$s</string>
    <!-- Toggle switch label that allows a user to set the setting if they would like the browser to never translate the site the user is currently visiting. -->
    <string name="translation_option_bottom_sheet_never_translate_site">Nunca traducir este sitio</string>
    <!-- Toggle switch description that will appear under the "Never translate these sites" settings toggle switch to provide more information on how this setting interacts with other settings. -->
    <string name="translation_option_bottom_sheet_switch_never_translate_site_description">Anula todas las demás configuraciones</string>
    <!-- Toggle switch description that will appear under the "Never translate" and "Always translate" toggle switch settings to provide more information on how these  settings interacts with other settings. -->
    <string name="translation_option_bottom_sheet_switch_description">Anula los ofrecimientos de traducción</string>
    <!-- Button text for the button that will take the user to the translation settings dialog. -->
    <string name="translation_option_bottom_sheet_translation_settings">Ajustes de traducción</string>
    <!-- Button text for the button that will take the user to a website to learn more about how translations works in the given app. The first parameter is the name of the application, for example, "Fenix". -->
    <string name="translation_option_bottom_sheet_about_translations">Acerca de las traducciones en %1$s</string>

    <!-- Content description (not visible, for screen readers etc.) for closing the translations bottom sheet. -->
    <string name="translation_option_bottom_sheet_close_content_description">Cerrar hoja de traducciones</string>

    <!-- The title of the warning card informs the user that an error has occurred at page settings. -->
    <string name="translation_option_bottom_sheet_error_warning_text">Algunos ajustes no están disponibles temporalmente.</string>

    <!-- Translation settings dialog -->
    <!-- Title of the translation settings dialog that allows a user to set their preferred translation settings. -->
    <string name="translation_settings_toolbar_title">Traducciones</string>
    <!-- Toggle switch label that indicates that the browser should signal or indicate when a translation is possible for any page. -->
    <string name="translation_settings_offer_to_translate">Ofrecer traducción cuando sea posible</string>
    <!-- Toggle switch label that indicates that downloading files required for translating is permitted when using data saver mode in Android. -->
    <string name="translation_settings_always_download">Siempre descargar idiomas en el modo de ahorro de datos</string>
    <!-- Section header text that begins the section of a list of different options the user may select to adjust their translation preferences. -->
    <string name="translation_settings_translation_preference">Preferencias de traducción</string>
    <!-- Button text for the button that will take the user to the automatic translations settings dialog. On the automatic translations settings dialog, the user can set if translations should occur automatically for a given language. -->
    <string name="translation_settings_automatic_translation">Traducción automática</string>
    <!-- Button text for the button that will take the user to the never translate these sites dialog. On the never translate these sites dialog, the user can set if translations should never occur on certain websites. -->
    <string name="translation_settings_automatic_never_translate_sites">Nunca traducir estos sitios</string>
    <!-- Button text for the button that will take the user to the download languages dialog. On the download languages dialog, the user can manage which languages they would like to download for translations. -->
    <string name="translation_settings_download_language">Descargar idiomas</string>

    <!-- Automatic translation preference screen -->
    <!-- Title of the automatic translation preference screen that will appear on the toolbar.-->
    <string name="automatic_translation_toolbar_title_preference">Traducción automática</string>
    <!-- Screen header presenting the automatic translation preference feature. It will appear under the toolbar. -->
    <string name="automatic_translation_header_preference">Selecciona un idioma para administrar las preferencias de ”traducir siempre“ y ”nunca traducir“.</string>

    <!-- The title of the warning card informs the user that the system could not load languages for translation settings. -->
    <string name="automatic_translation_error_warning_text">No se pudieron cargar idiomas. Por favor, vuelve más tarde.</string>

    <!-- Automatic translation options preference screen -->
    <!-- Preference option for offering to translate. Radio button title text.-->
    <string name="automatic_translation_option_offer_to_translate_title_preference">Ofrecer traducción (predeterminado)</string>
    <!-- Preference option for offering to translate. Radio button summary text. The first parameter is the name of the app defined in app_name (for example: Fenix)-->
    <string name="automatic_translation_option_offer_to_translate_summary_preference">%1$s ofrecerá traducir sitios en este idioma.</string>
    <!-- Preference option for always translate. Radio button title text. -->
    <string name="automatic_translation_option_always_translate_title_preference">Traducir siempre</string>
    <!-- Preference option for always translate. Radio button summary text. The first parameter is the name of the app defined in app_name (for example: Fenix)-->
    <string name="automatic_translation_option_always_translate_summary_preference">%1$s traducirá este idioma automáticamente cuando se cargue la página.</string>
    <!-- Preference option for never translate. Radio button title text.-->
    <string name="automatic_translation_option_never_translate_title_preference">Nunca traducir</string>
    <!-- Preference option for never translate. Radio button summary text. The first parameter is the name of the app defined in app_name (for example: Fenix)-->
    <string name="automatic_translation_option_never_translate_summary_preference">%1$s nunca ofrecerá traducir sitios en este idioma.</string>

    <!-- Never translate site preference screen -->
    <!-- Title of the never translate site preference screen that will appear on the toolbar.-->
    <string name="never_translate_site_toolbar_title_preference">Nunca traducir estos sitios</string>
    <!-- Screen header presenting the never translate site preference feature. It will appear under the toolbar. -->
    <string name="never_translate_site_header_preference">Para añadir un nuevo sitio: visítalo y selecciona “Nunca traducir este sitio” en el menú de traducción.</string>
    <!-- Content description (not visible, for screen readers etc.): For a never-translated site list item that is selected.
             The first parameter is web site url (for example:"wikipedia.com") -->
    <string name="never_translate_site_item_list_content_description_preference">Eliminar %1$s</string>
    <!-- The title of the warning card informs the user that an error has occurred at the never translate sites list. -->
    <string name="never_translate_site_error_warning_text">No se pudieron cargar sitios. Por favor, vuelve más tarde.</string>
    <!-- The Delete site dialogue title will appear when the user clicks on a list item.
             The first parameter is web site url (for example:"wikipedia.com") -->
    <string name="never_translate_site_dialog_title_preference">¿Eliminar %1$s?</string>
    <!-- The Delete site dialogue positive button will appear when the user clicks on a list item. The site will be deleted. -->
    <string name="never_translate_site_dialog_confirm_delete_preference">Eliminar</string>
    <!-- The Delete site dialogue negative button will appear when the user clicks on a list item. The dialog will be dismissed. -->
    <string name="never_translate_site_dialog_cancel_preference">Cancelar</string>

    <!-- Download languages preference screen -->
    <!-- Title of the toolbar for the translation feature screen where users may download different languages for translation. -->
    <string name="download_languages_translations_toolbar_title_preference">Descargar idiomas</string>
    <!-- Screen header presenting the download language preference feature. It will appear under the toolbar.The first parameter is "Learn More," a clickable text with a link. Talkback will append this to say "Double tap to open link to learn more". -->
    <string name="download_languages_header_preference">Descarga idiomas completos para traducciones más rápidas y para traducir sin conexión. %1$s</string>
    <!-- Clickable text from the screen header that links to a website. -->
    <string name="download_languages_header_learn_more_preference">Aprender más</string>
    <!-- The subhead of the download language preference screen will appear above the pivot language. -->
    <string name="download_languages_available_languages_preference">Idiomas disponibles</string>
    <!-- Text that will appear beside a core or pivot language package name to show that the language is necessary for the translation feature to function. -->
    <string name="download_languages_default_system_language_require_preference">requerido</string>
    <!-- A text for download language preference item.
    The first parameter is the language name, for example, "Spanish".
    The second parameter is the language file size, for example, "(3.91 KB)" or, if the language package name is a pivot language, "(required)". -->
    <string name="download_languages_language_item_preference">%1$s (%2$s)</string>
    <!-- The subhead of the download language preference screen will appear above the items that were not downloaded. -->
    <string name="download_language_header_preference">Descargar idiomas</string>
    <!-- All languages list item. When the user presses this item, they can download all languages. -->
    <string name="download_language_all_languages_item_preference">Todos los idiomas</string>
    <!-- All languages list item. When the user presses this item, they can delete all languages that were downloaded. -->
    <string name="download_language_all_languages_item_preference_to_delete">Eliminar todos los idiomas</string>
    <!-- Content description (not visible, for screen readers etc.): For a language list item that was downloaded, the user can now delete it. -->
    <string name="download_languages_item_content_description_downloaded_state">Eliminar</string>
    <!-- Content description (not visible, for screen readers etc.): For a language list item, deleting is in progress. -->
    <string name="download_languages_item_content_description_delete_in_progress_state">En proceso</string>
    <!-- Content description (not visible, for screen readers etc.): For a language list item, downloading is in progress.
    The first parameter is the language name, for example, "Spanish".
    The second parameter is the language file size, for example, "(3.91 KB)". -->
    <string name="download_languages_item_content_description_download_in_progress_state">Detener descarga de %1$s (%2$s)</string>
    <!-- Content description (not visible, for screen readers etc.): For a language list item that was not downloaded. -->
    <string name="download_languages_item_content_description_not_downloaded_state">Descargar</string>

    <!-- The title of the warning card informs the user that an error has occurred when fetching the list of languages. -->
    <string name="download_languages_fetch_error_warning_text">No se pudieron cargar idiomas. Por favor, vuelve más tarde.</string>
    <!-- The title of the warning card informs the user that an error has occurred at downloading a language.
      The first parameter is the language name, for example, "Spanish". -->
    <string name="download_languages_error_warning_text"><![CDATA[No se pudo descargar <b>%1$s</b>. Por favor, vuelve a intentarlo.]]></string>
    <!-- The title of the warning card informs the user that an error has occurred at deleting a language.
          The first parameter is the language name, for example, "Spanish". -->
    <string name="download_languages_delete_error_warning_text"><![CDATA[No se pudo eliminar <b>%1$s</b>. Por favor, vuelve a intentarlo.]]></string>

    <!-- Title for the dialog used by the translations feature to confirm deleting a language.
    The dialog will be presented when the user requests deletion of a language.
    The first parameter is the name of the language, for example, "Spanish" and the second parameter is the size in kilobytes or megabytes of the language file. -->
    <string name="delete_language_file_dialog_title">¿Eliminar %1$s (%2$s)?</string>
    <!-- Additional information for the dialog used by the translations feature to confirm deleting a language. The first parameter is the name of the application, for example, "Fenix". -->
    <string name="delete_language_file_dialog_message">Si eliminas este idioma, %1$s descargará idiomas parciales a tu caché a medida que traduzcas.</string>
    <!-- Title for the dialog used by the translations feature to confirm deleting all languages file.
    The dialog will be presented when the user requests deletion of all languages file.
    The first parameter is the size in kilobytes or megabytes of the language file. -->
    <string name="delete_language_all_languages_file_dialog_title">¿Eliminar todos los idiomas (%1$s)?</string>
    <!-- Additional information for the dialog used by the translations feature to confirm deleting all languages file. The first parameter is the name of the application, for example, "Fenix". -->
    <string name="delete_language_all_languages_file_dialog_message">Si eliminas todos los idiomas, %1$s descargará idiomas parciales a tu caché a medida que traduzcas.</string>
    <!-- Button text on the dialog used by the translations feature to confirm deleting a language. -->
    <string name="delete_language_file_dialog_positive_button_text">Borrar</string>
    <!-- Button text on the dialog used by the translations feature to cancel deleting a language. -->
    <string name="delete_language_file_dialog_negative_button_text">Cancelar</string>

    <!-- Title for the data saving mode warning dialog used by the translations feature.
    This dialog will be presented when the user attempts to download a language or perform
    a translation without the necessary language files downloaded first when Android's data saver mode is enabled and the user is not using WiFi.
    The first parameter is the size in kilobytes or megabytes of the language file.-->
    <string name="download_language_file_dialog_title">¿Descargar mientras estás en modo de ahorro de datos (%1$s)?</string>
    <!-- Additional information for the data saving mode warning dialog used by the translations feature. This text explains the reason a download is required for a translation. -->
    <string name="download_language_file_dialog_message_all_languages">Descargamos idiomas parciales a tu caché para mantener las traducciones privadas.</string>
    <!-- Checkbox label text on the data saving mode warning dialog used by the translations feature. This checkbox allows users to ignore the data usage warnings. -->
    <string name="download_language_file_dialog_checkbox_text">Siempre descargar en el modo de ahorro de datos</string>
    <!-- Button text on the data saving mode warning dialog used by the translations feature to allow users to confirm they wish to continue and download the language file. -->
    <string name="download_language_file_dialog_positive_button_text">Descargar</string>
    <!-- Button text on the data saving mode warning dialog used by the translations feature to allow users to confirm they wish to continue and download the language file and perform a translation. -->
    <string name="download_language_file_dialog_positive_button_text_all_languages">Descargar y traducir</string>
    <!-- Button text on the data saving mode warning dialog used by the translations feature to allow users to cancel the action and not perform a download of the language file. -->
    <string name="download_language_file_dialog_negative_button_text">Cancelar</string>

    <!-- Debug drawer -->
    <!-- The user-facing title of the Debug Drawer feature. -->
    <string name="debug_drawer_title">Herramientas de depuración</string>
    <!-- Content description (not visible, for screen readers etc.): Navigate back within the debug drawer. -->
    <string name="debug_drawer_back_button_content_description">Navegar hacia atrás</string>

    <!-- Content description (not visible, for screen readers etc.): Open debug drawer. -->
    <string name="debug_drawer_fab_content_description">Abrir cajón de depuración</string>

    <!-- Debug drawer tabs tools -->
    <!-- The title of the Tab Tools feature in the Debug Drawer. -->
    <string name="debug_drawer_tab_tools_title">Herramientas de pestaña</string>
    <!-- The title of the tab count section in Tab Tools. -->
    <string name="debug_drawer_tab_tools_tab_count_title">Recuento de pestañas</string>
    <!-- The active tab count category in the tab count section in Tab Tools. -->
    <string name="debug_drawer_tab_tools_tab_count_active">Activo</string>
    <!-- The inactive tab count category in the tab count section in Tab Tools. -->
    <string name="debug_drawer_tab_tools_tab_count_inactive">Inactiva</string>
    <!-- The private tab count category in the tab count section in Tab Tools. -->
    <string name="debug_drawer_tab_tools_tab_count_private">Privada</string>
    <!-- The total tab count category in the tab count section in Tab Tools. -->
    <string name="debug_drawer_tab_tools_tab_count_total">Total</string>
    <!-- The title of the tab creation tool section in Tab Tools. -->
    <string name="debug_drawer_tab_tools_tab_creation_tool_title">Herramienta de creación de pestañas</string>
    <!-- The label of the text field in the tab creation tool. -->
    <string name="debug_drawer_tab_tools_tab_creation_tool_text_field_label">Cantidad de pestañas a crear</string>
    <!-- The error message of the text field in the tab creation tool when the text field is empty -->
    <string name="debug_drawer_tab_tools_tab_quantity_empty_error">El campo de texto está vacío</string>
    <!-- The error message of the text field in the tab creation tool when the text field has characters other than digits -->
    <string name="debug_drawer_tab_tools_tab_quantity_non_digits_error">Por favor, ingresa solo números enteros positivos</string>
    <!-- The error message of the text field in the tab creation tool when the text field is a zero -->
    <string name="debug_drawer_tab_tools_tab_quantity_non_zero_error">Por favor, introduce un número mayor que cero</string>
    <!-- The error message of the text field in the tab creation tool when the text field is a
        quantity greater than the max tabs. The first parameter is the maximum number of tabs
        that can be generated in one operation.-->
    <string name="debug_drawer_tab_tools_tab_quantity_exceed_max_error">Se superó el número máximo de pestañas (%1$s) que se pueden generar en una operación</string>
    <!-- The button text to add tabs to the active tab group in the tab creation tool. -->
    <string name="debug_drawer_tab_tools_tab_creation_tool_button_text_active">Añadir a pestañas activas</string>
    <!-- The button text to add tabs to the inactive tab group in the tab creation tool. -->
    <string name="debug_drawer_tab_tools_tab_creation_tool_button_text_inactive">Añadir a pestañas inactivas</string>
    <!-- The button text to add tabs to the private tab group in the tab creation tool. -->
    <string name="debug_drawer_tab_tools_tab_creation_tool_button_text_private">Añadir a pestañas privadas</string>

    <!-- Micro survey -->

    <!-- Microsurvey -->
    <!-- Prompt view -->
    <!-- The microsurvey prompt title. Note: The word "Firefox" should NOT be translated -->
    <string name="micro_survey_prompt_title" tools:ignore="BrandUsage,UnusedResources">Ayúdanos a mejorar Firefox. Solo toma un minuto.</string>
    <!-- The continue button label -->
    <string name="micro_survey_continue_button_label" tools:ignore="UnusedResources">Continuar</string>
    <!-- Survey view -->
    <!-- The survey header -->
    <string name="micro_survey_survey_header_2">Por favor, completa la encuesta</string>
    <!-- The privacy notice link -->
    <string name="micro_survey_privacy_notice_2">Política de privacidad</string>
    <!-- The submit button label text -->
    <string name="micro_survey_submit_button_label">Enviar</string>
    <!-- The survey completion header -->
    <string name="micro_survey_survey_header_confirmation" tools:ignore="UnusedResources">Encuesta completa</string>
    <!-- The survey completion confirmation text -->
    <string name="micro_survey_feedback_confirmation">¡Gracias por tus comentarios!</string>
    <!-- Option for likert scale -->
    <string name="likert_scale_option_1" tools:ignore="UnusedResources">Muy satisfecho</string>
    <!-- Option for likert scale -->
    <string name="likert_scale_option_2" tools:ignore="UnusedResources">Satisfecho</string>
    <!-- Option for likert scale -->
    <string name="likert_scale_option_3" tools:ignore="UnusedResources">Neutral</string>
    <!-- Option for likert scale -->
    <string name="likert_scale_option_4" tools:ignore="UnusedResources">Insatisfecho</string>
    <!-- Option for likert scale -->
    <string name="likert_scale_option_5" tools:ignore="UnusedResources">Muy insatisfecho</string>

    <!-- Option for likert scale -->
    <string name="likert_scale_option_6" tools:ignore="UnusedResources">No la uso</string>
    <!-- Option for likert scale. Note: The word "Firefox" should NOT be translated. -->
    <string name="likert_scale_option_7" tools:ignore="BrandUsage,UnusedResources">No uso la búsqueda en Firefox</string>
<<<<<<< HEAD
    <!-- Text shown in prompt for homepage microsurvey. Note: The word "Firefox" should NOT be translated. -->
    <string name="microsurvey_prompt_homepage_title" tools:ignore="BrandUsage,UnusedResources" moz:removedIn="130">¿Qué tanta satisfacción te entrega la página de inicio de Firefox?</string>
    <!-- Text shown in prompt for printing microsurvey. "sec" It's an abbreviation for "second". Note: The word "Firefox" should NOT be translated. -->
    <string name="microsurvey_prompt_printing_title" tools:ignore="BrandUsage,UnusedResources">Ayuda a mejorar la impresión en Firefox. Solo toma un segundo</string>
=======
    <!-- Option for likert scale -->
    <string name="likert_scale_option_8" tools:ignore="UnusedResources">No uso la sincronización</string>
    <!-- Text shown in prompt for printing microsurvey. "sec" It's an abbreviation for "second". Note: The word "Firefox" should NOT be translated. -->
    <string name="microsurvey_prompt_printing_title" tools:ignore="BrandUsage,UnusedResources">Ayuda a mejorar la impresión en Firefox. Solo toma un segundo</string>
    <!-- Text shown in prompt for search microsurvey. Note: The word "Firefox" should NOT be translated. -->
    <string name="microsurvey_prompt_search_title" tools:ignore="BrandUsage,UnusedResources">Ayuda a mejorar la búsqueda en Firefox. Solo toma un minuto</string>
    <!-- Text shown in prompt for sync microsurvey. Note: The word "Firefox" should NOT be translated. -->
    <string name="microsurvey_prompt_sync_title" tools:ignore="BrandUsage,UnusedResources">Ayuda a mejorar la sincronización en Firefox. Solo toma un minuto</string>
>>>>>>> a07f670f
    <!-- Text shown in the survey title for printing microsurvey. Note: The word "Firefox" should NOT be translated. -->
    <string name="microsurvey_survey_printing_title" tools:ignore="BrandUsage,UnusedResources">¿Qué tan satisfecho estás con la impresión en Firefox?</string>
    <!-- Text shown in the survey title for homepage microsurvey. Note: The word "Firefox" should NOT be translated. -->
    <string name="microsurvey_homepage_title" tools:ignore="BrandUsage,UnusedResources">¿Qué tanta satisfacción te entrega la página de inicio de Firefox?</string>
    <!-- Text shown in the survey title for search experience microsurvey. Note: The word "Firefox" should NOT be translated. -->
    <string name="microsurvey_search_title" tools:ignore="BrandUsage,UnusedResources">¿Qué tan satisfecho estás con la experiencia de búsqueda en Firefox?</string>
<<<<<<< HEAD
=======
    <!-- Text shown in the survey title for sync experience microsurvey. Note: The word "Firefox" should NOT be translated. -->
    <string name="microsurvey_sync_title" tools:ignore="BrandUsage,UnusedResources">¿Qué tan satisfecho estás con la experiencia de sincronización en Firefox?</string>
>>>>>>> a07f670f
    <!-- Accessibility -->
    <!-- Content description for the survey application icon. Note: The word "Firefox" should NOT be translated.  -->
    <string name="microsurvey_app_icon_content_description" tools:ignore="BrandUsage">Logo de Firefox</string>
    <!-- Content description for the survey feature icon. -->
    <string name="microsurvey_feature_icon_content_description">Ícono de la funcionalidad de encuesta</string>
    <!-- Content description (not visible, for screen readers etc.) for closing microsurvey bottom sheet. -->
    <string name="microsurvey_close_handle_content_description">Cerrar encuesta</string>
    <!-- Content description for "X" button that is closing microsurvey. -->
    <string name="microsurvey_close_button_content_description">Cerrar</string>

    <!-- Debug drawer logins -->
    <!-- The title of the Logins feature in the Debug Drawer. -->
    <string name="debug_drawer_logins_title">Conexiones</string>
    <!-- The title of the logins section in the Logins feature, where the parameter will be the site domain  -->
    <string name="debug_drawer_logins_current_domain_label">Dominio actual: %s</string>
    <!-- The label for a button to add a new fake login for the current domain in the Logins feature. -->
    <string name="debug_drawer_logins_add_login_button">Añade una conexión falsa para este dominio</string>
    <!-- Content description for delete button where parameter will be the username of the login -->
    <string name="debug_drawer_logins_delete_login_button_content_description">Eliminar conexión con el nombre de usuario %s</string>

    <!-- Debug drawer "contextual feature recommendation" (CFR) tools -->
    <!-- The title of the CFR Tools feature in the Debug Drawer -->
    <string name="debug_drawer_cfr_tools_title">Herramientas CFR</string>
    <!-- The title of the reset CFR section in CFR Tools -->
    <string name="debug_drawer_cfr_tools_reset_cfr_title">Restablecer CFRs</string>

    <!-- Glean debug tools -->
    <!-- The title of the glean debugging feature -->
    <string name="glean_debug_tools_title">Herramientas de depuración de Glean</string>

    <!-- Messages explaining how to exit fullscreen mode -->
    <!-- Message shown to explain how to exit fullscreen mode when gesture navigation is enabled -->
    <string name="exit_fullscreen_with_gesture" moz:removedIn="132" tools:ignore="UnusedResources">Para salir de la pantalla completa, arrastra desde arriba y usa el gesto de retroceso</string>
    <!-- Message shown to explain how to exit fullscreen mode when using back button navigation -->
    <string name="exit_fullscreen_with_back_button" moz:removedIn="132" tools:ignore="UnusedResources">Para salir de la pantalla completa, arrastra desde arriba y presiona la tecla de retroceso</string>

    <!-- Message shown to explain how to exit fullscreen mode when gesture navigation is enabled. -->
    <!-- Localisation note: this text should be as short as possible, max 68 chars -->
    <string name="exit_fullscreen_with_gesture_short">Arrastra desde la parte superior y usa el gesto hacia atrás para salir</string>
    <!-- Message shown to explain how to exit fullscreen mode when using back button navigation. -->
    <!-- Localisation note: this text should be as short as possible, max 68 chars -->
    <string name="exit_fullscreen_with_back_button_short">Arrastre desde la parte superior y presiona atrás para salir</string>

    <!-- Beta Label Component !-->
    <!-- Text shown as a label or tag to indicate a feature or area is still undergoing active development. Note that here "Beta" should not be translated, as it is used as an icon styled element. -->
    <string name="beta_feature">BETA</string>
</resources><|MERGE_RESOLUTION|>--- conflicted
+++ resolved
@@ -314,10 +314,6 @@
     <string name="browser_menu_switch_to_mobile_site">Cambiar al sitio móvil</string>
     <!-- Browser menu label that navigates to the page tools sub-menu -->
     <string name="browser_menu_tools">Herramientas</string>
-<<<<<<< HEAD
-    <!-- Content description (not visible, for screen readers etc.): Back button for the page tools sub-menu -->
-    <string name="browser_menu_back_button_content_description">Volver al menú principal</string>
-=======
     <!-- Content description (not visible, for screen readers etc.): Back button for all menu redesign sub-menu -->
     <string name="browser_menu_back_button_content_description">Volver al menú principal</string>
     <!-- Content description (not visible, for screen readers etc.) for bottom sheet handlebar main menu. -->
@@ -330,7 +326,6 @@
     <string name="browser_tools_menu_handlebar_content_description">Cerrar la hoja del menú de herramientas</string>
     <!-- Content description (not visible, for screen readers etc.) for bottom sheet handlebar custom tab menu. -->
     <string name="browser_custom_tab_menu_handlebar_content_description">Cerrar la hoja del menú de pestañas personalizadas</string>
->>>>>>> a07f670f
     <!-- Browser menu description that describes the various tools related menu items inside of the tools sub-menu -->
     <string name="browser_menu_tools_description_with_translate">Vista de lector, traducir, imprimir, compartir, abrir aplicación</string>
     <!-- Browser menu description that describes the various tools related menu items inside of the tools sub-menu -->
@@ -2843,12 +2838,6 @@
     <string name="likert_scale_option_6" tools:ignore="UnusedResources">No la uso</string>
     <!-- Option for likert scale. Note: The word "Firefox" should NOT be translated. -->
     <string name="likert_scale_option_7" tools:ignore="BrandUsage,UnusedResources">No uso la búsqueda en Firefox</string>
-<<<<<<< HEAD
-    <!-- Text shown in prompt for homepage microsurvey. Note: The word "Firefox" should NOT be translated. -->
-    <string name="microsurvey_prompt_homepage_title" tools:ignore="BrandUsage,UnusedResources" moz:removedIn="130">¿Qué tanta satisfacción te entrega la página de inicio de Firefox?</string>
-    <!-- Text shown in prompt for printing microsurvey. "sec" It's an abbreviation for "second". Note: The word "Firefox" should NOT be translated. -->
-    <string name="microsurvey_prompt_printing_title" tools:ignore="BrandUsage,UnusedResources">Ayuda a mejorar la impresión en Firefox. Solo toma un segundo</string>
-=======
     <!-- Option for likert scale -->
     <string name="likert_scale_option_8" tools:ignore="UnusedResources">No uso la sincronización</string>
     <!-- Text shown in prompt for printing microsurvey. "sec" It's an abbreviation for "second". Note: The word "Firefox" should NOT be translated. -->
@@ -2857,18 +2846,14 @@
     <string name="microsurvey_prompt_search_title" tools:ignore="BrandUsage,UnusedResources">Ayuda a mejorar la búsqueda en Firefox. Solo toma un minuto</string>
     <!-- Text shown in prompt for sync microsurvey. Note: The word "Firefox" should NOT be translated. -->
     <string name="microsurvey_prompt_sync_title" tools:ignore="BrandUsage,UnusedResources">Ayuda a mejorar la sincronización en Firefox. Solo toma un minuto</string>
->>>>>>> a07f670f
     <!-- Text shown in the survey title for printing microsurvey. Note: The word "Firefox" should NOT be translated. -->
     <string name="microsurvey_survey_printing_title" tools:ignore="BrandUsage,UnusedResources">¿Qué tan satisfecho estás con la impresión en Firefox?</string>
     <!-- Text shown in the survey title for homepage microsurvey. Note: The word "Firefox" should NOT be translated. -->
     <string name="microsurvey_homepage_title" tools:ignore="BrandUsage,UnusedResources">¿Qué tanta satisfacción te entrega la página de inicio de Firefox?</string>
     <!-- Text shown in the survey title for search experience microsurvey. Note: The word "Firefox" should NOT be translated. -->
     <string name="microsurvey_search_title" tools:ignore="BrandUsage,UnusedResources">¿Qué tan satisfecho estás con la experiencia de búsqueda en Firefox?</string>
-<<<<<<< HEAD
-=======
     <!-- Text shown in the survey title for sync experience microsurvey. Note: The word "Firefox" should NOT be translated. -->
     <string name="microsurvey_sync_title" tools:ignore="BrandUsage,UnusedResources">¿Qué tan satisfecho estás con la experiencia de sincronización en Firefox?</string>
->>>>>>> a07f670f
     <!-- Accessibility -->
     <!-- Content description for the survey application icon. Note: The word "Firefox" should NOT be translated.  -->
     <string name="microsurvey_app_icon_content_description" tools:ignore="BrandUsage">Logo de Firefox</string>
