--- conflicted
+++ resolved
@@ -1338,8 +1338,6 @@
 
     <!-- WebCompat Reporter -->
 
-<<<<<<< HEAD
-=======
     <!-- WebCompat Reporter -->
     <!-- The title of the Web Compat Reporter feature. This is displayed in the top app bar. -->
     <string name="webcompat_reporter_screen_title">Informar sitio que no carga</string>
@@ -1363,7 +1361,6 @@
     <string name="webcompat_reporter_send">Enviar</string>
 
 
->>>>>>> 3a395140
     <!-- These reason strings are dropdown options on a WebCompat reporter form, indicating what is broken on the site. -->
     <!-- Broken site reason text for site slow or not working -->
     <string name="webcompat_reporter_reason_slow">Sitio lento o no funciona</string>
