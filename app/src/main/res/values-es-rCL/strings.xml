--- conflicted
+++ resolved
@@ -340,15 +340,12 @@
         The first parameter is the name of the app defined in app_name (for example: Fenix). -->
     <string name="browser_menu_delete_browsing_data_on_quit">Salir de %1$s</string>
 
-<<<<<<< HEAD
-=======
     <!-- Menu "contextual feature recommendation" (CFR) -->
     <!-- Text for the title in the contextual feature recommendation popup promoting the menu feature. -->
     <string name="menu_cfr_title">Nuevo: menú simplificado</string>
     <!-- Text for the message in the contextual feature recommendation popup promoting the menu feature. -->
     <string name="menu_cfr_body">Encuentra lo que necesitas más rápido, desde navegación privada hasta acciones guardadas.</string>
 
->>>>>>> 80823484
     <!-- Extensions management fragment -->
     <!-- Text displayed when there are no extensions to be shown -->
     <string name="extensions_management_no_extensions">No hay extensiones aquí</string>
