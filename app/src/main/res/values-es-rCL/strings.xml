<?xml version="1.0" encoding="utf-8"?>
<resources xmlns:tools="http://schemas.android.com/tools" xmlns:moz="http://mozac.org/tools">
    <!-- App name for private browsing mode. The first parameter is the name of the app defined in app_name (for example: Fenix)-->
    <string name="app_name_private_5">%s en modo privado</string>
    <!-- App name for private browsing mode. The first parameter is the name of the app defined in app_name (for example: Fenix)-->
    <string name="app_name_private_4">%s (Private)</string>

    <!-- Home Fragment -->
    <!-- Content description (not visible, for screen readers etc.): "Three dot" menu button. -->
    <string name="content_description_menu">Más opciones</string>
    <!-- Content description (not visible, for screen readers etc.): "Private Browsing" menu button. -->
    <string name="content_description_private_browsing_button">Activar la navegación privada</string>
    <!-- Content description (not visible, for screen readers etc.): "Private Browsing" menu button. -->
    <string name="content_description_disable_private_browsing_button">Desactivar la navegación privada</string>
    <!-- Placeholder text shown in the search bar before a user enters text for the default engine -->
    <string name="search_hint">Buscar o ingresar dirección</string>
    <!-- Placeholder text shown in the search bar before a user enters text for a general engine -->
    <string name="search_hint_general_engine">Buscar en la web</string>
    <!-- Placeholder text shown in search bar when using history search -->
    <string name="history_search_hint">Buscar en historial</string>
    <!-- Placeholder text shown in search bar when using bookmarks search -->
    <string name="bookmark_search_hint">Buscar marcadores</string>
    <!-- Placeholder text shown in search bar when using tabs search -->
    <string name="tab_search_hint">Buscar pestañas</string>
    <!-- Placeholder text shown in the search bar when using application search engines -->
    <string name="application_search_hint">Ingresar términos de búsqueda</string>
    <!-- No Open Tabs Message Description -->
    <string name="no_open_tabs_description">Tus pestañas abiertas se mostrarán aquí.</string>

    <!-- No Private Tabs Message Description -->
    <string name="no_private_tabs_description">Tus pestañas privadas se mostrarán aquí.</string>

    <!-- Tab tray multi select title in app bar. The first parameter is the number of tabs selected -->
    <string name="tab_tray_multi_select_title">%1$d seleccionadas</string>
    <!-- Label of button in create collection dialog for creating a new collection  -->
    <string name="tab_tray_add_new_collection">Añadir nueva colección</string>
    <!-- Label of editable text in create collection dialog for naming a new collection  -->
    <string name="tab_tray_add_new_collection_name">Nombre</string>
    <!-- Label of button in save to collection dialog for selecting a current collection  -->
    <string name="tab_tray_select_collection">Seleccionar colección</string>
    <!-- Content description for close button while in multiselect mode in tab tray -->
    <string name="tab_tray_close_multiselect_content_description">Salir del modo de selección múltiple</string>
    <!-- Content description for save to collection button while in multiselect mode in tab tray -->
    <string name="tab_tray_collection_button_multiselect_content_description">Guardar pestañas seleccionadas en la colección</string>
    <!-- Content description on checkmark while tab is selected in multiselect mode in tab tray -->
    <string name="tab_tray_multiselect_selected_content_description">Seleccionadas</string>

    <!-- Home - Recently saved bookmarks -->
    <!-- Title for the home screen section with recently saved bookmarks. -->
    <string name="recently_saved_title" moz:removedIn="127" tools:ignore="UnusedResources">Guardados recientemente</string>
    <!-- Content description for the button which navigates the user to show all of their saved bookmarks. -->
    <string name="recently_saved_show_all_content_description_2" moz:removedIn="127" tools:ignore="UnusedResources">Mostrar todos los marcadores guardados</string>

    <!-- Text for the menu button to remove a recently saved bookmark from the user's home screen -->
    <string name="recently_saved_menu_item_remove" moz:removedIn="127" tools:ignore="UnusedResources">Eliminar</string>

    <!-- Home - Bookmarks -->
    <!-- Title for the home screen section with bookmarks. -->
    <string name="home_bookmarks_title">Marcadores</string>
    <!-- Content description for the button which navigates the user to show all of their bookmarks. -->
    <string name="home_bookmarks_show_all_content_description">Mostrar todos los marcadores</string>
    <!-- Text for the menu button to remove a recently saved bookmark from the user's home screen -->
    <string name="home_bookmarks_menu_item_remove">Eliminar</string>

    <!-- About content. The first parameter is the name of the application. (For example: Fenix) -->
    <string name="about_content">%1$s es producido por Mozilla.</string>

    <!-- Private Browsing -->
    <!-- Explanation for private browsing displayed to users on home view when they first enable private mode
        The first parameter is the name of the app defined in app_name (for example: Fenix) -->
    <string name="private_browsing_placeholder_description_2">%1$s limpia tu historial de búsqueda y navegación cuando sales de la aplicación o cierras todas las pestañas privadas. Si bien esto no te hace anónimo en los sitios web o con tu proveedor de servicios de Internet, facilita el mantener privado lo que haces en línea para cualquier otra persona que use este dispositivo.</string>
    <string name="private_browsing_common_myths">
       Mitos comunes sobre la navegación privada
    </string>

    <!-- True Private Browsing Mode -->
    <!-- Title for info card on private homescreen in True Private Browsing Mode. -->
    <string name="felt_privacy_desc_card_title">No dejes rastros en este dispositivo</string>
    <!-- Explanation for private browsing displayed to users on home view when they first enable
        private mode in our new Total Private Browsing mode.
        The first parameter is the name of the app defined in app_name (for example: Firefox Nightly)
        The second parameter is the clickable link text in felt_privacy_info_card_subtitle_link_text -->
    <string name="felt_privacy_info_card_subtitle_2">%1$s elimina tus cookies, historial y datos del sitio cuando cierras todas tus pestañas privadas. %2$s</string>
    <!-- Clickable portion of the explanation for private browsing that links the user to our
        about privacy page.
        This string is used in felt_privacy_info_card_subtitle as the second parameter.-->
    <string name="felt_privacy_info_card_subtitle_link_text">¿Quién podría ver mi actividad?</string>

    <!-- Private mode shortcut "contextual feature recommendation" (CFR) -->
    <!-- Text for the Private mode shortcut CFR message for adding a private mode shortcut to open private tabs from the Home screen -->
    <string name="private_mode_cfr_message_2">Iniciar tu siguiente pestaña privada con un solo toque.</string>
    <!-- Text for the positive button to accept adding a Private Browsing shortcut to the Home screen -->
    <string name="private_mode_cfr_pos_button_text">Añadir a la pantalla de inicio</string>
    <!-- Text for the negative button to decline adding a Private Browsing shortcut to the Home screen -->
    <string name="cfr_neg_button_text">No, gracias</string>

    <!-- Open in App "contextual feature recommendation" (CFR) -->
    <!-- Text for the info message. The first parameter is the name of the application.-->
    <string name="open_in_app_cfr_info_message_2">Puedes configurar %1$s para que abra automáticamente enlaces en aplicaciones.</string>
    <!-- Text for the positive action button -->
    <string name="open_in_app_cfr_positive_button_text">Ir a ajustes</string>
    <!-- Text for the negative action button -->
    <string name="open_in_app_cfr_negative_button_text">Ocultar</string>

    <!-- Total cookie protection "contextual feature recommendation" (CFR) -->
    <!-- Text for the message displayed in the contextual feature recommendation popup promoting the total cookie protection feature. -->
    <string name="tcp_cfr_message">Nuestra función de privacidad más poderosa hasta ahora aísla a los rastreadores de sitios cruzados.</string>
    <!-- Text displayed that links to website containing documentation about the "Total cookie protection" feature. -->
    <string name="tcp_cfr_learn_more">Aprende acerca de la protección total contra cookies</string>

    <!-- Private browsing erase action "contextual feature recommendation" (CFR) -->
    <!-- Text for the message displayed in the contextual feature recommendation popup promoting the erase private browsing feature. -->
    <string name="erase_action_cfr_message">Toca aquí para iniciar una nueva sesión privada. Elimina tu historial, cookies — todo.</string>


    <!-- Text for the info dialog when camera permissions have been denied but user tries to access a camera feature. -->
    <string name="camera_permissions_needed_message">Se necesita acceso a la cámara. Ve a los ajustes de Android, toca en permisos y luego en permitir.</string>
    <!-- Text for the positive action button to go to Android Settings to grant permissions. -->
    <string name="camera_permissions_needed_positive_button_text">Ir a ajustes</string>
    <!-- Text for the negative action button to dismiss the dialog. -->
    <string name="camera_permissions_needed_negative_button_text">Ocultar</string>

    <!-- Text for the banner message to tell users about our auto close feature. -->
    <string name="tab_tray_close_tabs_banner_message">Configura que las pestañas abiertas se cierren automáticamente si no han sido vistas en el último día, semana o mes.</string>
    <!-- Text for the positive action button to go to Settings for auto close tabs. -->
    <string name="tab_tray_close_tabs_banner_positive_button_text">Ver opciones</string>
    <!-- Text for the negative action button to dismiss the Close Tabs Banner. -->
    <string name="tab_tray_close_tabs_banner_negative_button_text">Ocultar</string>

    <!-- Text for the banner message to tell users about our inactive tabs feature. -->
    <string name="tab_tray_inactive_onboarding_message">Las pestañas que no ha visto durante dos semanas se mueven aquí.</string>
    <!-- Text for the action link to go to Settings for inactive tabs. -->
    <string name="tab_tray_inactive_onboarding_button_text">Desactivar en ajustes</string>

    <!-- Text for title for the auto-close dialog of the inactive tabs. -->
    <string name="tab_tray_inactive_auto_close_title">¿Cerrar automáticamente después de un mes?</string>

    <!-- Text for the body for the auto-close dialog of the inactive tabs.
        The first parameter is the name of the application.-->
    <string name="tab_tray_inactive_auto_close_body_2">%1$s puede cerrar pestañas que no has visto durante el último mes.</string>
    <!-- Content description for close button in the auto-close dialog of the inactive tabs. -->
    <string name="tab_tray_inactive_auto_close_button_content_description">Cerrar</string>

    <!-- Text for turn on auto close tabs button in the auto-close dialog of the inactive tabs. -->
    <string name="tab_tray_inactive_turn_on_auto_close_button_2">Activar cierre automático</string>


    <!-- Home screen icons - Long press shortcuts -->
    <!-- Shortcut action to open new tab -->
    <string name="home_screen_shortcut_open_new_tab_2">Nueva pestaña</string>
    <!-- Shortcut action to open new private tab -->
    <string name="home_screen_shortcut_open_new_private_tab_2">Nueva pestaña privada</string>

    <!-- Shortcut action to open Passwords screen -->
    <string name="home_screen_shortcut_passwords">Contraseñas</string>

    <!-- Recent Tabs -->
    <!-- Header text for jumping back into the recent tab in the home screen -->
    <string name="recent_tabs_header">Regresar a</string>
    <!-- Button text for showing all the tabs in the tabs tray -->
    <string name="recent_tabs_show_all">Mostrar todo</string>

    <!-- Content description for the button which navigates the user to show all recent tabs in the tabs tray. -->
    <string name="recent_tabs_show_all_content_description_2">Botón mostrar todas las pestañas recientes</string>

    <!-- Text for button in synced tab card that opens synced tabs tray -->
    <string name="recent_tabs_see_all_synced_tabs_button_text">Ver todas las pestañas sincronizadas</string>
    <!-- Accessibility description for device icon used for recent synced tab -->
    <string name="recent_tabs_synced_device_icon_content_description">Dispositivo sincronizado</string>
    <!-- Text for the dropdown menu to remove a recent synced tab from the homescreen -->
    <string name="recent_synced_tab_menu_item_remove">Eliminar</string>
    <!-- Text for the menu button to remove a grouped highlight from the user's browsing history
         in the Recently visited section -->
    <string name="recent_tab_menu_item_remove">Eliminar</string>

    <!-- History Metadata -->
    <!-- Header text for a section on the home screen that displays grouped highlights from the
         user's browsing history, such as topics they have researched or explored on the web -->
    <string name="history_metadata_header_2">Visitados recientemente</string>
    <!-- Text for the menu button to remove a grouped highlight from the user's browsing history
         in the Recently visited section -->
    <string name="recently_visited_menu_item_remove">Eliminar</string>

    <!-- Content description for the button which navigates the user to show all of their history. -->
    <string name="past_explorations_show_all_content_description_2">Mostrar todas las exploraciones pasadas</string>

    <!-- Browser Fragment -->
    <!-- Content description (not visible, for screen readers etc.): Navigate backward (browsing history) -->
    <string name="browser_menu_back">Retroceder</string>
    <!-- Content description (not visible, for screen readers etc.): Navigate forward (browsing history) -->
    <string name="browser_menu_forward">Avanzar</string>
    <!-- Content description (not visible, for screen readers etc.): Refresh current website -->
    <string name="browser_menu_refresh">Refrescar</string>
    <!-- Content description (not visible, for screen readers etc.): Stop loading current website -->
    <string name="browser_menu_stop">Detener</string>
    <!-- Browser menu button that opens the extensions manager -->
    <string name="browser_menu_extensions">Extensiones</string>
    <!-- Browser menu button that opens the extensions manager -->
    <string name="browser_menu_manage_extensions">Gestionar extensiones</string>
    <!-- Browser menu button that opens AMO in a tab -->
    <string name="browser_menu_discover_more_extensions">Descubrir más extensiones</string>
    <!-- Browser menu button that opens account settings -->
    <string name="browser_menu_account_settings">Información de la cuenta</string>
    <!-- Browser menu button that sends a user to help articles -->
    <string name="browser_menu_help">Ayuda</string>
    <!-- Browser menu button that sends a to a the what's new article -->
    <string name="browser_menu_whats_new">Qué hay de nuevo</string>
    <!-- Browser menu button that opens the settings menu -->
    <string name="browser_menu_settings">Ajustes</string>
    <!-- Browser menu button that opens a user's library -->
    <string name="browser_menu_library">Biblioteca</string>
    <!-- Browser menu toggle that requests a desktop site -->
    <string name="browser_menu_desktop_site">Sitio de escritorio</string>
    <!-- Browser menu button that reopens a private tab as a regular tab -->
    <string name="browser_menu_open_in_regular_tab">Abrir en pestaña normal</string>
    <!-- Browser menu toggle that adds a shortcut to the site on the device home screen. -->
    <string name="browser_menu_add_to_homescreen">Añadir a pantalla de inicio</string>
    <!-- Browser menu toggle that adds a shortcut to the site on the device home screen. -->
    <string name="browser_menu_add_to_homescreen_2">Añadir a la pantalla de inicio…</string>
    <!-- Content description (not visible, for screen readers etc.) for the Resync tabs button -->
    <string name="resync_button_content_description">Resincronizar</string>
    <!-- Browser menu button that opens the find in page menu -->
    <string name="browser_menu_find_in_page">Buscar en la página</string>
    <!-- Browser menu button that opens the find in page menu -->
    <string name="browser_menu_find_in_page_2">Buscar en la página…</string>
    <!-- Browser menu button that opens the translations dialog, which has options to translate the current browser page. -->
    <string name="browser_menu_translations">Traducir página</string>
    <!-- Browser menu button that saves the current tab to a collection -->
    <string name="browser_menu_save_to_collection">Guardar en la colección…</string>
    <!-- Browser menu button that saves the current tab to a collection -->
    <string name="browser_menu_save_to_collection_2">Guardar en la colección</string>
    <!-- Browser menu button that open a share menu to share the current site -->
    <string name="browser_menu_share">Compartir</string>
    <!-- Browser menu button that open a share menu to share the current site -->
    <string name="browser_menu_share_2">Compartir…</string>
    <!-- Browser menu button shown in custom tabs that opens the current tab in Fenix
        The first parameter is the name of the app defined in app_name (for example: Fenix) -->
    <string name="browser_menu_open_in_fenix">Abrir en %1$s</string>
    <!-- Browser menu text shown in custom tabs to indicate this is a Fenix tab
        The first parameter is the name of the app defined in app_name (for example: Fenix) -->
    <string name="browser_menu_powered_by">CON LA TECNOLOGÍA DE %1$s</string>
    <!-- Browser menu text shown in custom tabs to indicate this is a Fenix tab
        The first parameter is the name of the app defined in app_name (for example: Fenix) -->
    <string name="browser_menu_powered_by2">Con la tecnología de %1$s</string>
    <!-- Browser menu button to put the current page in reader mode -->
    <string name="browser_menu_read">Vista de lectura</string>
    <!-- Browser menu button content description to close reader mode and return the user to the regular browser -->
    <string name="browser_menu_read_close">Cerrar la vista del lector</string>
    <!-- Browser menu button to open the current page in an external app -->
    <string name="browser_menu_open_app_link">Abrir en una aplicación</string>

    <!-- Browser menu button to show reader view appearance controls e.g. the used font type and size -->
    <string name="browser_menu_customize_reader_view">Personalizar la vista del lector</string>
    <!-- Browser menu label for adding a bookmark -->
    <string name="browser_menu_add">Añadir</string>
    <!-- Browser menu label for editing a bookmark -->
    <string name="browser_menu_edit">Editar</string>

    <!-- Button shown on the home page that opens the Customize home settings -->
    <string name="browser_menu_customize_home_1">Personalizar página de inicio</string>

    <!-- Browser menu label to sign in to sync on the device using Mozilla accounts -->
    <string name="browser_menu_sign_in">Conectarse</string>
    <!-- Browser menu caption label for the "Sign in" browser menu item described in `browser_menu_sign_in` -->
    <string name="browser_menu_sign_in_caption">Sincronizar contraseñas, pestañas y más</string>

    <!-- Browser menu label to sign back in to sync on the device when the user's account needs to be reauthenticated -->
    <string name="browser_menu_sign_back_in_to_sync">Vuelve a conectarte para sincronizar</string>
    <!-- Browser menu caption label for the "Sign back in to sync" browser menu item described in `browser_menu_sign_back_in_to_sync` when there is an error in syncing -->
    <string name="browser_menu_syncing_paused_caption">Sincronización pausada</string>
    <!-- Browser menu label that creates a private tab -->
    <string name="browser_menu_new_private_tab">Nueva pestaña privada</string>
    <!-- Browser menu label that navigates to the Password screen -->
    <string name="browser_menu_passwords">Contraseñas</string>

    <!-- Browser menu label that navigates to the SUMO page for the Firefox for Android release notes.
         The first parameter is the name of the app defined in app_name (for example: Fenix)-->
    <string name="browser_menu_new_in_firefox">Nuevo en %1$s</string>

    <!-- Browser menu label that toggles the request for the desktop site of the currently visited page -->
    <string name="browser_menu_switch_to_desktop_site">Cambiar al sitio de escritorio</string>
    <!-- Browser menu label that navigates to the page tools sub-menu -->
    <string name="browser_menu_tools">Herramientas</string>
    <!-- Browser menu label that navigates to the save sub-menu, which contains various save related menu items such as
         bookmarking a page, saving to collection, shortcut or as a PDF, and adding to home screen -->
    <string name="browser_menu_save">Guardar</string>

    <!-- Browser menu label that bookmarks the currently visited page -->
    <string name="browser_menu_bookmark_this_page">Guardar esta página en marcadores</string>
    <!-- Browser menu label that navigates to the edit bookmark screen for the current bookmarked page -->
    <string name="browser_menu_edit_bookmark">Editar marcador</string>
    <!-- Browser menu label that the saves the currently visited page as a PDF -->
    <string name="browser_menu_save_as_pdf">Guardar como PDF…</string>
    <!-- Browser menu label for turning ON reader view of the current visited page -->
    <string name="browser_menu_turn_on_reader_view">Activar la vista de lector</string>
    <!-- Browser menu label for turning OFF reader view of the current visited page -->
    <string name="browser_menu_turn_off_reader_view">Desactivar la vista de lector</string>
    <!-- Browser menu label for navigating to the translation feature, which provides language translation options the current visited page -->
    <string name="browser_menu_translate_page">Traducir página…</string>
    <!-- Browser menu label that is displayed when the current page has been translated by the translation feature.
         The first parameter is the name of the language that page was translated to (e.g. English). -->
    <string name="browser_menu_translated_to">Traducido al %1$s</string>
    <!-- Browser menu label for the print feature -->
    <string name="browser_menu_print">Imprimir…</string>

    <!-- Extensions management fragment -->
    <!-- Text displayed when there are no extensions to be shown -->
    <string name="extensions_management_no_extensions">No hay extensiones aquí</string>

    <!-- Browser Toolbar -->
    <!-- Content description for the Home screen button on the browser toolbar -->
    <string name="browser_toolbar_home">Pantalla de inicio</string>

    <!-- Content description (not visible, for screen readers etc.): Erase button: Erase the browsing
         history and go back to the home screen. -->
    <string name="browser_toolbar_erase">Eliminar historial de navegación</string>
    <!-- Content description for the translate page toolbar button that opens the translations dialog when no translation has occurred. -->
    <string name="browser_toolbar_translate">Traducir página</string>

    <!-- Content description (not visible, for screen readers etc.) for the translate page toolbar button that opens the translations dialog when the page is translated successfully.
         The first parameter is the name of the language that is displayed in the original page. (For example: English)
         The second parameter is the name of the language which the page was translated to. (For example: French) -->
    <string name="browser_toolbar_translated_successfully">Página traducida de %1$s a %2$s.</string>

    <!-- Locale Settings Fragment -->
    <!-- Content description for tick mark on selected language -->
    <string name="a11y_selected_locale_content_description">Idioma seleccionado</string>
    <!-- Text for default locale item -->
    <string name="default_locale_text">Usar el idioma del dispositivo</string>
    <!-- Placeholder text shown in the search bar before a user enters text -->
    <string name="locale_search_hint">Buscar idioma</string>

    <!-- Search Fragment -->
    <!-- Button in the search view that lets a user search by scanning a QR code -->
    <string name="search_scan_button">Escanear</string>
    <!-- Button in the search view when shortcuts are displayed that takes a user to the search engine settings -->
    <string name="search_shortcuts_engine_settings">Ajustes del motor de búsqueda</string>
    <!-- Button in the search view that lets a user navigate to the site in their clipboard -->
    <string name="awesomebar_clipboard_title">Rellenar enlace desde el portapapeles</string>
    <!-- Button in the search suggestions onboarding that allows search suggestions in private sessions -->
    <string name="search_suggestions_onboarding_allow_button">Permitir</string>
    <!-- Button in the search suggestions onboarding that does not allow search suggestions in private sessions -->
    <string name="search_suggestions_onboarding_do_not_allow_button">No permitir</string>
    <!-- Search suggestion onboarding hint title text -->
    <string name="search_suggestions_onboarding_title">¿Permitir sugerencias de búsqueda en sesiones privadas?</string>
    <!-- Search suggestion onboarding hint description text, first parameter is the name of the app defined in app_name (for example: Fenix)-->
    <string name="search_suggestions_onboarding_text">%s compartirá todo lo que escribas en la barra de direcciones con tu motor de búsqueda predeterminado.</string>

    <!-- Search engine suggestion title text. The first parameter is the name of the suggested engine-->
    <string name="search_engine_suggestions_title">Buscar %s</string>
    <!-- Search engine suggestion description text -->
    <string name="search_engine_suggestions_description">Buscar directamente desde la barra de direcciones</string>

    <!-- Menu option in the search selector menu to open the search settings -->
    <string name="search_settings_menu_item">Buscar ajustes</string>

    <!-- Header text for the search selector menu -->
    <string name="search_header_menu_item_2">Esta vez buscar en:</string>

    <!-- Content description (not visible, for screen readers etc.): Search engine icon. The first parameter is the search engine name (for example: DuckDuckGo). -->
    <string name="search_engine_icon_content_description" tools:ignore="UnusedResources">Motor de búsqueda de %s</string>

    <!-- Home onboarding -->
    <!-- Onboarding home screen popup dialog, shown on top of the Jump back in section. -->
    <string name="onboarding_home_screen_jump_back_contextual_hint_2">Conoce tu página de inicio personalizada. Las pestañas recientes, marcadores y resultados de búsqueda aparecerán aquí.</string>
    <!-- Home onboarding dialog welcome screen title text. -->
    <string name="onboarding_home_welcome_title_2">Te damos la bienvenida a un internet más personal</string>
    <!-- Home onboarding dialog welcome screen description text. -->
    <string name="onboarding_home_welcome_description">Más colores. Mejor privacidad. Mismo compromiso con las personas por encima de los beneficios.</string>
    <!-- Home onboarding dialog sign into sync screen title text. -->
    <string name="onboarding_home_sync_title_3">Cambiar de pantalla es más fácil que nunca</string>
    <!-- Home onboarding dialog sign into sync screen description text. -->
    <string name="onboarding_home_sync_description">Continua donde lo dejaste con pestañas de otros dispositivos ahora en tu página de inicio.</string>
    <!-- Text for the button to continue the onboarding on the home onboarding dialog. -->
    <string name="onboarding_home_get_started_button">Empezar</string>
    <!-- Text for the button to navigate to the sync sign in screen on the home onboarding dialog. -->
    <string name="onboarding_home_sign_in_button">Conectarse</string>
    <!-- Text for the button to skip the onboarding on the home onboarding dialog. -->
    <string name="onboarding_home_skip_button">Saltar</string>

    <!-- Onboarding home screen sync popup dialog message, shown on top of Recent Synced Tabs in the Jump back in section. -->
    <string name="sync_cfr_message">¡Tus pestañas se están sincronizando! Continua donde te quedaste en otro dispositivo.</string>

    <!-- Content description (not visible, for screen readers etc.): Close button for the home onboarding dialog -->
    <string name="onboarding_home_content_description_close_button">Cerrar</string>

    <!-- Notification pre-permission dialog -->
    <!-- Enable notification pre permission dialog title
        The first parameter is the name of the app defined in app_name (for example: Fenix) -->
    <string name="onboarding_home_enable_notifications_title" moz:removedIn="124" tools:ignore="UnusedResources">Las notificaciones te ayudan a hacer más con %s</string>
    <!-- Enable notification pre permission dialog description with rationale
        The first parameter is the name of the app defined in app_name (for example: Fenix) -->
    <string name="onboarding_home_enable_notifications_description" moz:removedIn="124" tools:ignore="UnusedResources">Sincroniza tus pestañas entre dispositivos, administra descargas, obtén consejos sobre cómo aprovechar al máximo la protección de privacidad de %s y más.</string>
    <!-- Text for the button to request notification permission on the device -->
    <string name="onboarding_home_enable_notifications_positive_button" moz:removedIn="124" tools:ignore="UnusedResources">Continuar</string>
    <!-- Text for the button to not request notification permission on the device and dismiss the dialog -->
    <string name="onboarding_home_enable_notifications_negative_button" moz:removedIn="124" tools:ignore="UnusedResources">Ahora no</string>

    <!-- Juno first user onboarding flow experiment, strings are marked unused as they are only referenced by Nimbus experiments. -->
    <!-- Description for learning more about our privacy notice. -->
    <string name="juno_onboarding_privacy_notice_text">Aviso de privacidad de Firefox</string>
    <!-- Title for set firefox as default browser screen used by Nimbus experiments. -->
    <string name="juno_onboarding_default_browser_title_nimbus_2">Nos encanta mantenerte a salvo</string>
    <!-- Title for set firefox as default browser screen used by Nimbus experiments.
        Note: The word "Firefox" should NOT be translated -->
    <string name="juno_onboarding_default_browser_title_nimbus_3" tools:ignore="UnusedResources">Averigua por qué millones de personas aman Firefox</string>
    <!-- Title for set firefox as default browser screen used by Nimbus experiments. -->
    <string name="juno_onboarding_default_browser_title_nimbus_4" tools:ignore="UnusedResources">Navegación segura con más opciones</string>
    <!-- Description for set firefox as default browser screen used by Nimbus experiments. -->
    <string name="juno_onboarding_default_browser_description_nimbus_3">Nuestro navegador respaldado por una organización sin fines de lucro ayuda a evitar que las empresas te sigan en secreto por la web.</string>
    <!-- Description for set firefox as default browser screen used by Nimbus experiments. -->
    <string name="juno_onboarding_default_browser_description_nimbus_4" tools:ignore="UnusedResources">Más de 100 millones de personas protegen su privacidad eligiendo un navegador respaldado por una organización sin fines de lucro.</string>
    <!-- Description for set firefox as default browser screen used by Nimbus experiments. -->
    <string name="juno_onboarding_default_browser_description_nimbus_5" tools:ignore="UnusedResources">¿Rastreadores conocidos? Bloqueados automáticamente. ¿Extensiones? Prueba las 700. ¿PDF? Nuestro lector incorporado los hace fáciles de administrar.</string>
    <!-- Description for set firefox as default browser screen used by Nimbus experiments. -->
    <string name="juno_onboarding_default_browser_description_nimbus_2" moz:RemovedIn="124" tools:ignore="UnusedResources">Nuestro navegador respaldado por una organización sin fines de lucro ayuda a evitar que las empresas te sigan en secreto en la web.\n\nObtén más información en nuestro aviso de privacidad.</string>
    <!-- Text for the link to the privacy notice webpage for set as firefox default browser screen.
    This is part of the string with the key "juno_onboarding_default_browser_description". -->
    <string name="juno_onboarding_default_browser_description_link_text" moz:RemovedIn="124" tools:ignore="UnusedResources">política de privacidad</string>
    <!-- Text for the button to set firefox as default browser on the device -->
    <string name="juno_onboarding_default_browser_positive_button" tools:ignore="UnusedResources">Establecer como navegador predeterminado</string>
    <!-- Text for the button dismiss the screen and move on with the flow -->
    <string name="juno_onboarding_default_browser_negative_button" tools:ignore="UnusedResources">Ahora no</string>
    <!-- Title for sign in to sync screen. -->
    <string name="juno_onboarding_sign_in_title_2">Mantén todo cifrado cuando saltes entre dispositivos</string>
    <!-- Description for sign in to sync screen. Nimbus experiments do not support string placeholders.
     Note: The word "Firefox" should NOT be translated -->
    <string name="juno_onboarding_sign_in_description_2">Cuando te conectas y sincronizas, estás más seguro. Firefox cifra tus contraseñas, marcadores y más.</string>
    <!-- Text for the button to sign in to sync on the device -->
    <string name="juno_onboarding_sign_in_positive_button" tools:ignore="UnusedResources">Conectarse</string>
    <!-- Text for the button dismiss the screen and move on with the flow -->
    <string name="juno_onboarding_sign_in_negative_button" tools:ignore="UnusedResources">Ahora no</string>
    <!-- Title for enable notification permission screen used by Nimbus experiments. Nimbus experiments do not support string placeholders.
        Note: The word "Firefox" should NOT be translated -->
    <string name="juno_onboarding_enable_notifications_title_nimbus_2">Las notificaciones te ayudan a mantenerte más seguro con Firefox</string>
    <!-- Description for enable notification permission screen used by Nimbus experiments. Nimbus experiments do not support string placeholders.
       Note: The word "Firefox" should NOT be translated -->
    <string name="juno_onboarding_enable_notifications_description_nimbus_2">Envía pestañas entre dispositivos de forma segura y descubre otras funcionalidades de privacidad de Firefox.</string>
    <!-- Text for the button to request notification permission on the device -->
    <string name="juno_onboarding_enable_notifications_positive_button" tools:ignore="UnusedResources">Activar notificaciones</string>
    <!-- Text for the button dismiss the screen and move on with the flow -->
    <string name="juno_onboarding_enable_notifications_negative_button" tools:ignore="UnusedResources">Ahora no</string>

    <!-- Title for add search widget screen used by Nimbus experiments. Nimbus experiments do not support string placeholders.
        Note: The word "Firefox" should NOT be translated -->
    <string name="juno_onboarding_add_search_widget_title" tools:ignore="UnusedResources">Prueba el widget de búsqueda de Firefox</string>
    <!-- Description for add search widget screen used by Nimbus experiments. Nimbus experiments do not support string placeholders.
        Note: The word "Firefox" should NOT be translated -->
    <string name="juno_onboarding_add_search_widget_description" tools:ignore="UnusedResources">Con Firefox en tu pantalla de inicio, tendrás fácil acceso al navegador que prioriza la privacidad y bloquea los rastreadores entre sitios.</string>
    <!-- Text for the button to add search widget on the device used by Nimbus experiments. Nimbus experiments do not support string placeholders.
        Note: The word "Firefox" should NOT be translated -->
    <string name="juno_onboarding_add_search_widget_positive_button" tools:ignore="UnusedResources">Añadir widget de Firefox</string>
    <!-- Text for the button to dismiss the screen and move on with the flow -->
    <string name="juno_onboarding_add_search_widget_negative_button" tools:ignore="UnusedResources">Ahora no</string>

    <!-- Search Widget -->
    <!-- Content description for searching with a widget. The first parameter is the name of the application.-->
    <string name="search_widget_content_description_2">Abrir una nueva pestaña de %1$s</string>
    <!-- Text preview for smaller sized widgets -->
    <string name="search_widget_text_short">Buscar</string>
    <!-- Text preview for larger sized widgets -->
    <string name="search_widget_text_long">Buscar en la web</string>

    <!-- Content description (not visible, for screen readers etc.): Voice search -->
    <string name="search_widget_voice">Búsqueda por voz</string>

    <!-- Preferences -->
    <!-- Title for the settings page-->
    <string name="settings">Ajustes</string>
    <!-- Preference category for general settings -->
    <string name="preferences_category_general">General</string>
    <!-- Preference category for all links about Fenix -->
    <string name="preferences_category_about">Acerca de</string>
    <!-- Preference category for settings related to changing the default search engine -->
    <string name="preferences_category_select_default_search_engine">Selecciona uno</string>
    <!-- Preference for settings related to managing search shortcuts for the quick search menu -->
    <string name="preferences_manage_search_shortcuts_2">Gestionar motores de búsqueda alternativos</string>
    <!-- Summary for preference for settings related to managing search shortcuts for the quick search menu -->
    <string name="preferences_manage_search_shortcuts_summary">Editar motores visibles en el menú de búsqueda</string>
    <!-- Preference category for settings related to managing search shortcuts for the quick search menu -->
    <string name="preferences_category_engines_in_search_menu">Motores visibles en el menú de búsqueda</string>
    <!-- Preference for settings related to changing the default search engine -->
    <string name="preferences_default_search_engine">Motor de búsqueda predeterminado</string>
    <!-- Preference for settings related to Search -->
    <string name="preferences_search">Búsqueda</string>
    <!-- Preference for settings related to Search engines -->
    <string name="preferences_search_engines">Motores de búsqueda</string>
    <!-- Preference for settings related to Search engines suggestions-->
    <string name="preferences_search_engines_suggestions">Sugerencias de motores de búsqueda</string>
    <!-- Preference Category for settings related to Search address bar -->
    <string name="preferences_settings_address_bar">Preferencias de la barra de direcciones</string>
    <!-- Preference Category for settings to Firefox Suggest -->
    <string name="preference_search_address_bar_fx_suggest">Barra de direcciones - Sugerencias de Firefox</string>
    <!-- Preference link to Learn more about Firefox Suggest -->
    <string name="preference_search_learn_about_fx_suggest">Aprende más sobre Firefox Suggest</string>
    <!-- Preference link to rating Fenix on the Play Store -->
    <string name="preferences_rate">Calificar en Google Play</string>
    <!-- Preference linking to about page for Fenix
        The first parameter is the name of the app defined in app_name (for example: Fenix) -->
    <string name="preferences_about">Acerca de %1$s</string>
    <!-- Preference for settings related to changing the default browser -->
    <string name="preferences_set_as_default_browser">Establecer como navegador predeterminado</string>
    <!-- Preference category for advanced settings -->
    <string name="preferences_category_advanced">Avanzado</string>
    <!-- Preference category for privacy and security settings -->
    <string name="preferences_category_privacy_security">Privacidad y seguridad</string>
    <!-- Preference for advanced site permissions -->
    <string name="preferences_site_permissions">Permisos del sitio</string>
    <!-- Preference for private browsing options -->
    <string name="preferences_private_browsing_options">Navegación privada</string>
    <!-- Preference for opening links in a private tab-->
    <string name="preferences_open_links_in_a_private_tab">Abrir enlaces en una pestaña privada</string>
    <!-- Preference for allowing screenshots to be taken while in a private tab-->
    <string name="preferences_allow_screenshots_in_private_mode">Permitir capturas de pantalla en navegación privada</string>
    <!-- Will inform the user of the risk of activating Allow screenshots in private browsing option -->
    <string name="preferences_screenshots_in_private_mode_disclaimer">Si está permitido, las pestañas privadas también serán visibles cuando hayan varias aplicaciones abiertas</string>
    <!-- Preference for adding private browsing shortcut -->
    <string name="preferences_add_private_browsing_shortcut">Añadir acceso directo a la navegación privada</string>
    <!-- Preference for enabling "HTTPS-Only" mode -->
    <string name="preferences_https_only_title">Modo solo HTTPS</string>

    <!-- Label for cookie banner section in quick settings panel. -->
    <string name="cookie_banner_blocker">Bloqueador de anuncios de cookies</string>
    <!-- Preference for removing cookie/consent banners from sites automatically in private mode. See reduce_cookie_banner_summary for additional context. -->
    <string name="preferences_cookie_banner_reduction_private_mode">Bloqueador de anuncios de cookies en navegación privada</string>

    <!-- Text for indicating cookie banner handling is off this site, this is shown as part of the protections panel with the tracking protection toggle -->
    <string name="reduce_cookie_banner_off_for_site">DESACTIVADA para este sitio</string>
    <!-- Text for cancel button indicating that cookie banner reduction is not supported for the current site, this is shown as part of the cookie banner details view. -->
    <string name="cookie_banner_handling_details_site_is_not_supported_cancel_button">Cancelar</string>
    <!-- Text for request support button indicating that cookie banner reduction is not supported for the current site, this is shown as part of the cookie banner details view. -->
    <string name="cookie_banner_handling_details_site_is_not_supported_request_support_button_2">Enviar solicitud</string>
    <!-- Text for title indicating that cookie banner reduction is not supported for the current site, this is shown as part of the cookie banner details view. -->
    <string name="cookie_banner_handling_details_site_is_not_supported_title_2">¿Solicitar soporte para este sitio?</string>
    <!-- Label for the snackBar, after the user reports with success a website where cookie banner reducer did not work -->
    <string name="cookie_banner_handling_report_site_snack_bar_text_2">Solicitud enviada</string>
    <!-- Text for indicating cookie banner handling is on this site, this is shown as part of the protections panel with the tracking protection toggle -->
    <string name="reduce_cookie_banner_on_for_site">Activada para este sitio</string>
    <!-- Text for indicating that a request for unsupported site was sent to Nimbus (it's a Mozilla library for experiments), this is shown as part of the protections panel with the tracking protection toggle -->
    <string name="reduce_cookie_banner_unsupported_site_request_submitted_2">Solicitud de soporte enviada</string>
    <!-- Text for indicating cookie banner handling is currently not supported for this site, this is shown as part of the protections panel with the tracking protection toggle -->
    <string name="reduce_cookie_banner_unsupported_site">Sitio actualmente no soportado</string>
    <!-- Title text for a detail explanation indicating cookie banner handling is on this site, this is shown as part of the cookie banner panel in the toolbar. The first parameter is a shortened URL of the current site-->
    <string name="reduce_cookie_banner_details_panel_title_on_for_site_1">¿Activar el bloqueo de anuncios de cookies para %1$s?</string>
    <!-- Title text for a detail explanation indicating cookie banner handling is off this site, this is shown as part of the cookie banner panel in the toolbar. The first parameter is a shortened URL of the current site-->
    <string name="reduce_cookie_banner_details_panel_title_off_for_site_1">¿Desactivar el bloqueo de anuncios de cookies para %1$s?</string>
    <!-- Title text for a detail explanation indicating cookie banner reducer didn't work for the current site, this is shown as part of the cookie banner panel in the toolbar. The first parameter is the application name-->
    <string name="reduce_cookie_banner_details_panel_title_unsupported_site_request_2">%1$s no puede rechazar automáticamente las solicitudes de cookies en este sitio. Puedes enviar una solicitud para soportar este sitio en el futuro.</string>

    <!-- Long text for a detail explanation indicating what will happen if cookie banner handling is off for a site, this is shown as part of the cookie banner panel in the toolbar. The first parameter is the application name -->
    <string name="reduce_cookie_banner_details_panel_description_off_for_site_1">Desactívalo y %1$s borrará las cookies y recargará este sitio. Esto podría cerrar tu sesión o vaciar tus carritos de compras.</string>
    <!-- Long text for a detail explanation indicating what will happen if cookie banner handling is on for a site, this is shown as part of the cookie banner panel in the toolbar. The first parameter is the application name -->
    <string name="reduce_cookie_banner_details_panel_description_on_for_site_3">Actívalo y %1$s intentará rechazar automáticamente todos los anuncios de cookies en este sitio.</string>

    <!--Title for the cookie banner re-engagement CFR, the placeholder is replaced with app name -->
    <string name="cookie_banner_cfr_title">%1$s acaba de rechazar las cookies por ti</string>
    <!--Message for the cookie banner re-engagement CFR -->
    <string name="cookie_banner_cfr_message">Menos distracciones, menos cookies que te siguen en este sitio.</string>

    <!-- Description of the preference to enable "HTTPS-Only" mode. -->
    <string name="preferences_https_only_summary">Intenta conectarse automáticamente a sitios utilizando el protocolo de cifrado HTTPS para mayor seguridad.</string>
    <!-- Summary of https only preference if https only is set to off -->
    <string name="preferences_https_only_off">No</string>
    <!-- Summary of https only preference if https only is set to on in all tabs -->
    <string name="preferences_https_only_on_all">Sí, en todas las pestañas</string>
    <!-- Summary of https only preference if https only is set to on in private tabs only -->
    <string name="preferences_https_only_on_private">Sí, en pestañas privadas</string>
    <!-- Text displayed that links to website containing documentation about "HTTPS-Only" mode -->
    <string name="preferences_http_only_learn_more">Aprender más</string>
    <!-- Option for the https only setting -->
    <string name="preferences_https_only_in_all_tabs">Habilitar en todas las pestañas</string>
    <!-- Option for the https only setting -->
    <string name="preferences_https_only_in_private_tabs">Habilitar solo en pestañas privadas</string>
    <!-- Title shown in the error page for when trying to access a http website while https only mode is enabled. -->
    <string name="errorpage_httpsonly_title">Sitio seguro no disponible</string>
    <!-- Message shown in the error page for when trying to access a http website while https only mode is enabled. The message has two paragraphs. This is the first. -->
    <string name="errorpage_httpsonly_message_title">Lo más probable es que el sitio web simplemente no sea compatible con HTTPS.</string>
    <!-- Message shown in the error page for when trying to access a http website while https only mode is enabled. The message has two paragraphs. This is the second. -->
    <string name="errorpage_httpsonly_message_summary">Sin embargo, también es posible que un atacante esté involucrado. Si continúas al sitio web, no debes ingresar ninguna información confidencial. Si continúas, el modo Solo HTTPS se desactivará temporalmente para el sitio.</string>
    <!-- Preference for accessibility -->
    <string name="preferences_accessibility">Accesibilidad</string>
    <!-- Preference to override the Mozilla account server -->
    <string name="preferences_override_account_server">Servidor personalizado de cuenta de Mozilla</string>
    <!-- Preference to override the Sync token server -->
    <string name="preferences_override_sync_tokenserver">Servidor personalizado de Sync</string>
    <!-- Toast shown after updating the Mozilla account/Sync server override preferences -->
    <string name="toast_override_account_sync_server_done">Servidores de cuenta de Mozilla y Sync modificados. Cerrando la aplicación para aplicar los cambios…</string>
    <!-- Preference category for account information -->
    <string name="preferences_category_account">Cuenta</string>
    <!-- Preference for changing where the toolbar is positioned -->
    <string name="preferences_toolbar" moz:removedIn="129" tools:ignore="UnusedResources">Barra de herramientas</string>
    <!-- Preference for changing where the AddressBar is positioned -->
    <string name="preferences_toolbar_2">Ubicación de la barra de direcciones</string>
    <!-- Preference for changing default theme to dark or light mode -->
    <string name="preferences_theme">Tema</string>

    <!-- Preference for customizing the home screen -->
    <string name="preferences_home_2">Página de inicio</string>
    <!-- Preference for gestures based actions -->
    <string name="preferences_gestures">Gestos</string>
    <!-- Preference for settings related to visual options -->
    <string name="preferences_customize">Personalizar</string>
    <!-- Preference description for banner about signing in -->
    <string name="preferences_sign_in_description_2">Conéctate para sincronizar pestañas, marcadores, contraseñas y más.</string>
    <!-- Preference shown instead of account display name while account profile information isn't available yet. -->
    <string name="preferences_account_default_name_2">Cuenta de Mozilla</string>
    <!-- Preference text for account title when there was an error syncing FxA -->
    <string name="preferences_account_sync_error">Reconéctate para continuar la sincronización</string>
    <!-- Preference for language -->
    <string name="preferences_language">Idioma</string>
    <!-- Preference for translation -->
    <string name="preferences_translation" moz:removedIn="127" tools:ignore="UnusedResources">Traducción</string>
    <!-- Preference for translations -->
    <string name="preferences_translations">Traducciones</string>
    <!-- Preference for data choices -->
    <string name="preferences_data_choices">Elección de datos</string>
    <!-- Preference for data collection -->
    <string name="preferences_data_collection">Recopilación de datos</string>
    <!-- Preference for developers -->
    <string name="preferences_remote_debugging">Depuración remota vía USB</string>
    <!-- Preference title for switch preference to show search suggestions -->
    <string name="preferences_show_search_suggestions">Mostrar sugerencias de búsqueda</string>
    <!-- Preference title for switch preference to show voice search button -->
    <string name="preferences_show_voice_search">Mostrar búsqueda por voz</string>
    <!-- Preference title for switch preference to show search suggestions also in private mode -->
    <string name="preferences_show_search_suggestions_in_private">Mostrar en sesiones privadas</string>
    <!-- Preference title for switch preference to show a clipboard suggestion when searching -->
    <string name="preferences_show_clipboard_suggestions">Mostrar sugerencias del portapapeles</string>
    <!-- Preference title for switch preference to suggest browsing history when searching -->
    <string name="preferences_search_browsing_history">Buscar historial de navegación</string>
    <!-- Preference title for switch preference to suggest bookmarks when searching -->
    <string name="preferences_search_bookmarks">Buscar marcadores</string>
    <!-- Preference title for switch preference to suggest synced tabs when searching -->
    <string name="preferences_search_synced_tabs">Buscar pestañas sincronizadas</string>
    <!-- Preference for account settings -->
    <string name="preferences_account_settings">Ajustes de la cuenta</string>
    <!-- Preference for enabling url autocomplete-->
    <string name="preferences_enable_autocomplete_urls">Autocompletar URLs</string>
    <!-- Preference title for switch preference to show sponsored Firefox Suggest search suggestions -->
    <string name="preferences_show_sponsored_suggestions">Sugerencias de patrocinadores</string>
    <!-- Summary for preference to show sponsored Firefox Suggest search suggestions.
         The first parameter is the name of the application. -->
    <string name="preferences_show_sponsored_suggestions_summary">Apoya a %1$s con sugerencias patrocinadas ocasionales</string>
    <!-- Preference title for switch preference to show Firefox Suggest search suggestions for web content.
         The first parameter is the name of the application. -->
    <string name="preferences_show_nonsponsored_suggestions">Sugerencias de %1$s</string>
    <!-- Summary for preference to show Firefox Suggest search suggestions for web content -->
    <string name="preferences_show_nonsponsored_suggestions_summary">Recibe sugerencias de la web relacionadas con tu búsqueda</string>
    <!-- Preference for open links in third party apps -->
    <string name="preferences_open_links_in_apps">Abrir enlaces en aplicaciones</string>

    <!-- Preference for open links in third party apps always open in apps option -->
    <string name="preferences_open_links_in_apps_always">Siempre</string>
    <!-- Preference for open links in third party apps ask before opening option -->
    <string name="preferences_open_links_in_apps_ask">Preguntar antes de abrir</string>
    <!-- Preference for open links in third party apps never open in apps option -->
    <string name="preferences_open_links_in_apps_never">Nunca</string>
    <!-- Preference for open download with an external download manager app -->
    <string name="preferences_external_download_manager">Administrador de descargas externo</string>
    <!-- Preference for enabling gecko engine logs -->
    <string name="preferences_enable_gecko_logs">Habilitar registros de Gecko</string>
    <!-- Message to indicate users that we are quitting the application to apply the changes -->
    <string name="quit_application">Saliendo de la aplicación para aplicar cambios…</string>

    <!-- Preference for extensions -->
    <string name="preferences_extensions">Extensiones</string>
    <!-- Preference for installing a local extension -->
    <string name="preferences_install_local_extension">Instalar extensión desde archivo</string>
    <!-- Preference for notifications -->
    <string name="preferences_notifications">Notificaciones</string>

    <!-- Summary for notification preference indicating notifications are allowed -->
    <string name="notifications_allowed_summary">Permitido</string>
    <!-- Summary for notification preference indicating notifications are not allowed -->
    <string name="notifications_not_allowed_summary">No permitido</string>

    <!-- Add-on Permissions -->
    <!-- The title of the required permissions section from addon's permissions screen -->
    <string name="addons_permissions_heading_required" tools:ignore="UnusedResources">Requerido</string>
    <!-- The title of the optional permissions section from addon's permissions screen -->
    <string name="addons_permissions_heading_optional" tools:ignore="UnusedResources">Opcional</string>
    <!-- The title of the origin permission option allowing a user to enable the extension to run on all sites -->
    <string name="addons_permissions_allow_for_all_sites" tools:ignore="UnusedResources">Permitir para todos los sitios</string>
    <!-- The subtitle for the allow for all sites preference toggle -->
    <string name="addons_permissions_allow_for_all_sites_subtitle" tools:ignore="UnusedResources">Si confías en esta extensión, puedes otorgarle permiso en todos los sitios web.</string>

    <!-- The text shown when an extension does not require permissions -->
    <string name="addons_does_not_require_permissions">Esta extensión no requiere de ningún permiso.</string>

    <!-- Add-on Preferences -->
    <!-- Preference to customize the configured AMO (addons.mozilla.org) collection -->
    <string name="preferences_customize_extension_collection">Colección de extensiones personalizada</string>
    <!-- Button caption to confirm the add-on collection configuration -->
    <string name="customize_addon_collection_ok">Aceptar</string>
    <!-- Button caption to abort the add-on collection configuration -->
    <string name="customize_addon_collection_cancel">Cancelar</string>
    <!-- Hint displayed on input field for custom collection name -->
    <string name="customize_addon_collection_hint">Nombre de la colección</string>
    <!-- Hint displayed on input field for custom collection user ID-->
    <string name="customize_addon_collection_user_hint">Dueño de la colección (ID de usuario)</string>

    <!-- Toast shown after confirming the custom extension collection configuration -->
    <string name="toast_customize_extension_collection_done">Colección de extensiones modificada. Saliendo de la aplicación para aplicar cambios…</string>

    <!-- Customize Home -->
    <!-- Header text for jumping back into the recent tab in customize the home screen -->
    <string name="customize_toggle_jump_back_in">Regresar a</string>
    <!-- Title for the customize home screen section with recently saved bookmarks. -->
    <string name="customize_toggle_recent_bookmarks" moz:removedIn="127" tools:ignore="UnusedResources">Marcadores recientes</string>
    <!-- Title for the customize home screen section with bookmarks. -->
    <string name="customize_toggle_bookmarks">Marcadores</string>
    <!-- Title for the customize home screen section with recently visited. Recently visited is
    a section where users see a list of tabs that they have visited in the past few days -->
    <string name="customize_toggle_recently_visited">Visitados recientemente</string>

    <!-- Title for the customize home screen section with Pocket. -->
    <string name="customize_toggle_pocket_2">Historias que te hacen reflexionar</string>
    <!-- Summary for the customize home screen section with Pocket. The first parameter is product name Pocket -->
    <string name="customize_toggle_pocket_summary">Artículos recomendados por %s</string>
    <!-- Title for the customize home screen section with sponsored Pocket stories. -->
    <string name="customize_toggle_pocket_sponsored">Historias patrocinadas</string>
    <!-- Title for the opening wallpaper settings screen -->
    <string name="customize_wallpapers">Fondos de pantalla</string>
    <!-- Title for the customize home screen section with sponsored shortcuts. -->
    <string name="customize_toggle_contile">Atajos patrocinados</string>

    <!-- Wallpapers -->
    <!-- Content description for various wallpapers. The first parameter is the name of the wallpaper -->
    <string name="wallpapers_item_name_content_description">Elemento de fondo de pantalla: %1$s</string>
    <!-- Snackbar message for when wallpaper is selected -->
    <string name="wallpaper_updated_snackbar_message">¡Fondo de pantalla actualizado!</string>
    <!-- Snackbar label for action to view selected wallpaper -->
    <string name="wallpaper_updated_snackbar_action">Ver</string>

    <!-- Snackbar message for when wallpaper couldn't be downloaded -->
    <string name="wallpaper_download_error_snackbar_message">No se pudo descargar el fondo de pantalla</string>
    <!-- Snackbar label for action to retry downloading the wallpaper -->
    <string name="wallpaper_download_error_snackbar_action">Volver a intentarlo</string>
    <!-- Snackbar message for when wallpaper couldn't be selected because of the disk error -->
    <string name="wallpaper_select_error_snackbar_message">No se pudo cambiar el fondo de pantalla</string>
    <!-- Text displayed that links to website containing documentation about the "Limited Edition" wallpapers. -->
    <string name="wallpaper_learn_more">Aprender más</string>

    <!-- Text for classic wallpapers title. The first parameter is the Firefox name. -->
    <string name="wallpaper_classic_title">%s clásico</string>
    <!-- Text for artist series wallpapers title. "Artist series" represents a collection of artist collaborated wallpapers. -->
    <string name="wallpaper_artist_series_title">Serie de artistas</string>
    <!-- Description text for the artist series wallpapers with learn more link. The first parameter is the learn more string defined in wallpaper_learn_more. "Independent voices" is the name of the wallpaper collection -->
    <string name="wallpaper_artist_series_description_with_learn_more">La colección Voces Independientes. %s</string>
    <!-- Description text for the artist series wallpapers. "Independent voices" is the name of the wallpaper collection -->
    <string name="wallpaper_artist_series_description">La colección Voces Independientes.</string>
    <!-- Wallpaper onboarding dialog header text. -->
    <string name="wallpapers_onboarding_dialog_title_text">Prueba un toque de color</string>
    <!-- Wallpaper onboarding dialog body text. -->
    <string name="wallpapers_onboarding_dialog_body_text">Elige un fondo de pantalla que te represente.</string>
    <!-- Wallpaper onboarding dialog learn more button text. The button navigates to the wallpaper settings screen. -->
    <string name="wallpapers_onboarding_dialog_explore_more_button_text">Explorar más fondos de pantalla</string>

    <!-- Add-ons general availability nimbus message-->
    <!-- Title of the Nimbus message for extension general availability-->
    <string name="addon_ga_message_title_2" tools:ignore="UnusedResources">Nuevas extensiones disponibles</string>
    <!-- Body of the Nimbus message for add-ons general availability. 'Firefox' intentionally hardcoded here-->
    <string name="addon_ga_message_body" tools:ignore="UnusedResources">Echa un vistazo a más de 100 extensiones nuevas que te permiten personalizar Firefox.</string>

    <!-- Button text of the Nimbus message for extensions general availability. -->
    <string name="addon_ga_message_button_2" tools:ignore="UnusedResources">Explora más extensiones</string>

    <!-- Extension process crash dialog to user -->
    <!-- Title of the extension crash dialog shown to the user when enough errors have occurred with extensions and they need to be temporarily disabled -->
    <string name="extension_process_crash_dialog_title">Las extensiones están temporalmente deshabilitadas</string>
    <!-- This is a message shown to the user when too many errors have occurred with the extensions process and they have been disabled.
    The user can decide if they would like to continue trying to start extensions or if they'd rather continue without them.
    The first parameter is the application name. -->
    <string name="extension_process_crash_dialog_message">Una o más extensiones dejaron de funcionar, lo que hizo que tu sistema fuera inestable. %1$s intentó reiniciar las extensiones sin éxito.\n\nLas extensiones no se reiniciarán durante tu sesión actual.\n\nQuitar o deshabilitar las extensiones puede solucionar este problema.</string>
    <!-- Button text on the extension crash dialog to prompt the user to try restarting the extensions but the dialog will reappear if it is unsuccessful again -->
    <string name="extension_process_crash_dialog_retry_button_text" tools:ignore="UnusedResources">Intenta reiniciando las extensiones</string>

    <!-- Button text on the extension crash dialog to prompt the user to continue with all extensions disabled. -->
    <string name="extension_process_crash_dialog_disable_extensions_button_text">Continuar con las extensiones deshabilitadas</string>

    <!-- Account Preferences -->
    <!-- Preference for managing your account via accounts.firefox.com -->
    <string name="preferences_manage_account">Administrar cuenta</string>
    <!-- Summary of the preference for managing your account via accounts.firefox.com. -->
    <string name="preferences_manage_account_summary">Cambia tu contraseña, administra la recopilación de datos o elimina tu cuenta</string>
    <!-- Preference for triggering sync -->
    <string name="preferences_sync_now">Sincronizar ahora</string>
    <!-- Preference category for sync -->
    <string name="preferences_sync_category">Elige qué sincronizar</string>
    <!-- Preference for syncing history -->
    <string name="preferences_sync_history">Historial</string>
    <!-- Preference for syncing bookmarks -->
    <string name="preferences_sync_bookmarks">Marcadores</string>
    <!-- Preference for syncing passwords -->
    <string name="preferences_sync_logins_2">Contraseñas</string>
    <!-- Preference for syncing tabs -->
    <string name="preferences_sync_tabs_2">Pestañas abiertas</string>
    <!-- Preference for signing out -->
    <string name="preferences_sign_out">Salir</string>
    <!-- Preference displays and allows changing current FxA device name -->
    <string name="preferences_sync_device_name">Nombre del dispositivo</string>
    <!-- Text shown when user enters empty device name -->
    <string name="empty_device_name_error">El nombre del dispositivo no puede estar vacío.</string>
    <!-- Label indicating that sync is in progress -->
    <string name="sync_syncing_in_progress">Sincronizando…</string>
    <!-- Label summary indicating that sync failed. The first parameter is the date stamp showing last time it succeeded -->
    <string name="sync_failed_summary">Falló la sincronización. Último éxito: %s</string>
    <!-- Label summary showing never synced -->
    <string name="sync_failed_never_synced_summary">Falló la sincronización. Última sincronización: nunca</string>
    <!-- Label summary the date we last synced. The first parameter is date stamp showing last time synced -->
    <string name="sync_last_synced_summary">Última sincronización: %s</string>
    <!-- Label summary showing never synced -->
    <string name="sync_never_synced_summary">Última sincronización: nunca</string>

    <!-- Text for displaying the default device name.
        The first parameter is the application name, the second is the device manufacturer name
        and the third is the device model. -->
    <string name="default_device_name_2">%1$s en %2$s %3$s</string>

    <!-- Preference for syncing payment methods -->
    <string name="preferences_sync_credit_cards_2">Métodos de pago</string>
    <!-- Preference for syncing addresses -->
    <string name="preferences_sync_address">Direcciones</string>

    <!-- Send Tab -->
    <!-- Name of the "receive tabs" notification channel. Displayed in the "App notifications" system settings for the app -->
    <string name="fxa_received_tab_channel_name">Pestañas recibidas</string>
    <!-- Description of the "receive tabs" notification channel. Displayed in the "App notifications" system settings for the app -->
    <string name="fxa_received_tab_channel_description">Notificaciones de pestañas recibidas desde otros dispositivos Firefox.</string>
    <!--  The body for these is the URL of the tab received  -->
    <string name="fxa_tab_received_notification_name">Pestaña recibida</string>
    <!-- %s is the device name -->
    <string name="fxa_tab_received_from_notification_name">Pestaña de %s</string>

    <!-- Close Synced Tabs -->
    <!-- The title for a notification shown when the user closes tabs that are currently
    open on this device from another device that's signed in to the same Mozilla account.
    %1$s is a placeholder for the app name; %2$d is the number of tabs closed.  -->
    <string name="fxa_tabs_closed_notification_title">%1$s pestañas cerradas: %2$d</string>
    <!-- The body for a "closed synced tabs" notification. -->
    <string name="fxa_tabs_closed_text">Ver pestañas cerradas recientemente</string>

    <!-- Advanced Preferences -->
    <!-- Preference for tracking protection exceptions -->
    <string name="preferences_tracking_protection_exceptions">Excepciones</string>

    <!-- Button in Exceptions Preference to turn on tracking protection for all sites (remove all exceptions) -->
    <string name="preferences_tracking_protection_exceptions_turn_on_for_all">Activar para todos los sitios</string>
    <!-- Text displayed when there are no exceptions -->
    <string name="exceptions_empty_message_description">Las excepciones te permiten desactivar la protección de seguimiento para sitios seleccionados.</string>
    <!-- Text displayed when there are no exceptions, with learn more link that brings users to a tracking protection SUMO page -->
    <string name="exceptions_empty_message_learn_more_link">Aprender más</string>

    <!-- Preference switch for usage and technical data collection -->
    <string name="preference_usage_data">Datos de uso y técnicos</string>
    <!-- Preference description for usage and technical data collection -->
    <string name="preferences_usage_data_description">Comparte datos de rendimiento, uso, hardware y personalizaciones de tu navegador con Mozilla para ayudarnos a mejorar %1$s</string>
    <!-- Preference switch for marketing data collection -->
    <string name="preferences_marketing_data">Datos de marketing</string>
    <!-- Preference description for marketing data collection -->
    <string name="preferences_marketing_data_description2">Comparte datos de uso básico con Adjust, nuestro proveedor de marketing móvil</string>
    <!-- Title for studies preferences -->
    <string name="preference_experiments_2">Estudios</string>
    <!-- Summary for studies preferences -->
    <string name="preference_experiments_summary_2">Permite a Mozilla instalar y realizar estudios</string>

    <!-- Turn On Sync Preferences -->
    <!-- Header of the Sync and save your data preference view -->
    <string name="preferences_sync_2">Sincronizar y guarda tus datos</string>
    <!-- Preference for reconnecting to FxA sync -->
    <string name="preferences_sync_sign_in_to_reconnect">Conectarse para continuar</string>
    <!-- Preference for removing FxA account -->
    <string name="preferences_sync_remove_account">Eliminar cuenta</string>

    <!-- Pairing Feature strings -->
    <!-- Instructions on how to access pairing -->
    <string name="pair_instructions_2"><![CDATA[Escanea el código QR mostrado en <b>firefox.com/pair</b>]]></string>

    <!-- Toolbar Preferences -->
    <!-- Preference for using top toolbar -->
    <string name="preference_top_toolbar">Superior</string>
    <!-- Preference for using bottom toolbar -->
    <string name="preference_bottom_toolbar">Inferior</string>

    <!-- Theme Preferences -->
    <!-- Preference for using light theme -->
    <string name="preference_light_theme">Claro</string>
    <!-- Preference for using dark theme -->
    <string name="preference_dark_theme">Oscuro</string>
    <!-- Preference for using using dark or light theme automatically set by battery -->
    <string name="preference_auto_battery_theme">Establecido por el ahorrador de batería</string>
    <!-- Preference for using following device theme -->
    <string name="preference_follow_device_theme">Usar el tema del dispositivo</string>

    <!-- Gestures Preferences-->
    <!-- Preferences for using pull to refresh in a webpage -->
    <string name="preference_gestures_website_pull_to_refresh">Tira para actualizar</string>
    <!-- Preference for using the dynamic toolbar -->
    <string name="preference_gestures_dynamic_toolbar">Ocultar la barra de herramientas al desplazarse</string>
    <!-- Preference for switching tabs by swiping horizontally on the toolbar -->
    <string name="preference_gestures_swipe_toolbar_switch_tabs" moz:removedIn="129" tools:ignore="UnusedResources">Cambiar de pestaña al deslizar hacia los lados sobre la barra de herramientas</string>
    <!-- Preference for showing the opened tabs by swiping up on the toolbar-->
    <string name="preference_gestures_swipe_toolbar_show_tabs">Cambiar de pestaña al deslizar hacia arriba sobre la barra de herramientas</string>

    <!-- Preference for using the dynamic toolbars -->
    <string name="preference_gestures_dynamic_toolbar_2">Desplázate para ocultar la barra de direcciones y la barra de herramientas</string>
    <!-- Preference for switching tabs by swiping horizontally on the addressbar -->
    <string name="preference_gestures_swipe_toolbar_switch_tabs_2">Desliza la barra de direcciones hacia los lados para cambiar de pestaña</string>

    <!-- Library -->
    <!-- Option in Library to open Downloads page -->
    <string name="library_downloads">Descargas</string>
    <!-- Option in library to open Bookmarks page -->
    <string name="library_bookmarks">Marcadores</string>
    <!-- Option in library to open Desktop Bookmarks root page -->
    <string name="library_desktop_bookmarks_root">Marcadores de escritorio</string>
    <!-- Option in library to open Desktop Bookmarks "menu" page -->
    <string name="library_desktop_bookmarks_menu">Menú de marcadores</string>
    <!-- Option in library to open Desktop Bookmarks "toolbar" page -->
    <string name="library_desktop_bookmarks_toolbar">Barra de marcadores</string>
    <!-- Option in library to open Desktop Bookmarks "unfiled" page -->
    <string name="library_desktop_bookmarks_unfiled">Otros marcadores</string>
    <!-- Option in Library to open History page -->
    <string name="library_history">Historial</string>
    <!-- Option in Library to open a new tab -->
    <string name="library_new_tab">Nueva pestaña</string>
    <!-- Settings Page Title -->
    <string name="settings_title">Ajustes</string>
    <!-- Content description (not visible, for screen readers etc.): "Close button for library settings" -->
    <string name="content_description_close_button">Cerrar</string>

    <!-- Title to show in alert when a lot of tabs are to be opened
    %d is a placeholder for the number of tabs that will be opened -->
    <string name="open_all_warning_title">¿Abrir %d pestañas?</string>
    <!-- Message to warn users that a large number of tabs will be opened
    %s will be replaced by app name. -->
    <string name="open_all_warning_message">Abrir esta cantidad de pestañas podría dejar muy lento a %s mientras se cargan las páginas. ¿Estás seguro de quieres continuar?</string>
    <!-- Dialog button text for confirming open all tabs -->
    <string name="open_all_warning_confirm">Pestañas abiertas</string>
    <!-- Dialog button text for canceling open all tabs -->
    <string name="open_all_warning_cancel">Cancelar</string>

    <!-- Text to show users they have one page in the history group section of the History fragment.
    %d is a placeholder for the number of pages in the group. -->
    <string name="history_search_group_site_1">%d página</string>

    <!-- Text to show users they have multiple pages in the history group section of the History fragment.
    %d is a placeholder for the number of pages in the group. -->
    <string name="history_search_group_sites_1">%d páginas</string>

    <!-- Option in library for Recently Closed Tabs -->
    <string name="library_recently_closed_tabs">Pestañas cerradas recientemente</string>
    <!-- Option in library to open Recently Closed Tabs page -->
    <string name="recently_closed_show_full_history">Mostrar historial completo</string>
    <!-- Text to show users they have multiple tabs saved in the Recently Closed Tabs section of history.
    %d is a placeholder for the number of tabs selected. -->
    <string name="recently_closed_tabs">%d pestañas</string>
    <!-- Text to show users they have one tab saved in the Recently Closed Tabs section of history.
    %d is a placeholder for the number of tabs selected. -->
    <string name="recently_closed_tab">%d pestaña</string>
    <!-- Recently closed tabs screen message when there are no recently closed tabs -->
    <string name="recently_closed_empty_message">No hay pestañas cerradas recientemente aquí</string>

    <!-- Tab Management -->
    <!-- Title of preference for tabs management -->
    <string name="preferences_tabs">Pestañas</string>
    <!-- Title of preference that allows a user to specify the tab view -->
    <string name="preferences_tab_view">Vista de pestaña</string>
    <!-- Option for a list tab view -->
    <string name="tab_view_list">Lista</string>
    <!-- Option for a grid tab view -->
    <string name="tab_view_grid">Cuadrícula</string>
    <!-- Title of preference that allows a user to auto close tabs after a specified amount of time -->
    <string name="preferences_close_tabs">Cerrar pestañas</string>
    <!-- Option for auto closing tabs that will never auto close tabs, always allows user to manually close tabs -->
    <string name="close_tabs_manually">Manualmente</string>
    <!-- Option for auto closing tabs that will auto close tabs after one day -->
    <string name="close_tabs_after_one_day">Después de un día</string>
    <!-- Option for auto closing tabs that will auto close tabs after one week -->
    <string name="close_tabs_after_one_week">Después de una semana</string>
    <!-- Option for auto closing tabs that will auto close tabs after one month -->
    <string name="close_tabs_after_one_month">Después de un mes</string>

    <!-- Title of preference that allows a user to specify the auto-close settings for open tabs -->
    <string name="preference_auto_close_tabs" tools:ignore="UnusedResources">Cerrar automáticamente pestañas</string>

    <!-- Opening screen -->
    <!-- Title of a preference that allows a user to choose what screen to show after opening the app -->
    <string name="preferences_opening_screen">Pantalla de apertura</string>
    <!-- Option for always opening the homepage when re-opening the app -->
    <string name="opening_screen_homepage">Página de inicio</string>
    <!-- Option for always opening the user's last-open tab when re-opening the app -->
    <string name="opening_screen_last_tab">Última pestaña</string>
    <!-- Option for always opening the homepage when re-opening the app after four hours of inactivity -->
    <string name="opening_screen_after_four_hours_of_inactivity">Página de inicio después de cuatro horas de inactividad</string>
    <!-- Summary for tabs preference when auto closing tabs setting is set to manual close-->
    <string name="close_tabs_manually_summary">Cerrar manualmente</string>
    <!-- Summary for tabs preference when auto closing tabs setting is set to auto close tabs after one day-->
    <string name="close_tabs_after_one_day_summary">Cerrar después de un día</string>
    <!-- Summary for tabs preference when auto closing tabs setting is set to auto close tabs after one week-->
    <string name="close_tabs_after_one_week_summary">Cerrar después de una semana</string>
    <!-- Summary for tabs preference when auto closing tabs setting is set to auto close tabs after one month-->
    <string name="close_tabs_after_one_month_summary">Cerrar después de un mes</string>

    <!-- Summary for homepage preference indicating always opening the homepage when re-opening the app -->
    <string name="opening_screen_homepage_summary">Abrir en la página de inicio</string>
    <!-- Summary for homepage preference indicating always opening the last-open tab when re-opening the app -->
    <string name="opening_screen_last_tab_summary">Abrir en la última pestaña</string>
    <!-- Summary for homepage preference indicating opening the homepage when re-opening the app after four hours of inactivity -->
    <string name="opening_screen_after_four_hours_of_inactivity_summary">Abrir en la página de inicio después de cuatro horas</string>

    <!-- Inactive tabs -->
    <!-- Category header of a preference that allows a user to enable or disable the inactive tabs feature -->
    <string name="preferences_inactive_tabs">Mover pestañas antiguas a inactivas</string>
    <!-- Title of inactive tabs preference -->
    <string name="preferences_inactive_tabs_title">Las pestañas que no has visto durante dos semanas se mueven a la sección de inactivas.</string>

    <!-- Studies -->
    <!-- Title of the remove studies button -->
    <string name="studies_remove">Eliminar</string>
    <!-- Title of the active section on the studies list -->
    <string name="studies_active">Activo</string>
    <!-- Description for studies, it indicates why Firefox use studies. The first parameter is the name of the application. -->
    <string name="studies_description_2">%1$s podría instalar y realizar experimentos de vez en cuando.</string>
    <!-- Learn more link for studies, links to an article for more information about studies. -->
    <string name="studies_learn_more">Aprender más</string>

    <!-- Dialog message shown after removing a study -->
    <string name="studies_restart_app">La aplicación se cerrará para aplicar cambios</string>
    <!-- Dialog button to confirm the removing a study. -->
    <string name="studies_restart_dialog_ok">Aceptar</string>
    <!-- Dialog button text for canceling removing a study. -->
    <string name="studies_restart_dialog_cancel">Cancelar</string>

    <!-- Toast shown after turning on/off studies preferences -->
    <string name="studies_toast_quit_application" tools:ignore="UnusedResources">Saliendo de la aplicación para aplicar cambios…</string>

    <!-- Sessions -->
    <!-- Title for the list of tabs -->
    <string name="tab_header_label">Pestañas abiertas</string>
    <!-- Title for the list of tabs in the current private session -->
    <string name="tabs_header_private_tabs_title">Pestañas privadas</string>
    <!-- Title for the list of tabs in the synced tabs -->
    <string name="tabs_header_synced_tabs_title">Pestañas sincronizadas</string>
    <!-- Content description (not visible, for screen readers etc.): Add tab button. Adds a news tab when pressed -->
    <string name="add_tab">Añadir pestaña</string>
    <!-- Content description (not visible, for screen readers etc.): Add tab button. Adds a news tab when pressed -->
    <string name="add_private_tab">Añadir pestaña privada</string>
    <!-- Text for the new tab button to indicate adding a new private tab in the tab -->
    <string name="tab_drawer_fab_content">Privada</string>
    <!-- Text for the new tab button to indicate syncing command on the synced tabs page -->
    <string name="tab_drawer_fab_sync">Sincronizar</string>
    <!-- Text shown in the menu for sharing all tabs -->
    <string name="tab_tray_menu_item_share">Compartir todas las pestañas</string>
    <!-- Text shown in the menu to view recently closed tabs -->
    <string name="tab_tray_menu_recently_closed">Pestañas cerradas recientemente</string>
    <!-- Text shown in the tabs tray inactive tabs section -->
    <string name="tab_tray_inactive_recently_closed" tools:ignore="UnusedResources">Cerrados recientemente</string>
    <!-- Text shown in the menu to view account settings -->
    <string name="tab_tray_menu_account_settings">Ajustes de la cuenta</string>
    <!-- Text shown in the menu to view tab settings -->
    <string name="tab_tray_menu_tab_settings">Ajustes de pestañas</string>
    <!-- Text shown in the menu for closing all tabs -->
    <string name="tab_tray_menu_item_close">Cerrar todas las pestañas</string>
    <!-- Text shown in the multiselect menu for bookmarking selected tabs. -->
    <string name="tab_tray_multiselect_menu_item_bookmark">Enviar a marcadores</string>
    <!-- Text shown in the multiselect menu for closing selected tabs. -->
    <string name="tab_tray_multiselect_menu_item_close">Cerrar</string>
    <!-- Content description for tabs tray multiselect share button -->
    <string name="tab_tray_multiselect_share_content_description">Compartir pestañas seleccionadas</string>
    <!-- Content description for tabs tray multiselect menu -->
    <string name="tab_tray_multiselect_menu_content_description">Menú de pestañas seleccionadas</string>
    <!-- Content description (not visible, for screen readers etc.): Removes tab from collection button. Removes the selected tab from collection when pressed -->
    <string name="remove_tab_from_collection">Eliminar pestaña de la colección</string>
    <!-- Text for button to enter multiselect mode in tabs tray -->
    <string name="tabs_tray_select_tabs">Pestañas seleccionadas</string>
    <!-- Content description (not visible, for screen readers etc.): Close tab button. Closes the current session when pressed -->
    <string name="close_tab">Cerrar pestaña</string>
    <!-- Content description (not visible, for screen readers etc.): Close tab <title> button. First parameter is tab title  -->
    <string name="close_tab_title">Cerrar pestaña %s</string>
    <!-- Content description (not visible, for screen readers etc.): Opens the open tabs menu when pressed -->
    <string name="open_tabs_menu">Menú de pestañas abiertas</string>
    <!-- Open tabs menu item to save tabs to collection -->
    <string name="tabs_menu_save_to_collection1">Guardar pestañas en la colección</string>
    <!-- Text for the menu button to delete a collection -->
    <string name="collection_delete">Eliminar colección</string>
    <!-- Text for the menu button to rename a collection -->
    <string name="collection_rename">Renombrar colección</string>
    <!-- Text for the button to open tabs of the selected collection -->
    <string name="collection_open_tabs">Abrir pestañas</string>

    <!-- Hint for adding name of a collection -->
    <string name="collection_name_hint">Nombre de la colección</string>
    <!-- Text for the menu button to rename a top site -->
    <string name="rename_top_site">Renombrar</string>
    <!-- Text for the menu button to remove a top site -->
    <string name="remove_top_site">Eliminar</string>

    <!-- Text for the menu button to delete a top site from history -->
    <string name="delete_from_history">Eliminar del historial</string>
    <!-- Postfix for private WebApp titles, placeholder is replaced with app name -->
    <string name="pwa_site_controls_title_private">%1$s (modo privado)</string>

    <!-- History -->
    <!-- Text for the button to search all history -->
    <string name="history_search_1">Ingresa los términos de búsqueda</string>
    <!-- Text for the button to clear all history -->
    <string name="history_delete_all">Eliminar historial</string>
    <!-- Text for the snackbar to confirm that multiple browsing history items has been deleted -->
    <string name="history_delete_multiple_items_snackbar">Historial eliminado</string>
    <!-- Text for the snackbar to confirm that a single browsing history item has been deleted. The first parameter is the shortened URL of the deleted history item. -->
    <string name="history_delete_single_item_snackbar">%1$s eliminado</string>
    <!-- Context description text for the button to delete a single history item -->
    <string name="history_delete_item">Eliminar</string>
    <!-- History multi select title in app bar
    The first parameter is the number of bookmarks selected -->
    <string name="history_multi_select_title">%1$d seleccionados</string>

    <!-- Text for the header that groups the history for today -->
    <string name="history_today">Hoy</string>
    <!-- Text for the header that groups the history for yesterday -->
    <string name="history_yesterday">Ayer</string>
    <!-- Text for the header that groups the history the past 7 days -->
    <string name="history_7_days">Últimos 7 días</string>
    <!-- Text for the header that groups the history the past 30 days -->
    <string name="history_30_days">Últimos 30 días</string>
    <!-- Text for the header that groups the history older than the last month -->
    <string name="history_older">Anterior</string>
    <!-- Text shown when no history exists -->
    <string name="history_empty_message">Sin historial aquí</string>

    <!-- Downloads -->
    <!-- Text for the snackbar to confirm that multiple downloads items have been removed -->
    <string name="download_delete_multiple_items_snackbar_1">Descargas removidas</string>
    <!-- Text for the snackbar to confirm that a single download item has been removed. The first parameter is the name of the download item. -->
    <string name="download_delete_single_item_snackbar">%1$s removido</string>
    <!-- Text shown when no download exists -->
    <string name="download_empty_message_1">No hay archivos descargados</string>
    <!-- History multi select title in app bar
    The first parameter is the number of downloads selected -->
    <string name="download_multi_select_title">%1$d seleccionadas</string>


    <!-- Text for the button to remove a single download item -->
    <string name="download_delete_item_1">Remover</string>


    <!-- Crashes -->
    <!-- Title text displayed on the tab crash page. This first parameter is the name of the application (For example: Fenix) -->
    <string name="tab_crash_title_2">Lo sentimos. %1$s no puede cargar esa página.</string>
    <!-- Send crash report checkbox text on the tab crash page -->
    <string name="tab_crash_send_report">Enviar reporte de fallos a Mozilla</string>
    <!-- Close tab button text on the tab crash page -->
    <string name="tab_crash_close">Cerrar pestaña</string>
    <!-- Restore tab button text on the tab crash page -->
    <string name="tab_crash_restore">Restaurar pestaña</string>

    <!-- Bookmarks -->
    <!-- Confirmation message for a dialog confirming if the user wants to delete the selected folder -->
    <string name="bookmark_delete_folder_confirmation_dialog">¿De verdad quieres borrar esta carpeta?</string>
    <!-- Confirmation message for a dialog confirming if the user wants to delete multiple items including folders. Parameter will be replaced by app name. -->
    <string name="bookmark_delete_multiple_folders_confirmation_dialog">%s eliminará los elementos seleccionados.</string>
    <!-- Text for the cancel button on delete bookmark dialog -->
    <string name="bookmark_delete_negative">Cancelar</string>
    <!-- Screen title for adding a bookmarks folder -->
    <string name="bookmark_add_folder">Añadir carpeta</string>
    <!-- Snackbar title shown after a bookmark has been created. -->
    <string name="bookmark_saved_snackbar">¡Marcador guardado!</string>
    <!-- Snackbar edit button shown after a bookmark has been created. -->
    <string name="edit_bookmark_snackbar_action">EDITAR</string>
    <!-- Bookmark overflow menu edit button -->
    <string name="bookmark_menu_edit_button">Editar</string>
    <!-- Bookmark overflow menu copy button -->
    <string name="bookmark_menu_copy_button">Copiar</string>
    <!-- Bookmark overflow menu share button -->
    <string name="bookmark_menu_share_button">Compartir</string>
    <!-- Bookmark overflow menu open in new tab button -->
    <string name="bookmark_menu_open_in_new_tab_button">Abrir en nueva pestaña</string>
    <!-- Bookmark overflow menu open in private tab button -->
    <string name="bookmark_menu_open_in_private_tab_button">Abrir en pestaña privada</string>
    <!-- Bookmark overflow menu open all in tabs button -->
    <string name="bookmark_menu_open_all_in_tabs_button">Abrir todo en pestañas nuevas</string>
    <!-- Bookmark overflow menu open all in private tabs button -->
    <string name="bookmark_menu_open_all_in_private_tabs_button">Abrir todo en pestañas privadas</string>
    <!-- Bookmark overflow menu delete button -->
    <string name="bookmark_menu_delete_button">Eliminar</string>
    <!--Bookmark overflow menu save button -->
    <string name="bookmark_menu_save_button">Guardar</string>
    <!-- Bookmark multi select title in app bar
     The first parameter is the number of bookmarks selected -->
    <string name="bookmarks_multi_select_title">%1$d seleccionados</string>
    <!-- Bookmark editing screen title -->
    <string name="edit_bookmark_fragment_title">Editar marcador</string>
    <!-- Bookmark folder editing screen title -->
    <string name="edit_bookmark_folder_fragment_title">Editar carpeta</string>
    <!-- Bookmark sign in button message -->
    <string name="bookmark_sign_in_button">Conéctate para ver los marcadores sincronizados</string>
    <!-- Bookmark URL editing field label -->
    <string name="bookmark_url_label">URL</string>
    <!-- Bookmark FOLDER editing field label -->
    <string name="bookmark_folder_label">CARPETA</string>
    <!-- Bookmark NAME editing field label -->
    <string name="bookmark_name_label">NOMBRE</string>
    <!-- Bookmark add folder screen title -->
    <string name="bookmark_add_folder_fragment_label">Añadir carpeta</string>
    <!-- Bookmark select folder screen title -->
    <string name="bookmark_select_folder_fragment_label">Seleccionar carpeta</string>
    <!-- Bookmark editing error missing title -->
    <string name="bookmark_empty_title_error">Debe tener un título</string>
    <!-- Bookmark editing error missing or improper URL -->
    <string name="bookmark_invalid_url_error">URL inválida</string>
    <!-- Bookmark screen message for empty bookmarks folder -->
    <string name="bookmarks_empty_message">No hay marcadores aquí</string>
    <!-- Bookmark snackbar message on deletion
     The first parameter is the host part of the URL of the bookmark deleted, if any -->
    <string name="bookmark_deletion_snackbar_message">%1$s eliminado</string>
    <!-- Bookmark snackbar message on deleting multiple bookmarks not including folders-->
    <string name="bookmark_deletion_multiple_snackbar_message_2">Marcadores eliminados</string>
    <!-- Bookmark snackbar message on deleting multiple bookmarks including folders-->
    <string name="bookmark_deletion_multiple_snackbar_message_3">Eliminando carpetas seleccionadas</string>
    <!-- Bookmark undo button for deletion snackbar action -->
    <string name="bookmark_undo_deletion">DESHACER</string>

    <!-- Text for the button to search all bookmarks -->
    <string name="bookmark_search">Ingresa los términos de búsqueda</string>

    <!-- Site Permissions -->
    <!-- Button label that take the user to the Android App setting -->
    <string name="phone_feature_go_to_settings">Ir a ajustes</string>
    <!-- Content description (not visible, for screen readers etc.): Quick settings sheet
        to give users access to site specific information / settings. For example:
        Secure settings status and a button to modify site permissions -->
    <string name="quick_settings_sheet">Hoja de ajustes rápidos</string>
    <!-- Label that indicates that this option it the recommended one -->
    <string name="phone_feature_recommended">Recomendado</string>
    <!-- Button label for clearing all the information of site permissions-->
    <string name="clear_permissions">Eliminar permisos</string>
    <!-- Text for the OK button on Clear permissions dialog -->
    <string name="clear_permissions_positive">Aceptar</string>
    <!-- Text for the cancel button on Clear permissions dialog -->
    <string name="clear_permissions_negative">Cancelar</string>
    <!-- Button label for clearing a site permission-->
    <string name="clear_permission">Eliminar permiso</string>
    <!-- Text for the OK button on Clear permission dialog -->
    <string name="clear_permission_positive">Aceptar</string>
    <!-- Text for the cancel button on Clear permission dialog -->
    <string name="clear_permission_negative">Cancelar</string>
    <!-- Button label for clearing all the information on all sites-->
    <string name="clear_permissions_on_all_sites">Eliminar permisos en todos los sitios</string>
    <!-- Preference for altering video and audio autoplay for all websites -->
    <string name="preference_browser_feature_autoplay">Autoreproducción</string>
    <!-- Preference for altering the camera access for all websites -->
    <string name="preference_phone_feature_camera">Cámara</string>
    <!-- Preference for altering the microphone access for all websites -->
    <string name="preference_phone_feature_microphone">Micrófono</string>
    <!-- Preference for altering the location access for all websites -->
    <string name="preference_phone_feature_location">Ubicación</string>
    <!-- Preference for altering the notification access for all websites -->
    <string name="preference_phone_feature_notification">Notificación</string>
    <!-- Preference for altering the persistent storage access for all websites -->
    <string name="preference_phone_feature_persistent_storage">Almacenamiento persistente</string>
    <!-- Preference for altering the storage access setting for all websites -->
    <string name="preference_phone_feature_cross_origin_storage_access">Cookies de sitios cruzados</string>
    <!-- Preference for altering the EME access for all websites -->
    <string name="preference_phone_feature_media_key_system_access">Contenido controlado por DRM</string>
    <!-- Label that indicates that a permission must be asked always -->
    <string name="preference_option_phone_feature_ask_to_allow">Pedir permiso</string>
    <!-- Label that indicates that a permission must be blocked -->
    <string name="preference_option_phone_feature_blocked">Bloqueado</string>
    <!-- Label that indicates that a permission must be allowed -->
    <string name="preference_option_phone_feature_allowed">Permitido</string>
    <!--Label that indicates a permission is by the Android OS-->
    <string name="phone_feature_blocked_by_android">Bloqueado por Android</string>
    <!-- Preference for showing a list of websites that the default configurations won't apply to them -->
    <string name="preference_exceptions">Excepciones</string>
    <!-- Summary of tracking protection preference if tracking protection is set to off -->
    <string name="tracking_protection_off">No</string>
    <!-- Summary of tracking protection preference if tracking protection is set to standard -->
    <string name="tracking_protection_standard">Estándar</string>
    <!-- Summary of tracking protection preference if tracking protection is set to strict -->
    <string name="tracking_protection_strict">Estricta</string>
    <!-- Summary of tracking protection preference if tracking protection is set to custom -->
    <string name="tracking_protection_custom">Personalizada</string>
    <!-- Label for global setting that indicates that all video and audio autoplay is allowed -->
    <string name="preference_option_autoplay_allowed2">Permitir audio y video</string>
    <!-- Label for site specific setting that indicates that all video and audio autoplay is allowed -->
    <string name="quick_setting_option_autoplay_allowed">Permitir audio y video</string>
    <!-- Label that indicates that video and audio autoplay is only allowed over Wi-Fi -->
    <string name="preference_option_autoplay_allowed_wifi_only2">Bloquear audio y video solo en datos celulares</string>
    <!-- Subtext that explains 'autoplay on Wi-Fi only' option -->
    <string name="preference_option_autoplay_allowed_wifi_subtext">El audio y video se reproducirán en Wi-Fi</string>
    <!-- Label for global setting that indicates that video autoplay is allowed, but audio autoplay is blocked -->
    <string name="preference_option_autoplay_block_audio2">Bloquear solo audio</string>
    <!-- Label for site specific setting that indicates that video autoplay is allowed, but audio autoplay is blocked -->
    <string name="quick_setting_option_autoplay_block_audio">Bloquear solo audio</string>
    <!-- Label for global setting that indicates that all video and audio autoplay is blocked -->
    <string name="preference_option_autoplay_blocked3">Bloquear audio y video</string>
    <!-- Label for site specific setting that indicates that all video and audio autoplay is blocked -->
    <string name="quick_setting_option_autoplay_blocked">Bloquear audio y video</string>
    <!-- Summary of delete browsing data on quit preference if it is set to on -->
    <string name="delete_browsing_data_quit_on">Sí</string>
    <!-- Summary of delete browsing data on quit preference if it is set to off -->
    <string name="delete_browsing_data_quit_off">No</string>

    <!-- Summary of studies preference if it is set to on -->
    <string name="studies_on">Activado</string>
    <!-- Summary of studies data on quit preference if it is set to off -->
    <string name="studies_off">Desactivado</string>

    <!-- Collections -->
    <!-- Collections header on home fragment -->
    <string name="collections_header">Colecciones</string>
    <!-- Content description (not visible, for screen readers etc.): Opens the collection menu when pressed -->
    <string name="collection_menu_button_content_description">Menú de colecciones</string>
    <!-- Label to describe what collections are to a new user without any collections -->
    <string name="no_collections_description2">Recolecta las cosas que te importan.\nAgrupa las búsquedas, los sitios y las pestañas similares para acceder a ellas rápidamente.</string>
    <!-- Title for the "select tabs" step of the collection creator -->
    <string name="create_collection_select_tabs">Seleccionar pestañas</string>
    <!-- Title for the "select collection" step of the collection creator -->
    <string name="create_collection_select_collection">Seleccionar colección</string>
    <!-- Title for the "name collection" step of the collection creator -->
    <string name="create_collection_name_collection">Dar un nombre a la colección</string>
    <!-- Button to add new collection for the "select collection" step of the collection creator -->
    <string name="create_collection_add_new_collection">Añadir nueva colección</string>
    <!-- Button to select all tabs in the "select tabs" step of the collection creator -->
    <string name="create_collection_select_all">Seleccionar todas</string>
    <!-- Button to deselect all tabs in the "select tabs" step of the collection creator -->
    <string name="create_collection_deselect_all">Deseleccionar todas</string>
    <!-- Text to prompt users to select the tabs to save in the "select tabs" step of the collection creator -->
    <string name="create_collection_save_to_collection_empty">Seleccionar pestañas a guardar</string>
    <!-- Text to show users how many tabs they have selected in the "select tabs" step of the collection creator.
     %d is a placeholder for the number of tabs selected. -->
    <string name="create_collection_save_to_collection_tabs_selected">%d pestañas seleccionadas</string>
    <!-- Text to show users they have one tab selected in the "select tabs" step of the collection creator.
    %d is a placeholder for the number of tabs selected. -->
    <string name="create_collection_save_to_collection_tab_selected">%d pestaña seleccionada</string>
    <!-- Text shown in snackbar when multiple tabs have been saved in a collection -->
    <string name="create_collection_tabs_saved">¡Pestañas guardadas!</string>
    <!-- Text shown in snackbar when one or multiple tabs have been saved in a new collection -->
    <string name="create_collection_tabs_saved_new_collection">Colección guardada</string>
    <!-- Text shown in snackbar when one tab has been saved in a collection -->
    <string name="create_collection_tab_saved">¡Pestaña guardada!</string>
    <!-- Content description (not visible, for screen readers etc.): button to close the collection creator -->
    <string name="create_collection_close">Cerrar</string>
    <!-- Button to save currently selected tabs in the "select tabs" step of the collection creator-->
    <string name="create_collection_save">Guardar</string>

    <!-- Snackbar action to view the collection the user just created or updated -->
    <string name="create_collection_view">Ver</string>

    <!-- Text for the OK button from collection dialogs -->
    <string name="create_collection_positive">Aceptar</string>
    <!-- Text for the cancel button from collection dialogs -->
    <string name="create_collection_negative">Cancelar</string>

    <!-- Default name for a new collection in "name new collection" step of the collection creator. %d is a placeholder for the number of collections-->
    <string name="create_collection_default_name">Colección %d</string>

    <!-- Share -->
    <!-- Share screen header -->
    <string name="share_header_2">Compartir</string>
    <!-- Content description (not visible, for screen readers etc.):
        "Share" button. Opens the share menu when pressed. -->
    <string name="share_button_content_description">Compartir</string>
    <!-- Text for the Save to PDF feature in the share menu -->
    <string name="share_save_to_pdf">Guardar como PDF</string>
    <!-- Text for error message when generating a PDF file Text. -->
    <string name="unable_to_save_to_pdf_error">No se pudo generar el PDF</string>
    <!-- Text for standard error snackbar dismiss button. -->
    <string name="standard_snackbar_error_dismiss">Ocultar</string>
    <!-- Text for error message when printing a page and it fails. -->
    <string name="unable_to_print_page_error">No se puede imprimir esta página</string>
    <!-- Text for the print feature in the share and browser menu -->
    <string name="menu_print">Imprimir</string>
    <!-- Sub-header in the dialog to share a link to another sync device -->
    <string name="share_device_subheader">Enviar a dispositivo</string>
    <!-- Sub-header in the dialog to share a link to an app from the full list -->
    <string name="share_link_all_apps_subheader">Todas las acciones</string>
    <!-- Sub-header in the dialog to share a link to an app from the most-recent sorted list -->
    <string name="share_link_recent_apps_subheader">Por uso reciente</string>
    <!-- Text for the copy link action in the share screen. -->
    <string name="share_copy_link_to_clipboard">Copiar al portapapeles</string>
    <!-- Toast shown after copying link to clipboard -->
    <string name="toast_copy_link_to_clipboard">Copiado al portapapeles</string>
    <!-- An option from the share dialog to sign into sync -->
    <string name="sync_sign_in">Conectarse para sincronizar</string>
     <!-- An option from the three dot menu to sync and save data -->
    <string name="sync_menu_sync_and_save_data">Sincronizar y guardar datos</string>
    <!-- An option from the share dialog to send link to all other sync devices -->
    <string name="sync_send_to_all">Enviar a todos los dispositivos</string>
    <!-- An option from the share dialog to reconnect to sync -->
    <string name="sync_reconnect">Reconectarse para sincronizar</string>
    <!-- Text displayed when sync is offline and cannot be accessed -->
    <string name="sync_offline">Desconectado</string>
    <!-- An option to connect additional devices -->
    <string name="sync_connect_device">Conectar otro dispositivo</string>
    <!-- The dialog text shown when additional devices are not available -->
    <string name="sync_connect_device_dialog">Para enviar una pestaña, conéctate a Firefox en al menos otro dispositivo.</string>
    <!-- Confirmation dialog button -->
    <string name="sync_confirmation_button">Entendido</string>
    <!-- Share error message -->
    <string name="share_error_snackbar">No se puede compartir con esta aplicación</string>
    <!-- Add new device screen title -->
    <string name="sync_add_new_device_title">Enviar a dispositivo</string>
    <!-- Text for the warning message on the Add new device screen -->
    <string name="sync_add_new_device_message">No hay dispositivos conectados</string>

    <!-- Text for the button to learn about sending tabs -->
    <string name="sync_add_new_device_learn_button">Aprender acerca de enviar pestañas…</string>
    <!-- Text for the button to connect another device -->
    <string name="sync_add_new_device_connect_button">Conectar otro dispositivo…</string>

    <!-- Notifications -->
    <!-- Text shown in the notification that pops up to remind the user that a private browsing session is active. -->
    <string name="notification_pbm_delete_text_2">Cerrar pestañas privadas</string>

    <!-- Microsuverys -->
    <!-- Text shown in prompt for printing microsurvey. "sec" It's an abrevation for "second". -->
    <string name="microsurvey_prompt_printing_title" tools:ignore="UnusedResources">Ayuda a mejorar la impresión en Firefox. Solo toma un segundo</string>
    <!-- Text shown in prompt for printing microsurvey. 'Firefox' intentionally hardcoded here--> --&gt;
    <string name="microsurvey_survey_printing_title" tools:ignore="UnusedResources">¿Qué tan satisfecho estás con la impresión en Firefox?</string>
    <!-- Text for option one, shown in microsurvey.-->
    <string name="microsurvey_survey_5_point_option_0" tools:ignore="UnusedResources">Neutral</string>
    <!-- Text for option two, shown in microsurvey.-->
    <string name="microsurvey_survey_5_point_option_1" tools:ignore="UnusedResources">Muy insatisfecho</string>
    <!-- Text for option three, shown in microsurvey.-->
    <string name="microsurvey_survey_5_point_option_2" tools:ignore="UnusedResources">Insatisfecho</string>
    <!-- Text for option four, shown in microsurvey.-->
    <string name="microsurvey_survey_5_point_option_3" tools:ignore="UnusedResources">Satisfecho</string>
    <!-- Text for option five, shown in microsurvey.-->
    <string name="microsurvey_survey_5_point_option_4" tools:ignore="UnusedResources">Muy satisfecho</string>


    <!-- Text shown in the notification that pops up to remind the user that a private browsing session is active for Android 14+ -->
    <string name="notification_erase_title_android_14">¿Cerrar pestañas privadas?</string>
    <string name="notification_erase_text_android_14">Toca o desliza esta notificación para cerrar pestañas privadas.</string>

    <!-- Name of the marketing notification channel. Displayed in the "App notifications" system settings for the app -->
    <string name="notification_marketing_channel_name">Marketing</string>

    <!-- Title shown in the notification that pops up to remind the user to set fenix as default browser.
    The app name is in the text, due to limitations with localizing Nimbus experiments -->
    <string name="nimbus_notification_default_browser_title" tools:ignore="UnusedResources">Firefox es rápido y privado</string>
    <!-- Text shown in the notification that pops up to remind the user to set fenix as default browser.
    The app name is in the text, due to limitations with localizing Nimbus experiments -->
    <string name="nimbus_notification_default_browser_text" tools:ignore="UnusedResources">Establece Firefox como tu navegador predeterminado</string>
    <!-- Title shown in the notification that pops up to re-engage the user -->
    <string name="notification_re_engagement_title">Prueba la navegación privada</string>
    <!-- Text shown in the notification that pops up to re-engage the user.
    %1$s is a placeholder that will be replaced by the app name. -->
    <string name="notification_re_engagement_text">Navega sin guardar cookies ni historial en %1$s</string>

    <!-- Title A shown in the notification that pops up to re-engage the user -->
    <string name="notification_re_engagement_A_title">Navega sin dejar huellas</string>
    <!-- Text A shown in the notification that pops up to re-engage the user.
    %1$s is a placeholder that will be replaced by the app name. -->
    <string name="notification_re_engagement_A_text">La navegación privada en %1$s no guarda tu información.</string>
    <!-- Title B shown in the notification that pops up to re-engage the user -->
    <string name="notification_re_engagement_B_title">Inicia tu primera búsqueda</string>
    <!-- Text B shown in the notification that pops up to re-engage the user -->
    <string name="notification_re_engagement_B_text">Encuentra algo cerca. O descubre algo divertido.</string>

    <!-- Survey -->
    <!-- Text shown in the fullscreen message that pops up to ask user to take a short survey.
    The app name is in the text, due to limitations with localizing Nimbus experiments -->
    <string name="nimbus_survey_message_text">Ayuda a mejorar Firefox respondiendo una breve encuesta.</string>
    <!-- Preference for taking the short survey. -->
    <string name="preferences_take_survey">Responder encuesta</string>
    <!-- Preference for not taking the short survey. -->
    <string name="preferences_not_take_survey">No, gracias</string>

    <!-- Snackbar -->
    <!-- Text shown in snackbar when user deletes a collection -->
    <string name="snackbar_collection_deleted">Colección eliminada</string>
    <!-- Text shown in snackbar when user renames a collection -->
    <string name="snackbar_collection_renamed">Colección renombrada</string>
    <!-- Text shown in snackbar when user closes a tab -->
    <string name="snackbar_tab_closed">Pestaña cerrada</string>
    <!-- Text shown in snackbar when user closes all tabs -->
    <string name="snackbar_tabs_closed">Pestañas cerradas</string>
    <!-- Text shown in snackbar when user bookmarks a list of tabs -->
    <string name="snackbar_message_bookmarks_saved">¡Marcadores guardados!</string>
    <!-- Text shown in snackbar when user adds a site to shortcuts -->
    <string name="snackbar_added_to_shortcuts">¡Añadido a accesos directos!</string>
    <!-- Text shown in snackbar when user closes a private tab -->
    <string name="snackbar_private_tab_closed">Pestaña privada cerrada</string>
    <!-- Text shown in snackbar when user closes all private tabs -->
    <string name="snackbar_private_tabs_closed">Pestañas privadas cerradas</string>
    <!-- Text shown in snackbar when user erases their private browsing data -->
    <string name="snackbar_private_data_deleted">Datos de navegación privada eliminados</string>
    <!-- Text shown in snackbar to undo deleting a tab, top site or collection -->
    <string name="snackbar_deleted_undo">DESHACER</string>
    <!-- Text shown in snackbar when user removes a top site -->
    <string name="snackbar_top_site_removed">Sitio eliminado</string>
    <!-- QR code scanner prompt which appears after scanning a code, but before navigating to it
        First parameter is the name of the app, second parameter is the URL or text scanned-->
    <string name="qr_scanner_confirmation_dialog_message">Permitir a %1$s abrir %2$s</string>
    <!-- QR code scanner prompt dialog positive option to allow navigation to scanned link -->
    <string name="qr_scanner_dialog_positive">PERMITIR</string>
    <!-- QR code scanner prompt dialog positive option to deny navigation to scanned link -->
    <string name="qr_scanner_dialog_negative">DENEGAR</string>
    <!-- QR code scanner prompt dialog error message shown when a hostname does not contain http or https. -->
    <string name="qr_scanner_dialog_invalid">Dirección web no válida.</string>
    <!-- QR code scanner prompt dialog positive option when there is an error -->
    <string name="qr_scanner_dialog_invalid_ok">Aceptar</string>
    <!-- Tab collection deletion prompt dialog message. Placeholder will be replaced with the collection name -->
    <string name="tab_collection_dialog_message">¿De verdad quieres eliminar %1$s?</string>
    <!-- Tab collection deletion prompt dialog option to delete the collection -->
    <string name="tab_collection_dialog_positive">Eliminar</string>
    <!-- Text displayed in a notification when the user enters full screen mode -->
    <string name="full_screen_notification">Pasando a modo de pantalla completa</string>
    <!-- Message for copying the URL via long press on the toolbar -->
    <string name="url_copied">URL copiada</string>
    <!-- Sample text for accessibility font size -->
    <string name="accessibility_text_size_sample_text_1">Este es un texto de ejemplo. Está aquí para mostrar cómo aparecerá el texto cuando aumentes o disminuyas el tamaño con este ajuste.</string>
    <!-- Summary for Accessibility Text Size Scaling Preference -->
    <string name="preference_accessibility_text_size_summary">Aumentar o disminuir el tamaño del texto en los sitios web</string>
    <!-- Title for Accessibility Text Size Scaling Preference -->
    <string name="preference_accessibility_font_size_title">Tamaño de la fuente</string>

    <!-- Title for Accessibility Text Automatic Size Scaling Preference -->
    <string name="preference_accessibility_auto_size_2">Tamaño de fuente automático</string>
    <!-- Summary for Accessibility Text Automatic Size Scaling Preference -->
    <string name="preference_accessibility_auto_size_summary">El tamaño de la fuente coincidirá con los ajustes de Android. Desactivalo para gestionar el tamaño de fuente aquí.</string>

    <!-- Title for the Delete browsing data preference -->
    <string name="preferences_delete_browsing_data">Eliminar datos de navegación</string>
    <!-- Title for the tabs item in Delete browsing data -->
    <string name="preferences_delete_browsing_data_tabs_title_2">Pestañas abiertas</string>
    <!-- Subtitle for the tabs item in Delete browsing data, parameter will be replaced with the number of open tabs -->
    <string name="preferences_delete_browsing_data_tabs_subtitle">%d pestañas</string>
    <!-- Title for the data and history items in Delete browsing data -->
    <!-- Title for the history item in Delete browsing data -->
    <string name="preferences_delete_browsing_data_browsing_history_title">Historial de navegación</string>
    <!-- Subtitle for the data and history items in delete browsing data, parameter will be replaced with the
        number of history items the user has -->
    <string name="preferences_delete_browsing_data_browsing_data_subtitle">%d direcciones</string>
    <!-- Title for the cookies and site data items in Delete browsing data -->
    <string name="preferences_delete_browsing_data_cookies_and_site_data">Cookies y datos de sitio</string>
    <!-- Subtitle for the cookies item in Delete browsing data -->
    <string name="preferences_delete_browsing_data_cookies_subtitle">Se cerrará sesión en la mayoría de los sitios</string>
    <!-- Title for the cached images and files item in Delete browsing data -->
    <string name="preferences_delete_browsing_data_cached_files">Imágenes y archivos en caché</string>
    <!-- Subtitle for the cached images and files item in Delete browsing data -->
    <string name="preferences_delete_browsing_data_cached_files_subtitle">Libera espacio de almacenamiento</string>
    <!-- Title for the site permissions item in Delete browsing data -->
    <string name="preferences_delete_browsing_data_site_permissions">Permisos de sitios</string>
    <!-- Title for the downloads item in Delete browsing data -->
    <string name="preferences_delete_browsing_data_downloads">Descargas</string>
    <!-- Text for the button to delete browsing data -->
    <string name="preferences_delete_browsing_data_button">Eliminar datos de navegación</string>
    <!-- Title for the Delete browsing data on quit preference -->
    <string name="preferences_delete_browsing_data_on_quit">Eliminar datos de navegación al salir</string>
    <!-- Summary for the Delete browsing data on quit preference. "Quit" translation should match delete_browsing_data_on_quit_action translation. -->
    <string name="preference_summary_delete_browsing_data_on_quit_2">Elimina automáticamente los datos de navegación cuando seleccionas \&quot;Salir\&quot; en el menú principal</string>
    <!-- Action item in menu for the Delete browsing data on quit feature -->
    <string name="delete_browsing_data_on_quit_action">Salir</string>

    <!-- Title text of a delete browsing data dialog. -->
    <string name="delete_history_prompt_title">Rango de tiempo para eliminar</string>
    <!-- Body text of a delete browsing data dialog. -->
    <string name="delete_history_prompt_body" moz:RemovedIn="130" tools:ignore="UnusedResources">Elimina el historial (incluido el historial sincronizado desde otros dispositivos), las cookies y otros datos de navegación.</string>
    <!-- Body text of a delete browsing data dialog. -->
    <string name="delete_history_prompt_body_2">Elimina el historial (incluido el historial sincronizado desde otros dispositivos)</string>
    <!-- Radio button in the delete browsing data dialog to delete history items for the last hour. -->
    <string name="delete_history_prompt_button_last_hour">Última hora</string>
    <!-- Radio button in the delete browsing data dialog to delete history items for today and yesterday. -->
    <string name="delete_history_prompt_button_today_and_yesterday">Hoy y ayer</string>
    <!-- Radio button in the delete browsing data dialog to delete all history. -->
    <string name="delete_history_prompt_button_everything">Todo</string>

    <!-- Dialog message to the user asking to delete browsing data. Parameter will be replaced by app name. -->
    <string name="delete_browsing_data_prompt_message_3">%s eliminará los datos de navegación seleccionados.</string>
    <!-- Text for the cancel button for the data deletion dialog -->
    <string name="delete_browsing_data_prompt_cancel">Cancelar</string>
    <!-- Text for the allow button for the data deletion dialog -->
    <string name="delete_browsing_data_prompt_allow">Eliminar</string>
    <!-- Text for the snackbar confirmation that the data was deleted -->
    <string name="preferences_delete_browsing_data_snackbar">Datos de navegación eliminados</string>
    <!-- Text for the snackbar to show the user that the deletion of browsing data is in progress -->
    <string name="deleting_browsing_data_in_progress">Eliminando datos de navegación…</string>

    <!-- Dialog message to the user asking to delete all history items inside the opened group. Parameter will be replaced by a history group name. -->
    <string name="delete_all_history_group_prompt_message">Eliminar todos los sitios en “%s”</string>
    <!-- Text for the cancel button for the history group deletion dialog -->
    <string name="delete_history_group_prompt_cancel">Cancelar</string>
    <!-- Text for the allow button for the history group dialog -->
    <string name="delete_history_group_prompt_allow">Eliminar</string>
    <!-- Text for the snackbar confirmation that the history group was deleted -->
    <string name="delete_history_group_snackbar">Grupo eliminado</string>

    <!-- Onboarding -->
    <!-- text to display in the snackbar once account is signed-in -->
    <string name="onboarding_firefox_account_sync_is_on">Sincronización activada</string>

    <!-- Onboarding theme -->
    <!-- Text shown in snackbar when multiple tabs have been sent to device -->
    <string name="sync_sent_tabs_snackbar">¡Pestañas enviadas!</string>
    <!-- Text shown in snackbar when one tab has been sent to device  -->
    <string name="sync_sent_tab_snackbar">¡Pestaña enviada!</string>
    <!-- Text shown in snackbar when sharing tabs failed  -->
    <string name="sync_sent_tab_error_snackbar">No se pudo enviar</string>
    <!-- Text shown in snackbar for the "retry" action that the user has after sharing tabs failed -->
    <string name="sync_sent_tab_error_snackbar_action">REINTENTAR</string>

    <!-- Title of QR Pairing Fragment -->
    <string name="sync_scan_code">Escanear el código</string>
    <!-- Instructions on how to access pairing -->
    <string name="sign_in_instructions"><![CDATA[Abre Firefox en tu computador y ve a <b>https://firefox.com/pair</b>]]></string>
    <!-- Text shown for sign in pairing when ready -->
    <string name="sign_in_ready_for_scan">Listo para escanear</string>
    <!-- Text shown for settings option for sign with pairing -->
    <string name="sign_in_with_camera">Conéctate con tu cámara</string>
    <!-- Text shown for settings option for sign with email -->
    <string name="sign_in_with_email">O usa tu correo</string>
    <!-- Text shown for settings option for create new account text.'Firefox' intentionally hardcoded here.-->
    <string name="sign_in_create_account_text"><![CDATA[¿No tienes cuenta? <u>Crea una</u> para sincronizar Firefox entre dispositivos.]]></string>
    <!-- Text shown in confirmation dialog to sign out of account. The first parameter is the name of the app (e.g. Firefox Preview) -->
    <string name="sign_out_confirmation_message_2">%s dejará de sincronizarse con tu cuenta, pero no se borrarán los datos de navegación del dispositivo.</string>
    <!-- Option to continue signing out of account shown in confirmation dialog to sign out of account -->
    <string name="sign_out_disconnect">Desconectar</string>
    <!-- Option to cancel signing out shown in confirmation dialog to sign out of account -->
    <string name="sign_out_cancel">Cancelar</string>
    <!-- Error message snackbar shown after the user tried to select a default folder which cannot be altered -->
    <string name="bookmark_cannot_edit_root">No se pueden editar las carpetas predeterminadas</string>

    <!-- Enhanced Tracking Protection -->
    <!-- Link displayed in enhanced tracking protection panel to access tracking protection settings -->
    <string name="etp_settings">Ajustes de protección</string>
    <!-- Preference title for enhanced tracking protection settings -->
    <string name="preference_enhanced_tracking_protection">Protección de seguimiento mejorada</string>
    <!-- Preference summary for enhanced tracking protection settings on/off switch -->
    <string name="preference_enhanced_tracking_protection_summary">Ahora con protección total contra cookies, nuestra barrera más poderosa hasta el momento contra los rastreadores entre sitios.</string>
    <!-- Description of enhanced tracking protection. The parameter is the name of the application (For example: Firefox Fenix) -->
    <string name="preference_enhanced_tracking_protection_explanation_2">%s te protege de la mayoría de los rastreadores comunes que siguen lo que haces en línea.</string>
    <!-- Text displayed that links to website about enhanced tracking protection -->
    <string name="preference_enhanced_tracking_protection_explanation_learn_more">Aprender más</string>
    <!-- Preference for enhanced tracking protection for the standard protection settings -->
    <string name="preference_enhanced_tracking_protection_standard_default_1">Estándar (por defecto)</string>
    <!-- Preference description for enhanced tracking protection for the standard protection settings -->
    <string name="preference_enhanced_tracking_protection_standard_description_5">Las páginas se cargarán adecuadamente, pero se bloquearán menos rastreadores.</string>
    <!--  Accessibility text for the Standard protection information icon  -->
    <string name="preference_enhanced_tracking_protection_standard_info_button">Qué bloquea la protección de seguimiento estándar</string>
    <!-- Preference for enhanced tracking protection for the strict protection settings -->
    <string name="preference_enhanced_tracking_protection_strict">Estricta</string>
    <!-- Preference description for enhanced tracking protection for the strict protection settings -->
    <string name="preference_enhanced_tracking_protection_strict_description_4">Una mayor protección de seguimiento y un mejor rendimiento, pero algunos sitios podrían no funcionar adecuadamente.</string>
    <!--  Accessibility text for the Strict protection information icon  -->
    <string name="preference_enhanced_tracking_protection_strict_info_button">Qué bloquea la protección de seguimiento estricta</string>
    <!-- Preference for enhanced tracking protection for the custom protection settings -->
    <string name="preference_enhanced_tracking_protection_custom">Personalizada</string>
    <!-- Preference description for enhanced tracking protection for the strict protection settings -->
    <string name="preference_enhanced_tracking_protection_custom_description_2">Elige qué rastreadores y scripts bloquear.</string>
    <!--  Accessibility text for the Strict protection information icon  -->
    <string name="preference_enhanced_tracking_protection_custom_info_button">Qué bloquea la protección de seguimiento personalizada</string>
    <!-- Header for categories that are being blocked by current Enhanced Tracking Protection settings -->
    <!-- Preference for enhanced tracking protection for the custom protection settings for cookies-->
    <string name="preference_enhanced_tracking_protection_custom_cookies">Cookies</string>
    <!-- Option for enhanced tracking protection for the custom protection settings for cookies-->
    <string name="preference_enhanced_tracking_protection_custom_cookies_1">Rastreadores de sitios cruzados y redes sociales</string>
    <!-- Option for enhanced tracking protection for the custom protection settings for cookies-->
    <string name="preference_enhanced_tracking_protection_custom_cookies_2">Cookies de sitios no visitados</string>
    <!-- Option for enhanced tracking protection for the custom protection settings for cookies-->
    <string name="preference_enhanced_tracking_protection_custom_cookies_3">Todas las cookies de terceros (esto puede causar errores en los sitios web)</string>
    <!-- Option for enhanced tracking protection for the custom protection settings for cookies-->
    <string name="preference_enhanced_tracking_protection_custom_cookies_4">Todas las cookies (hará que los sitios fallen)</string>
    <!-- Option for enhanced tracking protection for the custom protection settings for cookies-->
    <string name="preference_enhanced_tracking_protection_custom_cookies_5">Aislar cookies de sitios cruzados</string>
    <!-- Preference for Global Privacy Control for the custom privacy settings for Global Privacy Control. '&amp;' is replaced with the ampersand symbol: &-->
    <string name="preference_enhanced_tracking_protection_custom_global_privacy_control">Decir a los sitios web que no vendan ni compartan mis datos</string>
    <!-- Preference for enhanced tracking protection for the custom protection settings for tracking content -->
    <string name="preference_enhanced_tracking_protection_custom_tracking_content">Contenido de rastreo</string>
    <!-- Option for enhanced tracking protection for the custom protection settings for tracking content-->
    <string name="preference_enhanced_tracking_protection_custom_tracking_content_1">En todas las pestañas</string>
    <!-- Option for enhanced tracking protection for the custom protection settings for tracking content-->
    <string name="preference_enhanced_tracking_protection_custom_tracking_content_2">Solo en pestañas privadas</string>
    <!-- Preference for enhanced tracking protection for the custom protection settings -->
    <string name="preference_enhanced_tracking_protection_custom_cryptominers">Criptomineros</string>
    <!-- Preference for enhanced tracking protection for the custom protection settings -->
    <string name="preference_enhanced_tracking_protection_custom_fingerprinters">Creadores de huellas (Fingerprinters)</string>
    <!-- Button label for navigating to the Enhanced Tracking Protection details -->
    <string name="enhanced_tracking_protection_details">Detalles</string>
    <!-- Header for categories that are being being blocked by current Enhanced Tracking Protection settings -->
    <string name="enhanced_tracking_protection_blocked">Bloqueado</string>
    <!-- Header for categories that are being not being blocked by current Enhanced Tracking Protection settings -->
    <string name="enhanced_tracking_protection_allowed">Permitido</string>
    <!-- Category of trackers (social media trackers) that can be blocked by Enhanced Tracking Protection -->
    <string name="etp_social_media_trackers_title">Rastreadores de redes sociales</string>
    <!-- Description of social media trackers that can be blocked by Enhanced Tracking Protection -->
    <string name="etp_social_media_trackers_description">Limita la capacidad de las redes sociales de rastrear tu actividad de navegación en la web.</string>
    <!-- Category of trackers (cross-site tracking cookies) that can be blocked by Enhanced Tracking Protection -->
    <string name="etp_cookies_title">Cookies de rastreo de sitios cruzados</string>
    <!-- Category of trackers (cross-site tracking cookies) that can be blocked by Enhanced Tracking Protection -->
    <string name="etp_cookies_title_2">Cookies de sitios cruzados</string>
    <!-- Description of cross-site tracking cookies that can be blocked by Enhanced Tracking Protection -->
    <string name="etp_cookies_description">Bloquea las cookies que utilizan las compañías de redes publicitarias y analíticas para compilar tus datos de navegación en muchos sitios.</string>
    <!-- Description of cross-site tracking cookies that can be blocked by Enhanced Tracking Protection -->
    <string name="etp_cookies_description_2">La protección total contra cookies aísla las cookies del sitio en el que estas, de forma tal que los rastreadore como las redes de celular no pueden usarlas para seguirte entre sitios.</string>
    <!-- Category of trackers (cryptominers) that can be blocked by Enhanced Tracking Protection -->
    <string name="etp_cryptominers_title">Criptomineros</string>
    <!-- Description of cryptominers that can be blocked by Enhanced Tracking Protection -->
    <string name="etp_cryptominers_description">Previene que scripts maliciosos ganen acceso a tu dispositivo para minar monedas digitales.</string>
    <!-- Category of trackers (fingerprinters) that can be blocked by Enhanced Tracking Protection -->
    <string name="etp_fingerprinters_title">Creadores de huellas (Fingerprinters)</string>
    <!-- Description of fingerprinters that can be blocked by Enhanced Tracking Protection -->
    <string name="etp_fingerprinters_description">Detiene la recolección de datos únicos identificables en tu dispositivo, los que pueden ser usados para propósitos de seguimiento.</string>
    <!-- Category of trackers (tracking content) that can be blocked by Enhanced Tracking Protection -->
    <string name="etp_tracking_content_title">Contenido de rastreo</string>
    <!-- Description of tracking content that can be blocked by Enhanced Tracking Protection -->
    <string name="etp_tracking_content_description">Detiene la carga de publicidad, videos y otros contenidos que contienen códigos de seguimiento. Puede afectar la funcionalidad de algunos sitios web.</string>
    <!-- Enhanced Tracking Protection message that protection is currently on for this site -->
    <string name="etp_panel_on">Las protecciones están activadas para este sitio</string>
    <!-- Enhanced Tracking Protection message that protection is currently off for this site -->
    <string name="etp_panel_off">Las protecciones están desactivadas para este sitio</string>
    <!-- Header for exceptions list for which sites enhanced tracking protection is always off -->
    <string name="enhanced_tracking_protection_exceptions">La protección de seguimiento mejorada está desactivada para esos sitios</string>
    <!-- Content description (not visible, for screen readers etc.): Navigate
    back from ETP details (Ex: Tracking content) -->
    <string name="etp_back_button_content_description">Navegar hacia atrás</string>
    <!-- About page link text to open what's new link -->
    <string name="about_whats_new">Qué hay de nuevo en %s</string>
    <!-- Open source licenses page title
    The first parameter is the app name -->
    <string name="open_source_licenses_title">%s | Bibliotecas OSS</string>

    <!-- Category of trackers (redirect trackers) that can be blocked by Enhanced Tracking Protection -->
    <string name="etp_redirect_trackers_title">Rastreadores de redirección</string>
    <!-- Description of redirect tracker cookies that can be blocked by Enhanced Tracking Protection -->
    <string name="etp_redirect_trackers_description">Limpia las cookies creadas por redirecciones a sitios web de seguimiento conocidos.</string>

    <!-- Description of the SmartBlock Enhanced Tracking Protection feature. The * symbol is intentionally hardcoded here,
         as we use it on the UI to indicate which trackers have been partially unblocked.  -->
    <string name="preference_etp_smartblock_description">Algunos rastreadores marcados a continuación han sido parcialmente desbloqueados en esta página porque interactuaste con ellos *.</string>
    <!-- Text displayed that links to website about enhanced tracking protection SmartBlock -->
    <string name="preference_etp_smartblock_learn_more">Aprender más</string>

    <!-- Content description (not visible, for screen readers etc.):
    Enhanced tracking protection exception preference icon for ETP settings. -->
    <string name="preference_etp_exceptions_icon_description">Ícono de preferencia de excepción de la protección de seguimiento mejorada</string>

    <!-- About page link text to open support link -->
    <string name="about_support">Ayuda</string>
    <!-- About page link text to list of past crashes (like about:crashes on desktop) -->
    <string name="about_crashes">Fallos</string>
    <!-- About page link text to open privacy notice link -->
    <string name="about_privacy_notice">Política de privacidad</string>
    <!-- About page link text to open know your rights link -->
    <string name="about_know_your_rights">Conoce tus derechos</string>
    <!-- About page link text to open licensing information link -->
    <string name="about_licensing_information">Información de licencia</string>
    <!-- About page link text to open a screen with libraries that are used -->
    <string name="about_other_open_source_libraries">Bibliotecas que utilizamos</string>

    <!-- Toast shown to the user when they are activating the secret dev menu
        The first parameter is number of long clicks left to enable the menu -->
    <string name="about_debug_menu_toast_progress">Menú de depuración: falta hacer %1$d toque(s) para activarlo</string>
    <string name="about_debug_menu_toast_done">Menú de depuración activado</string>

    <!-- Browser long press popup menu -->
    <!-- Copy the current url -->
    <string name="browser_toolbar_long_press_popup_copy">Copiar</string>

    <!-- Paste & go the text in the clipboard. '&amp;' is replaced with the ampersand symbol: & -->
    <string name="browser_toolbar_long_press_popup_paste_and_go">Pegar e ir</string>
    <!-- Paste the text in the clipboard -->
    <string name="browser_toolbar_long_press_popup_paste">Pegar</string>
    <!-- Snackbar message shown after an URL has been copied to clipboard. -->
    <string name="browser_toolbar_url_copied_to_clipboard_snackbar">URL copiada al portapapeles</string>

    <!-- Title text for the Add To Homescreen dialog -->
    <string name="add_to_homescreen_title">Añadir a la pantalla de inicio</string>
    <!-- Cancel button text for the Add to Homescreen dialog -->
    <string name="add_to_homescreen_cancel">Cancelar</string>
    <!-- Add button text for the Add to Homescreen dialog -->
    <string name="add_to_homescreen_add">Añadir</string>
    <!-- Continue to website button text for the first-time Add to Homescreen dialog -->
    <string name="add_to_homescreen_continue">Continuar al sitio web</string>
    <!-- Placeholder text for the TextView in the Add to Homescreen dialog -->
    <string name="add_to_homescreen_text_placeholder">Nombre del acceso directo</string>

    <!-- Describes the add to homescreen functionality -->
    <string name="add_to_homescreen_description_2">Puedes añadir fácilmente este sitio web a tu pantalla de inicio de tu dispositivo para tener acceso instantáneo y navegar rápidamente, consiguiendo una experiencia similar a la de una aplicación real.</string>

    <!-- Preference for managing the settings for logins and passwords in Fenix -->
    <string name="preferences_passwords_logins_and_passwords_2">Contraseñas</string>
    <!-- Preference for managing the saving of logins and passwords in Fenix -->
    <string name="preferences_passwords_save_logins_2">Guardar contraseñas</string>
    <!-- Preference option for asking to save passwords in Fenix -->
    <string name="preferences_passwords_save_logins_ask_to_save">Preguntar si guardar</string>
    <!-- Preference option for never saving passwords in Fenix -->
    <string name="preferences_passwords_save_logins_never_save">Nunca guardar</string>
    <!-- Preference for autofilling saved logins in Firefox (in web content), %1$s will be replaced with the app name -->
    <string name="preferences_passwords_autofill2">Autocompletar en %1$s</string>
    <!-- Description for the preference for autofilling saved logins in Firefox (in web content), %1$s will be replaced with the app name -->
    <string name="preferences_passwords_autofill_description">Completa y guarda nombres de usuario y contraseñas en sitios web mientras usas %1$s.</string>
    <!-- Preference for autofilling logins from Fenix in other apps (e.g. autofilling the Twitter app) -->
    <string name="preferences_android_autofill">Autocompletar en otras apps</string>
    <!-- Description for the preference for autofilling logins from Fenix in other apps (e.g. autofilling the Twitter app) -->
    <string name="preferences_android_autofill_description">Completa los nombres de usuario y contraseñas en otras aplicaciones de tu dispositivo.</string>

    <!-- Preference option for adding a password -->
    <string name="preferences_logins_add_login_2">Añadir contraseña</string>

    <!-- Preference for syncing saved passwords in Fenix -->
    <string name="preferences_passwords_sync_logins_2">Sincronizar contraseñas</string>
    <!-- Preference for syncing saved passwords in Fenix, when not signed in-->
    <string name="preferences_passwords_sync_logins_across_devices_2">Sincronizar contraseñas entre dispositivos</string>
    <!-- Preference to access list of saved passwords -->
    <string name="preferences_passwords_saved_logins_2">Contraseñas guardadas</string>
    <!-- Description of empty list of saved passwords. Placeholder is replaced with app name.  -->
    <string name="preferences_passwords_saved_logins_description_empty_text_2">Las contraseñas que guardes o sincronices con %s aparecerán aquí. Todas las contraseñas que guardes quedan cifradas.</string>
    <!-- Clickable text for opening an external link for more information about Sync. -->
    <string name="preferences_passwords_saved_logins_description_empty_learn_more_link_2">Aprende más acerca de la sincronización</string>
    <!-- Preference to access list of login exceptions that we never save logins for -->
    <string name="preferences_passwords_exceptions">Excepciones</string>

    <!-- Empty description of list of login exceptions that we never save passwords for. Parameter will be replaced by app name. -->
    <string name="preferences_passwords_exceptions_description_empty_2">%s no guardará las contraseñas de los sitios listados aquí.</string>
    <!-- Description of list of login exceptions that we never save passwords for. Parameter will be replaced by app name. -->
    <string name="preferences_passwords_exceptions_description_2">%s no guardará las contraseñas para estos sitios.</string>
    <!-- Text on button to remove all saved login exceptions -->
    <string name="preferences_passwords_exceptions_remove_all">Eliminar todas las excepciones</string>
    <!-- Hint for search box in passwords list -->
    <string name="preferences_passwords_saved_logins_search_2">Buscar contraseñas</string>
    <!-- The header for the site that a login is for -->
    <string name="preferences_passwords_saved_logins_site">Sitio</string>
    <!-- The header for the username for a login -->
    <string name="preferences_passwords_saved_logins_username">Nombre de usuario</string>
    <!-- The header for the password for a login -->
    <string name="preferences_passwords_saved_logins_password">Contraseña</string>
    <!-- Shown in snackbar to tell user that the password has been copied -->
    <string name="logins_password_copied">Contraseña copiada al portapapeles</string>
    <!-- Shown in snackbar to tell user that the username has been copied -->
    <string name="logins_username_copied">Nombre de usuario copiado al portapapeles</string>
    <!-- Content Description (for screenreaders etc) read for the button to copy a password in logins-->
    <string name="saved_logins_copy_password">Copiar contraseña</string>
    <!-- Content Description (for screenreaders etc) read for the button to clear a password while editing a login-->
    <string name="saved_logins_clear_password">Limpiar contraseña</string>
    <!-- Content Description (for screenreaders etc) read for the button to copy a username in logins -->
    <string name="saved_login_copy_username">Copiar nombre de usuario</string>
    <!-- Content Description (for screenreaders etc) read for the button to clear a username while editing a login -->
    <string name="saved_login_clear_username">Limpiar nombre de usuario</string>
    <!-- Content Description (for screenreaders etc) read for the button to clear the hostname field while creating a login -->
    <string name="saved_login_clear_hostname">Limpiar nombre de servidor</string>
    <!-- Content Description (for screenreaders etc) read for the button to open a site in logins -->
    <string name="saved_login_open_site">Abrir sitio en el navegador</string>
    <!-- Content Description (for screenreaders etc) read for the button to reveal a password in logins -->
    <string name="saved_login_reveal_password">Mostrar contraseña</string>
    <!-- Content Description (for screenreaders etc) read for the button to hide a password in logins -->
    <string name="saved_login_hide_password">Ocultar contraseña</string>
    <!-- Message displayed in biometric prompt displayed for authentication before allowing users to view their passwords -->
    <string name="logins_biometric_prompt_message_2">Desbloquea para ver tus contraseñas guardadas</string>
    <!-- Title of warning dialog if users have no device authentication set up -->
    <string name="logins_warning_dialog_title_2">Asegura tus contraseñas guardadas</string>
    <!-- Message of warning dialog if users have no device authentication set up -->
    <string name="logins_warning_dialog_message_2">Configura un patrón de bloqueo de dispositivo, PIN o contraseña para proteger tus contraseñas guardadas, y así no sean accedidas si alguien más tiene tu dispositivo.</string>
    <!-- Negative button to ignore warning dialog if users have no device authentication set up -->
    <string name="logins_warning_dialog_later">Más tarde</string>
    <!-- Positive button to send users to set up a pin of warning dialog if users have no device authentication set up -->
    <string name="logins_warning_dialog_set_up_now">Configurar ahora</string>
    <!-- Title of PIN verification dialog to direct users to re-enter their device credentials to access their logins -->
    <string name="logins_biometric_prompt_message_pin">Desbloquea tu dispositivo</string>

    <!-- Title for Accessibility Force Enable Zoom Preference -->
    <string name="preference_accessibility_force_enable_zoom">Zoom en todos los sitios</string>
    <!-- Summary for Accessibility Force Enable Zoom Preference -->
    <string name="preference_accessibility_force_enable_zoom_summary">Actívalo para permitir pellizcar y ajustar el zoom, incluso en sitios que no permiten este gesto.</string>

    <!-- Saved logins sorting strategy menu item -by name- (if selected, it will sort saved logins alphabetically) -->
    <string name="saved_logins_sort_strategy_alphabetically">Nombre (A-Z)</string>
    <!-- Saved logins sorting strategy menu item -by last used- (if selected, it will sort saved logins by last used) -->
    <string name="saved_logins_sort_strategy_last_used">Último uso</string>

    <!-- Content description (not visible, for screen readers etc.) -->
    <string name="saved_logins_menu_dropdown_chevron_icon_content_description_2">Menú ordenar contraseñas</string>

    <!-- Autofill -->
    <!-- Preference and title for managing the autofill settings -->
    <string name="preferences_autofill">Autollenado</string>
    <!-- Preference and title for managing the settings for addresses -->
    <string name="preferences_addresses">Direcciones</string>
    <!-- Preference and title for managing the settings for payment methods -->
    <string name="preferences_credit_cards_2">Métodos de pago</string>
    <!-- Preference for saving and autofilling credit cards -->
    <string name="preferences_credit_cards_save_and_autofill_cards_2">Guardar y completar métodos de pago</string>
    <!-- Preference summary for saving and autofilling payment method data. Parameter will be replaced by app name. -->
    <string name="preferences_credit_cards_save_and_autofill_cards_summary_2">%s cifra todos los métodos de pago que guardas</string>
    <!-- Preference option for syncing credit cards across devices. This is displayed when the user is not signed into sync -->
    <string name="preferences_credit_cards_sync_cards_across_devices">Sincronizar tarjetas entre dispositivos</string>
    <!-- Preference option for syncing credit cards across devices. This is displayed when the user is signed into sync -->
    <string name="preferences_credit_cards_sync_cards">Sincronizar tarjetas</string>

    <!-- Preference option for adding a card -->
    <string name="preferences_credit_cards_add_credit_card_2">Añadir tarjeta</string>
    <!-- Preference option for managing saved cards -->
    <string name="preferences_credit_cards_manage_saved_cards_2">Gestionar tarjetas</string>
    <!-- Preference option for adding an address -->
    <string name="preferences_addresses_add_address">Añadir dirección</string>
    <!-- Preference option for managing saved addresses -->
    <string name="preferences_addresses_manage_addresses">Administrar direcciones</string>
    <!-- Preference for saving and filling addresses -->
    <string name="preferences_addresses_save_and_autofill_addresses_2">Guardar y completar direcciones</string>

    <!-- Preference summary for saving and filling address data -->
    <string name="preferences_addresses_save_and_autofill_addresses_summary_2">Incluye números de teléfono y direcciones de correo electrónico</string>

    <!-- Title of the "Add card" screen -->
    <string name="credit_cards_add_card">Añadir tarjeta</string>
    <!-- Title of the "Edit card" screen -->
    <string name="credit_cards_edit_card">Editar tarjeta</string>
    <!-- The header for the card number of a credit card -->
    <string name="credit_cards_card_number">Número de tarjeta</string>
    <!-- The header for the expiration date of a credit card -->
    <string name="credit_cards_expiration_date">Fecha de expiración</string>
    <!-- The label for the expiration date month of a credit card to be used by a11y services-->
    <string name="credit_cards_expiration_date_month">Mes de expiración</string>
    <!-- The label for the expiration date year of a credit card to be used by a11y services-->
    <string name="credit_cards_expiration_date_year">Año de expiración</string>
    <!-- The header for the name on the credit card -->
    <string name="credit_cards_name_on_card">Nombre en la tarjeta</string>
    <!-- The text for the "Delete card" menu item for deleting a credit card -->
    <string name="credit_cards_menu_delete_card">Eliminar tarjeta</string>
    <!-- The text for the "Delete card" button for deleting a credit card -->
    <string name="credit_cards_delete_card_button">Eliminar tarjeta</string>
    <!-- The text for the confirmation message of "Delete card" dialog -->
    <string name="credit_cards_delete_dialog_confirmation_2">¿Eliminar tarjeta?</string>
    <!-- The text for the positive button on "Delete card" dialog -->
    <string name="credit_cards_delete_dialog_button">Eliminar</string>
    <!-- The title for the "Save" menu item for saving a credit card -->
    <string name="credit_cards_menu_save">Guardar</string>
    <!-- The text for the "Save" button for saving a credit card -->
    <string name="credit_cards_save_button">Guardar</string>
    <!-- The text for the "Cancel" button for cancelling adding, updating or deleting a credit card -->
    <string name="credit_cards_cancel_button">Cancelar</string>

    <!-- Title of the "Saved cards" screen -->
    <string name="credit_cards_saved_cards">Tarjetas guardadas</string>

    <!-- Error message for card number validation -->
    <string name="credit_cards_number_validation_error_message_2">Ingresa un número de tarjeta válido</string>
    <!-- Error message for card name on card validation -->
    <string name="credit_cards_name_on_card_validation_error_message_2">Añadir un nombre</string>
    <!-- Message displayed in biometric prompt displayed for authentication before allowing users to view their saved credit cards -->
    <string name="credit_cards_biometric_prompt_message">Desbloquea para ver tus tarjetas guardadas</string>
    <!-- Title of warning dialog if users have no device authentication set up -->
    <string name="credit_cards_warning_dialog_title_2">Asegura tus métodos de pago guardados</string>
    <!-- Message of warning dialog if users have no device authentication set up -->
    <string name="credit_cards_warning_dialog_message_3">Configura un patrón de bloqueo de dispositivo, PIN o contraseña para proteger tus métodos de pago guardados, y así no sean accedidos si alguien más tiene tu dispositivo.</string>
    <!-- Positive button to send users to set up a pin of warning dialog if users have no device authentication set up -->
    <string name="credit_cards_warning_dialog_set_up_now">Configurar ahora</string>
    <!-- Negative button to ignore warning dialog if users have no device authentication set up -->
    <string name="credit_cards_warning_dialog_later">Más tarde</string>
    <!-- Title of PIN verification dialog to direct users to re-enter their device credentials to access their credit cards -->
    <string name="credit_cards_biometric_prompt_message_pin">Desbloquea tu dispositivo</string>

    <!-- Message displayed in biometric prompt for authentication, before allowing users to use their stored payment method information -->
    <string name="credit_cards_biometric_prompt_unlock_message_2">Desbloquea para usar métodos de pago guardados</string>
    <!-- Title of the "Add address" screen -->
    <string name="addresses_add_address">Añadir dirección</string>
    <!-- Title of the "Edit address" screen -->
    <string name="addresses_edit_address">Editar dirección</string>
    <!-- Title of the "Manage addresses" screen -->
    <string name="addresses_manage_addresses">Administrar direcciones</string>
    <!-- The header for the name of an address. Name represents a person's full name, typically made up of a first, middle and last name, e.g. John Joe Doe. -->
    <string name="addresses_name">Nombre</string>
    <!-- The header for the street address of an address -->
    <string name="addresses_street_address">Dirección</string>
    <!-- The header for the city of an address -->
    <string name="addresses_city">Ciudad</string>
    <!-- The header for the subregion of an address when "state" should be used -->
    <string name="addresses_state">Estado</string>
    <!-- The header for the subregion of an address when "province" should be used -->
    <string name="addresses_province">Provincia</string>
    <!-- The header for the zip code of an address -->
    <string name="addresses_zip">Código postal</string>
    <!-- The header for the country or region of an address -->
    <string name="addresses_country">País o región</string>
    <!-- The header for the phone number of an address -->
    <string name="addresses_phone">Teléfono</string>
    <!-- The header for the email of an address -->
    <string name="addresses_email">Correo</string>
    <!-- The text for the "Save" button for saving an address -->
    <string name="addresses_save_button">Guardar</string>
    <!-- The text for the "Cancel" button for cancelling adding, updating or deleting an address -->
    <string name="addresses_cancel_button">Cancelar</string>
    <!-- The text for the "Delete address" button for deleting an address -->
    <string name="addressess_delete_address_button">Eliminar dirección</string>

    <!-- The title for the "Delete address" confirmation dialog -->
    <string name="addressess_confirm_dialog_message_2">¿Eliminar esta dirección?</string>
    <!-- The text for the positive button on "Delete address" dialog -->
    <string name="addressess_confirm_dialog_ok_button">Eliminar</string>
    <!-- The text for the negative button on "Delete address" dialog -->
    <string name="addressess_confirm_dialog_cancel_button">Cancelar</string>
    <!-- The text for the "Save address" menu item for saving an address -->
    <string name="address_menu_save_address">Guardar dirección</string>
    <!-- The text for the "Delete address" menu item for deleting an address -->
    <string name="address_menu_delete_address">Eliminar dirección</string>

    <!-- Title of the Add search engine screen -->
    <string name="search_engine_add_custom_search_engine_title">Añadir motor de búsqueda</string>
    <!-- Content description (not visible, for screen readers etc.): Title for the button that navigates to add new engine screen -->
    <string name="search_engine_add_custom_search_engine_button_content_description">Añadir nuevo motor de búsqueda</string>
    <!-- Title of the Edit search engine screen -->
    <string name="search_engine_edit_custom_search_engine_title">Editar motor de búsqueda</string>
    <!-- Text for the menu button to edit a search engine -->
    <string name="search_engine_edit">Editar</string>
    <!-- Text for the menu button to delete a search engine -->
    <string name="search_engine_delete">Eliminar</string>

    <!-- Label for the TextField in which user enters custom search engine name -->
    <string name="search_add_custom_engine_name_label">Nombre</string>
    <!-- Placeholder text shown in the Search Engine Name text field before a user enters text -->
    <string name="search_add_custom_engine_name_hint_2">Nombre del motor de búsqueda</string>
    <!-- Label for the TextField in which user enters custom search engine URL -->
    <string name="search_add_custom_engine_url_label">Cadena de la URL de búsqueda</string>
    <!-- Placeholder text shown in the Search String TextField before a user enters text -->
    <string name="search_add_custom_engine_search_string_hint_2">URL a utilizar para la búsqueda</string>
    <!-- Description text for the Search String TextField. The %s is part of the string -->
    <string name="search_add_custom_engine_search_string_example" formatted="false">Reemplazar la consulta con “%s”. Ejemplo:\n https://www.google.com/search?q=%s</string>

    <!-- Accessibility description for the form in which details about the custom search engine are entered -->
    <string name="search_add_custom_engine_form_description">Detalles del motor de búsqueda personalizado</string>

    <!-- Label for the TextField in which user enters custom search engine suggestion URL -->
    <string name="search_add_custom_engine_suggest_url_label">API de sugerencias de búsqueda (opcional)</string>
    <!-- Placeholder text shown in the Search Suggestion String TextField before a user enters text -->
    <string name="search_add_custom_engine_suggest_string_hint">URL de la API de sugerencias de búsqueda</string>
    <!-- Description text for the Search Suggestion String TextField. The %s is part of the string -->
    <string name="search_add_custom_engine_suggest_string_example_2" formatted="false">Reemplace la consulta con &quot;%s&quot;. Por ejemplo:\nhttps://suggestqueries.google.com/complete/search?client=firefox&amp;q=%s</string>
    <!-- The text for the "Save" button for saving a custom search engine -->
    <string name="search_custom_engine_save_button">Guardar</string>

    <!-- Text shown when a user leaves the name field empty -->
    <string name="search_add_custom_engine_error_empty_name">Ingresa el nombre del motor de búsqueda</string>
    <!-- Text shown when a user leaves the search string field empty -->
    <string name="search_add_custom_engine_error_empty_search_string">Ingresa la cadena de búsqueda</string>
    <!-- Text shown when a user leaves out the required template string -->
    <string name="search_add_custom_engine_error_missing_template">Revisa que la cadena de búsqueda coincida con el formato del ejemplo</string>
    <!-- Text shown when we aren't able to validate the custom search query. The first parameter is the url of the custom search engine -->
    <string name="search_add_custom_engine_error_cannot_reach">Error al conectarse a “%s”</string>
    <!-- Text shown when a user creates a new search engine -->
    <string name="search_add_custom_engine_success_message">%s creado</string>
    <!-- Text shown when a user successfully edits a custom search engine -->
    <string name="search_edit_custom_engine_success_message">%s guardado</string>
    <!-- Text shown when a user successfully deletes a custom search engine -->
    <string name="search_delete_search_engine_success_message">%s eliminado</string>

    <!-- Heading for the instructions to allow a permission -->
    <string name="phone_feature_blocked_intro">Para permitirlo:</string>
    <!-- First step for the allowing a permission -->
    <string name="phone_feature_blocked_step_settings">1. Ve a los ajustes de Android</string>
    <!-- Second step for the allowing a permission -->
    <string name="phone_feature_blocked_step_permissions"><![CDATA[2. Toca en <b>Permisos</b>]]></string>
    <!-- Third step for the allowing a permission (Fore example: Camera) -->
    <string name="phone_feature_blocked_step_feature"><![CDATA[3. Activa <b>%1$s</b>]]></string>

    <!-- Label that indicates a site is using a secure connection -->
    <string name="quick_settings_sheet_secure_connection_2">Conexión segura</string>
    <!-- Label that indicates a site is using a insecure connection -->
    <string name="quick_settings_sheet_insecure_connection_2">Conexión no segura</string>
    <!-- Label to clear site data -->
    <string name="clear_site_data">Limpiar cookies y datos del sitio</string>
    <!-- Confirmation message for a dialog confirming if the user wants to delete all data for current site -->
    <string name="confirm_clear_site_data"><![CDATA[¿De verdad quieres limpiar todas las cookies y los datos para el sitio <b>%s</b>?]]></string>
    <!-- Confirmation message for a dialog confirming if the user wants to delete all the permissions for all sites-->
    <string name="confirm_clear_permissions_on_all_sites">¿De verdad quieres limpiar los permisos en todos los sitios?</string>
    <!-- Confirmation message for a dialog confirming if the user wants to delete all the permissions for a site-->
    <string name="confirm_clear_permissions_site">¿De verdad quieres limpiar todos los permisos para este sitio?</string>
    <!-- Confirmation message for a dialog confirming if the user wants to set default value a permission for a site-->
    <string name="confirm_clear_permission_site">¿De verdad quieres limpiar este permiso para este sitio?</string>
    <!-- label shown when there are not site exceptions to show in the site exception settings -->
    <string name="no_site_exceptions">Sin excepciones de sitios</string>
    <!-- Bookmark deletion confirmation -->
    <string name="bookmark_deletion_confirmation">¿De verdad quieres eliminar este marcador?</string>
    <!-- Browser menu button that adds a shortcut to the home fragment -->
    <string name="browser_menu_add_to_shortcuts">Añadir a accesos directos</string>
    <!-- Browser menu button that removes a shortcut from the home fragment -->
    <string name="browser_menu_remove_from_shortcuts">Eliminar de los accesos directos</string>
    <!-- text shown before the issuer name to indicate who its verified by, parameter is the name of
     the certificate authority that verified the ticket-->
    <string name="certificate_info_verified_by">Verificado por: %1$s</string>
    <!-- Login overflow menu delete button -->
    <string name="login_menu_delete_button">Eliminar</string>
    <!-- Login overflow menu edit button -->
    <string name="login_menu_edit_button">Editar</string>
    <!-- Message in delete confirmation dialog for password -->
    <string name="login_deletion_confirmation_2">¿Estas seguro de eliminar esta contraseña?</string>
    <!-- Positive action of a dialog asking to delete  -->
    <string name="dialog_delete_positive">Eliminar</string>
    <!-- Negative action of a dialog asking to delete login -->
    <string name="dialog_delete_negative">Cancelar</string>
    <!--  The saved password options menu description. -->
    <string name="login_options_menu_2">Opciones de contraseña</string>
    <!--  The editable text field for a website address. -->
    <string name="saved_login_hostname_description_3">El campo de texto editable para la dirección del sitio web.</string>
    <!--  The editable text field for a username. -->
    <string name="saved_login_username_description_3">El campo de texto editable para el nombre de usuario.</string>
    <!--  The editable text field for a login's password. -->
    <string name="saved_login_password_description_2">El campo de texto editable para la contraseña.</string>
    <!--  The button description to save changes to an edited password. -->
    <string name="save_changes_to_login_2">Guardar cambios.</string>
    <!--  The page title for editing a saved password. -->
    <string name="edit_2">Editar contraseña</string>
    <!--  The page title for adding new password. -->
    <string name="add_login_2">Añadir contraseña</string>
    <!--  Error text displayed underneath the password field when it is in an error case. -->
    <string name="saved_login_password_required_2">Ingresar una contraseña</string>
    <!--  The error message in add login view when username field is blank. -->
    <string name="saved_login_username_required_2">Ingresar un nombre de usuario</string>
    <!--  The error message in add login view when hostname field is blank. -->
    <string name="saved_login_hostname_required" tools:ignore="UnusedResources">Nombre de servidor requerido</string>
    <!--  The error message in add login view when hostname field is blank. -->
    <string name="saved_login_hostname_required_2" tools:ignore="UnusedResources">Ingresar una dirección web</string>
    <!-- Voice search button content description  -->
    <string name="voice_search_content_description">Búsqueda por voz</string>
    <!-- Voice search prompt description displayed after the user presses the voice search button -->
    <string name="voice_search_explainer">Habla ahora</string>

    <!--  The error message in edit login view when a duplicate username exists. -->
    <string name="saved_login_duplicate">Ya existe una credencial con ese nombre de usuario</string>

    <!-- This is the hint text that is shown inline on the hostname field of the create new login page. 'https://www.example.com' intentionally hardcoded here -->
    <string name="add_login_hostname_hint_text">https://www.example.com</string>
    <!-- This is an error message shown below the hostname field of the add login page when a hostname does not contain http or https. -->
    <string name="add_login_hostname_invalid_text_3">La dirección web debe contener &quot;https://&quot; o &quot;http://&quot;</string>
    <!-- This is an error message shown below the hostname field of the add login page when a hostname is invalid. -->
    <string name="add_login_hostname_invalid_text_2">Nombre de servidor válido requerido</string>

    <!-- Synced Tabs -->
    <!-- Text displayed to ask user to connect another device as no devices found with account -->
    <string name="synced_tabs_connect_another_device">Conectar otro dispositivo.</string>
    <!-- Text displayed asking user to re-authenticate -->
    <string name="synced_tabs_reauth">Por favor, vuelve a autentificarte.</string>
    <!-- Text displayed when user has disabled tab syncing in Firefox Sync Account -->
    <string name="synced_tabs_enable_tab_syncing">Por favor, habilita la sincronización de pestañas.</string>
    <!-- Text displayed when user has no tabs that have been synced -->
    <string name="synced_tabs_no_tabs">No tienes ninguna pestaña abierta en Firefox en tus otros dispositivos.</string>
    <!-- Text displayed in the synced tabs screen when a user is not signed in to Firefox Sync describing Synced Tabs -->
    <string name="synced_tabs_sign_in_message">Ver una lista de las pestañas de tus otros dispositivos.</string>
    <!-- Text displayed on a button in the synced tabs screen to link users to sign in when a user is not signed in to Firefox Sync -->
    <string name="synced_tabs_sign_in_button">Conectarse para sincronizar</string>

    <!-- The text displayed when a synced device has no tabs to show in the list of Synced Tabs. -->
    <string name="synced_tabs_no_open_tabs">No hay pestañas abiertas</string>

    <!-- Content description for expanding a group of synced tabs. -->
    <string name="synced_tabs_expand_group">Expandir grupo de pestañas sincronizadas</string>
    <!-- Content description for collapsing a group of synced tabs. -->
    <string name="synced_tabs_collapse_group">Contraer grupo de pestañas sincronizadas</string>

    <!-- Top Sites -->
    <!-- Title text displayed in the dialog when shortcuts limit is reached. -->
    <string name="shortcut_max_limit_title">Límite de accesos directos alcanzado</string>
    <!-- Content description text displayed in the dialog when shortcut limit is reached. -->
    <string name="shortcut_max_limit_content">Para añadir un nuevo acceso directo, elimina uno. Toca y mantén presionado el sitio y selecciona eliminar.</string>
    <!-- Confirmation dialog button text when top sites limit is reached. -->
    <string name="top_sites_max_limit_confirmation_button">Ok, ¡ya caché!</string>

    <!-- Label for the preference to show the shortcuts for the most visited top sites on the homepage -->
    <string name="top_sites_toggle_top_recent_sites_4">Atajos</string>
    <!-- Title text displayed in the rename top site dialog. -->
    <string name="top_sites_rename_dialog_title">Nombre</string>
    <!-- Hint for renaming title of a shortcut -->
    <string name="shortcut_name_hint">Nombre del acceso directo</string>
    <!-- Button caption to confirm the renaming of the top site. -->
    <string name="top_sites_rename_dialog_ok">Aceptar</string>
    <!-- Dialog button text for canceling the rename top site prompt. -->
    <string name="top_sites_rename_dialog_cancel">Cancelar</string>

    <!-- Text for the menu button to open the homepage settings. -->
    <string name="top_sites_menu_settings">Ajustes</string>
    <!-- Text for the menu button to navigate to sponsors and privacy support articles. '&amp;' is replaced with the ampersand symbol: & -->
    <string name="top_sites_menu_sponsor_privacy">Nuestros patrocinadores y tu privacidad</string>
    <!-- Label text displayed for a sponsored top site. -->
    <string name="top_sites_sponsored_label">Patrocinado</string>

    <!-- Inactive tabs in the tabs tray -->
    <!-- Title text displayed in the tabs tray when a tab has been unused for 14 days. -->
    <string name="inactive_tabs_title">Pestañas inactivas</string>
    <!-- Content description for closing all inactive tabs -->
    <string name="inactive_tabs_delete_all">Cerrar todas las pestañas inactivas</string>

    <!-- Content description for expanding the inactive tabs section. -->
    <string name="inactive_tabs_expand_content_description">Expandir pestañas inactivas</string>
    <!-- Content description for collapsing the inactive tabs section. -->
    <string name="inactive_tabs_collapse_content_description">Ocultar pestañas inactivas</string>

    <!-- Inactive tabs auto-close message in the tabs tray -->
    <!-- The header text of the auto-close message when the user is asked if they want to turn on the auto-closing of inactive tabs. -->
    <string name="inactive_tabs_auto_close_message_header" tools:ignore="UnusedResources">¿Cerrar automáticamente después de un mes?</string>
    <!-- A description below the header to notify the user what the inactive tabs auto-close feature is. -->
    <string name="inactive_tabs_auto_close_message_description" tools:ignore="UnusedResources">Firefox puede cerrar pestañas que no has visto durante el último mes.</string>
    <!-- A call to action below the description to allow the user to turn on the auto closing of inactive tabs. -->
    <string name="inactive_tabs_auto_close_message_action" tools:ignore="UnusedResources">ACTIVAR CIERRE AUTOMÁTICO</string>

    <!-- Text for the snackbar to confirm auto-close is enabled for inactive tabs -->
    <string name="inactive_tabs_auto_close_message_snackbar">Cierre automático activado</string>

    <!-- Awesome bar suggestion's headers -->
    <!-- Search suggestions title for Firefox Suggest. -->
    <string name="firefox_suggest_header">Sugerencias de Firefox</string>

    <!-- Title for search suggestions when Google is the default search suggestion engine. -->
    <string name="google_search_engine_suggestion_header">Búsqueda de Google</string>
    <!-- Title for search suggestions when the default search suggestion engine is anything other than Google. The first parameter is default search engine name. -->
    <string name="other_default_search_engine_suggestion_header">Buscar con %s</string>

    <!-- Default browser experiment -->
    <!-- Default browser card title -->
    <string name="default_browser_experiment_card_title">Cambia tu navegador predeterminado</string>
    <!-- Default browser card text -->
    <string name="default_browser_experiment_card_text">Configura enlaces de sitios web, correos electrónicos y mensajes para que se abran automáticamente en Firefox.</string>

    <!-- Content description for close button in collection placeholder. -->
    <string name="remove_home_collection_placeholder_content_description">Eliminar</string>

    <!-- Content description radio buttons with a link to more information -->
    <string name="radio_preference_info_content_description">Clic para más detalles</string>

    <!-- Content description for the action bar "up" button -->
    <string name="action_bar_up_description" moz:removedIn="124" tools:ignore="UnusedResources">Navegar hacia arriba</string>

    <!-- Content description for privacy content close button -->
    <string name="privacy_content_close_button_content_description">Cerrar</string>

    <!-- Pocket recommended stories -->
    <!-- Header text for a section on the home screen. -->
    <string name="pocket_stories_header_1">Historias que provocan reflexión</string>
    <!-- Header text for a section on the home screen. -->
    <string name="pocket_stories_categories_header">Historias por tema</string>
    <!-- Text of a button allowing users to access an external url for more Pocket recommendations. -->
    <string name="pocket_stories_placeholder_text">Descubrir más</string>
    <!-- Title of an app feature. Smaller than a heading. The first parameter is product name Pocket -->
    <string name="pocket_stories_feature_title_2">Con la tecnología de %s.</string>
    <!-- Caption for describing a certain feature. The placeholder is for a clickable text (eg: Learn more) which will load an url in a new tab when clicked.  -->
    <string name="pocket_stories_feature_caption">Parte de la familia Firefox. %s</string>
    <!-- Clickable text for opening an external link for more information about Pocket. -->
    <string name="pocket_stories_feature_learn_more">Aprender más</string>

    <!-- Text indicating that the Pocket story that also displays this text is a sponsored story by other 3rd party entity. -->
    <string name="pocket_stories_sponsor_indication">Patrocinado</string>

    <!-- Snackbar message for enrolling in a Nimbus experiment from the secret settings when Studies preference is Off.-->
    <string name="experiments_snackbar">Habilita la telemetría para enviar datos.</string>
    <!-- Snackbar button text to navigate to telemetry settings.-->
    <string name="experiments_snackbar_button">Ir a ajustes</string>

    <!-- Review quality check feature-->
    <!-- Name for the review quality check feature used as title for the panel. -->
    <string name="review_quality_check_feature_name_2">Verificador de reseñas</string>
    <!-- Summary for grades A and B for review quality check adjusted grading. -->
    <string name="review_quality_check_grade_a_b_description">Reseñas confiables</string>
    <!-- Summary for grade C for review quality check adjusted grading. -->
    <string name="review_quality_check_grade_c_description">Mezcla de reseñas confiables y no confiables</string>
    <!-- Summary for grades D and F for review quality check adjusted grading. -->
    <string name="review_quality_check_grade_d_f_description">Revisiones poco confiables</string>
    <!-- Text for title presenting the reliability of a product's reviews. -->
    <string name="review_quality_check_grade_title">¿Qué tan confiables son estas revisiones?</string>
    <!-- Title for when the rating has been updated by the review checker -->
    <string name="review_quality_check_adjusted_rating_title">Calificación ajustada</string>
    <!-- Description for a product's adjusted star rating. The text presents that the product's reviews which were evaluated as unreliable were removed from the adjusted rating. -->
    <string name="review_quality_check_adjusted_rating_description_2">Basado en revisiones confiables</string>
    <!-- Title for list of highlights from a product's review emphasizing a product's important traits. -->
    <string name="review_quality_check_highlights_title">Aspectos destacados de reseñas recientes</string>
    <!-- Title for section explaining how we analyze the reliability of a product's reviews. -->
    <string name="review_quality_check_explanation_title">Cómo determinamos la calidad de las reseñas</string>
    <!-- Paragraph explaining how we analyze the reliability of a product's reviews. First parameter is the Fakespot product name. In the phrase "Fakespot by Mozilla", "by" can be localized. Does not need to stay by. -->
    <string name="review_quality_check_explanation_body_reliability">Usamos tecnología de IA de %s de Mozilla para verificar la confiabilidad de las reseñas de productos. Esto solo te ayudará a evaluar la calidad de las reseñas, no la calidad del producto. </string>
    <!-- Paragraph explaining the grading system we use to classify the reliability of a product's reviews. -->
    <string name="review_quality_check_info_review_grade_header"><![CDATA[Asignamos a las reseñas de cada producto una <b>calificación con letras</b> de la A a la F.]]></string>
    <!-- Description explaining grades A and B for review quality check adjusted grading. -->
    <string name="review_quality_check_info_grade_info_AB">Revisiones confiables. Creemos que las reseñas probablemente provienen de clientes reales que dejaron reseñas honestas e imparciales.</string>
    <!-- Description explaining grade C for review quality check adjusted grading. -->
    <string name="review_quality_check_info_grade_info_C">Creemos que hay una combinación de reseñas confiables y no confiables.</string>
    <!-- Description explaining grades D and F for review quality check adjusted grading. -->
    <string name="review_quality_check_info_grade_info_DF">Reseñas poco fiables. Creemos que las reseñas probablemente son falsas o provienen de revisores sesgados.</string>
    <!-- Paragraph explaining how a product's adjusted grading is calculated. -->
    <string name="review_quality_check_explanation_body_adjusted_grading"><![CDATA[La <b>calificación ajustada</b> se basa únicamente en reseñas que consideramos confiables.]]></string>
    <!-- Paragraph explaining product review highlights. First parameter is the name of the retailer (e.g. Amazon). -->
    <string name="review_quality_check_explanation_body_highlights"><![CDATA[Los <b>puntos destacados</b> provienen de reseñas de %s de los últimos 80 días que creemos que son confiables.]]></string>
    <!-- Text for learn more caption presenting a link with information about review quality. First parameter is for clickable text defined in review_quality_check_info_learn_more_link. -->
    <string name="review_quality_check_info_learn_more">Aprender más sobre %s.</string>
    <!-- Clickable text that links to review quality check SuMo page. First parameter is the Fakespot product name. -->
    <string name="review_quality_check_info_learn_more_link_2">cómo %s determina la calidad de las reseñas</string>
    <!-- Text for title of settings section. -->
    <string name="review_quality_check_settings_title">Ajustes</string>
    <!-- Text for label for switch preference to show recommended products from review quality check settings section. -->
    <string name="review_quality_check_settings_recommended_products">Mostrar anuncios en el verificador de reseñas</string>
    <!-- Description for switch preference to show recommended products from review quality check settings section. First parameter is for clickable text defined in review_quality_check_settings_recommended_products_learn_more.-->
    <string name="review_quality_check_settings_recommended_products_description_2" tools:ignore="UnusedResources">Verás anuncios ocasionales de productos relevantes. Solo publicitaremos productos con reseñas confiables. %s</string>
    <!-- Clickable text that links to review quality check recommended products support article. -->
    <string name="review_quality_check_settings_recommended_products_learn_more" tools:ignore="UnusedResources">Aprender más</string>
    <!-- Text for turning sidebar off button from review quality check settings section. -->
    <string name="review_quality_check_settings_turn_off">Desactivar el verificador de reseñas</string>
    <!-- Text for title of recommended product section. This is displayed above a product image, suggested as an alternative to the product reviewed. -->
    <string name="review_quality_check_ad_title" tools:ignore="UnusedResources">Más para considerar</string>
    <!-- Caption for recommended product section indicating this is an ad by Fakespot. First parameter is the Fakespot product name. -->
    <string name="review_quality_check_ad_caption" tools:ignore="UnusedResources">Anuncio de %s</string>
    <!-- Caption for review quality check panel. First parameter is for clickable text defined in review_quality_check_powered_by_link. -->
    <string name="review_quality_check_powered_by_2">El verificador de reseñas funciona con %s</string>
    <!-- Clickable text that links to Fakespot.com. First parameter is the Fakespot product name. In the phrase "Fakespot by Mozilla", "by" can be localized. Does not need to stay by. -->
    <string name="review_quality_check_powered_by_link" tools:ignore="UnusedResources">%s de Mozilla</string>
    <!-- Text for title of warning card informing the user that the current analysis is outdated. -->
    <string name="review_quality_check_outdated_analysis_warning_title" tools:ignore="UnusedResources">Nueva información para comprobar</string>
    <!-- Text for button from warning card informing the user that the current analysis is outdated. Clicking this should trigger the product's re-analysis. -->
    <string name="review_quality_check_outdated_analysis_warning_action" tools:ignore="UnusedResources">Comprobar ahora</string>
    <!-- Title for warning card informing the user that the current product does not have enough reviews for a review analysis. -->
    <string name="review_quality_check_no_reviews_warning_title">Aún no hay suficientes reseñas</string>
    <!-- Text for body of warning card informing the user that the current product does not have enough reviews for a review analysis. -->
    <string name="review_quality_check_no_reviews_warning_body">Cuando este producto tenga más reseñas, podremos revisar su calidad.</string>
    <!-- Title for warning card informing the user that the current product is currently not available. -->
    <string name="review_quality_check_product_availability_warning_title">El producto no está disponible</string>

    <!-- Text for the body of warning card informing the user that the current product is currently not available. -->
    <string name="review_quality_check_product_availability_warning_body">Si ves que este producto vuelve a estar disponible, infórmalo y trabajaremos para verificar las reseñas.</string>
    <!-- Clickable text for warning card informing the user that the current product is currently not available. Clicking this should inform the server that the product is available. -->
    <string name="review_quality_check_product_availability_warning_action_2">Informar que el producto está en stock</string>
    <!-- Title for warning card informing the user that the current product's analysis is still processing. The parameter is the percentage progress (0-100%) of the analysis process (e.g. 56%). -->
    <string name="review_quality_check_analysis_in_progress_warning_title_2">Comprobando la calidad de la reseña (%s)</string>
    <!-- Text for body of warning card informing the user that the current product's analysis is still processing. -->
    <string name="review_quality_check_analysis_in_progress_warning_body">Esto podría tardar unos 60 segundos.</string>
    <!-- Title for info card displayed after the user reports a product is back in stock. -->
    <string name="review_quality_check_analysis_requested_info_title">¡Gracias por informar!</string>
    <!-- Text for body of info card displayed after the user reports a product is back in stock. -->
    <string name="review_quality_check_analysis_requested_info_body">Deberíamos tener información sobre las reseñas de este producto dentro de 24 horas. Por favor, vuelve a revisar más tarde.</string>
    <!-- Title for info card displayed when the user review checker while on a product that Fakespot does not analyze (e.g. gift cards, music). -->
    <string name="review_quality_check_not_analyzable_info_title">No podemos comprobar estas reseñas</string>
    <!-- Text for body of info card displayed when the user review checker while on a product that Fakespot does not analyze (e.g. gift cards, music). -->
    <string name="review_quality_check_not_analyzable_info_body">Lamentablemente, no podemos verificar la calidad de las reseñas para ciertos tipos de productos. Por ejemplo, tarjetas de regalo y transmisión de vídeo, música y juegos.</string>
    <!-- Title for info card displayed when another user reported the displayed product is back in stock. -->
    <string name="review_quality_check_analysis_requested_other_user_info_title" tools:ignore="UnusedResources">La información llegará pronto</string>
    <!-- Text for body of info card displayed when another user reported the displayed product is back in stock. -->
    <string name="review_quality_check_analysis_requested_other_user_info_body" tools:ignore="UnusedResources">Deberíamos tener información sobre las reseñas de este producto dentro de 24 horas. Por favor, vuelve a revisar más tarde.</string>
    <!-- Title for info card displayed to the user when analysis finished updating. -->
    <string name="review_quality_check_analysis_updated_confirmation_title" tools:ignore="UnusedResources">El análisis está actualizado</string>
    <!-- Text for the action button from info card displayed to the user when analysis finished updating. -->
    <string name="review_quality_check_analysis_updated_confirmation_action" tools:ignore="UnusedResources">Entendido</string>
    <!-- Title for error card displayed to the user when an error occurred. -->
    <string name="review_quality_check_generic_error_title">No hay información disponible en este momento</string>
    <!-- Text for body of error card displayed to the user when an error occurred. -->
    <string name="review_quality_check_generic_error_body">Estamos trabajando para resolver el problema. Por favor, vuelve a revisar en un rato.</string>
    <!-- Title for error card displayed to the user when the device is disconnected from the network. -->
    <string name="review_quality_check_no_connection_title">Sin conexión de red</string>
    <!-- Text for body of error card displayed to the user when the device is disconnected from the network. -->
    <string name="review_quality_check_no_connection_body">Verifica tu conexión de red y luego intenta recargar la página.</string>
    <!-- Title for card displayed to the user for products whose reviews were not analyzed yet. -->
    <string name="review_quality_check_no_analysis_title">Aún no hay información sobre estas reseñas</string>
    <!-- Text for the body of card displayed to the user for products whose reviews were not analyzed yet. -->
    <string name="review_quality_check_no_analysis_body">Para saber si las reseñas de este producto son fiables, verifica la calidad de las reseñas. Sólo toma unos 60 segundos.</string>
    <!-- Text for button from body of card displayed to the user for products whose reviews were not analyzed yet. Clicking this should trigger a product analysis. -->
    <string name="review_quality_check_no_analysis_link">Comprobar la calidad de la reseña</string>
    <!-- Headline for review quality check contextual onboarding card. -->
    <string name="review_quality_check_contextual_onboarding_title">Prueba nuestra guía confiable de reseñas de productos</string>
    <!-- Description for review quality check contextual onboarding card. The first and last two parameters are for retailer names (e.g. Amazon, Walmart). The second parameter is for the name of the application (e.g. Firefox). -->
    <string name="review_quality_check_contextual_onboarding_description">Mira cuán confiables son las reseñas de productos en %1$s antes de comprar. El verificador de reseñas, una función experimental de %2$s, está integrado directamente en el navegador. También funciona en %3$s y %4$s.</string>
    <!-- Description for review quality check contextual onboarding card. The first parameters is for retailer name (e.g. Amazon). The second parameter is for the name of the application (e.g. Firefox). -->
    <string name="review_quality_check_contextual_onboarding_description_one_vendor">Mira cuán confiables son las reseñas de productos en %1$s antes de comprar. El verificador de reseñas, una función experimental de %2$s, está integrado directamente en el navegador.</string>
    <!-- Paragraph presenting review quality check feature. First parameter is the Fakespot product name. Second parameter is for clickable text defined in review_quality_check_contextual_onboarding_learn_more_link. In the phrase "Fakespot by Mozilla", "by" can be localized. Does not need to stay by. -->
    <string name="review_quality_check_contextual_onboarding_learn_more">Usando el poder de %1$s de Mozilla, te ayudamos a evitar reseñas sesgadas y no auténticas. Nuestro modelo de IA siempre está mejorando para protegerte mientras compras. %2$s</string>
    <!-- Clickable text from the contextual onboarding card that links to review quality check support article. -->
    <string name="review_quality_check_contextual_onboarding_learn_more_link">Aprender más</string>
    <!-- Caption text to be displayed in review quality check contextual onboarding card above the opt-in button. First parameter is Firefox app name, third parameter is the Fakespot product name. Second & fourth are for clickable texts defined in review_quality_check_contextual_onboarding_privacy_policy_3 and review_quality_check_contextual_onboarding_terms_use. -->
    <string name="review_quality_check_contextual_onboarding_caption_3" moz:RemovedIn="124" tools:ignore="UnusedResources">Al seleccionar “Sí, probarlo”, aceptas la %2$s de %1$s y los %4$s de %3$s.</string>
    <!-- Caption text to be displayed in review quality check contextual onboarding card above the opt-in button. First parameter is Firefox app name, third parameter is the Fakespot product name. Second & fourth are for clickable texts defined in review_quality_check_contextual_onboarding_privacy_policy_3 and review_quality_check_contextual_onboarding_terms_use. -->
    <string name="review_quality_check_contextual_onboarding_caption_4">Al seleccionar “Sí, probarlo”, aceptas la %2$s de %1$s y los %4$s de %3$s.</string>
    <!-- Clickable text from the review quality check contextual onboarding card that links to Fakespot privacy notice. -->
    <string name="review_quality_check_contextual_onboarding_privacy_policy_3">política de privacidad</string>
    <!-- Clickable text from the review quality check contextual onboarding card that links to Fakespot terms of use. -->
    <string name="review_quality_check_contextual_onboarding_terms_use">términos de uso</string>
    <!-- Text for opt-in button from the review quality check contextual onboarding card. -->
    <string name="review_quality_check_contextual_onboarding_primary_button_text">Si, probarlo</string>
    <!-- Text for opt-out button from the review quality check contextual onboarding card. -->
    <string name="review_quality_check_contextual_onboarding_secondary_button_text">Ahora no</string>
    <!-- Text for the first CFR presenting the review quality check feature. -->
    <string name="review_quality_check_first_cfr_message">Descubre si puedes confiar en las reseñas de este producto — antes de comprarlo.</string>
    <!-- Text displayed in the first CFR presenting the review quality check feature that opens the review checker when clicked. -->
    <string name="review_quality_check_first_cfr_action" tools:ignore="UnusedResources">Probar el verificador de reseñas</string>
    <!-- Text for the second CFR presenting the review quality check feature. -->
    <string name="review_quality_check_second_cfr_message">¿Son confiables estas reseñas? Verifica ahora para ver una calificación ajustada.</string>
    <!-- Text displayed in the second CFR presenting the review quality check feature that opens the review checker when clicked. -->
    <string name="review_quality_check_second_cfr_action" tools:ignore="UnusedResources">Abrir verificador de reseñas</string>
    <!-- Flag showing that the review quality check feature is work in progress. -->
    <string name="review_quality_check_beta_flag">Beta</string>
    <!-- Content description (not visible, for screen readers etc.) for opening browser menu button to open review quality check bottom sheet. -->
    <string name="review_quality_check_open_handle_content_description">Abrir verificador de reseñas</string>
    <!-- Content description (not visible, for screen readers etc.) for closing browser menu button to open review quality check bottom sheet. -->
    <string name="review_quality_check_close_handle_content_description">Cerrar verificador de reseñas</string>
    <!-- Content description (not visible, for screen readers etc.) for review quality check star rating. First parameter is the number of stars (1-5) representing the rating. -->
    <string name="review_quality_check_star_rating_content_description">%1$s de 5 estrellas</string>
    <!-- Text for minimize button from highlights card. When clicked the highlights card should reduce its size. -->
    <string name="review_quality_check_highlights_show_less">Mostrar menos</string>
    <!-- Text for maximize button from highlights card. When clicked the highlights card should expand to its full size. -->
    <string name="review_quality_check_highlights_show_more">Mostrar más</string>
    <!-- Text for highlights card quality category header. Reviews shown under this header should refer the product's quality. -->
    <string name="review_quality_check_highlights_type_quality">Calidad</string>
    <!-- Text for highlights card price category header. Reviews shown under this header should refer the product's price. -->
    <string name="review_quality_check_highlights_type_price">Precio</string>
    <!-- Text for highlights card shipping category header. Reviews shown under this header should refer the product's shipping. -->
    <string name="review_quality_check_highlights_type_shipping">Envío</string>
    <!-- Text for highlights card packaging and appearance category header. Reviews shown under this header should refer the product's packaging and appearance. -->
    <string name="review_quality_check_highlights_type_packaging_appearance">Embalaje y apariencia</string>
    <!-- Text for highlights card competitiveness category header. Reviews shown under this header should refer the product's competitiveness. -->
    <string name="review_quality_check_highlights_type_competitiveness">Competitividad</string>

    <!-- Text that is surrounded by quotes. The parameter is the actual text that is in quotes. An example of that text could be: Excellent craftsmanship, and that is displayed as “Excellent craftsmanship”. The text comes from a buyer's review that the feature is highlighting"   -->
    <string name="surrounded_with_quotes">“%s”</string>

    <!-- Accessibility services actions labels. These will be appended to accessibility actions like "Double tap to.." but not by or applications but by services like Talkback. -->
    <!-- Action label for elements that can be collapsed if interacting with them. Talkback will append this to say "Double tap to collapse". -->
    <string name="a11y_action_label_collapse">contraer</string>
    <!-- Current state for elements that can be collapsed if interacting with them. Talkback will dictate this after a state change. -->
    <string name="a11y_state_label_collapsed">contraído</string>
    <!-- Action label for elements that can be expanded if interacting with them. Talkback will append this to say "Double tap to expand". -->
    <string name="a11y_action_label_expand">expandir</string>
    <!-- Current state for elements that can be expanded if interacting with them. Talkback will dictate this after a state change. -->
    <string name="a11y_state_label_expanded">expandido</string>
    <!-- Action label for links to a website containing documentation about a wallpaper collection. Talkback will append this to say "Double tap to open link to learn more about this collection". -->
    <string name="a11y_action_label_wallpaper_collection_learn_more">abrir enlace para aprender más acerca de esta colección</string>
    <!-- Action label for links that point to an article. Talkback will append this to say "Double tap to read the article". -->
    <string name="a11y_action_label_read_article">leer el artículo</string>
    <!-- Action label for links to the Firefox Pocket website. Talkback will append this to say "Double tap to open link to learn more". -->
    <string name="a11y_action_label_pocket_learn_more">abrir enlace para aprender más</string>
    <!-- Content description for headings announced by accessibility service. The first parameter is the text of the heading. Talkback will announce the first parameter and then speak the word "Heading" indicating to the user that this text is a heading for a section. -->
    <string name="a11y_heading">%s, Cabecera</string>

    <!-- Title for dialog displayed when trying to access links present in a text. -->
    <string name="a11y_links_title">Enlaces</string>
    <!-- Additional content description for text bodies that contain urls. -->
    <string name="a11y_links_available">Enlaces disponibles</string>

    <!-- Translations feature-->

    <!-- Translation request dialog -->
    <!-- Title for the translation dialog that allows a user to translate the webpage. -->
    <string name="translations_bottom_sheet_title">¿Traducir esta página?</string>
    <!-- Title for the translation dialog after a translation was completed successfully.
    The first parameter is the name of the language that the page was translated from, for example, "French".
    The second parameter is the name of the language that the page was translated to, for example, "English". -->
    <string name="translations_bottom_sheet_title_translation_completed">Página traducida de %1$s a %2$s</string>
    <!-- Title for the translation dialog that allows a user to translate the webpage when a user uses the translation feature the first time. The first parameter is the name of the application, for example, "Fenix". -->
    <string name="translations_bottom_sheet_title_first_time">Prueba traducciones privadas en %1$s</string>
    <!-- Additional information on the translation dialog that appears when a user uses the translation feature the first time. The first parameter is clickable text with a link, for example, "Learn more". -->
    <string name="translations_bottom_sheet_info_message">Para tu privacidad, las traducciones nunca salen de tu dispositivo. ¡Próximamente nuevos idiomas y mejoras! %1$s</string>
    <!-- Text that links to additional information about the Firefox translations feature. -->
    <string name="translations_bottom_sheet_info_message_learn_more">Aprender más</string>
    <!-- Label for the dropdown to select which language to translate from on the translations dialog. Usually the translate from language selected will be the same as the page language. -->
    <string name="translations_bottom_sheet_translate_from">Traducir desde</string>
    <!-- Label for the dropdown to select which language to translate to on the translations dialog. Usually the translate to language selected will be the user's preferred language. -->
    <string name="translations_bottom_sheet_translate_to">Traducir a</string>
    <!-- Label for the dropdown to select which language to translate from on the translations dialog when the page language is not supported. This selection is to allow the user to select another language, in case we automatically detected the page language incorrectly. -->
    <string name="translations_bottom_sheet_translate_from_unsupported_language">Prueba con otro idioma de origen</string>
    <!-- Button text on the translations dialog to dismiss the dialog and return to the browser. -->
    <string name="translations_bottom_sheet_negative_button">Ahora no</string>
    <!-- Button text on the translations dialog to restore the translated website back to the original untranslated version. -->
    <string name="translations_bottom_sheet_negative_button_restore">Mostrar original</string>
    <!-- Accessibility announcement (not visible, for screen readers etc.) for the translations dialog after restore button was pressed that indicates the original untranslated page was loaded. -->
    <string name="translations_bottom_sheet_restore_accessibility_announcement">Página original sin traducir cargada</string>
    <!-- Button text on the translations dialog when a translation error appears, used to dismiss the dialog and return to the browser. -->
    <string name="translations_bottom_sheet_negative_button_error">Hecho</string>
    <!-- Button text on the translations dialog to begin a translation of the website. -->
    <string name="translations_bottom_sheet_positive_button">Traducir</string>
    <!-- Button text on the translations dialog when a translation error appears. -->
    <string name="translations_bottom_sheet_positive_button_error">Volver a intentarlo</string>
    <!-- Inactive button text on the translations dialog that indicates a translation is currently in progress. This button will be accompanied by a loading icon. -->
    <string name="translations_bottom_sheet_translating_in_progress">Traduciendo</string>
    <!-- Button content description (not visible, for screen readers etc.) for the translations dialog translate button that indicates a translation is currently in progress. -->
    <string name="translations_bottom_sheet_translating_in_progress_content_description">Traducción en proceso</string>

    <!-- Default dropdown option when initially selecting a language from the translations dialog language selection dropdown. -->
    <string name="translations_bottom_sheet_default_dropdown_selection">Elige un idioma</string>
    <!-- The title of the warning card informs the user that a translation could not be completed. -->
    <string name="translation_error_could_not_translate_warning_text">Hubo un problema al traducir. Por favor, vuelve a intentarlo.</string>
    <!-- The title of the warning card informs the user that the list of languages cannot be loaded. -->
    <string name="translation_error_could_not_load_languages_warning_text">No se pudieron cargar los idiomas. Verifica tu conexión a Internet y vuelve a intentarlo.</string>
    <!-- The title of the warning card informs the user that a language is not supported. The first parameter is the name of the language that is not supported. -->
    <string name="translation_error_language_not_supported_warning_text">Lo sentimos, todavía no tenemos soporte para %1$s.</string>

    <!-- Snackbar title shown if the user closes the Translation Request dialogue and a translation is in progress. -->
    <string name="translation_in_progress_snackbar">Traduciendo…</string>

    <!-- Title for the data saving mode warning dialog used in the translation request dialog.
    This dialog will be presented when the user attempts to perform
    a translation without the necessary language files downloaded first when Android's data saver mode is enabled and the user is not using WiFi.
    The first parameter is the size in kilobytes or megabytes of the language file. -->
    <string name="translations_download_language_file_dialog_title">¿Descargar idioma en modo de ahorro de datos (%1$s)?</string>


    <!-- Translations options dialog -->
    <!-- Title of the translation options dialog that allows a user to set their translation options for the site the user is currently on. -->
    <string name="translation_option_bottom_sheet_title_heading">Opciones de traducción</string>
    <!-- Toggle switch label that allows a user to set the setting if they would like the browser to always offer or suggest translations when available. -->
    <string name="translation_option_bottom_sheet_always_translate">Siempre ofrecer la traducción</string>
    <!-- Toggle switch label that allows a user to set if they would like a given language to automatically translate or not. The first parameter is the language name, for example, "Spanish". -->
    <string name="translation_option_bottom_sheet_always_translate_in_language">Traducir siempre del %1$s</string>
    <!-- Toggle switch label that allows a user to set if they would like to never be offered a translation of the given language. The first parameter is the language name, for example, "Spanish". -->
    <string name="translation_option_bottom_sheet_never_translate_in_language">Nunca traducir del %1$s</string>
    <!-- Toggle switch label that allows a user to set the setting if they would like the browser to never translate the site the user is currently visiting. -->
    <string name="translation_option_bottom_sheet_never_translate_site">Nunca traducir este sitio</string>
    <!-- Toggle switch description that will appear under the "Never translate these sites" settings toggle switch to provide more information on how this setting interacts with other settings. -->
    <string name="translation_option_bottom_sheet_switch_never_translate_site_description">Anula todas las demás configuraciones</string>
    <!-- Toggle switch description that will appear under the "Never translate" and "Always translate" toggle switch settings to provide more information on how these  settings interacts with other settings. -->
    <string name="translation_option_bottom_sheet_switch_description">Anula los ofrecimientos de traducción</string>
    <!-- Button text for the button that will take the user to the translation settings dialog. -->
    <string name="translation_option_bottom_sheet_translation_settings">Ajustes de traducción</string>
    <!-- Button text for the button that will take the user to a website to learn more about how translations works in the given app. The first parameter is the name of the application, for example, "Fenix". -->
    <string name="translation_option_bottom_sheet_about_translations">Acerca de las traducciones en %1$s</string>

    <!-- Content description (not visible, for screen readers etc.) for closing the translations bottom sheet. -->
    <string name="translation_option_bottom_sheet_close_content_description">Cerrar hoja de traducciones</string>

    <!-- The title of the warning card informs the user that an error has occurred at page settings. -->
    <string name="translation_option_bottom_sheet_error_warning_text">Algunos ajustes no están disponibles temporalmente.</string>

    <!-- Translation settings dialog -->
    <!-- Title of the translation settings dialog that allows a user to set their preferred translation settings. -->
    <string name="translation_settings_toolbar_title">Traducciones</string>
    <!-- Toggle switch label that indicates that the browser should signal or indicate when a translation is possible for any page. -->
    <string name="translation_settings_offer_to_translate">Ofrecer traducción cuando sea posible</string>
    <!-- Toggle switch label that indicates that downloading files required for translating is permitted when using data saver mode in Android. -->
    <string name="translation_settings_always_download">Siempre descargar idiomas en el modo de ahorro de datos</string>
    <!-- Section header text that begins the section of a list of different options the user may select to adjust their translation preferences. -->
    <string name="translation_settings_translation_preference">Preferencias de traducción</string>
    <!-- Button text for the button that will take the user to the automatic translations settings dialog. On the automatic translations settings dialog, the user can set if translations should occur automatically for a given language. -->
    <string name="translation_settings_automatic_translation">Traducción automática</string>
    <!-- Button text for the button that will take the user to the never translate these sites dialog. On the never translate these sites dialog, the user can set if translations should never occur on certain websites. -->
    <string name="translation_settings_automatic_never_translate_sites">Nunca traducir estos sitios</string>
    <!-- Button text for the button that will take the user to the download languages dialog. On the download languages dialog, the user can manage which languages they would like to download for translations. -->
    <string name="translation_settings_download_language">Descargar idiomas</string>

    <!-- Automatic translation preference screen -->
    <!-- Title of the automatic translation preference screen that will appear on the toolbar.-->
    <string name="automatic_translation_toolbar_title_preference">Traducción automática</string>
    <!-- Screen header presenting the automatic translation preference feature. It will appear under the toolbar. -->
    <string name="automatic_translation_header_preference">Selecciona un idioma para administrar las preferencias de ”traducir siempre“ y ”nunca traducir“.</string>

    <!-- The title of the warning card informs the user that the system could not load languages for translation settings. -->
    <string name="automatic_translation_error_warning_text">No se pudieron cargar idiomas. Por favor, vuelve más tarde.</string>

    <!-- Automatic translation options preference screen -->
    <!-- Preference option for offering to translate. Radio button title text.-->
    <string name="automatic_translation_option_offer_to_translate_title_preference">Ofrecer traducción (predeterminado)</string>
    <!-- Preference option for offering to translate. Radio button summary text. The first parameter is the name of the app defined in app_name (for example: Fenix)-->
    <string name="automatic_translation_option_offer_to_translate_summary_preference">%1$s ofrecerá traducir sitios en este idioma.</string>
    <!-- Preference option for always translate. Radio button title text. -->
    <string name="automatic_translation_option_always_translate_title_preference">Traducir siempre</string>
    <!-- Preference option for always translate. Radio button summary text. The first parameter is the name of the app defined in app_name (for example: Fenix)-->
    <string name="automatic_translation_option_always_translate_summary_preference">%1$s traducirá este idioma automáticamente cuando se cargue la página.</string>
    <!-- Preference option for never translate. Radio button title text.-->
    <string name="automatic_translation_option_never_translate_title_preference">Nunca traducir</string>
    <!-- Preference option for never translate. Radio button summary text. The first parameter is the name of the app defined in app_name (for example: Fenix)-->
    <string name="automatic_translation_option_never_translate_summary_preference">%1$s nunca ofrecerá traducir sitios en este idioma.</string>

    <!-- Never translate site preference screen -->
    <!-- Title of the never translate site preference screen that will appear on the toolbar.-->
    <string name="never_translate_site_toolbar_title_preference">Nunca traducir estos sitios</string>
    <!-- Screen header presenting the never translate site preference feature. It will appear under the toolbar. -->
    <string name="never_translate_site_header_preference">Para añadir un nuevo sitio: visítalo y selecciona “Nunca traducir este sitio” en el menú de traducción.</string>
    <!-- Content description (not visible, for screen readers etc.): For a never-translated site list item that is selected.
             The first parameter is web site url (for example:"wikipedia.com") -->
    <string name="never_translate_site_item_list_content_description_preference">Eliminar %1$s</string>
    <!-- The title of the warning card informs the user that an error has occurred at the never translate sites list. -->
    <string name="never_translate_site_error_warning_text">No se pudieron cargar sitios. Por favor, vuelve más tarde.</string>
    <!-- The Delete site dialogue title will appear when the user clicks on a list item.
             The first parameter is web site url (for example:"wikipedia.com") -->
    <string name="never_translate_site_dialog_title_preference">¿Eliminar %1$s?</string>
    <!-- The Delete site dialogue positive button will appear when the user clicks on a list item. The site will be deleted. -->
    <string name="never_translate_site_dialog_confirm_delete_preference">Eliminar</string>
    <!-- The Delete site dialogue negative button will appear when the user clicks on a list item. The dialog will be dismissed. -->
    <string name="never_translate_site_dialog_cancel_preference">Cancelar</string>

    <!-- Download languages preference screen -->
    <!-- Title of the download languages preference screen toolbar.-->
    <string name="download_languages_toolbar_title_preference">Descargar idiomas</string>
    <!-- Screen header presenting the download language preference feature. It will appear under the toolbar.The first parameter is "Learn More," a clickable text with a link. Talkback will append this to say "Double tap to open link to learn more". -->
    <string name="download_languages_header_preference">Descarga idiomas completos para traducciones más rápidas y para traducir sin conexión. %1$s</string>
    <!-- Clickable text from the screen header that links to a website. -->
    <string name="download_languages_header_learn_more_preference">Aprender más</string>
    <!-- The subhead of the download language preference screen will appear above the pivot language. -->
    <string name="download_languages_available_languages_preference">Idiomas disponibles</string>
    <!-- Text that will appear beside a core or pivot language package name to show that the language is necessary for the translation feature to function. -->
    <string name="download_languages_default_system_language_require_preference">requerido</string>
    <!-- A text for download language preference item.
    The first parameter is the language name, for example, "Spanish".
    The second parameter is the language file size, for example, "(3.91 KB)" or, if the language package name is a pivot language, "(required)". -->
    <string name="download_languages_language_item_preference">%1$s (%2$s)</string>
    <!-- The subhead of the download language preference screen will appear above the items that were not downloaded. -->
    <string name="download_language_header_preference">Descargar idiomas</string>
    <!-- All languages list item. When the user presses this item, they can download all languages. -->
    <string name="download_language_all_languages_item_preference">Todos los idiomas</string>
    <!-- All languages list item. When the user presses this item, they can delete all languages that were downloaded. -->
    <string name="download_language_all_languages_item_preference_to_delete">Eliminar todos los idiomas</string>
    <!-- Content description (not visible, for screen readers etc.): For a language list item that was downloaded, the user can now delete it. -->
    <string name="download_languages_item_content_description_downloaded_state">Eliminar</string>
    <!-- Content description (not visible, for screen readers etc.): For a language list item, downloading is in progress. -->
    <string name="download_languages_item_content_description_in_progress_state">En proceso</string>
    <!-- Content description (not visible, for screen readers etc.): For a language list item that was not downloaded. -->
    <string name="download_languages_item_content_description_not_downloaded_state">Descargar</string>
    <!-- Content description (not visible, for screen readers etc.): For a language list item that is selected. -->
    <string name="download_languages_item_content_description_selected_state" moz:removedIn="127" tools:ignore="UnusedResources">Seleccionado</string>

    <!-- The title of the warning card informs the user that an error has occurred when fetching the list of languages. -->
    <string name="download_languages_fetch_error_warning_text">No se pudieron cargar idiomas. Por favor, vuelve más tarde.</string>
    <!-- The title of the warning card informs the user that an error has occurred at downloading a language.
      The first parameter is the language name, for example, "Spanish". -->
    <string name="download_languages_error_warning_text"><![CDATA[No se pudo descargar <b>%1$s</b>. Por favor, vuelve a intentarlo.]]></string>
    <!-- The title of the warning card informs the user that an error has occurred at deleting a language.
          The first parameter is the language name, for example, "Spanish". -->
    <string name="download_languages_delete_error_warning_text"><![CDATA[No se pudo eliminar <b>%1$s</b>. Por favor, vuelve a intentarlo.]]></string>

    <!-- Title for the dialog used by the translations feature to confirm deleting a language.
    The dialog will be presented when the user requests deletion of a language.
    The first parameter is the name of the language, for example, "Spanish" and the second parameter is the size in kilobytes or megabytes of the language file. -->
    <string name="delete_language_file_dialog_title">¿Eliminar %1$s (%2$s)?</string>
    <!-- Additional information for the dialog used by the translations feature to confirm deleting a language. The first parameter is the name of the application, for example, "Fenix". -->
    <string name="delete_language_file_dialog_message">Si eliminas este idioma, %1$s descargará idiomas parciales a tu caché a medida que traduzcas.</string>
    <!-- Title for the dialog used by the translations feature to confirm deleting all languages file.
    The dialog will be presented when the user requests deletion of all languages file.
    The first parameter is the size in kilobytes or megabytes of the language file. -->
    <string name="delete_language_all_languages_file_dialog_title">¿Eliminar todos los idiomas (%1$s)?</string>
    <!-- Additional information for the dialog used by the translations feature to confirm deleting all languages file. The first parameter is the name of the application, for example, "Fenix". -->
    <string name="delete_language_all_languages_file_dialog_message">Si eliminas todos los idiomas, %1$s descargará idiomas parciales a tu caché a medida que traduzcas.</string>
    <!-- Button text on the dialog used by the translations feature to confirm deleting a language. -->
    <string name="delete_language_file_dialog_positive_button_text">Borrar</string>
    <!-- Button text on the dialog used by the translations feature to cancel deleting a language. -->
    <string name="delete_language_file_dialog_negative_button_text">Cancelar</string>

    <!-- Title for the data saving mode warning dialog used by the translations feature.
    This dialog will be presented when the user attempts to download a language or perform
    a translation without the necessary language files downloaded first when Android's data saver mode is enabled and the user is not using WiFi.
    The first parameter is the size in kilobytes or megabytes of the language file.-->
    <string name="download_language_file_dialog_title">¿Descargar mientras estás en modo de ahorro de datos (%1$s)?</string>
    <!-- Additional information for the data saving mode warning dialog used by the translations feature. This text explains the reason a download is required for a translation. -->
    <string name="download_language_file_dialog_message_all_languages">Descargamos idiomas parciales a tu caché para mantener las traducciones privadas.</string>
    <!-- Additional information for the data saving mode warning dialog used by the translations feature. This text explains the reason a download is required for a translation without mentioning the cache. -->
    <string name="download_language_file_dialog_message_all_languages_no_cache" moz:removedIn="129" tools:ignore="UnusedResources">Descargamos idiomas parciales para mantener las traducciones privadas.</string>
    <!-- Checkbox label text on the data saving mode warning dialog used by the translations feature. This checkbox allows users to ignore the data usage warnings. -->
    <string name="download_language_file_dialog_checkbox_text">Siempre descargar en el modo de ahorro de datos</string>
    <!-- Button text on the data saving mode warning dialog used by the translations feature to allow users to confirm they wish to continue and download the language file. -->
    <string name="download_language_file_dialog_positive_button_text">Descargar</string>
    <!-- Button text on the data saving mode warning dialog used by the translations feature to allow users to confirm they wish to continue and download the language file and perform a translation. -->
    <string name="download_language_file_dialog_positive_button_text_all_languages">Descargar y traducir</string>
    <!-- Button text on the data saving mode warning dialog used by the translations feature to allow users to cancel the action and not perform a download of the language file. -->
    <string name="download_language_file_dialog_negative_button_text">Cancelar</string>

    <!-- Debug drawer -->
    <!-- The user-facing title of the Debug Drawer feature. -->
    <string name="debug_drawer_title">Herramientas de depuración</string>
    <!-- Content description (not visible, for screen readers etc.): Navigate back within the debug drawer. -->
    <string name="debug_drawer_back_button_content_description">Navegar hacia atrás</string>

    <!-- Content description (not visible, for screen readers etc.): Open debug drawer. -->
    <string name="debug_drawer_fab_content_description">Abrir cajón de depuración</string>

    <!-- Debug drawer tabs tools -->
    <!-- The title of the Tab Tools feature in the Debug Drawer. -->
    <string name="debug_drawer_tab_tools_title">Herramientas de pestaña</string>
    <!-- The title of the tab count section in Tab Tools. -->
    <string name="debug_drawer_tab_tools_tab_count_title">Recuento de pestañas</string>
    <!-- The active tab count category in the tab count section in Tab Tools. -->
    <string name="debug_drawer_tab_tools_tab_count_normal" moz:removedIn="127" tools:ignore="UnusedResources">Activa</string>
    <!-- The active tab count category in the tab count section in Tab Tools. -->
    <string name="debug_drawer_tab_tools_tab_count_active">Activo</string>
    <!-- The inactive tab count category in the tab count section in Tab Tools. -->
    <string name="debug_drawer_tab_tools_tab_count_inactive">Inactiva</string>
    <!-- The private tab count category in the tab count section in Tab Tools. -->
    <string name="debug_drawer_tab_tools_tab_count_private">Privada</string>
    <!-- The total tab count category in the tab count section in Tab Tools. -->
    <string name="debug_drawer_tab_tools_tab_count_total">Total</string>
    <!-- The title of the tab creation tool section in Tab Tools. -->
    <string name="debug_drawer_tab_tools_tab_creation_tool_title">Herramienta de creación de pestañas</string>
    <!-- The label of the text field in the tab creation tool. -->
    <string name="debug_drawer_tab_tools_tab_creation_tool_text_field_label">Cantidad de pestañas a crear</string>
    <!-- The error message of the text field in the tab creation tool when the text field is empty -->
    <string name="debug_drawer_tab_tools_tab_quantity_empty_error">El campo de texto está vacío</string>
    <!-- The error message of the text field in the tab creation tool when the text field has characters other than digits -->
    <string name="debug_drawer_tab_tools_tab_quantity_non_digits_error">Por favor, ingresa solo números enteros positivos</string>
    <!-- The error message of the text field in the tab creation tool when the text field is a zero -->
    <string name="debug_drawer_tab_tools_tab_quantity_non_zero_error">Por favor, introduce un número mayor que cero</string>
    <!-- The error message of the text field in the tab creation tool when the text field is a
        quantity greater than the max tabs. The first parameter is the maximum number of tabs
        that can be generated in one operation.-->
    <string name="debug_drawer_tab_tools_tab_quantity_exceed_max_error">Se superó el número máximo de pestañas (%1$s) que se pueden generar en una operación</string>
    <!-- The button text to add tabs to the active tab group in the tab creation tool. -->
    <string name="debug_drawer_tab_tools_tab_creation_tool_button_text_active">Añadir a pestañas activas</string>
    <!-- The button text to add tabs to the inactive tab group in the tab creation tool. -->
    <string name="debug_drawer_tab_tools_tab_creation_tool_button_text_inactive">Añadir a pestañas inactivas</string>
    <!-- The button text to add tabs to the private tab group in the tab creation tool. -->
    <string name="debug_drawer_tab_tools_tab_creation_tool_button_text_private">Añadir a pestañas privadas</string>

    <!-- Micro survey -->

    <!-- Microsurvey -->
    <!-- Prompt view -->
    <!-- The microsurvey prompt title. Note: The word "Firefox" should NOT be translated -->
    <string name="micro_survey_prompt_title" tools:ignore="UnusedResources">Ayúdanos a mejorar Firefox. Solo toma un minuto.</string>
    <!-- The continue button label -->
    <string name="micro_survey_continue_button_label" tools:ignore="UnusedResources">Continuar</string>
    <!-- Survey view -->
    <!-- The survey header -->
    <string name="micro_survey_survey_header" moz:removedIn="129" tools:ignore="UnusedResources">Completa esta encuesta</string>
    <!-- The survey header -->
    <string name="micro_survey_survey_header_2">Por favor, completa la encuesta</string>
    <!-- The privacy notice link -->
    <string name="micro_survey_privacy_notice" moz:removedIn="129" tools:ignore="UnusedResources">Política de privacidad</string>
    <!-- The privacy notice link -->
    <string name="micro_survey_privacy_notice_2">Política de privacidad</string>
    <!-- The submit button label text -->
    <string name="micro_survey_submit_button_label">Enviar</string>
    <!-- The close button label text -->
<<<<<<< HEAD
    <string name="micro_survey_close_button_label" tools:ignore="UnusedResources">Cerrar</string>
=======
    <string name="micro_survey_close_button_label" moz:removedIn="128" tools:ignore="UnusedResources">Cerrar</string>
    <!-- The survey completion header -->
    <string name="micro_survey_survey_header_confirmation" tools:ignore="UnusedResources">Encuesta completa</string>
>>>>>>> 9f949a8e
    <!-- The survey completion confirmation text -->
    <string name="micro_survey_feedback_confirmation">¡Gracias por tus comentarios!</string>
    <!-- Option for likert scale -->
    <string name="likert_scale_option_1" tools:ignore="UnusedResources">Muy satisfecho</string>
    <!-- Option for likert scale -->
    <string name="likert_scale_option_2" tools:ignore="UnusedResources">Satisfecho</string>
    <!-- Option for likert scale -->
    <string name="likert_scale_option_3" tools:ignore="UnusedResources">Neutral</string>
    <!-- Option for likert scale -->
    <string name="likert_scale_option_4" tools:ignore="UnusedResources">Insatisfecho</string>
    <!-- Option for likert scale -->
    <string name="likert_scale_option_5" tools:ignore="UnusedResources">Muy insatisfecho</string>

<<<<<<< HEAD
    <!-- Microsurvey accessibility -->
=======
    <!-- Option for likert scale -->
    <string name="likert_scale_option_6" tools:ignore="UnusedResources">No la uso</string>
    <!-- Text shown in prompt for homepage microsurvey. 'Firefox' intentionally hardcoded here- -->
    <string name="microsurvey_prompt_homepage_title" tools:ignore="UnusedResources">¿Qué tanta satisfacción te entrega la página de inicio de Firefox?</string>
    <!-- Accessibility -->
>>>>>>> 9f949a8e
    <!-- Content description (not visible, for screen readers etc.) for opening microsurvey bottom sheet. -->
    <string name="microsurvey_open_handle_content_description" tools:ignore="UnusedResources">Abrir encuesta</string>
    <!-- Content description (not visible, for screen readers etc.) for closing microsurvey bottom sheet. -->
    <string name="microsurvey_close_handle_content_description" tools:ignore="UnusedResources">Cerrar encuesta</string>
    <!-- Content description for "X" button that is closing microsurvey. -->
    <string name="microsurvey_close_button_content_description" tools:ignore="UnusedResources">Cerrar</string>

    <!-- Debug drawer logins -->
    <!-- The title of the Logins feature in the Debug Drawer. -->
    <string name="debug_drawer_logins_title">Conexiones</string>
    <!-- The title of the logins section in the Logins feature, where the parameter will be the site domain  -->
    <string name="debug_drawer_logins_current_domain_label">Dominio actual: %s</string>
    <!-- The label for a button to add a new fake login for the current domain in the Logins feature. -->
    <string name="debug_drawer_logins_add_login_button">Añade una conexión falsa para este dominio</string>
    <!-- Content description for delete button where parameter will be the username of the login -->
    <string name="debug_drawer_logins_delete_login_button_content_description">Eliminar conexión con el nombre de usuario %s</string>
</resources><|MERGE_RESOLUTION|>--- conflicted
+++ resolved
@@ -2708,13 +2708,9 @@
     <!-- The submit button label text -->
     <string name="micro_survey_submit_button_label">Enviar</string>
     <!-- The close button label text -->
-<<<<<<< HEAD
-    <string name="micro_survey_close_button_label" tools:ignore="UnusedResources">Cerrar</string>
-=======
     <string name="micro_survey_close_button_label" moz:removedIn="128" tools:ignore="UnusedResources">Cerrar</string>
     <!-- The survey completion header -->
     <string name="micro_survey_survey_header_confirmation" tools:ignore="UnusedResources">Encuesta completa</string>
->>>>>>> 9f949a8e
     <!-- The survey completion confirmation text -->
     <string name="micro_survey_feedback_confirmation">¡Gracias por tus comentarios!</string>
     <!-- Option for likert scale -->
@@ -2728,15 +2724,11 @@
     <!-- Option for likert scale -->
     <string name="likert_scale_option_5" tools:ignore="UnusedResources">Muy insatisfecho</string>
 
-<<<<<<< HEAD
-    <!-- Microsurvey accessibility -->
-=======
     <!-- Option for likert scale -->
     <string name="likert_scale_option_6" tools:ignore="UnusedResources">No la uso</string>
     <!-- Text shown in prompt for homepage microsurvey. 'Firefox' intentionally hardcoded here- -->
     <string name="microsurvey_prompt_homepage_title" tools:ignore="UnusedResources">¿Qué tanta satisfacción te entrega la página de inicio de Firefox?</string>
     <!-- Accessibility -->
->>>>>>> 9f949a8e
     <!-- Content description (not visible, for screen readers etc.) for opening microsurvey bottom sheet. -->
     <string name="microsurvey_open_handle_content_description" tools:ignore="UnusedResources">Abrir encuesta</string>
     <!-- Content description (not visible, for screen readers etc.) for closing microsurvey bottom sheet. -->
