<?xml version="1.0" encoding="utf-8"?>
<resources xmlns:tools="http://schemas.android.com/tools" xmlns:moz="http://mozac.org/tools">
    <!-- App name for private browsing mode. The first parameter is the name of the app defined in app_name (for example: Fenix)-->
    <string name="app_name_private_5">%s en modo privado</string>
    <!-- App name for private browsing mode. The first parameter is the name of the app defined in app_name (for example: Fenix)-->
    <string name="app_name_private_4">%s (Private)</string>

    <!-- Home Fragment -->
    <!-- Content description (not visible, for screen readers etc.): "Three dot" menu button. -->
    <string name="content_description_menu">Más opciones</string>
    <!-- Content description (not visible, for screen readers etc.): "Private Browsing" menu button. -->
    <string name="content_description_private_browsing_button">Activar la navegación privada</string>
    <!-- Content description (not visible, for screen readers etc.): "Private Browsing" menu button. -->
    <string name="content_description_disable_private_browsing_button">Desactivar la navegación privada</string>
    <!-- Placeholder text shown in the search bar before a user enters text for the default engine -->
    <string name="search_hint">Buscar o ingresar dirección</string>
    <!-- Placeholder text shown in the search bar before a user enters text for a general engine -->
    <string name="search_hint_general_engine">Buscar en la web</string>
    <!-- Placeholder text shown in search bar when using history search -->
    <string name="history_search_hint">Buscar en historial</string>
    <!-- Placeholder text shown in search bar when using bookmarks search -->
    <string name="bookmark_search_hint">Buscar marcadores</string>
    <!-- Placeholder text shown in search bar when using tabs search -->
    <string name="tab_search_hint">Buscar pestañas</string>
    <!-- Placeholder text shown in the search bar when using application search engines -->
    <string name="application_search_hint">Ingresar términos de búsqueda</string>
    <!-- No Open Tabs Message Description -->
    <string name="no_open_tabs_description">Tus pestañas abiertas se mostrarán aquí.</string>

    <!-- No Private Tabs Message Description -->
    <string name="no_private_tabs_description">Tus pestañas privadas se mostrarán aquí.</string>

    <!-- Tab tray multi select title in app bar. The first parameter is the number of tabs selected -->
    <string name="tab_tray_multi_select_title">%1$d seleccionadas</string>
    <!-- Label of button in create collection dialog for creating a new collection  -->
    <string name="tab_tray_add_new_collection">Añadir nueva colección</string>
    <!-- Label of editable text in create collection dialog for naming a new collection  -->
    <string name="tab_tray_add_new_collection_name">Nombre</string>
    <!-- Label of button in save to collection dialog for selecting a current collection  -->
    <string name="tab_tray_select_collection">Seleccionar colección</string>
    <!-- Content description for close button while in multiselect mode in tab tray -->
    <string name="tab_tray_close_multiselect_content_description">Salir del modo de selección múltiple</string>
    <!-- Content description for save to collection button while in multiselect mode in tab tray -->
    <string name="tab_tray_collection_button_multiselect_content_description">Guardar pestañas seleccionadas en la colección</string>
    <!-- Content description on checkmark while tab is selected in multiselect mode in tab tray -->
    <string name="tab_tray_multiselect_selected_content_description">Seleccionadas</string>

    <!-- Home - Recently saved bookmarks -->
    <!-- Title for the home screen section with recently saved bookmarks. -->
    <string name="recently_saved_title">Guardados recientemente</string>
    <!-- Content description for the button which navigates the user to show all of their saved bookmarks. -->
    <string name="recently_saved_show_all_content_description_2">Mostrar todos los marcadores guardados</string>

    <!-- Text for the menu button to remove a recently saved bookmark from the user's home screen -->
    <string name="recently_saved_menu_item_remove">Eliminar</string>

    <!-- About content. The first parameter is the name of the application. (For example: Fenix) -->
    <string name="about_content">%1$s es producido por Mozilla.</string>

    <!-- Private Browsing -->
    <!-- Explanation for private browsing displayed to users on home view when they first enable private mode
        The first parameter is the name of the app defined in app_name (for example: Fenix) -->
    <string name="private_browsing_placeholder_description_2">%1$s limpia tu historial de búsqueda y navegación cuando sales de la aplicación o cierras todas las pestañas privadas. Si bien esto no te hace anónimo en los sitios web o con tu proveedor de servicios de Internet, facilita el mantener privado lo que haces en línea para cualquier otra persona que use este dispositivo.</string>
    <string name="private_browsing_common_myths">
       Mitos comunes sobre la navegación privada
    </string>

    <!-- True Private Browsing Mode -->
    <!-- Title for info card on private homescreen in True Private Browsing Mode. -->
    <string name="felt_privacy_desc_card_title">No dejes rastros en este dispositivo</string>
    <!-- Explanation for private browsing displayed to users on home view when they first enable
        private mode in our new Total Private Browsing mode.
        The first parameter is the name of the app defined in app_name (for example: Firefox Nightly)
        The second parameter is the clickable link text in felt_privacy_info_card_subtitle_link_text -->
    <string name="felt_privacy_info_card_subtitle" moz:removedIn="120" tools:ignore="UnusedResources">%1$s elimina tus cookies, historial y datos del sitio cuando cierras todas tus ventanas privadas. %2$s</string>
    <!-- Explanation for private browsing displayed to users on home view when they first enable
        private mode in our new Total Private Browsing mode.
        The first parameter is the name of the app defined in app_name (for example: Firefox Nightly)
        The second parameter is the clickable link text in felt_privacy_info_card_subtitle_link_text -->
    <string name="felt_privacy_info_card_subtitle_2">%1$s elimina tus cookies, historial y datos del sitio cuando cierras todas tus pestañas privadas. %2$s</string>
    <!-- Clickable portion of the explanation for private browsing that links the user to our
        about privacy page.
        This string is used in felt_privacy_info_card_subtitle as the second parameter.-->
    <string name="felt_privacy_info_card_subtitle_link_text">¿Quién podría ver mi actividad?</string>

    <!-- Private mode shortcut "contextual feature recommendation" (CFR) -->
    <!-- Text for the Private mode shortcut CFR message for adding a private mode shortcut to open private tabs from the Home screen -->
    <string name="private_mode_cfr_message_2">Iniciar tu siguiente pestaña privada con un solo toque.</string>
    <!-- Text for the positive button to accept adding a Private Browsing shortcut to the Home screen -->
    <string name="private_mode_cfr_pos_button_text">Añadir a la pantalla de inicio</string>
    <!-- Text for the negative button to decline adding a Private Browsing shortcut to the Home screen -->
    <string name="cfr_neg_button_text">No, gracias</string>

    <!-- Open in App "contextual feature recommendation" (CFR) -->
    <!-- Text for the info message. The first parameter is the name of the application.-->
    <string name="open_in_app_cfr_info_message_2">Puedes configurar %1$s para que abra automáticamente enlaces en aplicaciones.</string>
    <!-- Text for the positive action button -->
    <string name="open_in_app_cfr_positive_button_text">Ir a ajustes</string>
    <!-- Text for the negative action button -->
    <string name="open_in_app_cfr_negative_button_text">Ocultar</string>

    <!-- Total cookie protection "contextual feature recommendation" (CFR) -->
    <!-- Text for the message displayed in the contextual feature recommendation popup promoting the total cookie protection feature. -->
    <string name="tcp_cfr_message">Nuestra función de privacidad más poderosa hasta ahora aísla a los rastreadores de sitios cruzados.</string>
    <!-- Text displayed that links to website containing documentation about the "Total cookie protection" feature. -->
    <string name="tcp_cfr_learn_more">Aprende acerca de la protección total contra cookies</string>

    <!-- Private browsing erase action "contextual feature recommendation" (CFR) -->
    <!-- Text for the message displayed in the contextual feature recommendation popup promoting the erase private browsing feature. -->
    <string name="erase_action_cfr_message">Toca aquí para iniciar una nueva sesión privada. Elimina tu historial, cookies — todo.</string>


    <!-- Text for the info dialog when camera permissions have been denied but user tries to access a camera feature. -->
    <string name="camera_permissions_needed_message">Se necesita acceso a la cámara. Ve a los ajustes de Android, toca en permisos y luego en permitir.</string>
    <!-- Text for the positive action button to go to Android Settings to grant permissions. -->
    <string name="camera_permissions_needed_positive_button_text">Ir a ajustes</string>
    <!-- Text for the negative action button to dismiss the dialog. -->
    <string name="camera_permissions_needed_negative_button_text">Ocultar</string>

    <!-- Text for the banner message to tell users about our auto close feature. -->
    <string name="tab_tray_close_tabs_banner_message">Configura que las pestañas abiertas se cierren automáticamente si no han sido vistas en el último día, semana o mes.</string>
    <!-- Text for the positive action button to go to Settings for auto close tabs. -->
    <string name="tab_tray_close_tabs_banner_positive_button_text">Ver opciones</string>
    <!-- Text for the negative action button to dismiss the Close Tabs Banner. -->
    <string name="tab_tray_close_tabs_banner_negative_button_text">Ocultar</string>

    <!-- Text for the banner message to tell users about our inactive tabs feature. -->
    <string name="tab_tray_inactive_onboarding_message">Las pestañas que no ha visto durante dos semanas se mueven aquí.</string>
    <!-- Text for the action link to go to Settings for inactive tabs. -->
    <string name="tab_tray_inactive_onboarding_button_text">Desactivar en ajustes</string>

    <!-- Text for title for the auto-close dialog of the inactive tabs. -->
    <string name="tab_tray_inactive_auto_close_title">¿Cerrar automáticamente después de un mes?</string>

    <!-- Text for the body for the auto-close dialog of the inactive tabs.
        The first parameter is the name of the application.-->
    <string name="tab_tray_inactive_auto_close_body_2">%1$s puede cerrar pestañas que no has visto durante el último mes.</string>
    <!-- Content description for close button in the auto-close dialog of the inactive tabs. -->
    <string name="tab_tray_inactive_auto_close_button_content_description">Cerrar</string>

    <!-- Text for turn on auto close tabs button in the auto-close dialog of the inactive tabs. -->
    <string name="tab_tray_inactive_turn_on_auto_close_button_2">Activar cierre automático</string>


    <!-- Home screen icons - Long press shortcuts -->
    <!-- Shortcut action to open new tab -->
    <string name="home_screen_shortcut_open_new_tab_2">Nueva pestaña</string>
    <!-- Shortcut action to open new private tab -->
    <string name="home_screen_shortcut_open_new_private_tab_2">Nueva pestaña privada</string>

    <!-- Shortcut action to open Passwords screens -->
    <string name="home_screen_shortcut_open_password_screen">Acceso directo a contraseñas</string>

    <!-- Recent Tabs -->
    <!-- Header text for jumping back into the recent tab in the home screen -->
    <string name="recent_tabs_header">Regresar a</string>
    <!-- Button text for showing all the tabs in the tabs tray -->
    <string name="recent_tabs_show_all">Mostrar todo</string>

    <!-- Content description for the button which navigates the user to show all recent tabs in the tabs tray. -->
    <string name="recent_tabs_show_all_content_description_2">Botón mostrar todas las pestañas recientes</string>

    <!-- Text for button in synced tab card that opens synced tabs tray -->
    <string name="recent_tabs_see_all_synced_tabs_button_text">Ver todas las pestañas sincronizadas</string>
    <!-- Accessibility description for device icon used for recent synced tab -->
    <string name="recent_tabs_synced_device_icon_content_description">Dispositivo sincronizado</string>
    <!-- Text for the dropdown menu to remove a recent synced tab from the homescreen -->
    <string name="recent_synced_tab_menu_item_remove">Eliminar</string>
    <!-- Text for the menu button to remove a grouped highlight from the user's browsing history
         in the Recently visited section -->
    <string name="recent_tab_menu_item_remove">Eliminar</string>

    <!-- History Metadata -->
    <!-- Header text for a section on the home screen that displays grouped highlights from the
         user's browsing history, such as topics they have researched or explored on the web -->
    <string name="history_metadata_header_2">Visitados recientemente</string>
    <!-- Text for the menu button to remove a grouped highlight from the user's browsing history
         in the Recently visited section -->
    <string name="recently_visited_menu_item_remove">Eliminar</string>

    <!-- Content description for the button which navigates the user to show all of their history. -->
    <string name="past_explorations_show_all_content_description_2">Mostrar todas las exploraciones pasadas</string>

    <!-- Browser Fragment -->
    <!-- Content description (not visible, for screen readers etc.): Navigate backward (browsing history) -->
    <string name="browser_menu_back">Retroceder</string>
    <!-- Content description (not visible, for screen readers etc.): Navigate forward (browsing history) -->
    <string name="browser_menu_forward">Avanzar</string>
    <!-- Content description (not visible, for screen readers etc.): Refresh current website -->
    <string name="browser_menu_refresh">Refrescar</string>
    <!-- Content description (not visible, for screen readers etc.): Stop loading current website -->
    <string name="browser_menu_stop">Detener</string>
    <!-- Browser menu button that opens the addon manager -->
    <string name="browser_menu_add_ons">Complementos</string>
    <!-- Browser menu button that opens account settings -->
    <string name="browser_menu_account_settings">Información de la cuenta</string>
    <!-- Text displayed when there are no add-ons to be shown -->
    <string name="no_add_ons">No hay complementos aquí</string>
    <!-- Browser menu button that sends a user to help articles -->
    <string name="browser_menu_help">Ayuda</string>
    <!-- Browser menu button that sends a to a the what's new article -->
    <string name="browser_menu_whats_new">Qué hay de nuevo</string>
    <!-- Browser menu button that opens the settings menu -->
    <string name="browser_menu_settings">Ajustes</string>
    <!-- Browser menu button that opens a user's library -->
    <string name="browser_menu_library">Biblioteca</string>
    <!-- Browser menu toggle that requests a desktop site -->
    <string name="browser_menu_desktop_site">Sitio de escritorio</string>
    <!-- Browser menu button that reopens a private tab as a regular tab -->
    <string name="browser_menu_open_in_regular_tab">Abrir en pestaña normal</string>
    <!-- Browser menu toggle that adds a shortcut to the site on the device home screen. -->
    <string name="browser_menu_add_to_homescreen">Añadir a pantalla de inicio</string>
    <!-- Browser menu toggle that installs a Progressive Web App shortcut to the site on the device home screen. -->
    <string name="browser_menu_install_on_homescreen">Instalar</string>
    <!-- Content description (not visible, for screen readers etc.) for the Resync tabs button -->
    <string name="resync_button_content_description">Resincronizar</string>
    <!-- Browser menu button that opens the find in page menu -->
    <string name="browser_menu_find_in_page">Buscar en la página</string>
    <!-- Browser menu button that saves the current tab to a collection -->
    <string name="browser_menu_save_to_collection_2">Guardar en la colección</string>
    <!-- Browser menu button that open a share menu to share the current site -->
    <string name="browser_menu_share">Compartir</string>
    <!-- Browser menu button shown in custom tabs that opens the current tab in Fenix
        The first parameter is the name of the app defined in app_name (for example: Fenix) -->
    <string name="browser_menu_open_in_fenix">Abrir en %1$s</string>
    <!-- Browser menu text shown in custom tabs to indicate this is a Fenix tab
        The first parameter is the name of the app defined in app_name (for example: Fenix) -->
    <string name="browser_menu_powered_by">CON LA TECNOLOGÍA DE %1$s</string>
    <!-- Browser menu text shown in custom tabs to indicate this is a Fenix tab
        The first parameter is the name of the app defined in app_name (for example: Fenix) -->
    <string name="browser_menu_powered_by2">Con la tecnología de %1$s</string>
    <!-- Browser menu button to put the current page in reader mode -->
    <string name="browser_menu_read">Vista de lectura</string>
    <!-- Browser menu button content description to close reader mode and return the user to the regular browser -->
    <string name="browser_menu_read_close">Cerrar la vista del lector</string>
    <!-- Browser menu button to open the current page in an external app -->
    <string name="browser_menu_open_app_link">Abrir en una aplicación</string>

    <!-- Browser menu button to show reader view appearance controls e.g. the used font type and size -->
    <string name="browser_menu_customize_reader_view">Personalizar la vista del lector</string>
    <!-- Browser menu label for adding a bookmark -->
    <string name="browser_menu_add">Añadir</string>
    <!-- Browser menu label for editing a bookmark -->
    <string name="browser_menu_edit">Editar</string>

    <!-- Button shown on the home page that opens the Customize home settings -->
    <string name="browser_menu_customize_home_1">Personalizar página de inicio</string>
    <!-- Browser Toolbar -->
    <!-- Content description for the Home screen button on the browser toolbar -->
    <string name="browser_toolbar_home">Pantalla de inicio</string>

    <!-- Content description (not visible, for screen readers etc.): Erase button: Erase the browsing
         history and go back to the home screen. -->
    <string name="browser_toolbar_erase">Eliminar historial de navegación</string>
    <!-- Locale Settings Fragment -->
    <!-- Content description for tick mark on selected language -->
    <string name="a11y_selected_locale_content_description">Idioma seleccionado</string>
    <!-- Text for default locale item -->
    <string name="default_locale_text">Usar el idioma del dispositivo</string>
    <!-- Placeholder text shown in the search bar before a user enters text -->
    <string name="locale_search_hint">Buscar idioma</string>

    <!-- Search Fragment -->
    <!-- Button in the search view that lets a user search by scanning a QR code -->
    <string name="search_scan_button">Escanear</string>
    <!-- Button in the search view that lets a user change their search engine -->
    <string name="search_engine_button" moz:RemovedIn="121" tools:ignore="UnusedResources">Motor de búsqueda</string>
    <!-- Button in the search view when shortcuts are displayed that takes a user to the search engine settings -->
    <string name="search_shortcuts_engine_settings">Ajustes del motor de búsqueda</string>
    <!-- Button in the search view that lets a user navigate to the site in their clipboard -->
    <string name="awesomebar_clipboard_title">Rellenar enlace desde el portapapeles</string>
    <!-- Button in the search suggestions onboarding that allows search suggestions in private sessions -->
    <string name="search_suggestions_onboarding_allow_button">Permitir</string>
    <!-- Button in the search suggestions onboarding that does not allow search suggestions in private sessions -->
    <string name="search_suggestions_onboarding_do_not_allow_button">No permitir</string>
    <!-- Search suggestion onboarding hint title text -->
    <string name="search_suggestions_onboarding_title">¿Permitir sugerencias de búsqueda en sesiones privadas?</string>
    <!-- Search suggestion onboarding hint description text, first parameter is the name of the app defined in app_name (for example: Fenix)-->
    <string name="search_suggestions_onboarding_text">%s compartirá todo lo que escribas en la barra de direcciones con tu motor de búsqueda predeterminado.</string>

    <!-- Search engine suggestion title text. The first parameter is the name of the suggested engine-->
    <string name="search_engine_suggestions_title">Buscar %s</string>
    <!-- Search engine suggestion description text -->
    <string name="search_engine_suggestions_description">Buscar directamente desde la barra de direcciones</string>

    <!-- Menu option in the search selector menu to open the search settings -->
    <string name="search_settings_menu_item">Buscar ajustes</string>

    <!-- Header text for the search selector menu -->
    <string name="search_header_menu_item_2">Esta vez buscar en:</string>

    <!-- Content description (not visible, for screen readers etc.): Search engine icon. The first parameter is the search engine name (for example: DuckDuckGo). -->
    <string name="search_engine_icon_content_description" tools:ignore="UnusedResources">Motor de búsqueda de %s</string>

    <!-- Home onboarding -->
    <!-- Onboarding home screen popup dialog, shown on top of the Jump back in section. -->
    <string name="onboarding_home_screen_jump_back_contextual_hint_2">Conoce tu página de inicio personalizada. Las pestañas recientes, marcadores y resultados de búsqueda aparecerán aquí.</string>
    <!-- Home onboarding dialog welcome screen title text. -->
    <string name="onboarding_home_welcome_title_2">Te damos la bienvenida a un internet más personal</string>
    <!-- Home onboarding dialog welcome screen description text. -->
    <string name="onboarding_home_welcome_description">Más colores. Mejor privacidad. Mismo compromiso con las personas por encima de los beneficios.</string>
    <!-- Home onboarding dialog sign into sync screen title text. -->
    <string name="onboarding_home_sync_title_3">Cambiar de pantalla es más fácil que nunca</string>
    <!-- Home onboarding dialog sign into sync screen description text. -->
    <string name="onboarding_home_sync_description">Continua donde lo dejaste con pestañas de otros dispositivos ahora en tu página de inicio.</string>
    <!-- Text for the button to continue the onboarding on the home onboarding dialog. -->
    <string name="onboarding_home_get_started_button">Empezar</string>
    <!-- Text for the button to navigate to the sync sign in screen on the home onboarding dialog. -->
    <string name="onboarding_home_sign_in_button">Conectarse</string>
    <!-- Text for the button to skip the onboarding on the home onboarding dialog. -->
    <string name="onboarding_home_skip_button">Saltar</string>

    <!-- Onboarding home screen sync popup dialog message, shown on top of Recent Synced Tabs in the Jump back in section. -->
    <string name="sync_cfr_message">¡Tus pestañas se están sincronizando! Continua donde te quedaste en otro dispositivo.</string>

    <!-- Content description (not visible, for screen readers etc.): Close button for the home onboarding dialog -->
    <string name="onboarding_home_content_description_close_button">Cerrar</string>

    <!-- Notification pre-permission dialog -->
    <!-- Enable notification pre permission dialog title
        The first parameter is the name of the app defined in app_name (for example: Fenix) -->
    <string name="onboarding_home_enable_notifications_title">Las notificaciones te ayudan a hacer más con %s</string>
    <!-- Enable notification pre permission dialog description with rationale
        The first parameter is the name of the app defined in app_name (for example: Fenix) -->
    <string name="onboarding_home_enable_notifications_description">Sincroniza tus pestañas entre dispositivos, administra descargas, obtén consejos sobre cómo aprovechar al máximo la protección de privacidad de %s y más.</string>
    <!-- Text for the button to request notification permission on the device -->
    <string name="onboarding_home_enable_notifications_positive_button">Continuar</string>
    <!-- Text for the button to not request notification permission on the device and dismiss the dialog -->
    <string name="onboarding_home_enable_notifications_negative_button">Ahora no</string>

    <!-- Juno first user onboarding flow experiment, strings are marked unused as they are only referenced by Nimbus experiments. -->
    <!-- Title for set firefox as default browser screen used by Nimbus experiments. Nimbus experiments do not support string placeholders.
        Note: The word "Firefox" should NOT be translated -->
<<<<<<< HEAD
    <string name="juno_onboarding_default_browser_title_nimbus" tools:ignore="UnusedResources">Haz de Firefox tu navegador para todo</string>
=======
    <string name="juno_onboarding_default_browser_title_nimbus" moz:removedIn="120" tools:ignore="UnusedResources">Haz de Firefox tu navegador para todo</string>
    <!-- Title for set firefox as default browser screen used by Nimbus experiments. -->
    <string name="juno_onboarding_default_browser_title_nimbus_2">Nos encanta mantenerte a salvo</string>
>>>>>>> eeb875b8
    <!-- Description for set firefox as default browser screen used by Nimbus experiments. Nimbus experiments do not support string placeholders.
        Note: The word "Firefox" should NOT be translated -->
    <string name="juno_onboarding_default_browser_description_nimbus" moz:removedIn="120" tools:ignore="UnusedResources">Firefox pone a las personas por encima de las ganancias y defiende tu privacidad al bloquear los rastreadores entre sitios.\n\nObtén más información en nuestra política de privacidad.</string>
    <!-- Description for set firefox as default browser screen used by Nimbus experiments. -->
    <string name="juno_onboarding_default_browser_description_nimbus_2">Nuestro navegador respaldado por una organización sin fines de lucro ayuda a evitar que las empresas te sigan en secreto en la web.\n\nObtén más información en nuestro aviso de privacidad.</string>
    <!-- Text for the link to the privacy notice webpage for set as firefox default browser screen.
    This is part of the string with the key "juno_onboarding_default_browser_description". -->
    <string name="juno_onboarding_default_browser_description_link_text" tools:ignore="UnusedResources">política de privacidad</string>
    <!-- Text for the button to set firefox as default browser on the device -->
    <string name="juno_onboarding_default_browser_positive_button" tools:ignore="UnusedResources">Establecer como navegador predeterminado</string>
    <!-- Text for the button dismiss the screen and move on with the flow -->
    <string name="juno_onboarding_default_browser_negative_button" tools:ignore="UnusedResources">Ahora no</string>
    <!-- Title for sign in to sync screen. -->
    <string name="juno_onboarding_sign_in_title" moz:removedIn="120" tools:ignore="UnusedResources">Salta del teléfono al computador y viceversa</string>
    <!-- Title for sign in to sync screen. -->
    <string name="juno_onboarding_sign_in_title_2">Mantén todo cifrado cuando saltes entre dispositivos</string>
    <!-- Description for sign in to sync screen. -->
    <string name="juno_onboarding_sign_in_description" moz:removedIn="120" tools:ignore="UnusedResources">Recupera las pestañas y contraseñas de tus otros dispositivos para continuar desde donde quedaste.</string>
    <!-- Description for sign in to sync screen. Nimbus experiments do not support string placeholders.
     Note: The word "Firefox" should NOT be translated -->
    <string name="juno_onboarding_sign_in_description_2">Cuando te conectas y sincronizas, estás más seguro. Firefox cifra tus contraseñas, marcadores y más.</string>
    <!-- Text for the button to sign in to sync on the device -->
    <string name="juno_onboarding_sign_in_positive_button" tools:ignore="UnusedResources">Conectarse</string>
    <!-- Text for the button dismiss the screen and move on with the flow -->
    <string name="juno_onboarding_sign_in_negative_button" tools:ignore="UnusedResources">Ahora no</string>
    <!-- Title for enable notification permission screen used by Nimbus experiments. Nimbus experiments do not support string placeholders.
        Note: The word "Firefox" should NOT be translated -->
<<<<<<< HEAD
    <string name="juno_onboarding_enable_notifications_title_nimbus" tools:ignore="UnusedResources">Las notificaciones te ayudan a hacer más con Firefox</string>
=======
    <string name="juno_onboarding_enable_notifications_title_nimbus" moz:removedIn="120" tools:ignore="UnusedResources">Las notificaciones te ayudan a hacer más con Firefox</string>
    <!-- Title for enable notification permission screen used by Nimbus experiments. Nimbus experiments do not support string placeholders.
        Note: The word "Firefox" should NOT be translated -->
    <string name="juno_onboarding_enable_notifications_title_nimbus_2">Las notificaciones te ayudan a mantenerte más seguro con Firefox</string>
    <!-- Description for enable notification permission screen used by Nimbus experiments. Nimbus experiments do not support string placeholders.
       Note: The word "Firefox" should NOT be translated -->
    <string name="juno_onboarding_enable_notifications_description_nimbus" moz:removedIn="120" tools:ignore="UnusedResources">Envía pestañas entre dispositivos, administra las descargas y obtén sugerencias para aprovechar Firefox al máximo.</string>
>>>>>>> eeb875b8
    <!-- Description for enable notification permission screen used by Nimbus experiments. Nimbus experiments do not support string placeholders.
       Note: The word "Firefox" should NOT be translated -->
    <string name="juno_onboarding_enable_notifications_description_nimbus_2">Envía pestañas entre dispositivos de forma segura y descubre otras funcionalidades de privacidad de Firefox.</string>
    <!-- Text for the button to request notification permission on the device -->
    <string name="juno_onboarding_enable_notifications_positive_button" tools:ignore="UnusedResources">Activar notificaciones</string>
    <!-- Text for the button dismiss the screen and move on with the flow -->
    <string name="juno_onboarding_enable_notifications_negative_button" tools:ignore="UnusedResources">Ahora no</string>

    <!-- Title for add search widget screen used by Nimbus experiments. Nimbus experiments do not support string placeholders.
        Note: The word "Firefox" should NOT be translated -->
    <string name="juno_onboarding_add_search_widget_title" tools:ignore="UnusedResources">Prueba el widget de búsqueda de Firefox</string>
    <!-- Description for add search widget screen used by Nimbus experiments. Nimbus experiments do not support string placeholders.
        Note: The word "Firefox" should NOT be translated -->
    <string name="juno_onboarding_add_search_widget_description" tools:ignore="UnusedResources">Con Firefox en tu pantalla de inicio, tendrás fácil acceso al navegador que prioriza la privacidad y bloquea los rastreadores entre sitios.</string>
    <!-- Text for the button to add search widget on the device used by Nimbus experiments. Nimbus experiments do not support string placeholders.
        Note: The word "Firefox" should NOT be translated -->
    <string name="juno_onboarding_add_search_widget_positive_button" tools:ignore="UnusedResources">Añadir widget de Firefox</string>
    <!-- Text for the button to dismiss the screen and move on with the flow -->
    <string name="juno_onboarding_add_search_widget_negative_button" tools:ignore="UnusedResources">Ahora no</string>

    <!-- Search Widget -->
    <!-- Content description for searching with a widget. The first parameter is the name of the application.-->
    <string name="search_widget_content_description_2">Abrir una nueva pestaña de %1$s</string>
    <!-- Text preview for smaller sized widgets -->
    <string name="search_widget_text_short">Buscar</string>
    <!-- Text preview for larger sized widgets -->
    <string name="search_widget_text_long">Buscar en la web</string>

    <!-- Content description (not visible, for screen readers etc.): Voice search -->
    <string name="search_widget_voice">Búsqueda por voz</string>

    <!-- Preferences -->
    <!-- Title for the settings page-->
    <string name="settings">Ajustes</string>
    <!-- Preference category for general settings -->
    <string name="preferences_category_general">General</string>
    <!-- Preference category for all links about Fenix -->
    <string name="preferences_category_about">Acerca de</string>
    <!-- Preference category for settings related to changing the default search engine -->
    <string name="preferences_category_select_default_search_engine">Selecciona uno</string>
    <!-- Preference for settings related to managing search shortcuts for the quick search menu -->
    <string name="preferences_manage_search_shortcuts" moz:removedIn="120" tools:ignore="UnusedResources">Gestionar atajos de búsqueda</string>
    <!-- Preference for settings related to managing search shortcuts for the quick search menu -->
    <string name="preferences_manage_search_shortcuts_2">Gestionar motores de búsqueda alternativos</string>
    <!-- Summary for preference for settings related to managing search shortcuts for the quick search menu -->
    <string name="preferences_manage_search_shortcuts_summary">Editar motores visibles en el menú de búsqueda</string>
    <!-- Preference category for settings related to managing search shortcuts for the quick search menu -->
    <string name="preferences_category_engines_in_search_menu">Motores visibles en el menú de búsqueda</string>
    <!-- Preference for settings related to changing the default search engine -->
    <string name="preferences_default_search_engine">Motor de búsqueda predeterminado</string>
    <!-- Preference for settings related to Search -->
    <string name="preferences_search">Búsqueda</string>
    <!-- Preference for settings related to Search engines -->
    <string name="preferences_search_engines">Motores de búsqueda</string>
    <!-- Preference for settings related to Search engines suggestions-->
    <string name="preferences_search_engines_suggestions">Sugerencias de motores de búsqueda</string>
    <!-- Preference for settings related to Search address bar -->
    <string name="preferences_search_address_bar" moz:removedIn="120" tools:ignore="UnusedResources">Barra de direcciones</string>
    <!-- Preference Category for settings related to Search address bar -->
    <string name="preferences_settings_address_bar">Preferencias de la barra de direcciones</string>
    <!-- Preference Category for settings to Firefox Suggest -->
    <string name="preference_search_address_bar_fx_suggest">Barra de direcciones - Sugerencias de Firefox</string>
    <!-- Preference link to Learn more about Firefox Suggest -->
    <string name="preference_search_learn_about_fx_suggest">Aprende más sobre Firefox Suggest</string>
    <!-- Preference link to rating Fenix on the Play Store -->
    <string name="preferences_rate">Calificar en Google Play</string>
    <!-- Preference linking to about page for Fenix
        The first parameter is the name of the app defined in app_name (for example: Fenix) -->
    <string name="preferences_about">Acerca de %1$s</string>
    <!-- Preference for settings related to changing the default browser -->
    <string name="preferences_set_as_default_browser">Establecer como navegador predeterminado</string>
    <!-- Preference category for advanced settings -->
    <string name="preferences_category_advanced">Avanzado</string>
    <!-- Preference category for privacy and security settings -->
    <string name="preferences_category_privacy_security">Privacidad y seguridad</string>
    <!-- Preference for advanced site permissions -->
    <string name="preferences_site_permissions">Permisos del sitio</string>
    <!-- Preference for private browsing options -->
    <string name="preferences_private_browsing_options">Navegación privada</string>
    <!-- Preference for opening links in a private tab-->
    <string name="preferences_open_links_in_a_private_tab">Abrir enlaces en una pestaña privada</string>
    <!-- Preference for allowing screenshots to be taken while in a private tab-->
    <string name="preferences_allow_screenshots_in_private_mode">Permitir capturas de pantalla en navegación privada</string>
    <!-- Will inform the user of the risk of activating Allow screenshots in private browsing option -->
    <string name="preferences_screenshots_in_private_mode_disclaimer">Si está permitido, las pestañas privadas también serán visibles cuando hayan varias aplicaciones abiertas</string>
    <!-- Preference for adding private browsing shortcut -->
    <string name="preferences_add_private_browsing_shortcut">Añadir acceso directo a la navegación privada</string>
    <!-- Preference for enabling "HTTPS-Only" mode -->
    <string name="preferences_https_only_title">Modo solo HTTPS</string>

    <!-- Preference for removing cookie/consent banners from sites automatically. See reduce_cookie_banner_summary for additional context. -->
    <string name="preferences_cookie_banner_reduction" moz:RemovedIn="121" tools:ignore="UnusedResources">Reducción de anuncios de cookies</string>
    <!-- Label for cookie banner section in quick settings panel. -->
    <string name="cookie_banner_blocker">Bloqueador de anuncios de cookies</string>
    <!-- Preference for removing cookie/consent banners from sites automatically in private mode. See reduce_cookie_banner_summary for additional context. -->
    <string name="preferences_cookie_banner_reduction_private_mode">Bloqueador de anuncios de cookies en navegación privada</string>
    <!-- Preference for rejecting or removing as many cookie/consent banners as possible on sites. See reduce_cookie_banner_summary for additional context. -->
    <string name="reduce_cookie_banner_option" moz:RemovedIn="121" tools:ignore="UnusedResources">Reducir los anuncios de cookies</string>
    <!-- Summary of cookie banner handling preference if the setting disabled is set to off -->
    <string name="reduce_cookie_banner_option_off" moz:RemovedIn="121" tools:ignore="UnusedResources">No</string>
    <!-- Summary of cookie banner handling preference if the setting enabled is set to on -->
    <string name="reduce_cookie_banner_option_on" moz:RemovedIn="121" tools:ignore="UnusedResources">Sí</string>

    <!-- Summary for the preference for rejecting all cookies whenever possible. The first parameter is the application name -->
    <string name="reduce_cookie_banner_summary_1" moz:RemovedIn="121" tools:ignore="UnusedResources">%1$s intenta rechazar automáticamente las solicitudes de cookies en los anuncios de cookies.</string>
    <!-- Text for indicating cookie banner handling is off this site, this is shown as part of the protections panel with the tracking protection toggle -->
    <string name="reduce_cookie_banner_off_for_site">DESACTIVADA para este sitio</string>
    <!-- Text for cancel button indicating that cookie banner reduction is not supported for the current site, this is shown as part of the cookie banner details view. -->
    <string name="cookie_banner_handling_details_site_is_not_supported_cancel_button">Cancelar</string>
    <!-- Text for request support button indicating that cookie banner reduction is not supported for the current site, this is shown as part of the cookie banner details view. -->
    <string name="cookie_banner_handling_details_site_is_not_supported_request_support_button_2">Enviar solicitud</string>
    <!-- Text for title indicating that cookie banner reduction is not supported for the current site, this is shown as part of the cookie banner details view. -->
    <string name="cookie_banner_handling_details_site_is_not_supported_title_2">¿Solicitar soporte para este sitio?</string>
    <!-- Label for the snackBar, after the user reports with success a website where cookie banner reducer did not work -->
    <string name="cookie_banner_handling_report_site_snack_bar_text_2">Solicitud enviada</string>
    <!-- Text for indicating cookie banner handling is on this site, this is shown as part of the protections panel with the tracking protection toggle -->
    <string name="reduce_cookie_banner_on_for_site">Activada para este sitio</string>
    <!-- Text for indicating that a request for unsupported site was sent to Nimbus (it's a Mozilla library for experiments), this is shown as part of the protections panel with the tracking protection toggle -->
    <string name="reduce_cookie_banner_unsupported_site_request_submitted_2">Solicitud de soporte enviada</string>
    <!-- Text for indicating cookie banner handling is currently not supported for this site, this is shown as part of the protections panel with the tracking protection toggle -->
    <string name="reduce_cookie_banner_unsupported_site">Sitio actualmente no soportado</string>
    <!-- Title text for a detail explanation indicating cookie banner handling is on this site, this is shown as part of the cookie banner panel in the toolbar. The first parameter is a shortened URL of the current site-->
    <string name="reduce_cookie_banner_details_panel_title_on_for_site" moz:RemovedIn="121" tools:ignore="UnusedResources">¿Activar la reducción de anuncios de cookies para %1$s?</string>
    <!-- Title text for a detail explanation indicating cookie banner handling is on this site, this is shown as part of the cookie banner panel in the toolbar. The first parameter is a shortened URL of the current site-->
    <string name="reduce_cookie_banner_details_panel_title_on_for_site_1">¿Activar el bloqueo de anuncios de cookies para %1$s?</string>
    <!-- Title text for a detail explanation indicating cookie banner handling is off this site, this is shown as part of the cookie banner panel in the toolbar. The first parameter is a shortened URL of the current site-->
    <string name="reduce_cookie_banner_details_panel_title_off_for_site" moz:RemovedIn="121" tools:ignore="UnusedResources">¿Desactivar la reducción de anuncios de cookies para %1$s?</string>
    <!-- Title text for a detail explanation indicating cookie banner handling is off this site, this is shown as part of the cookie banner panel in the toolbar. The first parameter is a shortened URL of the current site-->
    <string name="reduce_cookie_banner_details_panel_title_off_for_site_1">¿Desactivar el bloqueo de anuncios de cookies para %1$s?</string>
    <!-- Title text for a detail explanation indicating cookie banner reducer didn't work for the current site, this is shown as part of the cookie banner panel in the toolbar. The first parameter is the application name-->
    <string name="reduce_cookie_banner_details_panel_title_unsupported_site_request_2">%1$s no puede rechazar automáticamente las solicitudes de cookies en este sitio. Puedes enviar una solicitud para soportar este sitio en el futuro.</string>
    <!-- Long text for a detail explanation indicating what will happen if cookie banner handling is off for a site, this is shown as part of the cookie banner panel in the toolbar. The first parameter is the application name -->
    <string name="reduce_cookie_banner_details_panel_description_off_for_site" moz:RemovedIn="121" tools:ignore="UnusedResources">%1$s borrará las cookies de este sitio y recargará la página. Borrar todas las cookies puede cerrar tu sesión o vaciar los carritos de compras.</string>

    <!-- Long text for a detail explanation indicating what will happen if cookie banner handling is off for a site, this is shown as part of the cookie banner panel in the toolbar. The first parameter is the application name -->
    <string name="reduce_cookie_banner_details_panel_description_off_for_site_1">Desactívalo y %1$s borrará las cookies y recargará este sitio. Esto podría cerrar tu sesión o vaciar tus carritos de compras.</string>
    <!-- Long text for a detail explanation indicating what will happen if cookie banner handling is on for a site, this is shown as part of the cookie banner panel in the toolbar. The first parameter is the application name -->
    <string name="reduce_cookie_banner_details_panel_description_on_for_site_2" moz:RemovedIn="121" tools:ignore="UnusedResources">%1$s intenta rechazar automáticamente todas las solicitudes de cookies en sitios soportados.</string>
    <!-- Long text for a detail explanation indicating what will happen if cookie banner handling is on for a site, this is shown as part of the cookie banner panel in the toolbar. The first parameter is the application name -->
    <string name="reduce_cookie_banner_details_panel_description_on_for_site_3">Actívalo y %1$s intentará rechazar automáticamente todos los anuncios de cookies en este sitio.</string>
    <!-- Title text for the cookie banner re-engagement dialog. The first parameter is the application name. -->
    <string name="reduce_cookie_banner_dialog_title" moz:RemovedIn="121" tools:ignore="UnusedResources">¿Permitir que %1$s rechace los anuncios de cookies?</string>
    <!-- Body text for the cookie banner re-engagement dialog use. The first parameter is the application name. -->
    <string name="reduce_cookie_banner_dialog_body" moz:RemovedIn="121" tools:ignore="UnusedResources">%1$s puede rechazar automáticamente muchos anuncios de cookies.</string>
    <!-- Remind me later text button for the onboarding dialog -->
    <string name="reduce_cookie_banner_dialog_not_now_button" moz:RemovedIn="121" tools:ignore="UnusedResources">Ahora no</string>
    <!-- Snack text for the cookie banner dialog, after user hit the dismiss banner button -->
    <string name="reduce_cookie_banner_dialog_snackbar_text" moz:RemovedIn="121" tools:ignore="UnusedResources">Verás menos solicitudes de cookies</string>

    <!-- Change setting text button, for the cookie banner re-engagement dialog -->
    <string name="reduce_cookie_banner_dialog_change_setting_button" moz:RemovedIn="121" tools:ignore="UnusedResources">Permitir</string>

    <!-- Description of the preference to enable "HTTPS-Only" mode. -->
    <string name="preferences_https_only_summary">Intenta conectarse automáticamente a sitios utilizando el protocolo de cifrado HTTPS para mayor seguridad.</string>
    <!-- Summary of https only preference if https only is set to off -->
    <string name="preferences_https_only_off">No</string>
    <!-- Summary of https only preference if https only is set to on in all tabs -->
    <string name="preferences_https_only_on_all">Sí, en todas las pestañas</string>
    <!-- Summary of https only preference if https only is set to on in private tabs only -->
    <string name="preferences_https_only_on_private">Sí, en pestañas privadas</string>
    <!-- Text displayed that links to website containing documentation about "HTTPS-Only" mode -->
    <string name="preferences_http_only_learn_more">Aprender más</string>
    <!-- Option for the https only setting -->
    <string name="preferences_https_only_in_all_tabs">Habilitar en todas las pestañas</string>
    <!-- Option for the https only setting -->
    <string name="preferences_https_only_in_private_tabs">Habilitar solo en pestañas privadas</string>
    <!-- Title shown in the error page for when trying to access a http website while https only mode is enabled. -->
    <string name="errorpage_httpsonly_title">Sitio seguro no disponible</string>
    <!-- Message shown in the error page for when trying to access a http website while https only mode is enabled. The message has two paragraphs. This is the first. -->
    <string name="errorpage_httpsonly_message_title">Lo más probable es que el sitio web simplemente no sea compatible con HTTPS.</string>
    <!-- Message shown in the error page for when trying to access a http website while https only mode is enabled. The message has two paragraphs. This is the second. -->
    <string name="errorpage_httpsonly_message_summary">Sin embargo, también es posible que un atacante esté involucrado. Si continúas al sitio web, no debes ingresar ninguna información confidencial. Si continúas, el modo Solo HTTPS se desactivará temporalmente para el sitio.</string>
    <!-- Preference for accessibility -->
    <string name="preferences_accessibility">Accesibilidad</string>
    <!-- Preference to override the Firefox Account server -->
    <string name="preferences_override_fxa_server" moz:RemovedIn="120" tools:ignore="UnusedResources">Servidor personalizado de cuenta de Firefox</string>
    <!-- Preference to override the Mozilla account server -->
    <string name="preferences_override_account_server">Servidor personalizado de cuenta de Mozilla</string>
    <!-- Preference to override the Sync token server -->
    <string name="preferences_override_sync_tokenserver">Servidor personalizado de Sync</string>
    <!-- Toast shown after updating the FxA/Sync server override preferences -->
    <string name="toast_override_fxa_sync_server_done" moz:RemovedIn="120" tools:ignore="UnusedResources">Servidores de cuenta de Firefox y Sync modificados. Cerrando la aplicación para aplicar los cambios…</string>
    <!-- Toast shown after updating the Mozilla account/Sync server override preferences -->
    <string name="toast_override_account_sync_server_done">Servidores de cuenta de Mozilla y Sync modificados. Cerrando la aplicación para aplicar los cambios…</string>
    <!-- Preference category for account information -->
    <string name="preferences_category_account">Cuenta</string>
    <!-- Preference for changing where the toolbar is positioned -->
    <string name="preferences_toolbar">Barra de herramientas</string>
    <!-- Preference for changing default theme to dark or light mode -->
    <string name="preferences_theme">Tema</string>

    <!-- Preference for customizing the home screen -->
    <string name="preferences_home_2">Página de inicio</string>
    <!-- Preference for gestures based actions -->
    <string name="preferences_gestures">Gestos</string>
    <!-- Preference for settings related to visual options -->
    <string name="preferences_customize">Personalizar</string>
    <!-- Preference description for banner about signing in -->
    <string name="preferences_sign_in_description_2">Conéctate para sincronizar pestañas, marcadores, contraseñas y más.</string>
    <!-- Preference shown instead of account display name while account profile information isn't available yet. -->
    <string name="preferences_account_default_name" moz:RemovedIn="120" tools:ignore="UnusedResources">Cuenta de Firefox</string>
    <!-- Preference shown instead of account display name while account profile information isn't available yet. -->
    <string name="preferences_account_default_name_2">Cuenta de Mozilla</string>
    <!-- Preference text for account title when there was an error syncing FxA -->
    <string name="preferences_account_sync_error">Reconéctate para continuar la sincronización</string>
    <!-- Preference for language -->
    <string name="preferences_language">Idioma</string>
    <!-- Preference for data choices -->
    <string name="preferences_data_choices">Elección de datos</string>
    <!-- Preference for data collection -->
    <string name="preferences_data_collection">Recopilación de datos</string>
    <!-- Preference for developers -->
    <string name="preferences_remote_debugging">Depuración remota vía USB</string>
    <!-- Preference title for switch preference to show search engines -->
    <string name="preferences_show_search_engines" moz:RemovedIn="120" tools:ignore="UnusedResources">Mostrar motores de búsqueda</string>
    <!-- Preference title for switch preference to show search suggestions -->
    <string name="preferences_show_search_suggestions">Mostrar sugerencias de búsqueda</string>
    <!-- Preference title for switch preference to show voice search button -->
    <string name="preferences_show_voice_search">Mostrar búsqueda por voz</string>
    <!-- Preference title for switch preference to show search suggestions also in private mode -->
    <string name="preferences_show_search_suggestions_in_private">Mostrar en sesiones privadas</string>
    <!-- Preference title for switch preference to show a clipboard suggestion when searching -->
    <string name="preferences_show_clipboard_suggestions">Mostrar sugerencias del portapapeles</string>
    <!-- Preference title for switch preference to suggest browsing history when searching -->
    <string name="preferences_search_browsing_history">Buscar historial de navegación</string>
    <!-- Preference title for switch preference to suggest bookmarks when searching -->
    <string name="preferences_search_bookmarks">Buscar marcadores</string>
    <!-- Preference title for switch preference to suggest synced tabs when searching -->
    <string name="preferences_search_synced_tabs">Buscar pestañas sincronizadas</string>
    <!-- Preference for account settings -->
    <string name="preferences_account_settings">Ajustes de la cuenta</string>
    <!-- Preference for enabling url autocomplete-->
    <string name="preferences_enable_autocomplete_urls">Autocompletar URLs</string>
    <!-- Preference title for switch preference to show sponsored Firefox Suggest search suggestions -->
    <string name="preferences_show_sponsored_suggestions">Sugerencias de patrocinadores</string>
    <!-- Summary for preference to show sponsored Firefox Suggest search suggestions.
         The first parameter is the name of the application. -->
    <string name="preferences_show_sponsored_suggestions_summary">Apoya a %1$s con sugerencias patrocinadas ocasionales</string>
    <!-- Preference title for switch preference to show Firefox Suggest search suggestions for web content.
         The first parameter is the name of the application. -->
    <string name="preferences_show_nonsponsored_suggestions">Sugerencias de %1$s</string>
    <!-- Summary for preference to show Firefox Suggest search suggestions for web content -->
    <string name="preferences_show_nonsponsored_suggestions_summary">Recibe sugerencias de la web relacionadas con tu búsqueda</string>
    <!-- Preference for open links in third party apps -->
    <string name="preferences_open_links_in_apps">Abrir enlaces en aplicaciones</string>

    <!-- Preference for open links in third party apps always open in apps option -->
    <string name="preferences_open_links_in_apps_always">Siempre</string>
    <!-- Preference for open links in third party apps ask before opening option -->
    <string name="preferences_open_links_in_apps_ask">Preguntar antes de abrir</string>
    <!-- Preference for open links in third party apps never open in apps option -->
    <string name="preferences_open_links_in_apps_never">Nunca</string>
    <!-- Preference for open download with an external download manager app -->
    <string name="preferences_external_download_manager">Administrador de descargas externo</string>
    <!-- Preference for enabling gecko engine logs -->
    <string name="preferences_enable_gecko_logs">Habilitar registros de Gecko</string>
    <!-- Message to indicate users that we are quitting the application to apply the changes -->
    <string name="quit_application">Saliendo de la aplicación para aplicar cambios…</string>

    <!-- Preference for add_ons -->
    <string name="preferences_addons">Complementos</string>

    <!-- Preference for notifications -->
    <string name="preferences_notifications">Notificaciones</string>

    <!-- Summary for notification preference indicating notifications are allowed -->
    <string name="notifications_allowed_summary">Permitido</string>
    <!-- Summary for notification preference indicating notifications are not allowed -->
    <string name="notifications_not_allowed_summary">No permitido</string>

    <!-- Add-on Preferences -->
    <!-- Preference to customize the configured AMO (addons.mozilla.org) collection -->
    <string name="preferences_customize_amo_collection">Colección de complementos personalizada</string>
    <!-- Button caption to confirm the add-on collection configuration -->
    <string name="customize_addon_collection_ok">Aceptar</string>
    <!-- Button caption to abort the add-on collection configuration -->
    <string name="customize_addon_collection_cancel">Cancelar</string>
    <!-- Hint displayed on input field for custom collection name -->
    <string name="customize_addon_collection_hint">Nombre de la colección</string>
    <!-- Hint displayed on input field for custom collection user ID-->
    <string name="customize_addon_collection_user_hint">Dueño de la colección (ID de usuario)</string>
    <!-- Toast shown after confirming the custom add-on collection configuration -->
    <string name="toast_customize_addon_collection_done">Colección de complementos modificada. Cerrando la aplicación para aplicar los cambios…</string>

    <!-- Customize Home -->
    <!-- Header text for jumping back into the recent tab in customize the home screen -->
    <string name="customize_toggle_jump_back_in">Regresar a</string>
    <!-- Title for the customize home screen section with recently saved bookmarks. -->
    <string name="customize_toggle_recent_bookmarks">Marcadores recientes</string>
    <!-- Title for the customize home screen section with recently visited. Recently visited is
    a section where users see a list of tabs that they have visited in the past few days -->
    <string name="customize_toggle_recently_visited">Visitados recientemente</string>

    <!-- Title for the customize home screen section with Pocket. -->
    <string name="customize_toggle_pocket_2">Historias que te hacen reflexionar</string>
    <!-- Summary for the customize home screen section with Pocket. The first parameter is product name Pocket -->
    <string name="customize_toggle_pocket_summary">Artículos recomendados por %s</string>
    <!-- Title for the customize home screen section with sponsored Pocket stories. -->
    <string name="customize_toggle_pocket_sponsored">Historias patrocinadas</string>
    <!-- Title for the opening wallpaper settings screen -->
    <string name="customize_wallpapers">Fondos de pantalla</string>
    <!-- Title for the customize home screen section with sponsored shortcuts. -->
    <string name="customize_toggle_contile">Atajos patrocinados</string>

    <!-- Wallpapers -->
    <!-- Content description for various wallpapers. The first parameter is the name of the wallpaper -->
    <string name="wallpapers_item_name_content_description">Elemento de fondo de pantalla: %1$s</string>
    <!-- Snackbar message for when wallpaper is selected -->
    <string name="wallpaper_updated_snackbar_message">¡Fondo de pantalla actualizado!</string>
    <!-- Snackbar label for action to view selected wallpaper -->
    <string name="wallpaper_updated_snackbar_action">Ver</string>

    <!-- Snackbar message for when wallpaper couldn't be downloaded -->
    <string name="wallpaper_download_error_snackbar_message">No se pudo descargar el fondo de pantalla</string>
    <!-- Snackbar label for action to retry downloading the wallpaper -->
    <string name="wallpaper_download_error_snackbar_action">Volver a intentarlo</string>
    <!-- Snackbar message for when wallpaper couldn't be selected because of the disk error -->
    <string name="wallpaper_select_error_snackbar_message">No se pudo cambiar el fondo de pantalla</string>
    <!-- Text displayed that links to website containing documentation about the "Limited Edition" wallpapers. -->
    <string name="wallpaper_learn_more">Aprender más</string>

    <!-- Text for classic wallpapers title. The first parameter is the Firefox name. -->
    <string name="wallpaper_classic_title">%s clásico</string>
    <!-- Text for artist series wallpapers title. "Artist series" represents a collection of artist collaborated wallpapers. -->
    <string name="wallpaper_artist_series_title">Serie de artistas</string>
    <!-- Description text for the artist series wallpapers with learn more link. The first parameter is the learn more string defined in wallpaper_learn_more. "Independent voices" is the name of the wallpaper collection -->
    <string name="wallpaper_artist_series_description_with_learn_more">La colección Voces Independientes. %s</string>
    <!-- Description text for the artist series wallpapers. "Independent voices" is the name of the wallpaper collection -->
    <string name="wallpaper_artist_series_description">La colección Voces Independientes.</string>
    <!-- Wallpaper onboarding dialog header text. -->
    <string name="wallpapers_onboarding_dialog_title_text">Prueba un toque de color</string>
    <!-- Wallpaper onboarding dialog body text. -->
    <string name="wallpapers_onboarding_dialog_body_text">Elige un fondo de pantalla que te represente.</string>
    <!-- Wallpaper onboarding dialog learn more button text. The button navigates to the wallpaper settings screen. -->
    <string name="wallpapers_onboarding_dialog_explore_more_button_text">Explorar más fondos de pantalla</string>

    <!-- Add-ons general availability nimbus message-->
    <!-- Title of the Nimbus message for add-ons general availability-->
    <string name="addon_ga_message_title" tools:ignore="UnusedResources">Nuevos complementos ahora disponibles</string>
    <!-- Body of the Nimbus message for add-ons general availability. 'Firefox' intentionally hardcoded here-->
    <string name="addon_ga_message_body" tools:ignore="UnusedResources">Echa un vistazo a más de 100 extensiones nuevas que te permiten personalizar Firefox.</string>
    <!-- Button text of the Nimbus message for add-ons general availability. -->
    <string name="addon_ga_message_button" tools:ignore="UnusedResources">Explorar complementos</string>

    <!-- Add-on Installation from AMO-->
    <!-- Error displayed when user attempts to install an add-on from AMO (addons.mozilla.org) that is not supported -->
    <string name="addon_not_supported_error" moz:removedIn="120" tools:ignore="UnusedResources">Complemento no compatible</string>
    <!-- Error displayed when user attempts to install an add-on from AMO (addons.mozilla.org) that is already installed -->
    <string name="addon_already_installed" moz:removedIn="120" tools:ignore="UnusedResources">Complemento ya está instalado</string>

    <!-- Add-on process crash dialog to user -->
    <!-- Title of a dialog shown to the user when enough errors have occurred with addons and they need to be temporarily disabled -->
    <string name="addon_process_crash_dialog_title" tools:ignore="UnusedResources">Los complementos están temporalmente deshabilitados</string>
    <!-- The first parameter is the application name. This is a message shown to the user when too many errors have occurred with the addons process and they have been disabled. The user can decide if they would like to continue trying to start add-ons or if they'd rather continue without them. -->
    <string name="addon_process_crash_dialog_message" tools:ignore="UnusedResources">Uno o más complementos dejaron de funcionar, lo que hizo que tu sistema fuera inestable. %1$s intentó reiniciar los complementos sin éxito.\n\nLos complementos no se reiniciarán durante tu sesión actual.\n\nQuitar o deshabilitar los complementos puede solucionar este problema.</string>
    <!-- This will cause the add-ons to try restarting but the dialog will reappear if it is unsuccessful again -->
    <string name="addon_process_crash_dialog_retry_button_text" tools:ignore="UnusedResources">Intenta reiniciando los complementos</string>
    <!-- The user will continue with all add-ons disabled -->
    <string name="addon_process_crash_dialog_disable_addons_button_text" tools:ignore="UnusedResources">Continuar con los complementos deshabilitados</string>

    <!-- Account Preferences -->
    <!-- Preference for managing your account via accounts.firefox.com -->
    <string name="preferences_manage_account">Administrar cuenta</string>
    <!-- Summary of the preference for managing your account via accounts.firefox.com. -->
    <string name="preferences_manage_account_summary">Cambia tu contraseña, administra la recopilación de datos o elimina tu cuenta</string>
    <!-- Preference for triggering sync -->
    <string name="preferences_sync_now">Sincronizar ahora</string>
    <!-- Preference category for sync -->
    <string name="preferences_sync_category">Elige qué sincronizar</string>
    <!-- Preference for syncing history -->
    <string name="preferences_sync_history">Historial</string>
    <!-- Preference for syncing bookmarks -->
    <string name="preferences_sync_bookmarks">Marcadores</string>
    <!-- Preference for syncing logins -->
    <string name="preferences_sync_logins">Credenciales</string>
    <!-- Preference for syncing tabs -->
    <string name="preferences_sync_tabs_2">Pestañas abiertas</string>
    <!-- Preference for signing out -->
    <string name="preferences_sign_out">Salir</string>
    <!-- Preference displays and allows changing current FxA device name -->
    <string name="preferences_sync_device_name">Nombre del dispositivo</string>
    <!-- Text shown when user enters empty device name -->
    <string name="empty_device_name_error">El nombre del dispositivo no puede estar vacío.</string>
    <!-- Label indicating that sync is in progress -->
    <string name="sync_syncing_in_progress">Sincronizando…</string>
    <!-- Label summary indicating that sync failed. The first parameter is the date stamp showing last time it succeeded -->
    <string name="sync_failed_summary">Falló la sincronización. Último éxito: %s</string>
    <!-- Label summary showing never synced -->
    <string name="sync_failed_never_synced_summary">Falló la sincronización. Última sincronización: nunca</string>
    <!-- Label summary the date we last synced. The first parameter is date stamp showing last time synced -->
    <string name="sync_last_synced_summary">Última sincronización: %s</string>
    <!-- Label summary showing never synced -->
    <string name="sync_never_synced_summary">Última sincronización: nunca</string>

    <!-- Text for displaying the default device name.
        The first parameter is the application name, the second is the device manufacturer name
        and the third is the device model. -->
    <string name="default_device_name_2">%1$s en %2$s %3$s</string>

    <!-- Preference for syncing credit cards -->
    <string name="preferences_sync_credit_cards">Tarjetas de crédito</string>
    <!-- Preference for syncing addresses -->
    <string name="preferences_sync_address">Direcciones</string>

    <!-- Send Tab -->
    <!-- Name of the "receive tabs" notification channel. Displayed in the "App notifications" system settings for the app -->
    <string name="fxa_received_tab_channel_name">Pestañas recibidas</string>
    <!-- Description of the "receive tabs" notification channel. Displayed in the "App notifications" system settings for the app -->
    <string name="fxa_received_tab_channel_description">Notificaciones de pestañas recibidas desde otros dispositivos Firefox.</string>
    <!--  The body for these is the URL of the tab received  -->
    <string name="fxa_tab_received_notification_name">Pestaña recibida</string>
    <!-- %s is the device name -->
    <string name="fxa_tab_received_from_notification_name">Pestaña de %s</string>

    <!-- Advanced Preferences -->
    <!-- Preference for tracking protection exceptions -->
    <string name="preferences_tracking_protection_exceptions">Excepciones</string>

    <!-- Button in Exceptions Preference to turn on tracking protection for all sites (remove all exceptions) -->
    <string name="preferences_tracking_protection_exceptions_turn_on_for_all">Activar para todos los sitios</string>
    <!-- Text displayed when there are no exceptions -->
    <string name="exceptions_empty_message_description">Las excepciones te permiten desactivar la protección de seguimiento para sitios seleccionados.</string>
    <!-- Text displayed when there are no exceptions, with learn more link that brings users to a tracking protection SUMO page -->
    <string name="exceptions_empty_message_learn_more_link">Aprender más</string>

    <!-- Preference switch for usage and technical data collection -->
    <string name="preference_usage_data">Datos de uso y técnicos</string>
    <!-- Preference description for usage and technical data collection -->
    <string name="preferences_usage_data_description">Comparte datos de rendimiento, uso, hardware y personalizaciones de tu navegador con Mozilla para ayudarnos a mejorar %1$s</string>
    <!-- Preference switch for marketing data collection -->
    <string name="preferences_marketing_data">Datos de marketing</string>
    <!-- Preference description for marketing data collection -->
    <string name="preferences_marketing_data_description2">Comparte datos de uso básico con Adjust, nuestro proveedor de marketing móvil</string>
    <!-- Title for studies preferences -->
    <string name="preference_experiments_2">Estudios</string>
    <!-- Summary for studies preferences -->
    <string name="preference_experiments_summary_2">Permite a Mozilla instalar y realizar estudios</string>

    <!-- Turn On Sync Preferences -->
    <!-- Header of the Sync and save your data preference view -->
    <string name="preferences_sync_2">Sincronizar y guarda tus datos</string>
    <!-- Preference for reconnecting to FxA sync -->
    <string name="preferences_sync_sign_in_to_reconnect">Conectarse para continuar</string>
    <!-- Preference for removing FxA account -->
    <string name="preferences_sync_remove_account">Eliminar cuenta</string>

    <!-- Pairing Feature strings -->
    <!-- Instructions on how to access pairing -->
    <string name="pair_instructions_2"><![CDATA[Escanea el código QR mostrado en <b>firefox.com/pair</b>]]></string>

    <!-- Toolbar Preferences -->
    <!-- Preference for using top toolbar -->
    <string name="preference_top_toolbar">Superior</string>
    <!-- Preference for using bottom toolbar -->
    <string name="preference_bottom_toolbar">Inferior</string>

    <!-- Theme Preferences -->
    <!-- Preference for using light theme -->
    <string name="preference_light_theme">Claro</string>
    <!-- Preference for using dark theme -->
    <string name="preference_dark_theme">Oscuro</string>
    <!-- Preference for using using dark or light theme automatically set by battery -->
    <string name="preference_auto_battery_theme">Establecido por el ahorrador de batería</string>
    <!-- Preference for using following device theme -->
    <string name="preference_follow_device_theme">Usar el tema del dispositivo</string>

    <!-- Gestures Preferences-->
    <!-- Preferences for using pull to refresh in a webpage -->
    <string name="preference_gestures_website_pull_to_refresh">Tira para actualizar</string>
    <!-- Preference for using the dynamic toolbar -->
    <string name="preference_gestures_dynamic_toolbar">Ocultar la barra de herramientas al desplazarse</string>
    <!-- Preference for switching tabs by swiping horizontally on the toolbar -->
    <string name="preference_gestures_swipe_toolbar_switch_tabs">Cambiar de pestaña al deslizar hacia los lados sobre la barra de herramientas</string>
    <!-- Preference for showing the opened tabs by swiping up on the toolbar-->
    <string name="preference_gestures_swipe_toolbar_show_tabs">Cambiar de pestaña al deslizar hacia arriba sobre la barra de herramientas</string>

    <!-- Library -->
    <!-- Option in Library to open Downloads page -->
    <string name="library_downloads">Descargas</string>
    <!-- Option in library to open Bookmarks page -->
    <string name="library_bookmarks">Marcadores</string>
    <!-- Option in library to open Desktop Bookmarks root page -->
    <string name="library_desktop_bookmarks_root">Marcadores de escritorio</string>
    <!-- Option in library to open Desktop Bookmarks "menu" page -->
    <string name="library_desktop_bookmarks_menu">Menú de marcadores</string>
    <!-- Option in library to open Desktop Bookmarks "toolbar" page -->
    <string name="library_desktop_bookmarks_toolbar">Barra de marcadores</string>
    <!-- Option in library to open Desktop Bookmarks "unfiled" page -->
    <string name="library_desktop_bookmarks_unfiled">Otros marcadores</string>
    <!-- Option in Library to open History page -->
    <string name="library_history">Historial</string>
    <!-- Option in Library to open a new tab -->
    <string name="library_new_tab">Nueva pestaña</string>
    <!-- Settings Page Title -->
    <string name="settings_title">Ajustes</string>
    <!-- Content description (not visible, for screen readers etc.): "Close button for library settings" -->
    <string name="content_description_close_button">Cerrar</string>

    <!-- Title to show in alert when a lot of tabs are to be opened
    %d is a placeholder for the number of tabs that will be opened -->
    <string name="open_all_warning_title">¿Abrir %d pestañas?</string>
    <!-- Message to warn users that a large number of tabs will be opened
    %s will be replaced by app name. -->
    <string name="open_all_warning_message">Abrir esta cantidad de pestañas podría dejar muy lento a %s mientras se cargan las páginas. ¿Estás seguro de quieres continuar?</string>
    <!-- Dialog button text for confirming open all tabs -->
    <string name="open_all_warning_confirm">Pestañas abiertas</string>
    <!-- Dialog button text for canceling open all tabs -->
    <string name="open_all_warning_cancel">Cancelar</string>

    <!-- Text to show users they have one page in the history group section of the History fragment.
    %d is a placeholder for the number of pages in the group. -->
    <string name="history_search_group_site_1">%d página</string>

    <!-- Text to show users they have multiple pages in the history group section of the History fragment.
    %d is a placeholder for the number of pages in the group. -->
    <string name="history_search_group_sites_1">%d páginas</string>

    <!-- Option in library for Recently Closed Tabs -->
    <string name="library_recently_closed_tabs">Pestañas cerradas recientemente</string>
    <!-- Option in library to open Recently Closed Tabs page -->
    <string name="recently_closed_show_full_history">Mostrar historial completo</string>
    <!-- Text to show users they have multiple tabs saved in the Recently Closed Tabs section of history.
    %d is a placeholder for the number of tabs selected. -->
    <string name="recently_closed_tabs">%d pestañas</string>
    <!-- Text to show users they have one tab saved in the Recently Closed Tabs section of history.
    %d is a placeholder for the number of tabs selected. -->
    <string name="recently_closed_tab">%d pestaña</string>
    <!-- Recently closed tabs screen message when there are no recently closed tabs -->
    <string name="recently_closed_empty_message">No hay pestañas cerradas recientemente aquí</string>

    <!-- Tab Management -->
    <!-- Title of preference for tabs management -->
    <string name="preferences_tabs">Pestañas</string>
    <!-- Title of preference that allows a user to specify the tab view -->
    <string name="preferences_tab_view">Vista de pestaña</string>
    <!-- Option for a list tab view -->
    <string name="tab_view_list">Lista</string>
    <!-- Option for a grid tab view -->
    <string name="tab_view_grid">Cuadrícula</string>
    <!-- Title of preference that allows a user to auto close tabs after a specified amount of time -->
    <string name="preferences_close_tabs">Cerrar pestañas</string>
    <!-- Option for auto closing tabs that will never auto close tabs, always allows user to manually close tabs -->
    <string name="close_tabs_manually">Manualmente</string>
    <!-- Option for auto closing tabs that will auto close tabs after one day -->
    <string name="close_tabs_after_one_day">Después de un día</string>
    <!-- Option for auto closing tabs that will auto close tabs after one week -->
    <string name="close_tabs_after_one_week">Después de una semana</string>
    <!-- Option for auto closing tabs that will auto close tabs after one month -->
    <string name="close_tabs_after_one_month">Después de un mes</string>

    <!-- Title of preference that allows a user to specify the auto-close settings for open tabs -->
    <string name="preference_auto_close_tabs" tools:ignore="UnusedResources">Cerrar automáticamente pestañas</string>

    <!-- Opening screen -->
    <!-- Title of a preference that allows a user to choose what screen to show after opening the app -->
    <string name="preferences_opening_screen">Pantalla de apertura</string>
    <!-- Option for always opening the homepage when re-opening the app -->
    <string name="opening_screen_homepage">Página de inicio</string>
    <!-- Option for always opening the user's last-open tab when re-opening the app -->
    <string name="opening_screen_last_tab">Última pestaña</string>
    <!-- Option for always opening the homepage when re-opening the app after four hours of inactivity -->
    <string name="opening_screen_after_four_hours_of_inactivity">Página de inicio después de cuatro horas de inactividad</string>
    <!-- Summary for tabs preference when auto closing tabs setting is set to manual close-->
    <string name="close_tabs_manually_summary">Cerrar manualmente</string>
    <!-- Summary for tabs preference when auto closing tabs setting is set to auto close tabs after one day-->
    <string name="close_tabs_after_one_day_summary">Cerrar después de un día</string>
    <!-- Summary for tabs preference when auto closing tabs setting is set to auto close tabs after one week-->
    <string name="close_tabs_after_one_week_summary">Cerrar después de una semana</string>
    <!-- Summary for tabs preference when auto closing tabs setting is set to auto close tabs after one month-->
    <string name="close_tabs_after_one_month_summary">Cerrar después de un mes</string>

    <!-- Summary for homepage preference indicating always opening the homepage when re-opening the app -->
    <string name="opening_screen_homepage_summary">Abrir en la página de inicio</string>
    <!-- Summary for homepage preference indicating always opening the last-open tab when re-opening the app -->
    <string name="opening_screen_last_tab_summary">Abrir en la última pestaña</string>
    <!-- Summary for homepage preference indicating opening the homepage when re-opening the app after four hours of inactivity -->
    <string name="opening_screen_after_four_hours_of_inactivity_summary">Abrir en la página de inicio después de cuatro horas</string>

    <!-- Inactive tabs -->
    <!-- Category header of a preference that allows a user to enable or disable the inactive tabs feature -->
    <string name="preferences_inactive_tabs">Mover pestañas antiguas a inactivas</string>
    <!-- Title of inactive tabs preference -->
    <string name="preferences_inactive_tabs_title">Las pestañas que no has visto durante dos semanas se mueven a la sección de inactivas.</string>

    <!-- Studies -->
    <!-- Title of the remove studies button -->
    <string name="studies_remove">Eliminar</string>
    <!-- Title of the active section on the studies list -->
    <string name="studies_active">Activo</string>
    <!-- Description for studies, it indicates why Firefox use studies. The first parameter is the name of the application. -->
    <string name="studies_description_2">%1$s podría instalar y realizar experimentos de vez en cuando.</string>
    <!-- Learn more link for studies, links to an article for more information about studies. -->
    <string name="studies_learn_more">Aprender más</string>

    <!-- Dialog message shown after removing a study -->
    <string name="studies_restart_app">La aplicación se cerrará para aplicar cambios</string>
    <!-- Dialog button to confirm the removing a study. -->
    <string name="studies_restart_dialog_ok">Aceptar</string>
    <!-- Dialog button text for canceling removing a study. -->
    <string name="studies_restart_dialog_cancel">Cancelar</string>

    <!-- Toast shown after turning on/off studies preferences -->
    <string name="studies_toast_quit_application" tools:ignore="UnusedResources">Saliendo de la aplicación para aplicar cambios…</string>

    <!-- Sessions -->
    <!-- Title for the list of tabs -->
    <string name="tab_header_label">Pestañas abiertas</string>
    <!-- Title for the list of tabs in the current private session -->
    <string name="tabs_header_private_tabs_title">Pestañas privadas</string>
    <!-- Title for the list of tabs in the synced tabs -->
    <string name="tabs_header_synced_tabs_title">Pestañas sincronizadas</string>
    <!-- Content description (not visible, for screen readers etc.): Add tab button. Adds a news tab when pressed -->
    <string name="add_tab">Añadir pestaña</string>
    <!-- Content description (not visible, for screen readers etc.): Add tab button. Adds a news tab when pressed -->
    <string name="add_private_tab">Añadir pestaña privada</string>
    <!-- Text for the new tab button to indicate adding a new private tab in the tab -->
    <string name="tab_drawer_fab_content">Privada</string>
    <!-- Text for the new tab button to indicate syncing command on the synced tabs page -->
    <string name="tab_drawer_fab_sync">Sincronizar</string>
    <!-- Text shown in the menu for sharing all tabs -->
    <string name="tab_tray_menu_item_share">Compartir todas las pestañas</string>
    <!-- Text shown in the menu to view recently closed tabs -->
    <string name="tab_tray_menu_recently_closed">Pestañas cerradas recientemente</string>
    <!-- Text shown in the tabs tray inactive tabs section -->
    <string name="tab_tray_inactive_recently_closed" tools:ignore="UnusedResources">Cerrados recientemente</string>
    <!-- Text shown in the menu to view account settings -->
    <string name="tab_tray_menu_account_settings">Ajustes de la cuenta</string>
    <!-- Text shown in the menu to view tab settings -->
    <string name="tab_tray_menu_tab_settings">Ajustes de pestañas</string>
    <!-- Text shown in the menu for closing all tabs -->
    <string name="tab_tray_menu_item_close">Cerrar todas las pestañas</string>
    <!-- Text shown in the multiselect menu for bookmarking selected tabs. -->
    <string name="tab_tray_multiselect_menu_item_bookmark">Enviar a marcadores</string>
    <!-- Text shown in the multiselect menu for closing selected tabs. -->
    <string name="tab_tray_multiselect_menu_item_close">Cerrar</string>
    <!-- Content description for tabs tray multiselect share button -->
    <string name="tab_tray_multiselect_share_content_description">Compartir pestañas seleccionadas</string>
    <!-- Content description for tabs tray multiselect menu -->
    <string name="tab_tray_multiselect_menu_content_description">Menú de pestañas seleccionadas</string>
    <!-- Content description (not visible, for screen readers etc.): Removes tab from collection button. Removes the selected tab from collection when pressed -->
    <string name="remove_tab_from_collection">Eliminar pestaña de la colección</string>
    <!-- Text for button to enter multiselect mode in tabs tray -->
    <string name="tabs_tray_select_tabs">Pestañas seleccionadas</string>
    <!-- Content description (not visible, for screen readers etc.): Close tab button. Closes the current session when pressed -->
    <string name="close_tab">Cerrar pestaña</string>
    <!-- Content description (not visible, for screen readers etc.): Close tab <title> button. First parameter is tab title  -->
    <string name="close_tab_title">Cerrar pestaña %s</string>
    <!-- Content description (not visible, for screen readers etc.): Opens the open tabs menu when pressed -->
    <string name="open_tabs_menu">Menú de pestañas abiertas</string>
    <!-- Open tabs menu item to save tabs to collection -->
    <string name="tabs_menu_save_to_collection1">Guardar pestañas en la colección</string>
    <!-- Text for the menu button to delete a collection -->
    <string name="collection_delete">Eliminar colección</string>
    <!-- Text for the menu button to rename a collection -->
    <string name="collection_rename">Renombrar colección</string>
    <!-- Text for the button to open tabs of the selected collection -->
    <string name="collection_open_tabs">Abrir pestañas</string>

    <!-- Hint for adding name of a collection -->
    <string name="collection_name_hint">Nombre de la colección</string>
    <!-- Text for the menu button to rename a top site -->
    <string name="rename_top_site">Renombrar</string>
    <!-- Text for the menu button to remove a top site -->
    <string name="remove_top_site">Eliminar</string>

    <!-- Text for the menu button to delete a top site from history -->
    <string name="delete_from_history">Eliminar del historial</string>
    <!-- Postfix for private WebApp titles, placeholder is replaced with app name -->
    <string name="pwa_site_controls_title_private">%1$s (modo privado)</string>

    <!-- History -->
    <!-- Text for the button to search all history -->
    <string name="history_search_1">Ingresa los términos de búsqueda</string>
    <!-- Text for the button to clear all history -->
    <string name="history_delete_all">Eliminar historial</string>
    <!-- Text for the snackbar to confirm that multiple browsing history items has been deleted -->
    <string name="history_delete_multiple_items_snackbar">Historial eliminado</string>
    <!-- Text for the snackbar to confirm that a single browsing history item has been deleted. The first parameter is the shortened URL of the deleted history item. -->
    <string name="history_delete_single_item_snackbar">%1$s eliminado</string>
    <!-- Context description text for the button to delete a single history item -->
    <string name="history_delete_item">Eliminar</string>
    <!-- History multi select title in app bar
    The first parameter is the number of bookmarks selected -->
    <string name="history_multi_select_title">%1$d seleccionados</string>

    <!-- Text for the header that groups the history for today -->
    <string name="history_today">Hoy</string>
    <!-- Text for the header that groups the history for yesterday -->
    <string name="history_yesterday">Ayer</string>
    <!-- Text for the header that groups the history the past 7 days -->
    <string name="history_7_days">Últimos 7 días</string>
    <!-- Text for the header that groups the history the past 30 days -->
    <string name="history_30_days">Últimos 30 días</string>
    <!-- Text for the header that groups the history older than the last month -->
    <string name="history_older">Anterior</string>
    <!-- Text shown when no history exists -->
    <string name="history_empty_message">Sin historial aquí</string>

    <!-- Downloads -->
    <!-- Text for the snackbar to confirm that multiple downloads items have been removed -->
    <string name="download_delete_multiple_items_snackbar_1">Descargas removidas</string>
    <!-- Text for the snackbar to confirm that a single download item has been removed. The first parameter is the name of the download item. -->
    <string name="download_delete_single_item_snackbar">%1$s removido</string>
    <!-- Text shown when no download exists -->
    <string name="download_empty_message_1">No hay archivos descargados</string>
    <!-- History multi select title in app bar
    The first parameter is the number of downloads selected -->
    <string name="download_multi_select_title">%1$d seleccionadas</string>


    <!-- Text for the button to remove a single download item -->
    <string name="download_delete_item_1">Remover</string>


    <!-- Crashes -->
    <!-- Title text displayed on the tab crash page. This first parameter is the name of the application (For example: Fenix) -->
    <string name="tab_crash_title_2">Lo sentimos. %1$s no puede cargar esa página.</string>
    <!-- Send crash report checkbox text on the tab crash page -->
    <string name="tab_crash_send_report">Enviar reporte de fallos a Mozilla</string>
    <!-- Close tab button text on the tab crash page -->
    <string name="tab_crash_close">Cerrar pestaña</string>
    <!-- Restore tab button text on the tab crash page -->
    <string name="tab_crash_restore">Restaurar pestaña</string>

    <!-- Bookmarks -->
    <!-- Confirmation message for a dialog confirming if the user wants to delete the selected folder -->
    <string name="bookmark_delete_folder_confirmation_dialog">¿De verdad quieres borrar esta carpeta?</string>
    <!-- Confirmation message for a dialog confirming if the user wants to delete multiple items including folders. Parameter will be replaced by app name. -->
    <string name="bookmark_delete_multiple_folders_confirmation_dialog">%s eliminará los elementos seleccionados.</string>
    <!-- Text for the cancel button on delete bookmark dialog -->
    <string name="bookmark_delete_negative">Cancelar</string>
    <!-- Screen title for adding a bookmarks folder -->
    <string name="bookmark_add_folder">Añadir carpeta</string>
    <!-- Snackbar title shown after a bookmark has been created. -->
    <string name="bookmark_saved_snackbar">¡Marcador guardado!</string>
    <!-- Snackbar edit button shown after a bookmark has been created. -->
    <string name="edit_bookmark_snackbar_action">EDITAR</string>
    <!-- Bookmark overflow menu edit button -->
    <string name="bookmark_menu_edit_button">Editar</string>
    <!-- Bookmark overflow menu copy button -->
    <string name="bookmark_menu_copy_button">Copiar</string>
    <!-- Bookmark overflow menu share button -->
    <string name="bookmark_menu_share_button">Compartir</string>
    <!-- Bookmark overflow menu open in new tab button -->
    <string name="bookmark_menu_open_in_new_tab_button">Abrir en nueva pestaña</string>
    <!-- Bookmark overflow menu open in private tab button -->
    <string name="bookmark_menu_open_in_private_tab_button">Abrir en pestaña privada</string>
    <!-- Bookmark overflow menu open all in tabs button -->
    <string name="bookmark_menu_open_all_in_tabs_button">Abrir todo en pestañas nuevas</string>
    <!-- Bookmark overflow menu open all in private tabs button -->
    <string name="bookmark_menu_open_all_in_private_tabs_button">Abrir todo en pestañas privadas</string>
    <!-- Bookmark overflow menu delete button -->
    <string name="bookmark_menu_delete_button">Eliminar</string>
    <!--Bookmark overflow menu save button -->
    <string name="bookmark_menu_save_button">Guardar</string>
    <!-- Bookmark multi select title in app bar
     The first parameter is the number of bookmarks selected -->
    <string name="bookmarks_multi_select_title">%1$d seleccionados</string>
    <!-- Bookmark editing screen title -->
    <string name="edit_bookmark_fragment_title">Editar marcador</string>
    <!-- Bookmark folder editing screen title -->
    <string name="edit_bookmark_folder_fragment_title">Editar carpeta</string>
    <!-- Bookmark sign in button message -->
    <string name="bookmark_sign_in_button">Conéctate para ver los marcadores sincronizados</string>
    <!-- Bookmark URL editing field label -->
    <string name="bookmark_url_label">URL</string>
    <!-- Bookmark FOLDER editing field label -->
    <string name="bookmark_folder_label">CARPETA</string>
    <!-- Bookmark NAME editing field label -->
    <string name="bookmark_name_label">NOMBRE</string>
    <!-- Bookmark add folder screen title -->
    <string name="bookmark_add_folder_fragment_label">Añadir carpeta</string>
    <!-- Bookmark select folder screen title -->
    <string name="bookmark_select_folder_fragment_label">Seleccionar carpeta</string>
    <!-- Bookmark editing error missing title -->
    <string name="bookmark_empty_title_error">Debe tener un título</string>
    <!-- Bookmark editing error missing or improper URL -->
    <string name="bookmark_invalid_url_error">URL inválida</string>
    <!-- Bookmark screen message for empty bookmarks folder -->
    <string name="bookmarks_empty_message">No hay marcadores aquí</string>
    <!-- Bookmark snackbar message on deletion
     The first parameter is the host part of the URL of the bookmark deleted, if any -->
    <string name="bookmark_deletion_snackbar_message">%1$s eliminado</string>
    <!-- Bookmark snackbar message on deleting multiple bookmarks not including folders-->
    <string name="bookmark_deletion_multiple_snackbar_message_2">Marcadores eliminados</string>
    <!-- Bookmark snackbar message on deleting multiple bookmarks including folders-->
    <string name="bookmark_deletion_multiple_snackbar_message_3">Eliminando carpetas seleccionadas</string>
    <!-- Bookmark undo button for deletion snackbar action -->
    <string name="bookmark_undo_deletion">DESHACER</string>

    <!-- Text for the button to search all bookmarks -->
    <string name="bookmark_search">Ingresa los términos de búsqueda</string>

    <!-- Site Permissions -->
    <!-- Button label that take the user to the Android App setting -->
    <string name="phone_feature_go_to_settings">Ir a ajustes</string>
    <!-- Content description (not visible, for screen readers etc.): Quick settings sheet
        to give users access to site specific information / settings. For example:
        Secure settings status and a button to modify site permissions -->
    <string name="quick_settings_sheet">Hoja de ajustes rápidos</string>
    <!-- Label that indicates that this option it the recommended one -->
    <string name="phone_feature_recommended">Recomendado</string>
    <!-- Button label for clearing all the information of site permissions-->
    <string name="clear_permissions">Eliminar permisos</string>
    <!-- Text for the OK button on Clear permissions dialog -->
    <string name="clear_permissions_positive">Aceptar</string>
    <!-- Text for the cancel button on Clear permissions dialog -->
    <string name="clear_permissions_negative">Cancelar</string>
    <!-- Button label for clearing a site permission-->
    <string name="clear_permission">Eliminar permiso</string>
    <!-- Text for the OK button on Clear permission dialog -->
    <string name="clear_permission_positive">Aceptar</string>
    <!-- Text for the cancel button on Clear permission dialog -->
    <string name="clear_permission_negative">Cancelar</string>
    <!-- Button label for clearing all the information on all sites-->
    <string name="clear_permissions_on_all_sites">Eliminar permisos en todos los sitios</string>
    <!-- Preference for altering video and audio autoplay for all websites -->
    <string name="preference_browser_feature_autoplay">Autoreproducción</string>
    <!-- Preference for altering the camera access for all websites -->
    <string name="preference_phone_feature_camera">Cámara</string>
    <!-- Preference for altering the microphone access for all websites -->
    <string name="preference_phone_feature_microphone">Micrófono</string>
    <!-- Preference for altering the location access for all websites -->
    <string name="preference_phone_feature_location">Ubicación</string>
    <!-- Preference for altering the notification access for all websites -->
    <string name="preference_phone_feature_notification">Notificación</string>
    <!-- Preference for altering the persistent storage access for all websites -->
    <string name="preference_phone_feature_persistent_storage">Almacenamiento persistente</string>
    <!-- Preference for altering the storage access setting for all websites -->
    <string name="preference_phone_feature_cross_origin_storage_access">Cookies de sitios cruzados</string>
    <!-- Preference for altering the EME access for all websites -->
    <string name="preference_phone_feature_media_key_system_access">Contenido controlado por DRM</string>
    <!-- Label that indicates that a permission must be asked always -->
    <string name="preference_option_phone_feature_ask_to_allow">Pedir permiso</string>
    <!-- Label that indicates that a permission must be blocked -->
    <string name="preference_option_phone_feature_blocked">Bloqueado</string>
    <!-- Label that indicates that a permission must be allowed -->
    <string name="preference_option_phone_feature_allowed">Permitido</string>
    <!--Label that indicates a permission is by the Android OS-->
    <string name="phone_feature_blocked_by_android">Bloqueado por Android</string>
    <!-- Preference for showing a list of websites that the default configurations won't apply to them -->
    <string name="preference_exceptions">Excepciones</string>
    <!-- Summary of tracking protection preference if tracking protection is set to off -->
    <string name="tracking_protection_off">No</string>
    <!-- Summary of tracking protection preference if tracking protection is set to standard -->
    <string name="tracking_protection_standard">Estándar</string>
    <!-- Summary of tracking protection preference if tracking protection is set to strict -->
    <string name="tracking_protection_strict">Estricta</string>
    <!-- Summary of tracking protection preference if tracking protection is set to custom -->
    <string name="tracking_protection_custom">Personalizada</string>
    <!-- Label for global setting that indicates that all video and audio autoplay is allowed -->
    <string name="preference_option_autoplay_allowed2">Permitir audio y video</string>
    <!-- Label for site specific setting that indicates that all video and audio autoplay is allowed -->
    <string name="quick_setting_option_autoplay_allowed">Permitir audio y video</string>
    <!-- Label that indicates that video and audio autoplay is only allowed over Wi-Fi -->
    <string name="preference_option_autoplay_allowed_wifi_only2">Bloquear audio y video solo en datos celulares</string>
    <!-- Subtext that explains 'autoplay on Wi-Fi only' option -->
    <string name="preference_option_autoplay_allowed_wifi_subtext">El audio y video se reproducirán en Wi-Fi</string>
    <!-- Label for global setting that indicates that video autoplay is allowed, but audio autoplay is blocked -->
    <string name="preference_option_autoplay_block_audio2">Bloquear solo audio</string>
    <!-- Label for site specific setting that indicates that video autoplay is allowed, but audio autoplay is blocked -->
    <string name="quick_setting_option_autoplay_block_audio">Bloquear solo audio</string>
    <!-- Label for global setting that indicates that all video and audio autoplay is blocked -->
    <string name="preference_option_autoplay_blocked3">Bloquear audio y video</string>
    <!-- Label for site specific setting that indicates that all video and audio autoplay is blocked -->
    <string name="quick_setting_option_autoplay_blocked">Bloquear audio y video</string>
    <!-- Summary of delete browsing data on quit preference if it is set to on -->
    <string name="delete_browsing_data_quit_on">Sí</string>
    <!-- Summary of delete browsing data on quit preference if it is set to off -->
    <string name="delete_browsing_data_quit_off">No</string>

    <!-- Summary of studies preference if it is set to on -->
    <string name="studies_on">Activado</string>
    <!-- Summary of studies data on quit preference if it is set to off -->
    <string name="studies_off">Desactivado</string>

    <!-- Collections -->
    <!-- Collections header on home fragment -->
    <string name="collections_header">Colecciones</string>
    <!-- Content description (not visible, for screen readers etc.): Opens the collection menu when pressed -->
    <string name="collection_menu_button_content_description">Menú de colecciones</string>
    <!-- Label to describe what collections are to a new user without any collections -->
    <string name="no_collections_description2">Recolecta las cosas que te importan.\nAgrupa las búsquedas, los sitios y las pestañas similares para acceder a ellas rápidamente.</string>
    <!-- Title for the "select tabs" step of the collection creator -->
    <string name="create_collection_select_tabs">Seleccionar pestañas</string>
    <!-- Title for the "select collection" step of the collection creator -->
    <string name="create_collection_select_collection">Seleccionar colección</string>
    <!-- Title for the "name collection" step of the collection creator -->
    <string name="create_collection_name_collection">Dar un nombre a la colección</string>
    <!-- Button to add new collection for the "select collection" step of the collection creator -->
    <string name="create_collection_add_new_collection">Añadir nueva colección</string>
    <!-- Button to select all tabs in the "select tabs" step of the collection creator -->
    <string name="create_collection_select_all">Seleccionar todas</string>
    <!-- Button to deselect all tabs in the "select tabs" step of the collection creator -->
    <string name="create_collection_deselect_all">Deseleccionar todas</string>
    <!-- Text to prompt users to select the tabs to save in the "select tabs" step of the collection creator -->
    <string name="create_collection_save_to_collection_empty">Seleccionar pestañas a guardar</string>
    <!-- Text to show users how many tabs they have selected in the "select tabs" step of the collection creator.
     %d is a placeholder for the number of tabs selected. -->
    <string name="create_collection_save_to_collection_tabs_selected">%d pestañas seleccionadas</string>
    <!-- Text to show users they have one tab selected in the "select tabs" step of the collection creator.
    %d is a placeholder for the number of tabs selected. -->
    <string name="create_collection_save_to_collection_tab_selected">%d pestaña seleccionada</string>
    <!-- Text shown in snackbar when multiple tabs have been saved in a collection -->
    <string name="create_collection_tabs_saved">¡Pestañas guardadas!</string>
    <!-- Text shown in snackbar when one or multiple tabs have been saved in a new collection -->
    <string name="create_collection_tabs_saved_new_collection">Colección guardada</string>
    <!-- Text shown in snackbar when one tab has been saved in a collection -->
    <string name="create_collection_tab_saved">¡Pestaña guardada!</string>
    <!-- Content description (not visible, for screen readers etc.): button to close the collection creator -->
    <string name="create_collection_close">Cerrar</string>
    <!-- Button to save currently selected tabs in the "select tabs" step of the collection creator-->
    <string name="create_collection_save">Guardar</string>

    <!-- Snackbar action to view the collection the user just created or updated -->
    <string name="create_collection_view">Ver</string>

    <!-- Text for the OK button from collection dialogs -->
    <string name="create_collection_positive">Aceptar</string>
    <!-- Text for the cancel button from collection dialogs -->
    <string name="create_collection_negative">Cancelar</string>

    <!-- Default name for a new collection in "name new collection" step of the collection creator. %d is a placeholder for the number of collections-->
    <string name="create_collection_default_name">Colección %d</string>

    <!-- Share -->
    <!-- Share screen header -->
    <string name="share_header_2">Compartir</string>
    <!-- Content description (not visible, for screen readers etc.):
        "Share" button. Opens the share menu when pressed. -->
    <string name="share_button_content_description">Compartir</string>
    <!-- Text for the Save to PDF feature in the share menu -->
    <string name="share_save_to_pdf">Guardar como PDF</string>
    <!-- Text for error message when generating a PDF file Text. -->
    <string name="unable_to_save_to_pdf_error">No se pudo generar el PDF</string>
    <!-- Text for standard error snackbar dismiss button. -->
    <string name="standard_snackbar_error_dismiss">Ocultar</string>
    <!-- Text for error message when printing a page and it fails. -->
    <string name="unable_to_print_error" moz:removedIn="121" tools:ignore="UnusedResources">No se pudo imprimir</string>
    <!-- Text for error message when printing a page and it fails. -->
    <string name="unable_to_print_page_error">No se puede imprimir esta página</string>
    <!-- Text for the print feature in the share and browser menu -->
    <string name="menu_print">Imprimir</string>
    <!-- Sub-header in the dialog to share a link to another sync device -->
    <string name="share_device_subheader">Enviar a dispositivo</string>
    <!-- Sub-header in the dialog to share a link to an app from the full list -->
    <string name="share_link_all_apps_subheader">Todas las acciones</string>
    <!-- Sub-header in the dialog to share a link to an app from the most-recent sorted list -->
    <string name="share_link_recent_apps_subheader">Por uso reciente</string>
    <!-- Text for the copy link action in the share screen. -->
    <string name="share_copy_link_to_clipboard">Copiar al portapapeles</string>
    <!-- Toast shown after copying link to clipboard -->
    <string name="toast_copy_link_to_clipboard">Copiado al portapapeles</string>
    <!-- An option from the share dialog to sign into sync -->
    <string name="sync_sign_in">Conectarse para sincronizar</string>
     <!-- An option from the three dot menu to sync and save data -->
    <string name="sync_menu_sync_and_save_data">Sincronizar y guardar datos</string>
    <!-- An option from the share dialog to send link to all other sync devices -->
    <string name="sync_send_to_all">Enviar a todos los dispositivos</string>
    <!-- An option from the share dialog to reconnect to sync -->
    <string name="sync_reconnect">Reconectarse para sincronizar</string>
    <!-- Text displayed when sync is offline and cannot be accessed -->
    <string name="sync_offline">Desconectado</string>
    <!-- An option to connect additional devices -->
    <string name="sync_connect_device">Conectar otro dispositivo</string>
    <!-- The dialog text shown when additional devices are not available -->
    <string name="sync_connect_device_dialog">Para enviar una pestaña, conéctate a Firefox en al menos otro dispositivo.</string>
    <!-- Confirmation dialog button -->
    <string name="sync_confirmation_button">Entendido</string>
    <!-- Share error message -->
    <string name="share_error_snackbar">No se puede compartir con esta aplicación</string>
    <!-- Add new device screen title -->
    <string name="sync_add_new_device_title">Enviar a dispositivo</string>
    <!-- Text for the warning message on the Add new device screen -->
    <string name="sync_add_new_device_message">No hay dispositivos conectados</string>

    <!-- Text for the button to learn about sending tabs -->
    <string name="sync_add_new_device_learn_button">Aprender acerca de enviar pestañas…</string>
    <!-- Text for the button to connect another device -->
    <string name="sync_add_new_device_connect_button">Conectar otro dispositivo…</string>

    <!-- Notifications -->
    <!-- Text shown in the notification that pops up to remind the user that a private browsing session is active. -->
    <string name="notification_pbm_delete_text_2">Cerrar pestañas privadas</string>
    <!-- Name of the marketing notification channel. Displayed in the "App notifications" system settings for the app -->
    <string name="notification_marketing_channel_name">Marketing</string>

    <!-- Title shown in the notification that pops up to remind the user to set fenix as default browser.
    The app name is in the text, due to limitations with localizing Nimbus experiments -->
    <string name="nimbus_notification_default_browser_title" tools:ignore="UnusedResources">Firefox es rápido y privado</string>
    <!-- Text shown in the notification that pops up to remind the user to set fenix as default browser.
    The app name is in the text, due to limitations with localizing Nimbus experiments -->
    <string name="nimbus_notification_default_browser_text" tools:ignore="UnusedResources">Establece Firefox como tu navegador predeterminado</string>
    <!-- Title shown in the notification that pops up to re-engage the user -->
    <string name="notification_re_engagement_title">Prueba la navegación privada</string>
    <!-- Text shown in the notification that pops up to re-engage the user.
    %1$s is a placeholder that will be replaced by the app name. -->
    <string name="notification_re_engagement_text">Navega sin guardar cookies ni historial en %1$s</string>

    <!-- Title A shown in the notification that pops up to re-engage the user -->
    <string name="notification_re_engagement_A_title">Navega sin dejar huellas</string>
    <!-- Text A shown in the notification that pops up to re-engage the user.
    %1$s is a placeholder that will be replaced by the app name. -->
    <string name="notification_re_engagement_A_text">La navegación privada en %1$s no guarda tu información.</string>
    <!-- Title B shown in the notification that pops up to re-engage the user -->
    <string name="notification_re_engagement_B_title">Inicia tu primera búsqueda</string>
    <!-- Text B shown in the notification that pops up to re-engage the user -->
    <string name="notification_re_engagement_B_text">Encuentra algo cerca. O descubre algo divertido.</string>

    <!-- Survey -->
    <!-- Text shown in the fullscreen message that pops up to ask user to take a short survey.
    The app name is in the text, due to limitations with localizing Nimbus experiments -->
    <string name="nimbus_survey_message_text">Ayuda a mejorar Firefox respondiendo una breve encuesta.</string>
    <!-- Preference for taking the short survey. -->
    <string name="preferences_take_survey">Responder encuesta</string>
    <!-- Preference for not taking the short survey. -->
    <string name="preferences_not_take_survey">No, gracias</string>

    <!-- Snackbar -->
    <!-- Text shown in snackbar when user deletes a collection -->
    <string name="snackbar_collection_deleted">Colección eliminada</string>
    <!-- Text shown in snackbar when user renames a collection -->
    <string name="snackbar_collection_renamed">Colección renombrada</string>
    <!-- Text shown in snackbar when user closes a tab -->
    <string name="snackbar_tab_closed">Pestaña cerrada</string>
    <!-- Text shown in snackbar when user closes all tabs -->
    <string name="snackbar_tabs_closed">Pestañas cerradas</string>
    <!-- Text shown in snackbar when user bookmarks a list of tabs -->
    <string name="snackbar_message_bookmarks_saved">¡Marcadores guardados!</string>
    <!-- Text shown in snackbar when user adds a site to shortcuts -->
    <string name="snackbar_added_to_shortcuts">¡Añadido a accesos directos!</string>
    <!-- Text shown in snackbar when user closes a private tab -->
    <string name="snackbar_private_tab_closed">Pestaña privada cerrada</string>
    <!-- Text shown in snackbar when user closes all private tabs -->
    <string name="snackbar_private_tabs_closed">Pestañas privadas cerradas</string>
    <!-- Text shown in snackbar when user erases their private browsing data -->
    <string name="snackbar_private_data_deleted">Datos de navegación privada eliminados</string>
    <!-- Text shown in snackbar to undo deleting a tab, top site or collection -->
    <string name="snackbar_deleted_undo">DESHACER</string>
    <!-- Text shown in snackbar when user removes a top site -->
    <string name="snackbar_top_site_removed">Sitio eliminado</string>
    <!-- QR code scanner prompt which appears after scanning a code, but before navigating to it
        First parameter is the name of the app, second parameter is the URL or text scanned-->
    <string name="qr_scanner_confirmation_dialog_message">Permitir a %1$s abrir %2$s</string>
    <!-- QR code scanner prompt dialog positive option to allow navigation to scanned link -->
    <string name="qr_scanner_dialog_positive">PERMITIR</string>
    <!-- QR code scanner prompt dialog positive option to deny navigation to scanned link -->
    <string name="qr_scanner_dialog_negative">DENEGAR</string>
    <!-- QR code scanner prompt dialog error message shown when a hostname does not contain http or https. -->
    <string name="qr_scanner_dialog_invalid">Dirección web no válida.</string>
    <!-- QR code scanner prompt dialog positive option when there is an error -->
    <string name="qr_scanner_dialog_invalid_ok">Aceptar</string>
    <!-- Tab collection deletion prompt dialog message. Placeholder will be replaced with the collection name -->
    <string name="tab_collection_dialog_message">¿De verdad quieres eliminar %1$s?</string>
    <!-- Collection and tab deletion prompt dialog message. This will show when the last tab from a collection is deleted -->
    <string name="delete_tab_and_collection_dialog_message">Eliminar esta pestaña eliminará toda la colección. Puedes crear nuevas colecciones en cualquier momento.</string>
    <!-- Collection and tab deletion prompt dialog title. Placeholder will be replaced with the collection name. This will show when the last tab from a collection is deleted -->
    <string name="delete_tab_and_collection_dialog_title">¿Eliminar %1$s?</string>
    <!-- Tab collection deletion prompt dialog option to delete the collection -->
    <string name="tab_collection_dialog_positive">Eliminar</string>
    <!-- Text displayed in a notification when the user enters full screen mode -->
    <string name="full_screen_notification">Pasando a modo de pantalla completa</string>
    <!-- Message for copying the URL via long press on the toolbar -->
    <string name="url_copied">URL copiada</string>
    <!-- Sample text for accessibility font size -->
    <string name="accessibility_text_size_sample_text_1">Este es un texto de ejemplo. Está aquí para mostrar cómo aparecerá el texto cuando aumentes o disminuyas el tamaño con este ajuste.</string>
    <!-- Summary for Accessibility Text Size Scaling Preference -->
    <string name="preference_accessibility_text_size_summary">Aumentar o disminuir el tamaño del texto en los sitios web</string>
    <!-- Title for Accessibility Text Size Scaling Preference -->
    <string name="preference_accessibility_font_size_title">Tamaño de la fuente</string>

    <!-- Title for Accessibility Text Automatic Size Scaling Preference -->
    <string name="preference_accessibility_auto_size_2">Tamaño de fuente automático</string>
    <!-- Summary for Accessibility Text Automatic Size Scaling Preference -->
    <string name="preference_accessibility_auto_size_summary">El tamaño de la fuente coincidirá con los ajustes de Android. Desactivalo para gestionar el tamaño de fuente aquí.</string>

    <!-- Title for the Delete browsing data preference -->
    <string name="preferences_delete_browsing_data">Eliminar datos de navegación</string>
    <!-- Title for the tabs item in Delete browsing data -->
    <string name="preferences_delete_browsing_data_tabs_title_2">Pestañas abiertas</string>
    <!-- Subtitle for the tabs item in Delete browsing data, parameter will be replaced with the number of open tabs -->
    <string name="preferences_delete_browsing_data_tabs_subtitle">%d pestañas</string>
    <!-- Title for the data and history items in Delete browsing data -->
    <!-- Title for the history item in Delete browsing data -->
    <string name="preferences_delete_browsing_data_browsing_history_title">Historial de navegación</string>
    <!-- Subtitle for the data and history items in delete browsing data, parameter will be replaced with the
        number of history items the user has -->
    <string name="preferences_delete_browsing_data_browsing_data_subtitle">%d direcciones</string>
    <!-- Title for the cookies and site data items in Delete browsing data -->
    <string name="preferences_delete_browsing_data_cookies_and_site_data">Cookies y datos de sitio</string>
    <!-- Subtitle for the cookies item in Delete browsing data -->
    <string name="preferences_delete_browsing_data_cookies_subtitle">Se cerrará sesión en la mayoría de los sitios</string>
    <!-- Title for the cached images and files item in Delete browsing data -->
    <string name="preferences_delete_browsing_data_cached_files">Imágenes y archivos en caché</string>
    <!-- Subtitle for the cached images and files item in Delete browsing data -->
    <string name="preferences_delete_browsing_data_cached_files_subtitle">Libera espacio de almacenamiento</string>
    <!-- Title for the site permissions item in Delete browsing data -->
    <string name="preferences_delete_browsing_data_site_permissions">Permisos de sitios</string>
    <!-- Title for the downloads item in Delete browsing data -->
    <string name="preferences_delete_browsing_data_downloads">Descargas</string>
    <!-- Text for the button to delete browsing data -->
    <string name="preferences_delete_browsing_data_button">Eliminar datos de navegación</string>
    <!-- Title for the Delete browsing data on quit preference -->
    <string name="preferences_delete_browsing_data_on_quit">Eliminar datos de navegación al salir</string>
    <!-- Summary for the Delete browsing data on quit preference. "Quit" translation should match delete_browsing_data_on_quit_action translation. -->
    <string name="preference_summary_delete_browsing_data_on_quit_2">Elimina automáticamente los datos de navegación cuando seleccionas \&quot;Salir\&quot; en el menú principal</string>
    <!-- Action item in menu for the Delete browsing data on quit feature -->
    <string name="delete_browsing_data_on_quit_action">Salir</string>

    <!-- Title text of a delete browsing data dialog. -->
    <string name="delete_history_prompt_title">Rango de tiempo para eliminar</string>
    <!-- Body text of a delete browsing data dialog. -->
    <string name="delete_history_prompt_body" moz:RemovedIn="130" tools:ignore="UnusedResources">Elimina el historial (incluido el historial sincronizado desde otros dispositivos), las cookies y otros datos de navegación.</string>
    <!-- Body text of a delete browsing data dialog. -->
    <string name="delete_history_prompt_body_2">Elimina el historial (incluido el historial sincronizado desde otros dispositivos)</string>
    <!-- Radio button in the delete browsing data dialog to delete history items for the last hour. -->
    <string name="delete_history_prompt_button_last_hour">Última hora</string>
    <!-- Radio button in the delete browsing data dialog to delete history items for today and yesterday. -->
    <string name="delete_history_prompt_button_today_and_yesterday">Hoy y ayer</string>
    <!-- Radio button in the delete browsing data dialog to delete all history. -->
    <string name="delete_history_prompt_button_everything">Todo</string>

    <!-- Dialog message to the user asking to delete browsing data. Parameter will be replaced by app name. -->
    <string name="delete_browsing_data_prompt_message_3">%s eliminará los datos de navegación seleccionados.</string>
    <!-- Text for the cancel button for the data deletion dialog -->
    <string name="delete_browsing_data_prompt_cancel">Cancelar</string>
    <!-- Text for the allow button for the data deletion dialog -->
    <string name="delete_browsing_data_prompt_allow">Eliminar</string>
    <!-- Text for the snackbar confirmation that the data was deleted -->
    <string name="preferences_delete_browsing_data_snackbar">Datos de navegación eliminados</string>
    <!-- Text for the snackbar to show the user that the deletion of browsing data is in progress -->
    <string name="deleting_browsing_data_in_progress">Eliminando datos de navegación…</string>

    <!-- Dialog message to the user asking to delete all history items inside the opened group. Parameter will be replaced by a history group name. -->
    <string name="delete_all_history_group_prompt_message">Eliminar todos los sitios en “%s”</string>
    <!-- Text for the cancel button for the history group deletion dialog -->
    <string name="delete_history_group_prompt_cancel">Cancelar</string>
    <!-- Text for the allow button for the history group dialog -->
    <string name="delete_history_group_prompt_allow">Eliminar</string>
    <!-- Text for the snackbar confirmation that the history group was deleted -->
    <string name="delete_history_group_snackbar">Grupo eliminado</string>

    <!-- Onboarding -->
    <!-- text to display in the snackbar once account is signed-in -->
    <string name="onboarding_firefox_account_sync_is_on">Sincronización activada</string>

    <!-- Onboarding theme -->
    <!-- Text shown in snackbar when multiple tabs have been sent to device -->
    <string name="sync_sent_tabs_snackbar">¡Pestañas enviadas!</string>
    <!-- Text shown in snackbar when one tab has been sent to device  -->
    <string name="sync_sent_tab_snackbar">¡Pestaña enviada!</string>
    <!-- Text shown in snackbar when sharing tabs failed  -->
    <string name="sync_sent_tab_error_snackbar">No se pudo enviar</string>
    <!-- Text shown in snackbar for the "retry" action that the user has after sharing tabs failed -->
    <string name="sync_sent_tab_error_snackbar_action">REINTENTAR</string>

    <!-- Title of QR Pairing Fragment -->
    <string name="sync_scan_code">Escanear el código</string>
    <!-- Instructions on how to access pairing -->
    <string name="sign_in_instructions"><![CDATA[Abre Firefox en tu computador y ve a <b>https://firefox.com/pair</b>]]></string>
    <!-- Text shown for sign in pairing when ready -->
    <string name="sign_in_ready_for_scan">Listo para escanear</string>
    <!-- Text shown for settings option for sign with pairing -->
    <string name="sign_in_with_camera">Conéctate con tu cámara</string>
    <!-- Text shown for settings option for sign with email -->
    <string name="sign_in_with_email">O usa tu correo</string>
    <!-- Text shown for settings option for create new account text.'Firefox' intentionally hardcoded here.-->
    <string name="sign_in_create_account_text"><![CDATA[¿No tienes cuenta? <u>Crea una</u> para sincronizar Firefox entre dispositivos.]]></string>
    <!-- Text shown in confirmation dialog to sign out of account. The first parameter is the name of the app (e.g. Firefox Preview) -->
    <string name="sign_out_confirmation_message_2">%s dejará de sincronizarse con tu cuenta, pero no se borrarán los datos de navegación del dispositivo.</string>
    <!-- Option to continue signing out of account shown in confirmation dialog to sign out of account -->
    <string name="sign_out_disconnect">Desconectar</string>
    <!-- Option to cancel signing out shown in confirmation dialog to sign out of account -->
    <string name="sign_out_cancel">Cancelar</string>
    <!-- Error message snackbar shown after the user tried to select a default folder which cannot be altered -->
    <string name="bookmark_cannot_edit_root">No se pueden editar las carpetas predeterminadas</string>

    <!-- Enhanced Tracking Protection -->
    <!-- Link displayed in enhanced tracking protection panel to access tracking protection settings -->
    <string name="etp_settings">Ajustes de protección</string>
    <!-- Preference title for enhanced tracking protection settings -->
    <string name="preference_enhanced_tracking_protection">Protección de seguimiento mejorada</string>
    <!-- Preference summary for enhanced tracking protection settings on/off switch -->
    <string name="preference_enhanced_tracking_protection_summary">Ahora con protección total contra cookies, nuestra barrera más poderosa hasta el momento contra los rastreadores entre sitios.</string>
    <!-- Description of enhanced tracking protection. The parameter is the name of the application (For example: Firefox Fenix) -->
    <string name="preference_enhanced_tracking_protection_explanation_2">%s te protege de la mayoría de los rastreadores comunes que siguen lo que haces en línea.</string>
    <!-- Text displayed that links to website about enhanced tracking protection -->
    <string name="preference_enhanced_tracking_protection_explanation_learn_more">Aprender más</string>
    <!-- Preference for enhanced tracking protection for the standard protection settings -->
    <string name="preference_enhanced_tracking_protection_standard_default_1">Estándar (por defecto)</string>
    <!-- Preference description for enhanced tracking protection for the standard protection settings -->
    <string name="preference_enhanced_tracking_protection_standard_description_5">Las páginas se cargarán adecuadamente, pero se bloquearán menos rastreadores.</string>
    <!--  Accessibility text for the Standard protection information icon  -->
    <string name="preference_enhanced_tracking_protection_standard_info_button">Qué bloquea la protección de seguimiento estándar</string>
    <!-- Preference for enhanced tracking protection for the strict protection settings -->
    <string name="preference_enhanced_tracking_protection_strict">Estricta</string>
    <!-- Preference description for enhanced tracking protection for the strict protection settings -->
    <string name="preference_enhanced_tracking_protection_strict_description_4">Una mayor protección de seguimiento y un mejor rendimiento, pero algunos sitios podrían no funcionar adecuadamente.</string>
    <!--  Accessibility text for the Strict protection information icon  -->
    <string name="preference_enhanced_tracking_protection_strict_info_button">Qué bloquea la protección de seguimiento estricta</string>
    <!-- Preference for enhanced tracking protection for the custom protection settings -->
    <string name="preference_enhanced_tracking_protection_custom">Personalizada</string>
    <!-- Preference description for enhanced tracking protection for the strict protection settings -->
    <string name="preference_enhanced_tracking_protection_custom_description_2">Elige qué rastreadores y scripts bloquear.</string>
    <!--  Accessibility text for the Strict protection information icon  -->
    <string name="preference_enhanced_tracking_protection_custom_info_button">Qué bloquea la protección de seguimiento personalizada</string>
    <!-- Header for categories that are being blocked by current Enhanced Tracking Protection settings -->
    <!-- Preference for enhanced tracking protection for the custom protection settings for cookies-->
    <string name="preference_enhanced_tracking_protection_custom_cookies">Cookies</string>
    <!-- Option for enhanced tracking protection for the custom protection settings for cookies-->
    <string name="preference_enhanced_tracking_protection_custom_cookies_1">Rastreadores de sitios cruzados y redes sociales</string>
    <!-- Option for enhanced tracking protection for the custom protection settings for cookies-->
    <string name="preference_enhanced_tracking_protection_custom_cookies_2">Cookies de sitios no visitados</string>
    <!-- Option for enhanced tracking protection for the custom protection settings for cookies-->
    <string name="preference_enhanced_tracking_protection_custom_cookies_3">Todas las cookies de terceros (esto puede causar errores en los sitios web)</string>
    <!-- Option for enhanced tracking protection for the custom protection settings for cookies-->
    <string name="preference_enhanced_tracking_protection_custom_cookies_4">Todas las cookies (hará que los sitios fallen)</string>
    <!-- Option for enhanced tracking protection for the custom protection settings for cookies-->
    <string name="preference_enhanced_tracking_protection_custom_cookies_5">Aislar cookies de sitios cruzados</string>
    <!-- Preference for enhanced tracking protection for the custom protection settings for tracking content -->
    <string name="preference_enhanced_tracking_protection_custom_tracking_content">Contenido de rastreo</string>
    <!-- Option for enhanced tracking protection for the custom protection settings for tracking content-->
    <string name="preference_enhanced_tracking_protection_custom_tracking_content_1">En todas las pestañas</string>
    <!-- Option for enhanced tracking protection for the custom protection settings for tracking content-->
    <string name="preference_enhanced_tracking_protection_custom_tracking_content_2">Solo en pestañas privadas</string>
    <!-- Preference for enhanced tracking protection for the custom protection settings -->
    <string name="preference_enhanced_tracking_protection_custom_cryptominers">Criptomineros</string>
    <!-- Preference for enhanced tracking protection for the custom protection settings -->
    <string name="preference_enhanced_tracking_protection_custom_fingerprinters">Creadores de huellas (Fingerprinters)</string>
    <!-- Button label for navigating to the Enhanced Tracking Protection details -->
    <string name="enhanced_tracking_protection_details">Detalles</string>
    <!-- Header for categories that are being being blocked by current Enhanced Tracking Protection settings -->
    <string name="enhanced_tracking_protection_blocked">Bloqueado</string>
    <!-- Header for categories that are being not being blocked by current Enhanced Tracking Protection settings -->
    <string name="enhanced_tracking_protection_allowed">Permitido</string>
    <!-- Category of trackers (social media trackers) that can be blocked by Enhanced Tracking Protection -->
    <string name="etp_social_media_trackers_title">Rastreadores de redes sociales</string>
    <!-- Description of social media trackers that can be blocked by Enhanced Tracking Protection -->
    <string name="etp_social_media_trackers_description">Limita la capacidad de las redes sociales de rastrear tu actividad de navegación en la web.</string>
    <!-- Category of trackers (cross-site tracking cookies) that can be blocked by Enhanced Tracking Protection -->
    <string name="etp_cookies_title">Cookies de rastreo de sitios cruzados</string>
    <!-- Category of trackers (cross-site tracking cookies) that can be blocked by Enhanced Tracking Protection -->
    <string name="etp_cookies_title_2">Cookies de sitios cruzados</string>
    <!-- Description of cross-site tracking cookies that can be blocked by Enhanced Tracking Protection -->
    <string name="etp_cookies_description">Bloquea las cookies que utilizan las compañías de redes publicitarias y analíticas para compilar tus datos de navegación en muchos sitios.</string>
    <!-- Description of cross-site tracking cookies that can be blocked by Enhanced Tracking Protection -->
    <string name="etp_cookies_description_2">La protección total contra cookies aísla las cookies del sitio en el que estas, de forma tal que los rastreadore como las redes de celular no pueden usarlas para seguirte entre sitios.</string>
    <!-- Category of trackers (cryptominers) that can be blocked by Enhanced Tracking Protection -->
    <string name="etp_cryptominers_title">Criptomineros</string>
    <!-- Description of cryptominers that can be blocked by Enhanced Tracking Protection -->
    <string name="etp_cryptominers_description">Previene que scripts maliciosos ganen acceso a tu dispositivo para minar monedas digitales.</string>
    <!-- Category of trackers (fingerprinters) that can be blocked by Enhanced Tracking Protection -->
    <string name="etp_fingerprinters_title">Creadores de huellas (Fingerprinters)</string>
    <!-- Description of fingerprinters that can be blocked by Enhanced Tracking Protection -->
    <string name="etp_fingerprinters_description">Detiene la recolección de datos únicos identificables en tu dispositivo, los que pueden ser usados para propósitos de seguimiento.</string>
    <!-- Category of trackers (tracking content) that can be blocked by Enhanced Tracking Protection -->
    <string name="etp_tracking_content_title">Contenido de rastreo</string>
    <!-- Description of tracking content that can be blocked by Enhanced Tracking Protection -->
    <string name="etp_tracking_content_description">Detiene la carga de publicidad, videos y otros contenidos que contienen códigos de seguimiento. Puede afectar la funcionalidad de algunos sitios web.</string>
    <!-- Enhanced Tracking Protection message that protection is currently on for this site -->
    <string name="etp_panel_on">Las protecciones están activadas para este sitio</string>
    <!-- Enhanced Tracking Protection message that protection is currently off for this site -->
    <string name="etp_panel_off">Las protecciones están desactivadas para este sitio</string>
    <!-- Header for exceptions list for which sites enhanced tracking protection is always off -->
    <string name="enhanced_tracking_protection_exceptions">La protección de seguimiento mejorada está desactivada para esos sitios</string>
    <!-- Content description (not visible, for screen readers etc.): Navigate
    back from ETP details (Ex: Tracking content) -->
    <string name="etp_back_button_content_description">Navegar hacia atrás</string>
    <!-- About page link text to open what's new link -->
    <string name="about_whats_new">Qué hay de nuevo en %s</string>
    <!-- Open source licenses page title
    The first parameter is the app name -->
    <string name="open_source_licenses_title">%s | Bibliotecas OSS</string>

    <!-- Category of trackers (redirect trackers) that can be blocked by Enhanced Tracking Protection -->
    <string name="etp_redirect_trackers_title">Rastreadores de redirección</string>
    <!-- Description of redirect tracker cookies that can be blocked by Enhanced Tracking Protection -->
    <string name="etp_redirect_trackers_description">Limpia las cookies creadas por redirecciones a sitios web de seguimiento conocidos.</string>

    <!-- Description of the SmartBlock Enhanced Tracking Protection feature. The * symbol is intentionally hardcoded here,
         as we use it on the UI to indicate which trackers have been partially unblocked.  -->
    <string name="preference_etp_smartblock_description">Algunos rastreadores marcados a continuación han sido parcialmente desbloqueados en esta página porque interactuaste con ellos *.</string>
    <!-- Text displayed that links to website about enhanced tracking protection SmartBlock -->
    <string name="preference_etp_smartblock_learn_more">Aprender más</string>

    <!-- Content description (not visible, for screen readers etc.):
    Enhanced tracking protection exception preference icon for ETP settings. -->
    <string name="preference_etp_exceptions_icon_description">Ícono de preferencia de excepción de la protección de seguimiento mejorada</string>

    <!-- About page link text to open support link -->
    <string name="about_support">Ayuda</string>
    <!-- About page link text to list of past crashes (like about:crashes on desktop) -->
    <string name="about_crashes">Fallos</string>
    <!-- About page link text to open privacy notice link -->
    <string name="about_privacy_notice">Política de privacidad</string>
    <!-- About page link text to open know your rights link -->
    <string name="about_know_your_rights">Conoce tus derechos</string>
    <!-- About page link text to open licensing information link -->
    <string name="about_licensing_information">Información de licencia</string>
    <!-- About page link text to open a screen with libraries that are used -->
    <string name="about_other_open_source_libraries">Bibliotecas que utilizamos</string>

    <!-- Toast shown to the user when they are activating the secret dev menu
        The first parameter is number of long clicks left to enable the menu -->
    <string name="about_debug_menu_toast_progress">Menú de depuración: falta hacer %1$d toque(s) para activarlo</string>
    <string name="about_debug_menu_toast_done">Menú de depuración activado</string>

    <!-- Browser long press popup menu -->
    <!-- Copy the current url -->
    <string name="browser_toolbar_long_press_popup_copy">Copiar</string>

    <!-- Paste & go the text in the clipboard. '&amp;' is replaced with the ampersand symbol: & -->
    <string name="browser_toolbar_long_press_popup_paste_and_go">Pegar e ir</string>
    <!-- Paste the text in the clipboard -->
    <string name="browser_toolbar_long_press_popup_paste">Pegar</string>
    <!-- Snackbar message shown after an URL has been copied to clipboard. -->
    <string name="browser_toolbar_url_copied_to_clipboard_snackbar">URL copiada al portapapeles</string>

    <!-- Title text for the Add To Homescreen dialog -->
    <string name="add_to_homescreen_title">Añadir a la pantalla de inicio</string>
    <!-- Cancel button text for the Add to Homescreen dialog -->
    <string name="add_to_homescreen_cancel">Cancelar</string>
    <!-- Add button text for the Add to Homescreen dialog -->
    <string name="add_to_homescreen_add">Añadir</string>
    <!-- Continue to website button text for the first-time Add to Homescreen dialog -->
    <string name="add_to_homescreen_continue">Continuar al sitio web</string>
    <!-- Placeholder text for the TextView in the Add to Homescreen dialog -->
    <string name="add_to_homescreen_text_placeholder">Nombre del acceso directo</string>

    <!-- Describes the add to homescreen functionality -->
    <string name="add_to_homescreen_description_2">Puedes añadir fácilmente este sitio web a tu pantalla de inicio de tu dispositivo para tener acceso instantáneo y navegar rápidamente, consiguiendo una experiencia similar a la de una aplicación real.</string>

    <!-- Preference for managing the settings for logins and passwords in Fenix -->
    <string name="preferences_passwords_logins_and_passwords">Credenciales y contraseñas</string>
    <!-- Preference for managing the saving of logins and passwords in Fenix -->
    <string name="preferences_passwords_save_logins">Guardar credenciales y contraseñas</string>
    <!-- Preference option for asking to save passwords in Fenix -->
    <string name="preferences_passwords_save_logins_ask_to_save">Preguntar si guardar</string>
    <!-- Preference option for never saving passwords in Fenix -->
    <string name="preferences_passwords_save_logins_never_save">Nunca guardar</string>
    <!-- Preference for autofilling saved logins in Firefox (in web content), %1$s will be replaced with the app name -->
    <string name="preferences_passwords_autofill2">Autocompletar en %1$s</string>
    <!-- Description for the preference for autofilling saved logins in Firefox (in web content), %1$s will be replaced with the app name -->
    <string name="preferences_passwords_autofill_description">Completa y guarda nombres de usuario y contraseñas en sitios web mientras usas %1$s.</string>
    <!-- Preference for autofilling logins from Fenix in other apps (e.g. autofilling the Twitter app) -->
    <string name="preferences_android_autofill">Autocompletar en otras apps</string>
    <!-- Description for the preference for autofilling logins from Fenix in other apps (e.g. autofilling the Twitter app) -->
    <string name="preferences_android_autofill_description">Completa los nombres de usuario y contraseñas en otras aplicaciones de tu dispositivo.</string>

    <!-- Preference option for adding a login -->
    <string name="preferences_logins_add_login">Añadir conexión</string>

    <!-- Preference for syncing saved logins in Fenix -->
    <string name="preferences_passwords_sync_logins">Sincronizar credenciales</string>
    <!-- Preference for syncing saved logins in Fenix, when not signed in-->
    <string name="preferences_passwords_sync_logins_across_devices">Sincronizar credenciales en todos los dispositivos</string>
    <!-- Preference to access list of saved logins -->
    <string name="preferences_passwords_saved_logins">Credenciales guardadas</string>
    <!-- Description of empty list of saved passwords. Placeholder is replaced with app name.  -->
    <string name="preferences_passwords_saved_logins_description_empty_text">Las credenciales que guardas o sincronizas con %s serán mostradas aquí.</string>
    <!-- Preference to access list of saved logins -->
    <string name="preferences_passwords_saved_logins_description_empty_learn_more_link">Aprender más acerca de Sync.</string>
    <!-- Preference to access list of login exceptions that we never save logins for -->
    <string name="preferences_passwords_exceptions">Excepciones</string>

    <!-- Empty description of list of login exceptions that we never save logins for -->
    <string name="preferences_passwords_exceptions_description_empty">Las credenciales y contraseñas que no son guardadas serán mostradas aquí.</string>
    <!-- Description of list of login exceptions that we never save logins for -->
    <string name="preferences_passwords_exceptions_description">Las credenciales y contraseñas no serán guardadas para estos sitios.</string>
    <!-- Text on button to remove all saved login exceptions -->
    <string name="preferences_passwords_exceptions_remove_all">Eliminar todas las excepciones</string>
    <!-- Hint for search box in logins list -->
    <string name="preferences_passwords_saved_logins_search">Buscar credenciales</string>
    <!-- The header for the site that a login is for -->
    <string name="preferences_passwords_saved_logins_site">Sitio</string>
    <!-- The header for the username for a login -->
    <string name="preferences_passwords_saved_logins_username">Nombre de usuario</string>
    <!-- The header for the password for a login -->
    <string name="preferences_passwords_saved_logins_password">Contraseña</string>
    <!-- Shown in snackbar to tell user that the password has been copied -->
    <string name="logins_password_copied">Contraseña copiada al portapapeles</string>
    <!-- Shown in snackbar to tell user that the username has been copied -->
    <string name="logins_username_copied">Nombre de usuario copiado al portapapeles</string>
    <!-- Content Description (for screenreaders etc) read for the button to copy a password in logins-->
    <string name="saved_logins_copy_password">Copiar contraseña</string>
    <!-- Content Description (for screenreaders etc) read for the button to clear a password while editing a login-->
    <string name="saved_logins_clear_password">Limpiar contraseña</string>
    <!-- Content Description (for screenreaders etc) read for the button to copy a username in logins -->
    <string name="saved_login_copy_username">Copiar nombre de usuario</string>
    <!-- Content Description (for screenreaders etc) read for the button to clear a username while editing a login -->
    <string name="saved_login_clear_username">Limpiar nombre de usuario</string>
    <!-- Content Description (for screenreaders etc) read for the button to clear the hostname field while creating a login -->
    <string name="saved_login_clear_hostname">Limpiar nombre de servidor</string>
    <!-- Content Description (for screenreaders etc) read for the button to open a site in logins -->
    <string name="saved_login_open_site">Abrir sitio en el navegador</string>
    <!-- Content Description (for screenreaders etc) read for the button to reveal a password in logins -->
    <string name="saved_login_reveal_password">Mostrar contraseña</string>
    <!-- Content Description (for screenreaders etc) read for the button to hide a password in logins -->
    <string name="saved_login_hide_password">Ocultar contraseña</string>
    <!-- Message displayed in biometric prompt displayed for authentication before allowing users to view their logins -->
    <string name="logins_biometric_prompt_message">Desbloquea para ver tus credenciales guardadas</string>
    <!-- Title of warning dialog if users have no device authentication set up -->
    <string name="logins_warning_dialog_title">Asegura tus credenciales y contraseñas</string>
    <!-- Message of warning dialog if users have no device authentication set up -->
    <string name="logins_warning_dialog_message">Configura un patrón de bloqueo de dispositivo, PIN o contraseña para proteger tus credenciales y contraseñas guardadas, y así no sean accedidas si alguien más tiene tu dispositivo.</string>
    <!-- Negative button to ignore warning dialog if users have no device authentication set up -->
    <string name="logins_warning_dialog_later">Más tarde</string>
    <!-- Positive button to send users to set up a pin of warning dialog if users have no device authentication set up -->
    <string name="logins_warning_dialog_set_up_now">Configurar ahora</string>
    <!-- Title of PIN verification dialog to direct users to re-enter their device credentials to access their logins -->
    <string name="logins_biometric_prompt_message_pin">Desbloquea tu dispositivo</string>

    <!-- Title for Accessibility Force Enable Zoom Preference -->
    <string name="preference_accessibility_force_enable_zoom">Zoom en todos los sitios</string>
    <!-- Summary for Accessibility Force Enable Zoom Preference -->
    <string name="preference_accessibility_force_enable_zoom_summary">Actívalo para permitir pellizcar y ajustar el zoom, incluso en sitios que no permiten este gesto.</string>

    <!-- Saved logins sorting strategy menu item -by name- (if selected, it will sort saved logins alphabetically) -->
    <string name="saved_logins_sort_strategy_alphabetically">Nombre (A-Z)</string>
    <!-- Saved logins sorting strategy menu item -by last used- (if selected, it will sort saved logins by last used) -->
    <string name="saved_logins_sort_strategy_last_used">Último uso</string>
    <!-- Content description (not visible, for screen readers etc.): Sort saved logins dropdown menu chevron icon -->
    <string name="saved_logins_menu_dropdown_chevron_icon_content_description">Menú para ordenar credenciales</string>

    <!-- Autofill -->
    <!-- Preference and title for managing the autofill settings -->
    <string name="preferences_autofill">Autollenado</string>
    <!-- Preference and title for managing the settings for addresses -->
    <string name="preferences_addresses">Direcciones</string>
    <!-- Preference and title for managing the settings for credit cards -->
    <string name="preferences_credit_cards">Tarjetas de crédito</string>
    <!-- Preference for saving and autofilling credit cards -->
    <string name="preferences_credit_cards_save_and_autofill_cards">Guardar y autocompletar tarjetas</string>
    <!-- Preference summary for saving and autofilling credit card data -->
    <string name="preferences_credit_cards_save_and_autofill_cards_summary">Los datos están encriptados</string>
    <!-- Preference option for syncing credit cards across devices. This is displayed when the user is not signed into sync -->
    <string name="preferences_credit_cards_sync_cards_across_devices">Sincronizar tarjetas entre dispositivos</string>
    <!-- Preference option for syncing credit cards across devices. This is displayed when the user is signed into sync -->
    <string name="preferences_credit_cards_sync_cards">Sincronizar tarjetas</string>
    <!-- Preference option for adding a credit card -->
    <string name="preferences_credit_cards_add_credit_card">Añadir tarjeta de crédito</string>

    <!-- Preference option for managing saved credit cards -->
    <string name="preferences_credit_cards_manage_saved_cards">Gestionar tarjetas guardadas</string>
    <!-- Preference option for adding an address -->
    <string name="preferences_addresses_add_address">Añadir dirección</string>
    <!-- Preference option for managing saved addresses -->
    <string name="preferences_addresses_manage_addresses">Administrar direcciones</string>
    <!-- Preference for saving and autofilling addresses -->
    <string name="preferences_addresses_save_and_autofill_addresses">Guardar y autocompletar direcciones</string>
    <!-- Preference summary for saving and autofilling address data -->
    <string name="preferences_addresses_save_and_autofill_addresses_summary">Incluye información como números, correos electrónicos y direcciones</string>

    <!-- Title of the "Add card" screen -->
    <string name="credit_cards_add_card">Añadir tarjeta</string>
    <!-- Title of the "Edit card" screen -->
    <string name="credit_cards_edit_card">Editar tarjeta</string>
    <!-- The header for the card number of a credit card -->
    <string name="credit_cards_card_number">Número de tarjeta</string>
    <!-- The header for the expiration date of a credit card -->
    <string name="credit_cards_expiration_date">Fecha de expiración</string>
    <!-- The label for the expiration date month of a credit card to be used by a11y services-->
    <string name="credit_cards_expiration_date_month">Mes de expiración</string>
    <!-- The label for the expiration date year of a credit card to be used by a11y services-->
    <string name="credit_cards_expiration_date_year">Año de expiración</string>
    <!-- The header for the name on the credit card -->
    <string name="credit_cards_name_on_card">Nombre en la tarjeta</string>
    <!-- The text for the "Delete card" menu item for deleting a credit card -->
    <string name="credit_cards_menu_delete_card">Eliminar tarjeta</string>
    <!-- The text for the "Delete card" button for deleting a credit card -->
    <string name="credit_cards_delete_card_button">Eliminar tarjeta</string>
    <!-- The text for the confirmation message of "Delete card" dialog -->
    <string name="credit_cards_delete_dialog_confirmation">¿De verdad quieres eliminar esta tarjeta de crédito?</string>
    <!-- The text for the positive button on "Delete card" dialog -->
    <string name="credit_cards_delete_dialog_button">Eliminar</string>
    <!-- The title for the "Save" menu item for saving a credit card -->
    <string name="credit_cards_menu_save">Guardar</string>
    <!-- The text for the "Save" button for saving a credit card -->
    <string name="credit_cards_save_button">Guardar</string>
    <!-- The text for the "Cancel" button for cancelling adding, updating or deleting a credit card -->
    <string name="credit_cards_cancel_button">Cancelar</string>

    <!-- Title of the "Saved cards" screen -->
    <string name="credit_cards_saved_cards">Tarjetas guardadas</string>

    <!-- Error message for credit card number validation -->
    <string name="credit_cards_number_validation_error_message">Por favor, ingresa un número de tarjeta de crédito válido</string>

    <!-- Error message for credit card name on card validation -->
    <string name="credit_cards_name_on_card_validation_error_message">Complete este campo</string>
    <!-- Message displayed in biometric prompt displayed for authentication before allowing users to view their saved credit cards -->
    <string name="credit_cards_biometric_prompt_message">Desbloquea para ver tus tarjetas guardadas</string>
    <!-- Title of warning dialog if users have no device authentication set up -->
    <string name="credit_cards_warning_dialog_title">Asegura tus tarjetas de crédito</string>
    <!-- Message of warning dialog if users have no device authentication set up -->
    <string name="credit_cards_warning_dialog_message">Configura un patrón de bloqueo de dispositivo, PIN o contraseña para proteger tus tarjetas de crédito guardadas, y así no sean accedidas si alguien más tiene tu dispositivo.</string>
    <!-- Positive button to send users to set up a pin of warning dialog if users have no device authentication set up -->
    <string name="credit_cards_warning_dialog_set_up_now">Configurar ahora</string>
    <!-- Negative button to ignore warning dialog if users have no device authentication set up -->
    <string name="credit_cards_warning_dialog_later">Más tarde</string>
    <!-- Title of PIN verification dialog to direct users to re-enter their device credentials to access their credit cards -->
    <string name="credit_cards_biometric_prompt_message_pin">Desbloquea tu dispositivo</string>
    <!-- Message displayed in biometric prompt for authentication, before allowing users to use their stored credit card information -->
    <string name="credit_cards_biometric_prompt_unlock_message">Desbloquea para usar información de la tarjeta de crédito almacenada</string>

    <!-- Title of the "Add address" screen -->
    <string name="addresses_add_address">Añadir dirección</string>
    <!-- Title of the "Edit address" screen -->
    <string name="addresses_edit_address">Editar dirección</string>
    <!-- Title of the "Manage addresses" screen -->
    <string name="addresses_manage_addresses">Administrar direcciones</string>
    <!-- The header for the first name of an address -->
    <string name="addresses_first_name">Primer nombre</string>
    <!-- The header for the middle name of an address -->
    <string name="addresses_middle_name">Segundo nombre</string>
    <!-- The header for the last name of an address -->
    <string name="addresses_last_name">Apellidos</string>
    <!-- The header for the street address of an address -->
    <string name="addresses_street_address">Dirección</string>
    <!-- The header for the city of an address -->
    <string name="addresses_city">Ciudad</string>
    <!-- The header for the subregion of an address when "state" should be used -->
    <string name="addresses_state">Estado</string>
    <!-- The header for the subregion of an address when "province" should be used -->
    <string name="addresses_province">Provincia</string>
    <!-- The header for the zip code of an address -->
    <string name="addresses_zip">Código postal</string>
    <!-- The header for the country or region of an address -->
    <string name="addresses_country">País o región</string>
    <!-- The header for the phone number of an address -->
    <string name="addresses_phone">Teléfono</string>
    <!-- The header for the email of an address -->
    <string name="addresses_email">Correo</string>
    <!-- The text for the "Save" button for saving an address -->
    <string name="addresses_save_button">Guardar</string>
    <!-- The text for the "Cancel" button for cancelling adding, updating or deleting an address -->
    <string name="addresses_cancel_button">Cancelar</string>
    <!-- The text for the "Delete address" button for deleting an address -->
    <string name="addressess_delete_address_button">Eliminar dirección</string>

    <!-- The title for the "Delete address" confirmation dialog -->
    <string name="addressess_confirm_dialog_message">¿De verdad quieres eliminar esta dirección?</string>
    <!-- The text for the positive button on "Delete address" dialog -->
    <string name="addressess_confirm_dialog_ok_button">Eliminar</string>
    <!-- The text for the negative button on "Delete address" dialog -->
    <string name="addressess_confirm_dialog_cancel_button">Cancelar</string>
    <!-- The text for the "Save address" menu item for saving an address -->
    <string name="address_menu_save_address">Guardar dirección</string>
    <!-- The text for the "Delete address" menu item for deleting an address -->
    <string name="address_menu_delete_address">Eliminar dirección</string>

    <!-- Title of the Add search engine screen -->
    <string name="search_engine_add_custom_search_engine_title">Añadir motor de búsqueda</string>
    <!-- Content description (not visible, for screen readers etc.): Title for the button that navigates to add new engine screen -->
    <string name="search_engine_add_custom_search_engine_button_content_description">Añadir nuevo motor de búsqueda</string>
    <!-- Title of the Edit search engine screen -->
    <string name="search_engine_edit_custom_search_engine_title">Editar motor de búsqueda</string>
    <!-- Content description (not visible, for screen readers etc.): Title for the button to add a search engine in the action bar -->
    <string name="search_engine_add_button_content_description" moz:RemovedIn="120" tools:ignore="UnusedResources">Añadir</string>
    <!-- Content description (not visible, for screen readers etc.): Title for the button to save a search engine in the action bar -->
    <string name="search_engine_add_custom_search_engine_edit_button_content_description" moz:RemovedIn="120" tools:ignore="UnusedResources">Guardar</string>
    <!-- Text for the menu button to edit a search engine -->
    <string name="search_engine_edit">Editar</string>
    <!-- Text for the menu button to delete a search engine -->
    <string name="search_engine_delete">Eliminar</string>

    <!-- Text for the button to create a custom search engine on the Add search engine screen -->
    <string name="search_add_custom_engine_label_other" moz:RemovedIn="120" tools:ignore="UnusedResources">Otro</string>
    <!-- Label for the TextField in which user enters custom search engine name -->
    <string name="search_add_custom_engine_name_label">Nombre</string>
    <!-- Placeholder text shown in the Search Engine Name TextField before a user enters text -->
    <string name="search_add_custom_engine_name_hint" moz:RemovedIn="120" tools:ignore="UnusedResources">Nombre</string>
    <!-- Placeholder text shown in the Search Engine Name text field before a user enters text -->
    <string name="search_add_custom_engine_name_hint_2">Nombre del motor de búsqueda</string>
    <!-- Label for the TextField in which user enters custom search engine URL -->
    <string name="search_add_custom_engine_url_label">Cadena de la URL de búsqueda</string>
    <!-- Placeholder text shown in the Search String TextField before a user enters text -->
    <string name="search_add_custom_engine_search_string_hint" moz:RemovedIn="120" tools:ignore="UnusedResources">Cadena de búsqueda a usar</string>
    <!-- Placeholder text shown in the Search String TextField before a user enters text -->
    <string name="search_add_custom_engine_search_string_hint_2">URL a utilizar para la búsqueda</string>
    <!-- Description text for the Search String TextField. The %s is part of the string -->
    <string name="search_add_custom_engine_search_string_example" formatted="false">Reemplazar la consulta con “%s”. Ejemplo:\n https://www.google.com/search?q=%s</string>

    <!-- Accessibility description for the form in which details about the custom search engine are entered -->
    <string name="search_add_custom_engine_form_description">Detalles del motor de búsqueda personalizado</string>

    <!-- Label for the TextField in which user enters custom search engine suggestion URL -->
    <string name="search_add_custom_engine_suggest_url_label">API de sugerencias de búsqueda (opcional)</string>
    <!-- Placeholder text shown in the Search Suggestion String TextField before a user enters text -->
    <string name="search_add_custom_engine_suggest_string_hint">URL de la API de sugerencias de búsqueda</string>
    <!-- Description text for the Search Suggestion String TextField. The %s is part of the string -->
    <string name="search_add_custom_engine_suggest_string_example_2" formatted="false">Reemplace la consulta con &quot;%s&quot;. Por ejemplo:\nhttps://suggestqueries.google.com/complete/search?client=firefox&amp;q=%s</string>
    <!-- The text for the "Save" button for saving a custom search engine -->
    <string name="search_custom_engine_save_button">Guardar</string>

    <!-- Text shown when a user leaves the name field empty -->
    <string name="search_add_custom_engine_error_empty_name">Ingresa el nombre del motor de búsqueda</string>
    <!-- Text shown when a user leaves the search string field empty -->
    <string name="search_add_custom_engine_error_empty_search_string">Ingresa la cadena de búsqueda</string>
    <!-- Text shown when a user leaves out the required template string -->
    <string name="search_add_custom_engine_error_missing_template">Revisa que la cadena de búsqueda coincida con el formato del ejemplo</string>
    <!-- Text shown when we aren't able to validate the custom search query. The first parameter is the url of the custom search engine -->
    <string name="search_add_custom_engine_error_cannot_reach">Error al conectarse a “%s”</string>
    <!-- Text shown when a user creates a new search engine -->
    <string name="search_add_custom_engine_success_message">%s creado</string>
    <!-- Text shown when a user successfully edits a custom search engine -->
    <string name="search_edit_custom_engine_success_message">%s guardado</string>
    <!-- Text shown when a user successfully deletes a custom search engine -->
    <string name="search_delete_search_engine_success_message">%s eliminado</string>

    <!-- Heading for the instructions to allow a permission -->
    <string name="phone_feature_blocked_intro">Para permitirlo:</string>
    <!-- First step for the allowing a permission -->
    <string name="phone_feature_blocked_step_settings">1. Ve a los ajustes de Android</string>
    <!-- Second step for the allowing a permission -->
    <string name="phone_feature_blocked_step_permissions"><![CDATA[2. Toca en <b>Permisos</b>]]></string>
    <!-- Third step for the allowing a permission (Fore example: Camera) -->
    <string name="phone_feature_blocked_step_feature"><![CDATA[3. Activa <b>%1$s</b>]]></string>

    <!-- Label that indicates a site is using a secure connection -->
    <string name="quick_settings_sheet_secure_connection_2">Conexión segura</string>
    <!-- Label that indicates a site is using a insecure connection -->
    <string name="quick_settings_sheet_insecure_connection_2">Conexión no segura</string>
    <!-- Label to clear site data -->
    <string name="clear_site_data">Limpiar cookies y datos del sitio</string>
    <!-- Confirmation message for a dialog confirming if the user wants to delete all data for current site -->
    <string name="confirm_clear_site_data"><![CDATA[¿De verdad quieres limpiar todas las cookies y los datos para el sitio <b>%s</b>?]]></string>
    <!-- Confirmation message for a dialog confirming if the user wants to delete all the permissions for all sites-->
    <string name="confirm_clear_permissions_on_all_sites">¿De verdad quieres limpiar los permisos en todos los sitios?</string>
    <!-- Confirmation message for a dialog confirming if the user wants to delete all the permissions for a site-->
    <string name="confirm_clear_permissions_site">¿De verdad quieres limpiar todos los permisos para este sitio?</string>
    <!-- Confirmation message for a dialog confirming if the user wants to set default value a permission for a site-->
    <string name="confirm_clear_permission_site">¿De verdad quieres limpiar este permiso para este sitio?</string>
    <!-- label shown when there are not site exceptions to show in the site exception settings -->
    <string name="no_site_exceptions">Sin excepciones de sitios</string>
    <!-- Bookmark deletion confirmation -->
    <string name="bookmark_deletion_confirmation">¿De verdad quieres eliminar este marcador?</string>
    <!-- Browser menu button that adds a shortcut to the home fragment -->
    <string name="browser_menu_add_to_shortcuts">Añadir a accesos directos</string>
    <!-- Browser menu button that removes a shortcut from the home fragment -->
    <string name="browser_menu_remove_from_shortcuts">Eliminar de los accesos directos</string>
    <!-- text shown before the issuer name to indicate who its verified by, parameter is the name of
     the certificate authority that verified the ticket-->
    <string name="certificate_info_verified_by">Verificado por: %1$s</string>
    <!-- Login overflow menu delete button -->
    <string name="login_menu_delete_button">Eliminar</string>
    <!-- Login overflow menu edit button -->
    <string name="login_menu_edit_button">Editar</string>
    <!-- Message in delete confirmation dialog for logins -->
    <string name="login_deletion_confirmation">¿De verdad quieres eliminar esta conexión?</string>
    <!-- Positive action of a dialog asking to delete  -->
    <string name="dialog_delete_positive">Eliminar</string>
    <!-- Negative action of a dialog asking to delete login -->
    <string name="dialog_delete_negative">Cancelar</string>
    <!--  The saved login options menu description. -->
    <string name="login_options_menu">Opciones de credenciales</string>
    <!--  The editable text field for a login's web address. -->
    <string name="saved_login_hostname_description">El campo de texto editable para la dirección web de la credencial.</string>
    <!--  The editable text field for a login's username. -->
    <string name="saved_login_username_description">El campo de texto editable para el nombre de usuario de la credencial.</string>
    <!--  The editable text field for a login's password. -->
    <string name="saved_login_password_description">El campo de texto editable para la contraseña de la credencial.</string>
    <!--  The button description to save changes to an edited login. -->
    <string name="save_changes_to_login">Guardar cambios a la credencial.</string>
    <!--  The page title for editing a saved login. -->
    <string name="edit">Editar</string>
    <!--  The page title for adding new login. -->
    <string name="add_login">Añadir nueva credencial</string>
    <!--  The error message in add/edit login view when password field is blank. -->
    <string name="saved_login_password_required">Contraseña requerida</string>
    <!--  The error message in add login view when username field is blank. -->
    <string name="saved_login_username_required">Nombre de usuario requerido</string>
    <!--  The error message in add login view when hostname field is blank. -->
    <string name="saved_login_hostname_required" tools:ignore="UnusedResources">Nombre de servidor requerido</string>
    <!-- Voice search button content description  -->
    <string name="voice_search_content_description">Búsqueda por voz</string>
    <!-- Voice search prompt description displayed after the user presses the voice search button -->
    <string name="voice_search_explainer">Habla ahora</string>

    <!--  The error message in edit login view when a duplicate username exists. -->
    <string name="saved_login_duplicate">Ya existe una credencial con ese nombre de usuario</string>

    <!-- This is the hint text that is shown inline on the hostname field of the create new login page. 'https://www.example.com' intentionally hardcoded here -->
    <string name="add_login_hostname_hint_text">https://www.example.com</string>
    <!-- This is an error message shown below the hostname field of the add login page when a hostname does not contain http or https. -->
    <string name="add_login_hostname_invalid_text_3">La dirección web debe contener &quot;https://&quot; o &quot;http://&quot;</string>
    <!-- This is an error message shown below the hostname field of the add login page when a hostname is invalid. -->
    <string name="add_login_hostname_invalid_text_2">Nombre de servidor válido requerido</string>

    <!-- Synced Tabs -->
    <!-- Text displayed to ask user to connect another device as no devices found with account -->
    <string name="synced_tabs_connect_another_device">Conectar otro dispositivo.</string>
    <!-- Text displayed asking user to re-authenticate -->
    <string name="synced_tabs_reauth">Por favor, vuelve a autentificarte.</string>
    <!-- Text displayed when user has disabled tab syncing in Firefox Sync Account -->
    <string name="synced_tabs_enable_tab_syncing">Por favor, habilita la sincronización de pestañas.</string>
    <!-- Text displayed when user has no tabs that have been synced -->
    <string name="synced_tabs_no_tabs">No tienes ninguna pestaña abierta en Firefox en tus otros dispositivos.</string>
    <!-- Text displayed in the synced tabs screen when a user is not signed in to Firefox Sync describing Synced Tabs -->
    <string name="synced_tabs_sign_in_message">Ver una lista de las pestañas de tus otros dispositivos.</string>
    <!-- Text displayed on a button in the synced tabs screen to link users to sign in when a user is not signed in to Firefox Sync -->
    <string name="synced_tabs_sign_in_button">Conectarse para sincronizar</string>

    <!-- The text displayed when a synced device has no tabs to show in the list of Synced Tabs. -->
    <string name="synced_tabs_no_open_tabs">No hay pestañas abiertas</string>

    <!-- Content description for expanding a group of synced tabs. -->
    <string name="synced_tabs_expand_group">Expandir grupo de pestañas sincronizadas</string>
    <!-- Content description for collapsing a group of synced tabs. -->
    <string name="synced_tabs_collapse_group">Contraer grupo de pestañas sincronizadas</string>

    <!-- Top Sites -->
    <!-- Title text displayed in the dialog when shortcuts limit is reached. -->
    <string name="shortcut_max_limit_title">Límite de accesos directos alcanzado</string>
    <!-- Content description text displayed in the dialog when shortcut limit is reached. -->
    <string name="shortcut_max_limit_content">Para añadir un nuevo acceso directo, elimina uno. Toca y mantén presionado el sitio y selecciona eliminar.</string>
    <!-- Confirmation dialog button text when top sites limit is reached. -->
    <string name="top_sites_max_limit_confirmation_button">Ok, ¡ya caché!</string>

    <!-- Label for the preference to show the shortcuts for the most visited top sites on the homepage -->
    <string name="top_sites_toggle_top_recent_sites_4">Atajos</string>
    <!-- Title text displayed in the rename top site dialog. -->
    <string name="top_sites_rename_dialog_title">Nombre</string>
    <!-- Hint for renaming title of a shortcut -->
    <string name="shortcut_name_hint">Nombre del acceso directo</string>
    <!-- Button caption to confirm the renaming of the top site. -->
    <string name="top_sites_rename_dialog_ok">Aceptar</string>
    <!-- Dialog button text for canceling the rename top site prompt. -->
    <string name="top_sites_rename_dialog_cancel">Cancelar</string>

    <!-- Text for the menu button to open the homepage settings. -->
    <string name="top_sites_menu_settings">Ajustes</string>
    <!-- Text for the menu button to navigate to sponsors and privacy support articles. '&amp;' is replaced with the ampersand symbol: & -->
    <string name="top_sites_menu_sponsor_privacy">Nuestros patrocinadores y tu privacidad</string>
    <!-- Label text displayed for a sponsored top site. -->
    <string name="top_sites_sponsored_label">Patrocinado</string>

    <!-- Inactive tabs in the tabs tray -->
    <!-- Title text displayed in the tabs tray when a tab has been unused for 14 days. -->
    <string name="inactive_tabs_title">Pestañas inactivas</string>
    <!-- Content description for closing all inactive tabs -->
    <string name="inactive_tabs_delete_all">Cerrar todas las pestañas inactivas</string>

    <!-- Content description for expanding the inactive tabs section. -->
    <string name="inactive_tabs_expand_content_description">Expandir pestañas inactivas</string>
    <!-- Content description for collapsing the inactive tabs section. -->
    <string name="inactive_tabs_collapse_content_description">Ocultar pestañas inactivas</string>

    <!-- Inactive tabs auto-close message in the tabs tray -->
    <!-- The header text of the auto-close message when the user is asked if they want to turn on the auto-closing of inactive tabs. -->
    <string name="inactive_tabs_auto_close_message_header" tools:ignore="UnusedResources">¿Cerrar automáticamente después de un mes?</string>
    <!-- A description below the header to notify the user what the inactive tabs auto-close feature is. -->
    <string name="inactive_tabs_auto_close_message_description" tools:ignore="UnusedResources">Firefox puede cerrar pestañas que no has visto durante el último mes.</string>
    <!-- A call to action below the description to allow the user to turn on the auto closing of inactive tabs. -->
    <string name="inactive_tabs_auto_close_message_action" tools:ignore="UnusedResources">ACTIVAR CIERRE AUTOMÁTICO</string>

    <!-- Text for the snackbar to confirm auto-close is enabled for inactive tabs -->
    <string name="inactive_tabs_auto_close_message_snackbar">Cierre automático activado</string>

    <!-- Awesome bar suggestion's headers -->
    <!-- Search suggestions title for Firefox Suggest. -->
    <string name="firefox_suggest_header">Sugerencias de Firefox</string>

    <!-- Title for search suggestions when Google is the default search suggestion engine. -->
    <string name="google_search_engine_suggestion_header">Búsqueda de Google</string>
    <!-- Title for search suggestions when the default search suggestion engine is anything other than Google. The first parameter is default search engine name. -->
    <string name="other_default_search_engine_suggestion_header">Buscar con %s</string>

    <!-- Default browser experiment -->
    <string name="default_browser_experiment_card_text">Configura enlaces de sitios web, correos electrónicos y mensajes para que se abran automáticamente en Firefox.</string>

    <!-- Content description for close button in collection placeholder. -->
    <string name="remove_home_collection_placeholder_content_description">Eliminar</string>

    <!-- Content description radio buttons with a link to more information -->
    <string name="radio_preference_info_content_description">Clic para más detalles</string>

    <!-- Content description for the action bar "up" button -->
    <string name="action_bar_up_description">Navegar hacia arriba</string>

    <!-- Content description for privacy content close button -->
    <string name="privacy_content_close_button_content_description">Cerrar</string>

    <!-- Pocket recommended stories -->
    <!-- Header text for a section on the home screen. -->
    <string name="pocket_stories_header_1">Historias que provocan reflexión</string>
    <!-- Header text for a section on the home screen. -->
    <string name="pocket_stories_categories_header">Historias por tema</string>
    <!-- Text of a button allowing users to access an external url for more Pocket recommendations. -->
    <string name="pocket_stories_placeholder_text">Descubrir más</string>
    <!-- Title of an app feature. Smaller than a heading. The first parameter is product name Pocket -->
    <string name="pocket_stories_feature_title_2">Con la tecnología de %s.</string>
    <!-- Caption for describing a certain feature. The placeholder is for a clickable text (eg: Learn more) which will load an url in a new tab when clicked.  -->
    <string name="pocket_stories_feature_caption">Parte de la familia Firefox. %s</string>
    <!-- Clickable text for opening an external link for more information about Pocket. -->
    <string name="pocket_stories_feature_learn_more">Aprender más</string>

    <!-- Text indicating that the Pocket story that also displays this text is a sponsored story by other 3rd party entity. -->
    <string name="pocket_stories_sponsor_indication">Patrocinado</string>

    <!-- Snackbar message for enrolling in a Nimbus experiment from the secret settings when Studies preference is Off.-->
    <string name="experiments_snackbar">Habilita la telemetría para enviar datos.</string>
    <!-- Snackbar button text to navigate to telemetry settings.-->
    <string name="experiments_snackbar_button">Ir a ajustes</string>

    <!-- Review quality check feature-->
    <!-- Name for the review quality check feature used as title for the panel. -->
    <string name="review_quality_check_feature_name" moz:RemovedIn="120" tools:ignore="UnusedResources">Verificador de reseñas</string>
    <!-- Name for the review quality check feature used as title for the panel. -->
    <string name="review_quality_check_feature_name_2">Verificador de reseñas</string>
    <!-- Summary for grades A and B for review quality check adjusted grading. -->
    <string name="review_quality_check_grade_a_b_description">Reseñas confiables</string>
    <!-- Summary for grade C for review quality check adjusted grading. -->
    <string name="review_quality_check_grade_c_description">Mezcla de reseñas confiables y no confiables</string>
    <!-- Summary for grades D and F for review quality check adjusted grading. -->
    <string name="review_quality_check_grade_d_f_description">Revisiones poco confiables</string>
    <!-- Text for title presenting the reliability of a product's reviews. -->
    <string name="review_quality_check_grade_title">¿Qué tan confiables son estas revisiones?</string>
    <!-- Title for when the rating has been updated by the review checker -->
    <string name="review_quality_check_adjusted_rating_title">Calificación ajustada</string>
    <!-- Description for a product's adjusted star rating. The text presents that the product's reviews which were evaluated as unreliable were removed from the adjusted rating. -->
    <string name="review_quality_check_adjusted_rating_description">Se eliminaron las reseñas poco confiables</string>
    <!-- Title for list of highlights from a product's review emphasizing a product's important traits. -->
    <string name="review_quality_check_highlights_title">Aspectos destacados de reseñas recientes</string>
    <!-- Title for section explaining how we analyze the reliability of a product's reviews. -->
    <string name="review_quality_check_explanation_title">Cómo determinamos la calidad de las reseñas</string>
    <!-- Paragraph explaining how we analyze the reliability of a product's reviews. First parameter is the Fakespot product name. In the phrase "Fakespot by Mozilla", "by" can be localized. Does not need to stay by. -->
    <string name="review_quality_check_explanation_body_reliability">Usamos tecnología de IA de %s de Mozilla para verificar la confiabilidad de las reseñas de productos. Esto solo te ayudará a evaluar la calidad de las reseñas, no la calidad del producto. </string>
    <!-- Paragraph explaining the grading system we use to classify the reliability of a product's reviews. -->
    <string name="review_quality_check_info_review_grade_header"><![CDATA[Asignamos a las reseñas de cada producto una <b>calificación con letras</b> de la A a la F.]]></string>
    <!-- Description explaining grades A and B for review quality check adjusted grading. -->
    <string name="review_quality_check_info_grade_info_AB">Revisiones confiables. Creemos que las reseñas probablemente provienen de clientes reales que dejaron reseñas honestas e imparciales.</string>
    <!-- Description explaining grades A and B for review quality check adjusted grading. -->
    <string name="review_quality_check_info_grade_info_AB_2" moz:RemovedIn="120" tools:ignore="UnusedResources">Creemos que las reseñas son confiables.</string>
    <!-- Description explaining grade C for review quality check adjusted grading. -->
    <string name="review_quality_check_info_grade_info_C">Creemos que hay una combinación de reseñas confiables y no confiables.</string>
    <!-- Description explaining grades D and F for review quality check adjusted grading. -->
    <string name="review_quality_check_info_grade_info_DF">Reseñas poco fiables. Creemos que las reseñas probablemente son falsas o provienen de revisores sesgados.</string>
    <!-- Description explaining grades D and F for review quality check adjusted grading. -->
    <string name="review_quality_check_info_grade_info_DF_2" moz:RemovedIn="120" tools:ignore="UnusedResources">Creemos que las reseñas no son confiables.</string>
    <!-- Paragraph explaining how a product's adjusted grading is calculated. -->
    <string name="review_quality_check_explanation_body_adjusted_grading"><![CDATA[La <b>calificación ajustada</b> se basa únicamente en reseñas que consideramos confiables.]]></string>
    <!-- Paragraph explaining product review highlights. First parameter is the name of the retailer (e.g. Amazon). -->
    <string name="review_quality_check_explanation_body_highlights"><![CDATA[Los <b>puntos destacados</b> provienen de reseñas de %s de los últimos 80 días que creemos que son confiables.]]></string>
    <!-- Text for learn more caption presenting a link with information about review quality. First parameter is for clickable text defined in review_quality_check_info_learn_more_link. -->
    <string name="review_quality_check_info_learn_more">Aprender más sobre %s.</string>
    <!-- Clickable text that links to review quality check SuMo page. First parameter is the Fakespot product name. In the phrase "Fakespot by Mozilla", "by" can be localized. Does not need to stay by. -->
    <string name="review_quality_check_info_learn_more_link" moz:RemovedIn="121" tools:ignore="UnusedResources">cómo %s de Mozilla determina la calidad de las reseñas</string>
    <!-- Clickable text that links to review quality check SuMo page. First parameter is the Fakespot product name. -->
    <string name="review_quality_check_info_learn_more_link_2">cómo %s determina la calidad de las reseñas</string>
    <!-- Text for title of settings section. -->
    <string name="review_quality_check_settings_title">Ajustes</string>
    <!-- Text for label for switch preference to show recommended products from review quality check settings section. -->
    <string name="review_quality_check_settings_recommended_products">Mostrar anuncios en el verificador de reseñas</string>
    <!-- Description for switch preference to show recommended products from review quality check settings section. First parameter is for clickable text defined in review_quality_check_settings_recommended_products_learn_more.-->
    <string name="review_quality_check_settings_recommended_products_description" moz:RemovedIn="120" tools:ignore="UnusedResources">Verás anuncios ocasionales de productos relevantes. Todos los anuncios deben cumplir con nuestros estándares de calidad de revisión. %s</string>
    <!-- Description for switch preference to show recommended products from review quality check settings section. First parameter is for clickable text defined in review_quality_check_settings_recommended_products_learn_more.-->
    <string name="review_quality_check_settings_recommended_products_description_2" tools:ignore="UnusedResources">Verás anuncios ocasionales de productos relevantes. Solo publicitaremos productos con reseñas confiables. %s</string>
    <!-- Clickable text that links to review quality check recommended products support article. -->
    <string name="review_quality_check_settings_recommended_products_learn_more" tools:ignore="UnusedResources">Aprender más</string>
    <!-- Text for turning sidebar off button from review quality check settings section. -->
    <string name="review_quality_check_settings_turn_off">Desactivar el verificador de reseñas</string>
    <!-- Text for title of recommended product section. This is displayed above a product image, suggested as an alternative to the product reviewed. -->
    <string name="review_quality_check_ad_title" tools:ignore="UnusedResources">Más para considerar</string>
    <!-- Caption for recommended product section indicating this is an ad by Fakespot. First parameter is the Fakespot product name. -->
    <string name="review_quality_check_ad_caption" tools:ignore="UnusedResources">Anuncio de %s</string>
    <!-- Caption for review quality check panel. First parameter is for clickable text defined in review_quality_check_powered_by_link. -->
    <string name="review_quality_check_powered_by" tools:ignore="UnusedResources" moz:RemovedIn="119">El verificador de reseñas funciona con %s.</string>
    <!-- Caption for review quality check panel. First parameter is for clickable text defined in review_quality_check_powered_by_link. -->
    <string name="review_quality_check_powered_by_2">El verificador de reseñas funciona con %s</string>
    <!-- Clickable text that links to Fakespot.com. First parameter is the Fakespot product name. In the phrase "Fakespot by Mozilla", "by" can be localized. Does not need to stay by. -->
    <string name="review_quality_check_powered_by_link" tools:ignore="UnusedResources">%s de Mozilla</string>
    <!-- Text for title of warning card informing the user that the current analysis is outdated. -->
    <string name="review_quality_check_outdated_analysis_warning_title" tools:ignore="UnusedResources">Nueva información para comprobar</string>
    <!-- Text for button from warning card informing the user that the current analysis is outdated. Clicking this should trigger the product's re-analysis. -->
    <string name="review_quality_check_outdated_analysis_warning_action" tools:ignore="UnusedResources">Comprobar ahora</string>
    <!-- Title for warning card informing the user that the current product does not have enough reviews for a review analysis. -->
    <string name="review_quality_check_no_reviews_warning_title">Aún no hay suficientes reseñas</string>
    <!-- Text for body of warning card informing the user that the current product does not have enough reviews for a review analysis. -->
    <string name="review_quality_check_no_reviews_warning_body">Cuando este producto tenga más reseñas, podremos revisar su calidad.</string>
    <!-- Title for warning card informing the user that the current product is currently not available. -->
    <string name="review_quality_check_product_availability_warning_title" tools:ignore="UnusedResources">El producto no está disponible</string>

    <!-- Text for the body of warning card informing the user that the current product is currently not available. -->
    <string name="review_quality_check_product_availability_warning_body" tools:ignore="UnusedResources">Si ves que este producto vuelve a estar disponible, infórmalo y trabajaremos para verificar las reseñas.</string>
    <!-- Clickable text for warning card informing the user that the current product is currently not available. Clicking this should inform the server that the product is available. -->
    <string name="review_quality_check_product_availability_warning_action" moz:RemovedIn="120" tools:ignore="UnusedResources">Informar que este producto volvió a estar disponible</string>
    <!-- Clickable text for warning card informing the user that the current product is currently not available. Clicking this should inform the server that the product is available. -->
    <string name="review_quality_check_product_availability_warning_action_2" tools:ignore="UnusedResources">Informar que el producto está en stock</string>
    <!-- Title for warning card informing the user that the current product's re-analysis is still processing. -->
    <string name="review_quality_check_reanalysis_in_progress_warning_title">Comprobando la calidad de la reseña</string>
    <!-- Title for warning card informing the user that the current product's analysis is still processing. -->
    <string name="review_quality_check_analysis_in_progress_warning_title">Comprobando la calidad de la reseña</string>
    <!-- Text for body of warning card informing the user that the current product's analysis is still processing. -->
    <string name="review_quality_check_analysis_in_progress_warning_body">Esto podría tardar unos 60 segundos.</string>
    <!-- Title for info card displayed after the user reports a product is back in stock. -->
    <string name="review_quality_check_analysis_requested_info_title" tools:ignore="UnusedResources">¡Gracias por informar!</string>
    <!-- Text for body of info card displayed after the user reports a product is back in stock. -->
    <string name="review_quality_check_analysis_requested_info_body" tools:ignore="UnusedResources">Deberíamos tener información sobre las reseñas de este producto dentro de 24 horas. Por favor, vuelve a revisar más tarde.</string>
    <!-- Title for info card displayed when the user review checker while on a product that Fakespot does not analyze (e.g. gift cards, music). -->
    <string name="review_quality_check_not_analyzable_info_title">No podemos comprobar estas reseñas</string>
    <!-- Text for body of info card displayed when the user review checker while on a product that Fakespot does not analyze (e.g. gift cards, music). -->
    <string name="review_quality_check_not_analyzable_info_body">Lamentablemente, no podemos verificar la calidad de las reseñas para ciertos tipos de productos. Por ejemplo, tarjetas de regalo y transmisión de vídeo, música y juegos.</string>
    <!-- Title for info card displayed when another user reported the displayed product is back in stock. -->
    <string name="review_quality_check_analysis_requested_other_user_info_title" tools:ignore="UnusedResources">La información llegará pronto</string>
    <!-- Text for body of info card displayed when another user reported the displayed product is back in stock. -->
    <string name="review_quality_check_analysis_requested_other_user_info_body" tools:ignore="UnusedResources">Deberíamos tener información sobre las reseñas de este producto dentro de 24 horas. Por favor, vuelve a revisar más tarde.</string>
    <!-- Title for info card displayed to the user when analysis finished updating. -->
    <string name="review_quality_check_analysis_updated_confirmation_title" tools:ignore="UnusedResources">El análisis está actualizado</string>
    <!-- Text for the action button from info card displayed to the user when analysis finished updating. -->
    <string name="review_quality_check_analysis_updated_confirmation_action" tools:ignore="UnusedResources">Entendido</string>
    <!-- Title for error card displayed to the user when an error occurred. -->
    <string name="review_quality_check_generic_error_title">No hay información disponible en este momento</string>
    <!-- Text for body of error card displayed to the user when an error occurred. -->
    <string name="review_quality_check_generic_error_body">Estamos trabajando para resolver el problema. Por favor, vuelve a revisar en un rato.</string>
    <!-- Title for error card displayed to the user when the device is disconnected from the network. -->
    <string name="review_quality_check_no_connection_title">Sin conexión de red</string>
    <!-- Text for body of error card displayed to the user when the device is disconnected from the network. -->
    <string name="review_quality_check_no_connection_body">Verifica tu conexión de red y luego intenta recargar la página.</string>
    <!-- Title for card displayed to the user for products whose reviews were not analyzed yet. -->
    <string name="review_quality_check_no_analysis_title">Aún no hay información sobre estas reseñas</string>
    <!-- Text for the body of card displayed to the user for products whose reviews were not analyzed yet. -->
    <string name="review_quality_check_no_analysis_body">Para saber si las reseñas de este producto son fiables, verifica la calidad de las reseñas. Sólo toma unos 60 segundos.</string>
    <!-- Text for button from body of card displayed to the user for products whose reviews were not analyzed yet. Clicking this should trigger a product analysis. -->
    <string name="review_quality_check_no_analysis_link">Comprobar la calidad de la reseña</string>
    <!-- Headline for review quality check contextual onboarding card. -->
    <string name="review_quality_check_contextual_onboarding_title">Prueba nuestra guía confiable de reseñas de productos</string>
    <!-- Description for review quality check contextual onboarding card. The first and last two parameters are for retailer names (e.g. Amazon, Walmart). The second parameter is for the name of the application (e.g. Firefox). -->
    <string name="review_quality_check_contextual_onboarding_description">Mira cuán confiables son las reseñas de productos en %1$s antes de comprar. El verificador de reseñas, una función experimental de %2$s, está integrado directamente en el navegador. También funciona en %3$s y %4$s.</string>
    <!-- Paragraph presenting review quality check feature. First parameter is the Fakespot product name. Second parameter is for clickable text defined in review_quality_check_contextual_onboarding_learn_more_link. In the phrase "Fakespot by Mozilla", "by" can be localized. Does not need to stay by. -->
    <string name="review_quality_check_contextual_onboarding_learn_more">Usando el poder de %1$s de Mozilla, te ayudamos a evitar reseñas sesgadas y no auténticas. Nuestro modelo de IA siempre está mejorando para protegerte mientras compras. %2$s</string>
    <!-- Clickable text from the contextual onboarding card that links to review quality check support article. -->
    <string name="review_quality_check_contextual_onboarding_learn_more_link">Aprender más</string>
    <!-- Caption text to be displayed in review quality check contextual onboarding card above the opt-in button. First parameter is the Fakespot product name. Following parameters are for clickable texts defined in review_quality_check_contextual_onboarding_privacy_policy and review_quality_check_contextual_onboarding_terms_use. In the phrase "Fakespot by Mozilla", "by" can be localized. Does not need to stay by. -->
    <string name="review_quality_check_contextual_onboarding_caption" moz:RemovedIn="121" tools:ignore="UnusedResources">Al seleccionar “Sí, probarlo”, aceptas la %2$s y %3$s de %1$s de Mozilla.</string>
    <!-- Caption text to be displayed in review quality check contextual onboarding card above the opt-in button. Parameter is the Fakespot product name. After the colon, what appears are two links, each on their own line. The first link is to a Privacy policy (review_quality_check_contextual_onboarding_privacy_policy_2). The second link is to Terms of use (review_quality_check_contextual_onboarding_terms_use_2). -->
    <string name="review_quality_check_contextual_onboarding_caption_2">Al seleccionar &quot;Sí, probarlo&quot;, aceptas lo siguiente de %1$s:</string>
    <!-- Clickable text from the review quality check contextual onboarding card that links to Fakespot privacy policy. -->
    <string name="review_quality_check_contextual_onboarding_privacy_policy" moz:RemovedIn="121" tools:ignore="UnusedResources">política de privacidad</string>
    <!-- Clickable text from the review quality check contextual onboarding card that links to Fakespot privacy policy. -->
    <string name="review_quality_check_contextual_onboarding_privacy_policy_2">Política de privacidad</string>
    <!-- Clickable text from the review quality check contextual onboarding card that links to Fakespot terms of use. -->
    <string name="review_quality_check_contextual_onboarding_terms_use" moz:RemovedIn="121" tools:ignore="UnusedResources">términos de uso</string>
    <!-- Clickable text from the review quality check contextual onboarding card that links to Fakespot terms of use. -->
    <string name="review_quality_check_contextual_onboarding_terms_use_2">Términos de uso</string>
    <!-- Text for opt-in button from the review quality check contextual onboarding card. -->
    <string name="review_quality_check_contextual_onboarding_primary_button_text">Si, probarlo</string>
    <!-- Text for opt-out button from the review quality check contextual onboarding card. -->
    <string name="review_quality_check_contextual_onboarding_secondary_button_text">Ahora no</string>
    <!-- Text for the first CFR presenting the review quality check feature. -->
    <string name="review_quality_check_first_cfr_message">Descubre si puedes confiar en las reseñas de este producto — antes de comprarlo.</string>
    <!-- Text displayed in the first CFR presenting the review quality check feature that opens the review checker when clicked. -->
    <string name="review_quality_check_first_cfr_action" tools:ignore="UnusedResources">Probar el verificador de reseñas</string>
    <!-- Text for the second CFR presenting the review quality check feature. -->
    <string name="review_quality_check_second_cfr_message">¿Son confiables estas reseñas? Verifica ahora para ver una calificación ajustada.</string>
    <!-- Text displayed in the second CFR presenting the review quality check feature that opens the review checker when clicked. -->
    <string name="review_quality_check_second_cfr_action" tools:ignore="UnusedResources">Abrir verificador de reseñas</string>
    <!-- Flag showing that the review quality check feature is work in progress. -->
    <string name="review_quality_check_beta_flag">Beta</string>
    <!-- Content description (not visible, for screen readers etc.) for opening browser menu button to open review quality check bottom sheet. -->
    <string name="review_quality_check_open_handle_content_description">Abrir verificador de reseñas</string>
    <!-- Content description (not visible, for screen readers etc.) for closing browser menu button to open review quality check bottom sheet. -->
    <string name="review_quality_check_close_handle_content_description">Cerrar verificador de reseñas</string>
    <!-- Content description (not visible, for screen readers etc.) for review quality check star rating. First parameter is the number of stars (1-5) representing the rating. -->
    <string name="review_quality_check_star_rating_content_description">%1$s de 5 estrellas</string>
    <!-- Text for minimize button from highlights card. When clicked the highlights card should reduce its size. -->
    <string name="review_quality_check_highlights_show_less">Mostrar menos</string>
    <!-- Text for maximize button from highlights card. When clicked the highlights card should expand to its full size. -->
    <string name="review_quality_check_highlights_show_more">Mostrar más</string>
    <!-- Text for highlights card quality category header. Reviews shown under this header should refer the product's quality. -->
    <string name="review_quality_check_highlights_type_quality">Calidad</string>
    <!-- Text for highlights card price category header. Reviews shown under this header should refer the product's price. -->
    <string name="review_quality_check_highlights_type_price">Precio</string>
    <!-- Text for highlights card shipping category header. Reviews shown under this header should refer the product's shipping. -->
    <string name="review_quality_check_highlights_type_shipping">Envío</string>
    <!-- Text for highlights card packaging and appearance category header. Reviews shown under this header should refer the product's packaging and appearance. -->
    <string name="review_quality_check_highlights_type_packaging_appearance">Embalaje y apariencia</string>
    <!-- Text for highlights card competitiveness category header. Reviews shown under this header should refer the product's competitiveness. -->
    <string name="review_quality_check_highlights_type_competitiveness">Competitividad</string>

    <!-- Accessibility services actions labels. These will be appended to accessibility actions like "Double tap to.." but not by or applications but by services like Talkback. -->
    <!-- Action label for elements that can be collapsed if interacting with them. Talkback will append this to say "Double tap to collapse". -->
    <string name="a11y_action_label_collapse">contraer</string>
    <!-- Current state for elements that can be collapsed if interacting with them. Talkback will dictate this after a state change. -->
    <string name="a11y_state_label_collapsed">contraído</string>
    <!-- Action label for elements that can be expanded if interacting with them. Talkback will append this to say "Double tap to expand". -->
    <string name="a11y_action_label_expand">expandir</string>
    <!-- Current state for elements that can be expanded if interacting with them. Talkback will dictate this after a state change. -->
    <string name="a11y_state_label_expanded">expandido</string>
    <!-- Action label for links to a website containing documentation about a wallpaper collection. Talkback will append this to say "Double tap to open link to learn more about this collection". -->
    <string name="a11y_action_label_wallpaper_collection_learn_more">abrir enlace para aprender más acerca de esta colección</string>
    <!-- Action label for links that point to an article. Talkback will append this to say "Double tap to read the article". -->
    <string name="a11y_action_label_read_article">leer el artículo</string>
    <!-- Action label for links to the Firefox Pocket website. Talkback will append this to say "Double tap to open link to learn more". -->
    <string name="a11y_action_label_pocket_learn_more">abrir enlace para aprender más</string>
</resources><|MERGE_RESOLUTION|>--- conflicted
+++ resolved
@@ -331,13 +331,9 @@
     <!-- Juno first user onboarding flow experiment, strings are marked unused as they are only referenced by Nimbus experiments. -->
     <!-- Title for set firefox as default browser screen used by Nimbus experiments. Nimbus experiments do not support string placeholders.
         Note: The word "Firefox" should NOT be translated -->
-<<<<<<< HEAD
-    <string name="juno_onboarding_default_browser_title_nimbus" tools:ignore="UnusedResources">Haz de Firefox tu navegador para todo</string>
-=======
     <string name="juno_onboarding_default_browser_title_nimbus" moz:removedIn="120" tools:ignore="UnusedResources">Haz de Firefox tu navegador para todo</string>
     <!-- Title for set firefox as default browser screen used by Nimbus experiments. -->
     <string name="juno_onboarding_default_browser_title_nimbus_2">Nos encanta mantenerte a salvo</string>
->>>>>>> eeb875b8
     <!-- Description for set firefox as default browser screen used by Nimbus experiments. Nimbus experiments do not support string placeholders.
         Note: The word "Firefox" should NOT be translated -->
     <string name="juno_onboarding_default_browser_description_nimbus" moz:removedIn="120" tools:ignore="UnusedResources">Firefox pone a las personas por encima de las ganancias y defiende tu privacidad al bloquear los rastreadores entre sitios.\n\nObtén más información en nuestra política de privacidad.</string>
@@ -365,9 +361,6 @@
     <string name="juno_onboarding_sign_in_negative_button" tools:ignore="UnusedResources">Ahora no</string>
     <!-- Title for enable notification permission screen used by Nimbus experiments. Nimbus experiments do not support string placeholders.
         Note: The word "Firefox" should NOT be translated -->
-<<<<<<< HEAD
-    <string name="juno_onboarding_enable_notifications_title_nimbus" tools:ignore="UnusedResources">Las notificaciones te ayudan a hacer más con Firefox</string>
-=======
     <string name="juno_onboarding_enable_notifications_title_nimbus" moz:removedIn="120" tools:ignore="UnusedResources">Las notificaciones te ayudan a hacer más con Firefox</string>
     <!-- Title for enable notification permission screen used by Nimbus experiments. Nimbus experiments do not support string placeholders.
         Note: The word "Firefox" should NOT be translated -->
@@ -375,7 +368,6 @@
     <!-- Description for enable notification permission screen used by Nimbus experiments. Nimbus experiments do not support string placeholders.
        Note: The word "Firefox" should NOT be translated -->
     <string name="juno_onboarding_enable_notifications_description_nimbus" moz:removedIn="120" tools:ignore="UnusedResources">Envía pestañas entre dispositivos, administra las descargas y obtén sugerencias para aprovechar Firefox al máximo.</string>
->>>>>>> eeb875b8
     <!-- Description for enable notification permission screen used by Nimbus experiments. Nimbus experiments do not support string placeholders.
        Note: The word "Firefox" should NOT be translated -->
     <string name="juno_onboarding_enable_notifications_description_nimbus_2">Envía pestañas entre dispositivos de forma segura y descubre otras funcionalidades de privacidad de Firefox.</string>
