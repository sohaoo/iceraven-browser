--- conflicted
+++ resolved
@@ -67,11 +67,7 @@
       "channel": "release",
       "userFacingName": "Splash screen Test",
       "userFacingDescription": "Testing a splasshcreen on app launch.",
-<<<<<<< HEAD
-      "isEnrollmentPaused": false,
-=======
       "isEnrollmentPaused": true,
->>>>>>> 4a244ea9
       "isRollout": false,
       "bucketConfig": {
         "randomizationUnit": "nimbus_id",
@@ -132,11 +128,7 @@
       ],
       "targeting": "((is_already_enrolled) || ((isFirstRun == 'true') && (app_version|versionCompare('121.!') >= 0) && (region in ['AD', 'AE', 'AF', 'AG', 'AI', 'AL', 'AM', 'AO', 'AQ', 'AR', 'AS', 'AT', 'AU', 'AW', 'AX', 'AZ', 'BA', 'BB', 'BD', 'BE', 'BF', 'BG', 'BH', 'BI', 'BJ', 'BL', 'BM', 'BN', 'BO', 'BQ', 'BR', 'BS', 'BT', 'BV', 'BW', 'BY', 'BZ', 'CA', 'CC', 'CD', 'CF', 'CG', 'CH', 'CI', 'CK', 'CL', 'CM', 'CN', 'CO', 'CR', 'CU', 'CV', 'CW', 'CX', 'CY', 'CZ', 'DE', 'DJ', 'DK', 'DM', 'DO', 'DZ', 'EC', 'EE', 'EG', 'EH', 'ER', 'ES', 'ET', 'FI', 'FJ', 'FK', 'FM', 'FO', 'FR', 'GA', 'GB', 'GD', 'GE', 'GF', 'GG', 'GH', 'GI', 'GL', 'GM', 'GN', 'GP', 'GQ', 'GR', 'GS', 'GT', 'GU', 'GW', 'GY', 'HK', 'HM', 'HN', 'HR', 'HT', 'HU', 'ID', 'IE', 'IL', 'IM', 'IN', 'IO', 'IQ', 'IR', 'IS', 'IT', 'JE', 'JM', 'JO', 'JP', 'KE', 'KG', 'KH', 'KI', 'KM', 'KN', 'KP', 'KR', 'KW', 'KY', 'KZ', 'LA', 'LB', 'LC', 'LI', 'LK', 'LR', 'LS', 'LT', 'LU', 'LV', 'LY', 'MA', 'MC', 'MD', 'ME', 'MF', 'MG', 'MH', 'MK', 'ML', 'MM', 'MN', 'MO', 'MP', 'MQ', 'MR', 'MS', 'MT', 'MU', 'MV', 'MW', 'MX', 'MY', 'MZ', 'NA', 'NC', 'NE', 'NF', 'NG', 'NI', 'NL', 'NO', 'NP', 'NR', 'NU', 'NZ', 'OM', 'PA', 'PE', 'PF', 'PG', 'PH', 'PK', 'PL', 'PM', 'PN', 'PR', 'PS', 'PT', 'PW', 'PY', 'QA', 'RE', 'RO', 'RS', 'RU', 'RW', 'SA', 'SB', 'SC', 'SD', 'SE', 'SG', 'SH', 'SI', 'SJ', 'SK', 'SL', 'SM', 'SN', 'SO', 'SR', 'SS', 'ST', 'SV', 'SX', 'SY', 'SZ', 'TC', 'TD', 'TF', 'TG', 'TH', 'TJ', 'TK', 'TL', 'TM', 'TN', 'TO', 'TR', 'TT', 'TV', 'TW', 'TZ', 'UA', 'UG', 'UM', 'US', 'UY', 'UZ', 'VA', 'VC', 'VE', 'VG', 'VI', 'VN', 'VU', 'WF', 'WS', 'YE', 'YT', 'ZA', 'ZM', 'ZW'])))",
       "startDate": "2023-12-06",
-<<<<<<< HEAD
-      "enrollmentEndDate": null,
-=======
       "enrollmentEndDate": "2024-01-10",
->>>>>>> 4a244ea9
       "endDate": null,
       "proposedDuration": 49,
       "proposedEnrollment": 21,
