--- conflicted
+++ resolved
@@ -56,122 +56,6 @@
       "localizations": null,
       "locales": null,
       "publishedDate": null
-<<<<<<< HEAD
-    },
-    {
-      "schemaVersion": "1.12.0",
-      "slug": "android-onboarding-remove-sync-card",
-      "id": "android-onboarding-remove-sync-card",
-      "arguments": {},
-      "application": "org.mozilla.firefox",
-      "appName": "fenix",
-      "appId": "org.mozilla.firefox",
-      "channel": "release",
-      "userFacingName": "Android Onboarding - Remove Sync Card",
-      "userFacingDescription": "Mobile Onboarding experiment",
-      "isEnrollmentPaused": true,
-      "isRollout": false,
-      "bucketConfig": {
-        "randomizationUnit": "nimbus_id",
-        "namespace": "fenix-juno-onboarding-release-7",
-        "start": 0,
-        "count": 10000,
-        "total": 10000
-      },
-      "featureIds": [
-        "juno-onboarding"
-      ],
-      "probeSets": [],
-      "outcomes": [
-        {
-          "slug": "onboarding",
-          "priority": "primary"
-        },
-        {
-          "slug": "default-browser",
-          "priority": "secondary"
-        }
-      ],
-      "branches": [
-        {
-          "slug": "control",
-          "ratio": 1,
-          "feature": {
-            "featureId": "this-is-included-for-mobile-pre-96-support",
-            "enabled": false,
-            "value": {}
-          },
-          "features": [
-            {
-              "featureId": "juno-onboarding",
-              "enabled": true,
-              "value": {
-                "cards": {}
-              }
-            }
-          ]
-        },
-        {
-          "slug": "treatment-a",
-          "ratio": 1,
-          "feature": {
-            "featureId": "this-is-included-for-mobile-pre-96-support",
-            "enabled": false,
-            "value": {}
-          },
-          "features": [
-            {
-              "featureId": "juno-onboarding",
-              "enabled": true,
-              "value": {
-                "cards": {
-                  "sync-sign-in": {
-                    "enabled": false
-                  }
-                }
-              }
-            }
-          ]
-        },
-        {
-          "slug": "treatment-b",
-          "ratio": 1,
-          "feature": {
-            "featureId": "this-is-included-for-mobile-pre-96-support",
-            "enabled": false,
-            "value": {}
-          },
-          "features": [
-            {
-              "featureId": "juno-onboarding",
-              "enabled": true,
-              "value": {
-                "cards": {
-                  "notification-permission": {
-                    "ordering": 40
-                  },
-                  "sync-sign-in": {
-                    "ordering": 50
-                  }
-                }
-              }
-            }
-          ]
-        }
-      ],
-      "targeting": "((is_already_enrolled) || ((isFirstRun == 'true') && (app_version|versionCompare('126.!') >= 0) && (language in ['en'])))",
-      "startDate": "2024-04-30",
-      "enrollmentEndDate": "2024-05-30",
-      "endDate": null,
-      "proposedDuration": 42,
-      "proposedEnrollment": 14,
-      "referenceBranch": "control",
-      "featureValidationOptOut": false,
-      "localizations": null,
-      "locales": null,
-      "publishedDate": "2024-04-30T20:18:06.070479Z"
-=======
->>>>>>> 9f949a8e
     }
   ]
 }