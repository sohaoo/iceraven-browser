<?xml version="1.0" encoding="utf-8"?>
<resources xmlns:tools="http://schemas.android.com/tools" xmlns:moz="http://mozac.org/tools">
    <!-- App name for private browsing mode. The first parameter is the name of the app defined in app_name (for example: Fenix)-->
    <string name="app_name_private_5">%s Privat</string>
    <!-- App name for private browsing mode. The first parameter is the name of the app defined in app_name (for example: Fenix)-->
    <string name="app_name_private_4">%s (Privat)</string>

    <!-- Home Fragment -->
    <!-- Content description (not visible, for screen readers etc.): "Three dot" menu button. -->
    <string name="content_description_menu">Më tepër mundësi</string>
    <!-- Content description (not visible, for screen readers etc.): "Private Browsing" menu button. -->
    <string name="content_description_private_browsing_button">Aktivizo shfletim privat</string>
    <!-- Content description (not visible, for screen readers etc.): "Private Browsing" menu button. -->
    <string name="content_description_disable_private_browsing_button">Çaktivizo shfletim privat</string>
    <!-- Content description (not visible, for screen readers etc.): "Private Browsing" menu button. -->
    <string name="content_description_private_browsing">Shfletim privat</string>
    <!-- Placeholder text shown in the search bar before a user enters text for the default engine -->
    <string name="search_hint">Bëni kërkim, ose jepni adresë</string>
    <!-- Placeholder text shown in the search bar before a user enters text for a general engine -->
    <string name="search_hint_general_engine">Kërkoni në Web</string>
    <!-- Placeholder text shown in search bar when using history search -->
    <string name="history_search_hint">Kërkoni në historik</string>
    <!-- Placeholder text shown in search bar when using bookmarks search -->
    <string name="bookmark_search_hint">Kërkoni te faqerojtësit</string>
    <!-- Placeholder text shown in search bar when using tabs search -->
    <string name="tab_search_hint">Kërkoni në skeda</string>
    <!-- Placeholder text shown in the search bar when using application search engines -->
    <string name="application_search_hint">Jepni terma kërkimi</string>
    <!-- No Open Tabs Message Description -->
    <string name="no_open_tabs_description">Skedat tuaja të hapura do të shfaqen këtu.</string>

    <!-- No Private Tabs Message Description -->
    <string name="no_private_tabs_description">Skedat tuaja private do të shfaqen këtu.</string>

    <!-- Tab tray multi select title in app bar. The first parameter is the number of tabs selected -->
    <string name="tab_tray_multi_select_title">%1$d të përzgjedhura</string>
    <!-- Label of button in create collection dialog for creating a new collection  -->
    <string name="tab_tray_add_new_collection">Shtoni koleksion të ri</string>
    <!-- Label of editable text in create collection dialog for naming a new collection  -->
    <string name="tab_tray_add_new_collection_name">Emër</string>
    <!-- Label of button in save to collection dialog for selecting a current collection  -->
    <string name="tab_tray_select_collection">Përzgjidhni koleksion</string>
    <!-- Content description for close button while in multiselect mode in tab tray -->
    <string name="tab_tray_close_multiselect_content_description">Dil nga mënyra përzgjedhje e shumëfishtë</string>
    <!-- Content description for save to collection button while in multiselect mode in tab tray -->
    <string name="tab_tray_collection_button_multiselect_content_description">Ruaji te koleksioni skedat e përzgjedhura </string>
    <!-- Content description on checkmark while tab is selected in multiselect mode in tab tray -->
    <string name="tab_tray_multiselect_selected_content_description" moz:removedIn="136" tools:ignore="UnusedResources">E përzgjedhur</string>

    <!-- Home - Bookmarks -->
    <!-- Title for the home screen section with bookmarks. -->
    <string name="home_bookmarks_title">Faqerojtës</string>
    <!-- Content description for the button which navigates the user to show all of their bookmarks. -->
    <string name="home_bookmarks_show_all_content_description">Shfaqni krejt faqerojtësit</string>
    <!-- Text for the menu button to remove a recently saved bookmark from the user's home screen -->
    <string name="home_bookmarks_menu_item_remove">Hiqe</string>

    <!-- About content. The first parameter is the name of the application. (For example: Fenix) -->
    <string name="about_content">%1$s prodhohet nga Mozilla.</string>

    <!-- Private Browsing -->
    <!-- Explanation for private browsing displayed to users on home view when they first enable private mode
        The first parameter is the name of the app defined in app_name (for example: Fenix) -->
    <string name="private_browsing_placeholder_description_2">%1$s-u e spastron historikun tuaj të kërkimeve dhe shfletimit prej skedash private, kur i mbyllni ato, ose dilni nga aplikacioni. Edhe pse kjo s’ju bën anonim përballë sajteve apo furnizuesit të shërbimit tuaj internet, e bën më të lehtë mbajtjen private të asaj çka bëni në internet, nga cilido tjetër që përdor këtë pajisje.</string>
    <string name="private_browsing_common_myths">
       Mite të rëndomtë mbi shfletimin privat
    </string>

    <!-- True Private Browsing Mode -->
    <!-- Title for info card on private homescreen in True Private Browsing Mode. -->
    <string name="felt_privacy_desc_card_title">Mos lini gjurmë në këtë pajisje</string>
    <!-- Explanation for private browsing displayed to users on home view when they first enable
        private mode in our new Total Private Browsing mode.
        The first parameter is the name of the app defined in app_name (for example: Firefox Nightly)
        The second parameter is the clickable link text in felt_privacy_info_card_subtitle_link_text -->
    <string name="felt_privacy_info_card_subtitle_2">%1$s fshin cookie-t, historikun dhe të dhëna sajti tuajat, kur mbyllni krejt skedat tuaja private. %2$s</string>
    <!-- Clickable portion of the explanation for private browsing that links the user to our
        about privacy page.
        This string is used in felt_privacy_info_card_subtitle as the second parameter.-->
    <string name="felt_privacy_info_card_subtitle_link_text">Cilët mund të jenë në gjendje të shohin veprimtarinë time?</string>

    <!-- Private mode shortcut "contextual feature recommendation" (CFR) -->
    <!-- Text for the Private mode shortcut CFR message for adding a private mode shortcut to open private tabs from the Home screen -->
    <string name="private_mode_cfr_message_2">Skedën tuaj pasuese private hape me një prekje.</string>
    <!-- Text for the positive button to accept adding a Private Browsing shortcut to the Home screen -->
    <string name="private_mode_cfr_pos_button_text">Shtoje te skena e Kreut</string>
    <!-- Text for the negative button to decline adding a Private Browsing shortcut to the Home screen -->
    <string name="cfr_neg_button_text">Jo, faleminderit</string>

    <!-- Open in App "contextual feature recommendation" (CFR) -->
    <!-- Text for the info message. The first parameter is the name of the application.-->
    <string name="open_in_app_cfr_info_message_2">Mund ta ujdisni %1$s të hapë vetvetiu lidhjet me aplikacione.</string>
    <!-- Text for the positive action button -->
    <string name="open_in_app_cfr_positive_button_text">Shko te rregullimet</string>
    <!-- Text for the negative action button -->
    <string name="open_in_app_cfr_negative_button_text">Hidhe tej</string>


    <!-- Private browsing erase action "contextual feature recommendation" (CFR) -->
    <!-- Text for the message displayed in the contextual feature recommendation popup promoting the erase private browsing feature. -->
    <string name="erase_action_cfr_message">Prekni këtu, që të niset një sesion i ri privat. Fshini historik, “cookies” — gjithçka.</string>


    <!-- Toolbar "contextual feature recommendation" (CFR) -->
    <!-- Text for the title displayed in the contextual feature recommendation popup promoting the navigation bar. -->
    <string name="navbar_cfr_title">Shfletoni më shpejt, me menunë e re të lëvizjeve</string>

    <!-- Text for the message displayed in the contextual feature recommendation popup promoting the navigation bar. -->
    <string name="navbar_cfr_message_2">Në një sajt, kjo shtyllë tkurret teksa rrëshqisni poshtë për hapësirë ekstra shfletimi.</string>
    <!-- Text for the message displayed for the popup promoting the long press of navigation in the navigation bar. -->
    <string name="navbar_navigation_buttons_cfr_message">Prekni dhe mbani të prekura shigjetat, për të kaluar nëpër faqe në historikun e kësaj skede.</string>

    <!-- Address bar swipe "contextual feature recommendation" (CFR) -->
    <!-- Text for the title displayed in the contextual feature recommendation popup promoting swipe of address bar. -->
    <string name="address_bar_swipe_cfr_title">Që të ndërroni skeda, fërkoni panelin</string>
    <!-- Text for the message displayed in the contextual feature recommendation popup promoting swipe of address bar. -->
    <string name="address_bar_swipe_cfr_message">Fërkojeni për majtas, ose djathtas, që të ndërroni. Që të hapni një skedë të re, fërkojeni majtas mbi skedën tuaj të fundit.</string>

    <!-- Text for the info dialog when camera permissions have been denied but user tries to access a camera feature. -->
    <string name="camera_permissions_needed_message">Lypset hyrje në kamera. Kaloni te rregullimet e Android-it, prekni mbi Leje dhe prekni Lejoje.</string>
    <!-- Text for the positive action button to go to Android Settings to grant permissions. -->
    <string name="camera_permissions_needed_positive_button_text">Shko te rregullimet</string>
    <!-- Text for the negative action button to dismiss the dialog. -->
    <string name="camera_permissions_needed_negative_button_text">Hidhe tej</string>

    <!-- Text for the banner message to tell users about our auto close feature. -->
    <string name="tab_tray_close_tabs_banner_message">Caktoni mbyllje automatike skedash të hapura që nuk janë parë ditën, javën ose muajin e shkuar.</string>
    <!-- Text for the positive action button to go to Settings for auto close tabs. -->
    <string name="tab_tray_close_tabs_banner_positive_button_text">Shihni mundësitë</string>
    <!-- Text for the negative action button to dismiss the Close Tabs Banner. -->
    <string name="tab_tray_close_tabs_banner_negative_button_text">Hidhe tej</string>

    <!-- Text for the banner message to tell users about our inactive tabs feature. -->
    <string name="tab_tray_inactive_onboarding_message">Skedat që s’i keni parë gjatë dy javësh, kalohen këtu.</string>
    <!-- Text for the action link to go to Settings for inactive tabs. -->
    <string name="tab_tray_inactive_onboarding_button_text">Çaktivizojeni te rregullimet</string>
    <!-- Text for title for the auto-close dialog of the inactive tabs. -->
    <string name="tab_tray_inactive_auto_close_title">Të vetëmbyllen pas një muaji?</string>
    <!-- Text for the body for the auto-close dialog of the inactive tabs.
        The first parameter is the name of the application.-->
    <string name="tab_tray_inactive_auto_close_body_2">%1$s mund të mbyllë skeda që s’i keni parë gjatë muajit të fundit.</string>
    <!-- Content description for close button in the auto-close dialog of the inactive tabs. -->
    <string name="tab_tray_inactive_auto_close_button_content_description">Mbylli</string>

    <!-- Text for turn on auto close tabs button in the auto-close dialog of the inactive tabs. -->
    <string name="tab_tray_inactive_turn_on_auto_close_button_2">Aktivizo vetëmbyllje</string>


    <!-- Home screen icons - Long press shortcuts -->
    <!-- Shortcut action to open new tab -->
    <string name="home_screen_shortcut_open_new_tab_2">Skedë e re</string>
    <!-- Shortcut action to open new private tab -->
    <string name="home_screen_shortcut_open_new_private_tab_2">Skedë e re private</string>

    <!-- Shortcut action to open Passwords screen -->
    <string name="home_screen_shortcut_passwords">Fjalëkalime</string>

    <!-- Recent Tabs -->
    <!-- Header text for jumping back into the recent tab in the home screen -->
    <string name="recent_tabs_header">Hidhu mbrapa</string>
    <!-- Button text for showing all the tabs in the tabs tray -->
    <string name="recent_tabs_show_all">Shfaqi krejt</string>

    <!-- Content description for the button which navigates the user to show all recent tabs in the tabs tray. -->
    <string name="recent_tabs_show_all_content_description_2">Shfaq butonin për krejt skedat së fundi</string>

    <!-- Text for button in synced tab card that opens synced tabs tray -->
    <string name="recent_tabs_see_all_synced_tabs_button_text">Shihni krejt skedat e njëkohësuara</string>
    <!-- Accessibility description for device icon used for recent synced tab -->
    <string name="recent_tabs_synced_device_icon_content_description">Pajisje e njëkohësuar</string>
    <!-- Text for the dropdown menu to remove a recent synced tab from the homescreen -->
    <string name="recent_synced_tab_menu_item_remove">Hiqe</string>
    <!-- Text for the menu button to remove a grouped highlight from the user's browsing history
         in the Recently visited section -->
    <string name="recent_tab_menu_item_remove">Hiqe</string>

    <!-- History Metadata -->
    <!-- Header text for a section on the home screen that displays grouped highlights from the
         user's browsing history, such as topics they have researched or explored on the web -->
    <string name="history_metadata_header_2">Vizituar së fundi</string>
    <!-- Text for the menu button to remove a grouped highlight from the user's browsing history
         in the Recently visited section -->
    <string name="recently_visited_menu_item_remove">Hiqe</string>

    <!-- Content description for the button which navigates the user to show all of their history. -->
    <string name="past_explorations_show_all_content_description_2">Shfaq krejt eksplorimet e kaluara</string>

    <!-- Browser Fragment -->
    <!-- Content description (not visible, for screen readers etc.): Navigate backward (browsing history) -->
    <string name="browser_menu_back">Mbrapsht</string>
    <!-- Content description (not visible, for screen readers etc.): Navigate forward (browsing history) -->
    <string name="browser_menu_forward">Përpara</string>
    <!-- Content description (not visible, for screen readers etc.): Refresh current website -->
    <string name="browser_menu_refresh">Rifreskoje</string>
    <!-- Content description (not visible, for screen readers etc.): Stop loading current website -->
    <string name="browser_menu_stop">Ndale</string>
    <!-- Browser menu button that opens the extensions manager -->
    <string name="browser_menu_extensions">Zgjerime</string>
    <!-- Browser menu banner header text for extensions onboarding.
        The first parameter is the name of the app defined in app_name (for example: Fenix). -->
    <string name="browser_menu_extensions_banner_onboarding_header">Bëjeni %s si e doni</string>
    <!-- Browser menu banner header text for extensions onboarding when all installed extensions have been disabled. -->
    <string name="browser_menu_disabled_extensions_banner_onboarding_header">Keni zgjerime të instaluara, por jo të aktivizuara</string>
    <!-- Browser menu banner body text for extensions onboarding.
        The first parameter is the name of the app defined in app_name (for example: Fenix). -->
    <string name="browser_menu_extensions_banner_onboarding_body">Zgjerimet e shpien më tej shfletimin tuaj, nga ndryshimi se si duket dhe funksionon %s e deri përforcimi i privatësisë dhe sigurisë.</string>
    <!-- Browser menu banner body text for extensions onboarding when all installed extensions have been disabled.
     The first parameter is the name of the button that opens extension manager (for example "Manage extensions"). -->
    <string name="browser_menu_disabled_extensions_banner_onboarding_body">Për t’i përdorur zgjerimet, aktivizojini te rregullimet, ose duke përzgjedhur “%s” më poshtë.</string>
    <!-- Browser menu banner link text for learning more about extensions -->
    <string name="browser_menu_extensions_banner_learn_more">Mësoni më tepër</string>
    <!-- Browser menu button that opens the extensions manager -->
    <string name="browser_menu_manage_extensions">Administroni zgjerime</string>
    <!-- Content description (not visible, for screen readers etc.): Section heading for recommended extensions.-->
    <string name="browser_menu_recommended_section_content_description">Zgjerime të rekomanduara</string>
    <!-- Content description (not visible, for screen readers etc.): Label for plus icon used to add extension.
      The first parameter is the name of the extension (for example: ClearURLs). -->
    <string name="browser_menu_extension_plus_icon_content_description_2">Shtoni %1$s</string>
    <!-- Browser menu button that opens AMO in a tab -->
    <string name="browser_menu_discover_more_extensions">Zbuloni më tepër zgjerime</string>
    <!-- Browser menu description that is shown when one or more extensions are disabled due to extension errors -->
    <string name="browser_menu_extensions_disabled_description">Çaktivizuar përkohësisht</string>
    <!-- The description of the browser menu appears when the user hasn't installed any extensions. -->
    <string name="browser_menu_no_extensions_installed_description">S’ka zgjerime të aktivizuara </string>
    <!-- Browser menu button that opens account settings -->
    <string name="browser_menu_account_settings">Hollësi llogarie</string>
    <!-- Browser menu button that sends a user to help articles -->
    <string name="browser_menu_help">Ndihmë</string>
    <!-- Browser menu button that sends a to a the what's new article -->
    <string name="browser_menu_whats_new">Ç’ka të Re</string>
    <!-- Browser menu button that opens the settings menu -->
    <string name="browser_menu_settings">Rregullime</string>
    <!-- Browser menu button that opens a user's library -->
    <string name="browser_menu_library">Bibliotekë</string>
    <!-- Browser menu toggle that requests a desktop site -->
    <string name="browser_menu_desktop_site">Sajt për desktop</string>
    <!-- Browser menu button that reopens a private tab as a regular tab -->
    <string name="browser_menu_open_in_regular_tab">Hape në skedë të rregullt</string>
    <!-- Browser menu toggle that adds a shortcut to the site on the device home screen. -->
    <string name="browser_menu_add_to_homescreen">Shtoje te skena e Kreut</string>
    <!-- Browser menu toggle that adds a PWA of the site on the device home screen. -->
    <string name="browser_menu_add_app_to_homescreen">Shtoje aplikacionin te skena e Kreut</string>
    <!-- Browser menu toggle that adds a shortcut to the site on the device home screen. -->
    <string name="browser_menu_add_to_homescreen_2">Shtoje te skena e Kreut…</string>
    <!-- Browser menu toggle that adds a PWA of the site on the device home screen. -->
    <string name="browser_menu_add_app_to_homescreen_2">Shtoje aplikacionin te skena e Kreut…</string>
    <!-- Text for notifying users that Xiaomi devices require additional permissions to add to home screen -->
    <string name="browser_menu_add_to_homescreen_xiaomi">Pajisjet Xiaomi mund të duan leje ekstra për shtim shkurtoresh te skena e kreut. Ju lutemi, shihni rregullimet tuaja.</string>
    <!-- Content description (not visible, for screen readers etc.) for the Resync tabs button -->
    <string name="resync_button_content_description">Rinjëkohëso</string>
    <!-- Browser menu button that opens the find in page menu -->
    <string name="browser_menu_find_in_page">Gjej në faqe</string>
    <!-- Browser menu button that opens the find in page menu -->
    <string name="browser_menu_find_in_page_2">Gjeni në faqe…</string>
    <!-- Browser menu button that opens the translations dialog, which has options to translate the current browser page. -->
    <string name="browser_menu_translations">Përktheje faqen</string>
    <!-- Browser menu button that saves the current tab to a collection -->
    <string name="browser_menu_save_to_collection">Ruajeni në koleksion…</string>
    <!-- Browser menu button that saves the current tab to a collection -->
    <string name="browser_menu_save_to_collection_2">Ruaje në koleksion</string>
    <!-- Browser menu button that open a share menu to share the current site -->
    <string name="browser_menu_share">Ndajeni me të tjerët</string>
    <!-- Browser menu button that open a share menu to share the current site -->
    <string name="browser_menu_share_2">Ndajeni me të tjerët…</string>
    <!-- Browser menu button shown in custom tabs that opens the current tab in Fenix
        The first parameter is the name of the app defined in app_name (for example: Fenix) -->
    <string name="browser_menu_open_in_fenix">Hape në %1$s</string>

    <!-- Browser menu text shown in custom tabs to indicate this is a Fenix tab
        The first parameter is the name of the app defined in app_name (for example: Fenix) -->
    <string name="browser_menu_powered_by">BAZUAR NË %1$s</string>
    <!-- Browser menu text shown in custom tabs to indicate this is a Fenix tab
        The first parameter is the name of the app defined in app_name (for example: Fenix) -->
    <string name="browser_menu_powered_by2">Bazuar në %1$s</string>
    <!-- Browser menu button to put the current page in reader mode -->
    <string name="browser_menu_read">Pamja Lexues</string>
    <!-- Browser menu button content description to close reader mode and return the user to the regular browser -->
    <string name="browser_menu_read_close">Mbylle pamjen lexues</string>
    <!-- Browser menu button to open the current page in an external app -->
    <string name="browser_menu_open_app_link">Hape në Aplikacion</string>

    <!-- Browser menu button to show reader view appearance controls e.g. the used font type and size -->
    <string name="browser_menu_customize_reader_view">Përshtatni pamjen e Lexuesit</string>
    <!-- Browser menu button to show reader view appearance controls e.g. the used font type and size -->
    <string name="browser_menu_customize_reader_view_2">Përshtatni Pamje Lexuesi</string>
    <!-- Browser menu label for adding a bookmark -->
    <string name="browser_menu_add">Shtoni</string>
    <!-- Browser menu label for editing a bookmark -->
    <string name="browser_menu_edit">Përpunoni</string>

    <!-- Button shown on the home page that opens the Customize home settings -->
    <string name="browser_menu_customize_home_1">Përshtatni faqe hyrëse</string>

    <!-- Browser menu label to sign in to sync on the device using Mozilla accounts -->
    <string name="browser_menu_sign_in">Hyni</string>
    <!-- Browser menu caption label for the "Sign in" browser menu item described in `browser_menu_sign_in` -->
    <string name="browser_menu_sign_in_caption">Njëkohësoni fjalëkalime, skeda, etj</string>
    <!-- Browser menu label to sign back in to sync on the device when the user's account needs to be reauthenticated -->
    <string name="browser_menu_sign_back_in_to_sync">Që të njëkohësohen, ribëni hyrjen</string>
    <!-- Browser menu caption label for the "Sign back in to sync" browser menu item described in `browser_menu_sign_back_in_to_sync` when there is an error in syncing -->
    <string name="browser_menu_syncing_paused_caption">Njëkohësimi i ndal</string>
    <!-- Browser menu label that creates a private tab -->
    <string name="browser_menu_new_private_tab">Skedë e re private</string>
    <!-- Browser menu label that navigates to the Password screen -->
    <string name="browser_menu_passwords">Fjalëkalime</string>
    <!-- Browser menu label that navigates to the SUMO page for the Firefox for Android release notes.
         The first parameter is the name of the app defined in app_name (for example: Fenix)-->
    <string name="browser_menu_new_in_firefox">E re në %1$s</string>
    <!-- Browser menu label that toggles the request for the desktop site of the currently visited page -->
    <string name="browser_menu_switch_to_desktop_site">Kaloni te sajti për desktop</string>
    <!-- Browser menu label that toggles the request for the mobile site of the currently visited page -->
    <string name="browser_menu_switch_to_mobile_site">Kalo te sajti për celular</string>
    <!-- Browser menu label that navigates to the page tools sub-menu -->
    <string name="browser_menu_tools">Mjete</string>
    <!-- Content description (not visible, for screen readers etc.): Back button for all menu redesign sub-menu -->
    <string name="browser_menu_back_button_content_description">Mbrapsht te menuja kryesore</string>
    <!-- Content description (not visible, for screen readers etc.) for bottom sheet handlebar main menu. -->
    <string name="browser_main_menu_handlebar_content_description">Mbyllni fletën e menusë kryesore</string>
    <!-- Content description (not visible, for screen readers etc.) for main menu help button. -->
    <string name="browser_main_menu_content_description_help_button">Ndihmë</string>
    <!-- Content description (not visible, for screen readers etc.) for main menu settings button. -->
    <string name="browser_main_menu_content_description_settings_button">Rregullime</string>
    <!-- Content description (not visible, for screen readers etc.) for bottom sheet handlebar extensions menu. -->
    <string name="browser_extensions_menu_handlebar_content_description">Mbyllni fletën e menusë së zgjerimeve</string>
    <!-- Content description (not visible, for screen readers etc.) for bottom sheet handlebar save menu. -->
    <string name="browser_save_menu_handlebar_content_description">Mbyllni fletën e menusë së ruajtjeve</string>
    <!-- Content description (not visible, for screen readers etc.) for bottom sheet handlebar tools menu. -->
    <string name="browser_tools_menu_handlebar_content_description">Mbyllni fletën e menusë së mjeteve</string>
    <!-- Content description (not visible, for screen readers etc.) for bottom sheet handlebar custom tab menu. -->
    <string name="browser_custom_tab_menu_handlebar_content_description">Mbyllni fletën e menusë së skedave vetjake</string>
    <!-- Browser menu description that describes the various tools related menu items inside of the tools sub-menu -->
    <string name="browser_menu_tools_description_with_translate" moz:removedIn="134" tools:ignore="UnusedResources">Pamje Lexuesi, Përktheni, Shtypni, Ndani Me të Tjerë, Hapni aplikacion</string>
    <!-- Browser menu description that describes the various tools related menu items inside of the tools sub-menu -->
    <string name="browser_menu_tools_description" moz:removedIn="134" tools:ignore="UnusedResources">Pamje Lexuesi, Shtypni, Ndani Me të Tjerë, Hapni aplikacion</string>
    <!-- Browser menu description that describes the various tools related menu items inside of the tools sub-menu
         The first parameter is the label of the report site issue (for example: Report Site issue) -->
    <string name="browser_menu_tools_description_with_translate_with_report_site" moz:removedIn="135" tools:ignore="UnusedResources">Pamje Lexuesi, Përktheni, %s, Shtypni, Ndani Me të Tjerë, Hapni aplikacion</string>
    <!-- Browser menu description that describes the various tools related menu items inside of the tools sub-menu when the "Report broken site" feature is available-->
    <string name="browser_menu_tools_description_with_translate_with_report_site_2">Pamje Lexues, Përktheni, Njoftoni për sajt të dëmtuar, Shtypni, Ndani Me të Tjerë, Hapni aplikacion</string>
    <!-- Browser menu description that describes the various tools related menu items inside of the tools sub-menu -->
    <string name="browser_menu_tools_description_with_translate_without_report_site">Pamje Lexuesi, Përktheni, Shtypni, Ndani Me të Tjerë, Hapni aplikacion</string>
    <!-- Browser menu description that describes the various tools related menu items inside of the tools sub-menu
         The first parameter is the label of the report site issue (for example: Report Site issue) -->
    <string name="browser_menu_tools_description_with_report_site" moz:removedIn="135" tools:ignore="UnusedResources">Pamje Lexuesi, %s, Shtypni, Ndani Me të Tjerë, Hapni aplikacion</string>
    <!-- Browser menu description that describes the various tools related menu items inside of the tools sub-menu when the "Report broken site" feature is available-->
    <string name="browser_menu_tools_description_with_report_site_2">Pamje Lexuesi, Njoftoni për sajt të dëmtuar, Shtypni, Ndani Me të Tjerë, Hapni aplikacion</string>
    <!-- Browser menu description that describes the various tools related menu items inside of the tools sub-menu -->
    <string name="browser_menu_tools_description_without_report_site">Pamje Lexuesi, Shtypni, Ndani Me të Tjerë, Hapni aplikacion</string>
    <!-- Browser menu label that navigates to the save sub-menu, which contains various save related menu items such as
         bookmarking a page, saving to collection, shortcut or as a PDF, and adding to home screen -->
    <string name="browser_menu_save">Ruaje</string>

    <!-- Browser menu description that describes the various save related menu items inside of the save sub-menu -->
    <string name="browser_menu_save_description">Shtoni faqerojtës, Shkurtore, Kreu, Koleksion, PDF</string>
    <!-- Browser menu label that bookmarks the currently visited page -->
    <string name="browser_menu_bookmark_this_page">Faqeruajeni këtë faqe</string>
    <!-- Browser menu label that navigates to the edit bookmark screen for the current bookmarked page -->
    <string name="browser_menu_edit_bookmark">Përpunoni faqerojtësin</string>
    <!-- Browser menu label that the saves the currently visited page as a PDF -->
    <string name="browser_menu_save_as_pdf">Ruajeni si PDF…</string>
    <!-- Browser menu label for turning ON reader view of the current visited page -->
    <string name="browser_menu_turn_on_reader_view">Aktivizo Pamjen Lexues</string>
    <!-- Browser menu label for turning OFF reader view of the current visited page -->
<<<<<<< HEAD
    <string name="browser_menu_turn_off_reader_view">Çaktivizo Pamjen Lexues</string>dsa
    <!-- Browser menu button that reopens a private tab as a regular tab -->
    <string name="browser_menu_open_in_normal_tab">Kalo te skedë jo private</string>dsa
=======
    <string name="browser_menu_turn_off_reader_view">Çaktivizo Pamjen Lexues</string>
    <!-- Browser menu button that reopens a private tab as a regular tab -->
    <string name="browser_menu_open_in_normal_tab">Kalo te skedë jo private</string>
>>>>>>> 07ff4473
    <!-- Browser menu label for navigating to the translation feature, which provides language translation options the current visited page -->
    <string name="browser_menu_translate_page">Përktheni faqen…</string>
    <!-- Browser menu label for navigating to the Web Compat Reporter feature, which provides users the ability to send bug reports for broken sites. -->
    <string name="browser_menu_webcompat_reporter">Njoftoni për sajt të dëmtuar…</string>
    <!-- Browser menu label that is displayed when the current page has been translated by the translation feature.
         The first parameter is the name of the language that page was translated to (e.g. English). -->
    <string name="browser_menu_translated_to">Përkthyer në %1$s</string>
    <!-- Browser menu label for the print feature -->
    <string name="browser_menu_print">Shtypeni…</string>

    <!-- Browser menu label for the Delete browsing data on quit feature.
        The first parameter is the name of the app defined in app_name (for example: Fenix). -->
    <string name="browser_menu_delete_browsing_data_on_quit">Mbylle %1$s</string>

    <!-- Menu "contextual feature recommendation" (CFR) -->
    <!-- Text for the title in the contextual feature recommendation popup promoting the menu feature. -->
    <string name="menu_cfr_title">E re: menu e hajthme</string>
    <!-- Text for the message in the contextual feature recommendation popup promoting the menu feature. -->
    <string name="menu_cfr_body">Gjeni më shpejt ç’kërkoni, nga shfletim privat e deri te veprime ruajtjeje.</string>

    <!-- Extensions management fragment -->
    <!-- Text displayed when there are no extensions to be shown -->
    <string name="extensions_management_no_extensions">S’ka zgjerime këtu</string>

    <!-- Browser Toolbar -->
    <!-- Content description for the Home screen button on the browser toolbar -->
    <string name="browser_toolbar_home">Skena e kreut</string>

    <!-- Content description (not visible, for screen readers etc.): Erase button: Erase the browsing
         history and go back to the home screen. -->
    <string name="browser_toolbar_erase">Fshi historik shfletimesh</string>
    <!-- Content description for the translate page toolbar button that opens the translations dialog when no translation has occurred. -->
    <string name="browser_toolbar_translate">Përktheje faqen</string>

    <!-- Content description (not visible, for screen readers etc.) for the translate page toolbar button that opens the translations dialog when the page is translated successfully.
         The first parameter is the name of the language that is displayed in the original page. (For example: English)
         The second parameter is the name of the language which the page was translated to. (For example: French) -->
    <string name="browser_toolbar_translated_successfully">Faqe e përkthyer nga %1$s në %2$s.</string>

    <!-- Locale Settings Fragment -->
    <!-- Content description for tick mark on selected language -->
    <string name="a11y_selected_locale_content_description">Gjuha e përzgjedhur</string>
    <!-- Text for default locale item -->
    <string name="default_locale_text">Ndiq gjuhën e pajisjes</string>
    <!-- Placeholder text shown in the search bar before a user enters text -->
    <string name="locale_search_hint">Kërkoni gjuhë</string>

    <!-- Search Fragment -->
    <!-- Button in the search view that lets a user search by scanning a QR code -->
    <string name="search_scan_button_2">Skanonin kodin QR</string>
    <!-- Button in the search view when shortcuts are displayed that takes a user to the search engine settings -->
    <string name="search_shortcuts_engine_settings">Rregullime motorësh kërkimesh</string>
    <!-- Button in the search view that lets a user navigate to the site in their clipboard -->
    <string name="awesomebar_clipboard_title">Plotësoje lidhjen nga e papastra</string>
    <!-- Button in the search suggestions onboarding that allows search suggestions in private sessions -->
    <string name="search_suggestions_onboarding_allow_button">Lejoje</string>
    <!-- Button in the search suggestions onboarding that does not allow search suggestions in private sessions -->
    <string name="search_suggestions_onboarding_do_not_allow_button">Mos e lejo</string>
    <!-- Search suggestion onboarding hint title text -->
    <string name="search_suggestions_onboarding_title">Të lejohen sugjerime kërkimesh në sesione private?</string>
    <!-- Search suggestion onboarding hint description text, first parameter is the name of the app defined in app_name (for example: Fenix)-->
    <string name="search_suggestions_onboarding_text">%s do të ndajë gjithçka shtypni te shtylla e adresave me motorin tuaj parazgjedhje të kërkimeve.</string>

    <!-- Search engine suggestion title text. The first parameter is the name of the suggested engine-->
    <string name="search_engine_suggestions_title">Kërko me %s</string>
    <!-- Search engine suggestion description text -->
    <string name="search_engine_suggestions_description">Kërkoni drejt e nga shtylla e adresave</string>

    <!-- Menu option in the search selector menu to open the search settings -->
    <string name="search_settings_menu_item">Rregullime mbi kërkimin</string>

    <!-- Header text for the search selector menu -->
    <string name="search_header_menu_item_2">Këtë herë kërko me:</string>

    <!-- Content description (not visible, for screen readers etc.): Search engine icon.
    The parameter is the search engine name (for example: DuckDuckGo). -->
    <string name="search_engine_icon_content_description_1">Motorë kërkimesh: %s</string>

    <!-- Content description (not visible, for screen readers etc.) of the search engine selector from the search toolbar.
    The parameter is the search engine name (for example: DuckDuckGo).
    The colon character (in "%s:") is intended to have the screen reader make a small pause between the search engine name and the description of the button. -->
    <string name="search_engine_selector_content_description">%s: përzgjedhës motori kërkimesh</string>

    <!-- Home onboarding -->
    <!-- Home onboarding dialog welcome screen title text. -->
    <string name="onboarding_home_welcome_title_2">Mirë se vini te një internet më personal</string>
    <!-- Home onboarding dialog welcome screen description text. -->
    <string name="onboarding_home_welcome_description">Më tepër ngjyra. Privatësi më e mirë. I njëjti përkushtim ndaj njerëzve, jo ndaj fitimeve.</string>
    <!-- Home onboarding dialog sign into sync screen title text. -->
    <string name="onboarding_home_sync_title_3">Ndërrimi i ekraneve është më i lehtë se kurrë</string>
    <!-- Home onboarding dialog sign into sync screen description text. -->
    <string name="onboarding_home_sync_description">Vazhdojeni ku e latë, me skeda nga pajisje të tjera tani në faqen tuaj hyrëse.</string>
    <!-- Text for the button to continue the onboarding on the home onboarding dialog. -->
    <string name="onboarding_home_get_started_button">Fillojani</string>
    <!-- Text for the button to navigate to the sync sign in screen on the home onboarding dialog. -->
    <string name="onboarding_home_sign_in_button">Hyni</string>
    <!-- Text for the button to skip the onboarding on the home onboarding dialog. -->
    <string name="onboarding_home_skip_button">Anashkaloje</string>
    <!-- Onboarding home screen sync popup dialog message, shown on top of Recent Synced Tabs in the Jump back in section. -->
    <string name="sync_cfr_message">Skedat tuaja po njëkohësohen! Vazhdojeni punën ku e latë në pajisjen tuaj tjetër.</string>
    <!-- Content description (not visible, for screen readers etc.): Close button for the home onboarding dialog -->
    <string name="onboarding_home_content_description_close_button">Mbylle</string>

    <!-- Juno first user onboarding flow experiment, strings are marked unused as they are only referenced by Nimbus experiments. -->
    <!-- Description for learning more about our privacy notice. -->
    <string name="juno_onboarding_privacy_notice_text" tools:ignore="BrandUsage">Shënim mbi privatësinë në Firefox</string>
    <!-- Title for set firefox as default browser screen used by Nimbus experiments. -->
    <string name="juno_onboarding_default_browser_title_nimbus_2">Duam fort t’ju mbajmë të parrezik</string>
    <!-- Title for set firefox as default browser screen used by Nimbus experiments.
        Note: The word "Firefox" should NOT be translated -->
    <string name="juno_onboarding_default_browser_title_nimbus_3" tools:ignore="BrandUsage,UnusedResources">Zbuloni pse e duan Firefox-in miliona vetë</string>
    <!-- Title for set firefox as default browser screen used by Nimbus experiments. -->
    <string name="juno_onboarding_default_browser_title_nimbus_4" tools:ignore="UnusedResources">Shfletim i parrezik, me më tepër zgjedhje</string>
    <!-- Description for set firefox as default browser screen used by Nimbus experiments. -->
    <string name="juno_onboarding_default_browser_description_nimbus_3">Shfletuesi ynë, me entin jofitimprurës nga pas, ndihmon të ndalen shoqëri t’ju ndjekin fshehtazi nëpër internet.</string>
    <!-- Description for set firefox as default browser screen used by Nimbus experiments. -->
    <string name="juno_onboarding_default_browser_description_nimbus_4" tools:ignore="UnusedResources">Më tepër se 100 milionë vetëm e mbrojnë privatësinë e tyre duke zgjedhur një shfletues që ka pas një ent jofitimprurës.</string>
    <!-- Description for set firefox as default browser screen used by Nimbus experiments. -->
    <string name="juno_onboarding_default_browser_description_nimbus_5" tools:ignore="UnusedResources">Gjurmues të ditur? Të bllokuar automatikisht. Zgjerime? Provojini krejt të 700-ët. PDF? Lexuesi ynë i brendshëm i bën të administrohen me lehtësi.</string>
    <!-- Text for the button to set firefox as default browser on the device -->
    <string name="juno_onboarding_default_browser_positive_button" tools:ignore="UnusedResources">Vëre si shfletuesin parazgjedhje</string>
    <!-- Text for the button dismiss the screen and move on with the flow -->
    <string name="juno_onboarding_default_browser_negative_button" tools:ignore="UnusedResources">Jo tani</string>

    <!-- Title for sign in to sync screen. -->
    <string name="juno_onboarding_sign_in_title_2">Jini i fshehtëzuar, kur hidheni nga një pajisje në tjetrën</string>
    <!-- Description for sign in to sync screen. Nimbus experiments do not support string placeholders.
     Note: The word "Firefox" should NOT be translated -->
    <string name="juno_onboarding_sign_in_description_3" tools:ignore="BrandUsage">Firefox-i fshehtëzon fjalëkalimet tuaja, faqerojtësit, etj, kur bëni njëkohësimin.</string>
    <!-- Text for the button to sign in to sync on the device -->
    <string name="juno_onboarding_sign_in_positive_button" tools:ignore="UnusedResources">Hyni</string>
    <!-- Text for the button dismiss the screen and move on with the flow -->
    <string name="juno_onboarding_sign_in_negative_button" tools:ignore="UnusedResources">Jo tani</string>
    <!-- Title for enable notification permission screen used by Nimbus experiments. Nimbus experiments do not support string placeholders.
        Note: The word "Firefox" should NOT be translated -->
    <string name="juno_onboarding_enable_notifications_title_nimbus_2" tools:ignore="BrandUsage">Njoftimet ju ndihmojnë të jini më të parrezik në Firefox</string>
    <!-- Description for enable notification permission screen used by Nimbus experiments. Nimbus experiments do not support string placeholders.
       Note: The word "Firefox" should NOT be translated -->
    <string name="juno_onboarding_enable_notifications_description_nimbus_2" tools:ignore="BrandUsage">Dërgoni në mënyrë të siguruar skeda mes pajisjeve tuaja dhe zbuloni veçori të reja privatësie në Firefox.</string>
    <!-- Text for the button to request notification permission on the device -->
    <string name="juno_onboarding_enable_notifications_positive_button" tools:ignore="UnusedResources">Aktivizoni njoftimet</string>
    <!-- Text for the button dismiss the screen and move on with the flow -->
    <string name="juno_onboarding_enable_notifications_negative_button" tools:ignore="UnusedResources">Jo tani</string>

    <!-- Title for add search widget screen used by Nimbus experiments. Nimbus experiments do not support string placeholders.
        Note: The word "Firefox" should NOT be translated -->
    <string name="juno_onboarding_add_search_widget_title" tools:ignore="BrandUsage,UnusedResources">Provoni widget-in e kërkimeve të Firefox-it</string>
    <!-- Description for add search widget screen used by Nimbus experiments. Nimbus experiments do not support string placeholders.
        Note: The word "Firefox" should NOT be translated -->
    <string name="juno_onboarding_add_search_widget_description" tools:ignore="BrandUsage,UnusedResources">Me Firefox-in te skena juaj e kreut do të mund të përdorni kollaj shfletuesin që vë privatësinë së pari, që bllokon gjurmues të llojit “nga sajte në sajte”.</string>
    <!-- Text for the button to add search widget on the device used by Nimbus experiments. Nimbus experiments do not support string placeholders.
        Note: The word "Firefox" should NOT be translated -->
    <string name="juno_onboarding_add_search_widget_positive_button" tools:ignore="BrandUsage,UnusedResources">Shtoni “widget” Firefox-i</string>
    <!-- Text for the button to dismiss the screen and move on with the flow -->
    <string name="juno_onboarding_add_search_widget_negative_button" tools:ignore="UnusedResources">Jo tani</string>

    <!-- Onboarding header for the add-ons card used by Nimbus experiments. Nimbus experiments do not support string placeholders.
    Note: The word "Firefox" should NOT be translated -->
    <string name="onboarding_add_on_header" tools:ignore="BrandUsage,UnusedResources">Përshtateni Firefox-in tuaj me zgjerime</string>
    <!-- Onboarding sub header for the add-ons card, used by Nimbus experiments. -->
    <string name="onboarding_add_on_sub_header" tools:ignore="UnusedResources">Shtoni zgjerime nga palë të treta, për të thelluar sigurinë tuaj, prodhimtarinë, etj.</string>
    <!-- Onboarding add-ons card, for checking more add-ons on, used by Nimbus experiments. -->
    <string name="onboarding_add_on_explore_more_extensions_2">Eksploroni më tepër zgjerime</string>
    <!-- Onboarding add-ons card, button for start browsing, used by Nimbus experiments. -->
    <string name="onboarding_add_on_start_browsing_button_2">Nisni shfletimin</string>
    <!-- Ublock name for the onboarding add-ons card, used by Nimbus experiments. Note: The word "Ublock Origin" is a brand name should NOT be translated -->
    <string name="onboarding_add_on_ublock_name" tools:ignore="UnusedResources">uBlock Origin</string>
    <!-- Ublock description for the onboarding add-ons card, used by Nimbus experiments. -->
    <string name="onboarding_add_on_ublock_description" tools:ignore="UnusedResources">Bllokoni reklama vërtet dhe me efikasitet.</string>
    <!-- Privacy Badger name for the onboarding add-ons card, used by Nimbus experiments. Note: The word "Privacy Badger" is a brand name should NOT be translated -->
    <string name="onboarding_add_on_privacy_badger_name" tools:ignore="UnusedResources">Privacy Badger</string>
    <!-- Privacy Badger description for the onboarding add-ons card, used by Nimbus experiments. -->
    <string name="onboarding_add_on_privacy_badger_description" tools:ignore="UnusedResources">Xhevahir për anti-gjurmim. Ndalni gjurmues të padukshëm dhe reklama që spiunojnë.</string>
    <!-- Search by Image name for the onboarding add-ons card, used by Nimbus experiments. Note: The word "Search by Image" is a brand name should NOT be translated -->
    <string name="onboarding_add_on_search_by_image_name" tools:ignore="UnusedResources">Kërko sipas Figurash</string>
    <!-- Search by Image description for the onboarding add-ons card, used by Nimbus experiments. -->
    <string name="onboarding_add_on_search_by_image_description" tools:ignore="UnusedResources">Shihni një foto interesante dhe mësoni më tepër rreth saj.</string>
    <!-- Dark Reader name for the onboarding add-ons card, used by Nimbus experiments. Note: The word "Dark Reader" is a brand name should NOT be translated -->
    <string name="onboarding_add_on_dark_reader_name" tools:ignore="UnusedResources">Lexues i Errët</string>
    <!-- Privacy Badger description for the onboarding add-ons card, used by Nimbus experiments. -->
    <string name="onboarding_add_on_dark_reader_description" tools:ignore="UnusedResources">Mënyrë e errët e përshtatur , për web-in celular.</string>
    <!-- Label for the number of reviews for an add-on. The parameter is for the formatted number of reviews e.g. "1,234", "12,345", "123,456". -->
    <string name="onboarding_add_on_reviews_label">Shqyrtime: %1$s</string>
    <!-- Content description for the add-on icon. -->
    <string name="onboarding_add_on_icon_content_description">Ikonë shtese</string>
    <!-- Content description for the an installed add-on icon. -->
    <string name="onboarding_installed_add_on_icon_content_description">Ikonë shtese të instaluar</string>
    <!-- Content description for the an installing add-on icon. -->
    <string name="onboarding_installing_add_on_icon_content_description">Ikonë instalimi shtese</string>
    <!-- Content description for the add add-on button. -->
    <string name="onboarding_add_on_add_button_content_description">Shtoni buton shtese</string>
    <!-- Content description for the star rating group. -->
    <string name="onboarding_add_on_star_rating_content_description">Vlerësuar me %1$s nga 5 gjithsej</string>

    <!-- Title for the privacy preferences dialog shown during onboarding. Note: The word "Firefox" should NOT be translated. -->
<<<<<<< HEAD
    <string name="onboarding_preferences_dialog_title" tools:ignore="BrandUsage,UnusedResources">Ndihmonani ta bëjmë Firefox-in më të mirë</string>
    <!-- Title for the crash reporting option in the privacy preferences dialog shown during onboarding. -->
    <string name="onboarding_preferences_dialog_crash_reporting_title" tools:ignore="UnusedResources">Dërgo vetvetiu njoftime vithisjesh</string>
    <!-- Description for the crash reporting option in the privacy preferences dialog shown during onboarding. -->
    <string name="onboarding_preferences_dialog_crash_reporting_description" tools:ignore="UnusedResources">Raportet e vithisjeve na lejojnë të diagnostikojmë dhe ndreqim probleme me shfletuesin. Raportet mund të përfshijnë të dhëna personale, ose rezervat.</string>
    <!-- Learn more link for the crash reporting option in the privacy preferences dialog shown during onboarding. -->
    <string name="onboarding_preferences_dialog_crash_reporting_learn_more" tools:ignore="UnusedResources">Mësoni më tepër rreth njoftimesh vithisjesh</string>

    <!-- Title for the usage data option in the privacy preferences dialog shown during onboarding. Note: The word "Mozilla" should NOT be translated. -->
    <string name="onboarding_preferences_dialog_usage_data_title" tools:ignore="UnusedResources">Dërgo të dhëna teknike dhe ndërveprimesh te Mozilla</string>
    <!-- Description for the usage data option in the privacy preferences dialog shown during onboarding. Note: The word "Firefox" should NOT be translated. -->
    <string name="onboarding_preferences_dialog_usage_data_description" tools:ignore="BrandUsage,UnusedResources">Të dhënat rreth pajisjes tuaj, formësimit hardware dhe se si e përdorni Firefox-in ndihmojnë të përmirësohen veçori, funksionimi dhe qëndrueshmëria për përdorues kudo.</string>
    <!-- Learn more link for the usage data option in the privacy preferences dialog shown during onboarding. -->
    <string name="onboarding_preferences_dialog_usage_data_learn_more" tools:ignore="UnusedResources">Mësoni më tepër rreth të dhënash përdorimi</string>
    <!-- Positive button label for the privacy preferences dialog shown during onboarding. -->
    <string name="onboarding_preferences_dialog_positive_button" tools:ignore="UnusedResources">U bë</string>
    <!-- Negative button label for the privacy preferences dialog shown during onboarding. -->
    <string name="onboarding_preferences_dialog_negative_button" tools:ignore="UnusedResources">Anuloje</string>
    <!-- Terms of service onboarding title card label. 'Firefox' intentionally hardcoded here-->
    <string name="onboarding_welcome_to_firefox" tools:ignore="UnusedResources,BrandUsage">Mirë se vini në Firefox</string>
    <!-- Terms of service onboarding page continue button label. -->
    <string name="onboarding_term_of_service_agree_and_continue_button_label" tools:ignore="UnusedResources">Shprehni pajtimin dhe vazhdoni</string>
    <!-- Line one of the terms of service onboarding page. 'Firefox' is intentionally hardcoded. %1$s is replaced by an active link, using onboarding_term_of_service_line_one_link_text as text (“Terms of Service”). -->
    <string name="onboarding_term_of_service_line_one" tools:ignore="UnusedResources,BrandUsage">Duke vazhduar, pajtoheni me %1$s Firefox-i.</string>
    <!-- Used as text for the link in onboarding_term_of_service_line_one. -->
    <string name="onboarding_term_of_service_line_one_link_text" tools:ignore="UnusedResources,BrandUsage">Kushte Shërbimi</string>
    <!-- Line two of the terms of service onboarding page. 'Firefox' is intentionally hardcoded. %1$s is replaced by an active link, using onboarding_term_of_service_line_two_link_text as text (Privacy Notice”). -->
    <string name="onboarding_term_of_service_line_two" tools:ignore="UnusedResources,BrandUsage">Firefox-i kujdeset për privatësinë tuaj. Lexoni më tepër te %1$s tona.</string>
    <!-- Used as text for the link in onboarding_term_of_service_line_two. -->
    <string name="onboarding_term_of_service_line_two_link_text" tools:ignore="UnusedResources,BrandUsage">Shënim Mbi Privatësinë</string>
    <!-- Line three of the terms of service onboarding page. 'Firefox' and 'Mozilla' are intentionally hardcoded. %1$S is replaced by an active link, using onboarding_term_of_service_line_three_link_text as text (Manage”). -->
    <string name="onboarding_term_of_service_line_three" tools:ignore="UnusedResources,BrandUsage">Që të ndihmoni të përmirësohet shfletuesi, Firefox-i dërgon te Mozilla të dhëna diagnostikimesh dhe ndërveprimesh. %1$s</string>
    <!-- Used as text for the link in onboarding_term_of_service_line_three. -->
    <string name="onboarding_term_of_service_line_three_link_text" tools:ignore="UnusedResources,BrandUsage">Administrojini</string>
=======
    <string name="onboarding_preferences_dialog_title" tools:ignore="BrandUsage">Ndihmonani ta bëjmë Firefox-in më të mirë</string>
    <!-- Title for the crash reporting option in the privacy preferences dialog shown during onboarding. -->
    <string name="onboarding_preferences_dialog_crash_reporting_title">Dërgo vetvetiu njoftime vithisjesh</string>
    <!-- Description for the crash reporting option in the privacy preferences dialog shown during onboarding. -->
    <string name="onboarding_preferences_dialog_crash_reporting_description">Raportet e vithisjeve na lejojnë të diagnostikojmë dhe ndreqim probleme me shfletuesin. Raportet mund të përfshijnë të dhëna personale, ose rezervat.</string>
    <!-- Learn more link for the crash reporting option in the privacy preferences dialog shown during onboarding. -->
    <string name="onboarding_preferences_dialog_crash_reporting_learn_more" moz:removedIn="136" tools:ignore="UnusedResources">Mësoni më tepër rreth njoftimesh vithisjesh</string>

    <!-- Title for the usage data option in the privacy preferences dialog shown during onboarding. Note: The word "Mozilla" should NOT be translated. -->
    <string name="onboarding_preferences_dialog_usage_data_title">Dërgo të dhëna teknike dhe ndërveprimesh te Mozilla</string>
    <!-- Description for the usage data option in the privacy preferences dialog shown during onboarding. Note: The word "Firefox" should NOT be translated. -->
    <string name="onboarding_preferences_dialog_usage_data_description" moz:removedIn="136" tools:ignore="BrandUsage,UnusedResources">Të dhënat rreth pajisjes tuaj, formësimit hardware dhe se si e përdorni Firefox-in ndihmojnë të përmirësohen veçori, funksionimi dhe qëndrueshmëria për përdorues kudo.</string>
    <!-- Learn more link for the usage data option in the privacy preferences dialog shown during onboarding. -->
    <string name="onboarding_preferences_dialog_usage_data_learn_more" moz:removedIn="136" tools:ignore="UnusedResources">Mësoni më tepër rreth të dhënash përdorimi</string>
    <!-- Positive button label for the privacy preferences dialog shown during onboarding. -->
    <string name="onboarding_preferences_dialog_positive_button">U bë</string>
    <!-- Negative button label for the privacy preferences dialog shown during onboarding. -->
    <string name="onboarding_preferences_dialog_negative_button">Anuloje</string>
    <!-- Terms of service onboarding title card label. 'Firefox' intentionally hardcoded here-->
    <string name="onboarding_welcome_to_firefox" tools:ignore="BrandUsage">Mirë se vini në Firefox</string>
    <!-- Terms of service onboarding page continue button label. -->
    <string name="onboarding_term_of_service_agree_and_continue_button_label">Shprehni pajtimin dhe vazhdoni</string>
    <!-- Line one of the terms of service onboarding page. %1$s is replaced by an active link, using onboarding_term_of_service_line_one_link_text as text (“Firefox Terms of Use”). -->
    <string name="onboarding_term_of_service_line_one" moz:removedIn="136" tools:ignore="BrandUsage, UnusedResources">Duke vazhduar, pajtoheni me %1$s Firefox-i.</string>
    <!-- Used as text for the link in onboarding_term_of_service_line_one. -->
    <string name="onboarding_term_of_service_line_one_link_text" moz:removedIn="136" tools:ignore="UnusedResources">Kushte Shërbimi</string>
    <!-- Line two of the terms of service onboarding page. 'Firefox' is intentionally hardcoded. %1$s is replaced by an active link, using onboarding_term_of_service_line_two_link_text as text (“Privacy Notice”). -->
    <string name="onboarding_term_of_service_line_two" moz:removedIn="136" tools:ignore="UnusedResources,BrandUsage">Firefox-i kujdeset për privatësinë tuaj. Lexoni më tepër te %1$s tona.</string>
    <!-- Used as text for the link in onboarding_term_of_service_line_two. -->
    <string name="onboarding_term_of_service_line_two_link_text">Shënim Mbi Privatësinë</string>
    <!-- Line three of the terms of service onboarding page. 'Firefox' and 'Mozilla' are intentionally hardcoded. %1$S is replaced by an active link, using onboarding_term_of_service_line_three_link_text as text (“Manage”). -->
    <string name="onboarding_term_of_service_line_three" tools:ignore="BrandUsage">Që të ndihmoni të përmirësohet shfletuesi, Firefox-i dërgon te Mozilla të dhëna diagnostikimesh dhe ndërveprimesh. %1$s</string>
    <!-- Used as text for the link in onboarding_term_of_service_line_three. -->
    <string name="onboarding_term_of_service_line_three_link_text">Administrojini</string>
>>>>>>> 07ff4473
    <!-- Onboarding header for the toolbar selection card, used by Nimbus experiments. -->
    <string name="onboarding_customize_toolbar_title" tools:ignore="UnusedResources">Zgjidhni një vendosje të panelit</string>
    <!-- Onboarding sub header for toolbar selection card, used by Nimbus experiments. -->
    <string name="onboarding_customize_toolbar_description" tools:ignore="UnusedResources">Mbajini kërkimet një hap larg.</string>
    <!-- Onboarding label for 'Save and continue' button, used by Nimbus experiments. -->
    <string name="onboarding_save_and_continue_button">Ruaje dhe vazhdo</string>
    <!-- Onboarding toolbar selection card label for 'skip' button, used by Nimbus experiments. -->
<<<<<<< HEAD
    <string name="onboarding_customize_toolbar_skip_button">Anashkaloje</string>
=======
    <string name="onboarding_customize_toolbar_skip_button" moz:removedIn="135" tools:ignore="UnusedResources">Anashkaloje</string>
>>>>>>> 07ff4473
    <!-- Onboarding toolbar selection card label for 'top' option, used by Nimbus experiments. -->
    <string name="onboarding_customize_toolbar_top_option">Sipër</string>
    <!-- Onboarding toolbar selection card label for 'bottom' option, used by Nimbus experiments. -->
    <string name="onboarding_customize_toolbar_bottom_option">Poshtë</string>

    <!-- Onboarding toolbar selection card content description for the main image. -->
    <string name="onboarding_customize_toolbar_main_image_content_description">Figurë e madhe kryesh e pamjes së përzgjedhjes së paneli, që shfaq ilustrim paneli.</string>
    <!-- Onboarding toolbar selection card content description for the toolbar placement image. %1$s is placeholder for either 'top' or 'bottom'. -->
<<<<<<< HEAD
    <string name="onboarding_customize_toolbar_placement_content_description">Figurë e panelit %1$s</string>
=======
    <string name="onboarding_customize_toolbar_placement_content_description" moz:removedIn="135" tools:ignore="UnusedResources">Figurë e panelit %1$s</string>

    <!-- Onboarding toolbar selection card content description for the toolbar placement image. -->
    <string name="onboarding_customize_toolbar_placement_bottom_content_description">Figurë e panelit të poshtëm</string>
    <string name="onboarding_customize_toolbar_placement_top_content_description">Figurë e panelit të sipërm</string>
    <!-- Onboarding toolbar selection card label for 'Not now' button, used by Nimbus experiments. -->
    <string name="onboarding_customize_toolbar_not_now_button" moz:removedIn="136" tools:ignore="UnusedResources">Jo tani</string>
>>>>>>> 07ff4473

    <!-- Onboarding header for the theme selection card, used by Nimbus experiments. -->
    <string name="onboarding_customize_theme_title" tools:ignore="UnusedResources">Zgjidhni një temë</string>
    <!-- Onboarding sub header for theme selection card, used by Nimbus experiments. -->
    <string name="onboarding_customize_theme_description" tools:ignore="UnusedResources">Shiheni web-in nën dritën më të mirë.</string>
    <!-- Onboarding label for 'Save and start browsing' button, used by Nimbus experiments. -->
    <string name="onboarding_save_and_start_button">Ruajeni dhe filloni shfletimin</string>
    <!-- Onboarding theme selection card label for 'skip' button, used by Nimbus experiments. -->
<<<<<<< HEAD
    <string name="onboarding_customize_theme_skip_button">Anashkaloje</string>
=======
    <string name="onboarding_customize_theme_skip_button" moz:removedIn="135" tools:ignore="UnusedResources">Anashkaloje</string>
>>>>>>> 07ff4473
    <!-- Onboarding theme selection card label for 'dark' option, used by Nimbus experiments. -->
    <string name="onboarding_customize_theme_dark_option">E errët</string>
    <!-- Onboarding theme selection card label for 'light' option, used by Nimbus experiments. -->
    <string name="onboarding_customize_theme_light_option">E çelët</string>
    <!-- Onboarding theme selection card label for 'System auto' option, used by Nimbus experiments. -->
    <string name="onboarding_customize_theme_system_option">Automatike, prej sistemit</string>
    <!-- Onboarding theme selection card content description for the main image. -->
    <string name="onboarding_customize_theme_main_image_content_description">Figurë e madhe kryesh e pamjes së përzgjedhjes së temës, që shfaqin ilustrim mjetesh artistësh dhe ndërtuesisht.</string>
    <!-- Onboarding theme selection card content description for the theme selection image. %1$s is placeholder for either 'system', 'light' or 'dark'. -->
    <string name="onboarding_customize_theme_content_description">Figurë e temës %1$s</string>

<<<<<<< HEAD
=======
    <!-- Onboarding theme selection card label for 'Not now' button, used by Nimbus experiments. -->
    <string name="onboarding_customize_theme_not_now_button" moz:removedIn="136" tools:ignore="UnusedResources">Jo tani</string>

>>>>>>> 07ff4473
    <!-- Search Widget -->
    <!-- Content description for searching with a widget. The first parameter is the name of the application.-->
    <string name="search_widget_content_description_2">Hapni një skedë të re %1$s</string>
    <!-- Text preview for smaller sized widgets -->
    <string name="search_widget_text_short">Kërko</string>
    <!-- Text preview for larger sized widgets -->
    <string name="search_widget_text_long">Kërkoni në web</string>

    <!-- Content description (not visible, for screen readers etc.): Voice search -->
    <string name="search_widget_voice">Kërkim zanor</string>

    <!-- Preferences -->
    <!-- Title for the settings page-->
    <string name="settings">Rregullime</string>

    <!-- Preference category for general settings -->
    <string name="preferences_category_general">Të përgjithshme</string>
    <!-- Preference category for all links about Fenix -->
    <string name="preferences_category_about">Mbi</string>
    <!-- Preference category for settings related to changing the default search engine -->
    <string name="preferences_category_select_default_search_engine">Përzgjidhni një</string>
    <!-- Preference for settings related to managing search shortcuts for the quick search menu -->
    <string name="preferences_manage_search_shortcuts_2">Administroni motorë alternativë kërkimesh</string>
    <!-- Summary for preference for settings related to managing search shortcuts for the quick search menu -->
    <string name="preferences_manage_search_shortcuts_summary">Përpunoni dukshmëri motorësh te menuja e kërkimeve</string>
    <!-- Preference category for settings related to managing search shortcuts for the quick search menu -->
    <string name="preferences_category_engines_in_search_menu">Motorë të dukshëm te menuja e kërkimeve</string>
    <!-- Preference for settings related to changing the default search engine -->
    <string name="preferences_default_search_engine">Motor parazgjedhje kërkimesh</string>
    <!-- Preference for settings related to Search -->
    <string name="preferences_search">Kërkim</string>
    <!-- Preference for settings related to Search engines -->
    <string name="preferences_search_engines">Motorë kërkimesh</string>
    <!-- Preference for settings related to Search engines suggestions-->
    <string name="preferences_search_engines_suggestions">Sugjerime prej motorësh kërkimi</string>
    <!-- Preference Category for settings related to Search address bar -->
    <string name="preferences_settings_address_bar">Parapëlqime shtylle adresash</string>
    <!-- Preference Category for settings to Firefox Suggest -->
    <string name="preference_search_address_bar_fx_suggest" tools:ignore="BrandUsage">Shtyllë adresash - Firefox Sugjeron</string>
    <!-- Preference link to Learn more about Firefox Suggest -->
    <string name="preference_search_learn_about_fx_suggest" tools:ignore="BrandUsage">Mësoni më tepër rreth “Firefox-i Sugjeron”</string>
    <!-- Preference link to rating Fenix on the Play Store -->
    <string name="preferences_rate">Vlerësojeni në Google Play</string>
    <!-- Preference linking to about page for Fenix
        The first parameter is the name of the app defined in app_name (for example: Fenix) -->
    <string name="preferences_about">Mbi %1$s-un</string>
    <!-- Preference for settings related to changing the default browser -->
    <string name="preferences_set_as_default_browser">Caktojeni shfletuesin parazgjedhje</string>
    <!-- Preference category for advanced settings -->
    <string name="preferences_category_advanced">Të mëtejshme</string>
    <!-- Preference category for privacy and security settings -->
    <string name="preferences_category_privacy_security">Privatësi dhe siguri</string>
    <!-- Preference for advanced site settings -->
    <string name="preferences_site_settings">Rregullime sajti</string>
    <!-- Preference for private browsing options -->
    <string name="preferences_private_browsing_options">Shfletim privat</string>
    <!-- Preference for opening links in a private tab-->
    <string name="preferences_open_links_in_a_private_tab">Hapi lidhjet në skedë private</string>
    <!-- Preference for allowing screenshots to be taken while in a private tab-->
    <string name="preferences_allow_screenshots_in_private_mode">Lejo foto ekrani nën shfletim privat</string>
    <!-- Will inform the user of the risk of activating Allow screenshots in private browsing option -->
    <string name="preferences_screenshots_in_private_mode_disclaimer">Në u lejoftë, skedat private do të jenë të dukshme edhe kur janë të hapur aplikacione të shumtë</string>
    <!-- Preference for adding private browsing shortcut -->
    <string name="preferences_add_private_browsing_shortcut">Shtoni shkurtore shfletimi privat</string>
    <!-- Preference for enabling "HTTPS-Only" mode -->
    <string name="preferences_https_only_title">Mënyra Vetëm-HTTPS</string>

    <!-- Label for cookie banner section in quick settings panel. -->
    <string name="cookie_banner_blocker">Bllokues Banderolash Cookie-sh</string>
    <!-- Preference for removing cookie/consent banners from sites automatically in private mode. See reduce_cookie_banner_summary for additional context. -->
    <string name="preferences_cookie_banner_reduction_private_mode">Bllokues Banderolash Cooki-esh në shfletim privat</string>

    <!-- Text for indicating cookie banner handling is off this site, this is shown as part of the protections panel with the tracking protection toggle -->
    <string name="reduce_cookie_banner_off_for_site">Çaktivizuar për këtë sajt</string>
    <!-- Text for cancel button indicating that cookie banner reduction is not supported for the current site, this is shown as part of the cookie banner details view. -->
    <string name="cookie_banner_handling_details_site_is_not_supported_cancel_button">Anuloje</string>
    <!-- Text for request support button indicating that cookie banner reduction is not supported for the current site, this is shown as part of the cookie banner details view. -->
    <string name="cookie_banner_handling_details_site_is_not_supported_request_support_button_2">Dërgo kërkesë</string>
    <!-- Text for title indicating that cookie banner reduction is not supported for the current site, this is shown as part of the cookie banner details view. -->
    <string name="cookie_banner_handling_details_site_is_not_supported_title_2">Të kërkohet asistencë për këtë sajt?</string>
    <!-- Label for the snackBar, after the user reports with success a website where cookie banner reducer did not work -->
    <string name="cookie_banner_handling_report_site_snack_bar_text_2">Kërkesa u dërgua</string>
    <!-- Text for indicating cookie banner handling is on this site, this is shown as part of the protections panel with the tracking protection toggle -->
    <string name="reduce_cookie_banner_on_for_site">Aktivizuar për këtë sajt</string>

    <!-- Text for indicating that a request for unsupported site was sent to Nimbus (it's a Mozilla library for experiments), this is shown as part of the protections panel with the tracking protection toggle -->
    <string name="reduce_cookie_banner_unsupported_site_request_submitted_2">Kërkesa për asistencë u dërgua</string>
    <!-- Text for indicating cookie banner handling is currently not supported for this site, this is shown as part of the protections panel with the tracking protection toggle -->
    <string name="reduce_cookie_banner_unsupported_site">Sajt aktualisht i pambuluar</string>
    <!-- Title text for a detail explanation indicating cookie banner handling is on this site, this is shown as part of the cookie banner panel in the toolbar. The first parameter is a shortened URL of the current site-->
    <string name="reduce_cookie_banner_details_panel_title_on_for_site_1">Të aktivizohet Bllokim Banderolash Cookie-sh për %1$s?</string>
    <!-- Title text for a detail explanation indicating cookie banner handling is off this site, this is shown as part of the cookie banner panel in the toolbar. The first parameter is a shortened URL of the current site-->
    <string name="reduce_cookie_banner_details_panel_title_off_for_site_1">Të çaktivizohet Bllokim Banderolash Cookie-sh për %1$s?</string>
    <!-- Title text for a detail explanation indicating cookie banner reducer didn't work for the current site, this is shown as part of the cookie banner panel in the toolbar. The first parameter is the application name-->
    <string name="reduce_cookie_banner_details_panel_title_unsupported_site_request_2">%1$s s’mund të hedhë poshtë automatikisht kërkesa për “cookie” në këtë sajt. Mund të dërgoni një kërkesë për mbulimin e këtij sajti në të ardhmen.</string>

    <!-- Long text for a detail explanation indicating what will happen if cookie banner handling is off for a site, this is shown as part of the cookie banner panel in the toolbar. The first parameter is the application name -->
    <string name="reduce_cookie_banner_details_panel_description_off_for_site_1">Çaktivizojeni dhe %1$s do të spastrojë cookie-t dhe do të ringarkojë këtë sajt. Kjo mund sjellë nxjerrjen tuaj nga llogaria, ose zbrazjen e shportave tuaja të blerjes.</string>
    <!-- Long text for a detail explanation indicating what will happen if cookie banner handling is on for a site, this is shown as part of the cookie banner panel in the toolbar. The first parameter is the application name -->
    <string name="reduce_cookie_banner_details_panel_description_on_for_site_3">Aktivizojeni dhe %1$s do të provojë të hedhë poshtë automatikisht banderola cookie-sh në këtë sajt.</string>

    <!--Title for the cookie banner re-engagement CFR, the placeholder is replaced with app name -->
    <string name="cookie_banner_cfr_title">%1$s sapo hodhi poshtë “cookies” për ju</string>
    <!--Message for the cookie banner re-engagement CFR -->
    <string name="cookie_banner_cfr_message">Më pak shpërqendrim, më pak “cookies” që ju ndjekin në këtë sajt.</string>

    <!-- Description of the preference to enable "HTTPS-Only" mode. -->
    <string name="preferences_https_only_summary">Përpiqet automatikisht të lidhet me sajtet duke përdorur protokollin HTTPS të fshehtëzimit, për më tepër siguri.</string>
    <!-- Summary of https only preference if https only is set to off -->
    <string name="preferences_https_only_off">Off</string>
    <!-- Summary of https only preference if https only is set to on in all tabs -->
    <string name="preferences_https_only_on_all">Në krejt skedat</string>
    <!-- Summary of https only preference if https only is set to on in private tabs only -->
    <string name="preferences_https_only_on_private">Në skeda private</string>
    <!-- Text displayed that links to website containing documentation about "HTTPS-Only" mode -->
    <string name="preferences_http_only_learn_more">Mësoni më tepër</string>
    <!-- Option for the https only setting -->
    <string name="preferences_https_only_in_all_tabs">Aktivizoje në krejt skedat</string>
    <!-- Option for the https only setting -->
    <string name="preferences_https_only_in_private_tabs">Aktivizoje vetëm në skeda private</string>
    <!-- Title shown in the error page for when trying to access a http website while https only mode is enabled. -->
    <string name="errorpage_httpsonly_title">S’ka sajt të siguruar</string>
    <!-- Message shown in the error page for when trying to access a http website while https only mode is enabled. The message has two paragraphs. This is the first. -->
    <string name="errorpage_httpsonly_message_title">Sipas shumicës së gjasave, sajti thjesht nuk mbulon HTTPS-në.</string>
    <!-- Message shown in the error page for when trying to access a http website while https only mode is enabled. The message has two paragraphs. This is the second. -->
    <string name="errorpage_httpsonly_message_summary">Por, është gjithashtu e mundshme që të jetë dora e ndonjë agresori. Nëse vazhdoni te sajti, s’duhet të jepni ndonjë të dhënë rezervat. Nëse vazhdoni, mënyra Vetëm-HTTPS do të çaktivizohet përkohësisht për sajtin.</string>
    <!-- Preference for accessibility -->
    <string name="preferences_accessibility">Përdorim nga persona me aftësi të kufizuara</string>
    <!-- Preference to override the Mozilla account server -->
    <string name="preferences_override_account_server">Shërbyes vetjak llogarish Mozilla</string>
    <!-- Preference to override the Sync token server -->
    <string name="preferences_override_sync_tokenserver">Shërbyes vetjak Sync</string>
    <!-- Toast shown after updating the Mozilla account/Sync server override preferences -->
    <string name="toast_override_account_sync_server_done">U ndryshua llogari Mozilla/shërbyes Njëkohësimesh. Po mbyllet aplikacioni, për të aplikuar ndryshimet…</string>
    <!-- Preference category for account information -->
    <string name="preferences_category_account">Llogari</string>
    <!-- Preference for changing where the AddressBar is positioned -->
    <string name="preferences_toolbar_2">Vendndodhje shtylle adresash</string>
    <!-- Preference for changing default theme to dark or light mode -->
    <string name="preferences_theme">Temë</string>
    <!-- Preference for customizing the home screen -->
    <string name="preferences_home_2">Faqe hyrëse</string>
    <!-- Preference for gestures based actions -->
    <string name="preferences_gestures">Gjeste</string>
    <!-- Preference for settings related to visual options -->
    <string name="preferences_customize">Përshtateni</string>
    <!-- Preference description for banner about signing in -->
    <string name="preferences_sign_in_description_2">Bëni hyrjen, që të njëkohësoni skeda, faqerojtës, fjalëkalime, etj.</string>
    <!-- Preference shown instead of account display name while account profile information isn't available yet. -->
    <string name="preferences_account_default_name_2">Llogari Mozilla</string>
    <!-- Preference text for account title when there was an error syncing FxA -->
    <string name="preferences_account_sync_error">Rilidhuni për të vazhduar njëkohësimin</string>
    <!-- Preference for language -->
    <string name="preferences_language">Gjuhë</string>
    <!-- Preference for translations -->
    <string name="preferences_translations">Përkthime</string>
    <!-- Preference for data choices -->
    <string name="preferences_data_choices">Zgjedhje për të dhënat</string>
    <!-- Preference for data collection -->
    <string name="preferences_data_collection">Grumbullim të dhënash</string>
    <!-- Preference for developers -->
    <string name="preferences_remote_debugging">Diagnostikim së largëti përmes USB-je</string>
    <!-- Preference title for switch preference to show search suggestions -->
    <string name="preferences_show_search_suggestions">Shfaq sugjerime kërkimi</string>
    <!-- Preference title for switch preference to show voice search button -->
    <string name="preferences_show_voice_search">Shfaq kërkim zanor</string>
    <!-- Preference title for switch preference to show search suggestions also in private mode -->
    <string name="preferences_show_search_suggestions_in_private">Shfaqi në sesione private</string>
    <!-- Preference title for switch preference to show a clipboard suggestion when searching -->
    <string name="preferences_show_clipboard_suggestions">Shfaq sugjerime të papastre</string>
    <!-- Preference title for switch preference to suggest browsing history when searching -->
    <string name="preferences_search_browsing_history">Kërkoni në historik shfletimi</string>
    <!-- Preference title for switch preference to suggest bookmarks when searching -->
    <string name="preferences_search_bookmarks">Kërkoni te faqerojtësit</string>
    <!-- Preference title for switch preference to suggest synced tabs when searching -->
    <string name="preferences_search_synced_tabs">Kërko në skeda të njëkohësuara</string>
    <!-- Preference for account settings -->
    <string name="preferences_account_settings">Rregullime llogarie</string>
    <!-- Preference for enabling url autocomplete-->
    <string name="preferences_enable_autocomplete_urls">Vetëplotësim URL-sh</string>
    <!-- Preference title for switch preference to show sponsored Firefox Suggest search suggestions -->
    <string name="preferences_show_sponsored_suggestions">Sugjerime nga sponsorë</string>
    <!-- Summary for preference to show sponsored Firefox Suggest search suggestions.
         The first parameter is the name of the application. -->
    <string name="preferences_show_sponsored_suggestions_summary">Përkrahni %1$s-un, përmes sugjerimesh, të ndonjëherëshme, të sponsorizuara</string>
    <!-- Preference title for switch preference to show Firefox Suggest search suggestions for web content.
         The first parameter is the name of the application. -->
    <string name="preferences_show_nonsponsored_suggestions">Sugjerime nga %1$s</string>
    <!-- Summary for preference to show Firefox Suggest search suggestions for web content -->
    <string name="preferences_show_nonsponsored_suggestions_summary">Merrni nga interneti sugjerime të lidhura me kërkimin tuaj</string>
    <!-- Preference for open links in third party apps -->
    <string name="preferences_open_links_in_apps">Hapi lidhjet në aplikacione</string>

    <!-- Preference for open links in third party apps always open in apps option -->
    <string name="preferences_open_links_in_apps_always">Përherë</string>
    <!-- Preference for open links in third party apps ask before opening option -->
    <string name="preferences_open_links_in_apps_ask">Pyet para hapjes</string>
    <!-- Preference for open links in third party apps never open in apps option -->
    <string name="preferences_open_links_in_apps_never">Kurrë</string>
    <!-- Preference for open download with an external download manager app -->
    <string name="preferences_external_download_manager">Përgjegjës i jashtëm shkarkimesh</string>

    <!-- Preference for enabling gecko engine logs -->
    <string name="preferences_enable_gecko_logs">Aktivizo regjistra Gecko</string>
    <!-- Message to indicate users that we are quitting the application to apply the changes -->
    <string name="quit_application">Po mbyllet aplikacioni, që të aplikohen ndryshimet…</string>

    <!-- Preference for extensions -->
    <string name="preferences_extensions">Zgjerime</string>
    <!-- Preference for installing a local extension -->
    <string name="preferences_install_local_extension">Instaloni zgjerim prej kartele</string>
    <!-- Preference for notifications -->
    <string name="preferences_notifications">Njoftime</string>

    <!-- Summary for notification preference indicating notifications are allowed -->
    <string name="notifications_allowed_summary">Të lejuar</string>
    <!-- Summary for notification preference indicating notifications are not allowed -->
    <string name="notifications_not_allowed_summary">Nuk lejohen</string>

    <!-- Add-on Permissions -->
    <!-- The title of the required permissions section from addon's permissions screen -->
    <string name="addons_permissions_heading_required" tools:ignore="UnusedResources">E domosdoshme</string>
    <!-- The title of the optional permissions section from addon's permissions screen -->
    <string name="addons_permissions_heading_optional" tools:ignore="UnusedResources">Opsionale</string>

    <!-- The title of the origin permission option allowing a user to enable the extension to run on all sites -->
    <string name="addons_permissions_allow_for_all_sites" tools:ignore="UnusedResources">Lejoje për krejt sajtet</string>
    <!-- The subtitle for the allow for all sites preference toggle -->
    <string name="addons_permissions_allow_for_all_sites_subtitle" tools:ignore="UnusedResources">Nëse i zini besë këtij zgjerimi, mund t’i jepni leje mbi çdo sajt.</string>

    <!-- The text shown when an extension does not require permissions -->
    <string name="addons_does_not_require_permissions">Ky zgjerim nuk lyp ndonjë leje.</string>

    <!-- Add-on Preferences -->
    <!-- Preference to customize the configured AMO (addons.mozilla.org) collection -->
    <string name="preferences_customize_extension_collection">Koleksion vetjak Zgjerimesh</string>
    <!-- Button caption to confirm the add-on collection configuration -->
    <string name="customize_addon_collection_ok">OK</string>
    <!-- Button caption to abort the add-on collection configuration -->
    <string name="customize_addon_collection_cancel">Anuloje</string>
    <!-- Hint displayed on input field for custom collection name -->
    <string name="customize_addon_collection_hint">Emër koleksioni</string>
    <!-- Hint displayed on input field for custom collection user ID-->
    <string name="customize_addon_collection_user_hint">I zoti i koleksionit (ID Përdoruesi)</string>

    <!-- Toast shown after confirming the custom extension collection configuration -->
    <string name="toast_customize_extension_collection_done">Koleksioni i zgjerimeve u ndryshua. Po dilet nga aplikacioni, për të zbatuar ndryshimet…</string>

    <!-- Customize Home -->
    <!-- Header text for jumping back into the recent tab in customize the home screen -->
    <string name="customize_toggle_jump_back_in">Hidhu mbrapa</string>
    <!-- Title for the customize home screen section with bookmarks. -->
    <string name="customize_toggle_bookmarks">Faqerojtës</string>
    <!-- Title for the customize home screen section with recently visited. Recently visited is
    a section where users see a list of tabs that they have visited in the past few days -->
    <string name="customize_toggle_recently_visited">Vizituar së fundi</string>

    <!-- Title for the customize home screen section with Pocket. -->
    <string name="customize_toggle_pocket_2">Histori që të vënë në mendim</string>
    <!-- Summary for the customize home screen section with Pocket. The first parameter is product name Pocket -->
    <string name="customize_toggle_pocket_summary">Artikuj të mundësuar nga %s</string>
    <!-- Title for the customize home screen section with sponsored Pocket stories. -->
    <string name="customize_toggle_pocket_sponsored">Histori të sponsorizuara</string>
    <!-- Title for the opening wallpaper settings screen -->
    <string name="customize_wallpapers">Sfonde</string>
    <!-- Title for the customize home screen section with sponsored shortcuts. -->
    <string name="customize_toggle_contile">Shkurtore të sponsorizuara</string>

    <!-- Wallpapers -->
    <!-- Content description for various wallpapers. The first parameter is the name of the wallpaper -->
    <string name="wallpapers_item_name_content_description">Element Sfondi: %1$s</string>
    <!-- Snackbar message for when wallpaper is selected -->
    <string name="wallpaper_updated_snackbar_message">Sfondi u përditësua!</string>
    <!-- Snackbar label for action to view selected wallpaper -->
    <string name="wallpaper_updated_snackbar_action">Shiheni</string>

    <!-- Snackbar message for when wallpaper couldn't be downloaded -->
    <string name="wallpaper_download_error_snackbar_message">S’u shkarkua dot sfond</string>
    <!-- Snackbar label for action to retry downloading the wallpaper -->
    <string name="wallpaper_download_error_snackbar_action">Riprovoni</string>
    <!-- Snackbar message for when wallpaper couldn't be selected because of the disk error -->
    <string name="wallpaper_select_error_snackbar_message">S’u ndryshua dot sfond</string>
    <!-- Text displayed that links to website containing documentation about the "Limited Edition" wallpapers. -->
    <string name="wallpaper_learn_more">Mësoni më tepër</string>
    <!-- Text for classic wallpapers title. The first parameter is the Firefox name. -->
    <string name="wallpaper_classic_title">%s Klasik</string>
    <!-- Text for artist series wallpapers title. "Artist series" represents a collection of artist collaborated wallpapers. -->
    <string name="wallpaper_artist_series_title">Seri artistësh</string>
    <!-- Description text for the artist series wallpapers with learn more link. The first parameter is the learn more string defined in wallpaper_learn_more. "Independent voices" is the name of the wallpaper collection -->
    <string name="wallpaper_artist_series_description_with_learn_more">Koleksioni “Zëra të Pavarur”. %s</string>
    <!-- Description text for the artist series wallpapers. "Independent voices" is the name of the wallpaper collection -->
    <string name="wallpaper_artist_series_description">Koleksioni Zëra të Pavarur.</string>
    <!-- Wallpaper onboarding dialog header text. -->
    <string name="wallpapers_onboarding_dialog_title_text">Shtoni pakëz ngjyrë</string>
    <!-- Wallpaper onboarding dialog body text. -->
    <string name="wallpapers_onboarding_dialog_body_text">Zgjidhni një sfond që ju thotë diçka.</string>
    <!-- Wallpaper onboarding dialog learn more button text. The button navigates to the wallpaper settings screen. -->
    <string name="wallpapers_onboarding_dialog_explore_more_button_text">Eksploroni më tepër sfonde</string>

    <!-- Add-ons general availability nimbus message-->
    <!-- Title of the Nimbus message for extension general availability-->
    <string name="addon_ga_message_title_2" tools:ignore="UnusedResources">Ka të gatshme zgjerime të reja</string>
    <!-- Body of the Nimbus message for add-ons general availability. 'Firefox' intentionally hardcoded here-->
    <string name="addon_ga_message_body" tools:ignore="BrandUsage,UnusedResources">Shihni mbi 100 zgjerime të reja që ju lejojnë ta bëni Firefox-in si e doni.</string>

    <!-- Button text of the Nimbus message for extensions general availability. -->
    <string name="addon_ga_message_button_2" tools:ignore="UnusedResources">Eksploroni zgjerime</string>

    <!-- Extension process crash dialog to user -->
    <!-- Title of the extension crash dialog shown to the user when enough errors have occurred with extensions and they need to be temporarily disabled -->
    <string name="extension_process_crash_dialog_title">Zgjerimet janë çaktivizuar përkohësisht</string>
    <!-- This is a message shown to the user when too many errors have occurred with the extensions process and they have been disabled.
    The user can decide if they would like to continue trying to start extensions or if they'd rather continue without them.
    The first parameter is the application name. -->
    <string name="extension_process_crash_dialog_message">Një ose më tepër zgjerime reshtën së funksionuari, duke e bërë të paqëndrueshëm sistemin tuaj. %1$s-u u rrek, pa sukses, të rinisë zgjerimin(et).\n\nShtesat s’do të rinisen gjatë sesionit tuaj të tanishëm.\n\nHeqja, ose çaktivizimi i zgjerimeve mund ta ndreqë këtë problem.</string>
    <!-- Button text on the extension crash dialog to prompt the user to try restarting the extensions but the dialog will reappear if it is unsuccessful again -->
    <string name="extension_process_crash_dialog_retry_button_text" tools:ignore="UnusedResources">Provoni të rinisni zgjerime</string>

    <!-- Button text on the extension crash dialog to prompt the user to continue with all extensions disabled. -->
    <string name="extension_process_crash_dialog_disable_extensions_button_text">Vazhdo me zgjerime të çaktivizuara</string>

    <!-- Account Preferences -->
    <!-- Preference for managing your account via accounts.firefox.com -->
    <string name="preferences_manage_account">Administroni llogarinë</string>
    <!-- Summary of the preference for managing your account via accounts.firefox.com. -->
    <string name="preferences_manage_account_summary">Ndryshoni fjalëkalimin tuaj, administroni koleksion të dhënash, ose fshini llogarinë tuaj</string>
    <!-- Preference for triggering sync -->
    <string name="preferences_sync_now">Njëkohësoje tani</string>
    <!-- Preference category for sync -->
    <string name="preferences_sync_category">Zgjidhni çfarë të njëkohësohet</string>
    <!-- Preference for syncing history -->
    <string name="preferences_sync_history">Historik</string>
    <!-- Preference for syncing bookmarks -->
    <string name="preferences_sync_bookmarks">Faqerojtës</string>
    <!-- Preference for syncing passwords -->
    <string name="preferences_sync_logins_2">Fjalëkalime</string>
    <!-- Preference for syncing tabs -->
    <string name="preferences_sync_tabs_2">Skeda të hapura</string>
    <!-- Preference for signing out -->
    <string name="preferences_sign_out">Dilni</string>
    <!-- Preference displays and allows changing current FxA device name -->
    <string name="preferences_sync_device_name">Emër pajisjeje</string>
    <!-- Text shown when user enters empty device name -->
    <string name="empty_device_name_error">Emri i pajisjes s’mund të jetë i zbrazët.</string>
    <!-- Label indicating that sync is in progress -->
    <string name="sync_syncing_in_progress">Po njëkohësohet…</string>
    <!-- Label summary indicating that sync failed. The first parameter is the date stamp showing last time it succeeded -->
    <string name="sync_failed_summary">Njëkohësimi dështoi. Suksesi i fundit: %s</string>
    <!-- Label summary showing never synced -->
    <string name="sync_failed_never_synced_summary">Njëkohësimi dështoi. Njëkohësuar së fundi: kurrë</string>

    <!-- Label summary the date we last synced. The first parameter is date stamp showing last time synced -->
    <string name="sync_last_synced_summary">Njëkohësuar së fundi më: %s</string>
    <!-- Label summary showing never synced -->
    <string name="sync_never_synced_summary">Njëkohësuar së fundi: kurrë</string>

    <!-- Text for displaying the default device name.
        The first parameter is the application name, the second is the device manufacturer name
        and the third is the device model. -->
    <string name="default_device_name_2">%1$s në %2$s %3$s</string>

    <!-- Preference for syncing payment methods -->
    <string name="preferences_sync_credit_cards_2">Metoda pagesash</string>
    <!-- Preference for syncing addresses -->
    <string name="preferences_sync_address">Adresa</string>

    <!-- Send Tab -->
    <!-- Name of the "receive tabs" notification channel. Displayed in the "App notifications" system settings for the app -->
    <string name="fxa_received_tab_channel_name">Skeda të marra</string>
    <!-- Description of the "receive tabs" notification channel. Displayed in the "App notifications" system settings for the app -->
    <string name="fxa_received_tab_channel_description" tools:ignore="BrandUsage">Njoftime për skeda të marra prej pajisjesh të tjera me Firefox.</string>
    <!--  The body for these is the URL of the tab received  -->
    <string name="fxa_tab_received_notification_name">Skedë e Marrë</string>
    <!-- %s is the device name -->
    <string name="fxa_tab_received_from_notification_name">Skedë nga %s</string>

    <!-- Close Synced Tabs -->
    <!-- The title for a notification shown when the user closes tabs that are currently
    open on this device from another device that's signed in to the same Mozilla account.
    %1$s is a placeholder for the app name; %2$d is the number of tabs closed.  -->
    <string name="fxa_tabs_closed_notification_title">Skeda %1$s të mbyllura: %2$d</string>
    <!-- The body for a "closed synced tabs" notification. -->
    <string name="fxa_tabs_closed_text">Shihni skeda të mbyllura së fundi</string>

    <!-- Advanced Preferences -->
    <!-- Preference for tracking protection exceptions -->
    <string name="preferences_tracking_protection_exceptions">Përjashtime</string>
    <!-- Button in Exceptions Preference to turn on tracking protection for all sites (remove all exceptions) -->
    <string name="preferences_tracking_protection_exceptions_turn_on_for_all">Aktivizoje për krejt sajtet</string>
    <!-- Text displayed when there are no exceptions -->
    <string name="exceptions_empty_message_description">Përjashtimet ju lejojnë të çaktivizoni mbrojtje nga gjurmimet për sajte të përzgjedhur.</string>
    <!-- Text displayed when there are no exceptions, with learn more link that brings users to a tracking protection SUMO page -->
    <string name="exceptions_empty_message_learn_more_link">Mësoni më tepër</string>

    <!-- Preference switch for usage and technical data collection -->
    <string name="preference_usage_data" moz:removedIn="134" tools:ignore="UnusedResources">Të dhëna përdorimi dhe teknike</string>
    <!-- Preference switch for usage and technical data collection -->
    <string name="preference_usage_data_1">Të dhëna teknike dhe ndërveprimesh</string>
    <!-- Preference switch for usage and technical learn more link -->
    <string name="preference_usage_data_learn_more" tools:ignore="UnusedResources">Mësoni më tepër</string>
    <!-- Preference description for usage and technical data collection -->
    <string name="preferences_usage_data_description">I jep Mozilla-s të dhëna rreth funksionimit, përdorimit, hardware-it dhe përshtatjeve të shfletuesit tuaj, për ta ndihmuar në përmirësimin e %1$s-ut</string>
    <!-- Preference switch for marketing data collection -->
    <string name="preferences_marketing_data">Të dhëna marketingu</string>
    <!-- Preference description for marketing data collection -->
    <string name="preferences_marketing_data_description2" moz:removedIn="134" tools:ignore="UnusedResources">I jep Adjust-it, tregtuesit tonë të marketingut për platforma celulare, të dhëna elementare mbi përdorimin</string>
    <!-- Preference description for marketing data collection. Note: The words "Firefox" and "Mozilla" should NOT be translated -->
    <string name="preferences_marketing_data_description_3" tools:ignore="BrandUsage">Ndani me partnerë marketingu të Mozilla-s informacion se si e zbuluat Firefox-in. Kjo na ndihmon të fuqizojmë Firefox-in dhe të ndërtojmë një internet më të mirë</string>
    <!-- Learn more link for marketing data preference -->
    <string name="preferences_marketing_data_learn_more">Mësoni më tepër rreth të dhënash marketingu</string>
<<<<<<< HEAD
=======

    <!-- Preference switch for daily usage ping data collection -->
    <string name="preferences_daily_usage_ping_title">Ping i përditshëm përdorimi</string>
    <string name="preferences_daily_usage_ping_description">Kjo e ndihmon Mozilla-n të hamendësojë numrin e përdoruesve aktivë.</string>
    <string name="preferences_daily_usage_ping_learn_more">Mësoni më tepër ping të përditshëm përdorimi</string>
>>>>>>> 07ff4473
    <!-- Preference switch title for automatically submitting crash reports -->
    <string name="preferences_automatically_send_crashes_title">Dërgo vetvetiu njoftime vithisjesh</string>
    <string name="preferences_automatically_submit_crashes_title" moz:removedIn="136" tools:ignore="UnusedResources">Parashtro vetvetiu njoftime vithisjesh</string>

    <!-- Preference switch description for automatically submitting crash reports -->
    <string name="preferences_automatically_send_crashes_description">Kjo na ndihmon të diagnostikojmë dhe ndreqim probleme me shfletuesin. Raportet mund të përfshijnë të dhëna personale, ose rezervat.</string>
    <string name="preferences_automatically_submit_crashes_description" moz:removedIn="136" tools:ignore="UnusedResources">I jep vetvetiu gjatë nisjes Mozilla-s të dhëna vithisjeje pasi ndodhin vithisje    </string>

    <!-- Title for studies preferences -->
    <string name="preference_experiments_2">Studime</string>
    <!-- Summary for studies preferences -->
    <string name="preference_experiments_summary_2">E lejon Mozilla-n të instalojë dhe xhirojë studime</string>

    <!-- Turn On Sync Preferences -->
    <!-- Header of the Sync and save your data preference view -->
    <string name="preferences_sync_2">Njëkohësoni dhe ruani të dhënat tuaja</string>
    <!-- Preference for reconnecting to FxA sync -->
    <string name="preferences_sync_sign_in_to_reconnect">Bëni hyrjen që të rilidhet</string>
    <!-- Preference for removing FxA account -->
    <string name="preferences_sync_remove_account">Hiqe llogarinë</string>

    <!-- Pairing Feature strings -->
    <!-- Instructions on how to access pairing -->
    <string name="pair_instructions_2"><![CDATA[Skanoni kodin QR te <b>firefox.com/pair</b>]]></string>

    <!-- Toolbar Preferences -->
    <!-- Preference for using top toolbar -->
    <string name="preference_top_toolbar">Sipër</string>
    <!-- Preference for using bottom toolbar -->
    <string name="preference_bottom_toolbar">Poshtë</string>

    <!-- Theme Preferences -->
    <!-- Preference for using light theme -->
    <string name="preference_light_theme">E çelët</string>
    <!-- Preference for using dark theme -->
    <string name="preference_dark_theme">E errët</string>
    <!-- Preference for using using dark or light theme automatically set by battery -->
    <string name="preference_auto_battery_theme">Caktuar nga Kursyesi i Baterisë</string>
    <!-- Preference for using following device theme -->
    <string name="preference_follow_device_theme">Ndiq temën e pajisjes</string>

    <!-- Gestures Preferences-->
    <!-- Preferences for using pull to refresh in a webpage -->
    <string name="preference_gestures_website_pull_to_refresh">Tërhiqeni, që të rifreskohet</string>
    <!-- Preference for using the dynamic toolbar -->
    <string name="preference_gestures_dynamic_toolbar">Rrëshqiteni, që të fshihet paneli</string>
    <!-- Preference for showing the opened tabs by swiping up on the toolbar-->
    <string name="preference_gestures_swipe_toolbar_show_tabs">Fërkoni panelin për sipër, që të hapen skeda</string>

    <!-- Preference for using the dynamic toolbars -->
    <string name="preference_gestures_dynamic_toolbar_2">Rrëshqiteni, për fshehje të shtyllës së adresave dhe panelit</string>

    <!-- Preference for switching tabs by swiping horizontally on the addressbar -->
    <string name="preference_gestures_swipe_toolbar_switch_tabs_2">Që të ndërroni skeda, fërkojeni për anash shtyllën e adresave</string>

    <!-- Library -->
    <!-- Option in Library to open Downloads page -->
    <string name="library_downloads">Shkarkime</string>
    <!-- Option in library to open Bookmarks page -->
    <string name="library_bookmarks">Faqerojtës</string>
    <!-- Option in library to open Desktop Bookmarks root page -->
    <string name="library_desktop_bookmarks_root">Faqerojtës Desktopi</string>
    <!-- Option in library to open Desktop Bookmarks "menu" page -->
    <string name="library_desktop_bookmarks_menu">Menu Faqerojtësish</string>
    <!-- Option in library to open Desktop Bookmarks "toolbar" page -->
    <string name="library_desktop_bookmarks_toolbar">Panel Faqerojtësish</string>
    <!-- Option in library to open Desktop Bookmarks "unfiled" page -->
    <string name="library_desktop_bookmarks_unfiled">Faqerojtës të Tjerë</string>
    <!-- Option in Library to open History page -->
    <string name="library_history">Historik</string>
    <!-- Option in Library to open a new tab -->
    <string name="library_new_tab">Skedë e re</string>
    <!-- Settings Page Title -->
    <string name="settings_title">Rregullime</string>
    <!-- Content description (not visible, for screen readers etc.): "Close button for library settings" -->
    <string name="content_description_close_button">Mbylleni</string>

    <!-- Title to show in alert when a lot of tabs are to be opened
    %d is a placeholder for the number of tabs that will be opened -->
    <string name="open_all_warning_title">Të hapen %d skeda?</string>
    <!-- Message to warn users that a large number of tabs will be opened
    %s will be replaced by app name. -->
    <string name="open_all_warning_message">Hapja e kas shumë skedave mund të ngadalësojë %s-in, ndërkohë që ngarkohen faqet. Jeni i sigurt se doni të vazhdohet?</string>
    <!-- Dialog button text for confirming open all tabs -->
    <string name="open_all_warning_confirm">Hapi skedat</string>
    <!-- Dialog button text for canceling open all tabs -->
    <string name="open_all_warning_cancel">Anuloje</string>

    <!-- Text to show users they have one page in the history group section of the History fragment.
    %d is a placeholder for the number of pages in the group. -->
    <string name="history_search_group_site_1">%d faqe</string>

    <!-- Text to show users they have multiple pages in the history group section of the History fragment.
    %d is a placeholder for the number of pages in the group. -->
    <string name="history_search_group_sites_1">%d faqe</string>

    <!-- Option in library for Recently Closed Tabs -->
    <string name="library_recently_closed_tabs">Skeda të mbyllura së fundi</string>
    <!-- Option in library to open Recently Closed Tabs page -->
    <string name="recently_closed_show_full_history">Shfaq historikun e plotë</string>
    <!-- Text to show users they have multiple tabs saved in the Recently Closed Tabs section of history.
    %d is a placeholder for the number of tabs selected. -->
    <string name="recently_closed_tabs">%d skeda</string>
    <!-- Text to show users they have one tab saved in the Recently Closed Tabs section of history.
    %d is a placeholder for the number of tabs selected. -->
    <string name="recently_closed_tab">%d skedë</string>
    <!-- Recently closed tabs screen message when there are no recently closed tabs -->
    <string name="recently_closed_empty_message">S’ka skeda të mbyllura së fundi këtu</string>

    <!-- Tab Management -->
    <!-- Title of preference for tabs management -->
    <string name="preferences_tabs">Skeda</string>
    <!-- Title of preference that allows a user to specify the tab view -->
    <string name="preferences_tab_view">Parje skedash</string>
    <!-- Option for a list tab view -->
    <string name="tab_view_list">Listë</string>
    <!-- Option for a grid tab view -->
    <string name="tab_view_grid">Rrjetë</string>
    <!-- Title of preference that allows a user to auto close tabs after a specified amount of time -->
    <string name="preferences_close_tabs">Mbylli skedat</string>
    <!-- Option for auto closing tabs that will never auto close tabs, always allows user to manually close tabs -->
    <string name="close_tabs_manually">Dorazi</string>
    <!-- Option for auto closing tabs that will auto close tabs after one day -->
    <string name="close_tabs_after_one_day">Pas një dite</string>
    <!-- Option for auto closing tabs that will auto close tabs after one week -->
    <string name="close_tabs_after_one_week">Pas një jave</string>
    <!-- Option for auto closing tabs that will auto close tabs after one month -->
    <string name="close_tabs_after_one_month">Pas një muaji</string>

    <!-- Title of preference that allows a user to specify the auto-close settings for open tabs -->
    <string name="preference_auto_close_tabs" tools:ignore="UnusedResources">Vetëmbyll skeda të hapura</string>

    <!-- Opening screen -->
    <!-- Title of a preference that allows a user to choose what screen to show after opening the app -->
    <string name="preferences_opening_screen">Skenë hyrëse</string>
    <!-- Option for always opening the homepage when re-opening the app -->
    <string name="opening_screen_homepage">Faqen hyrëse</string>
    <!-- Option for always opening the user's last-open tab when re-opening the app -->
    <string name="opening_screen_last_tab">Skedën e fundit</string>
    <!-- Option for always opening the homepage when re-opening the app after four hours of inactivity -->
    <string name="opening_screen_after_four_hours_of_inactivity">Faqe hyrëse pas katër orësh plogështie</string>
    <!-- Summary for tabs preference when auto closing tabs setting is set to manual close-->
    <string name="close_tabs_manually_summary">Mbyllini dorazi</string>
    <!-- Summary for tabs preference when auto closing tabs setting is set to auto close tabs after one day-->
    <string name="close_tabs_after_one_day_summary">Mbylle pas një dite</string>
    <!-- Summary for tabs preference when auto closing tabs setting is set to auto close tabs after one week-->
    <string name="close_tabs_after_one_week_summary">Mbylle pas një jave</string>
    <!-- Summary for tabs preference when auto closing tabs setting is set to auto close tabs after one month-->
    <string name="close_tabs_after_one_month_summary">Mbylle pas një muaji</string>

    <!-- Summary for homepage preference indicating always opening the homepage when re-opening the app -->
    <string name="opening_screen_homepage_summary">Hape në faqen hyrëse</string>
    <!-- Summary for homepage preference indicating always opening the last-open tab when re-opening the app -->
    <string name="opening_screen_last_tab_summary">Hape në skedën e fundit</string>
    <!-- Summary for homepage preference indicating opening the homepage when re-opening the app after four hours of inactivity -->
    <string name="opening_screen_after_four_hours_of_inactivity_summary">Hape në faqen hyrëse pas katër orësh</string>

    <!-- Inactive tabs -->
    <!-- Category header of a preference that allows a user to enable or disable the inactive tabs feature -->
    <string name="preferences_inactive_tabs">Skedat e vjetra kaloji te joaktivet</string>
    <!-- Title of inactive tabs preference -->
    <string name="preferences_inactive_tabs_title">Skedat që s’i keni parë gjatë dy javësh, kalohen te ndarja joaktive.</string>

    <!-- Studies -->
    <!-- Title of the remove studies button -->
    <string name="studies_remove">Hiqe</string>
    <!-- Title of the active section on the studies list -->
    <string name="studies_active">Aktive</string>
    <!-- Description for studies, it indicates why Firefox use studies. The first parameter is the name of the application. -->
    <string name="studies_description_2">%1$s mund të instalohet dhe xhirojë studime herë pas here.</string>
    <!-- Learn more link for studies, links to an article for more information about studies. -->
    <string name="studies_learn_more">Mësoni më tepër</string>
    <!-- Dialog message shown after removing a study -->
    <string name="studies_restart_app" moz:removedIn="135">Aplikacioni do të mbyllet, që të hyjnë në fuqi ndryshimet</string>
    <!-- Dialog button to confirm the removing a study. -->
    <string name="studies_restart_dialog_ok" moz:removedIn="135">OK</string>
    <!-- Dialog button text for canceling removing a study. -->
    <string name="studies_restart_dialog_cancel" moz:removedIn="135">Anuloje</string>
    <!-- Toast shown after turning on/off studies preferences -->
    <string name="studies_toast_quit_application" moz:removedIn="135" tools:ignore="UnusedResources">Po mbyllet aplikacioni, që të aplikohen ndryshimet…</string>

    <!-- Sessions -->
    <!-- Title for the list of tabs -->
    <string name="tab_header_label" moz:removedIn="135" tools:ignore="UnusedResources">Skeda të hapura</string>
    <!-- Title for the list of tabs in the current private session -->
    <string name="tabs_header_private_tabs_title" moz:removedIn="136" tools:ignore="UnusedResources">Skeda private</string>
    <!-- Title for the list of tabs in the current private session used by a11y services
    The %1$s will be replaced by the number of opened private tabs -->
    <string name="tabs_header_private_tabs_counter_title">Skeda Private të Hapura: %1$s. Prekeni që të ndërroni skeda.</string>
    <!-- Title for the list of tabs in the synced tabs -->
    <string name="tabs_header_synced_tabs_title" moz:removedIn="136" tools:ignore="UnusedResources">Skeda të njëkohësuara</string>
    <!-- Title for the list of tabs in the synced tabs used by a11y services
    The %1$s will be replaced by the number of opened synced tabs -->
    <string name="tabs_header_synced_tabs_counter_title">Skeda të Njëkohësuara të Hapura: %1$s. Prekeni që të ndërroni skeda.</string>
    <!-- Content description (not visible, for screen readers etc.): Add tab button. Adds a news tab when pressed -->
    <string name="add_tab">Shtoni skedë</string>
    <!-- Content description (not visible, for screen readers etc.): Add tab button. Adds a news tab when pressed -->
    <string name="add_private_tab">Shtoni skedë private</string>
    <!-- Text for the new tab button to indicate adding a new private tab in the tab -->
    <string name="tab_drawer_fab_content">Private</string>
    <!-- Text for the new tab button to indicate syncing command on the synced tabs page -->
    <string name="tab_drawer_fab_sync">Njëkohësoji</string>
    <!-- Text shown in the menu for sharing all tabs -->
    <string name="tab_tray_menu_item_share">Nda krejt skedat</string>
    <!-- Text shown in the menu to view recently closed tabs -->
    <string name="tab_tray_menu_recently_closed">Skeda të mbyllura së fundi</string>
    <!-- Text shown in the tabs tray inactive tabs section -->
    <string name="tab_tray_inactive_recently_closed" tools:ignore="UnusedResources">Mbyllur së fundi</string>
    <!-- Text shown in the menu to view account settings -->
    <string name="tab_tray_menu_account_settings">Rregullime llogarie</string>
    <!-- Text shown in the menu to view tab settings -->
    <string name="tab_tray_menu_tab_settings">Rregullime skedash</string>
    <!-- Text shown in the menu for closing all tabs -->
    <string name="tab_tray_menu_item_close">Mbylli krejt skedat</string>
    <!-- Text shown in the multiselect menu for bookmarking selected tabs. -->
    <string name="tab_tray_multiselect_menu_item_bookmark">Faqeruaji</string>
    <!-- Text shown in the multiselect menu for closing selected tabs. -->
    <string name="tab_tray_multiselect_menu_item_close">Mbylle</string>
    <!-- Content description for tabs tray multiselect share button -->
    <string name="tab_tray_multiselect_share_content_description">Nda skedat e përzgjedhura</string>
    <!-- Content description for tabs tray multiselect menu -->
    <string name="tab_tray_multiselect_menu_content_description">Menu skedash të përzgjedhura</string>
    <!-- Content description (not visible, for screen readers etc.): Removes tab from collection button. Removes the selected tab from collection when pressed -->
    <string name="remove_tab_from_collection">Hiq skedë prej koleksionit</string>
    <!-- Text for button to enter multiselect mode in tabs tray -->
    <string name="tabs_tray_select_tabs">Përzgjidhni skeda</string>
    <!-- Content description (not visible, for screen readers etc.): Close tab button. Closes the current session when pressed -->
    <string name="close_tab">Mbylle skedën</string>
    <!-- Content description (not visible, for screen readers etc.): Close tab <title> button. First parameter is tab title  -->
    <string name="close_tab_title">Mbylle skedën %s</string>
    <!-- Content description (not visible, for screen readers etc.): Opens the open tabs menu when pressed -->
    <string name="open_tabs_menu">Menu skedash të  hapura</string>

    <!-- Open tabs menu item to save tabs to collection -->
    <string name="tabs_menu_save_to_collection1">Ruaj skeda në koleksion</string>
    <!-- Text for the menu button to delete a collection -->
    <string name="collection_delete">Fshije koleksionin</string>
    <!-- Text for the menu button to rename a collection -->
    <string name="collection_rename">Riemërtojeni koleksionin</string>
    <!-- Text for the button to open tabs of the selected collection -->
    <string name="collection_open_tabs">Hapi skedat</string>

    <!-- Hint for adding name of a collection -->
    <string name="collection_name_hint">Emër koleksioni</string>
    <!-- Text for the menu button to remove a top site -->
    <string name="remove_top_site">Hiqe</string>

    <!-- Text for the menu button to delete a top site from history -->
    <string name="delete_from_history">Fshije prej historiku</string>
    <!-- Postfix for private WebApp titles, placeholder is replaced with app name -->
    <string name="pwa_site_controls_title_private">%1$s (Mënyrë Private)</string>

    <!-- History -->
    <!-- Text for the button to search all history -->
    <string name="history_search_1">Jepni terma kërkimi</string>
    <!-- Text for the button to clear all history -->
    <string name="history_delete_all">Fshije historikun</string>
    <!-- Text for the snackbar to confirm that multiple browsing history items has been deleted -->
    <string name="history_delete_multiple_items_snackbar">Historiku u Fshi</string>
    <!-- Text for the snackbar to confirm that a single browsing history item has been deleted. The first parameter is the shortened URL of the deleted history item. -->
    <string name="history_delete_single_item_snackbar">%1$s u fshi</string>
    <!-- Context description text for the button to delete a single history item -->
    <string name="history_delete_item">Fshije</string>
    <!-- History multi select title in app bar
    The first parameter is the number of bookmarks selected -->
    <string name="history_multi_select_title">%1$d të përzgjedhura</string>
    <!-- Text for the header that groups the history for today -->
    <string name="history_today">Sot</string>
    <!-- Text for the header that groups the history for yesterday -->
    <string name="history_yesterday">Dje</string>
    <!-- Text for the header that groups the history the past 7 days -->
    <string name="history_7_days">7 ditët e fundit</string>
    <!-- Text for the header that groups the history the past 30 days -->
    <string name="history_30_days">30 ditët e fundit</string>
    <!-- Text for the header that groups the history older than the last month -->
    <string name="history_older">Më i vjetër</string>
    <!-- Text shown when no history exists -->
    <string name="history_empty_message">S’ka historik këtu</string>

    <!-- Downloads -->
    <!-- Text for the snackbar to confirm that multiple downloads items have been removed -->
    <string name="download_delete_multiple_items_snackbar_1">Shkarkimet u Hoqën</string>
    <!-- Text for the snackbar to confirm that a single download item has been removed. The first parameter is the name of the download item. -->
    <string name="download_delete_single_item_snackbar">U hoq %1$s</string>
    <!-- Text shown when no download exists -->
    <string name="download_empty_message_1">S’ka kartela të shkarkuara</string>
    <!-- History multi select title in app bar
    The first parameter is the number of downloads selected -->
    <string name="download_multi_select_title">%1$d të përzgjedhura</string>


    <!-- Text for the button to remove a single download item -->
    <string name="download_delete_item_1">Hiqe</string>


    <!-- WebCompat Reporter -->

    <!-- WebCompat Reporter -->
    <!-- The title of the Web Compat Reporter feature. This is displayed in the top app bar. -->
    <string name="webcompat_reporter_screen_title">Njoftoni për sajt të dëmtuar</string>
    <!-- The description of the Web Compat Reporter feature. This first parameter is the name of the application (For example: Fenix) -->
    <string name="webcompat_reporter_description">Ndihmoni të bëhet %1$s-i më i mirë për këdo. Të punësuarit e Mozilla-s e përdorin informacionin tuaj për të ndrequr problemë sajtesh.</string>
    <!-- The text field label of the URL text field. This is displayed above the user-inputted URL. -->
    <string name="webcompat_reporter_label_url">URL</string>
    <!-- The error message of the URL text field when an invalid URL has been entered. -->
    <string name="webcompat_reporter_url_error_invalid">Ju lutemi, jepni një URL të vlefshme</string>
    <!-- The label/title of an optional field in the Web Compat Reporter feature for explaining a high-level reason why the site is broken. -->
    <string name="webcompat_reporter_label_whats_broken" moz:removedIn="136" tools:ignore="UnusedResources">Ç’është dëmtuar? (në daçi)</string>
    <!-- The placeholder text for the dropdown where a user selects a high-level reason why the site is broken. -->
    <string name="webcompat_reporter_choose_reason">Zgjidhni arsye</string>
    <!-- The label/title of an optional field in the Web Compat Reporter feature for adding additional information. -->
    <string name="webcompat_reporter_label_description">Përshkruani problemin (në daçi)</string>
    <!-- The button text for navigating away from the feature to provide more information on the broken site's bug report. -->
    <string name="webcompat_reporter_send_more_info">Dërgoni më tepër hollësi</string>
    <!-- The button text for the cancel button to leave the Web Compat Reporter feature. -->
    <string name="webcompat_reporter_cancel">Anuloje</string>
    <!-- The button text for the send button to submit the provided form data. -->
    <string name="webcompat_reporter_send">Dërgoje</string>


    <!-- Text for a snackbar to confirm the successful submission of a WebCompat report. -->
    <string name="webcompat_reporter_success_snackbar_text">Raportimi juaj u dërgua</string>
    <!-- Button text for closing or dismissing the snackbar shown after successfully submitting a WebCompat report. -->
    <string name="webcompat_reporter_dismiss_success_snackbar_text">Mbylle</string>

    <!-- These reason strings are dropdown options on a WebCompat reporter form, indicating what is broken on the site. -->
    <!-- Broken site reason text for site slow or not working -->
    <string name="webcompat_reporter_reason_slow">Sajt i ngadaltë, ose që s’funksionon</string>
    <!-- Broken site reason text for images or videos -->
    <string name="webcompat_reporter_reason_media">Figura ose video</string>
    <!-- Broken site reason text for buttons, links, and other content -->
    <string name="webcompat_reporter_reason_content">Butona, lidhje dhe lëndë tjetër</string>
    <!-- Broken site reason text for sign in or sign out -->
    <string name="webcompat_reporter_reason_account">Hyrje ose dalje nga llogari</string>
    <!-- Broken site reason text for ad blocker -->
    <string name="webcompat_reporter_reason_ad_blocker">Bllokues reklamash</string>
    <!-- Broken site reason text for something else -->
    <string name="webcompat_reporter_reason_other">Diçka tjetër</string>

    <!-- Crashes -->
    <!-- Title text displayed on the tab crash page. This first parameter is the name of the application (For example: Fenix) -->
    <string name="tab_crash_title_2">Na ndjeni. %1$s s’mund ta ngarkojë atë faqe.</string>
    <!-- Send crash report checkbox text on the tab crash page -->
    <string name="tab_crash_send_report">Dërgoni raport vithisjeje te Mozilla</string>
    <!-- Close tab button text on the tab crash page -->
    <string name="tab_crash_close">Mbylle skedën</string>
    <!-- Restore tab button text on the tab crash page -->
    <string name="tab_crash_restore">Riktheje skedën</string>

    <!-- Unsubmitted crash dialog title, The first parameter is the name of the app (e.g. Firefox)  -->
    <string name="unsubmitted_crash_dialog_title">%s iu desh të rinisej</string>
    <!-- Unsubmitted crash dialog checkbox label for automatically sending reports in the future -->
    <string name="unsubmitted_crash_dialog_checkbox_label">Dërgo vetvetiu njoftime vithisjesh</string>
    <!-- Unsubmitted crash dialog negative button to dismiss the dialog -->
    <string name="unsubmitted_crash_dialog_negative_button">Mbylle</string>
    <!-- Unsubmitted crash dialog positive button to submit crash report -->
    <string name="unsubmitted_crash_dialog_positive_button">Dërgo njoftim vithisjeje</string>

    <!-- Bookmarks -->
    <!-- Confirmation message for a dialog confirming if the user wants to delete the selected folder -->
    <string name="bookmark_delete_folder_confirmation_dialog">Jeni i sigurt se doni të fshihet kjo dosje?</string>
    <!-- Confirmation message for a dialog confirming if the user wants to delete multiple items. -->
    <string name="bookmark_delete_folders_confirmation_dialog">Jeni i sigurt se doni të fshihen objektet e përzgjedhur?</string>
    <!-- Confirmation message for a dialog confirming if the user wants to delete multiple items including folders. Parameter will be replaced by app name. -->
    <string name="bookmark_delete_multiple_folders_confirmation_dialog">%s do të fshijë objektet e përzgjedhur.</string>
    <!-- Text for the cancel button on delete bookmark dialog -->
    <string name="bookmark_delete_negative">Anuloje</string>
    <!-- Screen title for adding a bookmarks folder -->
    <string name="bookmark_add_folder">Shtoni dosje</string>
    <!-- Snackbar title that confirms a bookmark was saved into a folder. Parameter will be replaced by the name of the folder the bookmark was saved into. -->
    <string name="bookmark_saved_in_folder_snackbar">U ruajt te “%s”</string>
    <!-- Snackbar edit button shown after a bookmark has been created. -->
    <string name="edit_bookmark_snackbar_action">PËRPUNOJENI</string>
    <!-- Bookmark menu move button -->
    <string name="bookmark_menu_move_button">Lëvize</string>
    <!-- Bookmark overflow menu edit button -->
    <string name="bookmark_menu_edit_button">Përpunoni</string>
    <!-- Bookmark overflow menu copy button -->
    <string name="bookmark_menu_copy_button">Kopjoje</string>
    <!-- Bookmark overflow menu share button -->
    <string name="bookmark_menu_share_button">Ndajeni me të tjerët</string>
    <!-- Bookmark overflow menu open in new tab button -->
    <string name="bookmark_menu_open_in_new_tab_button">Hape në skedë të re</string>
    <!-- Bookmark overflow menu open in private tab button -->
    <string name="bookmark_menu_open_in_private_tab_button">Hape në skedë private</string>
    <!-- Bookmark overflow menu open all in tabs button -->
    <string name="bookmark_menu_open_all_in_tabs_button">Hapi krejt në skeda të reja</string>
    <!-- Bookmark overflow menu open all in private tabs button -->
    <string name="bookmark_menu_open_all_in_private_tabs_button">Hapi krejt në skeda private</string>
    <!-- Bookmark overflow menu delete button -->
    <string name="bookmark_menu_delete_button">Fshije</string>
    <!--Bookmark overflow menu save button -->
    <string name="bookmark_menu_save_button">Ruaje</string>
    <!-- Bookmark multi select title in app bar
     The first parameter is the number of bookmarks selected -->
    <string name="bookmarks_multi_select_title">%1$d të përzgjedhur</string>
    <!-- Bookmark editing screen title -->
    <string name="edit_bookmark_fragment_title">Përpunoni faqerojtësin</string>
    <!-- Bookmark folder editing screen title -->
    <string name="edit_bookmark_folder_fragment_title">Përpunoni dosjen</string>
    <!-- Bookmark sign in button message -->
    <string name="bookmark_sign_in_button">Që të shihni faqerojtës të njëkohësuar, bëni hyrjen</string>
    <!-- Bookmark URL editing field label -->
    <string name="bookmark_url_label">URL</string>
    <!-- Bookmark FOLDER editing field label -->
    <string name="bookmark_folder_label">DOSJE</string>
    <!-- Text indicating which folder a bookmark or folder will be saved in -->
    <string name="bookmark_save_in_label">Ruaje te</string>
    <!-- Bookmark NAME editing field label -->
    <string name="bookmark_name_label">EMËR</string>
    <!-- Label for a text input field for a bookmark or folder name -->
    <string name="bookmark_name_label_normal_case">Emër</string>
    <!-- Bookmark add folder screen title -->
    <string name="bookmark_add_folder_fragment_label">Shtoni dosje</string>
    <!-- Bookmark select folder screen title -->
    <string name="bookmark_select_folder_fragment_label">Përzgjidhni dosje</string>
    <!-- Bookmark editing error missing title -->
    <string name="bookmark_empty_title_error">Duhet të ketë një titull</string>
    <!-- Bookmark editing error missing or improper URL -->
    <string name="bookmark_invalid_url_error">URL e pavlefshme</string>
    <!-- Bookmark screen message for empty bookmarks folder -->
    <string name="bookmarks_empty_message">S’ka faqerojtës këtu</string>
    <!-- Bookmark snackbar message on deletion
     The first parameter is the host part of the URL of the bookmark deleted, if any -->
    <string name="bookmark_deletion_snackbar_message">U fshi %1$s</string>
    <!-- Bookmark snackbar message on deleting multiple bookmarks not including folders-->
    <string name="bookmark_deletion_multiple_snackbar_message_2">Faqerojtësit u fshinë</string>
    <!-- Bookmark snackbar message on deleting multiple bookmarks including folders-->
    <string name="bookmark_deletion_multiple_snackbar_message_3">Po fshihen dosjet e përzgjedhura</string>
    <!-- Bookmark undo button for deletion snackbar action -->
    <string name="bookmark_undo_deletion">ZHBËJE</string>

    <!-- Bookmark snackbar message for deleting a single item. Parameter is the title of the item being deleted -->
    <string name="bookmark_delete_single_item">U fshi %s</string>
    <!-- Bookmark snackbar message for deleting multiple items. Parameter is the number of items being deleted -->
    <string name="bookmark_delete_multiple_items">Objekte të fshirë: %s</string>
    <!-- Text for the button to search all bookmarks -->
    <string name="bookmark_search">Jepni terma kërkimi</string>

    <!-- Content description for the bookmark navigation bar back button -->
    <string name="bookmark_navigate_back_button_content_description">Shko mbrapsht</string>
    <!-- Content description for the bookmark list new folder navigation bar button -->
    <string name="bookmark_add_new_folder_button_content_description">Shtoni një dosje të re</string>
    <!-- Content description for the bookmark screen delete bookmark navigation bar button -->
    <string name="bookmark_delete_bookmark_content_description">Fshije faqerojtësin</string>
    <!-- Content description for the bookmark screen delete bookmark folder navigation bar button -->
    <string name="bookmark_delete_folder_content_description">Fshije dosjen</string>
    <!-- Content description for bookmark search floating action button -->
    <string name="bookmark_search_button_content_description">Kërkoni te faqerojtësit</string>

    <!-- Content description for the overflow menu for a bookmark item. Paramter will a folder name or bookmark title. -->
    <string name="bookmark_item_menu_button_content_description">Menu Elementësh për %s</string>

    <!-- Title for the bookmark list empty state-->
    <string name="bookmark_empty_list_title">Ende pa faqerojtës</string>
    <!-- Description for the bookmark list empty state when you're not signed into sync. -->
    <string name="bookmark_empty_list_guest_description">Ruani sajte teksa shfletoni. Bëni hyrjen, që të merrni faqerojtës nga pajisje të tjera të njëkohësuara.</string>
    <!-- Text for the button to navigate to sync authentication -->
    <string name="bookmark_empty_list_guest_cta">Për njëkohësim, bëni hyrjen</string>
    <!-- Description for the bookmark list empty state when you're signed into sync. -->
    <string name="bookmark_empty_list_authenticated_description">Ruani sajte teksa shfletoni. Do të marrim gjithashtu faqerojtës nga pajisje të tjera të njëkohësuara.</string>
    <!-- Description for the bookmark list empty state when you're in an empty folder. -->
    <string name="bookmark_empty_list_folder_description">Shtoni faqerojtës teksa shfletoni, që të mund të gjeni më vonë sajtet tuaj të parapëlqyer.</string>

    <!-- Description for the add new folder button when selecting a folder. -->
    <string name="bookmark_select_folder_new_folder_button_title">Dosje e re</string>

    <!-- Site Permissions -->
    <!-- Button label that take the user to the Android App setting -->
    <string name="phone_feature_go_to_settings">Shkoni te Rregullimet</string>

    <!-- Content description (not visible, for screen readers etc.): Quick settings sheet
        to give users access to site specific information / settings. For example:
        Secure settings status and a button to modify site permissions -->
    <string name="quick_settings_sheet">Fletë rregullimesh të shpejta</string>
    <!-- Label that indicates that this option it the recommended one -->
    <string name="phone_feature_recommended">E këshilluar</string>
    <!-- Button label for clearing all the information of site permissions-->
    <string name="clear_permissions">Spastro leje</string>
    <!-- Text for the OK button on Clear permissions dialog -->
    <string name="clear_permissions_positive">OK</string>
    <!-- Text for the cancel button on Clear permissions dialog -->
    <string name="clear_permissions_negative">Anuloje</string>
    <!-- Button label for clearing a site permission-->
    <string name="clear_permission">Spastro leje</string>
    <!-- Text for the OK button on Clear permission dialog -->
    <string name="clear_permission_positive">OK</string>
    <!-- Text for the cancel button on Clear permission dialog -->
    <string name="clear_permission_negative">Anuloje</string>
    <!-- Button label for clearing all the information on all sites-->
    <string name="clear_permissions_on_all_sites">Spastro lejet në krejt sajtet</string>
    <!-- Preference for altering video and audio autoplay for all websites -->
    <string name="preference_browser_feature_autoplay">Vetëluaje</string>
    <!-- Preference for altering the camera access for all websites -->
    <string name="preference_phone_feature_camera">Kamerë</string>
    <!-- Preference for altering the microphone access for all websites -->
    <string name="preference_phone_feature_microphone">Mikrofon</string>
    <!-- Preference for altering the location access for all websites -->
    <string name="preference_phone_feature_location">Vendndodhje</string>
    <!-- Preference for altering the notification access for all websites -->
    <string name="preference_phone_feature_notification">Njoftim</string>
    <!-- Preference for altering the persistent storage access for all websites -->
    <string name="preference_phone_feature_persistent_storage">Depozitë e Qëndrueshme</string>
    <!-- Preference for altering the storage access setting for all websites -->
    <string name="preference_phone_feature_cross_origin_storage_access">“Cookies” palësh të treta</string>
    <!-- Preference for altering the EME access for all websites -->
    <string name="preference_phone_feature_media_key_system_access">Lëndë nën DRM</string>
    <!-- Label that indicates that a permission must be asked always -->
    <string name="preference_option_phone_feature_ask_to_allow">Kërko të lejohet</string>
    <!-- Label that indicates that a permission must be blocked -->
    <string name="preference_option_phone_feature_blocked">E bllokuar</string>
    <!-- Label that indicates that a permission must be allowed -->
    <string name="preference_option_phone_feature_allowed">E lejuar</string>
    <!--Label that indicates a permission is by the Android OS-->
    <string name="phone_feature_blocked_by_android">E bllokuar nga Android</string>
    <!-- Preference for showing a list of websites that the default configurations won't apply to them -->
    <string name="preference_exceptions">Përjashtime</string>
    <!-- Summary of tracking protection preference if tracking protection is set to off -->
    <string name="tracking_protection_off">Off</string>
    <!-- Summary of tracking protection preference if tracking protection is set to standard -->
    <string name="tracking_protection_standard">Standarde</string>
    <!-- Summary of tracking protection preference if tracking protection is set to strict -->
    <string name="tracking_protection_strict">Strikte</string>
    <!-- Summary of tracking protection preference if tracking protection is set to custom -->
    <string name="tracking_protection_custom">Vetjake</string>
    <!-- Label for global setting that indicates that all video and audio autoplay is allowed -->
    <string name="preference_option_autoplay_allowed2">Lejo audio dhe video</string>
    <!-- Label for site specific setting that indicates that all video and audio autoplay is allowed -->
    <string name="quick_setting_option_autoplay_allowed">Lejo audio dhe video</string>
    <!-- Label that indicates that video and audio autoplay is only allowed over Wi-Fi -->
    <string name="preference_option_autoplay_allowed_wifi_only2">Blloko audio dhe video vetëm nga të dhëna rrjeti celular</string>
    <!-- Subtext that explains 'autoplay on Wi-Fi only' option -->
    <string name="preference_option_autoplay_allowed_wifi_subtext">Audio dhe video do të luhen nën Wi-Fi</string>
    <!-- Label for global setting that indicates that video autoplay is allowed, but audio autoplay is blocked -->
    <string name="preference_option_autoplay_block_audio2">Blloko vetëm audio</string>
    <!-- Label for site specific setting that indicates that video autoplay is allowed, but audio autoplay is blocked -->
    <string name="quick_setting_option_autoplay_block_audio">Blloko vetëm audio</string>
    <!-- Label for global setting that indicates that all video and audio autoplay is blocked -->
    <string name="preference_option_autoplay_blocked3">Blloko audio dhe video</string>
    <!-- Label for site specific setting that indicates that all video and audio autoplay is blocked -->
    <string name="quick_setting_option_autoplay_blocked">Blloko audio dhe video</string>
    <!-- Summary of delete browsing data on quit preference if it is set to on -->
    <string name="delete_browsing_data_quit_on">On</string>
    <!-- Summary of delete browsing data on quit preference if it is set to off -->
    <string name="delete_browsing_data_quit_off">Off</string>

    <!-- Summary of studies preference if it is set to on -->
    <string name="studies_on">On</string>
    <!-- Summary of studies data on quit preference if it is set to off -->
    <string name="studies_off">Off</string>

    <!-- Category header of a preference that allows a user to alter settings related to web permissions. -->
    <string name="preferences_category_permissions">Leje</string>
    <!-- Category header of a preference that allows a user to alter settings related to web content. -->
    <string name="preferences_category_content">Lëndë</string>
    <!-- Preference for altering the default browsing mode. When enabled, the desktop site will always be requested. -->
    <string name="preference_feature_desktop_mode_default">Kërko përherë sajtin për desktop</string>

    <!-- Collections -->
    <!-- Collections header on home fragment -->
    <string name="collections_header">Koleksione</string>
    <!-- Content description (not visible, for screen readers etc.): Opens the collection menu when pressed -->
    <string name="collection_menu_button_content_description">Menu koleksionesh</string>
    <!-- Label to describe what collections are to a new user without any collections -->
    <string name="no_collections_description2">Koleksiononi gjërat që kanë rëndësi për ju.\nGruponi tok kërkime të ngjashme, sajte dhe skeda, për përdorim më të shpejtë më pas.</string>
    <!-- Title for the "select tabs" step of the collection creator -->
    <string name="create_collection_select_tabs">Përzgjidhni Skeda</string>
    <!-- Title for the "select collection" step of the collection creator -->
    <string name="create_collection_select_collection">Përzgjidhni koleksion</string>
    <!-- Title for the "name collection" step of the collection creator -->
    <string name="create_collection_name_collection">Emër koleksioni</string>
    <!-- Button to add new collection for the "select collection" step of the collection creator -->
    <string name="create_collection_add_new_collection">Shtoni koleksion të ri</string>
    <!-- Button to select all tabs in the "select tabs" step of the collection creator -->
    <string name="create_collection_select_all">Përzgjidhi Krejt</string>
    <!-- Button to deselect all tabs in the "select tabs" step of the collection creator -->
    <string name="create_collection_deselect_all">Shpërzgjidhi Krejt</string>
    <!-- Text to prompt users to select the tabs to save in the "select tabs" step of the collection creator -->
    <string name="create_collection_save_to_collection_empty">Përzgjidhni skeda për ruajtje</string>
    <!-- Text to show users how many tabs they have selected in the "select tabs" step of the collection creator.
     %d is a placeholder for the number of tabs selected. -->
    <string name="create_collection_save_to_collection_tabs_selected">%d skeda të përzgjedhura</string>
    <!-- Text to show users they have one tab selected in the "select tabs" step of the collection creator.
    %d is a placeholder for the number of tabs selected. -->
    <string name="create_collection_save_to_collection_tab_selected">%d skedë e përzgjedhur</string>
    <!-- Text shown in snackbar when multiple tabs have been saved in a collection -->
    <string name="create_collection_tabs_saved">Skedat u ruajtën!</string>
    <!-- Text shown in snackbar when one or multiple tabs have been saved in a new collection -->
    <string name="create_collection_tabs_saved_new_collection">Koleksioni u ruajt!</string>
    <!-- Text shown in snackbar when one tab has been saved in a collection -->
    <string name="create_collection_tab_saved">Skeda u ruajt!</string>
    <!-- Content description (not visible, for screen readers etc.): button to close the collection creator -->
    <string name="create_collection_close">Mbylle</string>
    <!-- Button to save currently selected tabs in the "select tabs" step of the collection creator-->
    <string name="create_collection_save">Ruaje</string>

    <!-- Snackbar action to view the collection the user just created or updated -->
    <string name="create_collection_view">Shiheni</string>

    <!-- Text for the OK button from collection dialogs -->
    <string name="create_collection_positive">OK</string>
    <!-- Text for the cancel button from collection dialogs -->
    <string name="create_collection_negative">Anuloje</string>

    <!-- Default name for a new collection in "name new collection" step of the collection creator. %d is a placeholder for the number of collections-->
    <string name="create_collection_default_name">Koleksioni %d</string>

    <!-- Share -->
    <!-- Share screen header -->
    <string name="share_header_2">Ndajeni me të tjerë</string>
    <!-- Content description (not visible, for screen readers etc.):
        "Share" button. Opens the share menu when pressed. -->
    <string name="share_button_content_description">Ndajeni me të tjerë</string>
    <!-- Text for the Save to PDF feature in the share menu -->
    <string name="share_save_to_pdf">Ruaje si PDF</string>
    <!-- Text for error message when generating a PDF file Text. -->
    <string name="unable_to_save_to_pdf_error">S’arrihet të prodhohet PDF</string>
    <!-- Text for standard error snackbar dismiss button. -->
    <string name="standard_snackbar_error_dismiss">Hidhe tej</string>
    <!-- Text for error message when printing a page and it fails. -->
    <string name="unable_to_print_page_error">S’arrihet të shtypet kjo faqe</string>
    <!-- Text for the print feature in the share and browser menu -->
    <string name="menu_print">Shtypni</string>
    <!-- Sub-header in the dialog to share a link to another sync device -->
    <string name="share_device_subheader">Dërgojeni në pajisje</string>
    <!-- Sub-header in the dialog to share a link to an app from the full list -->
    <string name="share_link_all_apps_subheader">Krejt veprimet</string>
    <!-- Sub-header in the dialog to share a link to an app from the most-recent sorted list -->
    <string name="share_link_recent_apps_subheader">Përdorur së fundi</string>
    <!-- Text for the copy link action in the share screen. -->
    <string name="share_copy_link_to_clipboard">Kopjoje në të papastër</string>
    <!-- Toast shown after copying link to clipboard -->
    <string name="toast_copy_link_to_clipboard">U kopjua në të papastër</string>
    <!-- An option from the share dialog to sign into sync -->
    <string name="sync_sign_in">Për Njëkohësim, bëni hyrjen</string>
     <!-- An option from the three dot menu to sync and save data -->
    <string name="sync_menu_sync_and_save_data">Njëkohësoni dhe ruani të dhëna</string>
    <!-- An option from the share dialog to send link to all other sync devices -->
    <string name="sync_send_to_all">Dërgoje te krejt pajisjet</string>
    <!-- An option from the share dialog to reconnect to sync -->
    <string name="sync_reconnect">Rilidhu për Njëkohësim</string>
    <!-- Text displayed when sync is offline and cannot be accessed -->
    <string name="sync_offline">Jo në linjë</string>
    <!-- An option to connect additional devices -->
    <string name="sync_connect_device">Lidhni pajisje tjetër</string>
    <!-- The dialog text shown when additional devices are not available -->
    <string name="sync_connect_device_dialog" tools:ignore="BrandUsage">Për të dërguar një skedë, bëni hyrjen te Firefox-i të paktën në një pajisje tjetër.</string>
    <!-- Confirmation dialog button -->
    <string name="sync_confirmation_button">E mora vesh</string>
    <!-- Share error message -->
    <string name="share_error_snackbar">S’mund të ndahet me të tjerë te ky aplikacion</string>
    <!-- Add new device screen title -->
    <string name="sync_add_new_device_title">Dërgojeni në pajisje</string>
    <!-- Text for the warning message on the Add new device screen -->
    <string name="sync_add_new_device_message">Pa Pajisje të Lidhura</string>
    <!-- Text for the button to learn about sending tabs -->
    <string name="sync_add_new_device_learn_button">Mësoni Rreth Dërgimi Skedash…</string>
    <!-- Text for the button to connect another device -->
    <string name="sync_add_new_device_connect_button">Lidhni Tjetër Pajisje…</string>

    <!-- Notifications -->
    <!-- Text shown in the notification that pops up to remind the user that a private browsing session is active. -->
    <string name="notification_pbm_delete_text_2">Mbyllni skeda private</string>

    <!-- Text shown in the notification that pops up to remind the user that a private browsing session is active for Android 14+ -->
    <string name="notification_erase_title_android_14">Të mbyllen skeda private?</string>
    <string name="notification_erase_text_android_14">Prekeni, ose fërkoni mbi këtë njoftim, që të mbyllen skeda private.</string>

    <!-- Name of the marketing notification channel. Displayed in the "App notifications" system settings for the app -->
    <string name="notification_marketing_channel_name">Marketing</string>

    <!-- Title shown in the notification that pops up to remind the user to set fenix as default browser.
    The app name is in the text, due to limitations with localizing Nimbus experiments -->
    <string name="nimbus_notification_default_browser_title" tools:ignore="BrandUsage,UnusedResources">Firefox-i është i shpejtë dhe privat</string>
    <!-- Text shown in the notification that pops up to remind the user to set fenix as default browser.
    The app name is in the text, due to limitations with localizing Nimbus experiments -->
    <string name="nimbus_notification_default_browser_text" tools:ignore="BrandUsage,UnusedResources">Bëjeni Firefox-in shfletuesin tuaj parazgjedhje</string>
    <!-- Title shown in the notification that pops up to re-engage the user -->
    <string name="notification_re_engagement_title">Provoni shfletimin privat</string>
    <!-- Text shown in the notification that pops up to re-engage the user.
    %1$s is a placeholder that will be replaced by the app name. -->
    <string name="notification_re_engagement_text">Shfletoni pa “cookies” të ruajtura ose historik te %1$s</string>

    <!-- Title A shown in the notification that pops up to re-engage the user -->
    <string name="notification_re_engagement_A_title">Shfletoni pa lënë gjurmë</string>
    <!-- Text A shown in the notification that pops up to re-engage the user.
    %1$s is a placeholder that will be replaced by the app name. -->
    <string name="notification_re_engagement_A_text">Shfletimi privat në %1$s s’ruan informacion tuajin.</string>
    <!-- Title B shown in the notification that pops up to re-engage the user -->
    <string name="notification_re_engagement_B_title">Filloni kërkimin tuaj të parë</string>
    <!-- Text B shown in the notification that pops up to re-engage the user -->
    <string name="notification_re_engagement_B_text">Gjeni diçka atypari. Ose zbuloni diçka zbavitëse.</string>

    <!-- Survey -->
    <!-- Text shown in the fullscreen message that pops up to ask user to take a short survey.
    The app name is in the text, due to limitations with localizing Nimbus experiments -->
    <string name="nimbus_survey_message_text" tools:ignore="BrandUsage">Ju lutemi, ndihmoni të bëhet Firefox-i më i mirë, duke plotësuar këtë pyetësor të shkurtër.</string>
    <!-- Preference for taking the short survey. -->
    <string name="preferences_take_survey">Plotësoni Pyetësorin</string>
    <!-- Preference for not taking the short survey. -->
    <string name="preferences_not_take_survey">Jo, Faleminderit</string>

    <!-- Snackbar -->
    <!-- Text shown in snackbar when user deletes a collection -->
    <string name="snackbar_collection_deleted">Koleksioni u fshi</string>
    <!-- Text shown in snackbar when user renames a collection -->
    <string name="snackbar_collection_renamed">Koleksioni u rimeërtua</string>
    <!-- Text shown in snackbar when user closes a tab -->
    <string name="snackbar_tab_closed">Skeda u mbyll</string>
    <!-- Text shown in snackbar when user closes all tabs -->
    <string name="snackbar_tabs_closed">Skedat u mbyllën</string>
    <!-- Text shown in snackbar when user closes multiple inactive tabs. %1$s will be replaced with the number of tabs closed. -->
    <string name="snackbar_num_tabs_closed">Skeda të mbyllura: %1$s</string>
    <!-- Text shown in snackbar when user bookmarks a list of tabs. Parameter will be replaced by the name of the folder the bookmark was saved into.-->
    <string name="snackbar_message_bookmarks_saved_in">Faqerojtësit u ruajtën te “%s”!</string>
    <!-- Text shown in snackbar when user adds a site to shortcuts -->
    <string name="snackbar_added_to_shortcuts">U shtua te shkurtoret!</string>
    <!-- Text shown in snackbar when user closes a private tab -->
    <string name="snackbar_private_tab_closed">Skeda private u mbyll</string>
    <!-- Text shown in snackbar when user closes all private tabs -->
    <string name="snackbar_private_tabs_closed">Skedat private u mbyllën</string>
    <!-- Text shown in snackbar when user erases their private browsing data -->
    <string name="snackbar_private_data_deleted">Të dhënat e shfletimit privat u fshinë</string>
    <!-- Text shown in snackbar to undo deleting a tab, top site or collection -->
    <string name="snackbar_deleted_undo">ZHBËJE</string>
    <!-- Text shown in snackbar when user removes a top site -->
    <string name="snackbar_top_site_removed">Sajti u hoq</string>
    <!-- QR code scanner prompt which appears after scanning a code, but before navigating to it
        First parameter is the name of the app, second parameter is the URL or text scanned-->
    <string name="qr_scanner_confirmation_dialog_message">Lejojeni %1$s të hapë %2$s</string>
    <!-- QR code scanner prompt dialog positive option to allow navigation to scanned link -->
    <string name="qr_scanner_dialog_positive">LEJOJE</string>
    <!-- QR code scanner prompt dialog positive option to deny navigation to scanned link -->
    <string name="qr_scanner_dialog_negative">MOHOJE</string>
    <!-- QR code scanner prompt dialog error message shown when a hostname does not contain http or https. -->
    <string name="qr_scanner_dialog_invalid">Adresë Web jo e vlefshme.</string>
    <!-- QR code scanner prompt dialog positive option when there is an error -->
    <string name="qr_scanner_dialog_invalid_ok">OK</string>
    <!-- Tab collection deletion prompt dialog message. Placeholder will be replaced with the collection name -->
    <string name="tab_collection_dialog_message">Jeni i sigurt se doni të fshihet %1$s?</string>
    <!-- Tab collection deletion prompt dialog option to delete the collection -->
    <string name="tab_collection_dialog_positive">Fshije</string>
    <!-- Message for copying the URL via long press on the toolbar -->
    <string name="url_copied">URL-ja u kopjua</string>
    <!-- Sample text for accessibility font size -->
    <string name="accessibility_text_size_sample_text_1">Ky është një shembull teksti. Gjendet këtu për të treguar se si do të duket teksti, kur zmadhoni ose zvogëloni madhësinë përmes këtij rregullimi.</string>
    <!-- Summary for Accessibility Text Size Scaling Preference -->
    <string name="preference_accessibility_text_size_summary">Bëjeni tekstin në sajte më të madh ose më të vogël</string>
    <!-- Title for Accessibility Text Size Scaling Preference -->
    <string name="preference_accessibility_font_size_title">Madhësi Shkronjash</string>

    <!-- Title for Accessibility Text Automatic Size Scaling Preference -->
    <string name="preference_accessibility_auto_size_2">Përmasim automatik i shkronjave</string>
    <!-- Summary for Accessibility Text Automatic Size Scaling Preference -->
    <string name="preference_accessibility_auto_size_summary">Madhësia e shkronjave do të përputhet me rregullimet tuaja në Android. Që të administroni madhësi shkronjash prej këtu, çaktivizojeni.</string>

    <!-- Title for the Delete browsing data preference -->
    <string name="preferences_delete_browsing_data">Fshi të dhëna shfletimi</string>
    <!-- Title for the tabs item in Delete browsing data -->
    <string name="preferences_delete_browsing_data_tabs_title_2">Skeda të hapura</string>
    <!-- Subtitle for the tabs item in Delete browsing data, parameter will be replaced with the number of open tabs -->
    <string name="preferences_delete_browsing_data_tabs_subtitle">%d skeda</string>

    <!-- Title for the data and history items in Delete browsing data -->
    <!-- Title for the history item in Delete browsing data -->
    <string name="preferences_delete_browsing_data_browsing_history_title">Historik shfletimesh</string>
    <!-- Subtitle for the data and history items in delete browsing data, parameter will be replaced with the
        number of history items the user has -->
    <string name="preferences_delete_browsing_data_browsing_data_subtitle">%d adresa</string>
    <!-- Title for the cookies and site data items in Delete browsing data -->
    <string name="preferences_delete_browsing_data_cookies_and_site_data">“Cookies” dhe të dhëna sajtesh</string>
    <!-- Subtitle for the cookies item in Delete browsing data -->
    <string name="preferences_delete_browsing_data_cookies_subtitle">Do të bëhet dalja juaj nga shumica e sajteve</string>
    <!-- Title for the cached images and files item in Delete browsing data -->
    <string name="preferences_delete_browsing_data_cached_files">Figura dhe kartela të ruajtura në fshehtinë</string>
    <!-- Subtitle for the cached images and files item in Delete browsing data -->
    <string name="preferences_delete_browsing_data_cached_files_subtitle">Liron hapësirë depozitimi</string>
    <!-- Title for the site permissions item in Delete browsing data -->
    <string name="preferences_delete_browsing_data_site_permissions">Leje sajti</string>
    <!-- Title for the downloads item in Delete browsing data -->
    <string name="preferences_delete_browsing_data_downloads">Shkarkime</string>
    <!-- Text for the button to delete browsing data -->
    <string name="preferences_delete_browsing_data_button">Fshi të dhëna shfletimi</string>

    <!-- Title for the Delete browsing data on quit preference -->
    <string name="preferences_delete_browsing_data_on_quit">Fshi të dhëna shfletimi gjatë daljes</string>
    <!-- Summary for the Delete browsing data on quit preference. "Quit" translation should match delete_browsing_data_on_quit_action translation. -->
    <string name="preference_summary_delete_browsing_data_on_quit_2">Fshin automatikisht të dhënat e shfletimit, kur përzgjidhni “Dil” nga menuja kryesore</string>
    <!-- Action item in menu for the Delete browsing data on quit feature -->
    <string name="delete_browsing_data_on_quit_action">Dil</string>

    <!-- Title text of a delete browsing data dialog. -->
    <string name="delete_history_prompt_title">Interval kohor për t’u fshirë</string>
    <!-- Body text of a delete browsing data dialog. -->
    <string name="delete_history_prompt_body_2">Heq historikun (përfshi historik të njëkohësuar prej pajisjesh të tjera)</string>
    <!-- Radio button in the delete browsing data dialog to delete history items for the last hour. -->
    <string name="delete_history_prompt_button_last_hour">Orën e fundit</string>
    <!-- Radio button in the delete browsing data dialog to delete history items for today and yesterday. -->
    <string name="delete_history_prompt_button_today_and_yesterday">Dje dhe sot</string>
    <!-- Radio button in the delete browsing data dialog to delete all history. -->
    <string name="delete_history_prompt_button_everything">Gjithçka</string>

    <!-- Dialog message to the user asking to delete browsing data. Parameter will be replaced by app name. -->
    <string name="delete_browsing_data_prompt_message_3">%s do të fshijë të dhënat e përzgjedhura të shfletimit.</string>
    <!-- Text for the cancel button for the data deletion dialog -->
    <string name="delete_browsing_data_prompt_cancel">Anuloje</string>
    <!-- Text for the allow button for the data deletion dialog -->
    <string name="delete_browsing_data_prompt_allow">Fshije</string>

    <!-- Text for the snackbar confirmation that the data was deleted -->
    <string name="preferences_delete_browsing_data_snackbar">Të dhënat e shfletimit u fshinë</string>
    <!-- Text for the snackbar to show the user that the deletion of browsing data is in progress -->
    <string name="deleting_browsing_data_in_progress">Po fshihen të dhëna shfletimi…</string>

    <!-- Dialog message to the user asking to delete all history items inside the opened group. Parameter will be replaced by a history group name. -->
    <string name="delete_all_history_group_prompt_message">Fshiji krejt sajtet te “%s”</string>
    <!-- Text for the cancel button for the history group deletion dialog -->
    <string name="delete_history_group_prompt_cancel">Anuloje</string>
    <!-- Text for the allow button for the history group dialog -->
    <string name="delete_history_group_prompt_allow">Fshije</string>
    <!-- Text for the snackbar confirmation that the history group was deleted -->
    <string name="delete_history_group_snackbar">Grupi u fshi</string>

    <!-- Onboarding -->
    <!-- text to display in the snackbar once account is signed-in -->
    <string name="onboarding_firefox_account_sync_is_on">Njëkohësimi është aktiv</string>

    <!-- Onboarding theme -->
    <!-- Text shown in snackbar when multiple tabs have been sent to device -->
    <string name="sync_sent_tabs_snackbar">Skedat u dërguan!</string>
    <!-- Text shown in snackbar when one tab has been sent to device  -->
    <string name="sync_sent_tab_snackbar">Skeda u dërgua!</string>
    <!-- Text shown in snackbar when sharing tabs failed  -->
    <string name="sync_sent_tab_error_snackbar">S’arrihet të dërgohet</string>

    <!-- Text shown in snackbar for the "retry" action that the user has after sharing tabs failed -->
    <string name="sync_sent_tab_error_snackbar_action">RIPROVONI</string>
    <!-- Title of QR Pairing Fragment -->
    <string name="sync_scan_code">Skanonin kodin</string>
    <!-- Instructions on how to access pairing -->
    <string name="sign_in_instructions" tools:ignore="BrandUsage"><![CDATA[Te kompjuteri juaj, hapni Firefox-in dhe kaloni te <b>https://firefox.com/pair</b>]]></string>
    <!-- Text shown for sign in pairing when ready -->
    <string name="sign_in_ready_for_scan">Gati për skanim</string>
    <!-- Text shown for settings option for sign with pairing -->
    <string name="sign_in_with_camera">Hyni me kamerën tuaj</string>
    <!-- Text shown for settings option for sign with email -->
    <string name="sign_in_with_email">Më mirë përdorni email</string>
    <!-- Text shown for settings option for create new account text.'Firefox' intentionally hardcoded here.-->
    <string name="sign_in_create_account_text" tools:ignore="BrandUsage"><![CDATA[Pa llogari? <u>Krijoni një të tillë</u> që të njëkohësoni Firefox-in mes pajisjesh.]]></string>
    <!-- Text shown in confirmation dialog to sign out of account. The first parameter is the name of the app (e.g. Firefox Preview) -->
    <string name="sign_out_confirmation_message_2">%s-i do të reshtë së njëkohësuari me llogarinë tuaj, por nuk do të fshihet ndonjë nga të dhënat e shfletimeve tuaja në këtë pajisje.</string>
    <!-- Option to continue signing out of account shown in confirmation dialog to sign out of account -->
    <string name="sign_out_disconnect">Shkëputu</string>
    <!-- Option to cancel signing out shown in confirmation dialog to sign out of account -->
    <string name="sign_out_cancel">Anuloje</string>

    <!-- Error message snackbar shown after the user tried to select a default folder which cannot be altered -->
    <string name="bookmark_cannot_edit_root">S’mund të përpunohen dosjet parazgjedhje</string>

    <!-- Enhanced Tracking Protection -->
    <!-- Link displayed in enhanced tracking protection panel to access tracking protection settings -->
    <string name="etp_settings">Rregullime për Mbrojtje</string>
    <!-- Preference title for enhanced tracking protection settings -->
    <string name="preference_enhanced_tracking_protection">Mbrojtje e Thelluar Nga Gjurmimi</string>
    <!-- Preference summary for enhanced tracking protection settings on/off switch -->
    <string name="preference_enhanced_tracking_protection_summary">Tashmë me Mbrojtje Tërësore Nga Cookie-t, barriera jonë më e fuqishme deri më sot kundër gjurmuesve nga sajte në sajte.</string>
    <!-- Description of enhanced tracking protection. The parameter is the name of the application (For example: Firefox Fenix) -->
    <string name="preference_enhanced_tracking_protection_explanation_2">%s ju mbron nga shumë prej gjurmuesve më të rëndomtë që ndjekin ç’bëni në internet.</string>
    <!-- Text displayed that links to website about enhanced tracking protection -->
    <string name="preference_enhanced_tracking_protection_explanation_learn_more">Mësoni më tepër</string>
    <!-- Preference for enhanced tracking protection for the standard protection settings -->
    <string name="preference_enhanced_tracking_protection_standard_default_1">Standarde (parazgjedhje)</string>
    <!-- Preference description for enhanced tracking protection for the standard protection settings -->
    <string name="preference_enhanced_tracking_protection_standard_description_5">Faqet do të ngarkohen normalisht, por blloko më pak gjurmues.</string>
    <!--  Accessibility text for the Standard protection information icon  -->
    <string name="preference_enhanced_tracking_protection_standard_info_button">Ç’bllokohet nga mbrojtje standarde kundër gjurmimit</string>
    <!-- Preference for enhanced tracking protection for the strict protection settings -->
    <string name="preference_enhanced_tracking_protection_strict">Strikte</string>
    <!-- Preference description for enhanced tracking protection for the strict protection settings -->
    <string name="preference_enhanced_tracking_protection_strict_description_4">Mbrojtje më e fortë kundër gjurmimit dhe punim më i shpejtë, por disa sajte mund të mos funksionojnë siç duhet.</string>
    <!--  Accessibility text for the Strict protection information icon  -->
    <string name="preference_enhanced_tracking_protection_strict_info_button">Ç’bllokohet nga mbrojtje strikte kundër gjurmimit</string>
    <!-- Preference for enhanced tracking protection for the custom protection settings -->
    <string name="preference_enhanced_tracking_protection_custom">Vetjake</string>
    <!-- Preference description for enhanced tracking protection for the strict protection settings -->
    <string name="preference_enhanced_tracking_protection_custom_description_2">Zgjidhni cilët gjurmues dhe programthe të bllokohen.</string>
    <!--  Accessibility text for the Strict protection information icon  -->
    <string name="preference_enhanced_tracking_protection_custom_info_button">Ç’bllokohet nga mbrojtje vetjake kundër gjurmimit</string>
    <!-- Header for categories that are being blocked by current Enhanced Tracking Protection settings -->
    <!-- Preference for enhanced tracking protection for the custom protection settings for cookies-->
    <string name="preference_enhanced_tracking_protection_custom_cookies">“Cookies”</string>
    <!-- Option for enhanced tracking protection for the custom protection settings for cookies-->
    <string name="preference_enhanced_tracking_protection_custom_cookies_1">Gjurmues nga sajte në sajte dhe mediash shoqërore</string>
    <!-- Option for enhanced tracking protection for the custom protection settings for cookies-->
    <string name="preference_enhanced_tracking_protection_custom_cookies_2">“Cookies” nga sajte të pavizituar</string>
    <!-- Option for enhanced tracking protection for the custom protection settings for cookies-->
    <string name="preference_enhanced_tracking_protection_custom_cookies_3">Krejt cookie-t nga palë të treta (mund të shkaktojë mosfunksionim të disa sajteve)</string>
    <!-- Option for enhanced tracking protection for the custom protection settings for cookies-->
    <string name="preference_enhanced_tracking_protection_custom_cookies_4">Krejt cookie-t (do të shkaktojë mosfunksionim sajtesh)</string>
    <!-- Option for enhanced tracking protection for the custom protection settings for cookies-->
    <string name="preference_enhanced_tracking_protection_custom_cookies_5">Izoloni “cookies” palësh të treta</string>
    <!-- Preference for Global Privacy Control for the custom privacy settings for Global Privacy Control. '&amp;' is replaced with the ampersand symbol: &-->
    <string name="preference_enhanced_tracking_protection_custom_global_privacy_control">Thuaju sajteve të mos shesin &amp; japin të dhëna</string>
    <!-- Preference for enhanced tracking protection for the custom protection settings for tracking content -->
    <string name="preference_enhanced_tracking_protection_custom_tracking_content">Lëndë gjurmimi</string>
    <!-- Option for enhanced tracking protection for the custom protection settings for tracking content-->
    <string name="preference_enhanced_tracking_protection_custom_tracking_content_1">Në krejt skedat</string>
    <!-- Option for enhanced tracking protection for the custom protection settings for tracking content-->
    <string name="preference_enhanced_tracking_protection_custom_tracking_content_2">Vetëm në skeda Private</string>
    <!-- Preference for enhanced tracking protection for the custom protection settings -->
    <string name="preference_enhanced_tracking_protection_custom_cryptominers">Nxjerrës kriptomonedhash</string>
    <!-- Preference for enhanced tracking protection for the custom protection settings -->
    <string name="preference_enhanced_tracking_protection_custom_known_fingerprinters">Krijues Shenjash Gishtash të Ditur</string>
    <!-- Button label for navigating to the Enhanced Tracking Protection details -->
    <string name="enhanced_tracking_protection_details">Hollësi</string>
    <!-- Header for categories that are being being blocked by current Enhanced Tracking Protection settings -->
    <string name="enhanced_tracking_protection_blocked">Të bllokuar</string>
    <!-- Header for categories that are being not being blocked by current Enhanced Tracking Protection settings -->
    <string name="enhanced_tracking_protection_allowed">Të lejuara</string>
    <!-- Category of trackers (social media trackers) that can be blocked by Enhanced Tracking Protection -->
    <string name="etp_social_media_trackers_title">Gjurmues Prej Mediash Shoqërore</string>
    <!-- Description of social media trackers that can be blocked by Enhanced Tracking Protection -->
    <string name="etp_social_media_trackers_description">Kufizon aftësinë e rrjeteve shoqërorë të gjurmojnë nëpër internet veprimtarinë tuaj të shfletimit.</string>
    <!-- Category of trackers (cross-site tracking cookies) that can be blocked by Enhanced Tracking Protection -->
    <string name="etp_cookies_title">”Cookies” Gjurmimi Nga Sajte Në Sajte</string>
    <!-- Category of trackers (cross-site tracking cookies) that can be blocked by Enhanced Tracking Protection -->
    <string name="etp_cookies_title_2">“Cookies” Nga Palë të Treta</string>
    <!-- Description of cross-site tracking cookies that can be blocked by Enhanced Tracking Protection -->
    <string name="etp_cookies_description">Bllokon ”cookies” të cilat rrjete reklamash dhe shoqëri analizimesh i përdorin për të përpiluar të dhëna tuajat të shfletimit nëpër mjaft sajte.</string>
    <!-- Description of cross-site tracking cookies that can be blocked by Enhanced Tracking Protection -->
    <string name="etp_cookies_description_2">Mbrojtja Tërësore Nga Cookie-t i izolon “cookies” te sajti ku gjendeni, që gjurmuesit të mos i përdorin dot për t’ju ndjekur nga një sajt te tjetri.</string>
    <!-- Category of trackers (cryptominers) that can be blocked by Enhanced Tracking Protection -->
    <string name="etp_cryptominers_title">Nxjerrës kriptomonedhash</string>
    <!-- Description of cryptominers that can be blocked by Enhanced Tracking Protection -->
    <string name="etp_cryptominers_description">Parandalon hyrjen në pajisjen tuaj të programtheve dashakeqe për qëllime nxjerrje monedhash dixhitale.</string>
    <!-- Description of fingerprinters that can be blocked by Enhanced Tracking Protection -->
    <string name="etp_known_fingerprinters_description">Ndalon grumbullim të dhënash që lejojnë identifikim unik rreth pajisjes tuaj, të cilat mund të përdoren për qëllime gjurmimi.</string>
    <!-- Category of trackers (tracking content) that can be blocked by Enhanced Tracking Protection -->
    <string name="etp_tracking_content_title">Lëndë Gjurmimi</string>
    <!-- Description of tracking content that can be blocked by Enhanced Tracking Protection -->
    <string name="etp_tracking_content_description">Ndal ngarkim reklamash, videosh dhe lënde tjetër të jashtme që përmban kod gjurmimi. Mund të prekë punimin e disa sajteve.</string>
    <!-- Enhanced Tracking Protection message that protection is currently on for this site -->
    <string name="etp_panel_on">Për këtë sajt, mbrojtjet janë ON</string>
    <!-- Enhanced Tracking Protection message that protection is currently off for this site -->
    <string name="etp_panel_off">Për këtë sajt, mbrojtjet janë OFF</string>
    <!-- Header for exceptions list for which sites enhanced tracking protection is always off -->
    <string name="enhanced_tracking_protection_exceptions">Mbrojtja e Thelluar Nga Gjurmimet është e çaktivizuar për këto sajte</string>
    <!-- Content description (not visible, for screen readers etc.): Navigate
    back from ETP details (Ex: Tracking content) -->
    <string name="etp_back_button_content_description">Shko mbrapsht</string>
    <!-- About page link text to open what's new link -->
    <string name="about_whats_new">Ç’ka të re në %s</string>

    <!-- Open source licenses page title
    The first parameter is the app name -->
    <string name="open_source_licenses_title">%s | Biblioteka OSS</string>

    <!-- Category of trackers (redirect trackers) that can be blocked by Enhanced Tracking Protection -->
    <string name="etp_redirect_trackers_title">Gjurmues Ridrejtimesh</string>
    <!-- Description of redirect tracker cookies that can be blocked by Enhanced Tracking Protection -->
    <string name="etp_redirect_trackers_description">Spastron “cookies” të depozituara nga ridrejtime për te sajte të ditur se gjurmojnë.</string>

    <!-- Preference for fingerprinting protection for the custom protection settings -->
    <string name="etp_suspected_fingerprinters_title">Krijues Shenjash Gishtash të Dyshuar</string>
    <!-- Description of fingerprinters that can be blocked by fingerprinting protection -->
    <string name="etp_suspected_fingerprinters_description">Aktivizon mbrojtje nga shenja gishtash, për të ndalur krijues të dyshuar shenjash gishtash.</string>
    <!-- Category of trackers (fingerprinters) that can be blocked by Enhanced Tracking Protection -->
    <string name="etp_known_fingerprinters_title">Krijues Shenjash Gishtash të Ditur</string>
    <!-- Description of the SmartBlock Enhanced Tracking Protection feature. The * symbol is intentionally hardcoded here,
         as we use it on the UI to indicate which trackers have been partially unblocked.  -->
    <string name="preference_etp_smartblock_description">Disa gjurmues të treguar më poshtë janë zhbllokuar pjesërisht në këtë faqe, ngaqë keni ndërvepruar me ta *.</string>
    <!-- Text displayed that links to website about enhanced tracking protection SmartBlock -->
    <string name="preference_etp_smartblock_learn_more">Mësoni më tepër</string>

    <!-- Content description (not visible, for screen readers etc.):
    Enhanced tracking protection exception preference icon for ETP settings. -->
    <string name="preference_etp_exceptions_icon_description">Ikonë parapëlqimi përjashtimi nga mbrojtje e thelluar nga gjurmimi</string>

    <!-- About page link text to open support link -->
    <string name="about_support">Asistencë</string>
    <!-- About page link text to list of past crashes (like about:crashes on desktop) -->
    <string name="about_crashes">Vithisje</string>
    <!-- About page link text to open privacy notice link -->
    <string name="about_privacy_notice">Shënim privatësie</string>
    <!-- About page link text to open know your rights link -->
    <string name="about_know_your_rights">Njihni të drejtat tuaja</string>
    <!-- About page link text to open licensing information link -->
    <string name="about_licensing_information">Hollësi licencimi</string>

    <!-- About page link text to open a screen with libraries that are used -->
    <string name="about_other_open_source_libraries">Biblioteka që përdorim</string>

    <!-- Toast shown to the user when they are activating the secret dev menu
        The first parameter is number of long clicks left to enable the menu -->
    <string name="about_debug_menu_toast_progress">Menu diagnostikimesh: ende %1$d klikim(e) për aktivizim</string>
    <string name="about_debug_menu_toast_done">Menuja e diagnostikimeve u aktivizua</string>

    <!-- Browser long press popup menu -->
    <!-- Copy the current url -->
    <string name="browser_toolbar_long_press_popup_copy">Kopjoje</string>
    <!-- Paste & go the text in the clipboard. '&amp;' is replaced with the ampersand symbol: & -->
    <string name="browser_toolbar_long_press_popup_paste_and_go">Ngjite &amp; Shko</string>
    <!-- Paste the text in the clipboard -->
    <string name="browser_toolbar_long_press_popup_paste">Ngjite</string>
    <!-- Snackbar message shown after an URL has been copied to clipboard. -->
    <string name="browser_toolbar_url_copied_to_clipboard_snackbar">URL-ja u kopjua në të papastër</string>

    <!-- Title text for the Add To Homescreen dialog -->
    <string name="add_to_homescreen_title">Shtoje te skena e Kreut</string>
    <!-- Cancel button text for the Add to Homescreen dialog -->
    <string name="add_to_homescreen_cancel">Anuloje</string>
    <!-- Add button text for the Add to Homescreen dialog -->
    <string name="add_to_homescreen_add">Shtoje</string>
    <!-- Continue to website button text for the first-time Add to Homescreen dialog -->
    <string name="add_to_homescreen_continue">Vazhdoni te sajti</string>
    <!-- Placeholder text for the TextView in the Add to Homescreen dialog -->
    <string name="add_to_homescreen_text_placeholder">Emër shkurtoreje</string>

    <!-- Describes the add to homescreen functionality -->
    <string name="add_to_homescreen_description_2">Këtë sajt mund ta shtoni lehtë te skena Kreu e pajisjes tuaj, që ta hapni në çast dhe të shfletoni më shpejt, si të ish aplikacion.</string>

    <!-- Preference for managing the settings for logins and passwords in Fenix -->
    <string name="preferences_passwords_logins_and_passwords_2">Fjalëkalime</string>
    <!-- Preference for managing the saving of logins and passwords in Fenix -->
    <string name="preferences_passwords_save_logins_2">Ruani fjalëkalime</string>
    <!-- Preference option for asking to save passwords in Fenix -->
    <string name="preferences_passwords_save_logins_ask_to_save">Pyet të ruhet a jo</string>
    <!-- Preference option for never saving passwords in Fenix -->
    <string name="preferences_passwords_save_logins_never_save">Mos e ruaj kurrë</string>

    <!-- Preference for autofilling saved logins in Firefox (in web content), %1$s will be replaced with the app name -->
    <string name="preferences_passwords_autofill2">Vetëplotësim te %1$s</string>
    <!-- Description for the preference for autofilling saved logins in Firefox (in web content), %1$s will be replaced with the app name -->
    <string name="preferences_passwords_autofill_description">Plotësoni dhe ruani emra përdoruesish dhe fjalëkalime në sajte, kur përdorni %1$s.</string>
    <!-- Preference for autofilling logins from Fenix in other apps (e.g. autofilling the Twitter app) -->
    <string name="preferences_android_autofill">Vetëplotësim në aplikacione të tjera</string>

    <!-- Description for the preference for autofilling logins from Fenix in other apps (e.g. autofilling the Twitter app) -->
    <string name="preferences_android_autofill_description">Plotësoni emra përdoruesish dhe fjalëkalime në aplikacione të tjera në pajisjen tuaj.</string>

    <!-- Preference option for adding a password -->
    <string name="preferences_logins_add_login_2">Shtoni fjalëkalim</string>

    <!-- Preference for syncing saved passwords in Fenix -->
    <string name="preferences_passwords_sync_logins_2">Njëkohësoni fjalëkalime</string>
    <!-- Preference for syncing saved passwords in Fenix, when not signed in-->
    <string name="preferences_passwords_sync_logins_across_devices_2">Njëkohësoni fjalëkalime mes pajisjesh</string>
    <!-- Preference to access list of saved passwords -->
    <string name="preferences_passwords_saved_logins_2">Fjalëkalime të ruajtur</string>
    <!-- Description of empty list of saved passwords. Placeholder is replaced with app name.  -->
    <string name="preferences_passwords_saved_logins_description_empty_text_2">Këtu do të shfaqen fjalëkalimet që ruani, ose njëkohësoni në %s. Krejt fjalëkalimet që ruani, fshehtëzohen.</string>
    <!-- Clickable text for opening an external link for more information about Sync. -->
    <string name="preferences_passwords_saved_logins_description_empty_learn_more_link_2">Mësoni më tepër mbi njëkohësimin</string>
    <!-- Preference to access list of login exceptions that we never save logins for -->
    <string name="preferences_passwords_exceptions">Përjashtime</string>
    <!-- Empty description of list of login exceptions that we never save passwords for. Parameter will be replaced by app name. -->
    <string name="preferences_passwords_exceptions_description_empty_2">%s s’do të ruajë fjalëkalime për sajte të radhitur këtu.</string>
    <!-- Description of list of login exceptions that we never save passwords for. Parameter will be replaced by app name. -->
    <string name="preferences_passwords_exceptions_description_2">%s s’do të ruajë fjalëkalime për këta sajte.</string>
    <!-- Text on button to remove all saved login exceptions -->
    <string name="preferences_passwords_exceptions_remove_all">Fshi krejt përjashtimet</string>
    <!-- Hint for search box in passwords list -->
    <string name="preferences_passwords_saved_logins_search_2">Kërko te fjalëkalimet</string>
    <!-- The header for the site that a login is for -->
    <string name="preferences_passwords_saved_logins_site">Sajt</string>
    <!-- The header for the username for a login -->
    <string name="preferences_passwords_saved_logins_username">Emër përdoruesi</string>
    <!-- The header for the password for a login -->
    <string name="preferences_passwords_saved_logins_password">Fjalëkalim</string>
    <!-- Shown in snackbar to tell user that the password has been copied -->
    <string name="logins_password_copied">Fjalëkalimi u kopjua në të papastërt</string>
    <!-- Shown in snackbar to tell user that the username has been copied -->
    <string name="logins_username_copied">Emri i përdoruesit u kopjua në të papastër</string>
    <!-- Content Description (for screenreaders etc) read for the button to copy a password in logins-->
    <string name="saved_logins_copy_password">Kopjoje fjalëkalimin</string>
    <!-- Content Description (for screenreaders etc) read for the button to clear a password while editing a login-->
    <string name="saved_logins_clear_password">Spastroje fjalëkalimin</string>
    <!-- Content Description (for screenreaders etc) read for the button to copy a username in logins -->
    <string name="saved_login_copy_username">Kopjo emër përdoruesi</string>
    <!-- Content Description (for screenreaders etc) read for the button to clear a username while editing a login -->
    <string name="saved_login_clear_username">Spastroje emrin e përdoruesit</string>
    <!-- Content Description (for screenreaders etc) read for the button to clear the hostname field while creating a login -->
    <string name="saved_login_clear_hostname">Spastroje strehëemrin</string>
    <!-- Content Description (for screenreaders etc) read for the button to open a site in logins -->
    <string name="saved_login_open_site">Hape sajtin në shfletues</string>
    <!-- Content Description (for screenreaders etc) read for the button to reveal a password in logins -->
    <string name="saved_login_reveal_password">Shfaqe fjalëkalimin</string>
    <!-- Content Description (for screenreaders etc) read for the button to hide a password in logins -->
    <string name="saved_login_hide_password">Fshihe fjalëkalimin</string>
    <!-- Message displayed in biometric prompt displayed for authentication before allowing users to view their passwords -->
    <string name="logins_biometric_prompt_message_2">Që të shihni fjalëkalimet tuaj të ruajtura, shkyçeni</string>
    <!-- Title of warning dialog if users have no device authentication set up -->
    <string name="logins_warning_dialog_title_2">Siguroni fjalëkalimet tuaj të ruajtur</string>
    <!-- Message of warning dialog if users have no device authentication set up -->
    <string name="logins_warning_dialog_message_2">Ujdisni një rregullsi, PIN, ose fjalëkalim kyçjeje pajisjeje për të mbrojtur prej hyrjes në to fjalëkalimet tuaj të ruajtur, nëse pajisjen tuaj e ka dikush tjetër.</string>
    <!-- Negative button to ignore warning dialog if users have no device authentication set up -->
    <string name="logins_warning_dialog_later">Më vonë</string>
    <!-- Positive button to send users to set up a pin of warning dialog if users have no device authentication set up -->
    <string name="logins_warning_dialog_set_up_now">Ujdiseni tani</string>
    <!-- Title of PIN verification dialog to direct users to re-enter their device credentials to access their logins -->
    <string name="logins_biometric_prompt_message_pin">Shkyçni pajisjen tuaj</string>

    <!-- Title for Accessibility Force Enable Zoom Preference -->
    <string name="preference_accessibility_force_enable_zoom">Zoom në krejt sajtet</string>
    <!-- Summary for Accessibility Force Enable Zoom Preference -->
    <string name="preference_accessibility_force_enable_zoom_summary">Aktivizojeni që të lejoni pickim dhe zoom, edhe në sajte që e pengojnë këtë gjest.</string>

    <!-- Saved logins sorting strategy menu item -by name- (if selected, it will sort saved logins alphabetically) -->
    <string name="saved_logins_sort_strategy_alphabetically">Emrash (A-Z)</string>
    <!-- Saved logins sorting strategy menu item -by last used- (if selected, it will sort saved logins by last used) -->
    <string name="saved_logins_sort_strategy_last_used">Përdorur së fundi</string>

    <!-- Content description (not visible, for screen readers etc.) -->
    <string name="saved_logins_menu_dropdown_chevron_icon_content_description_2">Menu renditjeje fjalëkalimesh</string>

    <!-- Autofill -->
    <!-- Preference and title for managing the autofill settings -->
    <string name="preferences_autofill">Vetëplotësime</string>
    <!-- Preference and title for managing the settings for addresses -->
    <string name="preferences_addresses">Adresa</string>
    <!-- Preference and title for managing the settings for payment methods -->
    <string name="preferences_credit_cards_2">Metoda pagesash</string>
    <!-- Preference for saving and autofilling credit cards -->
    <string name="preferences_credit_cards_save_and_autofill_cards_2">Ruaj dhe plotëso metoda pagesash</string>
    <!-- Preference summary for saving and autofilling payment method data. Parameter will be replaced by app name. -->
    <string name="preferences_credit_cards_save_and_autofill_cards_summary_2">%s fshehtëzon krejt metodat e pagesave që ruani</string>
    <!-- Preference option for syncing credit cards across devices. This is displayed when the user is not signed into sync -->
    <string name="preferences_credit_cards_sync_cards_across_devices">Njëkohëso të dhëna kartash mes pajisjesh</string>
    <!-- Preference option for syncing credit cards across devices. This is displayed when the user is signed into sync -->
    <string name="preferences_credit_cards_sync_cards">Njëkohëso karta</string>
    <!-- Preference option for adding a card -->
    <string name="preferences_credit_cards_add_credit_card_2">Shtoni kartë</string>
    <!-- Preference option for managing saved cards -->
    <string name="preferences_credit_cards_manage_saved_cards_2">Administroni karta</string>
    <!-- Preference option for adding an address -->
    <string name="preferences_addresses_add_address">Shtoni adresë</string>
    <!-- Preference option for managing saved addresses -->
    <string name="preferences_addresses_manage_addresses">Administroni adresa</string>

    <!-- Preference for saving and filling addresses -->
    <string name="preferences_addresses_save_and_autofill_addresses_2">Ruaj dhe vetëplotëso adresa</string>

    <!-- Preference summary for saving and filling address data -->
    <string name="preferences_addresses_save_and_autofill_addresses_summary_2">Përfshin numra telefonash dhe adresa email</string>

    <!-- Title of the "Add card" screen -->
    <string name="credit_cards_add_card">Shtoni kartë</string>
    <!-- Title of the "Edit card" screen -->
    <string name="credit_cards_edit_card">Përpunoni kartën</string>
    <!-- The header for the card number of a credit card -->
    <string name="credit_cards_card_number">Numër Karte</string>
    <!-- The header for the expiration date of a credit card -->
    <string name="credit_cards_expiration_date">Datë Skadimi</string>
    <!-- The label for the expiration date month of a credit card to be used by a11y services-->
    <string name="credit_cards_expiration_date_month">Muaj Date Skadimi</string>
    <!-- The label for the expiration date year of a credit card to be used by a11y services-->
    <string name="credit_cards_expiration_date_year">Vit Date Skadimi</string>
    <!-- The header for the name on the credit card -->
    <string name="credit_cards_name_on_card">Emër në Kartë</string>
    <!-- The text for the "Delete card" menu item for deleting a credit card -->
    <string name="credit_cards_menu_delete_card">Fshije kartën</string>
    <!-- The text for the "Delete card" button for deleting a credit card -->
    <string name="credit_cards_delete_card_button">Fshije kartën</string>
    <!-- The text for the confirmation message of "Delete card" dialog -->
    <string name="credit_cards_delete_dialog_confirmation_2">Të fshihet karta?</string>
    <!-- The text for the positive button on "Delete card" dialog -->
    <string name="credit_cards_delete_dialog_button">Fshije</string>
    <!-- The title for the "Save" menu item for saving a credit card -->
    <string name="credit_cards_menu_save">Ruaje</string>
    <!-- The text for the "Save" button for saving a credit card -->
    <string name="credit_cards_save_button">Ruaje</string>
    <!-- The text for the "Cancel" button for cancelling adding, updating or deleting a credit card -->
    <string name="credit_cards_cancel_button">Anuloje</string>

    <!-- Title of the "Saved cards" screen -->
    <string name="credit_cards_saved_cards">Karta të ruajtura</string>

    <!-- Error message for card number validation -->
    <string name="credit_cards_number_validation_error_message_2">Jepni një numër karte të vlefshme</string>
    <!-- Error message for card name on card validation -->
    <string name="credit_cards_name_on_card_validation_error_message_2">Shtoni emër</string>
    <!-- Message displayed in biometric prompt displayed for authentication before allowing users to view their saved credit cards -->
    <string name="credit_cards_biometric_prompt_message">Që të shihni kartat tuaja të ruajtura, shkyçeni</string>
    <!-- Title of warning dialog if users have no device authentication set up -->
    <string name="credit_cards_warning_dialog_title_2">Siguroni metodat tuaja të ruajtura të pagesave</string>
    <!-- Message of warning dialog if users have no device authentication set up -->
    <string name="credit_cards_warning_dialog_message_3">Ujdisni një rregullsi, PIN, ose fjalëkalim kyçjeje pajisjeje për të mbrojtur prej hyrjes në to hollësitë e ruajtura për metodat tuaja të pagesave, nëse pajisjen tuaj e ka dikush tjetër.</string>
    <!-- Positive button to send users to set up a pin of warning dialog if users have no device authentication set up -->
    <string name="credit_cards_warning_dialog_set_up_now">Ujdiseni tani</string>
    <!-- Negative button to ignore warning dialog if users have no device authentication set up -->
    <string name="credit_cards_warning_dialog_later">Më vonë</string>
    <!-- Title of PIN verification dialog to direct users to re-enter their device credentials to access their credit cards -->
    <string name="credit_cards_biometric_prompt_message_pin">Shkyçni pajisjen tuaj</string>

    <!-- Message displayed in biometric prompt for authentication, before allowing users to use their stored payment method information -->
    <string name="credit_cards_biometric_prompt_unlock_message_2">Që të përdorni metoda të ruajtura pagesash, shkyçeni</string>
    <!-- Title of the "Add address" screen -->
    <string name="addresses_add_address">Shtoni adresë</string>
    <!-- Title of the "Edit address" screen -->
    <string name="addresses_edit_address">Përpunoni adresë</string>
    <!-- Title of the "Manage addresses" screen -->
    <string name="addresses_manage_addresses">Administroni adresa</string>
    <!-- The header for the name of an address. Name represents a person's full name, typically made up of a first, middle and last name, e.g. John Joe Doe. -->
    <string name="addresses_name">Emër</string>
    <!-- The header for the street address of an address -->
    <string name="addresses_street_address">Rrugë</string>
    <!-- The header for the city of an address -->
    <string name="addresses_city">Qytet</string>
    <!-- The header for the subregion of an address when "state" should be used -->
    <string name="addresses_state">Shtet</string>
    <!-- The header for the subregion of an address when "province" should be used -->
    <string name="addresses_province">Provincë</string>
    <!-- The header for the zip code of an address -->
    <string name="addresses_zip">Kod Zip</string>
    <!-- The header for the country or region of an address -->
    <string name="addresses_country">Vend ose rajon</string>
    <!-- The header for the phone number of an address -->
    <string name="addresses_phone">Telefon</string>
    <!-- The header for the email of an address -->
    <string name="addresses_email">Email</string>
    <!-- The text for the "Save" button for saving an address -->
    <string name="addresses_save_button">Ruaje</string>
    <!-- The text for the "Cancel" button for cancelling adding, updating or deleting an address -->
    <string name="addresses_cancel_button">Anuloje</string>
    <!-- The text for the "Delete address" button for deleting an address -->
    <string name="addressess_delete_address_button">Përzgjidhni adresë</string>
    <!-- The title for the "Delete address" confirmation dialog -->
    <string name="addressess_confirm_dialog_message_2">Të fshihet kjo adresë?</string>
    <!-- The text for the positive button on "Delete address" dialog -->
    <string name="addressess_confirm_dialog_ok_button">Fshije</string>
    <!-- The text for the negative button on "Delete address" dialog -->
    <string name="addressess_confirm_dialog_cancel_button">Anuloje</string>
    <!-- The text for the "Save address" menu item for saving an address -->
    <string name="address_menu_save_address">Ruaje adresën</string>
    <!-- The text for the "Delete address" menu item for deleting an address -->
    <string name="address_menu_delete_address">Fshije adresën</string>

    <!-- Title of the Add search engine screen -->
    <string name="search_engine_add_custom_search_engine_title">Shtoni motor kërkimesh</string>
    <!-- Content description (not visible, for screen readers etc.): Title for the button that navigates to add new engine screen -->
    <string name="search_engine_add_custom_search_engine_button_content_description">Shtoni motor të ri kërkimesh</string>
    <!-- Title of the Edit search engine screen -->
    <string name="search_engine_edit_custom_search_engine_title">Përpunoni motor kërkimesh</string>
    <!-- Text for the menu button to edit a search engine -->
    <string name="search_engine_edit">Përpunoni</string>
    <!-- Text for the menu button to delete a search engine -->
    <string name="search_engine_delete">Fshije</string>

    <!-- Label for the TextField in which user enters custom search engine name -->
    <string name="search_add_custom_engine_name_label">Emër</string>
    <!-- Placeholder text shown in the Search Engine Name text field before a user enters text -->
    <string name="search_add_custom_engine_name_hint_2">Emër motori kërkimesh</string>
    <!-- Label for the TextField in which user enters custom search engine URL -->
    <string name="search_add_custom_engine_url_label">URL vargu kërkimi</string>
    <!-- Placeholder text shown in the Search String TextField before a user enters text -->
    <string name="search_add_custom_engine_search_string_hint_2">URL për t’u përdorur për kërkim</string>
    <!-- Description text for the Search String TextField. The %s is part of the string -->
    <string name="search_add_custom_engine_search_string_example" formatted="false">Zëvendësoni kërkesën me “%s”. Shembull:\nhttps://www.google.com/search?q=%s</string>

    <!-- Accessibility description for the form in which details about the custom search engine are entered -->
    <string name="search_add_custom_engine_form_description">Hollësi motori vetjak kërkimesh</string>

    <!-- Label for the TextField in which user enters custom search engine suggestion URL -->
    <string name="search_add_custom_engine_suggest_url_label">API sugjerimesh kërkimi (opsionale)</string>
    <!-- Placeholder text shown in the Search Suggestion String TextField before a user enters text -->
    <string name="search_add_custom_engine_suggest_string_hint">URL API Sugjerimesh Kërkimi</string>
    <!-- Description text for the Search Suggestion String TextField. The %s is part of the string -->
    <string name="search_add_custom_engine_suggest_string_example_2" formatted="false">Zëvendësoni vargun e kërkimit me “%s”. Shembull:\nhttps://suggestqueries.google.com/complete/search?client=firefox&amp;q=%s</string>
    <!-- The text for the "Save" button for saving a custom search engine -->
    <string name="search_custom_engine_save_button">Ruaje</string>

    <!-- Text shown when a user leaves the name field empty -->
    <string name="search_add_custom_engine_error_empty_name">Jepni emër motori kërkimesh</string>
    <!-- Text shown when a user leaves the search string field empty -->
    <string name="search_add_custom_engine_error_empty_search_string">Jepni varg kërkimi</string>
    <!-- Text shown when a user leaves out the required template string -->
    <string name="search_add_custom_engine_error_missing_template">Kontrolloni që vargu i kërkimit të përputhet me formatin Shembull</string>
    <!-- Text shown when we aren't able to validate the custom search query. The first parameter is the url of the custom search engine -->
    <string name="search_add_custom_engine_error_cannot_reach">Gabim në lidhjen me “%s”</string>
    <!-- Text shown when a user creates a new search engine -->
    <string name="search_add_custom_engine_success_message">U krijua %s</string>
    <!-- Text shown when a user successfully edits a custom search engine -->
    <string name="search_edit_custom_engine_success_message">U ruajt %s</string>
    <!-- Text shown when a user successfully deletes a custom search engine -->
    <string name="search_delete_search_engine_success_message">U fshi %s</string>

    <!-- Heading for the instructions to allow a permission -->
    <string name="phone_feature_blocked_intro">Që ta lejoni:</string>
    <!-- First step for the allowing a permission -->
    <string name="phone_feature_blocked_step_settings">1. Shkoni te Android Settings</string>
    <!-- Second step for the allowing a permission -->
    <string name="phone_feature_blocked_step_permissions"><![CDATA[2. Prekni <b>Permissions</b>]]></string>
    <!-- Third step for the allowing a permission (Fore example: Camera) -->
    <string name="phone_feature_blocked_step_feature"><![CDATA[3. Kalojeni <b>%1$s</b> si ON]]></string>

    <!-- Label that indicates a site is using a secure connection -->
    <string name="quick_settings_sheet_secure_connection_2">Lidhja është e siguruar</string>
    <!-- Label that indicates a site is using a insecure connection -->
    <string name="quick_settings_sheet_insecure_connection_2">Lidhja s’është e siguruar</string>
    <!-- Label to clear site data -->
    <string name="clear_site_data">Spastro cookie-t dhe të dhëna sajti</string>
    <!-- Confirmation message for a dialog confirming if the user wants to delete all data for current site -->
    <string name="confirm_clear_site_data"><![CDATA[Jeni i sigurt se doni të spastrohen krejt cookie-t dhe të dhënat për sajtin <b>%s</b>?]]></string>
    <!-- Confirmation message for a dialog confirming if the user wants to delete all the permissions for all sites-->
    <string name="confirm_clear_permissions_on_all_sites">Jeni i sigurt se doni të spastrohen krejt lejet në krejt sajtet?</string>
    <!-- Confirmation message for a dialog confirming if the user wants to delete all the permissions for a site-->
    <string name="confirm_clear_permissions_site">Jeni i sigurt se doni të spastrohen krejt lejet për këtë sajt?</string>
    <!-- Confirmation message for a dialog confirming if the user wants to set default value a permission for a site-->
    <string name="confirm_clear_permission_site">Jeni i sigurt se doni të spastrohet kjo leje për këtë sajt?</string>
    <!-- label shown when there are not site exceptions to show in the site exception settings -->
    <string name="no_site_exceptions">Pa përjashtime sajti</string>
    <!-- Bookmark deletion confirmation -->
    <string name="bookmark_deletion_confirmation">Jeni i sigurt se doni të fshihet ky faqerojtës?</string>
    <!-- Browser menu button that adds a shortcut to the home fragment -->
    <string name="browser_menu_add_to_shortcuts">Shtoje te shkurtore</string>
    <!-- Browser menu button that removes a shortcut from the home fragment -->
    <string name="browser_menu_remove_from_shortcuts">Hiqe prej shkurtoresh</string>
    <!-- text shown before the issuer name to indicate who its verified by, parameter is the name of
     the certificate authority that verified the ticket-->
    <string name="certificate_info_verified_by">Verifikuar Nga: %1$s</string>
    <!-- Login overflow menu delete button -->
    <string name="login_menu_delete_button">Fshije</string>
    <!-- Login overflow menu edit button -->
    <string name="login_menu_edit_button">Përpunoni</string>
    <!-- Message in delete confirmation dialog for password -->
    <string name="login_deletion_confirmation_2">Jeni i sigurt se doni të fshihet ky fjalëkalim?</string>
    <!-- Positive action of a dialog asking to delete  -->
    <string name="dialog_delete_positive">Fshije</string>
    <!-- Negative action of a dialog asking to delete login -->
    <string name="dialog_delete_negative">Anuloje</string>
    <!--  The saved password options menu description. -->
    <string name="login_options_menu_2">Mundësi fjalëkalimesh</string>
    <!--  The editable text field for a website address. -->
    <string name="saved_login_hostname_description_3">Fusha e përpunueshme e teksteve për adresën e sajtit.</string>
    <!--  The editable text field for a username. -->
    <string name="saved_login_username_description_3">Fusha e përpunueshme e teksteve për emrin e përdoruesit.</string>
    <!--  The editable text field for a login's password. -->
    <string name="saved_login_password_description_2">Fusha e përpunueshme e teksteve për fjalëkalimin.</string>
    <!--  The button description to save changes to an edited password. -->
    <string name="save_changes_to_login_2">Ruaji ndryshimet.</string>
    <!--  The page title for editing a saved password. -->
    <string name="edit_2">Përpunoni fjalëkalimin</string>
    <!--  The page title for adding new password. -->
    <string name="add_login_2">Shtoni fjalëkalim</string>

    <!--  Error text displayed underneath the password field when it is in an error case. -->
    <string name="saved_login_password_required_2">Jepni një fjalëkalim</string>
    <!--  The error message in add login view when username field is blank. -->
    <string name="saved_login_username_required_2">Jepni emër përdoruesi</string>
    <!--  The error message in add login view when hostname field is blank. -->
    <string name="saved_login_hostname_required" tools:ignore="UnusedResources">Lypset strehëemër</string>
    <!--  The error message in add login view when hostname field is blank. -->
    <string name="saved_login_hostname_required_2" tools:ignore="UnusedResources">Jepni një adresë web</string>
    <!-- Voice search button content description  -->
    <string name="voice_search_content_description">Kërkim zanor</string>
    <!-- Voice search prompt description displayed after the user presses the voice search button -->
    <string name="voice_search_explainer">Flisni</string>

    <!--  The error message in edit login view when a duplicate username exists. -->
    <string name="saved_login_duplicate">Ka tashmë një palë kredenciale me këtë emër përdoruesi</string>

    <!-- This is the hint text that is shown inline on the hostname field of the create new login page. 'https://www.example.com' intentionally hardcoded here -->
    <string name="add_login_hostname_hint_text">https://www.example.com</string>
    <!-- This is an error message shown below the hostname field of the add login page when a hostname does not contain http or https. -->
    <string name="add_login_hostname_invalid_text_3">Adresa Web duhet të përmbajë “https://” ose “http://”</string>

    <!-- This is an error message shown below the hostname field of the add login page when a hostname is invalid. -->
    <string name="add_login_hostname_invalid_text_2">Lypset strehëemër i vlefshëm</string>

    <!-- Synced Tabs -->
    <!-- Text displayed to ask user to connect another device as no devices found with account -->
    <string name="synced_tabs_connect_another_device">Lidhni pajisje tjetër.</string>
    <!-- Text displayed asking user to re-authenticate -->
    <string name="synced_tabs_reauth">Ju lutemi, ribëni mirëfilltësimin.</string>
    <!-- Text displayed when user has disabled tab syncing in Firefox Sync Account -->
    <string name="synced_tabs_enable_tab_syncing">Ju lutemi, aktivizoni njëkohësim skedash.</string>
    <!-- Text displayed when user has no tabs that have been synced -->
    <string name="synced_tabs_no_tabs" tools:ignore="BrandUsage">S’keni ndonjë skedë të hapur te Firefox-i në pajisje tuajat të tjera.</string>
    <!-- Text displayed in the synced tabs screen when a user is not signed in to Firefox Sync describing Synced Tabs -->
    <string name="synced_tabs_sign_in_message">Shihni një listë skedash nga pajisje tuajat të tjera.</string>
    <!-- Text displayed on a button in the synced tabs screen to link users to sign in when a user is not signed in to Firefox Sync -->
    <string name="synced_tabs_sign_in_button">Për njëkohësim, bëni hyrjen</string>

    <!-- The text displayed when a synced device has no tabs to show in the list of Synced Tabs. -->
    <string name="synced_tabs_no_open_tabs">S’ka skeda të hapura</string>

    <!-- Content description for expanding a group of synced tabs. -->
    <string name="synced_tabs_expand_group">Zgjeroje grupin e skedave të njëkohësuara</string>
    <!-- Content description for collapsing a group of synced tabs. -->
    <string name="synced_tabs_collapse_group">Tkurre grupin e skedave të njëkohësuara</string>

    <!-- Top Sites -->
    <!-- Title text displayed in the dialog when shortcuts limit is reached. -->
    <string name="shortcut_max_limit_title">U mbërrit në kufi shkurtoresh</string>
    <!-- Content description text displayed in the dialog when shortcut limit is reached. -->
    <string name="shortcut_max_limit_content">Që të shtoni një shkurtore të re, hiqni një të tillë. Prekeni dhe mbajeni të shtypur sajtin dhe përzgjidhni Hiqe.</string>
    <!-- Confirmation dialog button text when top sites limit is reached. -->
    <string name="top_sites_max_limit_confirmation_button">OK, e mora vesh</string>

    <!-- Label for the preference to show the shortcuts for the most visited top sites on the homepage -->
    <string name="top_sites_toggle_top_recent_sites_4">Shkurtore</string>
    <!-- Title text displayed in the rename top site dialog. -->
    <string name="top_sites_rename_dialog_title">Emër</string>
    <!-- Hint for renaming title of a shortcut -->
    <string name="shortcut_name_hint">Emër shkurtoreje</string>
    <!-- Hint for editing URL of a shortcut. -->
    <string name="shortcut_url_hint">URL shkurtoreje</string>
    <!-- Dialog button text for canceling the rename top site prompt. -->
    <string name="top_sites_rename_dialog_cancel">Anuloje</string>

    <!-- Text for the menu button to open the homepage settings. -->
    <string name="top_sites_menu_settings">Rregullime</string>
    <!-- Text for the menu button to navigate to sponsors and privacy support articles. '&amp;' is replaced with the ampersand symbol: & -->
    <string name="top_sites_menu_sponsor_privacy">Sponsorët tanë &amp; privatësia jonë</string>
    <!-- Label text displayed for a sponsored top site. -->
    <string name="top_sites_sponsored_label">I sponsorizuar</string>

    <!-- Text for the menu item to edit a top site. -->
    <string name="top_sites_edit_top_site">Përpunoni</string>
    <!-- Text for the dialog title to edit a top site. -->
    <string name="top_sites_edit_dialog_title">Përpunoni shkurtore</string>
    <!-- Button caption to confirm the edit of the top site. -->
    <string name="top_sites_edit_dialog_save">Ruaje</string>
    <!-- Error message when the user entered an invalid URL -->
    <string name="top_sites_edit_dialog_url_error">Jepni një URL të vlefshme</string>
    <!-- Label for the URL edit field in the edit top site dialog. -->
    <string name="top_sites_edit_dialog_url_title">URL</string>

    <!-- Inactive tabs in the tabs tray -->
    <!-- Title text displayed in the tabs tray when a tab has been unused for 14 days. -->
    <string name="inactive_tabs_title">Skeda jo aktive</string>
    <!-- Content description for closing all inactive tabs -->
    <string name="inactive_tabs_delete_all">Mbylli krejt skedat jo aktive</string>

    <!-- Content description for expanding the inactive tabs section. -->
    <string name="inactive_tabs_expand_content_description">Zgjero skeda joaktive</string>
    <!-- Content description for collapsing the inactive tabs section. -->
    <string name="inactive_tabs_collapse_content_description">Tkurr skeda joaktive</string>

    <!-- Inactive tabs auto-close message in the tabs tray -->
    <!-- The header text of the auto-close message when the user is asked if they want to turn on the auto-closing of inactive tabs. -->
    <string name="inactive_tabs_auto_close_message_header" tools:ignore="UnusedResources">Të vetëmbyllen pas një muaji?</string>
    <!-- A description below the header to notify the user what the inactive tabs auto-close feature is. -->
    <string name="inactive_tabs_auto_close_message_description" tools:ignore="BrandUsage,UnusedResources">Firefox-i mund të mbyllë skedat që s’i keni parë gjatë muajit të kaluar.</string>
    <!-- A call to action below the description to allow the user to turn on the auto closing of inactive tabs. -->
    <string name="inactive_tabs_auto_close_message_action" tools:ignore="UnusedResources">AKTIVIZONI VETËMBYLLJEN</string>
    <!-- Text for the snackbar to confirm auto-close is enabled for inactive tabs -->
    <string name="inactive_tabs_auto_close_message_snackbar">Vetëmbyllje e aktivizuar</string>

    <!-- Awesome bar suggestion's headers -->
    <!-- Search suggestions title for Firefox Suggest. -->
    <string name="firefox_suggest_header" tools:ignore="BrandUsage">Firefox-i Sugjeron</string>

    <!-- Title for search suggestions when Google is the default search suggestion engine. -->
    <string name="google_search_engine_suggestion_header">Kërkim me Google</string>
    <!-- Title for search suggestions when the default search suggestion engine is anything other than Google. The first parameter is default search engine name. -->
    <string name="other_default_search_engine_suggestion_header">Kërkim me %s</string>

    <!-- Default browser experiment -->
    <!-- Default browser card title -->
    <string name="default_browser_experiment_card_title">Ndërroni shfletuesin tuaj parazgjedhje</string>
    <!-- Default browser card text -->
    <string name="default_browser_experiment_card_text" tools:ignore="BrandUsage">Caktoni lidhje prej sajtesh, email-esh dhe mesazhezh për hapje të automatizuar në Firefox.</string>

    <!-- Content description for close button in collection placeholder. -->
    <string name="remove_home_collection_placeholder_content_description">Hiqe</string>

    <!-- Content description radio buttons with a link to more information -->
    <string name="radio_preference_info_content_description">Klikoni për më tepër hollësi</string>

    <!-- Content description for the action bar "up" button -->
    <string name="action_bar_up_description">Lëvizni për sipër</string>

    <!-- Content description for privacy content close button -->
    <string name="privacy_content_close_button_content_description">Mbylle</string>

    <!-- Pocket recommended stories -->
    <!-- Header text for a section on the home screen. -->
    <string name="pocket_stories_header_1">Histori që të vënë në mendim</string>
    <!-- Header text for a section on the home screen. -->
    <string name="pocket_stories_categories_header">Histori sipas subjektit</string>
    <!-- Text of a button allowing users to access an external url for more Pocket recommendations. -->
    <string name="pocket_stories_placeholder_text">Zbuloni më tepër</string>
    <!-- Title of an app feature. Smaller than a heading. The first parameter is product name Pocket -->
    <string name="pocket_stories_feature_title_2">Mundësuar nga %s.</string>
    <!-- Caption for describing a certain feature. The placeholder is for a clickable text (eg: Learn more) which will load an url in a new tab when clicked.  -->
    <string name="pocket_stories_feature_caption" tools:ignore="BrandUsage">Pjesë e Familjes Firefox. %s</string>
    <!-- Clickable text for opening an external link for more information about Pocket. -->
    <string name="pocket_stories_feature_learn_more">Mësoni më tepër</string>

    <!-- Text indicating that the Pocket story that also displays this text is a sponsored story by other 3rd party entity. -->
    <string name="pocket_stories_sponsor_indication">E sponsorizuar</string>

    <!-- Snackbar message for enrolling in a Nimbus experiment from the secret settings when Studies preference is Off.-->
    <string name="experiments_snackbar">Që të dërgohen të dhëna, aktivizoni telemetrinë.</string>
    <!-- Snackbar button text to navigate to telemetry settings.-->
    <string name="experiments_snackbar_button">Kalo te rregullimet</string>

    <!-- Review quality check feature-->
    <!-- Name for the review quality check feature used as title for the panel. -->
    <string name="review_quality_check_feature_name_2" moz:removedIn="136" tools:ignore="UnusedResources">Kontrollor Shqyrtimesh</string>
    <!-- Summary for grades A and B for review quality check adjusted grading. -->
    <string name="review_quality_check_grade_a_b_description" moz:removedIn="136" tools:ignore="UnusedResources">Shqyrtime të besueshme</string>
    <!-- Summary for grade C for review quality check adjusted grading. -->
    <string name="review_quality_check_grade_c_description" moz:removedIn="136" tools:ignore="UnusedResources">Përzierje shqyrtimesh të besueshme dhe jo të besueshme</string>
    <!-- Summary for grades D and F for review quality check adjusted grading. -->
    <string name="review_quality_check_grade_d_f_description" moz:removedIn="136" tools:ignore="UnusedResources">Shqyrtime jo të besueshme</string>
    <!-- Text for title presenting the reliability of a product's reviews. -->
    <string name="review_quality_check_grade_title" moz:removedIn="136" tools:ignore="UnusedResources">Sa të besueshme janë këto shqyrtime?</string>
    <!-- Title for when the rating has been updated by the review checker -->
    <string name="review_quality_check_adjusted_rating_title" moz:removedIn="136" tools:ignore="UnusedResources">Vlerësim i rregulluar</string>
    <!-- Description for a product's adjusted star rating. The text presents that the product's reviews which were evaluated as unreliable were removed from the adjusted rating. -->
    <string name="review_quality_check_adjusted_rating_description_2" moz:removedIn="136" tools:ignore="UnusedResources">Bazuar në shqyrtime të besueshme</string>
    <!-- Title for list of highlights from a product's review emphasizing a product's important traits. -->
    <string name="review_quality_check_highlights_title" moz:removedIn="136" tools:ignore="UnusedResources">Gjëra në pah nga shqyrtimet së fundi</string>
    <!-- Title for section explaining how we analyze the reliability of a product's reviews. -->
    <string name="review_quality_check_explanation_title" moz:removedIn="136" tools:ignore="UnusedResources">Si e përcaktojmë cilësinë e shqyrtimeve</string>

    <!-- Paragraph explaining how we analyze the reliability of a product's reviews. First parameter is the Fakespot product name. In the phrase "Fakespot by Mozilla", "by" can be localized. Does not need to stay by. -->
    <string name="review_quality_check_explanation_body_reliability" moz:removedIn="136" tools:ignore="UnusedResources">Për të kontrolluar besueshmërinë e shqyrtimeve të produkteve, ne përdorim teknologji IA prej %s nga Mozilla. Kjo do t’ju ndihmojë vetëm të vlerësoni cilësinë e shqyrtimeve, jo cilësinë e produkteve.</string>
    <!-- Paragraph explaining the grading system we use to classify the reliability of a product's reviews. -->
    <string name="review_quality_check_info_review_grade_header" moz:removedIn="136" tools:ignore="UnusedResources"><![CDATA[I caktojmë çdo shqyrtimi produkti një <b>vlerësim me shkronjë</b> nga A në F.]]></string>
    <!-- Description explaining grades A and B for review quality check adjusted grading. -->
    <string name="review_quality_check_info_grade_info_AB" moz:removedIn="136" tools:ignore="UnusedResources">Shqyrtime të vlefshme. Besojmë se shqyrtimet janë, me gjasa, prej klientësh të njëmendtë, që lanë shqyrtime të ndershme, të paanshme.</string>
    <!-- Description explaining grade C for review quality check adjusted grading. -->
    <string name="review_quality_check_info_grade_info_C" moz:removedIn="136" tools:ignore="UnusedResources">Besojmë se bëhet fjalë për një përzierje shqyrtimesh të besueshme dhe jo të besueshme.</string>
    <!-- Description explaining grades D and F for review quality check adjusted grading. -->
    <string name="review_quality_check_info_grade_info_DF" moz:removedIn="136" tools:ignore="UnusedResources">Shqyrtime jo të besueshme. Besojmë se shqyrtimet ka gjasa të jenë të rreme, ose prej shqyrtuesish të anshëm.</string>
    <!-- Paragraph explaining how a product's adjusted grading is calculated. -->
    <string name="review_quality_check_explanation_body_adjusted_grading" moz:removedIn="136" tools:ignore="UnusedResources"><![CDATA[<b>Vlerësimi i rregulluar</b> bazohet vetëm në shqyrtime që besojmë se janë të besueshme.]]></string>
    <!-- Paragraph explaining product review highlights. First parameter is the name of the retailer (e.g. Amazon). -->
    <string name="review_quality_check_explanation_body_highlights" moz:removedIn="136" tools:ignore="UnusedResources"><![CDATA[<b>Gjërat në pah</b> janë nga shqyrtime %s brenda 80 ditëve të fundit, të cilave besojmë se mund t’u zihet besë.]]></string>
    <!-- Text for learn more caption presenting a link with information about review quality. First parameter is for clickable text defined in review_quality_check_info_learn_more_link. -->
    <string name="review_quality_check_info_learn_more" moz:removedIn="136" tools:ignore="UnusedResources">Mësoni më tepër mbi %s.</string>
    <!-- Clickable text that links to review quality check SuMo page. First parameter is the Fakespot product name. -->
    <string name="review_quality_check_info_learn_more_link_2" moz:removedIn="136" tools:ignore="UnusedResources">si e përcakton %s cilësinë e shqyrtimeve</string>
    <!-- Text for title of settings section. -->
    <string name="review_quality_check_settings_title" moz:removedIn="136" tools:ignore="UnusedResources">Rregullime</string>
    <!-- Text for label for switch preference to show recommended products from review quality check settings section. -->
    <string name="review_quality_check_settings_recommended_products" moz:removedIn="136" tools:ignore="UnusedResources">Shfaq reklama te kontrollori i shqyrtimeve</string>
    <!-- Description for switch preference to show recommended products from review quality check settings section. First parameter is for clickable text defined in review_quality_check_settings_recommended_products_learn_more.-->
    <string name="review_quality_check_settings_recommended_products_description_2" moz:removedIn="136" tools:ignore="UnusedResources">Do të shihni, me raste, reklama për produkte të ngjashëm. Bëjmë reklamë vetëm për produkte me shqyrtime të besueshme. %s</string>
    <!-- Clickable text that links to review quality check recommended products support article. -->
    <string name="review_quality_check_settings_recommended_products_learn_more" moz:removedIn="136" tools:ignore="UnusedResources">Mësoni më tepër</string>
    <!-- Text for turning sidebar off button from review quality check settings section. -->
    <string name="review_quality_check_settings_turn_off" moz:removedIn="136" tools:ignore="UnusedResources">Çaktivizoje kontrollorin e shqyrtimeve</string>
    <!-- Text for title of recommended product section. This is displayed above a product image, suggested as an alternative to the product reviewed. -->
    <string name="review_quality_check_ad_title" moz:removedIn="136" tools:ignore="UnusedResources">Më tepër për t’u marrë parasysh</string>
    <!-- Caption for recommended product section indicating this is an ad by Fakespot. First parameter is the Fakespot product name. -->
    <string name="review_quality_check_ad_caption" moz:removedIn="136" tools:ignore="UnusedResources">Reklamë nga %s</string>
    <!-- Caption for review quality check panel. First parameter is for clickable text defined in review_quality_check_powered_by_link. -->
    <string name="review_quality_check_powered_by_2" moz:removedIn="136" tools:ignore="UnusedResources">Kontrollori i shqyrtimeve bazohet në %s</string>
    <!-- Clickable text that links to Fakespot.com. First parameter is the Fakespot product name. In the phrase "Fakespot by Mozilla", "by" can be localized. Does not need to stay by. -->
    <string name="review_quality_check_powered_by_link" moz:removedIn="136" tools:ignore="UnusedResources">%s nga Mozilla</string>
    <!-- Text for title of warning card informing the user that the current analysis is outdated. -->
    <string name="review_quality_check_outdated_analysis_warning_title" moz:removedIn="136" tools:ignore="UnusedResources">Informacion i ri për t’u kontrolluar</string>
    <!-- Text for button from warning card informing the user that the current analysis is outdated. Clicking this should trigger the product's re-analysis. -->
    <string name="review_quality_check_outdated_analysis_warning_action" moz:removedIn="136" tools:ignore="UnusedResources">Kontrolloje tani</string>
    <!-- Title for warning card informing the user that the current product does not have enough reviews for a review analysis. -->
    <string name="review_quality_check_no_reviews_warning_title" moz:removedIn="136" tools:ignore="UnusedResources">Ende pa shqyrtime të mjafta</string>
    <!-- Text for body of warning card informing the user that the current product does not have enough reviews for a review analysis. -->
    <string name="review_quality_check_no_reviews_warning_body" moz:removedIn="136" tools:ignore="UnusedResources">Kur ky produkt të ketë më tepër shqyrtime, do të jemi në gjendje të kontrollojmë cilësinë e tyre.</string>
    <!-- Title for warning card informing the user that the current product is currently not available. -->
<<<<<<< HEAD
    <string name="review_quality_check_product_availability_warning_title">S’ka stok produkti</string>
=======
    <string name="review_quality_check_product_availability_warning_title" moz:removedIn="136" tools:ignore="UnusedResources">S’ka stok produkti</string>
>>>>>>> 07ff4473
    <!-- Text for the body of warning card informing the user that the current product is currently not available. -->
    <string name="review_quality_check_product_availability_warning_body" moz:removedIn="136" tools:ignore="UnusedResources">Nëse e shihni sërish në stok këtë produkt, raportojeni dhe do të merremi me kontrollin e shqyrtimeve.</string>
    <!-- Clickable text for warning card informing the user that the current product is currently not available. Clicking this should inform the server that the product is available. -->
    <string name="review_quality_check_product_availability_warning_action_2" moz:removedIn="136" tools:ignore="UnusedResources">Njoftoni se për produktin ka prapë stok</string>
    <!-- Title for warning card informing the user that the current product's analysis is still processing. The parameter is the percentage progress (0-100%) of the analysis process (e.g. 56%). -->
    <string name="review_quality_check_analysis_in_progress_warning_title_2" moz:removedIn="136" tools:ignore="UnusedResources">Po kontrollohet cilësi shqyrtimesh (%s)</string>
    <!-- Text for body of warning card informing the user that the current product's analysis is still processing. -->
    <string name="review_quality_check_analysis_in_progress_warning_body" moz:removedIn="136" tools:ignore="UnusedResources">Kjo mund të zgjasë rreth 60 sekonda.</string>
    <!-- Title for info card displayed after the user reports a product is back in stock. -->
    <string name="review_quality_check_analysis_requested_info_title" moz:removedIn="136" tools:ignore="UnusedResources">Faleminderit për raportimin!</string>
    <!-- Text for body of info card displayed after the user reports a product is back in stock. -->
    <string name="review_quality_check_analysis_requested_info_body" moz:removedIn="136" tools:ignore="UnusedResources">Brenda 24 orësh do të duhet të kemi informacion rreth shqyrtimeve të këtij produkti. Ju lutemi, rikontrolloni më vonë.</string>
    <!-- Title for info card displayed when the user review checker while on a product that Fakespot does not analyze (e.g. gift cards, music). -->
    <string name="review_quality_check_not_analyzable_info_title" moz:removedIn="136" tools:ignore="UnusedResources">S’mund t’i kontrollojmë këto shqyrtime</string>
    <!-- Text for body of info card displayed when the user review checker while on a product that Fakespot does not analyze (e.g. gift cards, music). -->
    <string name="review_quality_check_not_analyzable_info_body" moz:removedIn="136" tools:ignore="UnusedResources">Mjerisht, s’mund të kontrollojmë cilësinë e shqyrtimit për disa lloje produktesh. Për shembull, karta dhuratë dhe transmetim videosh, muzike dhe lojërash.</string>
    <!-- Title for info card displayed when another user reported the displayed product is back in stock. -->
    <string name="review_quality_check_analysis_requested_other_user_info_title" moz:removedIn="136" tools:ignore="UnusedResources">Informacion së shpejti</string>
    <!-- Text for body of info card displayed when another user reported the displayed product is back in stock. -->
    <string name="review_quality_check_analysis_requested_other_user_info_body" moz:removedIn="136" tools:ignore="UnusedResources">Brenda 24 orësh do të duhet të kemi informacion rreth shqyrtimeve të këtij produkti. Ju lutemi, rikontrolloni më vonë.</string>
    <!-- Title for info card displayed to the user when analysis finished updating. -->
    <string name="review_quality_check_analysis_updated_confirmation_title" moz:removedIn="136" tools:ignore="UnusedResources">Analiza është e përditësuar</string>
    <!-- Text for the action button from info card displayed to the user when analysis finished updating. -->
    <string name="review_quality_check_analysis_updated_confirmation_action" moz:removedIn="136" tools:ignore="UnusedResources">E mora vesh</string>
    <!-- Title for error card displayed to the user when an error occurred. -->
    <string name="review_quality_check_generic_error_title" moz:removedIn="136" tools:ignore="UnusedResources">S’ka informacion tani</string>
    <!-- Text for body of error card displayed to the user when an error occurred. -->
    <string name="review_quality_check_generic_error_body" moz:removedIn="136" tools:ignore="UnusedResources">Po punojmë për ta zgjidhur çështjen. Ju lutemi, rikontrolloni së shpejti.</string>
    <!-- Title for error card displayed to the user when the device is disconnected from the network. -->
    <string name="review_quality_check_no_connection_title" moz:removedIn="136" tools:ignore="UnusedResources">Pa lidhje në rrjet</string>
    <!-- Text for body of error card displayed to the user when the device is disconnected from the network. -->
    <string name="review_quality_check_no_connection_body" moz:removedIn="136" tools:ignore="UnusedResources">Kontrolloni lidhjen tuaj në rrjet dhe mandej provoni të ringarkoni faqen.</string>
    <!-- Title for card displayed to the user for products whose reviews were not analyzed yet. -->
    <string name="review_quality_check_no_analysis_title" moz:removedIn="136" tools:ignore="UnusedResources">Ende pa informacion rreth këtyre shqyrtimeve</string>
    <!-- Text for the body of card displayed to the user for products whose reviews were not analyzed yet. -->
    <string name="review_quality_check_no_analysis_body" moz:removedIn="136" tools:ignore="UnusedResources">Për të ditur nëse shqyrtimet e këtij produkti janë të besueshme apo jo, kontrolloni cilësinë e shqyrtimeve. Duhen vetëm rreth 60 sekonda.</string>
    <!-- Text for button from body of card displayed to the user for products whose reviews were not analyzed yet. Clicking this should trigger a product analysis. -->
    <string name="review_quality_check_no_analysis_link" moz:removedIn="136" tools:ignore="UnusedResources">Kontrollo cilësi shqyrtimi</string>
    <!-- Headline for review quality check contextual onboarding card. -->
    <string name="review_quality_check_contextual_onboarding_title" moz:removedIn="136" tools:ignore="UnusedResources">Provoni udhërrëfyesin tonë të besuar për shqyrtime produktesh</string>
    <!-- Description for review quality check contextual onboarding card. The first and last two parameters are for retailer names (e.g. Amazon, Walmart). The second parameter is for the name of the application (e.g. Firefox). -->
    <string name="review_quality_check_contextual_onboarding_description" moz:removedIn="136" tools:ignore="UnusedResources">Shihni se sa të besueshme janë shqyrtime në %1$s, para se të blini. Kontrollori i Shqyrtimeve, një veçori eksperimentale prej %2$s-s, është ndërtuar drejt e në shfletues. Funksionon edhe në %3$s dhe %4$s.</string>
    <!-- Description for review quality check contextual onboarding card. The first parameters is for retailer name (e.g. Amazon). The second parameter is for the name of the application (e.g. Firefox). -->
    <string name="review_quality_check_contextual_onboarding_description_one_vendor" moz:removedIn="136" tools:ignore="UnusedResources">Shihni se sa të besueshme janë shqyrtime produktesh në %1$s, para se të blini. Kontrollori i Shqyrtimeve, një veçori eksperimentale prej %2$s-s, është ndërtuar drejt e në shfletues.</string>
    <!-- Paragraph presenting review quality check feature. First parameter is the Fakespot product name. Second parameter is for clickable text defined in review_quality_check_contextual_onboarding_learn_more_link. In the phrase "Fakespot by Mozilla", "by" can be localized. Does not need to stay by. -->
    <string name="review_quality_check_contextual_onboarding_learn_more" moz:removedIn="136" tools:ignore="UnusedResources">Duke përdorur fuqinë e %1$s nga Mozilla, ju ndihmojmë të shmangni shqyrtime të njëanshme dhe jo të mirëfillta. Modeli ynë AI përmirësohet përherë, për t’ju mbrojtur teksa blini në internet. %2$s</string>
    <!-- Clickable text from the contextual onboarding card that links to review quality check support article. -->
    <string name="review_quality_check_contextual_onboarding_learn_more_link" moz:removedIn="136" tools:ignore="UnusedResources">Mësoni më tepër</string>
    <!-- Caption text to be displayed in review quality check contextual onboarding card above the opt-in button. First parameter is Firefox app name, third parameter is the Fakespot product name. Second & fourth are for clickable texts defined in review_quality_check_contextual_onboarding_privacy_policy_3 and review_quality_check_contextual_onboarding_terms_use. -->
    <string name="review_quality_check_contextual_onboarding_caption_4" moz:removedIn="136" tools:ignore="UnusedResources">Duke përzgjedhur “Po, provojeni”, pajtoheni me %2$s e %1$s  dhe %4$s të %3$s.</string>
    <!-- Clickable text from the review quality check contextual onboarding card that links to Fakespot privacy notice. -->
    <string name="review_quality_check_contextual_onboarding_privacy_policy_3" moz:removedIn="136" tools:ignore="UnusedResources">shënim privatësie</string>
    <!-- Clickable text from the review quality check contextual onboarding card that links to Fakespot terms of use. -->
    <string name="review_quality_check_contextual_onboarding_terms_use" moz:removedIn="136" tools:ignore="UnusedResources">kushte përdorimi</string>
    <!-- Text for opt-in button from the review quality check contextual onboarding card. -->
    <string name="review_quality_check_contextual_onboarding_primary_button_text" moz:removedIn="136" tools:ignore="UnusedResources">Po, provojeni</string>
    <!-- Text for opt-out button from the review quality check contextual onboarding card. -->
<<<<<<< HEAD
    <string name="review_quality_check_contextual_onboarding_secondary_button_text">Jo tani</string>
=======
    <string name="review_quality_check_contextual_onboarding_secondary_button_text" moz:removedIn="136" tools:ignore="UnusedResources">Jo tani</string>
>>>>>>> 07ff4473
    <!-- Content description (not visible, for screen readers etc.) for opening browser menu button to open review quality check bottom sheet. -->
    <string name="review_quality_check_open_handle_content_description" moz:removedIn="136" tools:ignore="UnusedResources">Hap kontrollorin e shqyrtimeve</string>
    <!-- Content description (not visible, for screen readers etc.) for closing browser menu button to open review quality check bottom sheet. -->
    <string name="review_quality_check_close_handle_content_description" moz:removedIn="136" tools:ignore="UnusedResources">Mbylle kontrollorin e shqyrtimeve</string>
    <!-- Content description (not visible, for screen readers etc.) for review quality check star rating. First parameter is the number of stars (1-5) representing the rating. -->
    <string name="review_quality_check_star_rating_content_description" moz:removedIn="136" tools:ignore="UnusedResources">%1$s nga 5 yje gjithsej</string>
    <!-- Text for minimize button from highlights card. When clicked the highlights card should reduce its size. -->
    <string name="review_quality_check_highlights_show_less" moz:removedIn="136" tools:ignore="UnusedResources">Shfaq më pak</string>
    <!-- Text for maximize button from highlights card. When clicked the highlights card should expand to its full size. -->
    <string name="review_quality_check_highlights_show_more" moz:removedIn="136" tools:ignore="UnusedResources">Shfaq më tepër</string>
    <!-- Text for highlights card quality category header. Reviews shown under this header should refer the product's quality. -->
    <string name="review_quality_check_highlights_type_quality" moz:removedIn="136" tools:ignore="UnusedResources">Cilësi</string>
    <!-- Text for highlights card price category header. Reviews shown under this header should refer the product's price. -->
    <string name="review_quality_check_highlights_type_price" moz:removedIn="136" tools:ignore="UnusedResources">Çmim</string>
    <!-- Text for highlights card shipping category header. Reviews shown under this header should refer the product's shipping. -->
    <string name="review_quality_check_highlights_type_shipping" moz:removedIn="136" tools:ignore="UnusedResources">Dërgim</string>
    <!-- Text for highlights card packaging and appearance category header. Reviews shown under this header should refer the product's packaging and appearance. -->
    <string name="review_quality_check_highlights_type_packaging_appearance" moz:removedIn="136" tools:ignore="UnusedResources">Paketim dhe dukje</string>
    <!-- Text for highlights card competitiveness category header. Reviews shown under this header should refer the product's competitiveness. -->
    <string name="review_quality_check_highlights_type_competitiveness" moz:removedIn="136" tools:ignore="UnusedResources">Konkurrencë</string>

    <!-- Text that is surrounded by quotes. The parameter is the actual text that is in quotes. An example of that text could be: Excellent craftsmanship, and that is displayed as “Excellent craftsmanship”. The text comes from a buyer's review that the feature is highlighting"   -->
    <string name="surrounded_with_quotes" moz:removedIn="136" tools:ignore="UnusedResources">“%s”</string>

    <!-- Accessibility services actions labels. These will be appended to accessibility actions like "Double tap to.." but not by or applications but by services like Talkback. -->
    <!-- Action label for elements that can be collapsed if interacting with them. Talkback will append this to say "Double tap to collapse". -->
    <string name="a11y_action_label_collapse">tkurre</string>
    <!-- Current state for elements that can be collapsed if interacting with them. Talkback will dictate this after a state change. -->
    <string name="a11y_state_label_collapsed">të tkurrur</string>
    <!-- Action label for elements that can be expanded if interacting with them. Talkback will append this to say "Double tap to expand". -->
    <string name="a11y_action_label_expand">zgjeroje</string>
    <!-- Current state for elements that can be expanded if interacting with them. Talkback will dictate this after a state change. -->
    <string name="a11y_state_label_expanded">të zgjeruar</string>
    <!-- Action label for links to a website containing documentation about a wallpaper collection. Talkback will append this to say "Double tap to open link to learn more about this collection". -->
    <string name="a11y_action_label_wallpaper_collection_learn_more">që të mësoni më tepër mbi këtë koleksion, hapni lidhjen</string>
    <!-- Action label for links that point to an article. Talkback will append this to say "Double tap to read the article". -->
    <string name="a11y_action_label_read_article">lexoni artikullin</string>
    <!-- Action label for links to the Firefox Pocket website. Talkback will append this to say "Double tap to open link to learn more". -->
    <string name="a11y_action_label_pocket_learn_more">që të mësoni më tepër, hapni lidhjen</string>
    <!-- Content description for headings announced by accessibility service. The first parameter is the text of the heading. Talkback will announce the first parameter and then speak the word "Heading" indicating to the user that this text is a heading for a section. -->
    <string name="a11y_heading">%s, Krye</string>

    <!-- Title for dialog displayed when trying to access links present in a text. -->
    <string name="a11y_links_title">Lidhje</string>
    <!-- Additional content description for text bodies that contain urls. -->
    <string name="a11y_links_available">Ka lidhje</string>

    <!-- Translations feature-->

    <!-- Translation request dialog -->
    <!-- Title for the translation dialog that allows a user to translate the webpage. -->
    <string name="translations_bottom_sheet_title">Të përkthehet kjo faqe?</string>

    <!-- Title for the translation dialog after a translation was completed successfully.
    The first parameter is the name of the language that the page was translated from, for example, "French".
    The second parameter is the name of the language that the page was translated to, for example, "English". -->
    <string name="translations_bottom_sheet_title_translation_completed">Faqe e përkthyer nga %1$s në %2$s</string>
    <!-- Title for the translation dialog that allows a user to translate the webpage when a user uses the translation feature the first time. The first parameter is the name of the application, for example, "Fenix". -->
    <string name="translations_bottom_sheet_title_first_time">Provoni përkthime private në %1$s</string>
    <!-- Additional information on the translation dialog that appears when a user uses the translation feature the first time. The first parameter is clickable text with a link, for example, "Learn more". -->
    <string name="translations_bottom_sheet_info_message">Për privatësinë tuaj, përkthimet nuk dalin kurrë jashtë pajisjes tuaj. Së shpejti vijnë gjuhë të reja dhe përmirësime! %1$s</string>
    <!-- Text that links to additional information about the Firefox translations feature. -->
    <string name="translations_bottom_sheet_info_message_learn_more">Mësoni më tepër</string>
    <!-- Label for the dropdown to select which language to translate from on the translations dialog. Usually the translate from language selected will be the same as the page language. -->
    <string name="translations_bottom_sheet_translate_from">Përkthe nga</string>
    <!-- Label for the dropdown to select which language to translate to on the translations dialog. Usually the translate to language selected will be the user's preferred language. -->
    <string name="translations_bottom_sheet_translate_to">Përkthe në</string>
    <!-- Label for the dropdown to select which language to translate from on the translations dialog when the page language is not supported. This selection is to allow the user to select another language, in case we automatically detected the page language incorrectly. -->
    <string name="translations_bottom_sheet_translate_from_unsupported_language">Provoni një tjetër gjuhë burim</string>
    <!-- Button text on the translations dialog to dismiss the dialog and return to the browser. -->
    <string name="translations_bottom_sheet_negative_button">Jo tani</string>
    <!-- Button text on the translations dialog to restore the translated website back to the original untranslated version. -->
    <string name="translations_bottom_sheet_negative_button_restore">Shfaq origjinalin</string>
    <!-- Accessibility announcement (not visible, for screen readers etc.) for the translations dialog after restore button was pressed that indicates the original untranslated page was loaded. -->
    <string name="translations_bottom_sheet_restore_accessibility_announcement">U ngarkua faqe origjinale e papërkthyer</string>
    <!-- Button text on the translations dialog when a translation error appears, used to dismiss the dialog and return to the browser. -->
    <string name="translations_bottom_sheet_negative_button_error">U bë</string>
    <!-- Button text on the translations dialog to begin a translation of the website. -->
    <string name="translations_bottom_sheet_positive_button">Përktheje</string>
    <!-- Button text on the translations dialog when a translation error appears. -->
    <string name="translations_bottom_sheet_positive_button_error">Riprovoni</string>
    <!-- Inactive button text on the translations dialog that indicates a translation is currently in progress. This button will be accompanied by a loading icon. -->
    <string name="translations_bottom_sheet_translating_in_progress">Po përkthehet</string>
    <!-- Button content description (not visible, for screen readers etc.) for the translations dialog translate button that indicates a translation is currently in progress. -->
    <string name="translations_bottom_sheet_translating_in_progress_content_description">Përkthim Në Kryerje e Sipër</string>

    <!-- Default dropdown option when initially selecting a language from the translations dialog language selection dropdown. -->
    <string name="translations_bottom_sheet_default_dropdown_selection">Zgjidhni një gjuhë</string>
    <!-- The title of the warning card informs the user that a translation could not be completed. -->
    <string name="translation_error_could_not_translate_warning_text">Pati një problem me përkthimin. Ju lutemi, riprovoni.</string>
    <!-- The title of the warning card informs the user that the list of languages cannot be loaded. -->
    <string name="translation_error_could_not_load_languages_warning_text">S’u ngarkuan dot gjuhë. Kontrolloni lidhjen tuaj internet dhe riprovoni.</string>
    <!-- The title of the warning card informs the user that a language is not supported. The first parameter is the name of the language that is not supported. -->
    <string name="translation_error_language_not_supported_warning_text">Na ndjeni, s’e mbulojmë ende %1$s.</string>

    <!-- Snackbar title shown if the user closes the Translation Request dialogue and a translation is in progress. -->
    <string name="translation_in_progress_snackbar">Po përkthehet…</string>
    <!-- Title for the data saving mode warning dialog used in the translation request dialog.
    This dialog will be presented when the user attempts to perform
    a translation without the necessary language files downloaded first when Android's data saver mode is enabled and the user is not using WiFi.
    The first parameter is the size in kilobytes or megabytes of the language file. -->
    <string name="translations_download_language_file_dialog_title">Të shkarkohet nën mënyrën ruajtje të dhënash (%1$s)?</string>


    <!-- Translations options dialog -->
    <!-- Title of the translation options dialog that allows a user to set their translation options for the site the user is currently on. -->
    <string name="translation_option_bottom_sheet_title_heading">Mundësi përkthimi</string>
    <!-- Toggle switch label that allows a user to set the setting if they would like the browser to always offer or suggest translations when available. -->
    <string name="translation_option_bottom_sheet_always_translate">Ofro përherë përkthim</string>
    <!-- Toggle switch label that allows a user to set if they would like a given language to automatically translate or not. The first parameter is the language name, for example, "Spanish". -->
    <string name="translation_option_bottom_sheet_always_translate_in_language">Nga %1$s përkthe përherë</string>
    <!-- Toggle switch label that allows a user to set if they would like to never be offered a translation of the given language. The first parameter is the language name, for example, "Spanish". -->
    <string name="translation_option_bottom_sheet_never_translate_in_language">Mos përkthe kurrë në %1$s</string>
    <!-- Toggle switch label that allows a user to set the setting if they would like the browser to never translate the site the user is currently visiting. -->
    <string name="translation_option_bottom_sheet_never_translate_site">Mos e përkthe kurrë këtë sajt</string>
    <!-- Toggle switch description that will appear under the "Never translate these sites" settings toggle switch to provide more information on how this setting interacts with other settings. -->
    <string name="translation_option_bottom_sheet_switch_never_translate_site_description">Anashkalo krejt rregullimet e tjera</string>
    <!-- Toggle switch description that will appear under the "Never translate" and "Always translate" toggle switch settings to provide more information on how these  settings interacts with other settings. -->
    <string name="translation_option_bottom_sheet_switch_description">Anashkalo ofertë për përkthim</string>
    <!-- Button text for the button that will take the user to the translation settings dialog. -->
    <string name="translation_option_bottom_sheet_translation_settings">Rregullime përkthimi</string>
    <!-- Button text for the button that will take the user to a website to learn more about how translations works in the given app. The first parameter is the name of the application, for example, "Fenix". -->
    <string name="translation_option_bottom_sheet_about_translations">Mbi përkthime në %1$s</string>

    <!-- Content description (not visible, for screen readers etc.) for closing the translations bottom sheet. -->
    <string name="translation_option_bottom_sheet_close_content_description">Mbylle fletën e Përkthimeve</string>

    <!-- The title of the warning card informs the user that an error has occurred at page settings. -->
    <string name="translation_option_bottom_sheet_error_warning_text">Disa rregullime janë përkohësisht të papërdorshme.</string>

    <!-- Translation settings dialog -->
    <!-- Title of the translation settings dialog that allows a user to set their preferred translation settings. -->
    <string name="translation_settings_toolbar_title">Përkthime</string>
    <!-- Toggle switch label that indicates that the browser should signal or indicate when a translation is possible for any page. -->
    <string name="translation_settings_offer_to_translate">Ofro përkthim, kur mundet</string>

    <!-- Toggle switch label that indicates that downloading files required for translating is permitted when using data saver mode in Android. -->
    <string name="translation_settings_always_download">Nën mënyrën ruajtje të dhënash, shkarko përherë gjuhë</string>
    <!-- Section header text that begins the section of a list of different options the user may select to adjust their translation preferences. -->
    <string name="translation_settings_translation_preference">Parapëlqime përkthimi</string>
    <!-- Button text for the button that will take the user to the automatic translations settings dialog. On the automatic translations settings dialog, the user can set if translations should occur automatically for a given language. -->
    <string name="translation_settings_automatic_translation">Përkthim i automatizuar</string>
    <!-- Button text for the button that will take the user to the never translate these sites dialog. On the never translate these sites dialog, the user can set if translations should never occur on certain websites. -->
    <string name="translation_settings_automatic_never_translate_sites">Mos i përkthe kurrë këta sajte</string>
    <!-- Button text for the button that will take the user to the download languages dialog. On the download languages dialog, the user can manage which languages they would like to download for translations. -->
    <string name="translation_settings_download_language">Shkarko gjuhë</string>

    <!-- Automatic translation preference screen -->
    <!-- Title of the automatic translation preference screen that will appear on the toolbar.-->
    <string name="automatic_translation_toolbar_title_preference">Përkthim i automatizuar</string>

    <!-- Screen header presenting the automatic translation preference feature. It will appear under the toolbar. -->
    <string name="automatic_translation_header_preference">Që të administroni parapëlqimet ”përkthe përherë“ dhe ”mos përkthe kurrë“, përzgjidhni një gjuhë.</string>

    <!-- The title of the warning card informs the user that the system could not load languages for translation settings. -->
    <string name="automatic_translation_error_warning_text">S’u ngarkuan dot gjuhë. Ju lutemi, rikontrolloni më vonë.</string>

    <!-- Automatic translation options preference screen -->
    <!-- Preference option for offering to translate. Radio button title text.-->
    <string name="automatic_translation_option_offer_to_translate_title_preference">Ofro përkthim (parazgjedhje)</string>
    <!-- Preference option for offering to translate. Radio button summary text. The first parameter is the name of the app defined in app_name (for example: Fenix)-->
    <string name="automatic_translation_option_offer_to_translate_summary_preference">%1$s-u do të ofrojë të përkthejë sajte në këtë gjuhë.</string>
    <!-- Preference option for always translate. Radio button title text. -->
    <string name="automatic_translation_option_always_translate_title_preference">Përkthe përherë</string>

    <!-- Preference option for always translate. Radio button summary text. The first parameter is the name of the app defined in app_name (for example: Fenix)-->
    <string name="automatic_translation_option_always_translate_summary_preference">%1$s-u do ta përkthejë përherë automatikisht këtë gjuhë, kur ngarkohet faqja.</string>
    <!-- Preference option for never translate. Radio button title text.-->
    <string name="automatic_translation_option_never_translate_title_preference">Mos përkthe kurrë</string>
    <!-- Preference option for never translate. Radio button summary text. The first parameter is the name of the app defined in app_name (for example: Fenix)-->
    <string name="automatic_translation_option_never_translate_summary_preference">%1$s-u s’do të ofrojë kurrë të përkthejë sajte në këtë gjuhë.</string>

    <!-- Never translate site preference screen -->
    <!-- Title of the never translate site preference screen that will appear on the toolbar.-->
    <string name="never_translate_site_toolbar_title_preference">Mos i përkthe kurrë këta sajte</string>
    <!-- Screen header presenting the never translate site preference feature. It will appear under the toolbar. -->
    <string name="never_translate_site_header_preference">Që të shtohet një sajt i ri: Vizitojeni dhe përzgjidhni “Këtë sajt mos e përkthe kurrë”, që nga menuja e përkthimit.</string>
    <!-- Content description (not visible, for screen readers etc.): For a never-translated site list item that is selected.
             The first parameter is web site url (for example:"wikipedia.com") -->
    <string name="never_translate_site_item_list_content_description_preference">Hiqe %1$s</string>
    <!-- The title of the warning card informs the user that an error has occurred at the never translate sites list. -->
    <string name="never_translate_site_error_warning_text">S’u ngarkuan dot sajte. Ju lutemi, rikontrolloni më vonë.</string>
    <!-- The Delete site dialogue title will appear when the user clicks on a list item.
             The first parameter is web site url (for example:"wikipedia.com") -->
    <string name="never_translate_site_dialog_title_preference">Të fshihet %1$s?</string>
    <!-- The Delete site dialogue positive button will appear when the user clicks on a list item. The site will be deleted. -->
    <string name="never_translate_site_dialog_confirm_delete_preference">Fshije</string>
    <!-- The Delete site dialogue negative button will appear when the user clicks on a list item. The dialog will be dismissed. -->
    <string name="never_translate_site_dialog_cancel_preference">Anuloje</string>

    <!-- Download languages preference screen -->
    <!-- Title of the toolbar for the translation feature screen where users may download different languages for translation. -->
    <string name="download_languages_translations_toolbar_title_preference">Gjuhë shkarkimesh</string>
    <!-- Screen header presenting the download language preference feature. It will appear under the toolbar.The first parameter is "Learn More," a clickable text with a link. Talkback will append this to say "Double tap to open link to learn more". -->
    <string name="download_languages_header_preference">Shkarkoni gjuhë të plota, për përkthim më të shpejtë dhe përkthim jashtë linje. %1$s</string>
    <!-- Clickable text from the screen header that links to a website. -->
    <string name="download_languages_header_learn_more_preference">Mësoni më tepër</string>
    <!-- The subhead of the download language preference screen will appear above the pivot language. -->
    <string name="download_languages_available_languages_preference">Gjuhë të gatshme</string>
    <!-- Text that will appear beside a core or pivot language package name to show that the language is necessary for the translation feature to function. -->
    <string name="download_languages_default_system_language_require_preference">e domosdoshme</string>
    <!-- A text for download language preference item.
    The first parameter is the language name, for example, "Spanish".
    The second parameter is the language file size, for example, "(3.91 KB)" or, if the language package name is a pivot language, "(required)". -->
    <string name="download_languages_language_item_preference">%1$s (%2$s)</string>
    <!-- The subhead of the download language preference screen will appear above the items that were not downloaded. -->
    <string name="download_language_header_preference">Shkarko Gjuhë</string>
    <!-- All languages list item. When the user presses this item, they can download all languages. -->
    <string name="download_language_all_languages_item_preference">Krejt gjuhët</string>
    <!-- All languages list item. When the user presses this item, they can delete all languages that were downloaded. -->
    <string name="download_language_all_languages_item_preference_to_delete">Fshiji krejt gjuhët</string>
    <!-- Content description (not visible, for screen readers etc.): For a language list item that was downloaded, the user can now delete it. -->
    <string name="download_languages_item_content_description_downloaded_state">Fshije</string>
    <!-- Content description (not visible, for screen readers etc.): For a language list item, deleting is in progress. -->
    <string name="download_languages_item_content_description_delete_in_progress_state">Në punë e sipër</string>
    <!-- Content description (not visible, for screen readers etc.): For a language list item, downloading is in progress.
    The first parameter is the language name, for example, "Spanish".
    The second parameter is the language file size, for example, "(3.91 KB)". -->
    <string name="download_languages_item_content_description_download_in_progress_state">Ndale shkarkimin e %1$s (%2$s)</string>
    <!-- Content description (not visible, for screen readers etc.): For a language list item that was not downloaded. -->
    <string name="download_languages_item_content_description_not_downloaded_state">Shkarkoje</string>

    <!-- The title of the warning card informs the user that an error has occurred when fetching the list of languages. -->
    <string name="download_languages_fetch_error_warning_text">S’u ngarkuan dot gjuhë. Ju lutemi, rikontrolloni më vonë.</string>
    <!-- The title of the warning card informs the user that an error has occurred at downloading a language.
      The first parameter is the language name, for example, "Spanish". -->
    <string name="download_languages_error_warning_text"><![CDATA[S’u shkarkuar dot <b>%1$s</b>. Ju lutemi, riprovoni.]]></string>
    <!-- The title of the warning card informs the user that an error has occurred at deleting a language.
          The first parameter is the language name, for example, "Spanish". -->
    <string name="download_languages_delete_error_warning_text"><![CDATA[S’u fshi dot <b>%1$s</b>. Ju lutemi, riprovoni.]]></string>

    <!-- Title for the dialog used by the translations feature to confirm deleting a language.
    The dialog will be presented when the user requests deletion of a language.
    The first parameter is the name of the language, for example, "Spanish" and the second parameter is the size in kilobytes or megabytes of the language file. -->
    <string name="delete_language_file_dialog_title">Të fshihet %1$s (%2$s)?</string>
    <!-- Additional information for the dialog used by the translations feature to confirm deleting a language. The first parameter is the name of the application, for example, "Fenix". -->
    <string name="delete_language_file_dialog_message">Nëse e fshini këtë gjuhë, %1$s do të shkarkojë në fshehtinën tuaj gjuhë të pjesshme, teksa përktheni.</string>
    <!-- Title for the dialog used by the translations feature to confirm deleting all languages file.
    The dialog will be presented when the user requests deletion of all languages file.
    The first parameter is the size in kilobytes or megabytes of the language file. -->
    <string name="delete_language_all_languages_file_dialog_title">Të fshihen krejt gjuhët (%1$s)?</string>
    <!-- Additional information for the dialog used by the translations feature to confirm deleting all languages file. The first parameter is the name of the application, for example, "Fenix". -->
    <string name="delete_language_all_languages_file_dialog_message">Nëse fshini krejt gjuhët, %1$s do të shkarkojë në fshehtinën tuaj gjuhë të pjesshme, teksa përktheni.</string>
    <!-- Button text on the dialog used by the translations feature to confirm deleting a language. -->
    <string name="delete_language_file_dialog_positive_button_text">Fshije</string>
    <!-- Button text on the dialog used by the translations feature to cancel deleting a language. -->
    <string name="delete_language_file_dialog_negative_button_text">Anuloje</string>

    <!-- Title for the data saving mode warning dialog used by the translations feature.
    This dialog will be presented when the user attempts to download a language or perform
    a translation without the necessary language files downloaded first when Android's data saver mode is enabled and the user is not using WiFi.
    The first parameter is the size in kilobytes or megabytes of the language file.-->
    <string name="download_language_file_dialog_title">Të shkarkohet, edhe pse nën mënyrën ruajtje të dhënash (%1$s)?</string>
    <!-- Additional information for the data saving mode warning dialog used by the translations feature. This text explains the reason a download is required for a translation. -->
    <string name="download_language_file_dialog_message_all_languages">Për t’i mbajtur private përkthimet tuaja, shkarkojmë në fshehtinën tuaj gjuhë të pjesshme.</string>
    <!-- Checkbox label text on the data saving mode warning dialog used by the translations feature. This checkbox allows users to ignore the data usage warnings. -->
    <string name="download_language_file_dialog_checkbox_text">Nën mënyrën ruajtje të dhënash, shkarko përherë</string>
    <!-- Button text on the data saving mode warning dialog used by the translations feature to allow users to confirm they wish to continue and download the language file. -->
    <string name="download_language_file_dialog_positive_button_text">Shkarkoje</string>
    <!-- Button text on the data saving mode warning dialog used by the translations feature to allow users to confirm they wish to continue and download the language file and perform a translation. -->
    <string name="download_language_file_dialog_positive_button_text_all_languages">Shkarkoje dhe përktheje</string>
    <!-- Button text on the data saving mode warning dialog used by the translations feature to allow users to cancel the action and not perform a download of the language file. -->
    <string name="download_language_file_dialog_negative_button_text">Anuloje</string>

    <!-- Unified Trust Panel -->
    <!-- Title text for the protection panel banner when the site is not secure. -->
    <string name="protection_panel_banner_not_secure_title">Hapni sytë në këtë sajt</string>
    <!-- Description text for the protection panel banner when the site is not secure. -->
    <string name="protection_panel_banner_not_secure_description">Lidhja juaj s’është e siguruar.</string>
    <!-- Title text for the protection panel banner when tracking protection is disabled. -->
    <string name="protection_panel_banner_not_protected_title">Keni mbyllur mbrojtjet</string>
    <!-- Description text for the protection panel banner when tracking protection is disabled.
        The first parameter is the name of the app defined in app_name (for example: Fenix) -->
    <string name="protection_panel_banner_not_protected_description">%s s’është në punë. Sugjerojmë ta riaktivizoni mbrojtjen.</string>
    <!-- Title text for the protection panel banner when tracking protection is enabled.
        The first parameter is the name of the app defined in app_name (for example: Fenix) -->
    <string name="protection_panel_banner_protected_title">%s është në punë</string>
    <!-- Description text for the protection panel banner when tracking protection is enabled. -->
    <string name="protection_panel_banner_protected_description">Jeni i mbrojtur. Nëse vërejmë gjë, do t’ua bëjmë të ditur.</string>
    <!-- Label text for the Enhanced Tracking Protection toggle. -->
    <string name="protection_panel_etp_toggle_label">Mbrojtje e Thelluar Nga Gjurmimi</string>
    <!-- Description text for the Enhanced Tracking Protection toggle when tracking protection is enabled. -->
    <string name="protection_panel_etp_toggle_enabled_description">Nëse diçka duket se nuk punon në këtë sajt, provoni të çaktivizoni mbrojtjet.</string>
    <!-- Description text for the Enhanced Tracking Protection toggle when tracking protection is disabled. -->
    <string name="protection_panel_etp_toggle_disabled_description">Mbrojtjet janë OFF. Sugjerojmë t’i aktivizoni.</string>

    <!-- Debug drawer -->
    <!-- The user-facing title of the Debug Drawer feature. -->
    <string name="debug_drawer_title">Mjete Diagnostikim</string>
    <!-- Content description (not visible, for screen readers etc.): Navigate back within the debug drawer. -->
    <string name="debug_drawer_back_button_content_description">Shko mbrapsht</string>

    <!-- Content description (not visible, for screen readers etc.): Open debug drawer. -->
    <string name="debug_drawer_fab_content_description">Hap sirtar diagnostikimi</string>

    <!-- Debug drawer tabs tools -->
    <!-- The title of the Tab Tools feature in the Debug Drawer. -->
    <string name="debug_drawer_tab_tools_title">Mjete Skedash</string>
    <!-- The title of the tab count section in Tab Tools. -->
    <string name="debug_drawer_tab_tools_tab_count_title">Numër skedash</string>
    <!-- The active tab count category in the tab count section in Tab Tools. -->
    <string name="debug_drawer_tab_tools_tab_count_active">Aktive</string>
    <!-- The inactive tab count category in the tab count section in Tab Tools. -->
    <string name="debug_drawer_tab_tools_tab_count_inactive">Joaktive</string>
    <!-- The private tab count category in the tab count section in Tab Tools. -->
    <string name="debug_drawer_tab_tools_tab_count_private">Private</string>
    <!-- The total tab count category in the tab count section in Tab Tools. -->
    <string name="debug_drawer_tab_tools_tab_count_total">Gjithsej</string>
    <!-- The title of the tab creation tool section in Tab Tools. -->
    <string name="debug_drawer_tab_tools_tab_creation_tool_title">Mjet krijimi skedash</string>
    <!-- The label of the text field in the tab creation tool. -->
    <string name="debug_drawer_tab_tools_tab_creation_tool_text_field_label">Sasi skedash për t’u krijuar</string>
    <!-- The error message of the text field in the tab creation tool when the text field is empty -->
    <string name="debug_drawer_tab_tools_tab_quantity_empty_error">Fusha e tekstit është e zbrazët</string>
    <!-- The error message of the text field in the tab creation tool when the text field has characters other than digits -->
    <string name="debug_drawer_tab_tools_tab_quantity_non_digits_error">Ju lutemi, jepni vetëm numra të plotë pozitivë</string>
    <!-- The error message of the text field in the tab creation tool when the text field is a zero -->
    <string name="debug_drawer_tab_tools_tab_quantity_non_zero_error">Ju lutemi, jepni një numër më të madh se zero</string>
    <!-- The error message of the text field in the tab creation tool when the text field is a
        quantity greater than the max tabs. The first parameter is the maximum number of tabs
        that can be generated in one operation.-->
    <string name="debug_drawer_tab_tools_tab_quantity_exceed_max_error">U tjekalua numri maksimum i skedave (%1$s) që mund të prodhohen në një veprim</string>
    <!-- The button text to add tabs to the active tab group in the tab creation tool. -->
    <string name="debug_drawer_tab_tools_tab_creation_tool_button_text_active">Shtoje te skeda aktive</string>
    <!-- The button text to add tabs to the inactive tab group in the tab creation tool. -->
    <string name="debug_drawer_tab_tools_tab_creation_tool_button_text_inactive">Shtoje te skeda joaktive</string>
    <!-- The button text to add tabs to the private tab group in the tab creation tool. -->
    <string name="debug_drawer_tab_tools_tab_creation_tool_button_text_private">Shtoje te skeda private</string>

    <!-- Micro survey -->

    <!-- Microsurvey -->
    <!-- Prompt view -->
    <!-- The microsurvey prompt title. Note: The word "Firefox" should NOT be translated -->
    <string name="micro_survey_prompt_title" tools:ignore="BrandUsage,UnusedResources">Ndihmonani ta bëjmë më të mirë Firefox-in. Do vetëm një minutë.</string>
    <!-- The continue button label -->
    <string name="micro_survey_continue_button_label" tools:ignore="UnusedResources">Vazhdoni</string>
    <!-- Survey view -->
    <!-- The survey header -->
    <string name="micro_survey_survey_header_2">Ju lutemi, plotësoni pyetësorin</string>
    <!-- The privacy notice link -->
    <string name="micro_survey_privacy_notice_2">Shënim mbi privatësinë</string>
    <!-- The submit button label text -->
    <string name="micro_survey_submit_button_label">Parashtroje</string>
    <!-- The survey completion header -->
    <string name="micro_survey_survey_header_confirmation" tools:ignore="UnusedResources">Pyetësor i plotësuar</string>
    <!-- The survey completion confirmation text -->
    <string name="micro_survey_feedback_confirmation">Faleminderit për përshtypjet tuaja!</string>
    <!-- Option for likert scale -->
    <string name="likert_scale_option_1" tools:ignore="UnusedResources">Shumë i Kënaqur</string>
    <!-- Option for likert scale -->
    <string name="likert_scale_option_2" tools:ignore="UnusedResources">I kënaqur</string>
    <!-- Option for likert scale -->
    <string name="likert_scale_option_3" tools:ignore="UnusedResources">Asnjanës</string>
    <!-- Option for likert scale -->
    <string name="likert_scale_option_4" tools:ignore="UnusedResources">Jo i kënaqur</string>
    <!-- Option for likert scale -->
    <string name="likert_scale_option_5" tools:ignore="UnusedResources">Shumë i Pakënaqur</string>

    <!-- Option for likert scale -->
    <string name="likert_scale_option_6" tools:ignore="UnusedResources">S’e përdor</string>
    <!-- Option for likert scale. Note: The word "Firefox" should NOT be translated. -->
    <string name="likert_scale_option_7" tools:ignore="BrandUsage,UnusedResources">S’përdor kërkim në Firefox</string>
    <!-- Option for likert scale -->
    <string name="likert_scale_option_8" tools:ignore="UnusedResources">S’e përdor njëkohësimin</string>
    <!-- Text shown in prompt for printing microsurvey. "sec" It's an abbreviation for "second". Note: The word "Firefox" should NOT be translated. -->
    <string name="microsurvey_prompt_printing_title" tools:ignore="BrandUsage,UnusedResources">Ndihmoni të përmirësojmë shtypjen në Firefox. Ha vetëm një sekondë</string>
    <!-- Text shown in prompt for search microsurvey. Note: The word "Firefox" should NOT be translated. -->
    <string name="microsurvey_prompt_search_title" tools:ignore="BrandUsage,UnusedResources">Ndihmoni të përmirësohet kërkimi në Firefox. Do vetëm një minutë</string>
    <!-- Text shown in prompt for sync microsurvey. Note: The word "Firefox" should NOT be translated. -->
    <string name="microsurvey_prompt_sync_title" tools:ignore="BrandUsage,UnusedResources">Ndihmoni të përmirësohet njëkohësimi në Firefox. Do vetëm një minutë</string>
    <!-- Text shown in the survey title for printing microsurvey. Note: The word "Firefox" should NOT be translated. -->
    <string name="microsurvey_survey_printing_title" tools:ignore="BrandUsage,UnusedResources">Sa të kënaqur jeni me shtypjen në Firefox?</string>
    <!-- Text shown in the survey title for homepage microsurvey. Note: The word "Firefox" should NOT be translated. -->
    <string name="microsurvey_homepage_title" tools:ignore="BrandUsage,UnusedResources">Sa të kënaqur jeni me faqen hyrëse të Firefox-it?</string>
    <!-- Text shown in the survey title for search experience microsurvey. Note: The word "Firefox" should NOT be translated. -->
    <string name="microsurvey_search_title" tools:ignore="BrandUsage,UnusedResources">Sa të kënaqur jeni me kërkimin në Firefox?</string>
    <!-- Text shown in the survey title for sync experience microsurvey. Note: The word "Firefox" should NOT be translated. -->
    <string name="microsurvey_sync_title" tools:ignore="BrandUsage,UnusedResources">Sa të kënaqur jeni nga funksionimi i njëkohësimit në Firefox?</string>
    <!-- Accessibility -->
    <!-- Content description for the survey application icon. Note: The word "Firefox" should NOT be translated.  -->
    <string name="microsurvey_app_icon_content_description" tools:ignore="BrandUsage">Stemë Firefox-i</string>
    <!-- Content description for the survey feature icon. -->
    <string name="microsurvey_feature_icon_content_description">Ikonë e veçorisë pyetësor</string>
    <!-- Content description (not visible, for screen readers etc.) for closing microsurvey bottom sheet. -->
    <string name="microsurvey_close_handle_content_description">Mbylleni pyetësorin</string>
    <!-- Content description for "X" button that is closing microsurvey. -->
    <string name="microsurvey_close_button_content_description">Mbylle</string>

    <!-- Debug drawer logins -->
    <!-- The title of the Logins feature in the Debug Drawer. -->
    <string name="debug_drawer_logins_title">Kredenciale Hyrjesh</string>
    <!-- The title of the logins section in the Logins feature, where the parameter will be the site domain  -->
    <string name="debug_drawer_logins_current_domain_label">Përkatësi e tanishme: %s</string>
    <!-- The label for a button to add a new fake login for the current domain in the Logins feature. -->
    <string name="debug_drawer_logins_add_login_button">Shtoni për këtë përkatësi një palë kredenciale të rreme hyrjeje</string>
    <!-- Content description for delete button where parameter will be the username of the login -->
    <string name="debug_drawer_logins_delete_login_button_content_description">Fshi kredenciale hyrjeje me emër përdoruesi %s</string>

    <!-- Debug drawer addresses -->
    <!-- The title of the Addresses feature in the Debug Drawer. -->
    <string name="debug_drawer_addresses_title">Adresa</string>

    <!-- The title of the section header for the list of debug locales that can be enabled and disabled. -->
    <string name="debug_drawer_addresses_debug_locales_header">Vendore për t’u aktivizuar për diagnostikim</string>

    <!-- Debug drawer "contextual feature recommendation" (CFR) tools -->
    <!-- The title of the CFR Tools feature in the Debug Drawer -->
    <string name="debug_drawer_cfr_tools_title">Mjete CFR</string>

    <!-- Glean debug tools -->
    <!-- The title of the glean debugging feature -->
    <string name="glean_debug_tools_title">Mjete Diagnostikimi Glean</string>

    <!-- Messages explaining how to exit fullscreen mode -->
    <!-- Message shown to explain how to exit fullscreen mode when gesture navigation is enabled. -->
    <!-- Localisation note: this text should be as short as possible, max 68 chars -->
    <string name="exit_fullscreen_with_gesture_short">Që të dilet, tërhiqni që nga sipër &amp; përdorni gjestin për mbrapsht</string>
    <!-- Message shown to explain how to exit fullscreen mode when using back button navigation. -->
    <!-- Localisation note: this text should be as short as possible, max 68 chars -->
    <string name="exit_fullscreen_with_back_button_short">Që të dilet, tërhiqni që nga sipër &amp; shtypni për mbrapsht</string>

    <!-- Beta Label Component !-->
    <!-- Text shown as a label or tag to indicate a feature or area is still undergoing active development. Note that here "Beta" should not be translated, as it is used as an icon styled element. -->
    <string name="beta_feature">BETA</string>

    <!-- Root certificate expiration warnings -->
    <!-- These strings for homepage cards and push notifications to be pushed to users running outdated versions of Firefox. We want to encourage these users to update to the latest version so their extensions and other features don't stop working when Firefox's old root certificate expires on 2025-03-14. For more information, see this SUMO article: https://support.mozilla.org/kb/root-certificate-expiration !-->
    <!-- Homepage card button to open Google Play Store. "Update" is a verb. -->
    <string name="certificate_warning_homepage_card_update_now_button" tools:ignore="UnusedResources">Përditësojeni tani</string>
    <!-- Homepage card title about old Firefox version. "Update" is a verb. Note: The word "Firefox" should NOT be translated. -->
    <string name="certificate_warning_homepage_card_hca1_title" tools:ignore="BrandUsage,UnusedResources">Përditësoni shfletuesin tuaj Firefox</string>
    <!-- Homepage card message about old Firefox version -->
    <string name="certificate_warning_homepage_card_hca1_message" tools:ignore="UnusedResources">Do të skadojë një dëshmi rrënjë, duke bërë që disa nga veçoritë të reshtin së funksionuari më 14 mars.</string>
    <!-- Homepage card title about old Firefox version. "Update" is a verb. -->
    <string name="certificate_warning_homepage_card_hcr1_title" tools:ignore="UnusedResources">Përditësojeni para 14 marsit</string>
    <!-- Homepage card message about old Firefox version. Note: The word "Firefox" should NOT be translated. -->
    <string name="certificate_warning_homepage_card_hcr1_message" tools:ignore="BrandUsage,UnusedResources">Do të skadojë një dëshmi rrënjë, duke bërë që versioni juaj i Firefox-it të reshtë së funksionuari si duhet.</string>
    <!-- Homepage card title about old Firefox version -->
    <string name="certificate_warning_homepage_card_hcw2_title" tools:ignore="UnusedResources">Më pak se 7 ditë për ta përditësuar</string>
    <!-- Homepage card message about old Firefox version. Note: The word "Firefox" should NOT be translated. -->
    <string name="certificate_warning_homepage_card_hcw2_message" tools:ignore="BrandUsage,UnusedResources">Më 14 mars, shtesa dhe veçori të tjera të Firefox-it do të reshtin së funksionuari, për shkak të skadimit të një dëshmie rrënjë.</string>
    <!-- Homepage card title about old Firefox version. Note: The word "Firefox" should NOT be translated. -->
    <string name="certificate_warning_homepage_card_hcw3_title" tools:ignore="BrandUsage,UnusedResources">Shansi juaj i fundit të mbani Firefox-in tuaj</string>
    <!-- Homepage card message about old Firefox version. Note: The word "Firefox" should NOT be translated. -->
    <string name="certificate_warning_homepage_card_hcw3_message" tools:ignore="BrandUsage,UnusedResources">Versioni juaj i Firefox-it do të reshtë së funksionuari më 14 mars, ngaqë po skadon një dëshmi rrënjë.</string>
    <!-- Push notification title about old Firefox version. "Update" is a noun. -->
    <string name="certificate_warning_push_notification_update_recommended_title" tools:ignore="UnusedResources">Këshillohet përditësimi</string>
    <!-- Push notification message about old Firefox version -->
    <string name="certificate_warning_push_notification_pnr1_message" tools:ignore="UnusedResources">Shtesa dhe disa veçori do të reshtin së funksionuari më 14 mars.</string>
    <!-- Push notification title about old Firefox version. Note: The word "Firefox" should NOT be translated. -->
    <string name="certificate_warning_push_notification_pnw2_title" tools:ignore="BrandUsage,UnusedResources">Jeni me një version të vjetër të Firefox-it</string>
    <!-- Push notification message about old Firefox version. "Update" is a verb. -->
    <string name="certificate_warning_push_notification_pnw2_message" tools:ignore="UnusedResources">Që të vazhdoni të përdorni shtesa dhe veçori të tjera, përditësojeni para 14 marsit.</string>
    <!-- Push notification message about old Firefox version -->
    <string name="certificate_warning_push_notification_pnw3_message" tools:ignore="UnusedResources">Disa veçori do të reshtin së funksionuari nesër.</string>
</resources><|MERGE_RESOLUTION|>--- conflicted
+++ resolved
@@ -361,15 +361,9 @@
     <!-- Browser menu label for turning ON reader view of the current visited page -->
     <string name="browser_menu_turn_on_reader_view">Aktivizo Pamjen Lexues</string>
     <!-- Browser menu label for turning OFF reader view of the current visited page -->
-<<<<<<< HEAD
-    <string name="browser_menu_turn_off_reader_view">Çaktivizo Pamjen Lexues</string>dsa
-    <!-- Browser menu button that reopens a private tab as a regular tab -->
-    <string name="browser_menu_open_in_normal_tab">Kalo te skedë jo private</string>dsa
-=======
     <string name="browser_menu_turn_off_reader_view">Çaktivizo Pamjen Lexues</string>
     <!-- Browser menu button that reopens a private tab as a regular tab -->
     <string name="browser_menu_open_in_normal_tab">Kalo te skedë jo private</string>
->>>>>>> 07ff4473
     <!-- Browser menu label for navigating to the translation feature, which provides language translation options the current visited page -->
     <string name="browser_menu_translate_page">Përktheni faqen…</string>
     <!-- Browser menu label for navigating to the Web Compat Reporter feature, which provides users the ability to send bug reports for broken sites. -->
@@ -565,42 +559,6 @@
     <string name="onboarding_add_on_star_rating_content_description">Vlerësuar me %1$s nga 5 gjithsej</string>
 
     <!-- Title for the privacy preferences dialog shown during onboarding. Note: The word "Firefox" should NOT be translated. -->
-<<<<<<< HEAD
-    <string name="onboarding_preferences_dialog_title" tools:ignore="BrandUsage,UnusedResources">Ndihmonani ta bëjmë Firefox-in më të mirë</string>
-    <!-- Title for the crash reporting option in the privacy preferences dialog shown during onboarding. -->
-    <string name="onboarding_preferences_dialog_crash_reporting_title" tools:ignore="UnusedResources">Dërgo vetvetiu njoftime vithisjesh</string>
-    <!-- Description for the crash reporting option in the privacy preferences dialog shown during onboarding. -->
-    <string name="onboarding_preferences_dialog_crash_reporting_description" tools:ignore="UnusedResources">Raportet e vithisjeve na lejojnë të diagnostikojmë dhe ndreqim probleme me shfletuesin. Raportet mund të përfshijnë të dhëna personale, ose rezervat.</string>
-    <!-- Learn more link for the crash reporting option in the privacy preferences dialog shown during onboarding. -->
-    <string name="onboarding_preferences_dialog_crash_reporting_learn_more" tools:ignore="UnusedResources">Mësoni më tepër rreth njoftimesh vithisjesh</string>
-
-    <!-- Title for the usage data option in the privacy preferences dialog shown during onboarding. Note: The word "Mozilla" should NOT be translated. -->
-    <string name="onboarding_preferences_dialog_usage_data_title" tools:ignore="UnusedResources">Dërgo të dhëna teknike dhe ndërveprimesh te Mozilla</string>
-    <!-- Description for the usage data option in the privacy preferences dialog shown during onboarding. Note: The word "Firefox" should NOT be translated. -->
-    <string name="onboarding_preferences_dialog_usage_data_description" tools:ignore="BrandUsage,UnusedResources">Të dhënat rreth pajisjes tuaj, formësimit hardware dhe se si e përdorni Firefox-in ndihmojnë të përmirësohen veçori, funksionimi dhe qëndrueshmëria për përdorues kudo.</string>
-    <!-- Learn more link for the usage data option in the privacy preferences dialog shown during onboarding. -->
-    <string name="onboarding_preferences_dialog_usage_data_learn_more" tools:ignore="UnusedResources">Mësoni më tepër rreth të dhënash përdorimi</string>
-    <!-- Positive button label for the privacy preferences dialog shown during onboarding. -->
-    <string name="onboarding_preferences_dialog_positive_button" tools:ignore="UnusedResources">U bë</string>
-    <!-- Negative button label for the privacy preferences dialog shown during onboarding. -->
-    <string name="onboarding_preferences_dialog_negative_button" tools:ignore="UnusedResources">Anuloje</string>
-    <!-- Terms of service onboarding title card label. 'Firefox' intentionally hardcoded here-->
-    <string name="onboarding_welcome_to_firefox" tools:ignore="UnusedResources,BrandUsage">Mirë se vini në Firefox</string>
-    <!-- Terms of service onboarding page continue button label. -->
-    <string name="onboarding_term_of_service_agree_and_continue_button_label" tools:ignore="UnusedResources">Shprehni pajtimin dhe vazhdoni</string>
-    <!-- Line one of the terms of service onboarding page. 'Firefox' is intentionally hardcoded. %1$s is replaced by an active link, using onboarding_term_of_service_line_one_link_text as text (“Terms of Service”). -->
-    <string name="onboarding_term_of_service_line_one" tools:ignore="UnusedResources,BrandUsage">Duke vazhduar, pajtoheni me %1$s Firefox-i.</string>
-    <!-- Used as text for the link in onboarding_term_of_service_line_one. -->
-    <string name="onboarding_term_of_service_line_one_link_text" tools:ignore="UnusedResources,BrandUsage">Kushte Shërbimi</string>
-    <!-- Line two of the terms of service onboarding page. 'Firefox' is intentionally hardcoded. %1$s is replaced by an active link, using onboarding_term_of_service_line_two_link_text as text (Privacy Notice”). -->
-    <string name="onboarding_term_of_service_line_two" tools:ignore="UnusedResources,BrandUsage">Firefox-i kujdeset për privatësinë tuaj. Lexoni më tepër te %1$s tona.</string>
-    <!-- Used as text for the link in onboarding_term_of_service_line_two. -->
-    <string name="onboarding_term_of_service_line_two_link_text" tools:ignore="UnusedResources,BrandUsage">Shënim Mbi Privatësinë</string>
-    <!-- Line three of the terms of service onboarding page. 'Firefox' and 'Mozilla' are intentionally hardcoded. %1$S is replaced by an active link, using onboarding_term_of_service_line_three_link_text as text (Manage”). -->
-    <string name="onboarding_term_of_service_line_three" tools:ignore="UnusedResources,BrandUsage">Që të ndihmoni të përmirësohet shfletuesi, Firefox-i dërgon te Mozilla të dhëna diagnostikimesh dhe ndërveprimesh. %1$s</string>
-    <!-- Used as text for the link in onboarding_term_of_service_line_three. -->
-    <string name="onboarding_term_of_service_line_three_link_text" tools:ignore="UnusedResources,BrandUsage">Administrojini</string>
-=======
     <string name="onboarding_preferences_dialog_title" tools:ignore="BrandUsage">Ndihmonani ta bëjmë Firefox-in më të mirë</string>
     <!-- Title for the crash reporting option in the privacy preferences dialog shown during onboarding. -->
     <string name="onboarding_preferences_dialog_crash_reporting_title">Dërgo vetvetiu njoftime vithisjesh</string>
@@ -635,7 +593,6 @@
     <string name="onboarding_term_of_service_line_three" tools:ignore="BrandUsage">Që të ndihmoni të përmirësohet shfletuesi, Firefox-i dërgon te Mozilla të dhëna diagnostikimesh dhe ndërveprimesh. %1$s</string>
     <!-- Used as text for the link in onboarding_term_of_service_line_three. -->
     <string name="onboarding_term_of_service_line_three_link_text">Administrojini</string>
->>>>>>> 07ff4473
     <!-- Onboarding header for the toolbar selection card, used by Nimbus experiments. -->
     <string name="onboarding_customize_toolbar_title" tools:ignore="UnusedResources">Zgjidhni një vendosje të panelit</string>
     <!-- Onboarding sub header for toolbar selection card, used by Nimbus experiments. -->
@@ -643,11 +600,7 @@
     <!-- Onboarding label for 'Save and continue' button, used by Nimbus experiments. -->
     <string name="onboarding_save_and_continue_button">Ruaje dhe vazhdo</string>
     <!-- Onboarding toolbar selection card label for 'skip' button, used by Nimbus experiments. -->
-<<<<<<< HEAD
-    <string name="onboarding_customize_toolbar_skip_button">Anashkaloje</string>
-=======
     <string name="onboarding_customize_toolbar_skip_button" moz:removedIn="135" tools:ignore="UnusedResources">Anashkaloje</string>
->>>>>>> 07ff4473
     <!-- Onboarding toolbar selection card label for 'top' option, used by Nimbus experiments. -->
     <string name="onboarding_customize_toolbar_top_option">Sipër</string>
     <!-- Onboarding toolbar selection card label for 'bottom' option, used by Nimbus experiments. -->
@@ -656,9 +609,6 @@
     <!-- Onboarding toolbar selection card content description for the main image. -->
     <string name="onboarding_customize_toolbar_main_image_content_description">Figurë e madhe kryesh e pamjes së përzgjedhjes së paneli, që shfaq ilustrim paneli.</string>
     <!-- Onboarding toolbar selection card content description for the toolbar placement image. %1$s is placeholder for either 'top' or 'bottom'. -->
-<<<<<<< HEAD
-    <string name="onboarding_customize_toolbar_placement_content_description">Figurë e panelit %1$s</string>
-=======
     <string name="onboarding_customize_toolbar_placement_content_description" moz:removedIn="135" tools:ignore="UnusedResources">Figurë e panelit %1$s</string>
 
     <!-- Onboarding toolbar selection card content description for the toolbar placement image. -->
@@ -666,7 +616,6 @@
     <string name="onboarding_customize_toolbar_placement_top_content_description">Figurë e panelit të sipërm</string>
     <!-- Onboarding toolbar selection card label for 'Not now' button, used by Nimbus experiments. -->
     <string name="onboarding_customize_toolbar_not_now_button" moz:removedIn="136" tools:ignore="UnusedResources">Jo tani</string>
->>>>>>> 07ff4473
 
     <!-- Onboarding header for the theme selection card, used by Nimbus experiments. -->
     <string name="onboarding_customize_theme_title" tools:ignore="UnusedResources">Zgjidhni një temë</string>
@@ -675,11 +624,7 @@
     <!-- Onboarding label for 'Save and start browsing' button, used by Nimbus experiments. -->
     <string name="onboarding_save_and_start_button">Ruajeni dhe filloni shfletimin</string>
     <!-- Onboarding theme selection card label for 'skip' button, used by Nimbus experiments. -->
-<<<<<<< HEAD
-    <string name="onboarding_customize_theme_skip_button">Anashkaloje</string>
-=======
     <string name="onboarding_customize_theme_skip_button" moz:removedIn="135" tools:ignore="UnusedResources">Anashkaloje</string>
->>>>>>> 07ff4473
     <!-- Onboarding theme selection card label for 'dark' option, used by Nimbus experiments. -->
     <string name="onboarding_customize_theme_dark_option">E errët</string>
     <!-- Onboarding theme selection card label for 'light' option, used by Nimbus experiments. -->
@@ -691,12 +636,9 @@
     <!-- Onboarding theme selection card content description for the theme selection image. %1$s is placeholder for either 'system', 'light' or 'dark'. -->
     <string name="onboarding_customize_theme_content_description">Figurë e temës %1$s</string>
 
-<<<<<<< HEAD
-=======
     <!-- Onboarding theme selection card label for 'Not now' button, used by Nimbus experiments. -->
     <string name="onboarding_customize_theme_not_now_button" moz:removedIn="136" tools:ignore="UnusedResources">Jo tani</string>
 
->>>>>>> 07ff4473
     <!-- Search Widget -->
     <!-- Content description for searching with a widget. The first parameter is the name of the application.-->
     <string name="search_widget_content_description_2">Hapni një skedë të re %1$s</string>
@@ -1107,14 +1049,11 @@
     <string name="preferences_marketing_data_description_3" tools:ignore="BrandUsage">Ndani me partnerë marketingu të Mozilla-s informacion se si e zbuluat Firefox-in. Kjo na ndihmon të fuqizojmë Firefox-in dhe të ndërtojmë një internet më të mirë</string>
     <!-- Learn more link for marketing data preference -->
     <string name="preferences_marketing_data_learn_more">Mësoni më tepër rreth të dhënash marketingu</string>
-<<<<<<< HEAD
-=======
 
     <!-- Preference switch for daily usage ping data collection -->
     <string name="preferences_daily_usage_ping_title">Ping i përditshëm përdorimi</string>
     <string name="preferences_daily_usage_ping_description">Kjo e ndihmon Mozilla-n të hamendësojë numrin e përdoruesve aktivë.</string>
     <string name="preferences_daily_usage_ping_learn_more">Mësoni më tepër ping të përditshëm përdorimi</string>
->>>>>>> 07ff4473
     <!-- Preference switch title for automatically submitting crash reports -->
     <string name="preferences_automatically_send_crashes_title">Dërgo vetvetiu njoftime vithisjesh</string>
     <string name="preferences_automatically_submit_crashes_title" moz:removedIn="136" tools:ignore="UnusedResources">Parashtro vetvetiu njoftime vithisjesh</string>
@@ -2678,11 +2617,7 @@
     <!-- Text for body of warning card informing the user that the current product does not have enough reviews for a review analysis. -->
     <string name="review_quality_check_no_reviews_warning_body" moz:removedIn="136" tools:ignore="UnusedResources">Kur ky produkt të ketë më tepër shqyrtime, do të jemi në gjendje të kontrollojmë cilësinë e tyre.</string>
     <!-- Title for warning card informing the user that the current product is currently not available. -->
-<<<<<<< HEAD
-    <string name="review_quality_check_product_availability_warning_title">S’ka stok produkti</string>
-=======
     <string name="review_quality_check_product_availability_warning_title" moz:removedIn="136" tools:ignore="UnusedResources">S’ka stok produkti</string>
->>>>>>> 07ff4473
     <!-- Text for the body of warning card informing the user that the current product is currently not available. -->
     <string name="review_quality_check_product_availability_warning_body" moz:removedIn="136" tools:ignore="UnusedResources">Nëse e shihni sërish në stok këtë produkt, raportojeni dhe do të merremi me kontrollin e shqyrtimeve.</string>
     <!-- Clickable text for warning card informing the user that the current product is currently not available. Clicking this should inform the server that the product is available. -->
@@ -2740,11 +2675,7 @@
     <!-- Text for opt-in button from the review quality check contextual onboarding card. -->
     <string name="review_quality_check_contextual_onboarding_primary_button_text" moz:removedIn="136" tools:ignore="UnusedResources">Po, provojeni</string>
     <!-- Text for opt-out button from the review quality check contextual onboarding card. -->
-<<<<<<< HEAD
-    <string name="review_quality_check_contextual_onboarding_secondary_button_text">Jo tani</string>
-=======
     <string name="review_quality_check_contextual_onboarding_secondary_button_text" moz:removedIn="136" tools:ignore="UnusedResources">Jo tani</string>
->>>>>>> 07ff4473
     <!-- Content description (not visible, for screen readers etc.) for opening browser menu button to open review quality check bottom sheet. -->
     <string name="review_quality_check_open_handle_content_description" moz:removedIn="136" tools:ignore="UnusedResources">Hap kontrollorin e shqyrtimeve</string>
     <!-- Content description (not visible, for screen readers etc.) for closing browser menu button to open review quality check bottom sheet. -->
