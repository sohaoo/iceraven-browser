--- conflicted
+++ resolved
@@ -222,11 +222,6 @@
     <!-- Content description (not visible, for screen readers etc.): Label for plus icon used to add extension.
       The first parameter is the name of the extension (for example: ClearURLs). -->
     <string name="browser_menu_extension_plus_icon_content_description_2">Shtoni %1$s</string>
-<<<<<<< HEAD
-    <!-- Content description (not visible, for screen readers etc.): Label for plus icon used to add extensions. -->
-    <string name="browser_menu_extension_plus_icon_content_description" moz:removedIn="124" tools:ignore="UnusedResources">Shtoni zgjerim</string>
-=======
->>>>>>> 6f8a28bf
     <!-- Browser menu button that opens AMO in a tab -->
     <string name="browser_menu_discover_more_extensions">Zbuloni më tepër zgjerime</string>
     <!-- Browser menu description that is shown when one or more extensions are disabled due to extension errors -->
