--- conflicted
+++ resolved
@@ -216,11 +216,6 @@
     <string name="browser_menu_add_to_homescreen">Shtoje te skena e Kreut</string>
     <!-- Browser menu toggle that adds a shortcut to the site on the device home screen. -->
     <string name="browser_menu_add_to_homescreen_2">Shtoje te skena e Kreut…</string>
-<<<<<<< HEAD
-    <!-- Browser menu toggle that installs a Progressive Web App shortcut to the site on the device home screen. -->
-    <string name="browser_menu_install_on_homescreen" moz:removedIn="126" tools:ignore="UnusedResources">Instaloje</string>
-=======
->>>>>>> 9f949a8e
     <!-- Content description (not visible, for screen readers etc.) for the Resync tabs button -->
     <string name="resync_button_content_description">Rinjëkohëso</string>
     <!-- Browser menu button that opens the find in page menu -->
