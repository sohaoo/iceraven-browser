--- conflicted
+++ resolved
@@ -1409,23 +1409,6 @@
     <!-- Text shown in the notification that pops up to remind the user that a private browsing session is active. -->
     <string name="notification_pbm_delete_text_2">Mbyllni skeda private</string>
 
-<<<<<<< HEAD
-    <!-- Microsuverys -->
-    <!-- Text shown in prompt for printing microsurvey. "sec" It's an abrevation for "second". -->
-    <string name="microsurvey_prompt_printing_title" tools:ignore="UnusedResources">Ndihmoni të përmirësojmë shtypjen në Firefox. Ha vetëm një sekondë</string>
-    <!-- Text shown in prompt for printing microsurvey. 'Firefox' intentionally hardcoded here--> --&gt;
-    <string name="microsurvey_survey_printing_title" tools:ignore="UnusedResources">Sa të kënaqur jeni me shtypjen në Firefox?</string>
-    <!-- Text for option one, shown in microsurvey.-->
-    <string name="microsurvey_survey_5_point_option_0" tools:ignore="UnusedResources">Asnjanës</string>
-    <!-- Text for option two, shown in microsurvey.-->
-    <string name="microsurvey_survey_5_point_option_1" tools:ignore="UnusedResources">Shumë i Pakënaqur</string>
-    <!-- Text for option three, shown in microsurvey.-->
-    <string name="microsurvey_survey_5_point_option_2" tools:ignore="UnusedResources">Jo i kënaqur</string>
-    <!-- Text for option four, shown in microsurvey.-->
-    <string name="microsurvey_survey_5_point_option_3" tools:ignore="UnusedResources">I kënaqur</string>
-    <!-- Text for option five, shown in microsurvey.-->
-    <string name="microsurvey_survey_5_point_option_4" tools:ignore="UnusedResources">Shumë i Kënaqur</string>
-=======
     <!-- Text for option one, shown in microsurvey.-->
     <string name="microsurvey_survey_5_point_option_0" tools:ignore="UnusedResources" moz:removedIn="130">Asnjanës</string>
     <!-- Text for option two, shown in microsurvey.-->
@@ -1436,7 +1419,6 @@
     <string name="microsurvey_survey_5_point_option_3" tools:ignore="UnusedResources" moz:removedIn="130">I kënaqur</string>
     <!-- Text for option five, shown in microsurvey.-->
     <string name="microsurvey_survey_5_point_option_4" tools:ignore="UnusedResources" moz:removedIn="130">Shumë i Kënaqur</string>
->>>>>>> 6455719a
 
     <!-- Text shown in the notification that pops up to remind the user that a private browsing session is active for Android 14+ -->
     <string name="notification_erase_title_android_14">Të mbyllen skeda private?</string>
@@ -2630,11 +2612,6 @@
     <string name="download_languages_item_content_description_download_in_progress_state">Ndale shkarkimin e %1$s (%2$s)</string>
     <!-- Content description (not visible, for screen readers etc.): For a language list item that was not downloaded. -->
     <string name="download_languages_item_content_description_not_downloaded_state">Shkarkoje</string>
-<<<<<<< HEAD
-    <!-- Content description (not visible, for screen readers etc.): For a language list item that is selected. -->
-    <string name="download_languages_item_content_description_selected_state" moz:removedIn="127" tools:ignore="UnusedResources">E përzgjedhur</string>
-=======
->>>>>>> 6455719a
 
     <!-- The title of the warning card informs the user that an error has occurred when fetching the list of languages. -->
     <string name="download_languages_fetch_error_warning_text">S’u ngarkuan dot gjuhë. Ju lutemi, rikontrolloni më vonë.</string>
@@ -2740,15 +2717,9 @@
     <!-- The continue button label -->
     <string name="micro_survey_continue_button_label" tools:ignore="UnusedResources">Vazhdoni</string>
     <!-- Survey view -->
-<<<<<<< HEAD
     <!-- The survey header -->
     <string name="micro_survey_survey_header" moz:removedIn="129" tools:ignore="UnusedResources">Plotësoni këtë pyetësor</string>
     <!-- The survey header -->
-=======
-    <!-- The survey header -->
-    <string name="micro_survey_survey_header" moz:removedIn="129" tools:ignore="UnusedResources">Plotësoni këtë pyetësor</string>
-    <!-- The survey header -->
->>>>>>> 6455719a
     <string name="micro_survey_survey_header_2">Ju lutemi, plotësoni pyetësorin</string>
     <!-- The privacy notice link -->
     <string name="micro_survey_privacy_notice" moz:removedIn="129" tools:ignore="UnusedResources">Shënim Mbi Privatësinë</string>
@@ -2775,11 +2746,6 @@
 
     <!-- Option for likert scale -->
     <string name="likert_scale_option_6" tools:ignore="UnusedResources">S’e përdor</string>
-<<<<<<< HEAD
-    <!-- Text shown in prompt for homepage microsurvey. 'Firefox' intentionally hardcoded here- -->
-    <string name="microsurvey_prompt_homepage_title" tools:ignore="UnusedResources">Sa të kënaqur jeni me faqen hyrëse të Firefox-it?</string>
-    <!-- Accessibility -->
-=======
     <!-- Text shown in prompt for homepage microsurvey. Note: The word "Firefox" should NOT be translated. -->
     <string name="microsurvey_prompt_homepage_title" tools:ignore="UnusedResources" moz:removedIn="130">Sa të kënaqur jeni me faqen hyrëse të Firefox-it?</string>
     <!-- Text shown in prompt for printing microsurvey. "sec" It's an abbreviation for "second". Note: The word "Firefox" should NOT be translated. -->
@@ -2793,7 +2759,6 @@
     <string name="microsurvey_app_icon_content_description">Stemë Firefox-i</string>
     <!-- Content description for the survey feature icon. -->
     <string name="microsurvey_feature_icon_content_description">Ikonë e veçorisë pyetësor</string>
->>>>>>> 6455719a
     <!-- Content description (not visible, for screen readers etc.) for opening microsurvey bottom sheet. -->
     <string name="microsurvey_open_handle_content_description" tools:ignore="UnusedResources" moz:removedIn="130">Hapni pyetësorin</string>
     <!-- Content description (not visible, for screen readers etc.) for closing microsurvey bottom sheet. -->
