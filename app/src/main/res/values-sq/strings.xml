--- conflicted
+++ resolved
@@ -334,11 +334,7 @@
     <string name="juno_onboarding_default_browser_title_nimbus_2">Duam fort t’ju mbajmë të parrezik</string>
     <!-- Description for set firefox as default browser screen used by Nimbus experiments. Nimbus experiments do not support string placeholders.
         Note: The word "Firefox" should NOT be translated -->
-<<<<<<< HEAD
-    <string name="juno_onboarding_default_browser_description_nimbus" moz:removedIn="120" tools:ignore="UnusedResources">Firefox-i vë njerëzit mbi fitimet dhe mbron privatësinë tuaj duke bllokuar gjurmues nga sajti në sajt.\n\nMësoni më tepër te shënimi ynë mbi privatësinë.</string>
-=======
     <string name="juno_onboarding_default_browser_description_nimbus" moz:removedIn="120" tools:ignore="UnusedResources">Firefox-i vë njerëzit mbi fitimet dhe mbron privatësinë tuaj duke bllokuar gjurmues “nga sajti në sajt”.\n\nMësoni më tepër te shënimi ynë mbi privatësinë.</string>
->>>>>>> d602c86b
     <!-- Description for set firefox as default browser screen used by Nimbus experiments. -->
     <string name="juno_onboarding_default_browser_description_nimbus_2">Shfletuesi ynë, me entin jofitimprurës nga pas, ndihmon të ndalen shoqëri t’ju ndjekin fshehtazi nëpër internet.\n\nMësoni më tepër te shënimi ynë mbi privatësinë.</string>
     <!-- Text for the link to the privacy notice webpage for set as firefox default browser screen.
@@ -354,11 +350,7 @@
     <!-- Title for sign in to sync screen. -->
     <string name="juno_onboarding_sign_in_title_2">Jini i fshehtëzuar, kur hidheni nga një pajisje në tjetrën</string>
     <!-- Description for sign in to sync screen. -->
-<<<<<<< HEAD
-    <string name="juno_onboarding_sign_in_description" moz:removedIn="120" tools:ignore="UnusedResources">Merrni skeda dhe fjalëkalim nga pajisjet tuaja të tjera, për të vazhduar atje ku e latë.</string>
-=======
     <string name="juno_onboarding_sign_in_description" moz:removedIn="120" tools:ignore="UnusedResources">Merrni skeda dhe fjalëkalime nga pajisjet tuaja të tjera, për të vazhduar atje ku e latë.</string>
->>>>>>> d602c86b
     <!-- Description for sign in to sync screen. Nimbus experiments do not support string placeholders.
      Note: The word "Firefox" should NOT be translated -->
     <string name="juno_onboarding_sign_in_description_2">Kur keni bërë hyrjen në llogari dhe njëkohësim, jeni më të siguruar. Firefox-i fshehtëzon fjalëkalimet tuaja, faqerojtësit, etj.</string>
@@ -505,15 +497,9 @@
     <!-- Title text for a detail explanation indicating cookie banner handling is off this site, this is shown as part of the cookie banner panel in the toolbar. The first parameter is a shortened URL of the current site-->
     <string name="reduce_cookie_banner_details_panel_title_off_for_site" moz:RemovedIn="121" tools:ignore="UnusedResources">Të çaktivizohet Reduktim Banderolash Cookie-sh për %1$s?</string>
     <!-- Title text for a detail explanation indicating cookie banner handling is off this site, this is shown as part of the cookie banner panel in the toolbar. The first parameter is a shortened URL of the current site-->
-<<<<<<< HEAD
-    <string name="reduce_cookie_banner_details_panel_title_off_for_site">Të çaktivizohet Reduktim Banderolash Cookie-sh për %1$s?</string>
-    <!-- Title text for a detail explanation indicating cookie banner reducer didn't work for the current site, this is shown as part of the cookie banner panel in the toolbar. The first parameter is the application name-->
-    <string name="reduce_cookie_banner_details_panel_title_unsupported_site_request_2">%1$s s’mund të hedhë poshtë automatikisht kërkesa për cookie në këtë sajt. Mund të dërgoni një kërkesë për mbulimin e këtij sajti në të ardhmen.</string>
-=======
     <string name="reduce_cookie_banner_details_panel_title_off_for_site_1">Të çaktivizohet Bllokim Banderolash Cookie-sh për %1$s?</string>
     <!-- Title text for a detail explanation indicating cookie banner reducer didn't work for the current site, this is shown as part of the cookie banner panel in the toolbar. The first parameter is the application name-->
     <string name="reduce_cookie_banner_details_panel_title_unsupported_site_request_2">%1$s s’mund të hedhë poshtë automatikisht kërkesa për “cookie” në këtë sajt. Mund të dërgoni një kërkesë për mbulimin e këtij sajti në të ardhmen.</string>
->>>>>>> d602c86b
     <!-- Long text for a detail explanation indicating what will happen if cookie banner handling is off for a site, this is shown as part of the cookie banner panel in the toolbar. The first parameter is the application name -->
     <string name="reduce_cookie_banner_details_panel_description_off_for_site" moz:RemovedIn="121" tools:ignore="UnusedResources">%1$s do të spastrojë cookie-t për këtë sajt dhe do të rifreskojë faqen. Spastrimi i krejt cookie-ve mund të sjellë nxjerrjen tuaj nga llogaria, ose zbrazje shportash blerjesh.</string>
 
@@ -524,18 +510,6 @@
     <!-- Long text for a detail explanation indicating what will happen if cookie banner handling is on for a site, this is shown as part of the cookie banner panel in the toolbar. The first parameter is the application name -->
     <string name="reduce_cookie_banner_details_panel_description_on_for_site_3">Aktivizojeni dhe %1$s do të provojë të hedhë poshtë automatikisht banderola cookie-sh në këtë sajt.</string>
     <!-- Title text for the cookie banner re-engagement dialog. The first parameter is the application name. -->
-<<<<<<< HEAD
-    <string name="reduce_cookie_banner_dialog_title" moz:RemovedIn="120" tools:ignore="UnusedResources">Të lejohet %1$s të hedhë poshtë banderola cookie-sh?</string>
-    <!-- Body text for the cookie banner re-engagement dialog use. The first parameter is the application name. -->
-    <string name="reduce_cookie_banner_dialog_body" moz:RemovedIn="120" tools:ignore="UnusedResources">%1$s mund të hedhë vetvetiu poshtë mjaft kërkesa banderolash cookie-sh.</string>
-    <!-- Remind me later text button for the onboarding dialog -->
-    <string name="reduce_cookie_banner_dialog_not_now_button" moz:RemovedIn="120" tools:ignore="UnusedResources">Jo Tani</string>
-    <!-- Snack text for the cookie banner dialog, after user hit the dismiss banner button -->
-    <string name="reduce_cookie_banner_dialog_snackbar_text" moz:RemovedIn="120" tools:ignore="UnusedResources">Do të shihni më pak kërkesa depozitimi cookie-sh</string>
-
-    <!-- Change setting text button, for the cookie banner re-engagement dialog -->
-    <string name="reduce_cookie_banner_dialog_change_setting_button" moz:RemovedIn="120" tools:ignore="UnusedResources">Lejoje</string>
-=======
     <string name="reduce_cookie_banner_dialog_title" moz:RemovedIn="121" tools:ignore="UnusedResources">Të lejohet %1$s të hedhë poshtë banderola cookie-sh?</string>
     <!-- Body text for the cookie banner re-engagement dialog use. The first parameter is the application name. -->
     <string name="reduce_cookie_banner_dialog_body" moz:RemovedIn="121" tools:ignore="UnusedResources">%1$s mund të hedhë vetvetiu poshtë mjaft kërkesa banderolash cookie-sh.</string>
@@ -551,7 +525,6 @@
     <string name="cookie_banner_cfr_title">%1$s sapo hodhi poshtë “cookies” për ju</string>
     <!--Message for the cookie banner re-engagement CFR -->
     <string name="cookie_banner_cfr_message">Më pak shpërqendrim, më pak “cookies” që ju ndjekin në këtë sajt.</string>
->>>>>>> d602c86b
 
     <!-- Description of the preference to enable "HTTPS-Only" mode. -->
     <string name="preferences_https_only_summary">Përpiqet automatikisht të lidhet me sajtet duke përdorur protokollin HTTPS të fshehtëzimit, për më tepër siguri.</string>
@@ -637,11 +610,7 @@
     <string name="preferences_show_sponsored_suggestions">Sugjerime nga sponsorë</string>
     <!-- Summary for preference to show sponsored Firefox Suggest search suggestions.
          The first parameter is the name of the application. -->
-<<<<<<< HEAD
-    <string name="preferences_show_sponsored_suggestions_summary">Përkrahni %1$s-in, përmes sugjerimesh të sponsorizuara, me raste</string>
-=======
     <string name="preferences_show_sponsored_suggestions_summary">Përkrahni %1$s-in, përmes sugjerimesh, të ndonjëherëshme, të sponsorizuara</string>
->>>>>>> d602c86b
     <!-- Preference title for switch preference to show Firefox Suggest search suggestions for web content.
          The first parameter is the name of the application. -->
     <string name="preferences_show_nonsponsored_suggestions">Sugjerime nga %1$s</string>
@@ -760,11 +729,7 @@
     <!-- Title of a dialog shown to the user when enough errors have occurred with addons and they need to be temporarily disabled -->
     <string name="addon_process_crash_dialog_title" tools:ignore="UnusedResources">Shtesat janë çaktivizuar përkohësisht</string>
     <!-- The first parameter is the application name. This is a message shown to the user when too many errors have occurred with the addons process and they have been disabled. The user can decide if they would like to continue trying to start add-ons or if they'd rather continue without them. -->
-<<<<<<< HEAD
-    <string name="addon_process_crash_dialog_message" tools:ignore="UnusedResources">Në ose më tepër shtesa reshtën së funksionuari, duke e bërë të paqëndrueshëm sistemin tuaj. %1$s-i u rrek, pa sukses, të rinisë shtesën(at).\n\nShtesat s’do të rinisen gjatë sesionit tuaj të tanishëm.\n\nHeqja, ose çaktivizimi i shtesave mund ta ndreqë këtë problem.</string>
-=======
     <string name="addon_process_crash_dialog_message" tools:ignore="UnusedResources">Një ose më tepër shtesa reshtën së funksionuari, duke e bërë të paqëndrueshëm sistemin tuaj. %1$s-i u rrek, pa sukses, të rinisë shtesën(at).\n\nShtesat s’do të rinisen gjatë sesionit tuaj të tanishëm.\n\nHeqja, ose çaktivizimi i shtesave mund ta ndreqë këtë problem.</string>
->>>>>>> d602c86b
     <!-- This will cause the add-ons to try restarting but the dialog will reappear if it is unsuccessful again -->
     <string name="addon_process_crash_dialog_retry_button_text" tools:ignore="UnusedResources">Provoni të rinisni shtesa</string>
     <!-- The user will continue with all add-ons disabled -->
@@ -2261,13 +2226,9 @@
     <!-- Text for learn more caption presenting a link with information about review quality. First parameter is for clickable text defined in review_quality_check_info_learn_more_link. -->
     <string name="review_quality_check_info_learn_more">Mësoni më tepër mbi %s.</string>
     <!-- Clickable text that links to review quality check SuMo page. First parameter is the Fakespot product name. In the phrase "Fakespot by Mozilla", "by" can be localized. Does not need to stay by. -->
-<<<<<<< HEAD
-    <string name="review_quality_check_info_learn_more_link">si e përcakton cilësinë e shqyrtimeve %s nga Mozilla</string>
-=======
     <string name="review_quality_check_info_learn_more_link" moz:RemovedIn="121" tools:ignore="UnusedResources">si e përcakton cilësinë e shqyrtimeve %s nga Mozilla</string>
     <!-- Clickable text that links to review quality check SuMo page. First parameter is the Fakespot product name. -->
     <string name="review_quality_check_info_learn_more_link_2">si e përcakton %s cilësinë e shqyrtimeve</string>
->>>>>>> d602c86b
     <!-- Text for title of settings section. -->
     <string name="review_quality_check_settings_title">Rregullime</string>
     <!-- Text for label for switch preference to show recommended products from review quality check settings section. -->
@@ -2285,11 +2246,6 @@
     <!-- Caption for recommended product section indicating this is an ad by Fakespot. First parameter is the Fakespot product name. -->
     <string name="review_quality_check_ad_caption" tools:ignore="UnusedResources">Reklamë nga %s</string>
     <!-- Caption for review quality check panel. First parameter is for clickable text defined in review_quality_check_powered_by_link. -->
-<<<<<<< HEAD
-    <string name="review_quality_check_powered_by" tools:ignore="UnusedResources" moz:RemovedIn="119">Kontrollori i shqyrtimeve bazohet në %s.</string>
-    <!-- Caption for review quality check panel. First parameter is for clickable text defined in review_quality_check_powered_by_link. -->
-=======
->>>>>>> d602c86b
     <string name="review_quality_check_powered_by_2">Kontrollori i shqyrtimeve bazohet në %s</string>
     <!-- Clickable text that links to Fakespot.com. First parameter is the Fakespot product name. In the phrase "Fakespot by Mozilla", "by" can be localized. Does not need to stay by. -->
     <string name="review_quality_check_powered_by_link" tools:ignore="UnusedResources">%s nga Mozilla</string>
@@ -2349,23 +2305,16 @@
     <string name="review_quality_check_contextual_onboarding_title">Provoni udhërrëfyesin tonë të besuar për shqyrtime produktesh</string>
     <!-- Description for review quality check contextual onboarding card. The first and last two parameters are for retailer names (e.g. Amazon, Walmart). The second parameter is for the name of the application (e.g. Firefox). -->
     <string name="review_quality_check_contextual_onboarding_description">Shihni se sa të besueshme janë shqyrtime në %1$s, para se të blini. Kontrollori i Shqyrtimeve, një veçori eksperimentale prej %2$s-s, është ndërtuar drejt e në shfletues. Funksionon edhe në %3$s dhe %4$s.</string>
-<<<<<<< HEAD
-=======
     <!-- Description for review quality check contextual onboarding card. The first parameters is for retailer name (e.g. Amazon). The second parameter is for the name of the application (e.g. Firefox). -->
     <string name="review_quality_check_contextual_onboarding_description_one_vendor">Shihni se sa të besueshme janë shqyrtime produktesh në %1$s, para se të blini. Kontrollori i Shqyrtimeve, një veçori eksperimentale prej %2$s-s, është ndërtuar drejt e në shfletues.</string>
->>>>>>> d602c86b
     <!-- Paragraph presenting review quality check feature. First parameter is the Fakespot product name. Second parameter is for clickable text defined in review_quality_check_contextual_onboarding_learn_more_link. In the phrase "Fakespot by Mozilla", "by" can be localized. Does not need to stay by. -->
     <string name="review_quality_check_contextual_onboarding_learn_more">Duke përdorur fuqinë e %1$s nga Mozilla, ju ndihmojmë të shmangni shqyrtime të njëanshme dhe jo të mirëfillta. Modeli ynë AI përmirësohet përherë, për t’ju mbrojtur teksa blini në internet. %2$s</string>
     <!-- Clickable text from the contextual onboarding card that links to review quality check support article. -->
     <string name="review_quality_check_contextual_onboarding_learn_more_link">Mësoni më tepër</string>
     <!-- Caption text to be displayed in review quality check contextual onboarding card above the opt-in button. First parameter is the Fakespot product name. Following parameters are for clickable texts defined in review_quality_check_contextual_onboarding_privacy_policy and review_quality_check_contextual_onboarding_terms_use. In the phrase "Fakespot by Mozilla", "by" can be localized. Does not need to stay by. -->
-<<<<<<< HEAD
-    <string name="review_quality_check_contextual_onboarding_caption">Duke përzgjedhur “Po, Provojeni”, pajtoheni me %1$s nga %2$s dhe %3$s të Mozilla-s.</string>
-=======
     <string name="review_quality_check_contextual_onboarding_caption" moz:RemovedIn="121" tools:ignore="UnusedResources">Duke përzgjedhur “Po, Provojeni”, pajtoheni me %1$s nga %2$s dhe %3$s të Mozilla-s.</string>
     <!-- Caption text to be displayed in review quality check contextual onboarding card above the opt-in button. Parameter is the Fakespot product name. After the colon, what appears are two links, each on their own line. The first link is to a Privacy policy (review_quality_check_contextual_onboarding_privacy_policy_2). The second link is to Terms of use (review_quality_check_contextual_onboarding_terms_use_2). -->
     <string name="review_quality_check_contextual_onboarding_caption_2">Duke përzgjedhur “Po, provojeni”, pajtoheni me sa vijon prej %1$s:</string>
->>>>>>> d602c86b
     <!-- Clickable text from the review quality check contextual onboarding card that links to Fakespot privacy policy. -->
     <string name="review_quality_check_contextual_onboarding_privacy_policy" moz:RemovedIn="121" tools:ignore="UnusedResources">rregulla privatësie</string>
     <!-- Clickable text from the review quality check contextual onboarding card that links to Fakespot privacy policy. -->
