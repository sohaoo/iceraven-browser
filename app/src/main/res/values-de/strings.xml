<?xml version="1.0" encoding="utf-8"?>
<resources xmlns:tools="http://schemas.android.com/tools" xmlns:moz="http://mozac.org/tools">


    <!-- App name for private browsing mode. The first parameter is the name of the app defined in app_name (for example: Fenix)-->
    <string name="app_name_private_5">%s privat</string>
    <!-- App name for private browsing mode. The first parameter is the name of the app defined in app_name (for example: Fenix)-->
    <string name="app_name_private_4">%s (privat)</string>

    <!-- Home Fragment -->
    <!-- Content description (not visible, for screen readers etc.): "Three dot" menu button. -->
    <string name="content_description_menu">Weitere Optionen</string>
    <!-- Content description (not visible, for screen readers etc.): "Private Browsing" menu button. -->
    <string name="content_description_private_browsing_button">Privates Surfen aktivieren</string>
    <!-- Content description (not visible, for screen readers etc.): "Private Browsing" menu button. -->
    <string name="content_description_disable_private_browsing_button">Privates Surfen deaktivieren</string>
    <!-- Content description (not visible, for screen readers etc.): "Private Browsing" menu button. -->
    <string name="content_description_private_browsing">Privater Modus</string>
    <!-- Placeholder text shown in the search bar before a user enters text for the default engine -->
    <string name="search_hint">Suche oder Adresse</string>

    <!-- Placeholder text shown in the search bar before a user enters text for a general engine -->
    <string name="search_hint_general_engine">Das Web durchsuchen</string>
    <!-- Placeholder text shown in search bar when using history search -->
    <string name="history_search_hint">Chronik durchsuchen</string>
    <!-- Placeholder text shown in search bar when using bookmarks search -->
    <string name="bookmark_search_hint">Lesezeichen durchsuchen</string>
    <!-- Placeholder text shown in search bar when using tabs search -->
    <string name="tab_search_hint">Tabs durchsuchen</string>
    <!-- Placeholder text shown in the search bar when using application search engines -->
    <string name="application_search_hint">Suchbegriffe eingeben</string>
    <!-- No Open Tabs Message Description -->
    <string name="no_open_tabs_description">Offene Tabs werden hier angezeigt.</string>

    <!-- No Private Tabs Message Description -->
    <string name="no_private_tabs_description">Ihre privaten Tabs werden hier angezeigt.</string>

    <!-- Tab tray multi select title in app bar. The first parameter is the number of tabs selected -->
    <string name="tab_tray_multi_select_title">%1$d ausgewählt</string>
    <!-- Label of button in create collection dialog for creating a new collection  -->
    <string name="tab_tray_add_new_collection">Neue Sammlung hinzufügen</string>
    <!-- Label of editable text in create collection dialog for naming a new collection  -->
    <string name="tab_tray_add_new_collection_name">Name</string>
    <!-- Label of button in save to collection dialog for selecting a current collection  -->
    <string name="tab_tray_select_collection">Sammlung auswählen</string>
    <!-- Content description for close button while in multiselect mode in tab tray -->
    <string name="tab_tray_close_multiselect_content_description">Mehrfachauswahl-Modus beenden</string>
    <!-- Content description for save to collection button while in multiselect mode in tab tray -->
    <string name="tab_tray_collection_button_multiselect_content_description">Ausgewählte Tabs in Sammlung speichern</string>
    <!-- Content description on checkmark while tab is selected in multiselect mode in tab tray -->
    <string name="tab_tray_multiselect_selected_content_description">Ausgewählt</string>

    <!-- Home - Bookmarks -->
    <!-- Title for the home screen section with bookmarks. -->
    <string name="home_bookmarks_title">Lesezeichen</string>
    <!-- Content description for the button which navigates the user to show all of their bookmarks. -->
    <string name="home_bookmarks_show_all_content_description">Alle Lesezeichen anzeigen</string>
    <!-- Text for the menu button to remove a recently saved bookmark from the user's home screen -->
    <string name="home_bookmarks_menu_item_remove">Entfernen</string>

    <!-- About content. The first parameter is the name of the application. (For example: Fenix) -->
    <string name="about_content">%1$s wird von Mozilla hergestellt.</string>

    <!-- Private Browsing -->
    <!-- Explanation for private browsing displayed to users on home view when they first enable private mode
        The first parameter is the name of the app defined in app_name (for example: Fenix) -->
    <string name="private_browsing_placeholder_description_2">%1$s leert die eingegebenen Suchbegriffe und besuchten Webseiten aller privaten Tabs wenn Sie diese schließen oder die App beenden. Das macht Sie gegenüber Website-Betreibern und Internetanbietern nicht anonym, aber erleichtert es Ihnen, dass andere Nutzer dieses Geräts Ihre Aktivitäten nicht einsehen können.</string>
    <string name="private_browsing_common_myths">


    Häufige Missverständnisse über das Surfen im Privaten Modus</string>

    <!-- True Private Browsing Mode -->
    <!-- Title for info card on private homescreen in True Private Browsing Mode. -->
    <string name="felt_privacy_desc_card_title">Auf diesem Gerät keine Spuren hinterlassen</string>
    <!-- Explanation for private browsing displayed to users on home view when they first enable
        private mode in our new Total Private Browsing mode.
        The first parameter is the name of the app defined in app_name (for example: Firefox Nightly)
        The second parameter is the clickable link text in felt_privacy_info_card_subtitle_link_text -->
    <string name="felt_privacy_info_card_subtitle_2">%1$s löscht Ihre Cookies, Chronik und Website-Daten, wenn Sie alle Ihre privaten Tabs schließen. %2$s</string>
    <!-- Clickable portion of the explanation for private browsing that links the user to our
        about privacy page.
        This string is used in felt_privacy_info_card_subtitle as the second parameter.-->
    <string name="felt_privacy_info_card_subtitle_link_text">Wer könnte meine Aktivität sehen?</string>

    <!-- Private mode shortcut "contextual feature recommendation" (CFR) -->
    <!-- Text for the Private mode shortcut CFR message for adding a private mode shortcut to open private tabs from the Home screen -->
    <string name="private_mode_cfr_message_2">Starten Sie Ihren nächsten privaten Tab mit einem Fingertipp.</string>
    <!-- Text for the positive button to accept adding a Private Browsing shortcut to the Home screen -->
    <string name="private_mode_cfr_pos_button_text">Zum Startbildschirm hinzufügen</string>
    <!-- Text for the negative button to decline adding a Private Browsing shortcut to the Home screen -->
    <string name="cfr_neg_button_text">Nein, danke</string>

    <!-- Open in App "contextual feature recommendation" (CFR) -->
    <!-- Text for the info message. The first parameter is the name of the application.-->
    <string name="open_in_app_cfr_info_message_2">Sie können %1$s so einstellen, dass Links automatisch in Apps geöffnet werden.</string>
    <!-- Text for the positive action button -->
    <string name="open_in_app_cfr_positive_button_text">Einstellungen öffnen</string>
    <!-- Text for the negative action button -->
    <string name="open_in_app_cfr_negative_button_text">Schließen</string>

    <!-- Total cookie protection "contextual feature recommendation" (CFR) -->
    <!-- Text for the message displayed in the contextual feature recommendation popup promoting the total cookie protection feature. -->
    <string name="tcp_cfr_message" moz:removedIn="132" tools:ignore="UnusedResources">Unsere bisher leistungsstärkste Datenschutzfunktion isoliert seitenübergreifende Tracker.</string>
    <!-- Text displayed that links to website containing documentation about the "Total cookie protection" feature. -->
    <string name="tcp_cfr_learn_more" moz:removedIn="132" tools:ignore="UnusedResources">Weitere Informationen über den vollständigen Cookie-Schutz</string>

    <!-- Private browsing erase action "contextual feature recommendation" (CFR) -->
    <!-- Text for the message displayed in the contextual feature recommendation popup promoting the erase private browsing feature. -->
    <string name="erase_action_cfr_message">Tippen Sie hier, um eine neue private Sitzung zu beginnen. Löschen Sie Ihre Chronik, Cookies – alles.</string>


    <!-- Toolbar "contextual feature recommendation" (CFR) -->
    <!-- Text for the title displayed in the contextual feature recommendation popup promoting the navigation bar. -->
    <string name="navbar_cfr_title">Schneller surfen mit neuer Navigation</string>

    <!-- Text for the message displayed in the contextual feature recommendation popup promoting the navigation bar. -->
    <string name="navbar_cfr_message_2">Auf einer Website wird diese Leiste beim Bildlauf nach unten weggeklappt, um zusätzliche Fläche im Surfen zu erhalten.</string>

    <!-- Text for the message displayed for the popup promoting the long press of navigation in the navigation bar. -->
    <string name="navbar_navigation_buttons_cfr_message">Tippen und halten Sie die Pfeile, um zwischen den Seiten in der Chronik dieses Tabs zu wechseln.</string>

    <!-- Tablet navigation bar "contextual feature recommendation" (CFR) -->
    <!-- Text for the title displayed in the contextual feature recommendation popup promoting the tablet navigation bar. -->
    <string name="tablet_nav_bar_cfr_title" moz:removedIn="132" tools:ignore="UnusedResources">Neu: Vor- und Zurück-Pfeil mit einem Fingertipp</string>
    <!-- Text for the message displayed in the contextual feature recommendation popup promoting the tablet navigation bar. -->
    <string name="tablet_nav_bar_cfr_message" moz:removedIn="132" tools:ignore="UnusedResources">Genießen Sie schnellere Navigation, die Sie immer zur Hand haben.</string>

    <!-- Text for the info dialog when camera permissions have been denied but user tries to access a camera feature. -->
    <string name="camera_permissions_needed_message">Kamerazugriff erforderlich. Öffnen Sie die Android-Einstellungen, tippen Sie auf Berechtigungen und tippen Sie auf Erlauben.</string>
    <!-- Text for the positive action button to go to Android Settings to grant permissions. -->
    <string name="camera_permissions_needed_positive_button_text">Einstellungen öffnen</string>
    <!-- Text for the negative action button to dismiss the dialog. -->
    <string name="camera_permissions_needed_negative_button_text">Schließen</string>

    <!-- Text for the banner message to tell users about our auto close feature. -->
    <string name="tab_tray_close_tabs_banner_message">Stellen Sie geöffnete Tabs so ein, dass sie automatisch geschlossen werden, die am letzten Tag, in der letzten Woche oder im letzten Monat nicht angesehen wurden.</string>
    <!-- Text for the positive action button to go to Settings for auto close tabs. -->
    <string name="tab_tray_close_tabs_banner_positive_button_text">Optionen anzeigen</string>
    <!-- Text for the negative action button to dismiss the Close Tabs Banner. -->
    <string name="tab_tray_close_tabs_banner_negative_button_text">Schließen</string>

    <!-- Text for the banner message to tell users about our inactive tabs feature. -->
    <string name="tab_tray_inactive_onboarding_message">Tabs, die Sie zwei Wochen lang nicht angesehen haben, werden hierher verschoben.</string>
    <!-- Text for the action link to go to Settings for inactive tabs. -->
    <string name="tab_tray_inactive_onboarding_button_text">In den Einstellungen deaktivieren</string>

    <!-- Text for title for the auto-close dialog of the inactive tabs. -->
    <string name="tab_tray_inactive_auto_close_title">Nach einem Monat automatisch schließen?</string>
    <!-- Text for the body for the auto-close dialog of the inactive tabs.
        The first parameter is the name of the application.-->
    <string name="tab_tray_inactive_auto_close_body_2">%1$s kann Tabs schließen, die Sie im letzten Monat nicht angesehen haben.</string>
    <!-- Content description for close button in the auto-close dialog of the inactive tabs. -->
    <string name="tab_tray_inactive_auto_close_button_content_description">Schließen</string>

    <!-- Text for turn on auto close tabs button in the auto-close dialog of the inactive tabs. -->
    <string name="tab_tray_inactive_turn_on_auto_close_button_2">Automatisches Schließen aktivieren</string>


    <!-- Home screen icons - Long press shortcuts -->
    <!-- Shortcut action to open new tab -->
    <string name="home_screen_shortcut_open_new_tab_2">Neuer Tab</string>
    <!-- Shortcut action to open new private tab -->
    <string name="home_screen_shortcut_open_new_private_tab_2">Neuer privater Tab</string>

    <!-- Shortcut action to open Passwords screen -->
    <string name="home_screen_shortcut_passwords">Passwörter</string>

    <!-- Recent Tabs -->
    <!-- Header text for jumping back into the recent tab in the home screen -->
    <string name="recent_tabs_header">Zurückspringen</string>
    <!-- Button text for showing all the tabs in the tabs tray -->
    <string name="recent_tabs_show_all">Alle anzeigen</string>

    <!-- Content description for the button which navigates the user to show all recent tabs in the tabs tray. -->
    <string name="recent_tabs_show_all_content_description_2">Schaltfläche „Alle zuletzt geöffneten Tabs“ anzeigen</string>

    <!-- Text for button in synced tab card that opens synced tabs tray -->
    <string name="recent_tabs_see_all_synced_tabs_button_text">Alle synchronisierten Tabs anzeigen</string>
    <!-- Accessibility description for device icon used for recent synced tab -->
    <string name="recent_tabs_synced_device_icon_content_description">Synchronisiertes Gerät</string>
    <!-- Text for the dropdown menu to remove a recent synced tab from the homescreen -->
    <string name="recent_synced_tab_menu_item_remove">Entfernen</string>
    <!-- Text for the menu button to remove a grouped highlight from the user's browsing history
         in the Recently visited section -->
    <string name="recent_tab_menu_item_remove">Entfernen</string>

    <!-- History Metadata -->
    <!-- Header text for a section on the home screen that displays grouped highlights from the
         user's browsing history, such as topics they have researched or explored on the web -->
    <string name="history_metadata_header_2">Kürzlich besucht</string>
    <!-- Text for the menu button to remove a grouped highlight from the user's browsing history
         in the Recently visited section -->
    <string name="recently_visited_menu_item_remove">Entfernen</string>

    <!-- Content description for the button which navigates the user to show all of their history. -->
    <string name="past_explorations_show_all_content_description_2">Alle vergangenen Erkundungen anzeigen</string>

    <!-- Browser Fragment -->
    <!-- Content description (not visible, for screen readers etc.): Navigate backward (browsing history) -->
    <string name="browser_menu_back">Zurück</string>
    <!-- Content description (not visible, for screen readers etc.): Navigate forward (browsing history) -->
    <string name="browser_menu_forward">Vor</string>
    <!-- Content description (not visible, for screen readers etc.): Refresh current website -->
    <string name="browser_menu_refresh">Aktualisieren</string>
    <!-- Content description (not visible, for screen readers etc.): Stop loading current website -->
    <string name="browser_menu_stop">Anhalten</string>
    <!-- Browser menu button that opens the extensions manager -->
    <string name="browser_menu_extensions">Erweiterungen</string>
    <!-- Browser menu banner header text for extensions onboarding.
        The first parameter is the name of the app defined in app_name (for example: Fenix). -->
    <string name="browser_menu_extensions_banner_onboarding_header">Passen Sie %s an</string>
    <!-- Browser menu banner header text for extensions onboarding when all installed extensions have been disabled. -->
    <string name="browser_menu_disabled_extensions_banner_onboarding_header">Sie haben Erweiterungen installiert, aber nicht aktiviert</string>
    <!-- Browser menu banner body text for extensions onboarding.
        The first parameter is the name of the app defined in app_name (for example: Fenix). -->
    <string name="browser_menu_extensions_banner_onboarding_body">Erweiterungen verbessern Ihr Surfen, von der Änderung des Aussehens und der Leistung von %s bis hin zur Verbesserung Ihrer Privatsphäre und Sicherheit.</string>
    <!-- Browser menu banner body text for extensions onboarding when all installed extensions have been disabled.
     The first parameter is the name of the button that opens extension manager (for example "Manage extensions"). -->
    <string name="browser_menu_disabled_extensions_banner_onboarding_body">Um Erweiterungen zu verwenden, aktivieren Sie diese in den Einstellungen oder indem Sie  unten „%s“ auswählen.</string>
    <!-- Browser menu banner link text for learning more about extensions -->
    <string name="browser_menu_extensions_banner_learn_more">Weitere Informationen</string>
    <!-- Browser menu button that opens the extensions manager -->
    <string name="browser_menu_manage_extensions">Erweiterungen verwalten</string>
    <!-- Content description (not visible, for screen readers etc.): Section heading for recommended extensions.-->
    <string name="browser_menu_recommended_section_content_description">Empfohlene Erweiterungen</string>
    <!-- Content description (not visible, for screen readers etc.): Label for plus icon used to add extension.
      The first parameter is the name of the extension (for example: ClearURLs). -->
    <string name="browser_menu_extension_plus_icon_content_description_2">%1$s hinzufügen</string>
    <!-- Browser menu button that opens AMO in a tab -->
    <string name="browser_menu_discover_more_extensions">Weitere Erweiterungen entdecken</string>
    <!-- Browser menu description that is shown when one or more extensions are disabled due to extension errors -->
    <string name="browser_menu_extensions_disabled_description">Temporär deaktiviert</string>
    <!-- The description of the browser menu appears when the user hasn't installed any extensions. -->
    <string name="browser_menu_no_extensions_installed_description">Keine Erweiterungen aktiviert</string>
    <!-- Browser menu button that opens account settings -->
    <string name="browser_menu_account_settings">Kontoinformationen</string>
    <!-- Browser menu button that sends a user to help articles -->
    <string name="browser_menu_help">Hilfe</string>
    <!-- Browser menu button that sends a to a the what's new article -->
    <string name="browser_menu_whats_new">Was ist neu</string>
    <!-- Browser menu button that opens the settings menu -->
    <string name="browser_menu_settings">Einstellungen</string>
    <!-- Browser menu button that opens a user's library -->
    <string name="browser_menu_library">Bibliothek</string>
    <!-- Browser menu toggle that requests a desktop site -->
    <string name="browser_menu_desktop_site">Desktop-Website</string>
    <!-- Browser menu button that reopens a private tab as a regular tab -->
    <string name="browser_menu_open_in_regular_tab">In normalem Tab öffnen</string>
    <!-- Browser menu toggle that adds a shortcut to the site on the device home screen. -->
    <string name="browser_menu_add_to_homescreen">Zum Startbildschirm hinzufügen</string>
    <!-- Browser menu toggle that adds a shortcut to the site on the device home screen. -->
    <string name="browser_menu_add_to_homescreen_2">Zum Startbildschirm hinzufügen…</string>
    <!-- Text for notifying users that Xiaomi devices require additional permissions to add to home screen -->
    <string name="browser_menu_add_to_homescreen_xiaomi">Xiaomi-Geräte benötigen möglicherweise zusätzliche Berechtigungen, um Verknüpfungen zum Startbildschirm hinzuzufügen. Bitte überprüfen Sie Ihre Einstellungen.</string>
    <!-- Content description (not visible, for screen readers etc.) for the Resync tabs button -->
    <string name="resync_button_content_description">Neu synchronisieren</string>
    <!-- Browser menu button that opens the find in page menu -->
    <string name="browser_menu_find_in_page">Seite durchsuchen</string>
    <!-- Browser menu button that opens the find in page menu -->
    <string name="browser_menu_find_in_page_2">Seite durchsuchen…</string>
    <!-- Browser menu button that opens the translations dialog, which has options to translate the current browser page. -->
    <string name="browser_menu_translations">Seite übersetzen</string>
    <!-- Browser menu button that saves the current tab to a collection -->
    <string name="browser_menu_save_to_collection">In Sammlung speichern…</string>
    <!-- Browser menu button that saves the current tab to a collection -->
    <string name="browser_menu_save_to_collection_2">In Sammlung speichern</string>
    <!-- Browser menu button that open a share menu to share the current site -->
    <string name="browser_menu_share">Teilen</string>
    <!-- Browser menu button that open a share menu to share the current site -->
    <string name="browser_menu_share_2">Teilen…</string>
    <!-- Browser menu button shown in custom tabs that opens the current tab in Fenix
        The first parameter is the name of the app defined in app_name (for example: Fenix) -->
    <string name="browser_menu_open_in_fenix">In %1$s öffnen</string>
    <!-- Browser menu text shown in custom tabs to indicate this is a Fenix tab
        The first parameter is the name of the app defined in app_name (for example: Fenix) -->
    <string name="browser_menu_powered_by">BEREITGESTELLT VON %1$s</string>

    <!-- Browser menu text shown in custom tabs to indicate this is a Fenix tab
        The first parameter is the name of the app defined in app_name (for example: Fenix) -->
    <string name="browser_menu_powered_by2">Bereitgestellt von %1$s</string>

    <!-- Browser menu button to put the current page in reader mode -->
    <string name="browser_menu_read">Leseansicht</string>
    <!-- Browser menu button content description to close reader mode and return the user to the regular browser -->
    <string name="browser_menu_read_close">Leseansicht schließen</string>
    <!-- Browser menu button to open the current page in an external app -->
    <string name="browser_menu_open_app_link">Mit App öffnen</string>

    <!-- Browser menu button to show reader view appearance controls e.g. the used font type and size -->
    <string name="browser_menu_customize_reader_view">Leseansicht anpassen</string>
    <!-- Browser menu button to show reader view appearance controls e.g. the used font type and size -->
    <string name="browser_menu_customize_reader_view_2">Leseansicht anpassen</string>
    <!-- Browser menu label for adding a bookmark -->
    <string name="browser_menu_add">Hinzufügen</string>
    <!-- Browser menu label for editing a bookmark -->
    <string name="browser_menu_edit">Bearbeiten</string>

    <!-- Button shown on the home page that opens the Customize home settings -->
    <string name="browser_menu_customize_home_1">Startbildschirm anpassen</string>

    <!-- Browser menu label to sign in to sync on the device using Mozilla accounts -->
    <string name="browser_menu_sign_in">Anmelden</string>
    <!-- Browser menu caption label for the "Sign in" browser menu item described in `browser_menu_sign_in` -->
    <string name="browser_menu_sign_in_caption">Synchronisieren Sie Passwörter, Tabs und mehr</string>

    <!-- Browser menu label to sign back in to sync on the device when the user's account needs to be reauthenticated -->
    <string name="browser_menu_sign_back_in_to_sync">Melden Sie sich zum Synchronisieren wieder an</string>
    <!-- Browser menu caption label for the "Sign back in to sync" browser menu item described in `browser_menu_sign_back_in_to_sync` when there is an error in syncing -->
    <string name="browser_menu_syncing_paused_caption">Synchronisierung angehalten</string>
    <!-- Browser menu label that creates a private tab -->
    <string name="browser_menu_new_private_tab">Neuer privater Tab</string>
    <!-- Browser menu label that navigates to the Password screen -->
    <string name="browser_menu_passwords">Passwörter</string>

    <!-- Browser menu label that navigates to the SUMO page for the Firefox for Android release notes.
         The first parameter is the name of the app defined in app_name (for example: Fenix)-->
    <string name="browser_menu_new_in_firefox">Neu in %1$s</string>

    <!-- Browser menu label that toggles the request for the desktop site of the currently visited page -->
    <string name="browser_menu_switch_to_desktop_site">Zur Website für Desktop-Browser wechseln</string>
    <!-- Browser menu label that toggles the request for the mobile site of the currently visited page -->
    <string name="browser_menu_switch_to_mobile_site">Zur Website für Mobilgeräte wechseln</string>
    <!-- Browser menu label that navigates to the page tools sub-menu -->
    <string name="browser_menu_tools">Werkzeuge</string>
    <!-- Content description (not visible, for screen readers etc.): Back button for all menu redesign sub-menu -->
    <string name="browser_menu_back_button_content_description">Zurück zum Hauptmenü</string>
    <!-- Content description (not visible, for screen readers etc.) for bottom sheet handlebar main menu. -->
    <string name="browser_main_menu_handlebar_content_description">Hauptmenü schließen</string>
<<<<<<< HEAD
=======
    <!-- Content description (not visible, for screen readers etc.) for main menu help button. -->
    <string name="browser_main_menu_content_description_help_button">Hilfe</string>
    <!-- Content description (not visible, for screen readers etc.) for main menu settings button. -->
    <string name="browser_main_menu_content_description_settings_button">Einstellungen</string>
>>>>>>> 6f8a28bf
    <!-- Content description (not visible, for screen readers etc.) for bottom sheet handlebar extensions menu. -->
    <string name="browser_extensions_menu_handlebar_content_description">Erweiterungs-Menü schließen</string>
    <!-- Content description (not visible, for screen readers etc.) for bottom sheet handlebar save menu. -->
    <string name="browser_save_menu_handlebar_content_description">Menüpunkt schließen</string>
    <!-- Content description (not visible, for screen readers etc.) for bottom sheet handlebar tools menu. -->
    <string name="browser_tools_menu_handlebar_content_description">Werkzeugmenü schließen</string>
    <!-- Content description (not visible, for screen readers etc.) for bottom sheet handlebar custom tab menu. -->
    <string name="browser_custom_tab_menu_handlebar_content_description">Benutzerdefiniertes-Tab-Menü schließen</string>
    <!-- Browser menu description that describes the various tools related menu items inside of the tools sub-menu -->
    <string name="browser_menu_tools_description_with_translate">Leseansicht, Übersetzen, Drucken, Teilen, App öffnen</string>
    <!-- Browser menu description that describes the various tools related menu items inside of the tools sub-menu -->
    <string name="browser_menu_tools_description">Leseansicht, Drucken, Teilen, App öffnen</string>
    <!-- Browser menu label that navigates to the save sub-menu, which contains various save related menu items such as
         bookmarking a page, saving to collection, shortcut or as a PDF, and adding to home screen -->
    <string name="browser_menu_save">Speichern</string>

    <!-- Browser menu description that describes the various save related menu items inside of the save sub-menu -->
    <string name="browser_menu_save_description">Lesezeichen hinzufügen, Verknüpfung, Start, Sammlung, PDF</string>
    <!-- Browser menu label that bookmarks the currently visited page -->
    <string name="browser_menu_bookmark_this_page">Lesezeichen für diese Seite hinzufügen</string>
    <!-- Browser menu label that navigates to the edit bookmark screen for the current bookmarked page -->
    <string name="browser_menu_edit_bookmark">Lesezeichen bearbeiten</string>
    <!-- Browser menu label that the saves the currently visited page as a PDF -->
    <string name="browser_menu_save_as_pdf">Als PDF speichern…</string>
    <!-- Browser menu label for turning ON reader view of the current visited page -->
    <string name="browser_menu_turn_on_reader_view">Leseansicht aktivieren</string>
    <!-- Browser menu label for turning OFF reader view of the current visited page -->
    <string name="browser_menu_turn_off_reader_view">Leseansicht deaktivieren</string>
    <!-- Browser menu label for navigating to the translation feature, which provides language translation options the current visited page -->
    <string name="browser_menu_translate_page">Seite übersetzen…</string>
    <!-- Browser menu label that is displayed when the current page has been translated by the translation feature.
         The first parameter is the name of the language that page was translated to (e.g. English). -->
    <string name="browser_menu_translated_to">Übersetzt in %1$s</string>
    <!-- Browser menu label for the print feature -->
    <string name="browser_menu_print">Drucken…</string>

    <!-- Browser menu label for the Delete browsing data on quit feature.
        The first parameter is the name of the app defined in app_name (for example: Fenix). -->
    <string name="browser_menu_delete_browsing_data_on_quit">%1$s beenden</string>

    <!-- Menu "contextual feature recommendation" (CFR) -->
    <!-- Text for the title in the contextual feature recommendation popup promoting the menu feature. -->
    <string name="menu_cfr_title">Neu: vereinfachtes Menü</string>
    <!-- Text for the message in the contextual feature recommendation popup promoting the menu feature. -->
    <string name="menu_cfr_body">Finden Sie schneller, was Sie suchen, vom Privaten Surfen bis zum Speichern von Inhalten.</string>

    <!-- Extensions management fragment -->
    <!-- Text displayed when there are no extensions to be shown -->
    <string name="extensions_management_no_extensions">Keine Erweiterungen vorhanden</string>

    <!-- Browser Toolbar -->
    <!-- Content description for the Home screen button on the browser toolbar -->
    <string name="browser_toolbar_home">Startbildschirm</string>

    <!-- Content description (not visible, for screen readers etc.): Erase button: Erase the browsing
         history and go back to the home screen. -->
    <string name="browser_toolbar_erase">Browser-Chronik löschen</string>
    <!-- Content description for the translate page toolbar button that opens the translations dialog when no translation has occurred. -->
    <string name="browser_toolbar_translate">Seite übersetzen</string>

    <!-- Content description (not visible, for screen readers etc.) for the translate page toolbar button that opens the translations dialog when the page is translated successfully.
         The first parameter is the name of the language that is displayed in the original page. (For example: English)
         The second parameter is the name of the language which the page was translated to. (For example: French) -->
    <string name="browser_toolbar_translated_successfully">Seite von %1$s in %2$s übersetzt.</string>

    <!-- Locale Settings Fragment -->
    <!-- Content description for tick mark on selected language -->
    <string name="a11y_selected_locale_content_description">Gewählte Sprache</string>
    <!-- Text for default locale item -->
    <string name="default_locale_text">Gerätesprache beachten</string>
    <!-- Placeholder text shown in the search bar before a user enters text -->
    <string name="locale_search_hint">Sprache suchen</string>

    <!-- Search Fragment -->
    <!-- Button in the search view that lets a user search by scanning a QR code -->
    <string name="search_scan_button" moz:removedIn="133" tools:ignore="UnusedResources">Scannen</string>
    <!-- Button in the search view that lets a user search by scanning a QR code -->
    <string name="search_scan_button_2">QR-Code scannen</string>
    <!-- Button in the search view when shortcuts are displayed that takes a user to the search engine settings -->
    <string name="search_shortcuts_engine_settings">Suchmaschinen-Einstellungen</string>
    <!-- Button in the search view that lets a user navigate to the site in their clipboard -->
    <string name="awesomebar_clipboard_title">Link aus Zwischenablage einfügen</string>

    <!-- Button in the search suggestions onboarding that allows search suggestions in private sessions -->
    <string name="search_suggestions_onboarding_allow_button">Erlauben</string>
    <!-- Button in the search suggestions onboarding that does not allow search suggestions in private sessions -->
    <string name="search_suggestions_onboarding_do_not_allow_button">Nicht erlauben</string>
    <!-- Search suggestion onboarding hint title text -->
    <string name="search_suggestions_onboarding_title">Suchvorschläge in privaten Sitzungen erlauben?</string>
    <!-- Search suggestion onboarding hint description text, first parameter is the name of the app defined in app_name (for example: Fenix)-->
    <string name="search_suggestions_onboarding_text">%s übermittelt Ihre Eingaben in die Adressleiste an Ihre Standardsuchmaschine.</string>

    <!-- Search engine suggestion title text. The first parameter is the name of the suggested engine-->
    <string name="search_engine_suggestions_title">Suchen mit %s</string>
    <!-- Search engine suggestion description text -->
    <string name="search_engine_suggestions_description">Direkt aus der Adressleiste suchen</string>

    <!-- Menu option in the search selector menu to open the search settings -->
    <string name="search_settings_menu_item">Sucheinstellungen</string>

    <!-- Header text for the search selector menu -->
    <string name="search_header_menu_item_2">Dieses Mal suchen in:</string>

    <!-- Content description (not visible, for screen readers etc.): Search engine icon. The first parameter is the search engine name (for example: DuckDuckGo). -->
<<<<<<< HEAD
    <string name="search_engine_icon_content_description">%s-Suchmaschine</string>
=======
    <string name="search_engine_icon_content_description" tools:ignore="UnusedResources" moz:removedIn="133">%s-Suchmaschine</string>

    <!-- Content description (not visible, for screen readers etc.): Search engine icon.
    The parameter is the search engine name (for example: DuckDuckGo). -->
    <string name="search_engine_icon_content_description_1">Suchmaschine: %s</string>
>>>>>>> 6f8a28bf

    <!-- Home onboarding -->
    <!-- Onboarding home screen popup dialog, shown on top of the Jump back in section. -->
    <string name="onboarding_home_screen_jump_back_contextual_hint_2" moz:removedIn="132">Lernen Sie Ihre personalisierte Startseite kennen. Hier werden zuletzt verwendete Tabs, Lesezeichen und Suchergebnisse angezeigt.</string>
    <!-- Home onboarding dialog welcome screen title text. -->
    <string name="onboarding_home_welcome_title_2">Willkommen in einem persönlicheren Internet</string>
    <!-- Home onboarding dialog welcome screen description text. -->
    <string name="onboarding_home_welcome_description">Mehr Farben. Bessere Privatsphäre. Gleiches Engagement für Menschen über Gewinne.</string>
    <!-- Home onboarding dialog sign into sync screen title text. -->
    <string name="onboarding_home_sync_title_3">Das Wechseln zwischen Bildschirmen ist einfacher als je zuvor</string>
    <!-- Home onboarding dialog sign into sync screen description text. -->
    <string name="onboarding_home_sync_description">Machen Sie da weiter, wo Sie aufgehört haben – ab sofort finden Sie Tabs von anderen Geräten auf Ihrer Startseite.</string>
    <!-- Text for the button to continue the onboarding on the home onboarding dialog. -->
    <string name="onboarding_home_get_started_button">Erste Schritte</string>
    <!-- Text for the button to navigate to the sync sign in screen on the home onboarding dialog. -->
    <string name="onboarding_home_sign_in_button">Anmelden</string>
    <!-- Text for the button to skip the onboarding on the home onboarding dialog. -->
    <string name="onboarding_home_skip_button">Überspringen</string>

    <!-- Onboarding home screen sync popup dialog message, shown on top of Recent Synced Tabs in the Jump back in section. -->
    <string name="sync_cfr_message">Ihre Tabs werden synchronisiert! Machen Sie dort weiter, wo Sie auf Ihrem anderen Gerät aufgehört haben.</string>

    <!-- Content description (not visible, for screen readers etc.): Close button for the home onboarding dialog -->
    <string name="onboarding_home_content_description_close_button">Schließen</string>

    <!-- Juno first user onboarding flow experiment, strings are marked unused as they are only referenced by Nimbus experiments. -->
    <!-- Description for learning more about our privacy notice. -->
    <string name="juno_onboarding_privacy_notice_text" tools:ignore="BrandUsage">Firefox-Datenschutzhinweis</string>
    <!-- Title for set firefox as default browser screen used by Nimbus experiments. -->
    <string name="juno_onboarding_default_browser_title_nimbus_2">Wir schützen Sie gerne</string>
    <!-- Title for set firefox as default browser screen used by Nimbus experiments.
        Note: The word "Firefox" should NOT be translated -->
    <string name="juno_onboarding_default_browser_title_nimbus_3" tools:ignore="BrandUsage,UnusedResources">Erfahren Sie, warum Millionen Firefox lieben</string>
    <!-- Title for set firefox as default browser screen used by Nimbus experiments. -->
    <string name="juno_onboarding_default_browser_title_nimbus_4" tools:ignore="UnusedResources">Sicheres Surfen mit mehr Auswahl</string>
    <!-- Description for set firefox as default browser screen used by Nimbus experiments. -->
    <string name="juno_onboarding_default_browser_description_nimbus_3">Unser gemeinnütziger Browser verhindert, dass Unternehmen heimlich Ihre Aktivitäten im Internet verfolgen.</string>
    <!-- Description for set firefox as default browser screen used by Nimbus experiments. -->
    <string name="juno_onboarding_default_browser_description_nimbus_4" tools:ignore="UnusedResources">Mehr als 100 Millionen Menschen schützen ihre Privatsphäre, indem sie einen Browser wählen, der von einer gemeinnützigen Organisation unterstützt wird.</string>
    <!-- Description for set firefox as default browser screen used by Nimbus experiments. -->
    <string name="juno_onboarding_default_browser_description_nimbus_5" tools:ignore="UnusedResources">Bekannte Elemente zur Aktivitätenverfolgung? Automatisch blockiert. Erweiterungen? Alle 700 PDFs ausprobieren? Unser eingebautes Lesezeichen macht sie einfach zu verwalten.</string>
    <!-- Text for the button to set firefox as default browser on the device -->
    <string name="juno_onboarding_default_browser_positive_button" tools:ignore="UnusedResources">Als Standardbrowser festlegen</string>
    <!-- Text for the button dismiss the screen and move on with the flow -->
    <string name="juno_onboarding_default_browser_negative_button" tools:ignore="UnusedResources">Nicht jetzt</string>
    <!-- Title for sign in to sync screen. -->
    <string name="juno_onboarding_sign_in_title_2">Verschlüsseln Sie Ihre Daten, wenn Sie geräteübergreifend arbeiten</string>
    <!-- Description for sign in to sync screen. Nimbus experiments do not support string placeholders.
     Note: The word "Firefox" should NOT be translated -->
    <string name="juno_onboarding_sign_in_description_3" tools:ignore="BrandUsage">Firefox verschlüsselt Ihre Passwörter, Lesezeichen und mehr, wenn Sie synchronisiert sind.</string>
    <!-- Text for the button to sign in to sync on the device -->
    <string name="juno_onboarding_sign_in_positive_button" tools:ignore="UnusedResources">Anmelden</string>
    <!-- Text for the button dismiss the screen and move on with the flow -->
    <string name="juno_onboarding_sign_in_negative_button" tools:ignore="UnusedResources">Nicht jetzt</string>
    <!-- Title for enable notification permission screen used by Nimbus experiments. Nimbus experiments do not support string placeholders.
        Note: The word "Firefox" should NOT be translated -->
    <string name="juno_onboarding_enable_notifications_title_nimbus_2" tools:ignore="BrandUsage">Benachrichtigungen helfen Ihnen, Firefox noch sicherer zu machen</string>
    <!-- Description for enable notification permission screen used by Nimbus experiments. Nimbus experiments do not support string placeholders.
       Note: The word "Firefox" should NOT be translated -->
    <string name="juno_onboarding_enable_notifications_description_nimbus_2" tools:ignore="BrandUsage">Versenden Sie Tabs sicher zwischen Ihren Geräten und entdecken Sie andere Datenschutzfunktionen in Firefox.</string>
    <!-- Text for the button to request notification permission on the device -->
    <string name="juno_onboarding_enable_notifications_positive_button" tools:ignore="UnusedResources">Benachrichtigungen aktivieren</string>
    <!-- Text for the button dismiss the screen and move on with the flow -->
    <string name="juno_onboarding_enable_notifications_negative_button" tools:ignore="UnusedResources">Nicht jetzt</string>

    <!-- Title for add search widget screen used by Nimbus experiments. Nimbus experiments do not support string placeholders.
        Note: The word "Firefox" should NOT be translated -->
    <string name="juno_onboarding_add_search_widget_title" tools:ignore="BrandUsage,UnusedResources">Probieren Sie das Firefox-Such-Widget aus</string>
    <!-- Description for add search widget screen used by Nimbus experiments. Nimbus experiments do not support string placeholders.
        Note: The word "Firefox" should NOT be translated -->
    <string name="juno_onboarding_add_search_widget_description" tools:ignore="BrandUsage,UnusedResources">Mit Firefox auf Ihrem Startbildschirm haben Sie einfachen Zugriff auf den Browser, für den  Ihre Privatsphäre an erster Stelle steht, der seitenübergreifende Tracker blockiert.</string>
    <!-- Text for the button to add search widget on the device used by Nimbus experiments. Nimbus experiments do not support string placeholders.
        Note: The word "Firefox" should NOT be translated -->
    <string name="juno_onboarding_add_search_widget_positive_button" tools:ignore="BrandUsage,UnusedResources">Firefox-Widget hinzufügen</string>
    <!-- Text for the button to dismiss the screen and move on with the flow -->
    <string name="juno_onboarding_add_search_widget_negative_button" tools:ignore="UnusedResources">Jetzt nicht</string>

    <!-- Onboarding header for the add-ons card used by Nimbus experiments. Nimbus experiments do not support string placeholders.
    Note: The word "Firefox" should NOT be translated -->
    <string name="onboarding_add_on_header" tools:ignore="BrandUsage,UnusedResources">Passen Sie Ihren Firefox mit Erweiterungen an</string>
    <!-- Onboarding sub header for the add-ons card, used by Nimbus experiments. -->
    <string name="onboarding_add_on_sub_header" tools:ignore="UnusedResources">Fügen Sie Erweiterungen von Drittanbietern hinzu, um Ihre Sicherheit, Produktivität und mehr zu verbessern.</string>
    <!-- Onboarding add-ons card, for checking more add-ons on, used by Nimbus experiments. -->
    <string name="onboarding_add_on_explore_more_extensions" tools:ignore="UnusedResources" moz:removedIn="133">Entdecken Sie weitere Erweiterungen.</string>
    <!-- Onboarding add-ons card, button for start browsing, used by Nimbus experiments. -->
    <string name="onboarding_add_on_start_browsing_button" tools:ignore="UnusedResources" moz:removedIn="133">Lossurfen.</string>
    <!-- Onboarding add-ons card, for checking more add-ons on, used by Nimbus experiments. -->
<<<<<<< HEAD
    <string name="onboarding_add_on_explore_more_extensions_2" tools:ignore="UnusedResources">Entdecken Sie mehr Erweiterungen</string>
    <!-- Onboarding add-ons card, button for start browsing, used by Nimbus experiments. -->
    <string name="onboarding_add_on_start_browsing_button_2" tools:ignore="UnusedResources">Lossurfen</string>
=======
    <string name="onboarding_add_on_explore_more_extensions_2">Entdecken Sie mehr Erweiterungen</string>
    <!-- Onboarding add-ons card, button for start browsing, used by Nimbus experiments. -->
    <string name="onboarding_add_on_start_browsing_button_2">Lossurfen</string>
>>>>>>> 6f8a28bf
    <!-- Ublock name for the onboarding add-ons card, used by Nimbus experiments. Note: The word "Ublock Origin" is a brand name should NOT be translated -->
    <string name="onboarding_add_on_ublock_name" tools:ignore="UnusedResources">uBlock Origin</string>
    <!-- Ublock description for the onboarding add-ons card, used by Nimbus experiments. -->
    <string name="onboarding_add_on_ublock_description" tools:ignore="UnusedResources">Blockieren Sie Werbung effektiv und effizient.</string>
    <!-- Privacy Badger name for the onboarding add-ons card, used by Nimbus experiments. Note: The word "Privacy Badger" is a brand name should NOT be translated -->
    <string name="onboarding_add_on_privacy_badger_name" tools:ignore="UnusedResources">Privacy Badger</string>
    <!-- Privacy Badger description for the onboarding add-ons card, used by Nimbus experiments. -->
    <string name="onboarding_add_on_privacy_badger_description" tools:ignore="UnusedResources">Anti-Tracking-Juwel. Stoppen Sie unsichtbare Verfolger und spionierende Werbung.</string>
    <!-- Search by Image name for the onboarding add-ons card, used by Nimbus experiments. Note: The word "Search by Image" is a brand name should NOT be translated -->
    <string name="onboarding_add_on_search_by_image_name" tools:ignore="UnusedResources">Search by Image</string>
    <!-- Search by Image description for the onboarding add-ons card, used by Nimbus experiments. -->
    <string name="onboarding_add_on_search_by_image_description" tools:ignore="UnusedResources">Sehen Sie sich ein interessantes Bild an und erfahren Sie mehr darüber.</string>
    <!-- Dark Reader name for the onboarding add-ons card, used by Nimbus experiments. Note: The word "Dark Reader" is a brand name should NOT be translated -->
    <string name="onboarding_add_on_dark_reader_name" tools:ignore="UnusedResources">Dark Reader</string>
    <!-- Privacy Badger description for the onboarding add-ons card, used by Nimbus experiments. -->
    <string name="onboarding_add_on_dark_reader_description" tools:ignore="UnusedResources">Benutzerdefinierter Dunkelmodus für das mobile Internet.</string>

<<<<<<< HEAD
=======
    <!-- Label for the number of reviews for an add-on. The parameter is for the formatted number of reviews e.g. "1,234", "12,345", "123,456". -->
    <string name="onboarding_add_on_reviews_label">Bewertungen: %1$s</string>
    <!-- Content description for the add-on icon. -->
    <string name="onboarding_add_on_icon_content_description">Add-on-Symbol</string>
    <!-- Content description for the an installed add-on icon. -->
    <string name="onboarding_installed_add_on_icon_content_description">Symbol für installiertes Add-on</string>
    <!-- Content description for the an installing add-on icon. -->
    <string name="onboarding_installing_add_on_icon_content_description">Symbol für Installation des Add-ons</string>
    <!-- Content description for the add add-on button. -->
    <string name="onboarding_add_on_add_button_content_description">Add-on-Schaltfläche hinzufügen</string>
    <!-- Content description for the star rating group. -->
    <string name="onboarding_add_on_star_rating_content_description">Bewertet mit %1$s von 5</string>

>>>>>>> 6f8a28bf
    <!-- Search Widget -->
    <!-- Content description for searching with a widget. The first parameter is the name of the application.-->
    <string name="search_widget_content_description_2">Neuen %1$s-Tab öffnen</string>
    <!-- Text preview for smaller sized widgets -->
    <string name="search_widget_text_short">Suchen</string>
    <!-- Text preview for larger sized widgets -->
    <string name="search_widget_text_long">Das Web durchsuchen</string>

    <!-- Content description (not visible, for screen readers etc.): Voice search -->
    <string name="search_widget_voice">Sprachsuche</string>

    <!-- Preferences -->
    <!-- Title for the settings page-->
    <string name="settings">Einstellungen</string>

    <!-- Preference category for general settings -->
    <string name="preferences_category_general">Allgemein</string>
    <!-- Preference category for all links about Fenix -->
    <string name="preferences_category_about">Über</string>
    <!-- Preference category for settings related to changing the default search engine -->
    <string name="preferences_category_select_default_search_engine">Eine Option auswählen</string>
    <!-- Preference for settings related to managing search shortcuts for the quick search menu -->
    <string name="preferences_manage_search_shortcuts_2">Alternative Suchmaschinen verwalten</string>
    <!-- Summary for preference for settings related to managing search shortcuts for the quick search menu -->
    <string name="preferences_manage_search_shortcuts_summary">Im Suchmenü sichtbare Suchmaschinen bearbeiten</string>
    <!-- Preference category for settings related to managing search shortcuts for the quick search menu -->
    <string name="preferences_category_engines_in_search_menu">Im Suchmenü sichtbare Suchmaschinen</string>
    <!-- Preference for settings related to changing the default search engine -->
    <string name="preferences_default_search_engine">Standardsuchmaschine</string>
    <!-- Preference for settings related to Search -->
    <string name="preferences_search">Suchen</string>
    <!-- Preference for settings related to Search engines -->
    <string name="preferences_search_engines">Suchmaschinen</string>
    <!-- Preference for settings related to Search engines suggestions-->
    <string name="preferences_search_engines_suggestions">Vorschläge von Suchmaschinen</string>
    <!-- Preference Category for settings related to Search address bar -->
    <string name="preferences_settings_address_bar">Einstellungen der Adressleiste</string>
    <!-- Preference Category for settings to Firefox Suggest -->
    <string name="preference_search_address_bar_fx_suggest" tools:ignore="BrandUsage">Adressleiste – Firefox-Vorschläge</string>
    <!-- Preference link to Learn more about Firefox Suggest -->
    <string name="preference_search_learn_about_fx_suggest" tools:ignore="BrandUsage">Weitere Infos zu Firefox-Vorschlägen</string>
    <!-- Preference link to rating Fenix on the Play Store -->
    <string name="preferences_rate">Bei Google Play bewerten</string>
    <!-- Preference linking to about page for Fenix
        The first parameter is the name of the app defined in app_name (for example: Fenix) -->
    <string name="preferences_about">Über %1$s</string>
    <!-- Preference for settings related to changing the default browser -->
    <string name="preferences_set_as_default_browser">Als Standardbrowser festlegen</string>
    <!-- Preference category for advanced settings -->
    <string name="preferences_category_advanced">Erweitert</string>
    <!-- Preference category for privacy and security settings -->
    <string name="preferences_category_privacy_security">Datenschutz und Sicherheit</string>
    <!-- Preference for advanced site permissions -->
    <string name="preferences_site_permissions" moz:removedIn="133" tools:ignore="UnusedResources">Website-Berechtigungen</string>
    <!-- Preference for advanced site settings -->
    <string name="preferences_site_settings">Website-Einstellungen</string>
    <!-- Preference for private browsing options -->
    <string name="preferences_private_browsing_options">Privater Modus</string>
    <!-- Preference for opening links in a private tab-->
    <string name="preferences_open_links_in_a_private_tab">Links in privatem Tab öffnen</string>
    <!-- Preference for allowing screenshots to be taken while in a private tab-->
    <string name="preferences_allow_screenshots_in_private_mode">Bildschirmfotos im privaten Modus zulassen</string>
    <!-- Will inform the user of the risk of activating Allow screenshots in private browsing option -->
    <string name="preferences_screenshots_in_private_mode_disclaimer">Wenn erlaubt, sind auch private Tabs sichtbar, wenn mehrere Apps geöffnet sind</string>
    <!-- Preference for adding private browsing shortcut -->
    <string name="preferences_add_private_browsing_shortcut">Verknüpfung zum privaten Modus hinzufügen</string>
    <!-- Preference for enabling "HTTPS-Only" mode -->
    <string name="preferences_https_only_title">Nur-HTTPS-Modus</string>

    <!-- Label for cookie banner section in quick settings panel. -->
    <string name="cookie_banner_blocker">Cookie-Banner-Blocker</string>
    <!-- Preference for removing cookie/consent banners from sites automatically in private mode. See reduce_cookie_banner_summary for additional context. -->
    <string name="preferences_cookie_banner_reduction_private_mode">Cookie-Banner-Blocker im privaten Modus</string>

    <!-- Text for indicating cookie banner handling is off this site, this is shown as part of the protections panel with the tracking protection toggle -->
    <string name="reduce_cookie_banner_off_for_site">Für diese Website deaktiviert</string>
    <!-- Text for cancel button indicating that cookie banner reduction is not supported for the current site, this is shown as part of the cookie banner details view. -->
    <string name="cookie_banner_handling_details_site_is_not_supported_cancel_button">Abbrechen</string>
    <!-- Text for request support button indicating that cookie banner reduction is not supported for the current site, this is shown as part of the cookie banner details view. -->
    <string name="cookie_banner_handling_details_site_is_not_supported_request_support_button_2">Anfrage senden</string>
    <!-- Text for title indicating that cookie banner reduction is not supported for the current site, this is shown as part of the cookie banner details view. -->
    <string name="cookie_banner_handling_details_site_is_not_supported_title_2">Unterstützung für diese Website anfordern?</string>
    <!-- Label for the snackBar, after the user reports with success a website where cookie banner reducer did not work -->
    <string name="cookie_banner_handling_report_site_snack_bar_text_2">Anfrage gesendet</string>
    <!-- Text for indicating cookie banner handling is on this site, this is shown as part of the protections panel with the tracking protection toggle -->
    <string name="reduce_cookie_banner_on_for_site">Für diese Website aktiviert</string>
    <!-- Text for indicating that a request for unsupported site was sent to Nimbus (it's a Mozilla library for experiments), this is shown as part of the protections panel with the tracking protection toggle -->
    <string name="reduce_cookie_banner_unsupported_site_request_submitted_2">Hilfeanfrage gesendet</string>
    <!-- Text for indicating cookie banner handling is currently not supported for this site, this is shown as part of the protections panel with the tracking protection toggle -->
    <string name="reduce_cookie_banner_unsupported_site">Website derzeit nicht unterstützt</string>
    <!-- Title text for a detail explanation indicating cookie banner handling is on this site, this is shown as part of the cookie banner panel in the toolbar. The first parameter is a shortened URL of the current site-->
    <string name="reduce_cookie_banner_details_panel_title_on_for_site_1">Cookie-Banner-Blocker für %1$s aktivieren?</string>
    <!-- Title text for a detail explanation indicating cookie banner handling is off this site, this is shown as part of the cookie banner panel in the toolbar. The first parameter is a shortened URL of the current site-->
    <string name="reduce_cookie_banner_details_panel_title_off_for_site_1">Cookie-Banner-Blocker für %1$s deaktivieren?</string>
    <!-- Title text for a detail explanation indicating cookie banner reducer didn't work for the current site, this is shown as part of the cookie banner panel in the toolbar. The first parameter is the application name-->
    <string name="reduce_cookie_banner_details_panel_title_unsupported_site_request_2">%1$s kann Cookie-Anfragen auf dieser Website nicht automatisch ablehnen. Sie können eine Anfrage senden, um diese Website in Zukunft zu unterstützen.</string>

    <!-- Long text for a detail explanation indicating what will happen if cookie banner handling is off for a site, this is shown as part of the cookie banner panel in the toolbar. The first parameter is the application name -->
    <string name="reduce_cookie_banner_details_panel_description_off_for_site_1">Beim Deaktivieren löscht %1$s die Cookies und lädt die Website neu. Dies kann Sie abmelden oder Warenkörbe leeren.</string>
    <!-- Long text for a detail explanation indicating what will happen if cookie banner handling is on for a site, this is shown as part of the cookie banner panel in the toolbar. The first parameter is the application name -->
    <string name="reduce_cookie_banner_details_panel_description_on_for_site_3">Wenn dies aktiviert ist, wird %1$s versuchen, alle Cookie-Banner auf dieser Website automatisch abzulehnen.</string>

    <!--Title for the cookie banner re-engagement CFR, the placeholder is replaced with app name -->
    <string name="cookie_banner_cfr_title">%1$s hat Cookies für Sie abgelehnt</string>
    <!--Message for the cookie banner re-engagement CFR -->
    <string name="cookie_banner_cfr_message">Weniger Ablenkungen, weniger Cookies, die Sie auf dieser Website verfolgen.</string>

    <!-- Description of the preference to enable "HTTPS-Only" mode. -->
    <string name="preferences_https_only_summary">Automatisch versuchen, eine Verbindung zu Websites herzustellen, die das HTTPS-Verschlüsselungsprotokoll verwenden, um die Sicherheit zu erhöhen.</string>
    <!-- Summary of https only preference if https only is set to off -->
    <string name="preferences_https_only_off">Aus</string>
    <!-- Summary of https only preference if https only is set to on in all tabs -->
    <string name="preferences_https_only_on_all">In allen Tabs aktiviert</string>
    <!-- Summary of https only preference if https only is set to on in private tabs only -->
    <string name="preferences_https_only_on_private">In privaten Tabs aktiviert</string>
    <!-- Text displayed that links to website containing documentation about "HTTPS-Only" mode -->
    <string name="preferences_http_only_learn_more">Weitere Informationen</string>
    <!-- Option for the https only setting -->
    <string name="preferences_https_only_in_all_tabs">In allen Tabs aktivieren</string>
    <!-- Option for the https only setting -->
    <string name="preferences_https_only_in_private_tabs">Nur in privaten Tabs aktivieren</string>
    <!-- Title shown in the error page for when trying to access a http website while https only mode is enabled. -->
    <string name="errorpage_httpsonly_title">Sichere Website nicht verfügbar</string>
    <!-- Message shown in the error page for when trying to access a http website while https only mode is enabled. The message has two paragraphs. This is the first. -->
    <string name="errorpage_httpsonly_message_title">Höchstwahrscheinlich unterstützt die Website HTTPS einfach nicht.</string>
    <!-- Message shown in the error page for when trying to access a http website while https only mode is enabled. The message has two paragraphs. This is the second. -->
    <string name="errorpage_httpsonly_message_summary">Möglicherweise handelt es sich aber auch um einen Angriff. Wenn Sie die Website trotzdem besuchen, sollten Sie keine sensiblen Informationen eingeben. Wenn Sie fortfahren, wird der Nur-HTTPS-Modus vorübergehend für die Webseite deaktiviert.</string>
    <!-- Preference for accessibility -->
    <string name="preferences_accessibility">Barrierefreiheit</string>
    <!-- Preference to override the Mozilla account server -->
    <string name="preferences_override_account_server">Benutzerdefinierter Mozilla-Kontoserver</string>
    <!-- Preference to override the Sync token server -->
    <string name="preferences_override_sync_tokenserver">Benutzerdefinierter Sync-Server</string>
    <!-- Toast shown after updating the Mozilla account/Sync server override preferences -->
    <string name="toast_override_account_sync_server_done">Server für Mozilla-Konto/Sync geändert. Anwendung wird beendet, um Änderungen zu übernehmen…</string>
    <!-- Preference category for account information -->
    <string name="preferences_category_account">Konto</string>
    <!-- Preference for changing where the AddressBar is positioned -->
    <string name="preferences_toolbar_2">Position der Adressleiste</string>
    <!-- Preference for changing default theme to dark or light mode -->
    <string name="preferences_theme">Theme</string>
    <!-- Preference for customizing the home screen -->
    <string name="preferences_home_2">Startseite</string>
    <!-- Preference for gestures based actions -->
    <string name="preferences_gestures">Gesten</string>
    <!-- Preference for settings related to visual options -->
    <string name="preferences_customize">Anpassen</string>
    <!-- Preference description for banner about signing in -->
    <string name="preferences_sign_in_description_2">Melden Sie sich an, um Tabs, Lesezeichen, Passwörter und mehr zu synchronisieren.</string>
    <!-- Preference shown instead of account display name while account profile information isn't available yet. -->
    <string name="preferences_account_default_name_2">Mozilla-Konto</string>
    <!-- Preference text for account title when there was an error syncing FxA -->
    <string name="preferences_account_sync_error">Stellen Sie die Verbindung erneut her, um die Synchronisierung fortzusetzen</string>
    <!-- Preference for language -->
    <string name="preferences_language">Sprache</string>
    <!-- Preference for translations -->
    <string name="preferences_translations">Übersetzungen</string>
    <!-- Preference for data choices -->
    <string name="preferences_data_choices">Datenübermittlung</string>
    <!-- Preference for data collection -->
    <string name="preferences_data_collection">Datenerhebung</string>
    <!-- Preference for developers -->
    <string name="preferences_remote_debugging">Externes Debugging über USB</string>
    <!-- Preference title for switch preference to show search suggestions -->
    <string name="preferences_show_search_suggestions">Suchvorschläge anzeigen</string>
    <!-- Preference title for switch preference to show voice search button -->
    <string name="preferences_show_voice_search">Sprachsuche anzeigen</string>
    <!-- Preference title for switch preference to show search suggestions also in private mode -->
    <string name="preferences_show_search_suggestions_in_private">In privaten Sitzungen anzeigen</string>
    <!-- Preference title for switch preference to show a clipboard suggestion when searching -->
    <string name="preferences_show_clipboard_suggestions">Vorschläge aus der Zwischenablage anzeigen</string>
    <!-- Preference title for switch preference to suggest browsing history when searching -->
    <string name="preferences_search_browsing_history">Browser-Chronik durchsuchen</string>
    <!-- Preference title for switch preference to suggest bookmarks when searching -->
    <string name="preferences_search_bookmarks">Lesezeichen durchsuchen</string>
    <!-- Preference title for switch preference to suggest synced tabs when searching -->
    <string name="preferences_search_synced_tabs">Synchronisierte Tabs durchsuchen</string>
    <!-- Preference for account settings -->
    <string name="preferences_account_settings">Kontoeinstellungen</string>

    <!-- Preference for enabling url autocomplete-->
    <string name="preferences_enable_autocomplete_urls">Autovervollständigung von Adressen</string>
    <!-- Preference title for switch preference to show sponsored Firefox Suggest search suggestions -->
    <string name="preferences_show_sponsored_suggestions">Vorschläge von Sponsoren</string>
    <!-- Summary for preference to show sponsored Firefox Suggest search suggestions.
         The first parameter is the name of the application. -->
    <string name="preferences_show_sponsored_suggestions_summary">Unterstützen Sie %1$s mit gelegentlich gesponserten Vorschlägen</string>
    <!-- Preference title for switch preference to show Firefox Suggest search suggestions for web content.
         The first parameter is the name of the application. -->
    <string name="preferences_show_nonsponsored_suggestions">Vorschläge von %1$s</string>
    <!-- Summary for preference to show Firefox Suggest search suggestions for web content -->
    <string name="preferences_show_nonsponsored_suggestions_summary">Erhalten Sie Vorschläge aus dem Web, die sich auf Ihre Suche beziehen</string>
    <!-- Preference for open links in third party apps -->
    <string name="preferences_open_links_in_apps">Links in Apps öffnen</string>

    <!-- Preference for open links in third party apps always open in apps option -->
    <string name="preferences_open_links_in_apps_always">Immer</string>
    <!-- Preference for open links in third party apps ask before opening option -->
    <string name="preferences_open_links_in_apps_ask">Vor dem Öffnen fragen</string>
    <!-- Preference for open links in third party apps never open in apps option -->
    <string name="preferences_open_links_in_apps_never">Nie</string>
    <!-- Preference for open download with an external download manager app -->
    <string name="preferences_external_download_manager">Externer Download-Manager</string>
    <!-- Preference for enabling gecko engine logs -->
    <string name="preferences_enable_gecko_logs">Gecko-Protokolle aktivieren</string>
    <!-- Message to indicate users that we are quitting the application to apply the changes -->
    <string name="quit_application">Beenden der Anwendung, um Änderungen zu übernehmen…</string>

    <!-- Preference for extensions -->
    <string name="preferences_extensions">Erweiterungen</string>
    <!-- Preference for installing a local extension -->
    <string name="preferences_install_local_extension">Erweiterung aus Datei installieren</string>
    <!-- Preference for notifications -->
    <string name="preferences_notifications">Benachrichtigungen</string>

    <!-- Summary for notification preference indicating notifications are allowed -->
    <string name="notifications_allowed_summary">Erlaubt</string>
    <!-- Summary for notification preference indicating notifications are not allowed -->
    <string name="notifications_not_allowed_summary">Nicht erlaubt</string>

    <!-- Add-on Permissions -->
    <!-- The title of the required permissions section from addon's permissions screen -->
    <string name="addons_permissions_heading_required" tools:ignore="UnusedResources">Erforderlich</string>
    <!-- The title of the optional permissions section from addon's permissions screen -->
    <string name="addons_permissions_heading_optional" tools:ignore="UnusedResources">Optional</string>
    <!-- The title of the origin permission option allowing a user to enable the extension to run on all sites -->
    <string name="addons_permissions_allow_for_all_sites" tools:ignore="UnusedResources">Für alle Websites erlauben</string>
    <!-- The subtitle for the allow for all sites preference toggle -->
    <string name="addons_permissions_allow_for_all_sites_subtitle" tools:ignore="UnusedResources">Wenn Sie dieser Erweiterung vertrauen, können Sie ihr auf jeder Website Berechtigungen erteilen.</string>

    <!-- The text shown when an extension does not require permissions -->
    <string name="addons_does_not_require_permissions">Diese Erweiterung benötigt keine Berechtigungen.</string>

    <!-- Add-on Preferences -->
    <!-- Preference to customize the configured AMO (addons.mozilla.org) collection -->
    <string name="preferences_customize_extension_collection">Benutzerdefinierte Erweiterungssammlung</string>
    <!-- Button caption to confirm the add-on collection configuration -->
    <string name="customize_addon_collection_ok">OK</string>
    <!-- Button caption to abort the add-on collection configuration -->
    <string name="customize_addon_collection_cancel">Abbrechen</string>
    <!-- Hint displayed on input field for custom collection name -->
    <string name="customize_addon_collection_hint">Name der Sammlung</string>
    <!-- Hint displayed on input field for custom collection user ID-->
    <string name="customize_addon_collection_user_hint">Sammlungsbesitzer (Benutzer-ID)</string>

    <!-- Toast shown after confirming the custom extension collection configuration -->
    <string name="toast_customize_extension_collection_done">Erweiterungssammlung geändert. Anwendung wird beendet, um Änderungen zu übernehmen…</string>

    <!-- Customize Home -->
    <!-- Header text for jumping back into the recent tab in customize the home screen -->
    <string name="customize_toggle_jump_back_in">Zurückspringen</string>
    <!-- Title for the customize home screen section with bookmarks. -->
    <string name="customize_toggle_bookmarks">Lesezeichen</string>
    <!-- Title for the customize home screen section with recently visited. Recently visited is
    a section where users see a list of tabs that they have visited in the past few days -->
    <string name="customize_toggle_recently_visited">Kürzlich besucht</string>

    <!-- Title for the customize home screen section with Pocket. -->
    <string name="customize_toggle_pocket_2">Geschichten, die zum Nachdenken anregen</string>
    <!-- Summary for the customize home screen section with Pocket. The first parameter is product name Pocket -->
    <string name="customize_toggle_pocket_summary">Artikel unterstützt von %s</string>
    <!-- Title for the customize home screen section with sponsored Pocket stories. -->
    <string name="customize_toggle_pocket_sponsored">Gesponserte Geschichten</string>
    <!-- Title for the opening wallpaper settings screen -->
    <string name="customize_wallpapers">Hintergrundbilder</string>
    <!-- Title for the customize home screen section with sponsored shortcuts. -->
    <string name="customize_toggle_contile">Gesponserte Verknüpfungen</string>

    <!-- Wallpapers -->
    <!-- Content description for various wallpapers. The first parameter is the name of the wallpaper -->
    <string name="wallpapers_item_name_content_description">Hintergrundelement: %1$s</string>
    <!-- Snackbar message for when wallpaper is selected -->
    <string name="wallpaper_updated_snackbar_message">Hintergrundbild aktualisiert!</string>
    <!-- Snackbar label for action to view selected wallpaper -->
    <string name="wallpaper_updated_snackbar_action">Ansehen</string>
    <!-- Snackbar message for when wallpaper couldn't be downloaded -->
    <string name="wallpaper_download_error_snackbar_message">Hintergrundbild konnte nicht heruntergeladen werden</string>
    <!-- Snackbar label for action to retry downloading the wallpaper -->
    <string name="wallpaper_download_error_snackbar_action">Erneut versuchen</string>
    <!-- Snackbar message for when wallpaper couldn't be selected because of the disk error -->
    <string name="wallpaper_select_error_snackbar_message">Hintergrundbild konnte nicht geändert werden</string>
    <!-- Text displayed that links to website containing documentation about the "Limited Edition" wallpapers. -->
    <string name="wallpaper_learn_more">Weitere Informationen</string>

    <!-- Text for classic wallpapers title. The first parameter is the Firefox name. -->
    <string name="wallpaper_classic_title">%s klassisch</string>
    <!-- Text for artist series wallpapers title. "Artist series" represents a collection of artist collaborated wallpapers. -->
    <string name="wallpaper_artist_series_title">Künstlerserien</string>
    <!-- Description text for the artist series wallpapers with learn more link. The first parameter is the learn more string defined in wallpaper_learn_more. "Independent voices" is the name of the wallpaper collection -->
    <string name="wallpaper_artist_series_description_with_learn_more">Die Sammlung „Unabhängige Stimmen“. %s</string>
    <!-- Description text for the artist series wallpapers. "Independent voices" is the name of the wallpaper collection -->
    <string name="wallpaper_artist_series_description">Die Sammlung „Unabhängige Stimmen“.</string>
    <!-- Wallpaper onboarding dialog header text. -->
    <string name="wallpapers_onboarding_dialog_title_text">Wie wäre es mit einem Farbtupfer?</string>
    <!-- Wallpaper onboarding dialog body text. -->
    <string name="wallpapers_onboarding_dialog_body_text">Wählen Sie ein Hintergrundbild, das Sie anspricht.</string>
    <!-- Wallpaper onboarding dialog learn more button text. The button navigates to the wallpaper settings screen. -->
    <string name="wallpapers_onboarding_dialog_explore_more_button_text">Entdecken Sie weitere Hintergrundbilder</string>

    <!-- Add-ons general availability nimbus message-->
    <!-- Title of the Nimbus message for extension general availability-->
    <string name="addon_ga_message_title_2" tools:ignore="UnusedResources">Neue Erweiterungen sind jetzt verfügbar</string>
    <!-- Body of the Nimbus message for add-ons general availability. 'Firefox' intentionally hardcoded here-->
    <string name="addon_ga_message_body" tools:ignore="BrandUsage,UnusedResources">Sehen Sie sich über 100 neue Erweiterungen an, mit denen Sie Firefox an Ihre Bedürfnisse anpassen können.</string>

    <!-- Button text of the Nimbus message for extensions general availability. -->
    <string name="addon_ga_message_button_2" tools:ignore="UnusedResources">Entdecken Sie Erweiterungen</string>

    <!-- Extension process crash dialog to user -->
    <!-- Title of the extension crash dialog shown to the user when enough errors have occurred with extensions and they need to be temporarily disabled -->
    <string name="extension_process_crash_dialog_title">Erweiterungen sind temporär deaktiviert</string>
    <!-- This is a message shown to the user when too many errors have occurred with the extensions process and they have been disabled.
    The user can decide if they would like to continue trying to start extensions or if they'd rather continue without them.
    The first parameter is the application name. -->
    <string name="extension_process_crash_dialog_message">Eine oder mehrere Erweiterungen funktionieren nicht mehr und machen Ihr System instabil. %1$s hat erfolglos versucht, die Erweiterung(en) neu zu starten.\n\nErweiterungen werden während Ihrer aktuellen Sitzung nicht neu gestartet.\n\nEntfernen oder Deaktivieren von Erweiterungen kann dieses Problem beheben.</string>
    <!-- Button text on the extension crash dialog to prompt the user to try restarting the extensions but the dialog will reappear if it is unsuccessful again -->
    <string name="extension_process_crash_dialog_retry_button_text" tools:ignore="UnusedResources">Versuchen Sie, die Erweiterungen neu zu starten</string>

    <!-- Button text on the extension crash dialog to prompt the user to continue with all extensions disabled. -->
    <string name="extension_process_crash_dialog_disable_extensions_button_text">Mit deaktivierten Erweiterungen fortfahren</string>

    <!-- Account Preferences -->
    <!-- Preference for managing your account via accounts.firefox.com -->
    <string name="preferences_manage_account">Benutzerkonto verwalten</string>
    <!-- Summary of the preference for managing your account via accounts.firefox.com. -->
    <string name="preferences_manage_account_summary">Ändern Sie Ihr Passwort, verwalten Sie die Datensammlung oder löschen Sie Ihr Konto</string>
    <!-- Preference for triggering sync -->
    <string name="preferences_sync_now">Jetzt synchronisieren</string>
    <!-- Preference category for sync -->
    <string name="preferences_sync_category">Auswählen, was synchronisiert werden soll</string>

    <!-- Preference for syncing history -->
    <string name="preferences_sync_history">Chronik</string>
    <!-- Preference for syncing bookmarks -->
    <string name="preferences_sync_bookmarks">Lesezeichen</string>
    <!-- Preference for syncing passwords -->
    <string name="preferences_sync_logins_2">Passwörter</string>
    <!-- Preference for syncing tabs -->
    <string name="preferences_sync_tabs_2">Offene Tabs</string>
    <!-- Preference for signing out -->
    <string name="preferences_sign_out">Abmelden</string>
    <!-- Preference displays and allows changing current FxA device name -->
    <string name="preferences_sync_device_name">Gerätename</string>
    <!-- Text shown when user enters empty device name -->
    <string name="empty_device_name_error">Der Gerätename darf nicht leer sein.</string>
    <!-- Label indicating that sync is in progress -->
    <string name="sync_syncing_in_progress">Synchronisation läuft…</string>
    <!-- Label summary indicating that sync failed. The first parameter is the date stamp showing last time it succeeded -->
    <string name="sync_failed_summary">Synchronisierung fehlgeschlagen. Letzte erfolgreiche Synchronisation: %s</string>
    <!-- Label summary showing never synced -->
    <string name="sync_failed_never_synced_summary">Synchronisierung fehlgeschlagen. Zuletzt synchronisiert: nie</string>
    <!-- Label summary the date we last synced. The first parameter is date stamp showing last time synced -->
    <string name="sync_last_synced_summary">Letzte Synchronisation: %s</string>
    <!-- Label summary showing never synced -->
    <string name="sync_never_synced_summary">Letzte Synchronisierung: nie</string>

    <!-- Text for displaying the default device name.
        The first parameter is the application name, the second is the device manufacturer name
        and the third is the device model. -->
    <string name="default_device_name_2">%1$s auf %2$s %3$s</string>

    <!-- Preference for syncing payment methods -->
    <string name="preferences_sync_credit_cards_2">Zahlungsmethoden</string>
    <!-- Preference for syncing addresses -->
    <string name="preferences_sync_address">Adressen</string>

    <!-- Send Tab -->
    <!-- Name of the "receive tabs" notification channel. Displayed in the "App notifications" system settings for the app -->
    <string name="fxa_received_tab_channel_name">Empfangene Tabs</string>
    <!-- Description of the "receive tabs" notification channel. Displayed in the "App notifications" system settings for the app -->
    <string name="fxa_received_tab_channel_description" tools:ignore="BrandUsage">Benachrichtigungen für Tabs, die von anderen Firefox-Geräten empfangen wurden.</string>

    <!--  The body for these is the URL of the tab received  -->
    <string name="fxa_tab_received_notification_name">Tab empfangen</string>
    <!-- %s is the device name -->
    <string name="fxa_tab_received_from_notification_name">Tab von %s</string>

    <!-- Close Synced Tabs -->
    <!-- The title for a notification shown when the user closes tabs that are currently
    open on this device from another device that's signed in to the same Mozilla account.
    %1$s is a placeholder for the app name; %2$d is the number of tabs closed.  -->
    <string name="fxa_tabs_closed_notification_title">%1$s-Tabs geschlossen: %2$d</string>
    <!-- The body for a "closed synced tabs" notification. -->
    <string name="fxa_tabs_closed_text">Kürzlich geschlossene Tabs anzeigen</string>

    <!-- Advanced Preferences -->
    <!-- Preference for tracking protection exceptions -->
    <string name="preferences_tracking_protection_exceptions">Ausnahmen</string>

    <!-- Button in Exceptions Preference to turn on tracking protection for all sites (remove all exceptions) -->
    <string name="preferences_tracking_protection_exceptions_turn_on_for_all">Für alle Websites aktivieren</string>

    <!-- Text displayed when there are no exceptions -->
    <string name="exceptions_empty_message_description">Mit Ausnahmen können Sie den Schutz vor Aktivitätenverfolgung für ausgewählte Websites deaktivieren.</string>
    <!-- Text displayed when there are no exceptions, with learn more link that brings users to a tracking protection SUMO page -->
    <string name="exceptions_empty_message_learn_more_link">Weitere Informationen</string>

    <!-- Preference switch for usage and technical data collection -->
    <string name="preference_usage_data">Nutzungs- und technische Daten</string>
    <!-- Preference description for usage and technical data collection -->
    <string name="preferences_usage_data_description">Übermittelt an Mozilla Browser-Daten wie Performanz, Nutzung, Hardware und Benutzeranpassungen des Browsers, um %1$s zu verbessern</string>
    <!-- Preference switch for marketing data collection -->
    <string name="preferences_marketing_data">Marketing-Daten</string>
    <!-- Preference description for marketing data collection -->
    <string name="preferences_marketing_data_description2">Teilt grundlegende Nutzungsdaten mit Adjust, unserem mobilen Marketing-Anbieter</string>
    <!-- Preference switch title for automatically submitting crash reports -->
    <string name="preferences_automatically_submit_crashes_title">Absturzberichte automatisch senden</string>
    <!-- Preference switch description for automatically submitting crash reports -->
    <string name="preferences_automatically_submit_crashes_description">Übermittelt die Absturzdaten automatisch beim Start an Mozilla, nachdem Abstürze aufgetreten sind</string>
    <!-- Title for studies preferences -->
    <string name="preference_experiments_2">Studien</string>
    <!-- Summary for studies preferences -->
    <string name="preference_experiments_summary_2">Ermöglicht Mozilla die Installation und Durchführung von Studien</string>

    <!-- Turn On Sync Preferences -->
    <!-- Header of the Sync and save your data preference view -->
    <string name="preferences_sync_2">Ihre Daten synchronisieren und speichern</string>
    <!-- Preference for reconnecting to FxA sync -->
    <string name="preferences_sync_sign_in_to_reconnect">Melden Sie sich an, um die Verbindung wiederherzustellen</string>
    <!-- Preference for removing FxA account -->
    <string name="preferences_sync_remove_account">Konto entfernen</string>

    <!-- Pairing Feature strings -->
    <!-- Instructions on how to access pairing -->
    <string name="pair_instructions_2"><![CDATA[Scannen Sie den unter <b>firefox.com/pair</b> angezeigten QR-Code]]></string>

    <!-- Toolbar Preferences -->
    <!-- Preference for using top toolbar -->
    <string name="preference_top_toolbar">Oben</string>
    <!-- Preference for using bottom toolbar -->
    <string name="preference_bottom_toolbar">Unten</string>

    <!-- Theme Preferences -->
    <!-- Preference for using light theme -->
    <string name="preference_light_theme">Hell</string>
    <!-- Preference for using dark theme -->
    <string name="preference_dark_theme">Dunkel</string>
    <!-- Preference for using using dark or light theme automatically set by battery -->
    <string name="preference_auto_battery_theme">Durch Energiespareinstellungen festgelegt</string>
    <!-- Preference for using following device theme -->
    <string name="preference_follow_device_theme">Geräte-Theme beachten</string>

    <!-- Gestures Preferences-->
    <!-- Preferences for using pull to refresh in a webpage -->
    <string name="preference_gestures_website_pull_to_refresh">Zum Aktualisieren ziehen</string>
    <!-- Preference for using the dynamic toolbar -->
    <string name="preference_gestures_dynamic_toolbar">Zum Ausblenden der Symbolleiste scrollen</string>
    <!-- Preference for showing the opened tabs by swiping up on the toolbar-->
    <string name="preference_gestures_swipe_toolbar_show_tabs">Nach oben wischen, ob Tabs zu öffnen</string>

    <!-- Preference for using the dynamic toolbars -->
    <string name="preference_gestures_dynamic_toolbar_2">Zum Ausblenden der Adress- und Symbolleisten scrollen</string>
    <!-- Preference for switching tabs by swiping horizontally on the addressbar -->
    <string name="preference_gestures_swipe_toolbar_switch_tabs_2">Adressleiste zur Seite scrollen, um Tabs zu wechseln</string>

    <!-- Library -->
    <!-- Option in Library to open Downloads page -->
    <string name="library_downloads">Downloads</string>
    <!-- Option in library to open Bookmarks page -->
    <string name="library_bookmarks">Lesezeichen</string>
    <!-- Option in library to open Desktop Bookmarks root page -->
    <string name="library_desktop_bookmarks_root">Desktop-Lesezeichen</string>
    <!-- Option in library to open Desktop Bookmarks "menu" page -->
    <string name="library_desktop_bookmarks_menu">Lesezeichen-Menü</string>
    <!-- Option in library to open Desktop Bookmarks "toolbar" page -->
    <string name="library_desktop_bookmarks_toolbar">Lesezeichen-Symbolleiste</string>
    <!-- Option in library to open Desktop Bookmarks "unfiled" page -->
    <string name="library_desktop_bookmarks_unfiled">Weitere Lesezeichen</string>
    <!-- Option in Library to open History page -->
    <string name="library_history">Chronik</string>
    <!-- Option in Library to open a new tab -->
    <string name="library_new_tab">Neuer Tab</string>
    <!-- Settings Page Title -->
    <string name="settings_title">Einstellungen</string>
    <!-- Content description (not visible, for screen readers etc.): "Close button for library settings" -->
    <string name="content_description_close_button">Schließen</string>

    <!-- Title to show in alert when a lot of tabs are to be opened
    %d is a placeholder for the number of tabs that will be opened -->
    <string name="open_all_warning_title">%d Tabs öffnen?</string>
    <!-- Message to warn users that a large number of tabs will be opened
    %s will be replaced by app name. -->
    <string name="open_all_warning_message">Das Öffnen so vieler Tabs könnte %s verlangsamen, während die Seiten geladen werden. Sind Sie sicher, dass Sie fortfahren möchten?</string>
    <!-- Dialog button text for confirming open all tabs -->
    <string name="open_all_warning_confirm">Tabs öffnen</string>
    <!-- Dialog button text for canceling open all tabs -->
    <string name="open_all_warning_cancel">Abbrechen</string>

    <!-- Text to show users they have one page in the history group section of the History fragment.
    %d is a placeholder for the number of pages in the group. -->
    <string name="history_search_group_site_1">%d Seite</string>

    <!-- Text to show users they have multiple pages in the history group section of the History fragment.
    %d is a placeholder for the number of pages in the group. -->
    <string name="history_search_group_sites_1">%d Seiten</string>

    <!-- Option in library for Recently Closed Tabs -->
    <string name="library_recently_closed_tabs">Kürzlich geschlossene Tabs</string>
    <!-- Option in library to open Recently Closed Tabs page -->
    <string name="recently_closed_show_full_history">Vollständige Chronik anzeigen</string>
    <!-- Text to show users they have multiple tabs saved in the Recently Closed Tabs section of history.
    %d is a placeholder for the number of tabs selected. -->
    <string name="recently_closed_tabs">%d Tabs</string>
    <!-- Text to show users they have one tab saved in the Recently Closed Tabs section of history.
    %d is a placeholder for the number of tabs selected. -->
    <string name="recently_closed_tab">%d Tab</string>

    <!-- Recently closed tabs screen message when there are no recently closed tabs -->
    <string name="recently_closed_empty_message">Keine kürzlich geschlossenen Tabs vorhanden</string>

    <!-- Tab Management -->
    <!-- Title of preference for tabs management -->
    <string name="preferences_tabs">Tabs</string>
    <!-- Title of preference that allows a user to specify the tab view -->
    <string name="preferences_tab_view">Tab-Ansicht</string>
    <!-- Option for a list tab view -->
    <string name="tab_view_list">Liste</string>
    <!-- Option for a grid tab view -->
    <string name="tab_view_grid">Raster</string>
    <!-- Title of preference that allows a user to auto close tabs after a specified amount of time -->
    <string name="preferences_close_tabs">Tabs schließen</string>
    <!-- Option for auto closing tabs that will never auto close tabs, always allows user to manually close tabs -->
    <string name="close_tabs_manually">Manuell</string>
    <!-- Option for auto closing tabs that will auto close tabs after one day -->
    <string name="close_tabs_after_one_day">Nach einem Tag</string>
    <!-- Option for auto closing tabs that will auto close tabs after one week -->
    <string name="close_tabs_after_one_week">Nach einer Woche</string>
    <!-- Option for auto closing tabs that will auto close tabs after one month -->
    <string name="close_tabs_after_one_month">Nach einem Monat</string>

    <!-- Title of preference that allows a user to specify the auto-close settings for open tabs -->
    <string name="preference_auto_close_tabs" tools:ignore="UnusedResources">Offene Tabs automatisch schließen</string>

    <!-- Opening screen -->
    <!-- Title of a preference that allows a user to choose what screen to show after opening the app -->
    <string name="preferences_opening_screen">Startbildschirm</string>
    <!-- Option for always opening the homepage when re-opening the app -->
    <string name="opening_screen_homepage">Startseite</string>
    <!-- Option for always opening the user's last-open tab when re-opening the app -->
    <string name="opening_screen_last_tab">Letzter Tab</string>
    <!-- Option for always opening the homepage when re-opening the app after four hours of inactivity -->
    <string name="opening_screen_after_four_hours_of_inactivity">Startseite nach vier Stunden Inaktivität</string>
    <!-- Summary for tabs preference when auto closing tabs setting is set to manual close-->
    <string name="close_tabs_manually_summary">Manuell schließen</string>
    <!-- Summary for tabs preference when auto closing tabs setting is set to auto close tabs after one day-->
    <string name="close_tabs_after_one_day_summary">Nach einem Tag schließen</string>
    <!-- Summary for tabs preference when auto closing tabs setting is set to auto close tabs after one week-->
    <string name="close_tabs_after_one_week_summary">Nach einer Woche schließen</string>
    <!-- Summary for tabs preference when auto closing tabs setting is set to auto close tabs after one month-->
    <string name="close_tabs_after_one_month_summary">Nach einem Monat schließen</string>

    <!-- Summary for homepage preference indicating always opening the homepage when re-opening the app -->
    <string name="opening_screen_homepage_summary">Auf der Startseite öffnen</string>
    <!-- Summary for homepage preference indicating always opening the last-open tab when re-opening the app -->
    <string name="opening_screen_last_tab_summary">Auf dem letzten Tab öffnen</string>
    <!-- Summary for homepage preference indicating opening the homepage when re-opening the app after four hours of inactivity -->
    <string name="opening_screen_after_four_hours_of_inactivity_summary">Nach vier Stunden auf der Startseite öffnen</string>

    <!-- Inactive tabs -->
    <!-- Category header of a preference that allows a user to enable or disable the inactive tabs feature -->
    <string name="preferences_inactive_tabs">Alte Tabs zu „inaktiv“ verschieben</string>
    <!-- Title of inactive tabs preference -->
    <string name="preferences_inactive_tabs_title">Tabs, die Sie zwei Wochen lang nicht angesehen haben, werden in den inaktiven Bereich verschoben.</string>

    <!-- Studies -->
    <!-- Title of the remove studies button -->
    <string name="studies_remove">Entfernen</string>
    <!-- Title of the active section on the studies list -->
    <string name="studies_active">Aktiv</string>

    <!-- Description for studies, it indicates why Firefox use studies. The first parameter is the name of the application. -->
    <string name="studies_description_2">%1$s darf von Zeit zu Zeit Studien installieren und durchführen.</string>
    <!-- Learn more link for studies, links to an article for more information about studies. -->
    <string name="studies_learn_more">Weitere Informationen</string>

    <!-- Dialog message shown after removing a study -->
    <string name="studies_restart_app">Die Anwendung wird beendet, um die Änderungen zu übernehmen</string>
    <!-- Dialog button to confirm the removing a study. -->
    <string name="studies_restart_dialog_ok">OK</string>
    <!-- Dialog button text for canceling removing a study. -->
    <string name="studies_restart_dialog_cancel">Abbrechen</string>

    <!-- Toast shown after turning on/off studies preferences -->
    <string name="studies_toast_quit_application" tools:ignore="UnusedResources">Beenden der Anwendung, um Änderungen zu übernehmen…</string>

    <!-- Sessions -->
    <!-- Title for the list of tabs -->
    <string name="tab_header_label">Offene Tabs</string>
    <!-- Title for the list of tabs in the current private session -->
    <string name="tabs_header_private_tabs_title">Private Tabs</string>
    <!-- Title for the list of tabs in the synced tabs -->
    <string name="tabs_header_synced_tabs_title">Synchronisierte Tabs</string>
    <!-- Content description (not visible, for screen readers etc.): Add tab button. Adds a news tab when pressed -->
    <string name="add_tab">Tab hinzufügen</string>
    <!-- Content description (not visible, for screen readers etc.): Add tab button. Adds a news tab when pressed -->
    <string name="add_private_tab">Privaten Tab hinzufügen</string>
    <!-- Text for the new tab button to indicate adding a new private tab in the tab -->
    <string name="tab_drawer_fab_content">Privat</string>
    <!-- Text for the new tab button to indicate syncing command on the synced tabs page -->
    <string name="tab_drawer_fab_sync">Synchronisieren</string>
    <!-- Text shown in the menu for sharing all tabs -->
    <string name="tab_tray_menu_item_share">Alle Tabs teilen</string>
    <!-- Text shown in the menu to view recently closed tabs -->
    <string name="tab_tray_menu_recently_closed">Kürzlich geschlossene Tabs</string>
    <!-- Text shown in the tabs tray inactive tabs section -->
    <string name="tab_tray_inactive_recently_closed" tools:ignore="UnusedResources">Kürzlich geschlossen</string>
    <!-- Text shown in the menu to view account settings -->
    <string name="tab_tray_menu_account_settings">Kontoeinstellungen</string>
    <!-- Text shown in the menu to view tab settings -->
    <string name="tab_tray_menu_tab_settings">Einstellungen zu Tabs</string>
    <!-- Text shown in the menu for closing all tabs -->
    <string name="tab_tray_menu_item_close">Alle Tabs schließen</string>
    <!-- Text shown in the multiselect menu for bookmarking selected tabs. -->
    <string name="tab_tray_multiselect_menu_item_bookmark">Als Lesezeichen hinzufügen</string>
    <!-- Text shown in the multiselect menu for closing selected tabs. -->
    <string name="tab_tray_multiselect_menu_item_close">Schließen</string>
    <!-- Content description for tabs tray multiselect share button -->
    <string name="tab_tray_multiselect_share_content_description">Ausgewählte Tabs teilen</string>
    <!-- Content description for tabs tray multiselect menu -->
    <string name="tab_tray_multiselect_menu_content_description">Menü „Ausgewählte Tabs“</string>
    <!-- Content description (not visible, for screen readers etc.): Removes tab from collection button. Removes the selected tab from collection when pressed -->
    <string name="remove_tab_from_collection">Tab aus Sammlung entfernen</string>
    <!-- Text for button to enter multiselect mode in tabs tray -->
    <string name="tabs_tray_select_tabs">Tabs auswählen</string>
    <!-- Content description (not visible, for screen readers etc.): Close tab button. Closes the current session when pressed -->
    <string name="close_tab">Tab schließen</string>
    <!-- Content description (not visible, for screen readers etc.): Close tab <title> button. First parameter is tab title  -->
    <string name="close_tab_title">Tab %s schließen</string>
    <!-- Content description (not visible, for screen readers etc.): Opens the open tabs menu when pressed -->
    <string name="open_tabs_menu">Offene-Tabs-Menü</string>
    <!-- Open tabs menu item to save tabs to collection -->
    <string name="tabs_menu_save_to_collection1">Tabs in Sammlung speichern</string>
    <!-- Text for the menu button to delete a collection -->
    <string name="collection_delete">Sammlung löschen</string>
    <!-- Text for the menu button to rename a collection -->
    <string name="collection_rename">Sammlung umbenennen</string>
    <!-- Text for the button to open tabs of the selected collection -->
    <string name="collection_open_tabs">Tabs öffnen</string>


    <!-- Hint for adding name of a collection -->
    <string name="collection_name_hint">Name der Sammlung</string>
    <!-- Text for the menu button to remove a top site -->
    <string name="remove_top_site">Entfernen</string>

    <!-- Text for the menu button to delete a top site from history -->
    <string name="delete_from_history">Aus Chronik löschen</string>
    <!-- Postfix for private WebApp titles, placeholder is replaced with app name -->
    <string name="pwa_site_controls_title_private">%1$s (Privater Modus)</string>

    <!-- History -->
    <!-- Text for the button to search all history -->
    <string name="history_search_1">Suchbegriffe eingeben</string>
    <!-- Text for the button to clear all history -->
    <string name="history_delete_all">Chronik löschen</string>
    <!-- Text for the snackbar to confirm that multiple browsing history items has been deleted -->
    <string name="history_delete_multiple_items_snackbar">Chronik gelöscht</string>
    <!-- Text for the snackbar to confirm that a single browsing history item has been deleted. The first parameter is the shortened URL of the deleted history item. -->
    <string name="history_delete_single_item_snackbar">%1$s gelöscht</string>
    <!-- Context description text for the button to delete a single history item -->
    <string name="history_delete_item">Löschen</string>
    <!-- History multi select title in app bar
    The first parameter is the number of bookmarks selected -->
    <string name="history_multi_select_title">%1$d ausgewählt</string>
    <!-- Text for the header that groups the history for today -->
    <string name="history_today">Heute</string>
    <!-- Text for the header that groups the history for yesterday -->
    <string name="history_yesterday">Gestern</string>
    <!-- Text for the header that groups the history the past 7 days -->
    <string name="history_7_days">Letzte 7 Tage</string>
    <!-- Text for the header that groups the history the past 30 days -->
    <string name="history_30_days">Letzte 30 Tage</string>
    <!-- Text for the header that groups the history older than the last month -->
    <string name="history_older">Älter</string>

    <!-- Text shown when no history exists -->
    <string name="history_empty_message">Keine Chronik vorhanden</string>

    <!-- Downloads -->
    <!-- Text for the snackbar to confirm that multiple downloads items have been removed -->
    <string name="download_delete_multiple_items_snackbar_1">Downloads entfernt</string>
    <!-- Text for the snackbar to confirm that a single download item has been removed. The first parameter is the name of the download item. -->
    <string name="download_delete_single_item_snackbar">%1$s entfernt</string>
    <!-- Text shown when no download exists -->
    <string name="download_empty_message_1">Keine heruntergeladenen Dateien</string>
    <!-- History multi select title in app bar
    The first parameter is the number of downloads selected -->
    <string name="download_multi_select_title">%1$d ausgewählt</string>


    <!-- Text for the button to remove a single download item -->
    <string name="download_delete_item_1">Entfernen</string>


    <!-- WebCompat Reporter -->

    <!-- These reason strings are dropdown options on a WebCompat reporter form, indicating what is broken on the site. -->
    <!-- Broken site reason text for site slow or not working -->
    <string name="webcompat_reporter_reason_slow">Website langsam oder funktioniert nicht</string>
    <!-- Broken site reason text for images or videos -->
    <string name="webcompat_reporter_reason_media">Grafiken oder Videos</string>
    <!-- Broken site reason text for buttons, links, and other content -->
    <string name="webcompat_reporter_reason_content">Schaltflächen, Links und andere Inhalte</string>
    <!-- Broken site reason text for sign in or sign out -->
    <string name="webcompat_reporter_reason_account">An- oder abmelden</string>
    <!-- Broken site reason text for ad blocker -->
    <string name="webcompat_reporter_reason_ad_blocker">Werbeblocker</string>
    <!-- Broken site reason text for something else -->
    <string name="webcompat_reporter_reason_other">Etwas anderes</string>

    <!-- Crashes -->
    <!-- Title text displayed on the tab crash page. This first parameter is the name of the application (For example: Fenix) -->
    <string name="tab_crash_title_2">Es tut uns leid. %1$s kann diese Seite nicht laden.</string>

    <!-- Send crash report checkbox text on the tab crash page -->
    <string name="tab_crash_send_report">Absturzbericht an Mozilla senden</string>
    <!-- Close tab button text on the tab crash page -->
    <string name="tab_crash_close">Tab schließen</string>
    <!-- Restore tab button text on the tab crash page -->
    <string name="tab_crash_restore">Tab wiederherstellen</string>

    <!-- Unsubmitted crash dialog title, The first parameter is the name of the app (e.g. Firefox)  -->
    <string name="unsubmitted_crash_dialog_title">%s musste neu gestartet werden</string>
    <!-- Unsubmitted crash dialog checkbox label for automatically sending reports in the future -->
    <string name="unsubmitted_crash_dialog_checkbox_label">Absturzberichte automatisch senden</string>
    <!-- Unsubmitted crash dialog negative button to dismiss the dialog -->
    <string name="unsubmitted_crash_dialog_negative_button">Schließen</string>
    <!-- Unsubmitted crash dialog positive button to submit crash report -->
    <string name="unsubmitted_crash_dialog_positive_button">Absturzbericht senden</string>

    <!-- Bookmarks -->
    <!-- Confirmation message for a dialog confirming if the user wants to delete the selected folder -->
    <string name="bookmark_delete_folder_confirmation_dialog">Soll dieser Ordner wirklich gelöscht werden?</string>
    <!-- Confirmation message for a dialog confirming if the user wants to delete multiple items. -->
    <string name="bookmark_delete_folders_confirmation_dialog">Sollen die ausgewählten Elemente wirklich gelöscht werden?</string>
    <!-- Confirmation message for a dialog confirming if the user wants to delete multiple items including folders. Parameter will be replaced by app name. -->
    <string name="bookmark_delete_multiple_folders_confirmation_dialog">%s wird die ausgewählten Elemente löschen.</string>
    <!-- Text for the cancel button on delete bookmark dialog -->
    <string name="bookmark_delete_negative">Abbrechen</string>
    <!-- Screen title for adding a bookmarks folder -->
    <string name="bookmark_add_folder">Ordner hinzufügen</string>
    <!-- Snackbar title shown after a bookmark has been created. -->
    <string name="bookmark_saved_snackbar" moz:removedIn="132" tools:ignore="UnusedResources">Lesezeichen gespeichert</string>
    <!-- Snackbar title that confirms a bookmark was saved into a folder. Parameter will be replaced by the name of the folder the bookmark was saved into. -->
    <string name="bookmark_saved_in_folder_snackbar">Gespeichert in „%s“</string>
    <!-- Snackbar edit button shown after a bookmark has been created. -->
    <string name="edit_bookmark_snackbar_action">BEARBEITEN</string>

    <!-- Bookmark menu move button -->
    <string name="bookmark_menu_move_button">Verschieben</string>
    <!-- Bookmark overflow menu edit button -->
    <string name="bookmark_menu_edit_button">Bearbeiten</string>
    <!-- Bookmark overflow menu copy button -->
    <string name="bookmark_menu_copy_button">Kopieren</string>
    <!-- Bookmark overflow menu share button -->
    <string name="bookmark_menu_share_button">Teilen</string>
    <!-- Bookmark overflow menu open in new tab button -->
    <string name="bookmark_menu_open_in_new_tab_button">In neuem Tab öffnen</string>
    <!-- Bookmark overflow menu open in private tab button -->
    <string name="bookmark_menu_open_in_private_tab_button">In privatem Tab öffnen</string>
    <!-- Bookmark overflow menu open all in tabs button -->
    <string name="bookmark_menu_open_all_in_tabs_button">Alle in neuen Tabs öffnen</string>
    <!-- Bookmark overflow menu open all in private tabs button -->
    <string name="bookmark_menu_open_all_in_private_tabs_button">Alle in privaten Tabs öffnen</string>
    <!-- Bookmark overflow menu delete button -->
    <string name="bookmark_menu_delete_button">Löschen</string>
    <!--Bookmark overflow menu save button -->
    <string name="bookmark_menu_save_button">Speichern</string>
    <!-- Bookmark multi select title in app bar
     The first parameter is the number of bookmarks selected -->
    <string name="bookmarks_multi_select_title">%1$d ausgewählt</string>
    <!-- Bookmark editing screen title -->
    <string name="edit_bookmark_fragment_title">Lesezeichen bearbeiten</string>
    <!-- Bookmark folder editing screen title -->
    <string name="edit_bookmark_folder_fragment_title">Ordner bearbeiten</string>
    <!-- Bookmark sign in button message -->
    <string name="bookmark_sign_in_button">Melden Sie sich an, um die synchronisierten Lesezeichen anzuzeigen</string>


    <!-- Bookmark URL editing field label -->
    <string name="bookmark_url_label">ADRESSE</string>
    <!-- Bookmark FOLDER editing field label -->
    <string name="bookmark_folder_label">ORDNER</string>
    <!-- Text indicating which folder a bookmark or folder will be saved in -->
    <string name="bookmark_save_in_label">Speichern in</string>
    <!-- Bookmark NAME editing field label -->
    <string name="bookmark_name_label">NAME</string>
    <!-- Label for a text input field for a bookmark or folder name -->
    <string name="bookmark_name_label_normal_case">Name</string>
    <!-- Bookmark add folder screen title -->
    <string name="bookmark_add_folder_fragment_label">Ordner hinzufügen</string>
    <!-- Bookmark select folder screen title -->
    <string name="bookmark_select_folder_fragment_label">Ordner auswählen</string>
    <!-- Bookmark editing error missing title -->
    <string name="bookmark_empty_title_error">Titel muss ausgefüllt sein</string>
    <!-- Bookmark editing error missing or improper URL -->
    <string name="bookmark_invalid_url_error">Ungültige Adresse</string>
    <!-- Bookmark screen message for empty bookmarks folder -->
    <string name="bookmarks_empty_message">Hier gibt es keine Lesezeichen</string>
    <!-- Bookmark snackbar message on deletion
     The first parameter is the host part of the URL of the bookmark deleted, if any -->
    <string name="bookmark_deletion_snackbar_message">%1$s gelöscht</string>
    <!-- Bookmark snackbar message on deleting multiple bookmarks not including folders-->
    <string name="bookmark_deletion_multiple_snackbar_message_2">Lesezeichen gelöscht</string>
    <!-- Bookmark snackbar message on deleting multiple bookmarks including folders-->
    <string name="bookmark_deletion_multiple_snackbar_message_3">Ausgewählte Ordner werden gelöscht</string>
    <!-- Bookmark undo button for deletion snackbar action -->
    <string name="bookmark_undo_deletion">RÜCKGÄNGIG</string>

    <!-- Bookmark snackbar message for deleting a single item. Parameter is the title of the item being deleted -->
    <string name="bookmark_delete_single_item">%s gelöscht</string>
    <!-- Bookmark snackbar message for deleting multiple items. Parameter is the number of items being deleted -->
<<<<<<< HEAD
    <string name="bookmark_delete_multiple_items" tools:ignore="UnusedResources">Gelöschte Elemente: %s</string>
=======
    <string name="bookmark_delete_multiple_items">Gelöschte Elemente: %s</string>
>>>>>>> 6f8a28bf
    <!-- Text for the button to search all bookmarks -->
    <string name="bookmark_search">Suchbegriffe eingeben</string>

    <!-- Content description for the bookmark navigation bar back button -->
    <string name="bookmark_navigate_back_button_content_description">Rückwärts navigieren</string>
    <!-- Content description for the bookmark list new folder navigation bar button -->
    <string name="bookmark_add_new_folder_button_content_description">Neuen Ordner hinzufügen</string>
<<<<<<< HEAD
=======
    <!-- Content description for the bookmark screen delete bookmark navigation bar button -->
    <string name="bookmark_delete_bookmark_content_description">Lesezeichen löschen</string>
    <!-- Content description for the bookmark screen delete bookmark folder navigation bar button -->
    <string name="bookmark_delete_folder_content_description">Ordner löschen</string>
>>>>>>> 6f8a28bf
    <!-- Content description for bookmark search floating action button -->
    <string name="bookmark_search_button_content_description">Lesezeichen durchsuchen</string>
    <!-- Content description for the overflow menu for a bookmark item. Paramter will a folder name or bookmark title. -->
    <string name="bookmark_item_menu_button_content_description">Element-Menü für %s</string>

    <!-- Title for the bookmark list empty state-->
    <string name="bookmark_empty_list_title">Noch keine Lesezeichen</string>
    <!-- Description for the bookmark list empty state when you're not signed into sync. -->
    <string name="bookmark_empty_list_guest_description">Speichern Sie Websites während Sie surfen. Melden Sie sich an, um Lesezeichen von anderen synchronisierten Geräten zu holen.</string>
    <!-- Text for the button to navigate to sync authentication -->
    <string name="bookmark_empty_list_guest_cta">Zum Synchronisieren anmelden</string>
    <!-- Description for the bookmark list empty state when you're signed into sync. -->
    <string name="bookmark_empty_list_authenticated_description">Speichern Sie Websites während sie surfen. Wir holen uns auch Lesezeichen von anderen synchronisierten Geräten.</string>
    <!-- Description for the bookmark list empty state when you're in an empty folder. -->
    <string name="bookmark_empty_list_folder_description">Fügen Sie Lesezeichen beim Surfen hinzu, damit Sie Ihre Lieblings-Websites später finden.</string>

    <!-- Description for the add new folder button when selecting a folder. -->
<<<<<<< HEAD
    <string name="bookmark_select_folder_new_folder_button_title" tools:ignore="UnusedResources">Neuer Ordner</string>
=======
    <string name="bookmark_select_folder_new_folder_button_title">Neuer Ordner</string>
>>>>>>> 6f8a28bf

    <!-- Site Permissions -->
    <!-- Button label that take the user to the Android App setting -->
    <string name="phone_feature_go_to_settings">Zu Einstellungen wechseln</string>

    <!-- Content description (not visible, for screen readers etc.): Quick settings sheet
        to give users access to site specific information / settings. For example:
        Secure settings status and a button to modify site permissions -->
    <string name="quick_settings_sheet">Übersicht über Schnelleinstellungen</string>
    <!-- Label that indicates that this option it the recommended one -->
    <string name="phone_feature_recommended">Empfohlen</string>
    <!-- Button label for clearing all the information of site permissions-->
    <string name="clear_permissions">Berechtigungen löschen</string>
    <!-- Text for the OK button on Clear permissions dialog -->
    <string name="clear_permissions_positive">OK</string>
    <!-- Text for the cancel button on Clear permissions dialog -->
    <string name="clear_permissions_negative">Abbrechen</string>
    <!-- Button label for clearing a site permission-->
    <string name="clear_permission">Berechtigung löschen</string>
    <!-- Text for the OK button on Clear permission dialog -->
    <string name="clear_permission_positive">OK</string>
    <!-- Text for the cancel button on Clear permission dialog -->
    <string name="clear_permission_negative">Abbrechen</string>
    <!-- Button label for clearing all the information on all sites-->
    <string name="clear_permissions_on_all_sites">Berechtigungen auf allen Websites löschen</string>
    <!-- Preference for altering video and audio autoplay for all websites -->
    <string name="preference_browser_feature_autoplay">Automatische Wiedergabe</string>
    <!-- Preference for altering the camera access for all websites -->
    <string name="preference_phone_feature_camera">Kamera</string>
    <!-- Preference for altering the microphone access for all websites -->
    <string name="preference_phone_feature_microphone">Mikrofon</string>
    <!-- Preference for altering the location access for all websites -->
    <string name="preference_phone_feature_location">Standort</string>
    <!-- Preference for altering the notification access for all websites -->
    <string name="preference_phone_feature_notification">Benachrichtigung</string>
    <!-- Preference for altering the persistent storage access for all websites -->
    <string name="preference_phone_feature_persistent_storage">Dauerhafter Speicher</string>
    <!-- Preference for altering the storage access setting for all websites -->
    <string name="preference_phone_feature_cross_origin_storage_access">Seitenübergreifende Cookies</string>
    <!-- Preference for altering the EME access for all websites -->
    <string name="preference_phone_feature_media_key_system_access">Inhalte mit DRM-Kopierschutz</string>
    <!-- Label that indicates that a permission must be asked always -->
    <string name="preference_option_phone_feature_ask_to_allow">Um Erlaubnis fragen</string>
    <!-- Label that indicates that a permission must be blocked -->
    <string name="preference_option_phone_feature_blocked">Blockiert</string>
    <!-- Label that indicates that a permission must be allowed -->
    <string name="preference_option_phone_feature_allowed">Erlaubt</string>
    <!--Label that indicates a permission is by the Android OS-->
    <string name="phone_feature_blocked_by_android">Von Android blockiert</string>
    <!-- Preference for showing a list of websites that the default configurations won't apply to them -->
    <string name="preference_exceptions">Ausnahmen</string>
    <!-- Summary of tracking protection preference if tracking protection is set to off -->
    <string name="tracking_protection_off">Aus</string>

    <!-- Summary of tracking protection preference if tracking protection is set to standard -->
    <string name="tracking_protection_standard">Standard</string>
    <!-- Summary of tracking protection preference if tracking protection is set to strict -->
    <string name="tracking_protection_strict">Streng</string>
    <!-- Summary of tracking protection preference if tracking protection is set to custom -->
    <string name="tracking_protection_custom">Benutzerdefiniert</string>
    <!-- Label for global setting that indicates that all video and audio autoplay is allowed -->
    <string name="preference_option_autoplay_allowed2">Audio und Video erlauben</string>
    <!-- Label for site specific setting that indicates that all video and audio autoplay is allowed -->
    <string name="quick_setting_option_autoplay_allowed">Audio und Video erlauben</string>
    <!-- Label that indicates that video and audio autoplay is only allowed over Wi-Fi -->
    <string name="preference_option_autoplay_allowed_wifi_only2">Audio und Video nur bei Mobilfunkverbindung blockieren</string>
    <!-- Subtext that explains 'autoplay on Wi-Fi only' option -->
    <string name="preference_option_autoplay_allowed_wifi_subtext">Audio und Video werden bei WLAN-Verbindung wiedergegeben</string>
    <!-- Label for global setting that indicates that video autoplay is allowed, but audio autoplay is blocked -->
    <string name="preference_option_autoplay_block_audio2">Nur Audio blockieren</string>
    <!-- Label for site specific setting that indicates that video autoplay is allowed, but audio autoplay is blocked -->
    <string name="quick_setting_option_autoplay_block_audio">Nur Audio blockieren</string>
    <!-- Label for global setting that indicates that all video and audio autoplay is blocked -->
    <string name="preference_option_autoplay_blocked3">Audio und Video blockieren</string>
    <!-- Label for site specific setting that indicates that all video and audio autoplay is blocked -->
    <string name="quick_setting_option_autoplay_blocked">Audio und Video blockieren</string>
    <!-- Summary of delete browsing data on quit preference if it is set to on -->
    <string name="delete_browsing_data_quit_on">Ein</string>
    <!-- Summary of delete browsing data on quit preference if it is set to off -->
    <string name="delete_browsing_data_quit_off">Aus</string>

    <!-- Summary of studies preference if it is set to on -->
    <string name="studies_on">Ein</string>
    <!-- Summary of studies data on quit preference if it is set to off -->
    <string name="studies_off">Aus</string>

    <!-- Category header of a preference that allows a user to alter settings related to web permissions. -->
    <string name="preferences_category_permissions">Berechtigungen</string>
    <!-- Category header of a preference that allows a user to alter settings related to web content. -->
    <string name="preferences_category_content">Inhalt</string>
    <!-- Preference for altering the default browsing mode. When enabled, the desktop site will always be requested. -->
    <string name="preference_feature_desktop_mode_default">Desktop-Website immer anfordern</string>

    <!-- Collections -->
    <!-- Collections header on home fragment -->
    <string name="collections_header">Sammlungen</string>
    <!-- Content description (not visible, for screen readers etc.): Opens the collection menu when pressed -->
    <string name="collection_menu_button_content_description">Sammlungen-Menü</string>

    <!-- Label to describe what collections are to a new user without any collections -->
    <string name="no_collections_description2">Sammeln Sie die Dinge, die für Sie wichtig sind. \nGruppieren Sie ähnliche Suchanfragen, Websites und Tabs, um später schnell darauf zugreifen zu können.</string>
    <!-- Title for the "select tabs" step of the collection creator -->
    <string name="create_collection_select_tabs">Tabs auswählen</string>

    <!-- Title for the "select collection" step of the collection creator -->
    <string name="create_collection_select_collection">Sammlung auswählen</string>

    <!-- Title for the "name collection" step of the collection creator -->
    <string name="create_collection_name_collection">Sammlung benennen</string>

    <!-- Button to add new collection for the "select collection" step of the collection creator -->
    <string name="create_collection_add_new_collection">Neue Sammlung hinzufügen</string>

    <!-- Button to select all tabs in the "select tabs" step of the collection creator -->
    <string name="create_collection_select_all">Alle auswählen</string>
    <!-- Button to deselect all tabs in the "select tabs" step of the collection creator -->
    <string name="create_collection_deselect_all">Alle abwählen</string>
    <!-- Text to prompt users to select the tabs to save in the "select tabs" step of the collection creator -->
    <string name="create_collection_save_to_collection_empty">Zu speichernde Tabs auswählen</string>

    <!-- Text to show users how many tabs they have selected in the "select tabs" step of the collection creator.
     %d is a placeholder for the number of tabs selected. -->
    <string name="create_collection_save_to_collection_tabs_selected">%d Tabs ausgewählt</string>

    <!-- Text to show users they have one tab selected in the "select tabs" step of the collection creator.
    %d is a placeholder for the number of tabs selected. -->
    <string name="create_collection_save_to_collection_tab_selected">%d Tab ausgewählt</string>

    <!-- Text shown in snackbar when multiple tabs have been saved in a collection -->
    <string name="create_collection_tabs_saved">Tabs gespeichert</string>

    <!-- Text shown in snackbar when one or multiple tabs have been saved in a new collection -->
    <string name="create_collection_tabs_saved_new_collection">Sammlung gespeichert!</string>
    <!-- Text shown in snackbar when one tab has been saved in a collection -->
    <string name="create_collection_tab_saved">Tab gespeichert</string>

    <!-- Content description (not visible, for screen readers etc.): button to close the collection creator -->
    <string name="create_collection_close">Schließen</string>

    <!-- Button to save currently selected tabs in the "select tabs" step of the collection creator-->
    <string name="create_collection_save">Speichern</string>

    <!-- Snackbar action to view the collection the user just created or updated -->
    <string name="create_collection_view">Ansehen</string>

    <!-- Text for the OK button from collection dialogs -->
    <string name="create_collection_positive">OK</string>
    <!-- Text for the cancel button from collection dialogs -->
    <string name="create_collection_negative">Abbrechen</string>

    <!-- Default name for a new collection in "name new collection" step of the collection creator. %d is a placeholder for the number of collections-->
    <string name="create_collection_default_name">Sammlung %d</string>

    <!-- Share -->
    <!-- Share screen header -->
    <string name="share_header_2">Teilen</string>
    <!-- Content description (not visible, for screen readers etc.):
        "Share" button. Opens the share menu when pressed. -->
    <string name="share_button_content_description">Teilen</string>
    <!-- Text for the Save to PDF feature in the share menu -->
    <string name="share_save_to_pdf">Als PDF speichern</string>
    <!-- Text for error message when generating a PDF file Text. -->
    <string name="unable_to_save_to_pdf_error">PDF kann nicht generiert werden</string>
    <!-- Text for standard error snackbar dismiss button. -->
    <string name="standard_snackbar_error_dismiss">Schließen</string>
    <!-- Text for error message when printing a page and it fails. -->
    <string name="unable_to_print_page_error">Seite kann nicht gedruckt werden</string>
    <!-- Text for the print feature in the share and browser menu -->
    <string name="menu_print">Drucken</string>
    <!-- Sub-header in the dialog to share a link to another sync device -->
    <string name="share_device_subheader">An Gerät senden</string>
    <!-- Sub-header in the dialog to share a link to an app from the full list -->
    <string name="share_link_all_apps_subheader">Alle Aktionen</string>
    <!-- Sub-header in the dialog to share a link to an app from the most-recent sorted list -->
    <string name="share_link_recent_apps_subheader">Kürzlich verwendet</string>
    <!-- Text for the copy link action in the share screen. -->
    <string name="share_copy_link_to_clipboard">In Zwischenablage kopieren</string>
    <!-- Toast shown after copying link to clipboard -->
    <string name="toast_copy_link_to_clipboard">In Zwischenablage kopiert</string>
    <!-- An option from the share dialog to sign into sync -->
    <string name="sync_sign_in">Bei Sync anmelden</string>
     <!-- An option from the three dot menu to sync and save data -->
    <string name="sync_menu_sync_and_save_data">Daten synchronisieren und speichern</string>
    <!-- An option from the share dialog to send link to all other sync devices -->
    <string name="sync_send_to_all">An alle Geräte senden</string>
    <!-- An option from the share dialog to reconnect to sync -->
    <string name="sync_reconnect">Wieder mit Sync verbinden</string>
    <!-- Text displayed when sync is offline and cannot be accessed -->
    <string name="sync_offline">Offline</string>
    <!-- An option to connect additional devices -->
    <string name="sync_connect_device">Weiteres Gerät verbinden</string>
    <!-- The dialog text shown when additional devices are not available -->
    <string name="sync_connect_device_dialog" tools:ignore="BrandUsage">Um einen Tab zu senden, melden Sie sich auf mindestens einem anderen Gerät bei Firefox an.</string>
    <!-- Confirmation dialog button -->
    <string name="sync_confirmation_button">Verstanden</string>

    <!-- Share error message -->
    <string name="share_error_snackbar">Kann nicht für diese App freigegeben werden</string>

    <!-- Add new device screen title -->
    <string name="sync_add_new_device_title">An Gerät senden</string>
    <!-- Text for the warning message on the Add new device screen -->
    <string name="sync_add_new_device_message">Keine Geräte verbunden</string>
    <!-- Text for the button to learn about sending tabs -->
    <string name="sync_add_new_device_learn_button">Mehr über das Senden von Tabs erfahren…</string>
    <!-- Text for the button to connect another device -->
    <string name="sync_add_new_device_connect_button">Weiteres Gerät verbinden…</string>

    <!-- Notifications -->
    <!-- Text shown in the notification that pops up to remind the user that a private browsing session is active. -->
    <string name="notification_pbm_delete_text_2">Private Tabs schließen</string>


    <!-- Text shown in the notification that pops up to remind the user that a private browsing session is active for Android 14+ -->
    <string name="notification_erase_title_android_14">Private Tabs schließen?</string>
    <string name="notification_erase_text_android_14">Tippen oder wischen Sie auf diese Benachrichtigung, um private Tabs zu schließen.</string>

    <!-- Name of the marketing notification channel. Displayed in the "App notifications" system settings for the app -->
    <string name="notification_marketing_channel_name">Marketing</string>

    <!-- Title shown in the notification that pops up to remind the user to set fenix as default browser.
    The app name is in the text, due to limitations with localizing Nimbus experiments -->
    <string name="nimbus_notification_default_browser_title" tools:ignore="BrandUsage,UnusedResources">Firefox ist schnell und privat</string>
    <!-- Text shown in the notification that pops up to remind the user to set fenix as default browser.
    The app name is in the text, due to limitations with localizing Nimbus experiments -->
    <string name="nimbus_notification_default_browser_text" tools:ignore="BrandUsage,UnusedResources">Machen Sie Firefox zu Ihrem Standardbrowser</string>
    <!-- Title shown in the notification that pops up to re-engage the user -->
    <string name="notification_re_engagement_title">Probieren Sie den Privaten Modus aus</string>
    <!-- Text shown in the notification that pops up to re-engage the user.
    %1$s is a placeholder that will be replaced by the app name. -->
    <string name="notification_re_engagement_text">Surfen Sie mit %1$s ohne Cookies oder eine Chronik zu speichern</string>

    <!-- Title A shown in the notification that pops up to re-engage the user -->
    <string name="notification_re_engagement_A_title">Spurloses Surfen</string>
    <!-- Text A shown in the notification that pops up to re-engage the user.
    %1$s is a placeholder that will be replaced by the app name. -->
    <string name="notification_re_engagement_A_text">Im privaten Modus speichert %1$s Ihre Daten nicht.</string>
    <!-- Title B shown in the notification that pops up to re-engage the user -->
    <string name="notification_re_engagement_B_title">Starten Sie Ihre erste Suche</string>
    <!-- Text B shown in the notification that pops up to re-engage the user -->
    <string name="notification_re_engagement_B_text">Finden Sie etwas in der Nähe. Oder entdecken Sie etwas Lustiges.</string>

    <!-- Survey -->
    <!-- Text shown in the fullscreen message that pops up to ask user to take a short survey.
    The app name is in the text, due to limitations with localizing Nimbus experiments -->
    <string name="nimbus_survey_message_text" tools:ignore="BrandUsage">Bitte helfen Sie dabei, Firefox zu verbessern, indem Sie an einer kurzen Umfrage teilnehmen.</string>
    <!-- Preference for taking the short survey. -->
    <string name="preferences_take_survey">Umfrage ausfüllen</string>
    <!-- Preference for not taking the short survey. -->
    <string name="preferences_not_take_survey">Nein, danke</string>

    <!-- Snackbar -->
    <!-- Text shown in snackbar when user deletes a collection -->
    <string name="snackbar_collection_deleted">Sammlung gelöscht</string>

    <!-- Text shown in snackbar when user renames a collection -->
    <string name="snackbar_collection_renamed">Sammlung umbenannt</string>

    <!-- Text shown in snackbar when user closes a tab -->
    <string name="snackbar_tab_closed">Tab geschlossen</string>
    <!-- Text shown in snackbar when user closes all tabs -->
    <string name="snackbar_tabs_closed">Tabs geschlossen</string>
    <!-- Text shown in snackbar when user closes multiple inactive tabs. %1$s will be replaced with the number of tabs closed. -->
    <string name="snackbar_num_tabs_closed">Geschlossene Tabs: %1$s</string>
    <!-- Text shown in snackbar when user bookmarks a list of tabs -->
<<<<<<< HEAD
    <string name="snackbar_message_bookmarks_saved">Lesezeichen gespeichert!</string>
    <!-- Text shown in snackbar when user bookmarks a list of tabs. Parameter will be replaced by the name of the folder the bookmark was saved into.-->
    <string name="snackbar_message_bookmarks_saved_in" tools:ignore="UnusedResources">Lesezeichen in „%s“ gespeichert!</string>
=======
    <string name="snackbar_message_bookmarks_saved" moz:removedIn="132" tools:ignore="UnusedResources">Lesezeichen gespeichert!</string>
    <!-- Text shown in snackbar when user bookmarks a list of tabs. Parameter will be replaced by the name of the folder the bookmark was saved into.-->
    <string name="snackbar_message_bookmarks_saved_in">Lesezeichen in „%s“ gespeichert!</string>
>>>>>>> 6f8a28bf
    <!-- Text shown in snackbar when user adds a site to shortcuts -->
    <string name="snackbar_added_to_shortcuts">Zu Verknüpfungen hinzugefügt!</string>
    <!-- Text shown in snackbar when user closes a private tab -->
    <string name="snackbar_private_tab_closed">Privater Tab geschlossen</string>
    <!-- Text shown in snackbar when user closes all private tabs -->
    <string name="snackbar_private_tabs_closed">Private Tabs geschlossen</string>
    <!-- Text shown in snackbar when user erases their private browsing data -->
    <string name="snackbar_private_data_deleted">Daten im privaten Modus gelöscht</string>
    <!-- Text shown in snackbar to undo deleting a tab, top site or collection -->
    <string name="snackbar_deleted_undo">RÜCKGÄNGIG</string>

    <!-- Text shown in snackbar when user removes a top site -->
    <string name="snackbar_top_site_removed">Website entfernt</string>
    <!-- QR code scanner prompt which appears after scanning a code, but before navigating to it
        First parameter is the name of the app, second parameter is the URL or text scanned-->
    <string name="qr_scanner_confirmation_dialog_message">%1$s erlauben, %2$s zu öffnen</string>
    <!-- QR code scanner prompt dialog positive option to allow navigation to scanned link -->
    <string name="qr_scanner_dialog_positive">ERLAUBEN</string>
    <!-- QR code scanner prompt dialog positive option to deny navigation to scanned link -->
    <string name="qr_scanner_dialog_negative">VERWEIGERN</string>
    <!-- QR code scanner prompt dialog error message shown when a hostname does not contain http or https. -->
    <string name="qr_scanner_dialog_invalid">Internetadresse ungültig.</string>
    <!-- QR code scanner prompt dialog positive option when there is an error -->
    <string name="qr_scanner_dialog_invalid_ok">OK</string>
    <!-- Tab collection deletion prompt dialog message. Placeholder will be replaced with the collection name -->
    <string name="tab_collection_dialog_message">Soll %1$s wirklich gelöscht werden?</string>
    <!-- Tab collection deletion prompt dialog option to delete the collection -->
    <string name="tab_collection_dialog_positive">Löschen</string>

    <!-- Message for copying the URL via long press on the toolbar -->
    <string name="url_copied">Adresse kopiert</string>


    <!-- Sample text for accessibility font size -->
    <string name="accessibility_text_size_sample_text_1">Dies ist ein Beispieltext. Hier sehen Sie, wie Text angezeigt wird, wenn Sie die Größe mit dieser Einstellung erhöhen oder verringern.</string>
    <!-- Summary for Accessibility Text Size Scaling Preference -->
    <string name="preference_accessibility_text_size_summary">Text auf Websites vergrößern oder verkleinern</string>
    <!-- Title for Accessibility Text Size Scaling Preference -->
    <string name="preference_accessibility_font_size_title">Schriftgröße</string>

    <!-- Title for Accessibility Text Automatic Size Scaling Preference -->
    <string name="preference_accessibility_auto_size_2">Automatische Schriftgrößenanpassung</string>
    <!-- Summary for Accessibility Text Automatic Size Scaling Preference -->
    <string name="preference_accessibility_auto_size_summary">Die Schriftgröße entspricht Ihren Android-Einstellungen. Deaktivieren Sie diese Option, um die Schriftgröße hier zu verwalten.</string>

    <!-- Title for the Delete browsing data preference -->
    <string name="preferences_delete_browsing_data">Browser-Daten löschen</string>
    <!-- Title for the tabs item in Delete browsing data -->
    <string name="preferences_delete_browsing_data_tabs_title_2">Offene Tabs</string>
    <!-- Subtitle for the tabs item in Delete browsing data, parameter will be replaced with the number of open tabs -->
    <string name="preferences_delete_browsing_data_tabs_subtitle">%d Tabs</string>
    <!-- Title for the data and history items in Delete browsing data -->
    <!-- Title for the history item in Delete browsing data -->
    <string name="preferences_delete_browsing_data_browsing_history_title">Chronik</string>
    <!-- Subtitle for the data and history items in delete browsing data, parameter will be replaced with the
        number of history items the user has -->
    <string name="preferences_delete_browsing_data_browsing_data_subtitle">%d Adressen</string>
    <!-- Title for the cookies and site data items in Delete browsing data -->
    <string name="preferences_delete_browsing_data_cookies_and_site_data">Cookies und Website-Daten</string>
    <!-- Subtitle for the cookies item in Delete browsing data -->
    <string name="preferences_delete_browsing_data_cookies_subtitle">Sie werden von den meisten Websites abgemeldet</string>
    <!-- Title for the cached images and files item in Delete browsing data -->
    <string name="preferences_delete_browsing_data_cached_files">Zwischengespeicherte Grafiken und Dateien</string>
    <!-- Subtitle for the cached images and files item in Delete browsing data -->
    <string name="preferences_delete_browsing_data_cached_files_subtitle">Gibt Speicherplatz frei</string>
    <!-- Title for the site permissions item in Delete browsing data -->
    <string name="preferences_delete_browsing_data_site_permissions">Website-Berechtigungen</string>
    <!-- Title for the downloads item in Delete browsing data -->
    <string name="preferences_delete_browsing_data_downloads">Downloads</string>
    <!-- Text for the button to delete browsing data -->
    <string name="preferences_delete_browsing_data_button">Browser-Daten löschen</string>

    <!-- Title for the Delete browsing data on quit preference -->
    <string name="preferences_delete_browsing_data_on_quit">Browser-Daten beim Beenden löschen</string>
    <!-- Summary for the Delete browsing data on quit preference. "Quit" translation should match delete_browsing_data_on_quit_action translation. -->
    <string name="preference_summary_delete_browsing_data_on_quit_2">Löscht die Browser-Daten automatisch, wenn Sie im Hauptmenü die Option „Beenden“ auswählen</string>
    <!-- Action item in menu for the Delete browsing data on quit feature -->
    <string name="delete_browsing_data_on_quit_action">Beenden</string>

    <!-- Title text of a delete browsing data dialog. -->
    <string name="delete_history_prompt_title">Zu löschender Zeitraum</string>
    <!-- Body text of a delete browsing data dialog. -->
    <string name="delete_history_prompt_body_2">Entfernt die Chronik (einschließlich der von anderen Geräten synchronisierten Chronik)</string>
    <!-- Radio button in the delete browsing data dialog to delete history items for the last hour. -->
    <string name="delete_history_prompt_button_last_hour">Letzte Stunde</string>
    <!-- Radio button in the delete browsing data dialog to delete history items for today and yesterday. -->
    <string name="delete_history_prompt_button_today_and_yesterday">Heute und gestern</string>
    <!-- Radio button in the delete browsing data dialog to delete all history. -->
    <string name="delete_history_prompt_button_everything">Alles</string>

    <!-- Dialog message to the user asking to delete browsing data. Parameter will be replaced by app name. -->
    <string name="delete_browsing_data_prompt_message_3">%s löscht die ausgewählten Browser-Daten.</string>
    <!-- Text for the cancel button for the data deletion dialog -->
    <string name="delete_browsing_data_prompt_cancel">Abbrechen</string>
    <!-- Text for the allow button for the data deletion dialog -->
    <string name="delete_browsing_data_prompt_allow">Löschen</string>
    <!-- Text for the snackbar confirmation that the data was deleted -->
    <string name="preferences_delete_browsing_data_snackbar">Browser-Daten gelöscht</string>

    <!-- Text for the snackbar to show the user that the deletion of browsing data is in progress -->
    <string name="deleting_browsing_data_in_progress">Surf-Daten werden gelöscht…</string>

    <!-- Dialog message to the user asking to delete all history items inside the opened group. Parameter will be replaced by a history group name. -->
    <string name="delete_all_history_group_prompt_message">Alle Websites in „%s“ löschen</string>
    <!-- Text for the cancel button for the history group deletion dialog -->
    <string name="delete_history_group_prompt_cancel">Abbrechen</string>
    <!-- Text for the allow button for the history group dialog -->
    <string name="delete_history_group_prompt_allow">Löschen</string>
    <!-- Text for the snackbar confirmation that the history group was deleted -->
    <string name="delete_history_group_snackbar">Gruppe gelöscht</string>

    <!-- Onboarding -->
    <!-- text to display in the snackbar once account is signed-in -->
    <string name="onboarding_firefox_account_sync_is_on">Sync ist aktiviert</string>

    <!-- Onboarding theme -->
    <!-- Text shown in snackbar when multiple tabs have been sent to device -->
    <string name="sync_sent_tabs_snackbar">Tabs gesendet</string>
    <!-- Text shown in snackbar when one tab has been sent to device  -->
    <string name="sync_sent_tab_snackbar">Tab gesendet</string>
    <!-- Text shown in snackbar when sharing tabs failed  -->
    <string name="sync_sent_tab_error_snackbar">Senden nicht möglich</string>
    <!-- Text shown in snackbar for the "retry" action that the user has after sharing tabs failed -->
    <string name="sync_sent_tab_error_snackbar_action">WIEDERHOLEN</string>
    <!-- Title of QR Pairing Fragment -->
    <string name="sync_scan_code">Code scannen</string>
    <!-- Instructions on how to access pairing -->
    <string name="sign_in_instructions" tools:ignore="BrandUsage"><![CDATA[Öffnen Sie Firefox auf Ihrem Computer und besuchen Sie <b>https://firefox.com/pair</b>]]></string>
    <!-- Text shown for sign in pairing when ready -->
    <string name="sign_in_ready_for_scan">Bereit zum Scannen</string>
    <!-- Text shown for settings option for sign with pairing -->
    <string name="sign_in_with_camera">Melden Sie sich mit Ihrer Kamera an</string>
    <!-- Text shown for settings option for sign with email -->
    <string name="sign_in_with_email">Stattdessen E-Mail-Adresse verwenden</string>
    <!-- Text shown for settings option for create new account text.'Firefox' intentionally hardcoded here.-->
    <string name="sign_in_create_account_text" tools:ignore="BrandUsage"><![CDATA[Kein Konto? <u>Erstellen Sie eines</u>, um Firefox zwischen Geräten zu synchronisieren.]]></string>
    <!-- Text shown in confirmation dialog to sign out of account. The first parameter is the name of the app (e.g. Firefox Preview) -->
    <string name="sign_out_confirmation_message_2">%s beendet die Synchronisation mit Ihrem Konto, löscht aber keine Surf-Daten auf diesem Gerät.</string>
    <!-- Option to continue signing out of account shown in confirmation dialog to sign out of account -->
    <string name="sign_out_disconnect">Verbindung trennen</string>
    <!-- Option to cancel signing out shown in confirmation dialog to sign out of account -->
    <string name="sign_out_cancel">Abbrechen</string>
    <!-- Error message snackbar shown after the user tried to select a default folder which cannot be altered -->
    <string name="bookmark_cannot_edit_root">Standardordner können nicht bearbeitet werden</string>

    <!-- Enhanced Tracking Protection -->
    <!-- Link displayed in enhanced tracking protection panel to access tracking protection settings -->
    <string name="etp_settings">Schutzeinstellungen</string>
    <!-- Preference title for enhanced tracking protection settings -->
    <string name="preference_enhanced_tracking_protection">Verbesserter Schutz vor Aktivitätenverfolgung</string>
    <!-- Preference summary for enhanced tracking protection settings on/off switch -->
    <string name="preference_enhanced_tracking_protection_summary">Jetzt mit Total Cookie Protection, unserer bisher stärksten Barriere gegen website-übergreifendes Tracking.</string>
    <!-- Description of enhanced tracking protection. The parameter is the name of the application (For example: Firefox Fenix) -->
    <string name="preference_enhanced_tracking_protection_explanation_2">%s schützt Sie vor vielen der gängigsten Skripte, die Ihre Online-Aktivitäten verfolgen.</string>
    <!-- Text displayed that links to website about enhanced tracking protection -->
    <string name="preference_enhanced_tracking_protection_explanation_learn_more">Weitere Informationen</string>
    <!-- Preference for enhanced tracking protection for the standard protection settings -->
    <string name="preference_enhanced_tracking_protection_standard_default_1">Standard</string>
    <!-- Preference description for enhanced tracking protection for the standard protection settings -->
    <string name="preference_enhanced_tracking_protection_standard_description_5">Die Seiten werden normal geladen, aber weniger Tracker blockiert.</string>
    <!--  Accessibility text for the Standard protection information icon  -->
    <string name="preference_enhanced_tracking_protection_standard_info_button">Was wird durch den Standard-Tracking-Schutz blockiert?</string>
    <!-- Preference for enhanced tracking protection for the strict protection settings -->
    <string name="preference_enhanced_tracking_protection_strict">Streng</string>
    <!-- Preference description for enhanced tracking protection for the strict protection settings -->
    <string name="preference_enhanced_tracking_protection_strict_description_4">Stärkerer Tracking-Schutz und schnellere Leistung, aber einige Websites funktionieren möglicherweise nicht richtig.</string>
    <!--  Accessibility text for the Strict protection information icon  -->
    <string name="preference_enhanced_tracking_protection_strict_info_button">Was wird durch den strengen Tracking-Schutz blockiert?</string>
    <!-- Preference for enhanced tracking protection for the custom protection settings -->
    <string name="preference_enhanced_tracking_protection_custom">Benutzerdefiniert</string>
    <!-- Preference description for enhanced tracking protection for the strict protection settings -->
    <string name="preference_enhanced_tracking_protection_custom_description_2">Wählen Sie, welche Art von Skripten zur Aktivitätenverfolgung und sonstige Inhalte blockiert werden.</string>
    <!--  Accessibility text for the Strict protection information icon  -->
    <string name="preference_enhanced_tracking_protection_custom_info_button">Was wird durch den benutzerdefinierten Tracking-Schutz blockiert?</string>
    <!-- Header for categories that are being blocked by current Enhanced Tracking Protection settings -->
    <!-- Preference for enhanced tracking protection for the custom protection settings for cookies-->
    <string name="preference_enhanced_tracking_protection_custom_cookies">Cookies</string>
    <!-- Option for enhanced tracking protection for the custom protection settings for cookies-->
    <string name="preference_enhanced_tracking_protection_custom_cookies_1">Zur seitenübergreifenden Aktivitätenverfolgung und von sozialen Netzwerken</string>
    <!-- Option for enhanced tracking protection for the custom protection settings for cookies-->
    <string name="preference_enhanced_tracking_protection_custom_cookies_2">Cookies von nicht besuchten Websites</string>
    <!-- Option for enhanced tracking protection for the custom protection settings for cookies-->
    <string name="preference_enhanced_tracking_protection_custom_cookies_3">Alle Cookies von Drittanbietern (einige Websites funktionieren dann eventuell nicht mehr)</string>
    <!-- Option for enhanced tracking protection for the custom protection settings for cookies-->
    <string name="preference_enhanced_tracking_protection_custom_cookies_4">Alle Cookies (einige Websites funktionieren dann nicht mehr)</string>
    <!-- Option for enhanced tracking protection for the custom protection settings for cookies-->
    <string name="preference_enhanced_tracking_protection_custom_cookies_5">Seitenübergreifende Cookies</string>
    <!-- Preference for Global Privacy Control for the custom privacy settings for Global Privacy Control. '&amp;' is replaced with the ampersand symbol: &-->
    <string name="preference_enhanced_tracking_protection_custom_global_privacy_control">Websites anweisen, meine Daten nicht zu verkaufen oder weiterzugeben</string>
    <!-- Preference for enhanced tracking protection for the custom protection settings for tracking content -->
    <string name="preference_enhanced_tracking_protection_custom_tracking_content">Inhalte zur Aktivitätenverfolgung</string>
    <!-- Option for enhanced tracking protection for the custom protection settings for tracking content-->
    <string name="preference_enhanced_tracking_protection_custom_tracking_content_1">In allen Tabs</string>
    <!-- Option for enhanced tracking protection for the custom protection settings for tracking content-->
    <string name="preference_enhanced_tracking_protection_custom_tracking_content_2">Nur in privaten Tabs</string>
    <!-- Preference for enhanced tracking protection for the custom protection settings -->
    <string name="preference_enhanced_tracking_protection_custom_cryptominers">Heimliche Digitalwährungsberechner (Krypto-Miner)</string>
    <!-- Preference for enhanced tracking protection for the custom protection settings -->
    <string name="preference_enhanced_tracking_protection_custom_known_fingerprinters">Bekannte Identifizierer (Fingerprinter)</string>
    <!-- Button label for navigating to the Enhanced Tracking Protection details -->
    <string name="enhanced_tracking_protection_details">Details</string>
    <!-- Header for categories that are being being blocked by current Enhanced Tracking Protection settings -->
    <string name="enhanced_tracking_protection_blocked">Blockiert</string>
    <!-- Header for categories that are being not being blocked by current Enhanced Tracking Protection settings -->
    <string name="enhanced_tracking_protection_allowed">Erlaubt</string>
    <!-- Category of trackers (social media trackers) that can be blocked by Enhanced Tracking Protection -->
    <string name="etp_social_media_trackers_title">Social Media Tracker</string>
    <!-- Description of social media trackers that can be blocked by Enhanced Tracking Protection -->
    <string name="etp_social_media_trackers_description">Beschränkt die Möglichkeiten sozialer Netzwerke, Ihre Surfaktivitäten im Internet zu verfolgen.</string>
    <!-- Category of trackers (cross-site tracking cookies) that can be blocked by Enhanced Tracking Protection -->
    <string name="etp_cookies_title">Seitenübergreifende Tracking-Cookies</string>
    <!-- Category of trackers (cross-site tracking cookies) that can be blocked by Enhanced Tracking Protection -->
    <string name="etp_cookies_title_2">Seitenübergreifende Cookies</string>
    <!-- Description of cross-site tracking cookies that can be blocked by Enhanced Tracking Protection -->
    <string name="etp_cookies_description">Blockiert Cookies, die von Werbenetzwerken und Analyseunternehmen verwendet werden, um Ihre Browser-Daten auf vielen Websites zusammenzustellen.</string>
    <!-- Description of cross-site tracking cookies that can be blocked by Enhanced Tracking Protection -->
    <string name="etp_cookies_description_2">Der vollständige Cookie-Schutz isoliert Cookies auf der Website, auf der Sie sich befinden, sodass Elemente zur Aktivitätenverfolgung sie nicht verwenden können, um Ihnen Website-übergreifend zu folgen.</string>
    <!-- Category of trackers (cryptominers) that can be blocked by Enhanced Tracking Protection -->
    <string name="etp_cryptominers_title">Heimliche Digitalwährungsberechner (Krypto-Miner)</string>
    <!-- Description of cryptominers that can be blocked by Enhanced Tracking Protection -->
    <string name="etp_cryptominers_description">Verhindert, dass böswillige Skripte Zugriff auf Ihr Gerät erhalten, um digitale Währungen zu generieren.</string>
    <!-- Description of fingerprinters that can be blocked by Enhanced Tracking Protection -->
    <string name="etp_known_fingerprinters_description">Verhindert, dass eindeutig identifizierbare Daten über Ihr Gerät erfasst werden, die zur Aktivitätenverfolgung verwendet werden können.</string>
    <!-- Category of trackers (tracking content) that can be blocked by Enhanced Tracking Protection -->
    <string name="etp_tracking_content_title">Tracking-Inhalt</string>
    <!-- Description of tracking content that can be blocked by Enhanced Tracking Protection -->
    <string name="etp_tracking_content_description">Verhindert das Laden von Werbung, Videos und anderen Inhalten, die Skripte zur Aktivitätenverfolgung enthalten. Kann einige Funktionen der Website beeinträchtigen.</string>
    <!-- Enhanced Tracking Protection message that protection is currently on for this site -->
    <string name="etp_panel_on">Der Schutz für diese Website ist aktiviert</string>
    <!-- Enhanced Tracking Protection message that protection is currently off for this site -->
    <string name="etp_panel_off">Der Schutz für diese Website ist deaktiviert</string>
    <!-- Header for exceptions list for which sites enhanced tracking protection is always off -->
    <string name="enhanced_tracking_protection_exceptions">Verbesserter Schutz vor Aktivitätenverfolgung ist für diese Websites deaktiviert</string>
    <!-- Content description (not visible, for screen readers etc.): Navigate
    back from ETP details (Ex: Tracking content) -->
    <string name="etp_back_button_content_description">Rückwärts navigieren</string>
    <!-- About page link text to open what's new link -->
    <string name="about_whats_new">Was ist neu in %s</string>
    <!-- Open source licenses page title
    The first parameter is the app name -->
    <string name="open_source_licenses_title">%s | OSS-Bibliotheken</string>

    <!-- Category of trackers (redirect trackers) that can be blocked by Enhanced Tracking Protection -->
    <string name="etp_redirect_trackers_title">Weiterleitungs-Tracker</string>
    <!-- Description of redirect tracker cookies that can be blocked by Enhanced Tracking Protection -->
    <string name="etp_redirect_trackers_description">Löscht Cookies, die durch Weiterleitungen zu bekannten Tracking-Websites gesetzt wurden.</string>

    <!-- Preference for fingerprinting protection for the custom protection settings -->
    <string name="etp_suspected_fingerprinters_title">Vermutete Identifizierer (Fingerprinter)</string>
    <!-- Description of fingerprinters that can be blocked by fingerprinting protection -->
    <string name="etp_suspected_fingerprinters_description">Aktiviert den Fingerprinting-Schutz, um verdächtige Fingerprinter zu stoppen.</string>
    <!-- Category of trackers (fingerprinters) that can be blocked by Enhanced Tracking Protection -->
    <string name="etp_known_fingerprinters_title">Bekannte Identifizierer (Fingerprinter)</string>
    <!-- Description of the SmartBlock Enhanced Tracking Protection feature. The * symbol is intentionally hardcoded here,
         as we use it on the UI to indicate which trackers have been partially unblocked.  -->
    <string name="preference_etp_smartblock_description">Die Blockierung von einigen der unten markierten Skripte zur Aktivitätenverfolgung wurde teilweise aufgehoben, weil Sie mit diesen interagiert haben *.</string>
    <!-- Text displayed that links to website about enhanced tracking protection SmartBlock -->
    <string name="preference_etp_smartblock_learn_more">Weitere Informationen</string>

    <!-- Content description (not visible, for screen readers etc.):
    Enhanced tracking protection exception preference icon for ETP settings. -->
    <string name="preference_etp_exceptions_icon_description">Ausnahme-Einstellungssymbol für verbesserten Tracking-Schutz</string>

    <!-- About page link text to open support link -->
    <string name="about_support">Hilfe</string>
    <!-- About page link text to list of past crashes (like about:crashes on desktop) -->
    <string name="about_crashes">Abstürze</string>
    <!-- About page link text to open privacy notice link -->
    <string name="about_privacy_notice">Datenschutzhinweis</string>
    <!-- About page link text to open know your rights link -->
    <string name="about_know_your_rights">Ihre Rechte</string>
    <!-- About page link text to open licensing information link -->
    <string name="about_licensing_information">Informationen zur Lizenzierung</string>
    <!-- About page link text to open a screen with libraries that are used -->
    <string name="about_other_open_source_libraries">Von uns verwendete Bibliotheken</string>

    <!-- Toast shown to the user when they are activating the secret dev menu
        The first parameter is number of long clicks left to enable the menu -->
    <string name="about_debug_menu_toast_progress">Debug-Menü: Noch %1$d Klick(s) zum Aktivieren</string>
    <string name="about_debug_menu_toast_done">Debug-Menü aktiviert</string>

    <!-- Browser long press popup menu -->
    <!-- Copy the current url -->
    <string name="browser_toolbar_long_press_popup_copy">Kopieren</string>
    <!-- Paste & go the text in the clipboard. '&amp;' is replaced with the ampersand symbol: & -->
    <string name="browser_toolbar_long_press_popup_paste_and_go">Einfügen &amp; Los</string>
    <!-- Paste the text in the clipboard -->
    <string name="browser_toolbar_long_press_popup_paste">Einfügen</string>

    <!-- Snackbar message shown after an URL has been copied to clipboard. -->
    <string name="browser_toolbar_url_copied_to_clipboard_snackbar">URL in Zwischenablage kopiert</string>

    <!-- Title text for the Add To Homescreen dialog -->
    <string name="add_to_homescreen_title">Zum Startbildschirm hinzufügen</string>
    <!-- Cancel button text for the Add to Homescreen dialog -->
    <string name="add_to_homescreen_cancel">Abbrechen</string>
    <!-- Add button text for the Add to Homescreen dialog -->
    <string name="add_to_homescreen_add">Hinzufügen</string>
    <!-- Continue to website button text for the first-time Add to Homescreen dialog -->
    <string name="add_to_homescreen_continue">Weiter zur Website</string>
    <!-- Placeholder text for the TextView in the Add to Homescreen dialog -->
    <string name="add_to_homescreen_text_placeholder">Name der Verknüpfung</string>

    <!-- Describes the add to homescreen functionality -->
    <string name="add_to_homescreen_description_2">Sie können diese Website einfach zum Startbildschirm Ihres Geräts hinzufügen, um unmittelbaren Zugriff darauf zu haben und sie wie eine App zu nutzen.</string>

    <!-- Preference for managing the settings for logins and passwords in Fenix -->
    <string name="preferences_passwords_logins_and_passwords_2">Passwörter</string>
    <!-- Preference for managing the saving of logins and passwords in Fenix -->
    <string name="preferences_passwords_save_logins_2">Passwörter speichern</string>
    <!-- Preference option for asking to save passwords in Fenix -->
    <string name="preferences_passwords_save_logins_ask_to_save">Zum Speichern nachfragen</string>
    <!-- Preference option for never saving passwords in Fenix -->
    <string name="preferences_passwords_save_logins_never_save">Nie speichern</string>

    <!-- Preference for autofilling saved logins in Firefox (in web content), %1$s will be replaced with the app name -->
    <string name="preferences_passwords_autofill2">Automatisches Ausfüllen in %1$s</string>
    <!-- Description for the preference for autofilling saved logins in Firefox (in web content), %1$s will be replaced with the app name -->
    <string name="preferences_passwords_autofill_description">Benutzernamen und Passwörter auf Webseite bei Nutzung von %1$s automatisch ausfüllen.</string>
    <!-- Preference for autofilling logins from Fenix in other apps (e.g. autofilling the Twitter app) -->
    <string name="preferences_android_autofill">Automatisches Ausfüllen in anderen Apps</string>
    <!-- Description for the preference for autofilling logins from Fenix in other apps (e.g. autofilling the Twitter app) -->
    <string name="preferences_android_autofill_description">Benutzernamen und Passwörter auf Webseite bei Nutzung von anderen Apps auf Ihrem Gerät automatisch ausfüllen.</string>

    <!-- Preference option for adding a password -->
    <string name="preferences_logins_add_login_2">Passwort hinzufügen</string>

    <!-- Preference for syncing saved passwords in Fenix -->
    <string name="preferences_passwords_sync_logins_2">Passwörter synchronisieren</string>
    <!-- Preference for syncing saved passwords in Fenix, when not signed in-->
    <string name="preferences_passwords_sync_logins_across_devices_2">Passwörter geräteübergreifend synchronisieren</string>
    <!-- Preference to access list of saved passwords -->
    <string name="preferences_passwords_saved_logins_2">Gespeicherte Passwörter</string>
    <!-- Description of empty list of saved passwords. Placeholder is replaced with app name.  -->
    <string name="preferences_passwords_saved_logins_description_empty_text_2">Die Passwörter, die Sie speichern oder mit %s synchronisieren, werden hier aufgelistet. Alle gespeicherten Passwörter werden verschlüsselt.</string>
    <!-- Clickable text for opening an external link for more information about Sync. -->
    <string name="preferences_passwords_saved_logins_description_empty_learn_more_link_2">Weitere Informationen über Sync</string>
    <!-- Preference to access list of login exceptions that we never save logins for -->
    <string name="preferences_passwords_exceptions">Ausnahmen</string>
    <!-- Empty description of list of login exceptions that we never save passwords for. Parameter will be replaced by app name. -->
    <string name="preferences_passwords_exceptions_description_empty_2">%s speichert keine Passwörter für die hier aufgeführten Websites.</string>
    <!-- Description of list of login exceptions that we never save passwords for. Parameter will be replaced by app name. -->
    <string name="preferences_passwords_exceptions_description_2">%s speichert keine Passwörter für diese Websites.</string>
    <!-- Text on button to remove all saved login exceptions -->
    <string name="preferences_passwords_exceptions_remove_all">Alle Ausnahmen löschen</string>
    <!-- Hint for search box in passwords list -->
    <string name="preferences_passwords_saved_logins_search_2">Passwörter durchsuchen</string>
    <!-- The header for the site that a login is for -->
    <string name="preferences_passwords_saved_logins_site">Website</string>
    <!-- The header for the username for a login -->
    <string name="preferences_passwords_saved_logins_username">Benutzername</string>
    <!-- The header for the password for a login -->
    <string name="preferences_passwords_saved_logins_password">Passwort</string>
    <!-- Shown in snackbar to tell user that the password has been copied -->
    <string name="logins_password_copied">Passwort in Zwischenablage kopiert</string>
    <!-- Shown in snackbar to tell user that the username has been copied -->
    <string name="logins_username_copied">Benutzername in Zwischenablage kopiert</string>
    <!-- Content Description (for screenreaders etc) read for the button to copy a password in logins-->
    <string name="saved_logins_copy_password">Passwort kopieren</string>
    <!-- Content Description (for screenreaders etc) read for the button to clear a password while editing a login-->
    <string name="saved_logins_clear_password">Passwort löschen</string>
    <!-- Content Description (for screenreaders etc) read for the button to copy a username in logins -->
    <string name="saved_login_copy_username">Benutzernamen kopieren</string>
    <!-- Content Description (for screenreaders etc) read for the button to clear a username while editing a login -->
    <string name="saved_login_clear_username">Benutzername löschen</string>
    <!-- Content Description (for screenreaders etc) read for the button to clear the hostname field while creating a login -->
    <string name="saved_login_clear_hostname">Hostname löschen</string>
    <!-- Content Description (for screenreaders etc) read for the button to open a site in logins -->
    <string name="saved_login_open_site">Website im Browser öffnen</string>
    <!-- Content Description (for screenreaders etc) read for the button to reveal a password in logins -->
    <string name="saved_login_reveal_password">Passwort anzeigen</string>
    <!-- Content Description (for screenreaders etc) read for the button to hide a password in logins -->
    <string name="saved_login_hide_password">Passwort verbergen</string>
    <!-- Message displayed in biometric prompt displayed for authentication before allowing users to view their passwords -->
    <string name="logins_biometric_prompt_message_2">Zum Anzeigen Ihrer gespeicherten Passwörter entsperren</string>
    <!-- Title of warning dialog if users have no device authentication set up -->
    <string name="logins_warning_dialog_title_2">Sichern Sie Ihre gespeicherten Passwörter</string>
    <!-- Message of warning dialog if users have no device authentication set up -->
    <string name="logins_warning_dialog_message_2">Richten Sie ein Gerätesperrmuster, eine PIN oder ein Passwort ein, um zu verhindern, dass auf Ihre gespeicherten Passwörter zugegriffen wird, wenn jemand anderes über Ihr Gerät verfügt.</string>
    <!-- Negative button to ignore warning dialog if users have no device authentication set up -->
    <string name="logins_warning_dialog_later">Später</string>
    <!-- Positive button to send users to set up a pin of warning dialog if users have no device authentication set up -->
    <string name="logins_warning_dialog_set_up_now">Jetzt einrichten</string>
    <!-- Title of PIN verification dialog to direct users to re-enter their device credentials to access their logins -->
    <string name="logins_biometric_prompt_message_pin">Entsperren Sie Ihr Gerät</string>
    <!-- Title for Accessibility Force Enable Zoom Preference -->
    <string name="preference_accessibility_force_enable_zoom">Zoom auf allen Websites</string>
    <!-- Summary for Accessibility Force Enable Zoom Preference -->
    <string name="preference_accessibility_force_enable_zoom_summary">Aktivieren Sie diese Option, um das Kneifen und Zoomen auch auf Websites zuzulassen, die diese Geste verhindern.</string>

    <!-- Saved logins sorting strategy menu item -by name- (if selected, it will sort saved logins alphabetically) -->
    <string name="saved_logins_sort_strategy_alphabetically">Name (A-Z)</string>
    <!-- Saved logins sorting strategy menu item -by last used- (if selected, it will sort saved logins by last used) -->
    <string name="saved_logins_sort_strategy_last_used">Zuletzt verwendet</string>

    <!-- Content description (not visible, for screen readers etc.) -->
    <string name="saved_logins_menu_dropdown_chevron_icon_content_description_2">Menü „Passwörter sortieren“</string>

    <!-- Autofill -->
    <!-- Preference and title for managing the autofill settings -->
    <string name="preferences_autofill">Automatisch ausfüllen</string>
    <!-- Preference and title for managing the settings for addresses -->
    <string name="preferences_addresses">Adressen</string>
    <!-- Preference and title for managing the settings for payment methods -->
    <string name="preferences_credit_cards_2">Zahlungsmethoden</string>
    <!-- Preference for saving and autofilling credit cards -->
    <string name="preferences_credit_cards_save_and_autofill_cards_2">Zahlungsmethoden speichern und ausfüllen</string>
    <!-- Preference summary for saving and autofilling payment method data. Parameter will be replaced by app name. -->
    <string name="preferences_credit_cards_save_and_autofill_cards_summary_2">%s verschlüsselt alle von Ihnen gespeicherten Zahlungsmethoden</string>
    <!-- Preference option for syncing credit cards across devices. This is displayed when the user is not signed into sync -->
    <string name="preferences_credit_cards_sync_cards_across_devices">Karten zwischen Geräten synchronisieren</string>
    <!-- Preference option for syncing credit cards across devices. This is displayed when the user is signed into sync -->
    <string name="preferences_credit_cards_sync_cards">Kreditkarten synchronisieren</string>

    <!-- Preference option for adding a card -->
    <string name="preferences_credit_cards_add_credit_card_2">Karte hinzufügen</string>
    <!-- Preference option for managing saved cards -->
    <string name="preferences_credit_cards_manage_saved_cards_2">Karten verwalten</string>
    <!-- Preference option for adding an address -->
    <string name="preferences_addresses_add_address">Adresse hinzufügen</string>
    <!-- Preference option for managing saved addresses -->
    <string name="preferences_addresses_manage_addresses">Adressen verwalten</string>
    <!-- Preference for saving and filling addresses -->
    <string name="preferences_addresses_save_and_autofill_addresses_2">Adressen speichern und ausfüllen</string>

    <!-- Preference summary for saving and filling address data -->
    <string name="preferences_addresses_save_and_autofill_addresses_summary_2">Enthält Telefonnummern und E-Mail-Adressen</string>

    <!-- Title of the "Add card" screen -->
    <string name="credit_cards_add_card">Karte hinzufügen</string>
    <!-- Title of the "Edit card" screen -->
    <string name="credit_cards_edit_card">Karte bearbeiten</string>
    <!-- The header for the card number of a credit card -->
    <string name="credit_cards_card_number">Kartennummer</string>
    <!-- The header for the expiration date of a credit card -->
    <string name="credit_cards_expiration_date">Ablaufdatum</string>
    <!-- The label for the expiration date month of a credit card to be used by a11y services-->
    <string name="credit_cards_expiration_date_month">Monat des Ablaufdatums</string>
    <!-- The label for the expiration date year of a credit card to be used by a11y services-->
    <string name="credit_cards_expiration_date_year">Jahr des Ablaufdatums</string>
    <!-- The header for the name on the credit card -->
    <string name="credit_cards_name_on_card">Name auf Karte</string>
    <!-- The text for the "Delete card" menu item for deleting a credit card -->
    <string name="credit_cards_menu_delete_card">Karte löschen</string>
    <!-- The text for the "Delete card" button for deleting a credit card -->
    <string name="credit_cards_delete_card_button">Karte löschen</string>
    <!-- The text for the confirmation message of "Delete card" dialog -->
    <string name="credit_cards_delete_dialog_confirmation_2">Karte löschen?</string>
    <!-- The text for the positive button on "Delete card" dialog -->
    <string name="credit_cards_delete_dialog_button">Löschen</string>
    <!-- The title for the "Save" menu item for saving a credit card -->
    <string name="credit_cards_menu_save">Speichern</string>
    <!-- The text for the "Save" button for saving a credit card -->
    <string name="credit_cards_save_button">Speichern</string>
    <!-- The text for the "Cancel" button for cancelling adding, updating or deleting a credit card -->
    <string name="credit_cards_cancel_button">Abbrechen</string>

    <!-- Title of the "Saved cards" screen -->
    <string name="credit_cards_saved_cards">Gespeicherte Karten</string>

    <!-- Error message for card number validation -->
    <string name="credit_cards_number_validation_error_message_2">Geben Sie eine gültige Kartennummer ein</string>
    <!-- Error message for card name on card validation -->
    <string name="credit_cards_name_on_card_validation_error_message_2">Fügen Sie einen Namen hinzu</string>
    <!-- Message displayed in biometric prompt displayed for authentication before allowing users to view their saved credit cards -->
    <string name="credit_cards_biometric_prompt_message">Zum Anzeigen Ihrer gespeicherten Karten entsperren</string>
    <!-- Title of warning dialog if users have no device authentication set up -->
    <string name="credit_cards_warning_dialog_title_2">Sichern Sie Ihre gespeicherten Zahlungsmethoden</string>
    <!-- Message of warning dialog if users have no device authentication set up -->
    <string name="credit_cards_warning_dialog_message_3">Richten Sie ein Gerätesperrmuster, eine PIN oder ein Passwort ein, um zu verhindern, dass auf Ihre gespeicherten Zahlungsmethoden zugegriffen wird, wenn jemand anderes über Ihr Gerät verfügt.</string>
    <!-- Positive button to send users to set up a pin of warning dialog if users have no device authentication set up -->
    <string name="credit_cards_warning_dialog_set_up_now">Jetzt einrichten</string>
    <!-- Negative button to ignore warning dialog if users have no device authentication set up -->
    <string name="credit_cards_warning_dialog_later">Später</string>
    <!-- Title of PIN verification dialog to direct users to re-enter their device credentials to access their credit cards -->
    <string name="credit_cards_biometric_prompt_message_pin">Entsperren Sie Ihr Gerät</string>

    <!-- Message displayed in biometric prompt for authentication, before allowing users to use their stored payment method information -->
    <string name="credit_cards_biometric_prompt_unlock_message_2">Zum Verwenden Ihrer gespeicherten Zahlungsmethoden entsperren</string>
    <!-- Title of the "Add address" screen -->
    <string name="addresses_add_address">Adresse hinzufügen</string>
    <!-- Title of the "Edit address" screen -->
    <string name="addresses_edit_address">Adresse bearbeiten</string>
    <!-- Title of the "Manage addresses" screen -->
    <string name="addresses_manage_addresses">Adressen verwalten</string>
    <!-- The header for the name of an address. Name represents a person's full name, typically made up of a first, middle and last name, e.g. John Joe Doe. -->
    <string name="addresses_name">Name</string>
    <!-- The header for the street address of an address -->
    <string name="addresses_street_address">Straße und Hausnummer</string>
    <!-- The header for the city of an address -->
    <string name="addresses_city">Stadt</string>
    <!-- The header for the subregion of an address when "state" should be used -->
    <string name="addresses_state">Bundesland</string>
    <!-- The header for the subregion of an address when "province" should be used -->
    <string name="addresses_province">Provinz</string>
    <!-- The header for the zip code of an address -->
    <string name="addresses_zip">Postleitzahl</string>
    <!-- The header for the country or region of an address -->
    <string name="addresses_country">Land oder Region</string>
    <!-- The header for the phone number of an address -->
    <string name="addresses_phone">Telefonnummer</string>
    <!-- The header for the email of an address -->
    <string name="addresses_email">E-Mail-Adresse</string>
    <!-- The text for the "Save" button for saving an address -->
    <string name="addresses_save_button">Speichern</string>
    <!-- The text for the "Cancel" button for cancelling adding, updating or deleting an address -->
    <string name="addresses_cancel_button">Abbrechen</string>
    <!-- The text for the "Delete address" button for deleting an address -->
    <string name="addressess_delete_address_button">Adresse löschen</string>

    <!-- The title for the "Delete address" confirmation dialog -->
    <string name="addressess_confirm_dialog_message_2">Diese Adresse löschen?</string>
    <!-- The text for the positive button on "Delete address" dialog -->
    <string name="addressess_confirm_dialog_ok_button">Löschen</string>
    <!-- The text for the negative button on "Delete address" dialog -->
    <string name="addressess_confirm_dialog_cancel_button">Abbrechen</string>
    <!-- The text for the "Save address" menu item for saving an address -->
    <string name="address_menu_save_address">Adresse speichern</string>
    <!-- The text for the "Delete address" menu item for deleting an address -->
    <string name="address_menu_delete_address">Adresse löschen</string>

    <!-- Title of the Add search engine screen -->
    <string name="search_engine_add_custom_search_engine_title">Suchmaschine hinzufügen</string>
    <!-- Content description (not visible, for screen readers etc.): Title for the button that navigates to add new engine screen -->
    <string name="search_engine_add_custom_search_engine_button_content_description">Neue Suchmaschine hinzufügen</string>
    <!-- Title of the Edit search engine screen -->
    <string name="search_engine_edit_custom_search_engine_title">Suchmaschine bearbeiten</string>
    <!-- Text for the menu button to edit a search engine -->
    <string name="search_engine_edit">Bearbeiten</string>
    <!-- Text for the menu button to delete a search engine -->
    <string name="search_engine_delete">Löschen</string>

    <!-- Label for the TextField in which user enters custom search engine name -->
    <string name="search_add_custom_engine_name_label">Name</string>
    <!-- Placeholder text shown in the Search Engine Name text field before a user enters text -->
    <string name="search_add_custom_engine_name_hint_2">Name der Suchmaschine</string>
    <!-- Label for the TextField in which user enters custom search engine URL -->
    <string name="search_add_custom_engine_url_label">Such-String-URL</string>
    <!-- Placeholder text shown in the Search String TextField before a user enters text -->
    <string name="search_add_custom_engine_search_string_hint_2">Für die Suche zu verwendende URL</string>
    <!-- Description text for the Search String TextField. The %s is part of the string -->
    <string name="search_add_custom_engine_search_string_example" formatted="false">Anfrage durch „%s“ ersetzen. Beispiel:\nhttps://www.google.com/search?q=%s</string>

    <!-- Accessibility description for the form in which details about the custom search engine are entered -->
    <string name="search_add_custom_engine_form_description">Details zur benutzerdefinierten Suchmaschine</string>

    <!-- Label for the TextField in which user enters custom search engine suggestion URL -->
    <string name="search_add_custom_engine_suggest_url_label">Suchvorschlags-API (optional)</string>
    <!-- Placeholder text shown in the Search Suggestion String TextField before a user enters text -->
    <string name="search_add_custom_engine_suggest_string_hint">API-URL für Suchvorschläge</string>
    <!-- Description text for the Search Suggestion String TextField. The %s is part of the string -->
    <string name="search_add_custom_engine_suggest_string_example_2" formatted="false">Anfrage durch „%s“ ersetzen. Beispiel:\nhttps://suggestqueries.google.com/complete/search?client=firefox&amp;q=%s</string>
    <!-- The text for the "Save" button for saving a custom search engine -->
    <string name="search_custom_engine_save_button">Speichern</string>

    <!-- Text shown when a user leaves the name field empty -->
    <string name="search_add_custom_engine_error_empty_name">Name der Suchmaschine eingeben</string>
    <!-- Text shown when a user leaves the search string field empty -->
    <string name="search_add_custom_engine_error_empty_search_string">Such-String eingeben</string>
    <!-- Text shown when a user leaves out the required template string -->
    <string name="search_add_custom_engine_error_missing_template">Überprüfen Sie, ob der Such-String dem Beispielformat entspricht</string>
    <!-- Text shown when we aren't able to validate the custom search query. The first parameter is the url of the custom search engine -->
    <string name="search_add_custom_engine_error_cannot_reach">Fehler beim Verbinden mit „%s“</string>
    <!-- Text shown when a user creates a new search engine -->
    <string name="search_add_custom_engine_success_message">%s erstellt</string>
    <!-- Text shown when a user successfully edits a custom search engine -->
    <string name="search_edit_custom_engine_success_message">%s gespeichert</string>
    <!-- Text shown when a user successfully deletes a custom search engine -->
    <string name="search_delete_search_engine_success_message">%s gelöscht</string>

    <!-- Heading for the instructions to allow a permission -->
    <string name="phone_feature_blocked_intro">Zum Erlauben:</string>
    <!-- First step for the allowing a permission -->
    <string name="phone_feature_blocked_step_settings">1. Öffnen Sie die Android-Einstellungen</string>
    <!-- Second step for the allowing a permission -->
    <string name="phone_feature_blocked_step_permissions"><![CDATA[2. Tippen Sie auf <b>Berechtigungen</b>]]></string>
    <!-- Third step for the allowing a permission (Fore example: Camera) -->
    <string name="phone_feature_blocked_step_feature"><![CDATA[3. Schalten Sie <b>%1$s</b> auf AN]]></string>

    <!-- Label that indicates a site is using a secure connection -->
    <string name="quick_settings_sheet_secure_connection_2">Verbindung ist sicher</string>
    <!-- Label that indicates a site is using a insecure connection -->
    <string name="quick_settings_sheet_insecure_connection_2">Verbindung ist nicht sicher</string>
    <!-- Label to clear site data -->
    <string name="clear_site_data">Cookies und Website-Daten löschen</string>
    <!-- Confirmation message for a dialog confirming if the user wants to delete all data for current site -->
    <string name="confirm_clear_site_data"><![CDATA[Möchten Sie wirklich alle Cookies und Daten für die Website <b>%s</b> löschen?]]></string>
    <!-- Confirmation message for a dialog confirming if the user wants to delete all the permissions for all sites-->
    <string name="confirm_clear_permissions_on_all_sites">Möchten Sie wirklich alle Berechtigungen für alle Websites löschen?</string>
    <!-- Confirmation message for a dialog confirming if the user wants to delete all the permissions for a site-->
    <string name="confirm_clear_permissions_site">Möchten Sie wirklich alle Berechtigungen für diese Website löschen?</string>
    <!-- Confirmation message for a dialog confirming if the user wants to set default value a permission for a site-->
    <string name="confirm_clear_permission_site">Möchten Sie wirklich diese Berechtigung für diese Website löschen?</string>
    <!-- label shown when there are not site exceptions to show in the site exception settings -->
    <string name="no_site_exceptions">Keine Ausnahmen für Websites</string>
    <!-- Bookmark deletion confirmation -->
    <string name="bookmark_deletion_confirmation">Soll dieses Lesezeichen wirklich gelöscht werden?</string>
    <!-- Browser menu button that adds a shortcut to the home fragment -->
    <string name="browser_menu_add_to_shortcuts">Zu Verknüpfungen hinzufügen</string>
    <!-- Browser menu button that removes a shortcut from the home fragment -->
    <string name="browser_menu_remove_from_shortcuts">Aus Verknüpfungen entfernen</string>
    <!-- text shown before the issuer name to indicate who its verified by, parameter is the name of
     the certificate authority that verified the ticket-->
    <string name="certificate_info_verified_by">Verifiziert von: %1$s</string>
    <!-- Login overflow menu delete button -->
    <string name="login_menu_delete_button">Entfernen</string>
    <!-- Login overflow menu edit button -->
    <string name="login_menu_edit_button">Bearbeiten</string>
    <!-- Message in delete confirmation dialog for password -->
    <string name="login_deletion_confirmation_2">Soll dieses Passwort wirklich gelöscht werden?</string>
    <!-- Positive action of a dialog asking to delete  -->
    <string name="dialog_delete_positive">Löschen</string>
    <!-- Negative action of a dialog asking to delete login -->
    <string name="dialog_delete_negative">Abbrechen</string>
    <!--  The saved password options menu description. -->
    <string name="login_options_menu_2">Passwort-Optionen</string>
    <!--  The editable text field for a website address. -->
    <string name="saved_login_hostname_description_3">Das bearbeitbare Textfeld für die Adresse der Website.</string>
    <!--  The editable text field for a username. -->
    <string name="saved_login_username_description_3">Das bearbeitbare Textfeld für den Benutzernamen.</string>
    <!--  The editable text field for a login's password. -->
    <string name="saved_login_password_description_2">Das bearbeitbare Textfeld für das Passwort.</string>
    <!--  The button description to save changes to an edited password. -->
    <string name="save_changes_to_login_2">Änderungen speichern.</string>
    <!--  The page title for editing a saved password. -->
    <string name="edit_2">Passwort bearbeiten</string>
    <!--  The page title for adding new password. -->
    <string name="add_login_2">Passwort hinzufügen</string>
    <!--  Error text displayed underneath the password field when it is in an error case. -->
    <string name="saved_login_password_required_2">Passwort eingeben</string>
    <!--  The error message in add login view when username field is blank. -->
    <string name="saved_login_username_required_2">Benutzername eingeben</string>
    <!--  The error message in add login view when hostname field is blank. -->
    <string name="saved_login_hostname_required" tools:ignore="UnusedResources">Hostname erforderlich</string>
    <!--  The error message in add login view when hostname field is blank. -->
    <string name="saved_login_hostname_required_2" tools:ignore="UnusedResources">Internetadresse eingeben</string>
    <!-- Voice search button content description  -->
    <string name="voice_search_content_description">Sprachsuche</string>
    <!-- Voice search prompt description displayed after the user presses the voice search button -->
    <string name="voice_search_explainer">Sprechen Sie jetzt</string>

    <!--  The error message in edit login view when a duplicate username exists. -->
    <string name="saved_login_duplicate">Es existieren bereits Zugangsdaten mit diesem Benutzernamen</string>

    <!-- This is the hint text that is shown inline on the hostname field of the create new login page. 'https://www.example.com' intentionally hardcoded here -->
    <string name="add_login_hostname_hint_text">https://www.example.com</string>
    <!-- This is an error message shown below the hostname field of the add login page when a hostname does not contain http or https. -->
    <string name="add_login_hostname_invalid_text_3">Die Internetadresse muss „https://“ oder „http://“ enthalten</string>
    <!-- This is an error message shown below the hostname field of the add login page when a hostname is invalid. -->
    <string name="add_login_hostname_invalid_text_2">Gültiger Hostname erforderlich</string>

    <!-- Synced Tabs -->
    <!-- Text displayed to ask user to connect another device as no devices found with account -->
    <string name="synced_tabs_connect_another_device">Weiteres Gerät verbinden.</string>
    <!-- Text displayed asking user to re-authenticate -->
    <string name="synced_tabs_reauth">Bitte erneut authentifizieren.</string>
    <!-- Text displayed when user has disabled tab syncing in Firefox Sync Account -->
    <string name="synced_tabs_enable_tab_syncing">Bitte aktivieren Sie die Tab-Synchronisierung.</string>
    <!-- Text displayed when user has no tabs that have been synced -->
    <string name="synced_tabs_no_tabs" tools:ignore="BrandUsage">Sie haben keine offenen Tabs in Firefox auf Ihren anderen Geräten.</string>
    <!-- Text displayed in the synced tabs screen when a user is not signed in to Firefox Sync describing Synced Tabs -->
    <string name="synced_tabs_sign_in_message">Zeigt eine Liste der Tabs von Ihren anderen Geräten an.</string>
    <!-- Text displayed on a button in the synced tabs screen to link users to sign in when a user is not signed in to Firefox Sync -->
    <string name="synced_tabs_sign_in_button">Zum Synchronisieren anmelden</string>

    <!-- The text displayed when a synced device has no tabs to show in the list of Synced Tabs. -->
    <string name="synced_tabs_no_open_tabs">Keine offenen Tabs</string>

    <!-- Content description for expanding a group of synced tabs. -->
    <string name="synced_tabs_expand_group">Gruppe synchronisierter Tabs erweitern</string>
    <!-- Content description for collapsing a group of synced tabs. -->
    <string name="synced_tabs_collapse_group">Gruppe synchronisierter Tabs einklappen</string>

    <!-- Top Sites -->
    <!-- Title text displayed in the dialog when shortcuts limit is reached. -->
    <string name="shortcut_max_limit_title">Obergrenze für Verknüpfungen erreicht</string>
    <!-- Content description text displayed in the dialog when shortcut limit is reached. -->
    <string name="shortcut_max_limit_content">Entfernen Sie eine der Verknüpfungen, um eine neue hinzuzufügen. Tippen und halten Sie die Seite und wählen Sie „Entfernen“.</string>
    <!-- Confirmation dialog button text when top sites limit is reached. -->
    <string name="top_sites_max_limit_confirmation_button">Ok, verstanden</string>

    <!-- Label for the preference to show the shortcuts for the most visited top sites on the homepage -->
    <string name="top_sites_toggle_top_recent_sites_4">Verknüpfungen</string>
    <!-- Title text displayed in the rename top site dialog. -->
    <string name="top_sites_rename_dialog_title">Name</string>
    <!-- Hint for renaming title of a shortcut -->
    <string name="shortcut_name_hint">Name der Verknüpfung</string>
    <!-- Hint for editing URL of a shortcut. -->
    <string name="shortcut_url_hint">Verknüpfungs-URL</string>
    <!-- Dialog button text for canceling the rename top site prompt. -->
    <string name="top_sites_rename_dialog_cancel">Abbrechen</string>

    <!-- Text for the menu button to open the homepage settings. -->
    <string name="top_sites_menu_settings">Einstellungen</string>
    <!-- Text for the menu button to navigate to sponsors and privacy support articles. '&amp;' is replaced with the ampersand symbol: & -->
    <string name="top_sites_menu_sponsor_privacy">Unsere Sponsoren &amp; Ihre Privatsphäre</string>
    <!-- Label text displayed for a sponsored top site. -->
    <string name="top_sites_sponsored_label">Gesponsert</string>

    <!-- Text for the menu item to edit a top site. -->
    <string name="top_sites_edit_top_site">Bearbeiten</string>
    <!-- Text for the dialog title to edit a top site. -->
    <string name="top_sites_edit_dialog_title">Verknüpfung bearbeiten</string>
    <!-- Button caption to confirm the edit of the top site. -->
    <string name="top_sites_edit_dialog_save">Speichern</string>
    <!-- Error message when the user entered an invalid URL -->
    <string name="top_sites_edit_dialog_url_error">Geben Sie eine gültige URL ein</string>
    <!-- Label for the URL edit field in the edit top site dialog. -->
    <string name="top_sites_edit_dialog_url_title">URL</string>

    <!-- Inactive tabs in the tabs tray -->
    <!-- Title text displayed in the tabs tray when a tab has been unused for 14 days. -->
    <string name="inactive_tabs_title">Inaktive Tabs</string>
    <!-- Content description for closing all inactive tabs -->
    <string name="inactive_tabs_delete_all">Alle inaktiven Tabs schließen</string>

    <!-- Content description for expanding the inactive tabs section. -->
    <string name="inactive_tabs_expand_content_description">Inaktive Tabs ausklappen</string>
    <!-- Content description for collapsing the inactive tabs section. -->
    <string name="inactive_tabs_collapse_content_description">Inaktive Tabs einklappen</string>

    <!-- Inactive tabs auto-close message in the tabs tray -->
    <!-- The header text of the auto-close message when the user is asked if they want to turn on the auto-closing of inactive tabs. -->
    <string name="inactive_tabs_auto_close_message_header" tools:ignore="UnusedResources">Nach einem Monat automatisch schließen?</string>
    <!-- A description below the header to notify the user what the inactive tabs auto-close feature is. -->
    <string name="inactive_tabs_auto_close_message_description" tools:ignore="BrandUsage,UnusedResources">Firefox kann Tabs schließen, die Sie im letzten Monat nicht angesehen haben.</string>
    <!-- A call to action below the description to allow the user to turn on the auto closing of inactive tabs. -->
    <string name="inactive_tabs_auto_close_message_action" tools:ignore="UnusedResources">AUTOMATISCHES SCHLIESSEN AKTIVIEREN</string>

    <!-- Text for the snackbar to confirm auto-close is enabled for inactive tabs -->
    <string name="inactive_tabs_auto_close_message_snackbar">Automatisches Schließen aktiviert</string>

    <!-- Awesome bar suggestion's headers -->
    <!-- Search suggestions title for Firefox Suggest. -->
    <string name="firefox_suggest_header" tools:ignore="BrandUsage">Firefox-Vorschläge</string>

    <!-- Title for search suggestions when Google is the default search suggestion engine. -->
    <string name="google_search_engine_suggestion_header">Google-Suche</string>
    <!-- Title for search suggestions when the default search suggestion engine is anything other than Google. The first parameter is default search engine name. -->
    <string name="other_default_search_engine_suggestion_header">%s-Suche</string>

    <!-- Default browser experiment -->
    <!-- Default browser card title -->
    <string name="default_browser_experiment_card_title">Wechseln Sie Ihren Standardbrowser</string>
    <!-- Default browser card text -->
    <string name="default_browser_experiment_card_text" tools:ignore="BrandUsage">Stellen Sie Links von Websites, E-Mails und Nachrichten so ein, dass sie in Firefox automatisch geöffnet werden.</string>

    <!-- Content description for close button in collection placeholder. -->
    <string name="remove_home_collection_placeholder_content_description">Entfernen</string>

    <!-- Content description radio buttons with a link to more information -->
    <string name="radio_preference_info_content_description">Klicken Sie hier für weitere Details</string>

    <!-- Content description for the action bar "up" button -->
    <string name="action_bar_up_description">Nach oben navigieren</string>

    <!-- Content description for privacy content close button -->
    <string name="privacy_content_close_button_content_description">Schließen</string>

    <!-- Pocket recommended stories -->
    <!-- Header text for a section on the home screen. -->
    <string name="pocket_stories_header_1">Geschichten, die zum Nachdenken anregen</string>
    <!-- Header text for a section on the home screen. -->
    <string name="pocket_stories_categories_header">Geschichten nach Thema</string>
    <!-- Text of a button allowing users to access an external url for more Pocket recommendations. -->
    <string name="pocket_stories_placeholder_text">Mehr entdecken</string>
    <!-- Title of an app feature. Smaller than a heading. The first parameter is product name Pocket -->
    <string name="pocket_stories_feature_title_2">Unterstützt durch %s.</string>
    <!-- Caption for describing a certain feature. The placeholder is for a clickable text (eg: Learn more) which will load an url in a new tab when clicked.  -->
    <string name="pocket_stories_feature_caption" tools:ignore="BrandUsage">Teil der Firefox-Familie. %s</string>
    <!-- Clickable text for opening an external link for more information about Pocket. -->
    <string name="pocket_stories_feature_learn_more">Weitere Informationen</string>

    <!-- Text indicating that the Pocket story that also displays this text is a sponsored story by other 3rd party entity. -->
    <string name="pocket_stories_sponsor_indication">Gesponsert</string>

    <!-- Snackbar message for enrolling in a Nimbus experiment from the secret settings when Studies preference is Off.-->
    <string name="experiments_snackbar">Telemetrie aktivieren, um Daten zu senden.</string>
    <!-- Snackbar button text to navigate to telemetry settings.-->
    <string name="experiments_snackbar_button">Einstellungen öffnen</string>

    <!-- Review quality check feature-->
    <!-- Name for the review quality check feature used as title for the panel. -->
    <string name="review_quality_check_feature_name_2">Review Checker</string>
    <!-- Summary for grades A and B for review quality check adjusted grading. -->
    <string name="review_quality_check_grade_a_b_description">Zuverlässige Bewertungen</string>
    <!-- Summary for grade C for review quality check adjusted grading. -->
    <string name="review_quality_check_grade_c_description">Mischung aus zuverlässigen und unzuverlässigen Bewertungen</string>
    <!-- Summary for grades D and F for review quality check adjusted grading. -->
    <string name="review_quality_check_grade_d_f_description">Unzuverlässige Bewertungen</string>
    <!-- Text for title presenting the reliability of a product's reviews. -->
    <string name="review_quality_check_grade_title">Wie zuverlässig sind diese Bewertungen?</string>
    <!-- Title for when the rating has been updated by the review checker -->
    <string name="review_quality_check_adjusted_rating_title">Bewertungen angepasst</string>
    <!-- Description for a product's adjusted star rating. The text presents that the product's reviews which were evaluated as unreliable were removed from the adjusted rating. -->
    <string name="review_quality_check_adjusted_rating_description_2">Basierend auf zuverlässigen Bewertungen</string>
    <!-- Title for list of highlights from a product's review emphasizing a product's important traits. -->
    <string name="review_quality_check_highlights_title">Highlights aus aktuellen Bewertungen</string>
    <!-- Title for section explaining how we analyze the reliability of a product's reviews. -->
    <string name="review_quality_check_explanation_title">Wie wir die Qualität einer Bewertung bestimmen</string>
    <!-- Paragraph explaining how we analyze the reliability of a product's reviews. First parameter is the Fakespot product name. In the phrase "Fakespot by Mozilla", "by" can be localized. Does not need to stay by. -->
    <string name="review_quality_check_explanation_body_reliability">Wir verwenden die KI-Technologie von %s von Mozilla, um die Zuverlässigkeit von Produktbewertungen zu überprüfen. Dies hilft nur bei der Einschätzung der Qualität der Bewertung, nicht der Produktqualität.</string>
    <!-- Paragraph explaining the grading system we use to classify the reliability of a product's reviews. -->
    <string name="review_quality_check_info_review_grade_header"><![CDATA[Wir geben den Bewertungen jedes Produkts eine <b>Bewertung</b> von A bis F.]]></string>
    <!-- Description explaining grades A and B for review quality check adjusted grading. -->
    <string name="review_quality_check_info_grade_info_AB">Zuverlässige Bewertungen. Wir glauben, dass die Bewertungen von echten Kunden stammen, die ehrliche und unvoreingenommene Bewertungen hinterlassen.</string>
    <!-- Description explaining grade C for review quality check adjusted grading. -->
    <string name="review_quality_check_info_grade_info_C">Wir glauben, dass es eine Mischung aus zuverlässigen und unzuverlässigen Bewertungen gibt.</string>
    <!-- Description explaining grades D and F for review quality check adjusted grading. -->
    <string name="review_quality_check_info_grade_info_DF">Unzuverlässige Bewertungen. Wir glauben, dass die Bewertungen wahrscheinlich gefälscht, oder von voreingenommenen Bewertern sind.</string>
    <!-- Paragraph explaining how a product's adjusted grading is calculated. -->
    <string name="review_quality_check_explanation_body_adjusted_grading"><![CDATA[Die <b>angepasste Bewertung</b> basiert nur auf Bewertungen, die wir für zuverlässig halten.]]></string>
    <!-- Paragraph explaining product review highlights. First parameter is the name of the retailer (e.g. Amazon). -->
    <string name="review_quality_check_explanation_body_highlights"><![CDATA[<b>Highlights</b> stammen von %s-Bewertungen innerhalb der letzten 80 Tage, die wir für zuverlässig halten.]]></string>
    <!-- Text for learn more caption presenting a link with information about review quality. First parameter is for clickable text defined in review_quality_check_info_learn_more_link. -->
    <string name="review_quality_check_info_learn_more">Weitere Informationen zu %s.</string>
    <!-- Clickable text that links to review quality check SuMo page. First parameter is the Fakespot product name. -->
    <string name="review_quality_check_info_learn_more_link_2">Wie %s die Qualität der Rezensionen bestimmt</string>
    <!-- Text for title of settings section. -->
    <string name="review_quality_check_settings_title">Einstellungen</string>
    <!-- Text for label for switch preference to show recommended products from review quality check settings section. -->
    <string name="review_quality_check_settings_recommended_products">Werbung im Review Checker anzeigen</string>
    <!-- Description for switch preference to show recommended products from review quality check settings section. First parameter is for clickable text defined in review_quality_check_settings_recommended_products_learn_more.-->
    <string name="review_quality_check_settings_recommended_products_description_2" tools:ignore="UnusedResources">Sie sehen gelegentlich Anzeigen für relevante Produkte. Wir bewerben nur Produkte mit vertrauenswürdigen Bewertungen. %s</string>
    <!-- Clickable text that links to review quality check recommended products support article. -->
    <string name="review_quality_check_settings_recommended_products_learn_more" tools:ignore="UnusedResources">Weitere Informationen</string>
    <!-- Text for turning sidebar off button from review quality check settings section. -->
    <string name="review_quality_check_settings_turn_off">Review Checker abschalten</string>
    <!-- Text for title of recommended product section. This is displayed above a product image, suggested as an alternative to the product reviewed. -->
    <string name="review_quality_check_ad_title" tools:ignore="UnusedResources">Weitere Möglichkeiten</string>
    <!-- Caption for recommended product section indicating this is an ad by Fakespot. First parameter is the Fakespot product name. -->
    <string name="review_quality_check_ad_caption" tools:ignore="UnusedResources">Anzeige von %s</string>
    <!-- Caption for review quality check panel. First parameter is for clickable text defined in review_quality_check_powered_by_link. -->
    <string name="review_quality_check_powered_by_2">Review Checker wird bereitgestellt von %s</string>
    <!-- Clickable text that links to Fakespot.com. First parameter is the Fakespot product name. In the phrase "Fakespot by Mozilla", "by" can be localized. Does not need to stay by. -->
    <string name="review_quality_check_powered_by_link" tools:ignore="UnusedResources">%s von Mozilla</string>
    <!-- Text for title of warning card informing the user that the current analysis is outdated. -->
    <string name="review_quality_check_outdated_analysis_warning_title" tools:ignore="UnusedResources">Neue Informationen zum Überprüfen</string>
    <!-- Text for button from warning card informing the user that the current analysis is outdated. Clicking this should trigger the product's re-analysis. -->
    <string name="review_quality_check_outdated_analysis_warning_action" tools:ignore="UnusedResources">Jetzt prüfen</string>
    <!-- Title for warning card informing the user that the current product does not have enough reviews for a review analysis. -->
    <string name="review_quality_check_no_reviews_warning_title">Noch nicht genügend Bewertungen</string>
    <!-- Text for body of warning card informing the user that the current product does not have enough reviews for a review analysis. -->
    <string name="review_quality_check_no_reviews_warning_body">Wenn dieses Produkt mehr Bewertungen hat, können wir deren Qualität überprüfen.</string>
    <!-- Title for warning card informing the user that the current product is currently not available. -->
    <string name="review_quality_check_product_availability_warning_title">Produkt ist nicht verfügbar</string>
    <!-- Text for the body of warning card informing the user that the current product is currently not available. -->
    <string name="review_quality_check_product_availability_warning_body">Wenn Sie sehen, dass dieses Produkt wieder auf Lager ist, melden Sie es und wir arbeiten an der Überprüfung der Bewertungen.</string>
    <!-- Clickable text for warning card informing the user that the current product is currently not available. Clicking this should inform the server that the product is available. -->
    <string name="review_quality_check_product_availability_warning_action_2">Melden, dass das Produkt vorrätig ist</string>
    <!-- Title for warning card informing the user that the current product's analysis is still processing. The parameter is the percentage progress (0-100%) of the analysis process (e.g. 56%). -->
    <string name="review_quality_check_analysis_in_progress_warning_title_2">Qualität der Bewertungen wird überprüft (%s)</string>
    <!-- Text for body of warning card informing the user that the current product's analysis is still processing. -->
    <string name="review_quality_check_analysis_in_progress_warning_body">Dies kann etwa 60 Sekunden dauern.</string>
    <!-- Title for info card displayed after the user reports a product is back in stock. -->
    <string name="review_quality_check_analysis_requested_info_title">Danke für die Meldung!</string>
    <!-- Text for body of info card displayed after the user reports a product is back in stock. -->
    <string name="review_quality_check_analysis_requested_info_body">Wir sollten innerhalb von 24 Stunden Informationen über die Bewertungen dieses Produkts haben. Bitte versuchen Sie es später noch einmal.</string>
    <!-- Title for info card displayed when the user review checker while on a product that Fakespot does not analyze (e.g. gift cards, music). -->
    <string name="review_quality_check_not_analyzable_info_title">Wir können diese Bewertungen nicht überprüfen</string>
    <!-- Text for body of info card displayed when the user review checker while on a product that Fakespot does not analyze (e.g. gift cards, music). -->
    <string name="review_quality_check_not_analyzable_info_body">Leider können wir die Qualität der Bewertungen für bestimmte Arten von Produkten nicht überprüfen. Zum Beispiel Geschenkkarten und Video-Streaming, Musik und Spiele.</string>
    <!-- Title for info card displayed when another user reported the displayed product is back in stock. -->
    <string name="review_quality_check_analysis_requested_other_user_info_title" tools:ignore="UnusedResources">Weitere Informationen folgen in Kürze</string>
    <!-- Text for body of info card displayed when another user reported the displayed product is back in stock. -->
    <string name="review_quality_check_analysis_requested_other_user_info_body" tools:ignore="UnusedResources">Wir sollten innerhalb von 24 Stunden Informationen über die Bewertungen dieses Produkts haben. Bitte versuchen Sie es später noch einmal.</string>
    <!-- Title for info card displayed to the user when analysis finished updating. -->
    <string name="review_quality_check_analysis_updated_confirmation_title" tools:ignore="UnusedResources">Die Analyse ist aktuell</string>
    <!-- Text for the action button from info card displayed to the user when analysis finished updating. -->
    <string name="review_quality_check_analysis_updated_confirmation_action" tools:ignore="UnusedResources">Verstanden</string>
    <!-- Title for error card displayed to the user when an error occurred. -->
    <string name="review_quality_check_generic_error_title">Derzeit sind keine Informationen verfügbar</string>
    <!-- Text for body of error card displayed to the user when an error occurred. -->
    <string name="review_quality_check_generic_error_body">Wir arbeiten an einer Lösung des Problems. Bitte schauen Sie bald wieder vorbei.</string>
    <!-- Title for error card displayed to the user when the device is disconnected from the network. -->
    <string name="review_quality_check_no_connection_title">Keine Netzwerkverbindung</string>
    <!-- Text for body of error card displayed to the user when the device is disconnected from the network. -->
    <string name="review_quality_check_no_connection_body">Überprüfen Sie Ihre Netzwerkverbindung und versuchen Sie dann, die Seite neu zu laden.</string>
    <!-- Title for card displayed to the user for products whose reviews were not analyzed yet. -->
    <string name="review_quality_check_no_analysis_title">Noch keine Informationen zu diesen Bewertungen</string>
    <!-- Text for the body of card displayed to the user for products whose reviews were not analyzed yet. -->
    <string name="review_quality_check_no_analysis_body">Um zu wissen, ob die Bewertungen dieses Produkts zuverlässig sind, überprüfen Sie die Qualität der Bewertungen. Es dauert nur etwa 60 Sekunden.</string>
    <!-- Text for button from body of card displayed to the user for products whose reviews were not analyzed yet. Clicking this should trigger a product analysis. -->
    <string name="review_quality_check_no_analysis_link">Qualität der Bewertung überprüfen</string>
    <!-- Headline for review quality check contextual onboarding card. -->
    <string name="review_quality_check_contextual_onboarding_title">Lesen Sie unseren vertrauenswürdigen Leitfaden zur Produktbewertung</string>
    <!-- Description for review quality check contextual onboarding card. The first and last two parameters are for retailer names (e.g. Amazon, Walmart). The second parameter is for the name of the application (e.g. Firefox). -->
    <string name="review_quality_check_contextual_onboarding_description">Sehen Sie sich vor dem Kauf an, wie zuverlässig Produktbewertungen auf %1$s sind. Der Review Checker, eine experimentelle Funktion von %2$s, ist direkt in den Browser integriert. Es funktioniert auch auf %3$s und %4$s.</string>
    <!-- Description for review quality check contextual onboarding card. The first parameters is for retailer name (e.g. Amazon). The second parameter is for the name of the application (e.g. Firefox). -->
    <string name="review_quality_check_contextual_onboarding_description_one_vendor">Sehen Sie sich vor dem Kauf an, wie zuverlässig Produktbewertungen auf %1$s sind. Der Review Checker, eine experimentelle Funktion von %2$s, ist direkt in den Browser integriert.</string>
    <!-- Paragraph presenting review quality check feature. First parameter is the Fakespot product name. Second parameter is for clickable text defined in review_quality_check_contextual_onboarding_learn_more_link. In the phrase "Fakespot by Mozilla", "by" can be localized. Does not need to stay by. -->
    <string name="review_quality_check_contextual_onboarding_learn_more">Wir nutzen das Potenzial von %1$s von Mozilla, um Ihnen dabei zu helfen, voreingenommene und nicht authentische Bewertungen zu vermeiden. Unser KI-Modell wird ständig verbessert, um Sie beim Einkaufen zu schützen. %2$s</string>
    <!-- Clickable text from the contextual onboarding card that links to review quality check support article. -->
    <string name="review_quality_check_contextual_onboarding_learn_more_link">Weitere Informationen</string>
    <!-- Caption text to be displayed in review quality check contextual onboarding card above the opt-in button. First parameter is Firefox app name, third parameter is the Fakespot product name. Second & fourth are for clickable texts defined in review_quality_check_contextual_onboarding_privacy_policy_3 and review_quality_check_contextual_onboarding_terms_use. -->
    <string name="review_quality_check_contextual_onboarding_caption_4">Indem Sie „Ja, ausprobieren“ auswählen, stimmen Sie dem %2$s von %1$s und dem %4$s von %3$s zu.</string>
    <!-- Clickable text from the review quality check contextual onboarding card that links to Fakespot privacy notice. -->
    <string name="review_quality_check_contextual_onboarding_privacy_policy_3">Datenschutzhinweis</string>
    <!-- Clickable text from the review quality check contextual onboarding card that links to Fakespot terms of use. -->
    <string name="review_quality_check_contextual_onboarding_terms_use">Nutzungsbedingungen</string>
    <!-- Text for opt-in button from the review quality check contextual onboarding card. -->
    <string name="review_quality_check_contextual_onboarding_primary_button_text">Ja, ausprobieren</string>
    <!-- Text for opt-out button from the review quality check contextual onboarding card. -->
    <string name="review_quality_check_contextual_onboarding_secondary_button_text">Jetzt nicht</string>
    <!-- Text for the first CFR presenting the review quality check feature. -->
    <string name="review_quality_check_first_cfr_message" moz:removedIn="132" tools:ignore="UnusedResources">Finden Sie heraus, ob Sie den Bewertungen dieses Produkts vertrauen können – bevor Sie es kaufen.</string>
    <!-- Text displayed in the first CFR presenting the review quality check feature that opens the review checker when clicked. -->
    <string name="review_quality_check_first_cfr_action" moz:removedIn="132" tools:ignore="UnusedResources">Review Checker ausprobieren</string>
    <!-- Text for the second CFR presenting the review quality check feature. -->
    <string name="review_quality_check_second_cfr_message" moz:removedIn="132" tools:ignore="UnusedResources">Sind diese Bewertungen vertrauenswürdig? Überprüfen Sie es jetzt, um eine angepasste Bewertung zu sehen.</string>
    <!-- Text displayed in the second CFR presenting the review quality check feature that opens the review checker when clicked. -->
    <string name="review_quality_check_second_cfr_action" moz:removedIn="132" tools:ignore="UnusedResources">Review Checker öffnen</string>
    <!-- Content description (not visible, for screen readers etc.) for opening browser menu button to open review quality check bottom sheet. -->
    <string name="review_quality_check_open_handle_content_description">Review Checker öffnen</string>
    <!-- Content description (not visible, for screen readers etc.) for closing browser menu button to open review quality check bottom sheet. -->
    <string name="review_quality_check_close_handle_content_description">Review Checker schließen</string>
    <!-- Content description (not visible, for screen readers etc.) for review quality check star rating. First parameter is the number of stars (1-5) representing the rating. -->
    <string name="review_quality_check_star_rating_content_description">%1$s von 5 Sternen</string>
    <!-- Text for minimize button from highlights card. When clicked the highlights card should reduce its size. -->
    <string name="review_quality_check_highlights_show_less">Weniger anzeigen</string>
    <!-- Text for maximize button from highlights card. When clicked the highlights card should expand to its full size. -->
    <string name="review_quality_check_highlights_show_more">Mehr anzeigen</string>
    <!-- Text for highlights card quality category header. Reviews shown under this header should refer the product's quality. -->
    <string name="review_quality_check_highlights_type_quality">Qualität</string>
    <!-- Text for highlights card price category header. Reviews shown under this header should refer the product's price. -->
    <string name="review_quality_check_highlights_type_price">Preis</string>
    <!-- Text for highlights card shipping category header. Reviews shown under this header should refer the product's shipping. -->
    <string name="review_quality_check_highlights_type_shipping">Versand</string>
    <!-- Text for highlights card packaging and appearance category header. Reviews shown under this header should refer the product's packaging and appearance. -->
    <string name="review_quality_check_highlights_type_packaging_appearance">Verpackung und Aussehen</string>
    <!-- Text for highlights card competitiveness category header. Reviews shown under this header should refer the product's competitiveness. -->
    <string name="review_quality_check_highlights_type_competitiveness">Wettbewerbsfähigkeit</string>

    <!-- Text that is surrounded by quotes. The parameter is the actual text that is in quotes. An example of that text could be: Excellent craftsmanship, and that is displayed as “Excellent craftsmanship”. The text comes from a buyer's review that the feature is highlighting"   -->
    <string name="surrounded_with_quotes">„%s“</string>

    <!-- Accessibility services actions labels. These will be appended to accessibility actions like "Double tap to.." but not by or applications but by services like Talkback. -->
    <!-- Action label for elements that can be collapsed if interacting with them. Talkback will append this to say "Double tap to collapse". -->
    <string name="a11y_action_label_collapse">Einklappen</string>
    <!-- Current state for elements that can be collapsed if interacting with them. Talkback will dictate this after a state change. -->
    <string name="a11y_state_label_collapsed">eingeklappt</string>
    <!-- Action label for elements that can be expanded if interacting with them. Talkback will append this to say "Double tap to expand". -->
    <string name="a11y_action_label_expand">Ausklappen</string>
    <!-- Current state for elements that can be expanded if interacting with them. Talkback will dictate this after a state change. -->
    <string name="a11y_state_label_expanded">ausgeklappt</string>
    <!-- Action label for links to a website containing documentation about a wallpaper collection. Talkback will append this to say "Double tap to open link to learn more about this collection". -->
    <string name="a11y_action_label_wallpaper_collection_learn_more">Link öffnen, um mehr über diese Sammlung zu erfahren</string>
    <!-- Action label for links that point to an article. Talkback will append this to say "Double tap to read the article". -->
    <string name="a11y_action_label_read_article">den Artikel zu lesen</string>
    <!-- Action label for links to the Firefox Pocket website. Talkback will append this to say "Double tap to open link to learn more". -->
    <string name="a11y_action_label_pocket_learn_more">Link öffnen, um mehr zu erfahren</string>
    <!-- Content description for headings announced by accessibility service. The first parameter is the text of the heading. Talkback will announce the first parameter and then speak the word "Heading" indicating to the user that this text is a heading for a section. -->
    <string name="a11y_heading">%s, Überschrift</string>

    <!-- Title for dialog displayed when trying to access links present in a text. -->
    <string name="a11y_links_title">Links</string>
    <!-- Additional content description for text bodies that contain urls. -->
    <string name="a11y_links_available">Verfügbare Links</string>

    <!-- Translations feature-->

    <!-- Translation request dialog -->
    <!-- Title for the translation dialog that allows a user to translate the webpage. -->
    <string name="translations_bottom_sheet_title">Diese Seite übersetzen?</string>
    <!-- Title for the translation dialog after a translation was completed successfully.
    The first parameter is the name of the language that the page was translated from, for example, "French".
    The second parameter is the name of the language that the page was translated to, for example, "English". -->
    <string name="translations_bottom_sheet_title_translation_completed">Seite von %1$s in %2$s übersetzt</string>
    <!-- Title for the translation dialog that allows a user to translate the webpage when a user uses the translation feature the first time. The first parameter is the name of the application, for example, "Fenix". -->
    <string name="translations_bottom_sheet_title_first_time">Private Übersetzungen in %1$s ausprobieren</string>
    <!-- Additional information on the translation dialog that appears when a user uses the translation feature the first time. The first parameter is clickable text with a link, for example, "Learn more". -->
    <string name="translations_bottom_sheet_info_message">Zu Sicherstellung Ihrer Privatsphäre verlassen Übersetzungen niemals Ihr Gerät. Neue Sprachen und Verbesserungen folgen bald! %1$s</string>
    <!-- Text that links to additional information about the Firefox translations feature. -->
    <string name="translations_bottom_sheet_info_message_learn_more">Weitere Informationen</string>
    <!-- Label for the dropdown to select which language to translate from on the translations dialog. Usually the translate from language selected will be the same as the page language. -->
    <string name="translations_bottom_sheet_translate_from">Übersetzen von</string>
    <!-- Label for the dropdown to select which language to translate to on the translations dialog. Usually the translate to language selected will be the user's preferred language. -->
    <string name="translations_bottom_sheet_translate_to">Übersetzen auf</string>
    <!-- Label for the dropdown to select which language to translate from on the translations dialog when the page language is not supported. This selection is to allow the user to select another language, in case we automatically detected the page language incorrectly. -->
    <string name="translations_bottom_sheet_translate_from_unsupported_language">Andere Quellsprache ausprobieren</string>
    <!-- Button text on the translations dialog to dismiss the dialog and return to the browser. -->
    <string name="translations_bottom_sheet_negative_button">Nicht jetzt</string>
    <!-- Button text on the translations dialog to restore the translated website back to the original untranslated version. -->
    <string name="translations_bottom_sheet_negative_button_restore">Original anzeigen</string>
    <!-- Accessibility announcement (not visible, for screen readers etc.) for the translations dialog after restore button was pressed that indicates the original untranslated page was loaded. -->
    <string name="translations_bottom_sheet_restore_accessibility_announcement">Unübersetzte Originalseite geladen</string>
    <!-- Button text on the translations dialog when a translation error appears, used to dismiss the dialog and return to the browser. -->
    <string name="translations_bottom_sheet_negative_button_error">Fertig</string>
    <!-- Button text on the translations dialog to begin a translation of the website. -->
    <string name="translations_bottom_sheet_positive_button">Übersetzen</string>
    <!-- Button text on the translations dialog when a translation error appears. -->
    <string name="translations_bottom_sheet_positive_button_error">Erneut versuchen</string>
    <!-- Inactive button text on the translations dialog that indicates a translation is currently in progress. This button will be accompanied by a loading icon. -->
    <string name="translations_bottom_sheet_translating_in_progress">Übersetzen</string>
    <!-- Button content description (not visible, for screen readers etc.) for the translations dialog translate button that indicates a translation is currently in progress. -->
    <string name="translations_bottom_sheet_translating_in_progress_content_description">Übersetzung läuft</string>

    <!-- Default dropdown option when initially selecting a language from the translations dialog language selection dropdown. -->
    <string name="translations_bottom_sheet_default_dropdown_selection">Sprache auswählen</string>
    <!-- The title of the warning card informs the user that a translation could not be completed. -->
    <string name="translation_error_could_not_translate_warning_text">Beim Übersetzen ist ein Problem aufgetreten. Bitte versuchen Sie es erneut.</string>
    <!-- The title of the warning card informs the user that the list of languages cannot be loaded. -->
    <string name="translation_error_could_not_load_languages_warning_text">Sprachen konnten nicht geladen werden. Überprüfen Sie Ihre Internetverbindung und versuchen Sie es erneut.</string>
    <!-- The title of the warning card informs the user that a language is not supported. The first parameter is the name of the language that is not supported. -->
    <string name="translation_error_language_not_supported_warning_text">Es tut uns leid, wir unterstützen %1$s noch nicht.</string>

    <!-- Snackbar title shown if the user closes the Translation Request dialogue and a translation is in progress. -->
    <string name="translation_in_progress_snackbar">Wird übersetzt…</string>

    <!-- Title for the data saving mode warning dialog used in the translation request dialog.
    This dialog will be presented when the user attempts to perform
    a translation without the necessary language files downloaded first when Android's data saver mode is enabled and the user is not using WiFi.
    The first parameter is the size in kilobytes or megabytes of the language file. -->
    <string name="translations_download_language_file_dialog_title">Sprache im Datensparmodus herunterladen (%1$s)?</string>


    <!-- Translations options dialog -->
    <!-- Title of the translation options dialog that allows a user to set their translation options for the site the user is currently on. -->
    <string name="translation_option_bottom_sheet_title_heading">Übersetzungsoptionen</string>
    <!-- Toggle switch label that allows a user to set the setting if they would like the browser to always offer or suggest translations when available. -->
    <string name="translation_option_bottom_sheet_always_translate">Übersetzung immer anbieten</string>
    <!-- Toggle switch label that allows a user to set if they would like a given language to automatically translate or not. The first parameter is the language name, for example, "Spanish". -->
    <string name="translation_option_bottom_sheet_always_translate_in_language">%1$s immer übersetzen</string>
    <!-- Toggle switch label that allows a user to set if they would like to never be offered a translation of the given language. The first parameter is the language name, for example, "Spanish". -->
    <string name="translation_option_bottom_sheet_never_translate_in_language">%1$s nie übersetzen</string>
    <!-- Toggle switch label that allows a user to set the setting if they would like the browser to never translate the site the user is currently visiting. -->
    <string name="translation_option_bottom_sheet_never_translate_site">Diese Website nie übersetzen</string>
    <!-- Toggle switch description that will appear under the "Never translate these sites" settings toggle switch to provide more information on how this setting interacts with other settings. -->
    <string name="translation_option_bottom_sheet_switch_never_translate_site_description">Überschreibt alle anderen Einstellungen</string>
    <!-- Toggle switch description that will appear under the "Never translate" and "Always translate" toggle switch settings to provide more information on how these  settings interacts with other settings. -->
    <string name="translation_option_bottom_sheet_switch_description">Überschreibt Angebote zur Übersetzung</string>
    <!-- Button text for the button that will take the user to the translation settings dialog. -->
    <string name="translation_option_bottom_sheet_translation_settings">Einstellungen für die Übersetzung</string>
    <!-- Button text for the button that will take the user to a website to learn more about how translations works in the given app. The first parameter is the name of the application, for example, "Fenix". -->
    <string name="translation_option_bottom_sheet_about_translations">Über Übersetzungen in %1$s</string>

    <!-- Content description (not visible, for screen readers etc.) for closing the translations bottom sheet. -->
    <string name="translation_option_bottom_sheet_close_content_description">Seite „Übersetzungen“ schließen</string>

    <!-- The title of the warning card informs the user that an error has occurred at page settings. -->
    <string name="translation_option_bottom_sheet_error_warning_text">Einige Einstellungen sind vorübergehend nicht verfügbar.</string>

    <!-- Translation settings dialog -->
    <!-- Title of the translation settings dialog that allows a user to set their preferred translation settings. -->
    <string name="translation_settings_toolbar_title">Übersetzungen</string>
    <!-- Toggle switch label that indicates that the browser should signal or indicate when a translation is possible for any page. -->
    <string name="translation_settings_offer_to_translate">Übersetzung nach Möglichkeit anbieten</string>
    <!-- Toggle switch label that indicates that downloading files required for translating is permitted when using data saver mode in Android. -->
    <string name="translation_settings_always_download">Sprachen immer im Datensparmodus herunterladen</string>
    <!-- Section header text that begins the section of a list of different options the user may select to adjust their translation preferences. -->
    <string name="translation_settings_translation_preference">Einstellungen für die Übersetzung</string>
    <!-- Button text for the button that will take the user to the automatic translations settings dialog. On the automatic translations settings dialog, the user can set if translations should occur automatically for a given language. -->
    <string name="translation_settings_automatic_translation">Automatische Übersetzung</string>
    <!-- Button text for the button that will take the user to the never translate these sites dialog. On the never translate these sites dialog, the user can set if translations should never occur on certain websites. -->
    <string name="translation_settings_automatic_never_translate_sites">Diese Websites nie übersetzen</string>
    <!-- Button text for the button that will take the user to the download languages dialog. On the download languages dialog, the user can manage which languages they would like to download for translations. -->
    <string name="translation_settings_download_language">Sprachen herunterladen</string>

    <!-- Automatic translation preference screen -->
    <!-- Title of the automatic translation preference screen that will appear on the toolbar.-->
    <string name="automatic_translation_toolbar_title_preference">Automatische Übersetzung</string>
    <!-- Screen header presenting the automatic translation preference feature. It will appear under the toolbar. -->
    <string name="automatic_translation_header_preference">Wählen Sie eine Sprache aus, um die Einstellungen für „Immer übersetzen“ und „Nie übersetzen“ zu verwalten.</string>

    <!-- The title of the warning card informs the user that the system could not load languages for translation settings. -->
    <string name="automatic_translation_error_warning_text">Sprachen konnten nicht geladen werden. Bitte versuchen Sie es später erneut.</string>

    <!-- Automatic translation options preference screen -->
    <!-- Preference option for offering to translate. Radio button title text.-->
    <string name="automatic_translation_option_offer_to_translate_title_preference">Übersetzung anbieten (Standard)</string>
    <!-- Preference option for offering to translate. Radio button summary text. The first parameter is the name of the app defined in app_name (for example: Fenix)-->
    <string name="automatic_translation_option_offer_to_translate_summary_preference">%1$s bietet an, Websites in diese Sprache zu übersetzen.</string>
    <!-- Preference option for always translate. Radio button title text. -->
    <string name="automatic_translation_option_always_translate_title_preference">Immer übersetzen</string>
    <!-- Preference option for always translate. Radio button summary text. The first parameter is the name of the app defined in app_name (for example: Fenix)-->
    <string name="automatic_translation_option_always_translate_summary_preference">%1$s übersetzt diese Sprache automatisch, wenn die Seite geladen wird.</string>
    <!-- Preference option for never translate. Radio button title text.-->
    <string name="automatic_translation_option_never_translate_title_preference">Nie übersetzen</string>
    <!-- Preference option for never translate. Radio button summary text. The first parameter is the name of the app defined in app_name (for example: Fenix)-->
    <string name="automatic_translation_option_never_translate_summary_preference">%1$s wird niemals anbieten, Websites in diese Sprache zu übersetzen.</string>

    <!-- Never translate site preference screen -->
    <!-- Title of the never translate site preference screen that will appear on the toolbar.-->
    <string name="never_translate_site_toolbar_title_preference">Diese Websites nie übersetzen</string>
    <!-- Screen header presenting the never translate site preference feature. It will appear under the toolbar. -->
    <string name="never_translate_site_header_preference">Um eine neue Website hinzuzufügen: Besuchen Sie diese und wählen Sie „Diese Website nie übersetzen“ aus dem Übersetzungsmenü.</string>
    <!-- Content description (not visible, for screen readers etc.): For a never-translated site list item that is selected.
             The first parameter is web site url (for example:"wikipedia.com") -->
    <string name="never_translate_site_item_list_content_description_preference">%1$s entfernen</string>
    <!-- The title of the warning card informs the user that an error has occurred at the never translate sites list. -->
    <string name="never_translate_site_error_warning_text">Websites konnten nicht geladen werden. Bitte versuchen Sie es später erneut.</string>
    <!-- The Delete site dialogue title will appear when the user clicks on a list item.
             The first parameter is web site url (for example:"wikipedia.com") -->
    <string name="never_translate_site_dialog_title_preference">%1$s löschen?</string>
    <!-- The Delete site dialogue positive button will appear when the user clicks on a list item. The site will be deleted. -->
    <string name="never_translate_site_dialog_confirm_delete_preference">Löschen</string>
    <!-- The Delete site dialogue negative button will appear when the user clicks on a list item. The dialog will be dismissed. -->
    <string name="never_translate_site_dialog_cancel_preference">Abbrechen</string>

    <!-- Download languages preference screen -->
    <!-- Title of the toolbar for the translation feature screen where users may download different languages for translation. -->
    <string name="download_languages_translations_toolbar_title_preference">Sprachen herunterladen</string>
    <!-- Screen header presenting the download language preference feature. It will appear under the toolbar.The first parameter is "Learn More," a clickable text with a link. Talkback will append this to say "Double tap to open link to learn more". -->
    <string name="download_languages_header_preference">Laden Sie vollständige Sprachen herunter, um schnellere Übersetzungen zu erhalten und offline zu übersetzen. %1$s</string>
    <!-- Clickable text from the screen header that links to a website. -->
    <string name="download_languages_header_learn_more_preference">Weitere Informationen</string>
    <!-- The subhead of the download language preference screen will appear above the pivot language. -->
    <string name="download_languages_available_languages_preference">Verfügbare Sprachen</string>
    <!-- Text that will appear beside a core or pivot language package name to show that the language is necessary for the translation feature to function. -->
    <string name="download_languages_default_system_language_require_preference">erforderlich</string>
    <!-- A text for download language preference item.
    The first parameter is the language name, for example, "Spanish".
    The second parameter is the language file size, for example, "(3.91 KB)" or, if the language package name is a pivot language, "(required)". -->
    <string name="download_languages_language_item_preference">%1$s (%2$s)</string>
    <!-- The subhead of the download language preference screen will appear above the items that were not downloaded. -->
    <string name="download_language_header_preference">Sprachen herunterladen</string>
    <!-- All languages list item. When the user presses this item, they can download all languages. -->
    <string name="download_language_all_languages_item_preference">Alle Sprachen</string>
    <!-- All languages list item. When the user presses this item, they can delete all languages that were downloaded. -->
    <string name="download_language_all_languages_item_preference_to_delete">Alle Sprachen löschen</string>
    <!-- Content description (not visible, for screen readers etc.): For a language list item that was downloaded, the user can now delete it. -->
    <string name="download_languages_item_content_description_downloaded_state">Löschen</string>
    <!-- Content description (not visible, for screen readers etc.): For a language list item, deleting is in progress. -->
    <string name="download_languages_item_content_description_delete_in_progress_state">In Arbeit</string>
    <!-- Content description (not visible, for screen readers etc.): For a language list item, downloading is in progress.
    The first parameter is the language name, for example, "Spanish".
    The second parameter is the language file size, for example, "(3.91 KB)". -->
    <string name="download_languages_item_content_description_download_in_progress_state">Download von %1$s (%2$s) anhalten</string>
    <!-- Content description (not visible, for screen readers etc.): For a language list item that was not downloaded. -->
    <string name="download_languages_item_content_description_not_downloaded_state">Herunterladen</string>

    <!-- The title of the warning card informs the user that an error has occurred when fetching the list of languages. -->
    <string name="download_languages_fetch_error_warning_text">Sprachen konnten nicht geladen werden. Bitte versuchen Sie es später erneut.</string>
    <!-- The title of the warning card informs the user that an error has occurred at downloading a language.
      The first parameter is the language name, for example, "Spanish". -->
    <string name="download_languages_error_warning_text"><![CDATA[<b>%1$s</b> konnte nicht heruntergeladen werden. Bitte versuchen Sie es erneut.]]></string>
    <!-- The title of the warning card informs the user that an error has occurred at deleting a language.
          The first parameter is the language name, for example, "Spanish". -->
    <string name="download_languages_delete_error_warning_text"><![CDATA[<b>%1$s</b> konnte nicht gelöscht werden. Bitte versuchen Sie es erneut.]]></string>

    <!-- Title for the dialog used by the translations feature to confirm deleting a language.
    The dialog will be presented when the user requests deletion of a language.
    The first parameter is the name of the language, for example, "Spanish" and the second parameter is the size in kilobytes or megabytes of the language file. -->
    <string name="delete_language_file_dialog_title">%1$s (%2$s) löschen?</string>
    <!-- Additional information for the dialog used by the translations feature to confirm deleting a language. The first parameter is the name of the application, for example, "Fenix". -->
    <string name="delete_language_file_dialog_message">Wenn Sie diese Sprache löschen, lädt %1$s beim Übersetzen Teile der Sprachen in Ihren Cache herunter.</string>
    <!-- Title for the dialog used by the translations feature to confirm deleting all languages file.
    The dialog will be presented when the user requests deletion of all languages file.
    The first parameter is the size in kilobytes or megabytes of the language file. -->
    <string name="delete_language_all_languages_file_dialog_title">Alle Sprachen löschen (%1$s)?</string>
    <!-- Additional information for the dialog used by the translations feature to confirm deleting all languages file. The first parameter is the name of the application, for example, "Fenix". -->
    <string name="delete_language_all_languages_file_dialog_message">Wenn Sie alle Sprachen löschen, lädt %1$s während der Übersetzung Teile davon in Ihren Cache herunter.</string>
    <!-- Button text on the dialog used by the translations feature to confirm deleting a language. -->
    <string name="delete_language_file_dialog_positive_button_text">Löschen</string>
    <!-- Button text on the dialog used by the translations feature to cancel deleting a language. -->
    <string name="delete_language_file_dialog_negative_button_text">Abbrechen</string>

    <!-- Title for the data saving mode warning dialog used by the translations feature.
    This dialog will be presented when the user attempts to download a language or perform
    a translation without the necessary language files downloaded first when Android's data saver mode is enabled and the user is not using WiFi.
    The first parameter is the size in kilobytes or megabytes of the language file.-->
    <string name="download_language_file_dialog_title">Im Datensparmodus herunterladen (%1$s)?</string>
    <!-- Additional information for the data saving mode warning dialog used by the translations feature. This text explains the reason a download is required for a translation. -->
    <string name="download_language_file_dialog_message_all_languages">Wir laden Teile von Sprachen in Ihren Cache herunter, um die Übersetzungen privat zu halten.</string>
    <!-- Checkbox label text on the data saving mode warning dialog used by the translations feature. This checkbox allows users to ignore the data usage warnings. -->
    <string name="download_language_file_dialog_checkbox_text">Immer im Datensparmodus herunterladen</string>
    <!-- Button text on the data saving mode warning dialog used by the translations feature to allow users to confirm they wish to continue and download the language file. -->
    <string name="download_language_file_dialog_positive_button_text">Herunterladen</string>
    <!-- Button text on the data saving mode warning dialog used by the translations feature to allow users to confirm they wish to continue and download the language file and perform a translation. -->
    <string name="download_language_file_dialog_positive_button_text_all_languages">Herunterladen und übersetzen</string>
    <!-- Button text on the data saving mode warning dialog used by the translations feature to allow users to cancel the action and not perform a download of the language file. -->
    <string name="download_language_file_dialog_negative_button_text">Abbrechen</string>

    <!-- Debug drawer -->
    <!-- The user-facing title of the Debug Drawer feature. -->
    <string name="debug_drawer_title">Werkzeuge zur Fehlerbehebung</string>
    <!-- Content description (not visible, for screen readers etc.): Navigate back within the debug drawer. -->
    <string name="debug_drawer_back_button_content_description">Rückwärts navigieren</string>

    <!-- Content description (not visible, for screen readers etc.): Open debug drawer. -->
    <string name="debug_drawer_fab_content_description">Debug-Schublade öffnen</string>

    <!-- Debug drawer tabs tools -->
    <!-- The title of the Tab Tools feature in the Debug Drawer. -->
    <string name="debug_drawer_tab_tools_title">Tab-Werkzeuge</string>
    <!-- The title of the tab count section in Tab Tools. -->
    <string name="debug_drawer_tab_tools_tab_count_title">Tab-Anzahl</string>
    <!-- The active tab count category in the tab count section in Tab Tools. -->
    <string name="debug_drawer_tab_tools_tab_count_active">Aktiv</string>
    <!-- The inactive tab count category in the tab count section in Tab Tools. -->
    <string name="debug_drawer_tab_tools_tab_count_inactive">Inaktiv</string>
    <!-- The private tab count category in the tab count section in Tab Tools. -->
    <string name="debug_drawer_tab_tools_tab_count_private">Privat</string>
    <!-- The total tab count category in the tab count section in Tab Tools. -->
    <string name="debug_drawer_tab_tools_tab_count_total">Gesamt</string>
    <!-- The title of the tab creation tool section in Tab Tools. -->
    <string name="debug_drawer_tab_tools_tab_creation_tool_title">Werkzeug zur Tab-Erstellung</string>
    <!-- The label of the text field in the tab creation tool. -->
    <string name="debug_drawer_tab_tools_tab_creation_tool_text_field_label">Zu erstellende Tab-Anzahl</string>
    <!-- The error message of the text field in the tab creation tool when the text field is empty -->
    <string name="debug_drawer_tab_tools_tab_quantity_empty_error">Textfeld ist leer</string>
    <!-- The error message of the text field in the tab creation tool when the text field has characters other than digits -->
    <string name="debug_drawer_tab_tools_tab_quantity_non_digits_error">Bitte geben Sie nur positive ganze Zahlen ein</string>
    <!-- The error message of the text field in the tab creation tool when the text field is a zero -->
    <string name="debug_drawer_tab_tools_tab_quantity_non_zero_error">Bitte geben Sie eine Zahl größer als 0 ein</string>
    <!-- The error message of the text field in the tab creation tool when the text field is a
        quantity greater than the max tabs. The first parameter is the maximum number of tabs
        that can be generated in one operation.-->
    <string name="debug_drawer_tab_tools_tab_quantity_exceed_max_error">Die maximale Anzahl an Tabs (%1$s) wurde überschritten, die in einem Arbeitsschritt erzeugt werden kann</string>
    <!-- The button text to add tabs to the active tab group in the tab creation tool. -->
    <string name="debug_drawer_tab_tools_tab_creation_tool_button_text_active">Zu aktiven Tabs hinzufügen</string>
    <!-- The button text to add tabs to the inactive tab group in the tab creation tool. -->
    <string name="debug_drawer_tab_tools_tab_creation_tool_button_text_inactive">Zu inaktiven Tabs hinzufügen</string>
    <!-- The button text to add tabs to the private tab group in the tab creation tool. -->
    <string name="debug_drawer_tab_tools_tab_creation_tool_button_text_private">Zu privaten Tabs hinzufügen</string>

    <!-- Micro survey -->

    <!-- Microsurvey -->
    <!-- Prompt view -->
    <!-- The microsurvey prompt title. Note: The word "Firefox" should NOT be translated -->
    <string name="micro_survey_prompt_title" tools:ignore="BrandUsage,UnusedResources">Helfen Sie uns, Firefox zu verbessern. Es dauert nur eine Minute.</string>
    <!-- The continue button label -->
    <string name="micro_survey_continue_button_label" tools:ignore="UnusedResources">Weiter</string>
    <!-- Survey view -->
    <!-- The survey header -->
    <string name="micro_survey_survey_header_2">Bitte füllen Sie die Umfrage aus</string>
    <!-- The privacy notice link -->
    <string name="micro_survey_privacy_notice_2">Datenschutzhinweis</string>
    <!-- The submit button label text -->
    <string name="micro_survey_submit_button_label">Absenden</string>
    <!-- The survey completion header -->
    <string name="micro_survey_survey_header_confirmation" tools:ignore="UnusedResources">Umfrage abgeschlossen</string>
    <!-- The survey completion confirmation text -->
    <string name="micro_survey_feedback_confirmation">Danke für Ihr Feedback!</string>
    <!-- Option for likert scale -->
    <string name="likert_scale_option_1" tools:ignore="UnusedResources">Sehr zufrieden</string>
    <!-- Option for likert scale -->
    <string name="likert_scale_option_2" tools:ignore="UnusedResources">Zufrieden</string>
    <!-- Option for likert scale -->
    <string name="likert_scale_option_3" tools:ignore="UnusedResources">Neutral</string>
    <!-- Option for likert scale -->
    <string name="likert_scale_option_4" tools:ignore="UnusedResources">Unzufrieden</string>
    <!-- Option for likert scale -->
    <string name="likert_scale_option_5" tools:ignore="UnusedResources">Sehr unzufrieden</string>

    <!-- Option for likert scale -->
    <string name="likert_scale_option_6" tools:ignore="UnusedResources">Ich verwende sie nicht</string>
    <!-- Option for likert scale. Note: The word "Firefox" should NOT be translated. -->
    <string name="likert_scale_option_7" tools:ignore="BrandUsage,UnusedResources">Ich verwende die Suche in Firefox nicht</string>
    <!-- Option for likert scale -->
    <string name="likert_scale_option_8" tools:ignore="UnusedResources">Ich verwende kein Sync</string>
    <!-- Text shown in prompt for printing microsurvey. "sec" It's an abbreviation for "second". Note: The word "Firefox" should NOT be translated. -->
    <string name="microsurvey_prompt_printing_title" tools:ignore="BrandUsage,UnusedResources">Helfen Sie, das Drucken in Firefox zu verbessern. Das dauert nur einen Moment.</string>
    <!-- Text shown in prompt for search microsurvey. Note: The word "Firefox" should NOT be translated. -->
    <string name="microsurvey_prompt_search_title" tools:ignore="BrandUsage,UnusedResources">Helfen Sie dabei, die Suche in Firefox zu verbessern. Es dauert nur eine Minute</string>
    <!-- Text shown in prompt for sync microsurvey. Note: The word "Firefox" should NOT be translated. -->
    <string name="microsurvey_prompt_sync_title" tools:ignore="BrandUsage,UnusedResources">Helfen Sie dabei, die Synchronisierung in Firefox zu verbessern. Es dauert nur eine Minute</string>
    <!-- Text shown in the survey title for printing microsurvey. Note: The word "Firefox" should NOT be translated. -->
    <string name="microsurvey_survey_printing_title" tools:ignore="BrandUsage,UnusedResources">Wie zufrieden sind Sie mit dem Drucken in Firefox?</string>
    <!-- Text shown in the survey title for homepage microsurvey. Note: The word "Firefox" should NOT be translated. -->
    <string name="microsurvey_homepage_title" tools:ignore="BrandUsage,UnusedResources">Wie zufrieden sind Sie mit Ihrer Firefox-Startseite?</string>
    <!-- Text shown in the survey title for search experience microsurvey. Note: The word "Firefox" should NOT be translated. -->
    <string name="microsurvey_search_title" tools:ignore="BrandUsage,UnusedResources">Wie zufrieden sind Sie mit der Suche in Firefox?</string>
    <!-- Text shown in the survey title for sync experience microsurvey. Note: The word "Firefox" should NOT be translated. -->
    <string name="microsurvey_sync_title" tools:ignore="BrandUsage,UnusedResources">Wie zufrieden sind Sie mit der Synchronisierung in Firefox?</string>
    <!-- Accessibility -->
    <!-- Content description for the survey application icon. Note: The word "Firefox" should NOT be translated.  -->
    <string name="microsurvey_app_icon_content_description" tools:ignore="BrandUsage">Firefox-Logo</string>
    <!-- Content description for the survey feature icon. -->
    <string name="microsurvey_feature_icon_content_description">Symbol für Umfragefunktion</string>
    <!-- Content description (not visible, for screen readers etc.) for closing microsurvey bottom sheet. -->
    <string name="microsurvey_close_handle_content_description">Umfrage schließen</string>
    <!-- Content description for "X" button that is closing microsurvey. -->
    <string name="microsurvey_close_button_content_description">Schließen</string>

    <!-- Debug drawer logins -->
    <!-- The title of the Logins feature in the Debug Drawer. -->
    <string name="debug_drawer_logins_title">Zugangsdaten</string>
    <!-- The title of the logins section in the Logins feature, where the parameter will be the site domain  -->
    <string name="debug_drawer_logins_current_domain_label">Aktuelle Domain: %s</string>
    <!-- The label for a button to add a new fake login for the current domain in the Logins feature. -->
    <string name="debug_drawer_logins_add_login_button">Fügen Sie gefälschte Zugangsdaten für diese Domain hinzu</string>
    <!-- Content description for delete button where parameter will be the username of the login -->
    <string name="debug_drawer_logins_delete_login_button_content_description">Zugangsdaten mit Benutzernamen %s löschen</string>

    <!-- Debug drawer "contextual feature recommendation" (CFR) tools -->
    <!-- The title of the CFR Tools feature in the Debug Drawer -->
    <string name="debug_drawer_cfr_tools_title">CFR-Werkzeuge</string>
    <!-- The title of the reset CFR section in CFR Tools -->
    <string name="debug_drawer_cfr_tools_reset_cfr_title">CFRs zurücksetzen</string>

    <!-- Glean debug tools -->
    <!-- The title of the glean debugging feature -->
    <string name="glean_debug_tools_title">Glean-Debug-Werkzeuge</string>

    <!-- Messages explaining how to exit fullscreen mode -->
    <!-- Message shown to explain how to exit fullscreen mode when gesture navigation is enabled -->
    <string name="exit_fullscreen_with_gesture" moz:removedIn="132" tools:ignore="UnusedResources">Um den Vollbildmodus zu beenden, ziehen Sie von oben und verwenden Sie die Zurück-Geste</string>
    <!-- Message shown to explain how to exit fullscreen mode when using back button navigation -->
    <string name="exit_fullscreen_with_back_button" moz:removedIn="132" tools:ignore="UnusedResources">Um den Vollbildmodus zu beenden, ziehen Sie von oben und drücken Sie auf „Zurück“</string>

    <!-- Message shown to explain how to exit fullscreen mode when gesture navigation is enabled. -->
    <!-- Localisation note: this text should be as short as possible, max 68 chars -->
    <string name="exit_fullscreen_with_gesture_short">Zum Beenden von oben ziehen und Zurück-Geste verwenden</string>
    <!-- Message shown to explain how to exit fullscreen mode when using back button navigation. -->
    <!-- Localisation note: this text should be as short as possible, max 68 chars -->
    <string name="exit_fullscreen_with_back_button_short">Zum Beenden von oben ziehen und Zurück drücken</string>

    <!-- Beta Label Component !-->
    <!-- Text shown as a label or tag to indicate a feature or area is still undergoing active development. Note that here "Beta" should not be translated, as it is used as an icon styled element. -->
    <string name="beta_feature">BETA</string>
</resources><|MERGE_RESOLUTION|>--- conflicted
+++ resolved
@@ -327,13 +327,10 @@
     <string name="browser_menu_back_button_content_description">Zurück zum Hauptmenü</string>
     <!-- Content description (not visible, for screen readers etc.) for bottom sheet handlebar main menu. -->
     <string name="browser_main_menu_handlebar_content_description">Hauptmenü schließen</string>
-<<<<<<< HEAD
-=======
     <!-- Content description (not visible, for screen readers etc.) for main menu help button. -->
     <string name="browser_main_menu_content_description_help_button">Hilfe</string>
     <!-- Content description (not visible, for screen readers etc.) for main menu settings button. -->
     <string name="browser_main_menu_content_description_settings_button">Einstellungen</string>
->>>>>>> 6f8a28bf
     <!-- Content description (not visible, for screen readers etc.) for bottom sheet handlebar extensions menu. -->
     <string name="browser_extensions_menu_handlebar_content_description">Erweiterungs-Menü schließen</string>
     <!-- Content description (not visible, for screen readers etc.) for bottom sheet handlebar save menu. -->
@@ -438,15 +435,11 @@
     <string name="search_header_menu_item_2">Dieses Mal suchen in:</string>
 
     <!-- Content description (not visible, for screen readers etc.): Search engine icon. The first parameter is the search engine name (for example: DuckDuckGo). -->
-<<<<<<< HEAD
-    <string name="search_engine_icon_content_description">%s-Suchmaschine</string>
-=======
     <string name="search_engine_icon_content_description" tools:ignore="UnusedResources" moz:removedIn="133">%s-Suchmaschine</string>
 
     <!-- Content description (not visible, for screen readers etc.): Search engine icon.
     The parameter is the search engine name (for example: DuckDuckGo). -->
     <string name="search_engine_icon_content_description_1">Suchmaschine: %s</string>
->>>>>>> 6f8a28bf
 
     <!-- Home onboarding -->
     <!-- Onboarding home screen popup dialog, shown on top of the Jump back in section. -->
@@ -534,15 +527,9 @@
     <!-- Onboarding add-ons card, button for start browsing, used by Nimbus experiments. -->
     <string name="onboarding_add_on_start_browsing_button" tools:ignore="UnusedResources" moz:removedIn="133">Lossurfen.</string>
     <!-- Onboarding add-ons card, for checking more add-ons on, used by Nimbus experiments. -->
-<<<<<<< HEAD
-    <string name="onboarding_add_on_explore_more_extensions_2" tools:ignore="UnusedResources">Entdecken Sie mehr Erweiterungen</string>
-    <!-- Onboarding add-ons card, button for start browsing, used by Nimbus experiments. -->
-    <string name="onboarding_add_on_start_browsing_button_2" tools:ignore="UnusedResources">Lossurfen</string>
-=======
     <string name="onboarding_add_on_explore_more_extensions_2">Entdecken Sie mehr Erweiterungen</string>
     <!-- Onboarding add-ons card, button for start browsing, used by Nimbus experiments. -->
     <string name="onboarding_add_on_start_browsing_button_2">Lossurfen</string>
->>>>>>> 6f8a28bf
     <!-- Ublock name for the onboarding add-ons card, used by Nimbus experiments. Note: The word "Ublock Origin" is a brand name should NOT be translated -->
     <string name="onboarding_add_on_ublock_name" tools:ignore="UnusedResources">uBlock Origin</string>
     <!-- Ublock description for the onboarding add-ons card, used by Nimbus experiments. -->
@@ -560,8 +547,6 @@
     <!-- Privacy Badger description for the onboarding add-ons card, used by Nimbus experiments. -->
     <string name="onboarding_add_on_dark_reader_description" tools:ignore="UnusedResources">Benutzerdefinierter Dunkelmodus für das mobile Internet.</string>
 
-<<<<<<< HEAD
-=======
     <!-- Label for the number of reviews for an add-on. The parameter is for the formatted number of reviews e.g. "1,234", "12,345", "123,456". -->
     <string name="onboarding_add_on_reviews_label">Bewertungen: %1$s</string>
     <!-- Content description for the add-on icon. -->
@@ -575,7 +560,6 @@
     <!-- Content description for the star rating group. -->
     <string name="onboarding_add_on_star_rating_content_description">Bewertet mit %1$s von 5</string>
 
->>>>>>> 6f8a28bf
     <!-- Search Widget -->
     <!-- Content description for searching with a widget. The first parameter is the name of the application.-->
     <string name="search_widget_content_description_2">Neuen %1$s-Tab öffnen</string>
@@ -1388,11 +1372,7 @@
     <!-- Bookmark snackbar message for deleting a single item. Parameter is the title of the item being deleted -->
     <string name="bookmark_delete_single_item">%s gelöscht</string>
     <!-- Bookmark snackbar message for deleting multiple items. Parameter is the number of items being deleted -->
-<<<<<<< HEAD
-    <string name="bookmark_delete_multiple_items" tools:ignore="UnusedResources">Gelöschte Elemente: %s</string>
-=======
     <string name="bookmark_delete_multiple_items">Gelöschte Elemente: %s</string>
->>>>>>> 6f8a28bf
     <!-- Text for the button to search all bookmarks -->
     <string name="bookmark_search">Suchbegriffe eingeben</string>
 
@@ -1400,13 +1380,10 @@
     <string name="bookmark_navigate_back_button_content_description">Rückwärts navigieren</string>
     <!-- Content description for the bookmark list new folder navigation bar button -->
     <string name="bookmark_add_new_folder_button_content_description">Neuen Ordner hinzufügen</string>
-<<<<<<< HEAD
-=======
     <!-- Content description for the bookmark screen delete bookmark navigation bar button -->
     <string name="bookmark_delete_bookmark_content_description">Lesezeichen löschen</string>
     <!-- Content description for the bookmark screen delete bookmark folder navigation bar button -->
     <string name="bookmark_delete_folder_content_description">Ordner löschen</string>
->>>>>>> 6f8a28bf
     <!-- Content description for bookmark search floating action button -->
     <string name="bookmark_search_button_content_description">Lesezeichen durchsuchen</string>
     <!-- Content description for the overflow menu for a bookmark item. Paramter will a folder name or bookmark title. -->
@@ -1424,11 +1401,7 @@
     <string name="bookmark_empty_list_folder_description">Fügen Sie Lesezeichen beim Surfen hinzu, damit Sie Ihre Lieblings-Websites später finden.</string>
 
     <!-- Description for the add new folder button when selecting a folder. -->
-<<<<<<< HEAD
-    <string name="bookmark_select_folder_new_folder_button_title" tools:ignore="UnusedResources">Neuer Ordner</string>
-=======
     <string name="bookmark_select_folder_new_folder_button_title">Neuer Ordner</string>
->>>>>>> 6f8a28bf
 
     <!-- Site Permissions -->
     <!-- Button label that take the user to the Android App setting -->
@@ -1694,15 +1667,9 @@
     <!-- Text shown in snackbar when user closes multiple inactive tabs. %1$s will be replaced with the number of tabs closed. -->
     <string name="snackbar_num_tabs_closed">Geschlossene Tabs: %1$s</string>
     <!-- Text shown in snackbar when user bookmarks a list of tabs -->
-<<<<<<< HEAD
-    <string name="snackbar_message_bookmarks_saved">Lesezeichen gespeichert!</string>
-    <!-- Text shown in snackbar when user bookmarks a list of tabs. Parameter will be replaced by the name of the folder the bookmark was saved into.-->
-    <string name="snackbar_message_bookmarks_saved_in" tools:ignore="UnusedResources">Lesezeichen in „%s“ gespeichert!</string>
-=======
     <string name="snackbar_message_bookmarks_saved" moz:removedIn="132" tools:ignore="UnusedResources">Lesezeichen gespeichert!</string>
     <!-- Text shown in snackbar when user bookmarks a list of tabs. Parameter will be replaced by the name of the folder the bookmark was saved into.-->
     <string name="snackbar_message_bookmarks_saved_in">Lesezeichen in „%s“ gespeichert!</string>
->>>>>>> 6f8a28bf
     <!-- Text shown in snackbar when user adds a site to shortcuts -->
     <string name="snackbar_added_to_shortcuts">Zu Verknüpfungen hinzugefügt!</string>
     <!-- Text shown in snackbar when user closes a private tab -->
