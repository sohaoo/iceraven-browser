<?xml version="1.0" encoding="utf-8"?>
<resources xmlns:tools="http://schemas.android.com/tools" xmlns:moz="http://mozac.org/tools">


    <!-- App name for private browsing mode. The first parameter is the name of the app defined in app_name (for example: Fenix)-->
    <string name="app_name_private_5">%s privat</string>
    <!-- App name for private browsing mode. The first parameter is the name of the app defined in app_name (for example: Fenix)-->
    <string name="app_name_private_4">%s (privat)</string>

    <!-- Home Fragment -->
    <!-- Content description (not visible, for screen readers etc.): "Three dot" menu button. -->
    <string name="content_description_menu">Weitere Optionen</string>
    <!-- Content description (not visible, for screen readers etc.): "Private Browsing" menu button. -->
    <string name="content_description_private_browsing_button">Privates Surfen aktivieren</string>
    <!-- Content description (not visible, for screen readers etc.): "Private Browsing" menu button. -->
    <string name="content_description_disable_private_browsing_button">Privates Surfen deaktivieren</string>
    <!-- Placeholder text shown in the search bar before a user enters text for the default engine -->
    <string name="search_hint">Suche oder Adresse</string>

    <!-- Placeholder text shown in the search bar before a user enters text for a general engine -->
    <string name="search_hint_general_engine">Das Web durchsuchen</string>
    <!-- Placeholder text shown in search bar when using history search -->
    <string name="history_search_hint">Chronik durchsuchen</string>
    <!-- Placeholder text shown in search bar when using bookmarks search -->
    <string name="bookmark_search_hint">Lesezeichen durchsuchen</string>
    <!-- Placeholder text shown in search bar when using tabs search -->
    <string name="tab_search_hint">Tabs durchsuchen</string>
    <!-- Placeholder text shown in the search bar when using application search engines -->
    <string name="application_search_hint">Suchbegriffe eingeben</string>
    <!-- No Open Tabs Message Description -->
    <string name="no_open_tabs_description">Offene Tabs werden hier angezeigt.</string>

    <!-- No Private Tabs Message Description -->
    <string name="no_private_tabs_description">Ihre privaten Tabs werden hier angezeigt.</string>

    <!-- Tab tray multi select title in app bar. The first parameter is the number of tabs selected -->
    <string name="tab_tray_multi_select_title">%1$d ausgewählt</string>
    <!-- Label of button in create collection dialog for creating a new collection  -->
    <string name="tab_tray_add_new_collection">Neue Sammlung hinzufügen</string>
    <!-- Label of editable text in create collection dialog for naming a new collection  -->
    <string name="tab_tray_add_new_collection_name">Name</string>
    <!-- Label of button in save to collection dialog for selecting a current collection  -->
    <string name="tab_tray_select_collection">Sammlung auswählen</string>
    <!-- Content description for close button while in multiselect mode in tab tray -->
    <string name="tab_tray_close_multiselect_content_description">Mehrfachauswahl-Modus beenden</string>
    <!-- Content description for save to collection button while in multiselect mode in tab tray -->
    <string name="tab_tray_collection_button_multiselect_content_description">Ausgewählte Tabs in Sammlung speichern</string>
    <!-- Content description on checkmark while tab is selected in multiselect mode in tab tray -->
    <string name="tab_tray_multiselect_selected_content_description">Ausgewählt</string>

    <!-- Home - Recently saved bookmarks -->
    <!-- Title for the home screen section with recently saved bookmarks. -->
    <string name="recently_saved_title">Kürzlich gespeichert</string>
    <!-- Content description for the button which navigates the user to show all of their saved bookmarks. -->
    <string name="recently_saved_show_all_content_description_2">Alle gespeicherten Lesezeichen anzeigen</string>

    <!-- Text for the menu button to remove a recently saved bookmark from the user's home screen -->
    <string name="recently_saved_menu_item_remove">Entfernen</string>

    <!-- About content. The first parameter is the name of the application. (For example: Fenix) -->
    <string name="about_content">%1$s wird von Mozilla hergestellt.</string>

    <!-- Private Browsing -->
    <!-- Explanation for private browsing displayed to users on home view when they first enable private mode
        The first parameter is the name of the app defined in app_name (for example: Fenix) -->
    <string name="private_browsing_placeholder_description_2">%1$s leert die eingegebenen Suchbegriffe und besuchten Webseiten aller privaten Tabs wenn Sie diese schließen oder die App beenden. Das macht Sie gegenüber Website-Betreibern und Internetanbietern nicht anonym, aber erleichtert es Ihnen, dass andere Nutzer dieses Geräts Ihre Aktivitäten nicht einsehen können.</string>
    <string name="private_browsing_common_myths">


    Häufige Missverständnisse über das Surfen im Privaten Modus</string>

    <!-- True Private Browsing Mode -->
    <!-- Title for info card on private homescreen in True Private Browsing Mode. -->
    <string name="felt_privacy_desc_card_title">Auf diesem Gerät keine Spuren hinterlassen</string>
    <!-- Explanation for private browsing displayed to users on home view when they first enable
        private mode in our new Total Private Browsing mode.
        The first parameter is the name of the app defined in app_name (for example: Firefox Nightly)
        The second parameter is the clickable link text in felt_privacy_info_card_subtitle_link_text -->
    <string name="felt_privacy_info_card_subtitle_2">%1$s löscht Ihre Cookies, Chronik und Website-Daten, wenn Sie alle Ihre privaten Tabs schließen. %2$s</string>
    <!-- Clickable portion of the explanation for private browsing that links the user to our
        about privacy page.
        This string is used in felt_privacy_info_card_subtitle as the second parameter.-->
    <string name="felt_privacy_info_card_subtitle_link_text">Wer könnte meine Aktivität sehen?</string>

    <!-- Private mode shortcut "contextual feature recommendation" (CFR) -->
    <!-- Text for the Private mode shortcut CFR message for adding a private mode shortcut to open private tabs from the Home screen -->
    <string name="private_mode_cfr_message_2">Starten Sie Ihren nächsten privaten Tab mit einem Fingertipp.</string>
    <!-- Text for the positive button to accept adding a Private Browsing shortcut to the Home screen -->
    <string name="private_mode_cfr_pos_button_text">Zum Startbildschirm hinzufügen</string>
    <!-- Text for the negative button to decline adding a Private Browsing shortcut to the Home screen -->
    <string name="cfr_neg_button_text">Nein, danke</string>

    <!-- Open in App "contextual feature recommendation" (CFR) -->
    <!-- Text for the info message. The first parameter is the name of the application.-->
    <string name="open_in_app_cfr_info_message_2">Sie können %1$s so einstellen, dass Links automatisch in Apps geöffnet werden.</string>
    <!-- Text for the positive action button -->
    <string name="open_in_app_cfr_positive_button_text">Einstellungen öffnen</string>
    <!-- Text for the negative action button -->
    <string name="open_in_app_cfr_negative_button_text">Schließen</string>

    <!-- Total cookie protection "contextual feature recommendation" (CFR) -->
    <!-- Text for the message displayed in the contextual feature recommendation popup promoting the total cookie protection feature. -->
    <string name="tcp_cfr_message">Unsere bisher leistungsstärkste Datenschutzfunktion isoliert seitenübergreifende Tracker.</string>
    <!-- Text displayed that links to website containing documentation about the "Total cookie protection" feature. -->
    <string name="tcp_cfr_learn_more">Weitere Informationen über den vollständigen Cookie-Schutz</string>

    <!-- Private browsing erase action "contextual feature recommendation" (CFR) -->
    <!-- Text for the message displayed in the contextual feature recommendation popup promoting the erase private browsing feature. -->
    <string name="erase_action_cfr_message">Tippen Sie hier, um eine neue private Sitzung zu beginnen. Löschen Sie Ihre Chronik, Cookies – alles.</string>


    <!-- Text for the info dialog when camera permissions have been denied but user tries to access a camera feature. -->
    <string name="camera_permissions_needed_message">Kamerazugriff erforderlich. Öffnen Sie die Android-Einstellungen, tippen Sie auf Berechtigungen und tippen Sie auf Erlauben.</string>
    <!-- Text for the positive action button to go to Android Settings to grant permissions. -->
    <string name="camera_permissions_needed_positive_button_text">Einstellungen öffnen</string>
    <!-- Text for the negative action button to dismiss the dialog. -->
    <string name="camera_permissions_needed_negative_button_text">Schließen</string>

    <!-- Text for the banner message to tell users about our auto close feature. -->
    <string name="tab_tray_close_tabs_banner_message">Stellen Sie geöffnete Tabs so ein, dass sie automatisch geschlossen werden, die am letzten Tag, in der letzten Woche oder im letzten Monat nicht angesehen wurden.</string>
    <!-- Text for the positive action button to go to Settings for auto close tabs. -->
    <string name="tab_tray_close_tabs_banner_positive_button_text">Optionen anzeigen</string>
    <!-- Text for the negative action button to dismiss the Close Tabs Banner. -->
    <string name="tab_tray_close_tabs_banner_negative_button_text">Schließen</string>

    <!-- Text for the banner message to tell users about our inactive tabs feature. -->
    <string name="tab_tray_inactive_onboarding_message">Tabs, die Sie zwei Wochen lang nicht angesehen haben, werden hierher verschoben.</string>
    <!-- Text for the action link to go to Settings for inactive tabs. -->
    <string name="tab_tray_inactive_onboarding_button_text">In den Einstellungen deaktivieren</string>

    <!-- Text for title for the auto-close dialog of the inactive tabs. -->
    <string name="tab_tray_inactive_auto_close_title">Nach einem Monat automatisch schließen?</string>
    <!-- Text for the body for the auto-close dialog of the inactive tabs.
        The first parameter is the name of the application.-->
    <string name="tab_tray_inactive_auto_close_body_2">%1$s kann Tabs schließen, die Sie im letzten Monat nicht angesehen haben.</string>
    <!-- Content description for close button in the auto-close dialog of the inactive tabs. -->
    <string name="tab_tray_inactive_auto_close_button_content_description">Schließen</string>

    <!-- Text for turn on auto close tabs button in the auto-close dialog of the inactive tabs. -->
    <string name="tab_tray_inactive_turn_on_auto_close_button_2">Automatisches Schließen aktivieren</string>


    <!-- Home screen icons - Long press shortcuts -->
    <!-- Shortcut action to open new tab -->
    <string name="home_screen_shortcut_open_new_tab_2">Neuer Tab</string>
    <!-- Shortcut action to open new private tab -->
    <string name="home_screen_shortcut_open_new_private_tab_2">Neuer privater Tab</string>

    <!-- Shortcut action to open Passwords screens -->
    <string name="home_screen_shortcut_open_password_screen">Passwörter-Verknüpfung</string>

    <!-- Recent Tabs -->
    <!-- Header text for jumping back into the recent tab in the home screen -->
    <string name="recent_tabs_header">Zurückspringen</string>
    <!-- Button text for showing all the tabs in the tabs tray -->
    <string name="recent_tabs_show_all">Alle anzeigen</string>

    <!-- Content description for the button which navigates the user to show all recent tabs in the tabs tray. -->
    <string name="recent_tabs_show_all_content_description_2">Schaltfläche „Alle zuletzt geöffneten Tabs“ anzeigen</string>

    <!-- Text for button in synced tab card that opens synced tabs tray -->
    <string name="recent_tabs_see_all_synced_tabs_button_text">Alle synchronisierten Tabs anzeigen</string>
    <!-- Accessibility description for device icon used for recent synced tab -->
    <string name="recent_tabs_synced_device_icon_content_description">Synchronisiertes Gerät</string>
    <!-- Text for the dropdown menu to remove a recent synced tab from the homescreen -->
    <string name="recent_synced_tab_menu_item_remove">Entfernen</string>
    <!-- Text for the menu button to remove a grouped highlight from the user's browsing history
         in the Recently visited section -->
    <string name="recent_tab_menu_item_remove">Entfernen</string>

    <!-- History Metadata -->
    <!-- Header text for a section on the home screen that displays grouped highlights from the
         user's browsing history, such as topics they have researched or explored on the web -->
    <string name="history_metadata_header_2">Kürzlich besucht</string>
    <!-- Text for the menu button to remove a grouped highlight from the user's browsing history
         in the Recently visited section -->
    <string name="recently_visited_menu_item_remove">Entfernen</string>

    <!-- Content description for the button which navigates the user to show all of their history. -->
    <string name="past_explorations_show_all_content_description_2">Alle vergangenen Erkundungen anzeigen</string>

    <!-- Browser Fragment -->
    <!-- Content description (not visible, for screen readers etc.): Navigate backward (browsing history) -->
    <string name="browser_menu_back">Zurück</string>
    <!-- Content description (not visible, for screen readers etc.): Navigate forward (browsing history) -->
    <string name="browser_menu_forward">Vor</string>
    <!-- Content description (not visible, for screen readers etc.): Refresh current website -->
    <string name="browser_menu_refresh">Aktualisieren</string>
    <!-- Content description (not visible, for screen readers etc.): Stop loading current website -->
    <string name="browser_menu_stop">Anhalten</string>
    <!-- Browser menu button that opens the addon manager -->
    <string name="browser_menu_add_ons">Add-ons</string>
    <!-- Browser menu button that opens account settings -->
    <string name="browser_menu_account_settings">Kontoinformationen</string>
    <!-- Text displayed when there are no add-ons to be shown -->
    <string name="no_add_ons">Hier sind keine Add-ons</string>
    <!-- Browser menu button that sends a user to help articles -->
    <string name="browser_menu_help">Hilfe</string>
    <!-- Browser menu button that sends a to a the what's new article -->
    <string name="browser_menu_whats_new">Was ist neu</string>
    <!-- Browser menu button that opens the settings menu -->
    <string name="browser_menu_settings">Einstellungen</string>
    <!-- Browser menu button that opens a user's library -->
    <string name="browser_menu_library">Bibliothek</string>
    <!-- Browser menu toggle that requests a desktop site -->
    <string name="browser_menu_desktop_site">Desktop-Website</string>
    <!-- Browser menu button that reopens a private tab as a regular tab -->
    <string name="browser_menu_open_in_regular_tab">In normalem Tab öffnen</string>
    <!-- Browser menu toggle that adds a shortcut to the site on the device home screen. -->
    <string name="browser_menu_add_to_homescreen">Zum Startbildschirm hinzufügen</string>
    <!-- Browser menu toggle that installs a Progressive Web App shortcut to the site on the device home screen. -->
    <string name="browser_menu_install_on_homescreen">Installieren</string>
    <!-- Content description (not visible, for screen readers etc.) for the Resync tabs button -->
    <string name="resync_button_content_description">Neu synchronisieren</string>
    <!-- Browser menu button that opens the find in page menu -->
    <string name="browser_menu_find_in_page">Seite durchsuchen</string>
    <!-- Browser menu button that opens the translations dialog, which has options to translate the current browser page. -->
    <string name="browser_menu_translations">Seite übersetzen</string>
    <!-- Browser menu button that saves the current tab to a collection -->
    <string name="browser_menu_save_to_collection_2">In Sammlung speichern</string>
    <!-- Browser menu button that open a share menu to share the current site -->
    <string name="browser_menu_share">Teilen</string>
    <!-- Browser menu button shown in custom tabs that opens the current tab in Fenix
        The first parameter is the name of the app defined in app_name (for example: Fenix) -->
    <string name="browser_menu_open_in_fenix">In %1$s öffnen</string>
    <!-- Browser menu text shown in custom tabs to indicate this is a Fenix tab
        The first parameter is the name of the app defined in app_name (for example: Fenix) -->
    <string name="browser_menu_powered_by">BEREITGESTELLT VON %1$s</string>

    <!-- Browser menu text shown in custom tabs to indicate this is a Fenix tab
        The first parameter is the name of the app defined in app_name (for example: Fenix) -->
    <string name="browser_menu_powered_by2">Bereitgestellt von %1$s</string>

    <!-- Browser menu button to put the current page in reader mode -->
    <string name="browser_menu_read">Leseansicht</string>
    <!-- Browser menu button content description to close reader mode and return the user to the regular browser -->
    <string name="browser_menu_read_close">Leseansicht schließen</string>
    <!-- Browser menu button to open the current page in an external app -->
    <string name="browser_menu_open_app_link">Mit App öffnen</string>

    <!-- Browser menu button to show reader view appearance controls e.g. the used font type and size -->
    <string name="browser_menu_customize_reader_view">Leseansicht anpassen</string>
    <!-- Browser menu label for adding a bookmark -->
    <string name="browser_menu_add">Hinzufügen</string>
    <!-- Browser menu label for editing a bookmark -->
    <string name="browser_menu_edit">Bearbeiten</string>

    <!-- Button shown on the home page that opens the Customize home settings -->
    <string name="browser_menu_customize_home_1">Startbildschirm anpassen</string>

    <!-- Browser Toolbar -->
    <!-- Content description for the Home screen button on the browser toolbar -->
    <string name="browser_toolbar_home">Startbildschirm</string>

    <!-- Content description (not visible, for screen readers etc.): Erase button: Erase the browsing
         history and go back to the home screen. -->
    <string name="browser_toolbar_erase">Browser-Chronik löschen</string>
    <!-- Content description for the translate page toolbar button that opens the translations dialog when no translation has occurred. -->
    <string name="browser_toolbar_translate">Seite übersetzen</string>

    <!-- Locale Settings Fragment -->
    <!-- Content description for tick mark on selected language -->
    <string name="a11y_selected_locale_content_description">Gewählte Sprache</string>
    <!-- Text for default locale item -->
    <string name="default_locale_text">Gerätesprache beachten</string>
    <!-- Placeholder text shown in the search bar before a user enters text -->
    <string name="locale_search_hint">Sprache suchen</string>

    <!-- Search Fragment -->
    <!-- Button in the search view that lets a user search by scanning a QR code -->
    <string name="search_scan_button">Scannen</string>
    <!-- Button in the search view when shortcuts are displayed that takes a user to the search engine settings -->
    <string name="search_shortcuts_engine_settings">Suchmaschinen-Einstellungen</string>
    <!-- Button in the search view that lets a user navigate to the site in their clipboard -->
    <string name="awesomebar_clipboard_title">Link aus Zwischenablage einfügen</string>

    <!-- Button in the search suggestions onboarding that allows search suggestions in private sessions -->
    <string name="search_suggestions_onboarding_allow_button">Erlauben</string>
    <!-- Button in the search suggestions onboarding that does not allow search suggestions in private sessions -->
    <string name="search_suggestions_onboarding_do_not_allow_button">Nicht erlauben</string>
    <!-- Search suggestion onboarding hint title text -->
    <string name="search_suggestions_onboarding_title">Suchvorschläge in privaten Sitzungen erlauben?</string>
    <!-- Search suggestion onboarding hint description text, first parameter is the name of the app defined in app_name (for example: Fenix)-->
    <string name="search_suggestions_onboarding_text">%s übermittelt Ihre Eingaben in die Adressleiste an Ihre Standardsuchmaschine.</string>

    <!-- Search engine suggestion title text. The first parameter is the name of the suggested engine-->
    <string name="search_engine_suggestions_title">Suchen mit %s</string>
    <!-- Search engine suggestion description text -->
    <string name="search_engine_suggestions_description">Direkt aus der Adressleiste suchen</string>

    <!-- Menu option in the search selector menu to open the search settings -->
    <string name="search_settings_menu_item">Sucheinstellungen</string>

    <!-- Header text for the search selector menu -->
    <string name="search_header_menu_item_2">Dieses Mal suchen in:</string>

    <!-- Content description (not visible, for screen readers etc.): Search engine icon. The first parameter is the search engine name (for example: DuckDuckGo). -->
    <string name="search_engine_icon_content_description" tools:ignore="UnusedResources">%s-Suchmaschine</string>

    <!-- Home onboarding -->
    <!-- Onboarding home screen popup dialog, shown on top of the Jump back in section. -->
    <string name="onboarding_home_screen_jump_back_contextual_hint_2">Lernen Sie Ihre personalisierte Startseite kennen. Hier werden zuletzt verwendete Tabs, Lesezeichen und Suchergebnisse angezeigt.</string>
    <!-- Home onboarding dialog welcome screen title text. -->
    <string name="onboarding_home_welcome_title_2">Willkommen in einem persönlicheren Internet</string>
    <!-- Home onboarding dialog welcome screen description text. -->
    <string name="onboarding_home_welcome_description">Mehr Farben. Bessere Privatsphäre. Gleiches Engagement für Menschen über Gewinne.</string>
    <!-- Home onboarding dialog sign into sync screen title text. -->
    <string name="onboarding_home_sync_title_3">Das Wechseln zwischen Bildschirmen ist einfacher als je zuvor</string>
    <!-- Home onboarding dialog sign into sync screen description text. -->
    <string name="onboarding_home_sync_description">Machen Sie da weiter, wo Sie aufgehört haben – ab sofort finden Sie Tabs von anderen Geräten auf Ihrer Startseite.</string>
    <!-- Text for the button to continue the onboarding on the home onboarding dialog. -->
    <string name="onboarding_home_get_started_button">Erste Schritte</string>
    <!-- Text for the button to navigate to the sync sign in screen on the home onboarding dialog. -->
    <string name="onboarding_home_sign_in_button">Anmelden</string>
    <!-- Text for the button to skip the onboarding on the home onboarding dialog. -->
    <string name="onboarding_home_skip_button">Überspringen</string>

    <!-- Onboarding home screen sync popup dialog message, shown on top of Recent Synced Tabs in the Jump back in section. -->
    <string name="sync_cfr_message">Ihre Tabs werden synchronisiert! Machen Sie dort weiter, wo Sie auf Ihrem anderen Gerät aufgehört haben.</string>

    <!-- Content description (not visible, for screen readers etc.): Close button for the home onboarding dialog -->
    <string name="onboarding_home_content_description_close_button">Schließen</string>

    <!-- Notification pre-permission dialog -->
    <!-- Enable notification pre permission dialog title
        The first parameter is the name of the app defined in app_name (for example: Fenix) -->
    <string name="onboarding_home_enable_notifications_title" moz:removedIn="124" tools:ignore="UnusedResources">Benachrichtigungen helfen Ihnen, mehr aus %s zu machen</string>
    <!-- Enable notification pre permission dialog description with rationale
        The first parameter is the name of the app defined in app_name (for example: Fenix) -->
    <string name="onboarding_home_enable_notifications_description" moz:removedIn="124" tools:ignore="UnusedResources">Synchronisieren Sie Ihre Tabs zwischen Geräten, verwalten Sie Downloads, erhalten Sie Tipps, wie Sie den Datenschutz von %s am besten nutzen können, und mehr.</string>
    <!-- Text for the button to request notification permission on the device -->
    <string name="onboarding_home_enable_notifications_positive_button" moz:removedIn="124" tools:ignore="UnusedResources">Fortsetzen</string>
    <!-- Text for the button to not request notification permission on the device and dismiss the dialog -->
    <string name="onboarding_home_enable_notifications_negative_button" moz:removedIn="124" tools:ignore="UnusedResources">Nicht jetzt</string>

    <!-- Juno first user onboarding flow experiment, strings are marked unused as they are only referenced by Nimbus experiments. -->
<<<<<<< HEAD
=======
    <!-- Description for learning more about our privacy notice. -->
    <string name="juno_onboarding_privacy_notice_text">Firefox-Datenschutzhinweis</string>
    <!-- Text for the button to set firefox as default browser on the device -->
>>>>>>> 02782e4f
    <!-- Title for set firefox as default browser screen used by Nimbus experiments. -->
    <string name="juno_onboarding_default_browser_title_nimbus_2">Wir schützen Sie gerne</string>
    <!-- Description for set firefox as default browser screen used by Nimbus experiments. -->
    <string name="juno_onboarding_default_browser_description_nimbus_3">Unser gemeinnütziger Browser verhindert, dass Unternehmen heimlich Ihre Aktivitäten im Internet verfolgen.</string>
    <!-- Description for set firefox as default browser screen used by Nimbus experiments. -->
    <string name="juno_onboarding_default_browser_description_nimbus_2" moz:RemovedIn="124" tools:ignore="UnusedResources">Unser gemeinnütziger Browser verhindert, dass Unternehmen heimlich Ihre Aktivitäten im Internet verfolgen.\n\nWeitere Informationen finden Sie in unserem Datenschutzhinweis.</string>
    <!-- Text for the link to the privacy notice webpage for set as firefox default browser screen.
    This is part of the string with the key "juno_onboarding_default_browser_description". -->
    <string name="juno_onboarding_default_browser_description_link_text" moz:RemovedIn="124" tools:ignore="UnusedResources">Datenschutzhinweis</string>
    <!-- Text for the button to set firefox as default browser on the device -->
    <string name="juno_onboarding_default_browser_positive_button" tools:ignore="UnusedResources">Als Standardbrowser festlegen</string>
    <!-- Text for the button dismiss the screen and move on with the flow -->
    <string name="juno_onboarding_default_browser_negative_button" tools:ignore="UnusedResources">Nicht jetzt</string>
    <!-- Title for sign in to sync screen. -->
    <string name="juno_onboarding_sign_in_title_2">Verschlüsseln Sie Ihre Daten, wenn Sie geräteübergreifend arbeiten</string>
    <!-- Description for sign in to sync screen. Nimbus experiments do not support string placeholders.
     Note: The word "Firefox" should NOT be translated -->
    <string name="juno_onboarding_sign_in_description_2">Wenn Sie angemeldet sind und Ihre Daten synchronisieren, sind Sie sicherer. Firefox verschlüsselt Ihre Passwörter, Lesezeichen und mehr.</string>
    <!-- Text for the button to sign in to sync on the device -->
    <string name="juno_onboarding_sign_in_positive_button" tools:ignore="UnusedResources">Anmelden</string>
    <!-- Text for the button dismiss the screen and move on with the flow -->
    <string name="juno_onboarding_sign_in_negative_button" tools:ignore="UnusedResources">Nicht jetzt</string>
    <!-- Title for enable notification permission screen used by Nimbus experiments. Nimbus experiments do not support string placeholders.
        Note: The word "Firefox" should NOT be translated -->
    <string name="juno_onboarding_enable_notifications_title_nimbus_2">Benachrichtigungen helfen Ihnen, Firefox noch sicherer zu machen</string>
    <!-- Description for enable notification permission screen used by Nimbus experiments. Nimbus experiments do not support string placeholders.
       Note: The word "Firefox" should NOT be translated -->
    <string name="juno_onboarding_enable_notifications_description_nimbus_2">Versenden Sie Tabs sicher zwischen Ihren Geräten und entdecken Sie andere Datenschutzfunktionen in Firefox.</string>
    <!-- Text for the button to request notification permission on the device -->
    <string name="juno_onboarding_enable_notifications_positive_button" tools:ignore="UnusedResources">Benachrichtigungen aktivieren</string>
    <!-- Text for the button dismiss the screen and move on with the flow -->
    <string name="juno_onboarding_enable_notifications_negative_button" tools:ignore="UnusedResources">Nicht jetzt</string>

    <!-- Title for add search widget screen used by Nimbus experiments. Nimbus experiments do not support string placeholders.
        Note: The word "Firefox" should NOT be translated -->
    <string name="juno_onboarding_add_search_widget_title" tools:ignore="UnusedResources">Probieren Sie das Firefox-Such-Widget aus</string>
    <!-- Description for add search widget screen used by Nimbus experiments. Nimbus experiments do not support string placeholders.
        Note: The word "Firefox" should NOT be translated -->
    <string name="juno_onboarding_add_search_widget_description" tools:ignore="UnusedResources">Mit Firefox auf Ihrem Startbildschirm haben Sie einfachen Zugriff auf den Browser, für den  Ihre Privatsphäre an erster Stelle steht, der seitenübergreifende Tracker blockiert.</string>
    <!-- Text for the button to add search widget on the device used by Nimbus experiments. Nimbus experiments do not support string placeholders.
        Note: The word "Firefox" should NOT be translated -->
    <string name="juno_onboarding_add_search_widget_positive_button" tools:ignore="UnusedResources">Firefox-Widget hinzufügen</string>
    <!-- Text for the button to dismiss the screen and move on with the flow -->
    <string name="juno_onboarding_add_search_widget_negative_button" tools:ignore="UnusedResources">Jetzt nicht</string>

    <!-- Search Widget -->
    <!-- Content description for searching with a widget. The first parameter is the name of the application.-->
    <string name="search_widget_content_description_2">Neuen %1$s-Tab öffnen</string>
    <!-- Text preview for smaller sized widgets -->
    <string name="search_widget_text_short">Suchen</string>
    <!-- Text preview for larger sized widgets -->
    <string name="search_widget_text_long">Das Web durchsuchen</string>

    <!-- Content description (not visible, for screen readers etc.): Voice search -->
    <string name="search_widget_voice">Sprachsuche</string>

    <!-- Preferences -->
    <!-- Title for the settings page-->
    <string name="settings">Einstellungen</string>

    <!-- Preference category for general settings -->
    <string name="preferences_category_general">Allgemein</string>
    <!-- Preference category for all links about Fenix -->
    <string name="preferences_category_about">Über</string>
    <!-- Preference category for settings related to changing the default search engine -->
    <string name="preferences_category_select_default_search_engine">Eine Option auswählen</string>
    <!-- Preference for settings related to managing search shortcuts for the quick search menu -->
    <string name="preferences_manage_search_shortcuts_2">Alternative Suchmaschinen verwalten</string>
    <!-- Summary for preference for settings related to managing search shortcuts for the quick search menu -->
    <string name="preferences_manage_search_shortcuts_summary">Im Suchmenü sichtbare Suchmaschinen bearbeiten</string>
    <!-- Preference category for settings related to managing search shortcuts for the quick search menu -->
    <string name="preferences_category_engines_in_search_menu">Im Suchmenü sichtbare Suchmaschinen</string>
    <!-- Preference for settings related to changing the default search engine -->
    <string name="preferences_default_search_engine">Standardsuchmaschine</string>
    <!-- Preference for settings related to Search -->
    <string name="preferences_search">Suchen</string>
    <!-- Preference for settings related to Search engines -->
    <string name="preferences_search_engines">Suchmaschinen</string>
    <!-- Preference for settings related to Search engines suggestions-->
    <string name="preferences_search_engines_suggestions">Vorschläge von Suchmaschinen</string>
    <!-- Preference Category for settings related to Search address bar -->
    <string name="preferences_settings_address_bar">Einstellungen der Adressleiste</string>
    <!-- Preference Category for settings to Firefox Suggest -->
    <string name="preference_search_address_bar_fx_suggest">Adressleiste – Firefox-Vorschläge</string>
    <!-- Preference link to Learn more about Firefox Suggest -->
    <string name="preference_search_learn_about_fx_suggest">Weitere Infos zu Firefox-Vorschlägen</string>
    <!-- Preference link to rating Fenix on the Play Store -->
    <string name="preferences_rate">Bei Google Play bewerten</string>
    <!-- Preference linking to about page for Fenix
        The first parameter is the name of the app defined in app_name (for example: Fenix) -->
    <string name="preferences_about">Über %1$s</string>
    <!-- Preference for settings related to changing the default browser -->
    <string name="preferences_set_as_default_browser">Als Standardbrowser festlegen</string>
    <!-- Preference category for advanced settings -->
    <string name="preferences_category_advanced">Erweitert</string>
    <!-- Preference category for privacy and security settings -->
    <string name="preferences_category_privacy_security">Datenschutz und Sicherheit</string>
    <!-- Preference for advanced site permissions -->
    <string name="preferences_site_permissions">Website-Berechtigungen</string>
    <!-- Preference for private browsing options -->
    <string name="preferences_private_browsing_options">Privater Modus</string>
    <!-- Preference for opening links in a private tab-->
    <string name="preferences_open_links_in_a_private_tab">Links in privatem Tab öffnen</string>
    <!-- Preference for allowing screenshots to be taken while in a private tab-->
    <string name="preferences_allow_screenshots_in_private_mode">Bildschirmfotos im privaten Modus zulassen</string>
    <!-- Will inform the user of the risk of activating Allow screenshots in private browsing option -->
    <string name="preferences_screenshots_in_private_mode_disclaimer">Wenn erlaubt, sind auch private Tabs sichtbar, wenn mehrere Apps geöffnet sind</string>
    <!-- Preference for adding private browsing shortcut -->
    <string name="preferences_add_private_browsing_shortcut">Verknüpfung zum privaten Modus hinzufügen</string>
    <!-- Preference for enabling "HTTPS-Only" mode -->
    <string name="preferences_https_only_title">Nur-HTTPS-Modus</string>

    <!-- Label for cookie banner section in quick settings panel. -->
    <string name="cookie_banner_blocker">Cookie-Banner-Blocker</string>
    <!-- Preference for removing cookie/consent banners from sites automatically in private mode. See reduce_cookie_banner_summary for additional context. -->
    <string name="preferences_cookie_banner_reduction_private_mode">Cookie-Banner-Blocker im privaten Modus</string>

    <!-- Text for indicating cookie banner handling is off this site, this is shown as part of the protections panel with the tracking protection toggle -->
    <string name="reduce_cookie_banner_off_for_site">Für diese Website deaktiviert</string>
    <!-- Text for cancel button indicating that cookie banner reduction is not supported for the current site, this is shown as part of the cookie banner details view. -->
    <string name="cookie_banner_handling_details_site_is_not_supported_cancel_button">Abbrechen</string>
    <!-- Text for request support button indicating that cookie banner reduction is not supported for the current site, this is shown as part of the cookie banner details view. -->
    <string name="cookie_banner_handling_details_site_is_not_supported_request_support_button_2">Anfrage senden</string>
    <!-- Text for title indicating that cookie banner reduction is not supported for the current site, this is shown as part of the cookie banner details view. -->
    <string name="cookie_banner_handling_details_site_is_not_supported_title_2">Unterstützung für diese Website anfordern?</string>
    <!-- Label for the snackBar, after the user reports with success a website where cookie banner reducer did not work -->
    <string name="cookie_banner_handling_report_site_snack_bar_text_2">Anfrage gesendet</string>
    <!-- Text for indicating cookie banner handling is on this site, this is shown as part of the protections panel with the tracking protection toggle -->
    <string name="reduce_cookie_banner_on_for_site">Für diese Website aktiviert</string>
    <!-- Text for indicating that a request for unsupported site was sent to Nimbus (it's a Mozilla library for experiments), this is shown as part of the protections panel with the tracking protection toggle -->
    <string name="reduce_cookie_banner_unsupported_site_request_submitted_2">Hilfeanfrage gesendet</string>
    <!-- Text for indicating cookie banner handling is currently not supported for this site, this is shown as part of the protections panel with the tracking protection toggle -->
    <string name="reduce_cookie_banner_unsupported_site">Website derzeit nicht unterstützt</string>
    <!-- Title text for a detail explanation indicating cookie banner handling is on this site, this is shown as part of the cookie banner panel in the toolbar. The first parameter is a shortened URL of the current site-->
    <string name="reduce_cookie_banner_details_panel_title_on_for_site_1">Cookie-Banner-Blocker für %1$s aktivieren?</string>
    <!-- Title text for a detail explanation indicating cookie banner handling is off this site, this is shown as part of the cookie banner panel in the toolbar. The first parameter is a shortened URL of the current site-->
    <string name="reduce_cookie_banner_details_panel_title_off_for_site_1">Cookie-Banner-Blocker für %1$s deaktivieren?</string>
    <!-- Title text for a detail explanation indicating cookie banner reducer didn't work for the current site, this is shown as part of the cookie banner panel in the toolbar. The first parameter is the application name-->
    <string name="reduce_cookie_banner_details_panel_title_unsupported_site_request_2">%1$s kann Cookie-Anfragen auf dieser Website nicht automatisch ablehnen. Sie können eine Anfrage senden, um diese Website in Zukunft zu unterstützen.</string>

    <!-- Long text for a detail explanation indicating what will happen if cookie banner handling is off for a site, this is shown as part of the cookie banner panel in the toolbar. The first parameter is the application name -->
    <string name="reduce_cookie_banner_details_panel_description_off_for_site_1">Beim Deaktivieren löscht %1$s die Cookies und lädt die Website neu. Dies kann Sie abmelden oder Warenkörbe leeren.</string>
    <!-- Long text for a detail explanation indicating what will happen if cookie banner handling is on for a site, this is shown as part of the cookie banner panel in the toolbar. The first parameter is the application name -->
    <string name="reduce_cookie_banner_details_panel_description_on_for_site_3">Wenn dies aktiviert ist, wird %1$s versuchen, alle Cookie-Banner auf dieser Website automatisch abzulehnen.</string>

    <!--Title for the cookie banner re-engagement CFR, the placeholder is replaced with app name -->
    <string name="cookie_banner_cfr_title">%1$s hat Cookies für Sie abgelehnt</string>
    <!--Message for the cookie banner re-engagement CFR -->
    <string name="cookie_banner_cfr_message">Weniger Ablenkungen, weniger Cookies, die Sie auf dieser Website verfolgen.</string>

    <!-- Description of the preference to enable "HTTPS-Only" mode. -->
    <string name="preferences_https_only_summary">Automatisch versuchen, eine Verbindung zu Websites herzustellen, die das HTTPS-Verschlüsselungsprotokoll verwenden, um die Sicherheit zu erhöhen.</string>
    <!-- Summary of https only preference if https only is set to off -->
    <string name="preferences_https_only_off">Aus</string>
    <!-- Summary of https only preference if https only is set to on in all tabs -->
    <string name="preferences_https_only_on_all">In allen Tabs aktiviert</string>
    <!-- Summary of https only preference if https only is set to on in private tabs only -->
    <string name="preferences_https_only_on_private">In privaten Tabs aktiviert</string>
    <!-- Text displayed that links to website containing documentation about "HTTPS-Only" mode -->
    <string name="preferences_http_only_learn_more">Weitere Informationen</string>
    <!-- Option for the https only setting -->
    <string name="preferences_https_only_in_all_tabs">In allen Tabs aktivieren</string>
    <!-- Option for the https only setting -->
    <string name="preferences_https_only_in_private_tabs">Nur in privaten Tabs aktivieren</string>
    <!-- Title shown in the error page for when trying to access a http website while https only mode is enabled. -->
    <string name="errorpage_httpsonly_title">Sichere Website nicht verfügbar</string>
    <!-- Message shown in the error page for when trying to access a http website while https only mode is enabled. The message has two paragraphs. This is the first. -->
    <string name="errorpage_httpsonly_message_title">Höchstwahrscheinlich unterstützt die Website HTTPS einfach nicht.</string>
    <!-- Message shown in the error page for when trying to access a http website while https only mode is enabled. The message has two paragraphs. This is the second. -->
    <string name="errorpage_httpsonly_message_summary">Möglicherweise handelt es sich aber auch um einen Angriff. Wenn Sie die Website trotzdem besuchen, sollten Sie keine sensiblen Informationen eingeben. Wenn Sie fortfahren, wird der Nur-HTTPS-Modus vorübergehend für die Webseite deaktiviert.</string>
    <!-- Preference for accessibility -->
    <string name="preferences_accessibility">Barrierefreiheit</string>
    <!-- Preference to override the Mozilla account server -->
    <string name="preferences_override_account_server">Benutzerdefinierter Mozilla-Kontoserver</string>
    <!-- Preference to override the Sync token server -->
    <string name="preferences_override_sync_tokenserver">Benutzerdefinierter Sync-Server</string>
    <!-- Toast shown after updating the Mozilla account/Sync server override preferences -->
    <string name="toast_override_account_sync_server_done">Server für Mozilla-Konto/Sync geändert. Anwendung wird beendet, um Änderungen zu übernehmen…</string>
    <!-- Preference category for account information -->
    <string name="preferences_category_account">Konto</string>
    <!-- Preference for changing where the toolbar is positioned -->
    <string name="preferences_toolbar">Symbolleiste</string>
    <!-- Preference for changing default theme to dark or light mode -->
    <string name="preferences_theme">Theme</string>
    <!-- Preference for customizing the home screen -->
    <string name="preferences_home_2">Startseite</string>
    <!-- Preference for gestures based actions -->
    <string name="preferences_gestures">Gesten</string>
    <!-- Preference for settings related to visual options -->
    <string name="preferences_customize">Anpassen</string>
    <!-- Preference description for banner about signing in -->
    <string name="preferences_sign_in_description_2">Melden Sie sich an, um Tabs, Lesezeichen, Passwörter und mehr zu synchronisieren.</string>
    <!-- Preference shown instead of account display name while account profile information isn't available yet. -->
    <string name="preferences_account_default_name_2">Mozilla-Konto</string>
    <!-- Preference text for account title when there was an error syncing FxA -->
    <string name="preferences_account_sync_error">Stellen Sie die Verbindung erneut her, um die Synchronisierung fortzusetzen</string>
    <!-- Preference for language -->
    <string name="preferences_language">Sprache</string>
    <!-- Preference for data choices -->
    <string name="preferences_data_choices">Datenübermittlung</string>
    <!-- Preference for data collection -->
    <string name="preferences_data_collection">Datenerhebung</string>
    <!-- Preference for developers -->
    <string name="preferences_remote_debugging">Externes Debugging über USB</string>
    <!-- Preference title for switch preference to show search suggestions -->
    <string name="preferences_show_search_suggestions">Suchvorschläge anzeigen</string>
    <!-- Preference title for switch preference to show voice search button -->
    <string name="preferences_show_voice_search">Sprachsuche anzeigen</string>
    <!-- Preference title for switch preference to show search suggestions also in private mode -->
    <string name="preferences_show_search_suggestions_in_private">In privaten Sitzungen anzeigen</string>
    <!-- Preference title for switch preference to show a clipboard suggestion when searching -->
    <string name="preferences_show_clipboard_suggestions">Vorschläge aus der Zwischenablage anzeigen</string>
    <!-- Preference title for switch preference to suggest browsing history when searching -->
    <string name="preferences_search_browsing_history">Browser-Chronik durchsuchen</string>
    <!-- Preference title for switch preference to suggest bookmarks when searching -->
    <string name="preferences_search_bookmarks">Lesezeichen durchsuchen</string>
    <!-- Preference title for switch preference to suggest synced tabs when searching -->
    <string name="preferences_search_synced_tabs">Synchronisierte Tabs durchsuchen</string>
    <!-- Preference for account settings -->
    <string name="preferences_account_settings">Kontoeinstellungen</string>

    <!-- Preference for enabling url autocomplete-->
    <string name="preferences_enable_autocomplete_urls">Autovervollständigung von Adressen</string>
    <!-- Preference title for switch preference to show sponsored Firefox Suggest search suggestions -->
    <string name="preferences_show_sponsored_suggestions">Vorschläge von Sponsoren</string>
    <!-- Summary for preference to show sponsored Firefox Suggest search suggestions.
         The first parameter is the name of the application. -->
    <string name="preferences_show_sponsored_suggestions_summary">Unterstützen Sie %1$s mit gelegentlich gesponserten Vorschlägen</string>
    <!-- Preference title for switch preference to show Firefox Suggest search suggestions for web content.
         The first parameter is the name of the application. -->
    <string name="preferences_show_nonsponsored_suggestions">Vorschläge von %1$s</string>
    <!-- Summary for preference to show Firefox Suggest search suggestions for web content -->
    <string name="preferences_show_nonsponsored_suggestions_summary">Erhalten Sie Vorschläge aus dem Web, die sich auf Ihre Suche beziehen</string>
    <!-- Preference for open links in third party apps -->
    <string name="preferences_open_links_in_apps">Links in Apps öffnen</string>

    <!-- Preference for open links in third party apps always open in apps option -->
    <string name="preferences_open_links_in_apps_always">Immer</string>
    <!-- Preference for open links in third party apps ask before opening option -->
    <string name="preferences_open_links_in_apps_ask">Vor dem Öffnen fragen</string>
    <!-- Preference for open links in third party apps never open in apps option -->
    <string name="preferences_open_links_in_apps_never">Nie</string>
    <!-- Preference for open download with an external download manager app -->
    <string name="preferences_external_download_manager">Externer Download-Manager</string>
    <!-- Preference for enabling gecko engine logs -->
    <string name="preferences_enable_gecko_logs">Gecko-Protokolle aktivieren</string>
    <!-- Message to indicate users that we are quitting the application to apply the changes -->
    <string name="quit_application">Beenden der Anwendung, um Änderungen zu übernehmen…</string>

    <!-- Preference for add_ons -->
    <string name="preferences_addons">Add-ons</string>

    <!-- Preference for installing a local add-on -->
    <string name="preferences_install_local_addon">Add-on aus Datei installieren</string>
    <!-- Preference for notifications -->
    <string name="preferences_notifications">Benachrichtigungen</string>

    <!-- Summary for notification preference indicating notifications are allowed -->
    <string name="notifications_allowed_summary">Erlaubt</string>
    <!-- Summary for notification preference indicating notifications are not allowed -->
    <string name="notifications_not_allowed_summary">Nicht erlaubt</string>

    <!-- Add-on Preferences -->
    <!-- Preference to customize the configured AMO (addons.mozilla.org) collection -->
    <string name="preferences_customize_amo_collection">Benutzerdefinierte Add-on-Sammlung</string>
    <!-- Button caption to confirm the add-on collection configuration -->
    <string name="customize_addon_collection_ok">OK</string>
    <!-- Button caption to abort the add-on collection configuration -->
    <string name="customize_addon_collection_cancel">Abbrechen</string>
    <!-- Hint displayed on input field for custom collection name -->
    <string name="customize_addon_collection_hint">Name der Sammlung</string>
    <!-- Hint displayed on input field for custom collection user ID-->
    <string name="customize_addon_collection_user_hint">Sammlungsbesitzer (Benutzer-ID)</string>
    <!-- Toast shown after confirming the custom add-on collection configuration -->
    <string name="toast_customize_addon_collection_done">Add-on-Sammlung geändert. Anwendung wird beendet, um Änderungen zu übernehmen…</string>

    <!-- Customize Home -->
    <!-- Header text for jumping back into the recent tab in customize the home screen -->
    <string name="customize_toggle_jump_back_in">Zurückspringen</string>
    <!-- Title for the customize home screen section with recently saved bookmarks. -->
    <string name="customize_toggle_recent_bookmarks">Neueste Lesezeichen</string>
    <!-- Title for the customize home screen section with recently visited. Recently visited is
    a section where users see a list of tabs that they have visited in the past few days -->
    <string name="customize_toggle_recently_visited">Kürzlich besucht</string>

    <!-- Title for the customize home screen section with Pocket. -->
    <string name="customize_toggle_pocket_2">Geschichten, die zum Nachdenken anregen</string>
    <!-- Summary for the customize home screen section with Pocket. The first parameter is product name Pocket -->
    <string name="customize_toggle_pocket_summary">Artikel unterstützt von %s</string>
    <!-- Title for the customize home screen section with sponsored Pocket stories. -->
    <string name="customize_toggle_pocket_sponsored">Gesponserte Geschichten</string>
    <!-- Title for the opening wallpaper settings screen -->
    <string name="customize_wallpapers">Hintergrundbilder</string>
    <!-- Title for the customize home screen section with sponsored shortcuts. -->
    <string name="customize_toggle_contile">Gesponserte Verknüpfungen</string>

    <!-- Wallpapers -->
    <!-- Content description for various wallpapers. The first parameter is the name of the wallpaper -->
    <string name="wallpapers_item_name_content_description">Hintergrundelement: %1$s</string>
    <!-- Snackbar message for when wallpaper is selected -->
    <string name="wallpaper_updated_snackbar_message">Hintergrundbild aktualisiert!</string>
    <!-- Snackbar label for action to view selected wallpaper -->
    <string name="wallpaper_updated_snackbar_action">Ansehen</string>
    <!-- Snackbar message for when wallpaper couldn't be downloaded -->
    <string name="wallpaper_download_error_snackbar_message">Hintergrundbild konnte nicht heruntergeladen werden</string>
    <!-- Snackbar label for action to retry downloading the wallpaper -->
    <string name="wallpaper_download_error_snackbar_action">Erneut versuchen</string>
    <!-- Snackbar message for when wallpaper couldn't be selected because of the disk error -->
    <string name="wallpaper_select_error_snackbar_message">Hintergrundbild konnte nicht geändert werden</string>
    <!-- Text displayed that links to website containing documentation about the "Limited Edition" wallpapers. -->
    <string name="wallpaper_learn_more">Weitere Informationen</string>

    <!-- Text for classic wallpapers title. The first parameter is the Firefox name. -->
    <string name="wallpaper_classic_title">%s klassisch</string>
    <!-- Text for artist series wallpapers title. "Artist series" represents a collection of artist collaborated wallpapers. -->
    <string name="wallpaper_artist_series_title">Künstlerserien</string>
    <!-- Description text for the artist series wallpapers with learn more link. The first parameter is the learn more string defined in wallpaper_learn_more. "Independent voices" is the name of the wallpaper collection -->
    <string name="wallpaper_artist_series_description_with_learn_more">Die Sammlung „Unabhängige Stimmen“. %s</string>
    <!-- Description text for the artist series wallpapers. "Independent voices" is the name of the wallpaper collection -->
    <string name="wallpaper_artist_series_description">Die Sammlung „Unabhängige Stimmen“.</string>
    <!-- Wallpaper onboarding dialog header text. -->
    <string name="wallpapers_onboarding_dialog_title_text">Wie wäre es mit einem Farbtupfer?</string>
    <!-- Wallpaper onboarding dialog body text. -->
    <string name="wallpapers_onboarding_dialog_body_text">Wählen Sie ein Hintergrundbild, das Sie anspricht.</string>
    <!-- Wallpaper onboarding dialog learn more button text. The button navigates to the wallpaper settings screen. -->
    <string name="wallpapers_onboarding_dialog_explore_more_button_text">Entdecken Sie weitere Hintergrundbilder</string>

    <!-- Add-ons general availability nimbus message-->
    <!-- Title of the Nimbus message for add-ons general availability-->
    <string name="addon_ga_message_title" tools:ignore="UnusedResources">Neue Add-ons jetzt verfügbar</string>
    <!-- Body of the Nimbus message for add-ons general availability. 'Firefox' intentionally hardcoded here-->
    <string name="addon_ga_message_body" tools:ignore="UnusedResources">Sehen Sie sich über 100 neue Erweiterungen an, mit denen Sie Firefox an Ihre Bedürfnisse anpassen können.</string>
    <!-- Button text of the Nimbus message for add-ons general availability. -->
    <string name="addon_ga_message_button" tools:ignore="UnusedResources">Entdecken Sie weitere Add-ons</string>

    <!-- Add-on process crash dialog to user -->
    <!-- Title of a dialog shown to the user when enough errors have occurred with addons and they need to be temporarily disabled -->
    <string name="addon_process_crash_dialog_title" tools:ignore="UnusedResources">Add-ons sind temporär deaktiviert</string>
    <!-- The first parameter is the application name. This is a message shown to the user when too many errors have occurred with the addons process and they have been disabled. The user can decide if they would like to continue trying to start add-ons or if they'd rather continue without them. -->
    <string name="addon_process_crash_dialog_message" tools:ignore="UnusedResources">Ein oder mehrere Add-ons funktionieren nicht mehr und machen Ihr System instabil. %1$s hat erfolglos versucht, das Add-on oder die Add-ons neu zu starten.\n\nAdd-ons werden während Ihrer aktuellen Sitzung nicht neu gestartet.\n\nEntfernen oder Deaktivieren von Add-ons kann dieses Problem beheben.</string>
    <!-- This will cause the add-ons to try restarting but the dialog will reappear if it is unsuccessful again -->
    <string name="addon_process_crash_dialog_retry_button_text" tools:ignore="UnusedResources">Versuchen, die Add-ons neu zu starten</string>
    <!-- The user will continue with all add-ons disabled -->
    <string name="addon_process_crash_dialog_disable_addons_button_text" tools:ignore="UnusedResources">Mit deaktivierten Add-ons fortfahren</string>

    <!-- Account Preferences -->
    <!-- Preference for managing your account via accounts.firefox.com -->
    <string name="preferences_manage_account">Benutzerkonto verwalten</string>
    <!-- Summary of the preference for managing your account via accounts.firefox.com. -->
    <string name="preferences_manage_account_summary">Ändern Sie Ihr Passwort, verwalten Sie die Datensammlung oder löschen Sie Ihr Konto</string>
    <!-- Preference for triggering sync -->
    <string name="preferences_sync_now">Jetzt synchronisieren</string>
    <!-- Preference category for sync -->
    <string name="preferences_sync_category">Auswählen, was synchronisiert werden soll</string>

    <!-- Preference for syncing history -->
    <string name="preferences_sync_history">Chronik</string>
    <!-- Preference for syncing bookmarks -->
    <string name="preferences_sync_bookmarks">Lesezeichen</string>
    <!-- Preference for syncing logins -->
    <string name="preferences_sync_logins">Zugangsdaten</string>
    <!-- Preference for syncing passwords -->
    <string name="preferences_sync_logins_2" tools:ignore="UnusedResources">Passwörter</string>
    <!-- Preference for syncing tabs -->
    <string name="preferences_sync_tabs_2">Offene Tabs</string>
    <!-- Preference for signing out -->
    <string name="preferences_sign_out">Abmelden</string>
    <!-- Preference displays and allows changing current FxA device name -->
    <string name="preferences_sync_device_name">Gerätename</string>
    <!-- Text shown when user enters empty device name -->
    <string name="empty_device_name_error">Der Gerätename darf nicht leer sein.</string>
    <!-- Label indicating that sync is in progress -->
    <string name="sync_syncing_in_progress">Synchronisation läuft…</string>
    <!-- Label summary indicating that sync failed. The first parameter is the date stamp showing last time it succeeded -->
    <string name="sync_failed_summary">Synchronisierung fehlgeschlagen. Letzte erfolgreiche Synchronisation: %s</string>
    <!-- Label summary showing never synced -->
    <string name="sync_failed_never_synced_summary">Synchronisierung fehlgeschlagen. Zuletzt synchronisiert: nie</string>
    <!-- Label summary the date we last synced. The first parameter is date stamp showing last time synced -->
    <string name="sync_last_synced_summary">Letzte Synchronisation: %s</string>
    <!-- Label summary showing never synced -->
    <string name="sync_never_synced_summary">Letzte Synchronisierung: nie</string>

    <!-- Text for displaying the default device name.
        The first parameter is the application name, the second is the device manufacturer name
        and the third is the device model. -->
    <string name="default_device_name_2">%1$s auf %2$s %3$s</string>

    <!-- Preference for syncing credit cards -->
    <string name="preferences_sync_credit_cards">Kreditkarten</string>
    <!-- Preference for syncing payment methods -->
    <string name="preferences_sync_credit_cards_2" tools:ignore="UnusedResources">Zahlungsmethoden</string>
    <!-- Preference for syncing addresses -->
    <string name="preferences_sync_address">Adressen</string>

    <!-- Send Tab -->
    <!-- Name of the "receive tabs" notification channel. Displayed in the "App notifications" system settings for the app -->
    <string name="fxa_received_tab_channel_name">Empfangene Tabs</string>
    <!-- Description of the "receive tabs" notification channel. Displayed in the "App notifications" system settings for the app -->
    <string name="fxa_received_tab_channel_description">Benachrichtigungen für Tabs, die von anderen Firefox-Geräten empfangen wurden.</string>

    <!--  The body for these is the URL of the tab received  -->
    <string name="fxa_tab_received_notification_name">Tab empfangen</string>
    <!-- %s is the device name -->
    <string name="fxa_tab_received_from_notification_name">Tab von %s</string>

    <!-- Advanced Preferences -->
    <!-- Preference for tracking protection exceptions -->
    <string name="preferences_tracking_protection_exceptions">Ausnahmen</string>

    <!-- Button in Exceptions Preference to turn on tracking protection for all sites (remove all exceptions) -->
    <string name="preferences_tracking_protection_exceptions_turn_on_for_all">Für alle Websites aktivieren</string>

    <!-- Text displayed when there are no exceptions -->
    <string name="exceptions_empty_message_description">Mit Ausnahmen können Sie den Schutz vor Aktivitätenverfolgung für ausgewählte Websites deaktivieren.</string>
    <!-- Text displayed when there are no exceptions, with learn more link that brings users to a tracking protection SUMO page -->
    <string name="exceptions_empty_message_learn_more_link">Weitere Informationen</string>

    <!-- Preference switch for usage and technical data collection -->
    <string name="preference_usage_data">Nutzungs- und technische Daten</string>
    <!-- Preference description for usage and technical data collection -->
    <string name="preferences_usage_data_description">Übermittelt an Mozilla Browser-Daten wie Performanz, Nutzung, Hardware und Benutzeranpassungen des Browsers, um %1$s zu verbessern</string>
    <!-- Preference switch for marketing data collection -->
    <string name="preferences_marketing_data">Marketing-Daten</string>
    <!-- Preference description for marketing data collection -->
    <string name="preferences_marketing_data_description2">Teilt grundlegende Nutzungsdaten mit Adjust, unserem mobilen Marketing-Anbieter</string>
    <!-- Title for studies preferences -->
    <string name="preference_experiments_2">Studien</string>
    <!-- Summary for studies preferences -->
    <string name="preference_experiments_summary_2">Ermöglicht Mozilla die Installation und Durchführung von Studien</string>

    <!-- Turn On Sync Preferences -->
    <!-- Header of the Sync and save your data preference view -->
    <string name="preferences_sync_2">Ihre Daten synchronisieren und speichern</string>
    <!-- Preference for reconnecting to FxA sync -->
    <string name="preferences_sync_sign_in_to_reconnect">Melden Sie sich an, um die Verbindung wiederherzustellen</string>
    <!-- Preference for removing FxA account -->
    <string name="preferences_sync_remove_account">Konto entfernen</string>

    <!-- Pairing Feature strings -->
    <!-- Instructions on how to access pairing -->
    <string name="pair_instructions_2"><![CDATA[Scannen Sie den unter <b>firefox.com/pair</b> angezeigten QR-Code]]></string>

    <!-- Toolbar Preferences -->
    <!-- Preference for using top toolbar -->
    <string name="preference_top_toolbar">Oben</string>
    <!-- Preference for using bottom toolbar -->
    <string name="preference_bottom_toolbar">Unten</string>

    <!-- Theme Preferences -->
    <!-- Preference for using light theme -->
    <string name="preference_light_theme">Hell</string>
    <!-- Preference for using dark theme -->
    <string name="preference_dark_theme">Dunkel</string>
    <!-- Preference for using using dark or light theme automatically set by battery -->
    <string name="preference_auto_battery_theme">Durch Energiespareinstellungen festgelegt</string>
    <!-- Preference for using following device theme -->
    <string name="preference_follow_device_theme">Geräte-Theme beachten</string>

    <!-- Gestures Preferences-->
    <!-- Preferences for using pull to refresh in a webpage -->
    <string name="preference_gestures_website_pull_to_refresh">Zum Aktualisieren ziehen</string>
    <!-- Preference for using the dynamic toolbar -->
    <string name="preference_gestures_dynamic_toolbar">Zum Ausblenden der Symbolleiste scrollen</string>
    <!-- Preference for switching tabs by swiping horizontally on the toolbar -->
    <string name="preference_gestures_swipe_toolbar_switch_tabs">Symbolleiste zur Seite wischen, um Tabs zu wechseln</string>
    <!-- Preference for showing the opened tabs by swiping up on the toolbar-->
    <string name="preference_gestures_swipe_toolbar_show_tabs">Nach oben wischen, ob Tabs zu öffnen</string>

    <!-- Library -->
    <!-- Option in Library to open Downloads page -->
    <string name="library_downloads">Downloads</string>
    <!-- Option in library to open Bookmarks page -->
    <string name="library_bookmarks">Lesezeichen</string>
    <!-- Option in library to open Desktop Bookmarks root page -->
    <string name="library_desktop_bookmarks_root">Desktop-Lesezeichen</string>
    <!-- Option in library to open Desktop Bookmarks "menu" page -->
    <string name="library_desktop_bookmarks_menu">Lesezeichen-Menü</string>
    <!-- Option in library to open Desktop Bookmarks "toolbar" page -->
    <string name="library_desktop_bookmarks_toolbar">Lesezeichen-Symbolleiste</string>
    <!-- Option in library to open Desktop Bookmarks "unfiled" page -->
    <string name="library_desktop_bookmarks_unfiled">Weitere Lesezeichen</string>
    <!-- Option in Library to open History page -->
    <string name="library_history">Chronik</string>
    <!-- Option in Library to open a new tab -->
    <string name="library_new_tab">Neuer Tab</string>
    <!-- Settings Page Title -->
    <string name="settings_title">Einstellungen</string>
    <!-- Content description (not visible, for screen readers etc.): "Close button for library settings" -->
    <string name="content_description_close_button">Schließen</string>

    <!-- Title to show in alert when a lot of tabs are to be opened
    %d is a placeholder for the number of tabs that will be opened -->
    <string name="open_all_warning_title">%d Tabs öffnen?</string>
    <!-- Message to warn users that a large number of tabs will be opened
    %s will be replaced by app name. -->
    <string name="open_all_warning_message">Das Öffnen so vieler Tabs könnte %s verlangsamen, während die Seiten geladen werden. Sind Sie sicher, dass Sie fortfahren möchten?</string>
    <!-- Dialog button text for confirming open all tabs -->
    <string name="open_all_warning_confirm">Tabs öffnen</string>
    <!-- Dialog button text for canceling open all tabs -->
    <string name="open_all_warning_cancel">Abbrechen</string>

    <!-- Text to show users they have one page in the history group section of the History fragment.
    %d is a placeholder for the number of pages in the group. -->
    <string name="history_search_group_site_1">%d Seite</string>

    <!-- Text to show users they have multiple pages in the history group section of the History fragment.
    %d is a placeholder for the number of pages in the group. -->
    <string name="history_search_group_sites_1">%d Seiten</string>

    <!-- Option in library for Recently Closed Tabs -->
    <string name="library_recently_closed_tabs">Kürzlich geschlossene Tabs</string>
    <!-- Option in library to open Recently Closed Tabs page -->
    <string name="recently_closed_show_full_history">Vollständige Chronik anzeigen</string>
    <!-- Text to show users they have multiple tabs saved in the Recently Closed Tabs section of history.
    %d is a placeholder for the number of tabs selected. -->
    <string name="recently_closed_tabs">%d Tabs</string>
    <!-- Text to show users they have one tab saved in the Recently Closed Tabs section of history.
    %d is a placeholder for the number of tabs selected. -->
    <string name="recently_closed_tab">%d Tab</string>

    <!-- Recently closed tabs screen message when there are no recently closed tabs -->
    <string name="recently_closed_empty_message">Keine kürzlich geschlossenen Tabs vorhanden</string>

    <!-- Tab Management -->
    <!-- Title of preference for tabs management -->
    <string name="preferences_tabs">Tabs</string>
    <!-- Title of preference that allows a user to specify the tab view -->
    <string name="preferences_tab_view">Tab-Ansicht</string>
    <!-- Option for a list tab view -->
    <string name="tab_view_list">Liste</string>
    <!-- Option for a grid tab view -->
    <string name="tab_view_grid">Raster</string>
    <!-- Title of preference that allows a user to auto close tabs after a specified amount of time -->
    <string name="preferences_close_tabs">Tabs schließen</string>
    <!-- Option for auto closing tabs that will never auto close tabs, always allows user to manually close tabs -->
    <string name="close_tabs_manually">Manuell</string>
    <!-- Option for auto closing tabs that will auto close tabs after one day -->
    <string name="close_tabs_after_one_day">Nach einem Tag</string>
    <!-- Option for auto closing tabs that will auto close tabs after one week -->
    <string name="close_tabs_after_one_week">Nach einer Woche</string>
    <!-- Option for auto closing tabs that will auto close tabs after one month -->
    <string name="close_tabs_after_one_month">Nach einem Monat</string>

    <!-- Title of preference that allows a user to specify the auto-close settings for open tabs -->
    <string name="preference_auto_close_tabs" tools:ignore="UnusedResources">Offene Tabs automatisch schließen</string>

    <!-- Opening screen -->
    <!-- Title of a preference that allows a user to choose what screen to show after opening the app -->
    <string name="preferences_opening_screen">Startbildschirm</string>
    <!-- Option for always opening the homepage when re-opening the app -->
    <string name="opening_screen_homepage">Startseite</string>
    <!-- Option for always opening the user's last-open tab when re-opening the app -->
    <string name="opening_screen_last_tab">Letzter Tab</string>
    <!-- Option for always opening the homepage when re-opening the app after four hours of inactivity -->
    <string name="opening_screen_after_four_hours_of_inactivity">Startseite nach vier Stunden Inaktivität</string>
    <!-- Summary for tabs preference when auto closing tabs setting is set to manual close-->
    <string name="close_tabs_manually_summary">Manuell schließen</string>
    <!-- Summary for tabs preference when auto closing tabs setting is set to auto close tabs after one day-->
    <string name="close_tabs_after_one_day_summary">Nach einem Tag schließen</string>
    <!-- Summary for tabs preference when auto closing tabs setting is set to auto close tabs after one week-->
    <string name="close_tabs_after_one_week_summary">Nach einer Woche schließen</string>
    <!-- Summary for tabs preference when auto closing tabs setting is set to auto close tabs after one month-->
    <string name="close_tabs_after_one_month_summary">Nach einem Monat schließen</string>

    <!-- Summary for homepage preference indicating always opening the homepage when re-opening the app -->
    <string name="opening_screen_homepage_summary">Auf der Startseite öffnen</string>
    <!-- Summary for homepage preference indicating always opening the last-open tab when re-opening the app -->
    <string name="opening_screen_last_tab_summary">Auf dem letzten Tab öffnen</string>
    <!-- Summary for homepage preference indicating opening the homepage when re-opening the app after four hours of inactivity -->
    <string name="opening_screen_after_four_hours_of_inactivity_summary">Nach vier Stunden auf der Startseite öffnen</string>

    <!-- Inactive tabs -->
    <!-- Category header of a preference that allows a user to enable or disable the inactive tabs feature -->
    <string name="preferences_inactive_tabs">Alte Tabs zu „inaktiv“ verschieben</string>
    <!-- Title of inactive tabs preference -->
    <string name="preferences_inactive_tabs_title">Tabs, die Sie zwei Wochen lang nicht angesehen haben, werden in den inaktiven Bereich verschoben.</string>

    <!-- Studies -->
    <!-- Title of the remove studies button -->
    <string name="studies_remove">Entfernen</string>
    <!-- Title of the active section on the studies list -->
    <string name="studies_active">Aktiv</string>

    <!-- Description for studies, it indicates why Firefox use studies. The first parameter is the name of the application. -->
    <string name="studies_description_2">%1$s darf von Zeit zu Zeit Studien installieren und durchführen.</string>
    <!-- Learn more link for studies, links to an article for more information about studies. -->
    <string name="studies_learn_more">Weitere Informationen</string>

    <!-- Dialog message shown after removing a study -->
    <string name="studies_restart_app">Die Anwendung wird beendet, um die Änderungen zu übernehmen</string>
    <!-- Dialog button to confirm the removing a study. -->
    <string name="studies_restart_dialog_ok">OK</string>
    <!-- Dialog button text for canceling removing a study. -->
    <string name="studies_restart_dialog_cancel">Abbrechen</string>

    <!-- Toast shown after turning on/off studies preferences -->
    <string name="studies_toast_quit_application" tools:ignore="UnusedResources">Beenden der Anwendung, um Änderungen zu übernehmen…</string>

    <!-- Sessions -->
    <!-- Title for the list of tabs -->
    <string name="tab_header_label">Offene Tabs</string>
    <!-- Title for the list of tabs in the current private session -->
    <string name="tabs_header_private_tabs_title">Private Tabs</string>
    <!-- Title for the list of tabs in the synced tabs -->
    <string name="tabs_header_synced_tabs_title">Synchronisierte Tabs</string>
    <!-- Content description (not visible, for screen readers etc.): Add tab button. Adds a news tab when pressed -->
    <string name="add_tab">Tab hinzufügen</string>
    <!-- Content description (not visible, for screen readers etc.): Add tab button. Adds a news tab when pressed -->
    <string name="add_private_tab">Privaten Tab hinzufügen</string>
    <!-- Text for the new tab button to indicate adding a new private tab in the tab -->
    <string name="tab_drawer_fab_content">Privat</string>
    <!-- Text for the new tab button to indicate syncing command on the synced tabs page -->
    <string name="tab_drawer_fab_sync">Synchronisieren</string>
    <!-- Text shown in the menu for sharing all tabs -->
    <string name="tab_tray_menu_item_share">Alle Tabs teilen</string>
    <!-- Text shown in the menu to view recently closed tabs -->
    <string name="tab_tray_menu_recently_closed">Kürzlich geschlossene Tabs</string>
    <!-- Text shown in the tabs tray inactive tabs section -->
    <string name="tab_tray_inactive_recently_closed" tools:ignore="UnusedResources">Kürzlich geschlossen</string>
    <!-- Text shown in the menu to view account settings -->
    <string name="tab_tray_menu_account_settings">Kontoeinstellungen</string>
    <!-- Text shown in the menu to view tab settings -->
    <string name="tab_tray_menu_tab_settings">Einstellungen zu Tabs</string>
    <!-- Text shown in the menu for closing all tabs -->
    <string name="tab_tray_menu_item_close">Alle Tabs schließen</string>
    <!-- Text shown in the multiselect menu for bookmarking selected tabs. -->
    <string name="tab_tray_multiselect_menu_item_bookmark">Als Lesezeichen hinzufügen</string>
    <!-- Text shown in the multiselect menu for closing selected tabs. -->
    <string name="tab_tray_multiselect_menu_item_close">Schließen</string>
    <!-- Content description for tabs tray multiselect share button -->
    <string name="tab_tray_multiselect_share_content_description">Ausgewählte Tabs teilen</string>
    <!-- Content description for tabs tray multiselect menu -->
    <string name="tab_tray_multiselect_menu_content_description">Menü „Ausgewählte Tabs“</string>
    <!-- Content description (not visible, for screen readers etc.): Removes tab from collection button. Removes the selected tab from collection when pressed -->
    <string name="remove_tab_from_collection">Tab aus Sammlung entfernen</string>
    <!-- Text for button to enter multiselect mode in tabs tray -->
    <string name="tabs_tray_select_tabs">Tabs auswählen</string>
    <!-- Content description (not visible, for screen readers etc.): Close tab button. Closes the current session when pressed -->
    <string name="close_tab">Tab schließen</string>
    <!-- Content description (not visible, for screen readers etc.): Close tab <title> button. First parameter is tab title  -->
    <string name="close_tab_title">Tab %s schließen</string>
    <!-- Content description (not visible, for screen readers etc.): Opens the open tabs menu when pressed -->
    <string name="open_tabs_menu">Offene-Tabs-Menü</string>
    <!-- Open tabs menu item to save tabs to collection -->
    <string name="tabs_menu_save_to_collection1">Tabs in Sammlung speichern</string>
    <!-- Text for the menu button to delete a collection -->
    <string name="collection_delete">Sammlung löschen</string>
    <!-- Text for the menu button to rename a collection -->
    <string name="collection_rename">Sammlung umbenennen</string>
    <!-- Text for the button to open tabs of the selected collection -->
    <string name="collection_open_tabs">Tabs öffnen</string>


    <!-- Hint for adding name of a collection -->
    <string name="collection_name_hint">Name der Sammlung</string>
    <!-- Text for the menu button to rename a top site -->
    <string name="rename_top_site">Umbenennen</string>
    <!-- Text for the menu button to remove a top site -->
    <string name="remove_top_site">Entfernen</string>

    <!-- Text for the menu button to delete a top site from history -->
    <string name="delete_from_history">Aus Chronik löschen</string>
    <!-- Postfix for private WebApp titles, placeholder is replaced with app name -->
    <string name="pwa_site_controls_title_private">%1$s (Privater Modus)</string>

    <!-- History -->
    <!-- Text for the button to search all history -->
    <string name="history_search_1">Suchbegriffe eingeben</string>
    <!-- Text for the button to clear all history -->
    <string name="history_delete_all">Chronik löschen</string>
    <!-- Text for the snackbar to confirm that multiple browsing history items has been deleted -->
    <string name="history_delete_multiple_items_snackbar">Chronik gelöscht</string>
    <!-- Text for the snackbar to confirm that a single browsing history item has been deleted. The first parameter is the shortened URL of the deleted history item. -->
    <string name="history_delete_single_item_snackbar">%1$s gelöscht</string>
    <!-- Context description text for the button to delete a single history item -->
    <string name="history_delete_item">Löschen</string>
    <!-- History multi select title in app bar
    The first parameter is the number of bookmarks selected -->
    <string name="history_multi_select_title">%1$d ausgewählt</string>
    <!-- Text for the header that groups the history for today -->
    <string name="history_today">Heute</string>
    <!-- Text for the header that groups the history for yesterday -->
    <string name="history_yesterday">Gestern</string>
    <!-- Text for the header that groups the history the past 7 days -->
    <string name="history_7_days">Letzte 7 Tage</string>
    <!-- Text for the header that groups the history the past 30 days -->
    <string name="history_30_days">Letzte 30 Tage</string>
    <!-- Text for the header that groups the history older than the last month -->
    <string name="history_older">Älter</string>

    <!-- Text shown when no history exists -->
    <string name="history_empty_message">Keine Chronik vorhanden</string>

    <!-- Downloads -->
    <!-- Text for the snackbar to confirm that multiple downloads items have been removed -->
    <string name="download_delete_multiple_items_snackbar_1">Downloads entfernt</string>
    <!-- Text for the snackbar to confirm that a single download item has been removed. The first parameter is the name of the download item. -->
    <string name="download_delete_single_item_snackbar">%1$s entfernt</string>
    <!-- Text shown when no download exists -->
    <string name="download_empty_message_1">Keine heruntergeladenen Dateien</string>
    <!-- History multi select title in app bar
    The first parameter is the number of downloads selected -->
    <string name="download_multi_select_title">%1$d ausgewählt</string>


    <!-- Text for the button to remove a single download item -->
    <string name="download_delete_item_1">Entfernen</string>


    <!-- Crashes -->
    <!-- Title text displayed on the tab crash page. This first parameter is the name of the application (For example: Fenix) -->
    <string name="tab_crash_title_2">Es tut uns leid. %1$s kann diese Seite nicht laden.</string>

    <!-- Send crash report checkbox text on the tab crash page -->
    <string name="tab_crash_send_report">Absturzbericht an Mozilla senden</string>
    <!-- Close tab button text on the tab crash page -->
    <string name="tab_crash_close">Tab schließen</string>
    <!-- Restore tab button text on the tab crash page -->
    <string name="tab_crash_restore">Tab wiederherstellen</string>

    <!-- Bookmarks -->
    <!-- Confirmation message for a dialog confirming if the user wants to delete the selected folder -->
    <string name="bookmark_delete_folder_confirmation_dialog">Soll dieser Ordner wirklich gelöscht werden?</string>
    <!-- Confirmation message for a dialog confirming if the user wants to delete multiple items including folders. Parameter will be replaced by app name. -->
    <string name="bookmark_delete_multiple_folders_confirmation_dialog">%s wird die ausgewählten Elemente löschen.</string>
    <!-- Text for the cancel button on delete bookmark dialog -->
    <string name="bookmark_delete_negative">Abbrechen</string>
    <!-- Screen title for adding a bookmarks folder -->
    <string name="bookmark_add_folder">Ordner hinzufügen</string>
    <!-- Snackbar title shown after a bookmark has been created. -->
    <string name="bookmark_saved_snackbar">Lesezeichen gespeichert</string>
    <!-- Snackbar edit button shown after a bookmark has been created. -->
    <string name="edit_bookmark_snackbar_action">BEARBEITEN</string>

    <!-- Bookmark overflow menu edit button -->
    <string name="bookmark_menu_edit_button">Bearbeiten</string>
    <!-- Bookmark overflow menu copy button -->
    <string name="bookmark_menu_copy_button">Kopieren</string>
    <!-- Bookmark overflow menu share button -->
    <string name="bookmark_menu_share_button">Teilen</string>
    <!-- Bookmark overflow menu open in new tab button -->
    <string name="bookmark_menu_open_in_new_tab_button">In neuem Tab öffnen</string>
    <!-- Bookmark overflow menu open in private tab button -->
    <string name="bookmark_menu_open_in_private_tab_button">In privatem Tab öffnen</string>
    <!-- Bookmark overflow menu open all in tabs button -->
    <string name="bookmark_menu_open_all_in_tabs_button">Alle in neuen Tabs öffnen</string>
    <!-- Bookmark overflow menu open all in private tabs button -->
    <string name="bookmark_menu_open_all_in_private_tabs_button">Alle in privaten Tabs öffnen</string>
    <!-- Bookmark overflow menu delete button -->
    <string name="bookmark_menu_delete_button">Löschen</string>
    <!--Bookmark overflow menu save button -->
    <string name="bookmark_menu_save_button">Speichern</string>
    <!-- Bookmark multi select title in app bar
     The first parameter is the number of bookmarks selected -->
    <string name="bookmarks_multi_select_title">%1$d ausgewählt</string>
    <!-- Bookmark editing screen title -->
    <string name="edit_bookmark_fragment_title">Lesezeichen bearbeiten</string>
    <!-- Bookmark folder editing screen title -->
    <string name="edit_bookmark_folder_fragment_title">Ordner bearbeiten</string>
    <!-- Bookmark sign in button message -->
    <string name="bookmark_sign_in_button">Melden Sie sich an, um die synchronisierten Lesezeichen anzuzeigen</string>


    <!-- Bookmark URL editing field label -->
    <string name="bookmark_url_label">ADRESSE</string>
    <!-- Bookmark FOLDER editing field label -->
    <string name="bookmark_folder_label">ORDNER</string>
    <!-- Bookmark NAME editing field label -->
    <string name="bookmark_name_label">NAME</string>
    <!-- Bookmark add folder screen title -->
    <string name="bookmark_add_folder_fragment_label">Ordner hinzufügen</string>
    <!-- Bookmark select folder screen title -->
    <string name="bookmark_select_folder_fragment_label">Ordner auswählen</string>
    <!-- Bookmark editing error missing title -->
    <string name="bookmark_empty_title_error">Titel muss ausgefüllt sein</string>
    <!-- Bookmark editing error missing or improper URL -->
    <string name="bookmark_invalid_url_error">Ungültige Adresse</string>
    <!-- Bookmark screen message for empty bookmarks folder -->
    <string name="bookmarks_empty_message">Hier gibt es keine Lesezeichen</string>
    <!-- Bookmark snackbar message on deletion
     The first parameter is the host part of the URL of the bookmark deleted, if any -->
    <string name="bookmark_deletion_snackbar_message">%1$s gelöscht</string>
    <!-- Bookmark snackbar message on deleting multiple bookmarks not including folders-->
    <string name="bookmark_deletion_multiple_snackbar_message_2">Lesezeichen gelöscht</string>
    <!-- Bookmark snackbar message on deleting multiple bookmarks including folders-->
    <string name="bookmark_deletion_multiple_snackbar_message_3">Ausgewählte Ordner werden gelöscht</string>
    <!-- Bookmark undo button for deletion snackbar action -->
    <string name="bookmark_undo_deletion">RÜCKGÄNGIG</string>

    <!-- Text for the button to search all bookmarks -->
    <string name="bookmark_search">Suchbegriffe eingeben</string>

    <!-- Site Permissions -->
    <!-- Button label that take the user to the Android App setting -->
    <string name="phone_feature_go_to_settings">Zu Einstellungen wechseln</string>

    <!-- Content description (not visible, for screen readers etc.): Quick settings sheet
        to give users access to site specific information / settings. For example:
        Secure settings status and a button to modify site permissions -->
    <string name="quick_settings_sheet">Übersicht über Schnelleinstellungen</string>
    <!-- Label that indicates that this option it the recommended one -->
    <string name="phone_feature_recommended">Empfohlen</string>
    <!-- Button label for clearing all the information of site permissions-->
    <string name="clear_permissions">Berechtigungen löschen</string>
    <!-- Text for the OK button on Clear permissions dialog -->
    <string name="clear_permissions_positive">OK</string>
    <!-- Text for the cancel button on Clear permissions dialog -->
    <string name="clear_permissions_negative">Abbrechen</string>
    <!-- Button label for clearing a site permission-->
    <string name="clear_permission">Berechtigung löschen</string>
    <!-- Text for the OK button on Clear permission dialog -->
    <string name="clear_permission_positive">OK</string>
    <!-- Text for the cancel button on Clear permission dialog -->
    <string name="clear_permission_negative">Abbrechen</string>
    <!-- Button label for clearing all the information on all sites-->
    <string name="clear_permissions_on_all_sites">Berechtigungen auf allen Websites löschen</string>
    <!-- Preference for altering video and audio autoplay for all websites -->
    <string name="preference_browser_feature_autoplay">Automatische Wiedergabe</string>
    <!-- Preference for altering the camera access for all websites -->
    <string name="preference_phone_feature_camera">Kamera</string>
    <!-- Preference for altering the microphone access for all websites -->
    <string name="preference_phone_feature_microphone">Mikrofon</string>
    <!-- Preference for altering the location access for all websites -->
    <string name="preference_phone_feature_location">Standort</string>
    <!-- Preference for altering the notification access for all websites -->
    <string name="preference_phone_feature_notification">Benachrichtigung</string>
    <!-- Preference for altering the persistent storage access for all websites -->
    <string name="preference_phone_feature_persistent_storage">Dauerhafter Speicher</string>
    <!-- Preference for altering the storage access setting for all websites -->
    <string name="preference_phone_feature_cross_origin_storage_access">Seitenübergreifende Cookies</string>
    <!-- Preference for altering the EME access for all websites -->
    <string name="preference_phone_feature_media_key_system_access">Inhalte mit DRM-Kopierschutz</string>
    <!-- Label that indicates that a permission must be asked always -->
    <string name="preference_option_phone_feature_ask_to_allow">Um Erlaubnis fragen</string>
    <!-- Label that indicates that a permission must be blocked -->
    <string name="preference_option_phone_feature_blocked">Blockiert</string>
    <!-- Label that indicates that a permission must be allowed -->
    <string name="preference_option_phone_feature_allowed">Erlaubt</string>
    <!--Label that indicates a permission is by the Android OS-->
    <string name="phone_feature_blocked_by_android">Von Android blockiert</string>
    <!-- Preference for showing a list of websites that the default configurations won't apply to them -->
    <string name="preference_exceptions">Ausnahmen</string>
    <!-- Summary of tracking protection preference if tracking protection is set to off -->
    <string name="tracking_protection_off">Aus</string>

    <!-- Summary of tracking protection preference if tracking protection is set to standard -->
    <string name="tracking_protection_standard">Standard</string>
    <!-- Summary of tracking protection preference if tracking protection is set to strict -->
    <string name="tracking_protection_strict">Streng</string>
    <!-- Summary of tracking protection preference if tracking protection is set to custom -->
    <string name="tracking_protection_custom">Benutzerdefiniert</string>
    <!-- Label for global setting that indicates that all video and audio autoplay is allowed -->
    <string name="preference_option_autoplay_allowed2">Audio und Video erlauben</string>
    <!-- Label for site specific setting that indicates that all video and audio autoplay is allowed -->
    <string name="quick_setting_option_autoplay_allowed">Audio und Video erlauben</string>
    <!-- Label that indicates that video and audio autoplay is only allowed over Wi-Fi -->
    <string name="preference_option_autoplay_allowed_wifi_only2">Audio und Video nur bei Mobilfunkverbindung blockieren</string>
    <!-- Subtext that explains 'autoplay on Wi-Fi only' option -->
    <string name="preference_option_autoplay_allowed_wifi_subtext">Audio und Video werden bei WLAN-Verbindung wiedergegeben</string>
    <!-- Label for global setting that indicates that video autoplay is allowed, but audio autoplay is blocked -->
    <string name="preference_option_autoplay_block_audio2">Nur Audio blockieren</string>
    <!-- Label for site specific setting that indicates that video autoplay is allowed, but audio autoplay is blocked -->
    <string name="quick_setting_option_autoplay_block_audio">Nur Audio blockieren</string>
    <!-- Label for global setting that indicates that all video and audio autoplay is blocked -->
    <string name="preference_option_autoplay_blocked3">Audio und Video blockieren</string>
    <!-- Label for site specific setting that indicates that all video and audio autoplay is blocked -->
    <string name="quick_setting_option_autoplay_blocked">Audio und Video blockieren</string>
    <!-- Summary of delete browsing data on quit preference if it is set to on -->
    <string name="delete_browsing_data_quit_on">Ein</string>
    <!-- Summary of delete browsing data on quit preference if it is set to off -->
    <string name="delete_browsing_data_quit_off">Aus</string>

    <!-- Summary of studies preference if it is set to on -->
    <string name="studies_on">Ein</string>
    <!-- Summary of studies data on quit preference if it is set to off -->
    <string name="studies_off">Aus</string>

    <!-- Collections -->
    <!-- Collections header on home fragment -->
    <string name="collections_header">Sammlungen</string>
    <!-- Content description (not visible, for screen readers etc.): Opens the collection menu when pressed -->
    <string name="collection_menu_button_content_description">Sammlungen-Menü</string>

    <!-- Label to describe what collections are to a new user without any collections -->
    <string name="no_collections_description2">Sammeln Sie die Dinge, die für Sie wichtig sind. \nGruppieren Sie ähnliche Suchanfragen, Websites und Tabs, um später schnell darauf zugreifen zu können.</string>
    <!-- Title for the "select tabs" step of the collection creator -->
    <string name="create_collection_select_tabs">Tabs auswählen</string>

    <!-- Title for the "select collection" step of the collection creator -->
    <string name="create_collection_select_collection">Sammlung auswählen</string>

    <!-- Title for the "name collection" step of the collection creator -->
    <string name="create_collection_name_collection">Sammlung benennen</string>

    <!-- Button to add new collection for the "select collection" step of the collection creator -->
    <string name="create_collection_add_new_collection">Neue Sammlung hinzufügen</string>

    <!-- Button to select all tabs in the "select tabs" step of the collection creator -->
    <string name="create_collection_select_all">Alle auswählen</string>
    <!-- Button to deselect all tabs in the "select tabs" step of the collection creator -->
    <string name="create_collection_deselect_all">Alle abwählen</string>
    <!-- Text to prompt users to select the tabs to save in the "select tabs" step of the collection creator -->
    <string name="create_collection_save_to_collection_empty">Zu speichernde Tabs auswählen</string>

    <!-- Text to show users how many tabs they have selected in the "select tabs" step of the collection creator.
     %d is a placeholder for the number of tabs selected. -->
    <string name="create_collection_save_to_collection_tabs_selected">%d Tabs ausgewählt</string>

    <!-- Text to show users they have one tab selected in the "select tabs" step of the collection creator.
    %d is a placeholder for the number of tabs selected. -->
    <string name="create_collection_save_to_collection_tab_selected">%d Tab ausgewählt</string>

    <!-- Text shown in snackbar when multiple tabs have been saved in a collection -->
    <string name="create_collection_tabs_saved">Tabs gespeichert</string>

    <!-- Text shown in snackbar when one or multiple tabs have been saved in a new collection -->
    <string name="create_collection_tabs_saved_new_collection">Sammlung gespeichert!</string>
    <!-- Text shown in snackbar when one tab has been saved in a collection -->
    <string name="create_collection_tab_saved">Tab gespeichert</string>

    <!-- Content description (not visible, for screen readers etc.): button to close the collection creator -->
    <string name="create_collection_close">Schließen</string>

    <!-- Button to save currently selected tabs in the "select tabs" step of the collection creator-->
    <string name="create_collection_save">Speichern</string>

    <!-- Snackbar action to view the collection the user just created or updated -->
    <string name="create_collection_view">Ansehen</string>

    <!-- Text for the OK button from collection dialogs -->
    <string name="create_collection_positive">OK</string>
    <!-- Text for the cancel button from collection dialogs -->
    <string name="create_collection_negative">Abbrechen</string>

    <!-- Default name for a new collection in "name new collection" step of the collection creator. %d is a placeholder for the number of collections-->
    <string name="create_collection_default_name">Sammlung %d</string>

    <!-- Share -->
    <!-- Share screen header -->
    <string name="share_header_2">Teilen</string>
    <!-- Content description (not visible, for screen readers etc.):
        "Share" button. Opens the share menu when pressed. -->
    <string name="share_button_content_description">Teilen</string>
    <!-- Text for the Save to PDF feature in the share menu -->
    <string name="share_save_to_pdf">Als PDF speichern</string>
    <!-- Text for error message when generating a PDF file Text. -->
    <string name="unable_to_save_to_pdf_error">PDF kann nicht generiert werden</string>
    <!-- Text for standard error snackbar dismiss button. -->
    <string name="standard_snackbar_error_dismiss">Schließen</string>
    <!-- Text for error message when printing a page and it fails. -->
    <string name="unable_to_print_page_error">Seite kann nicht gedruckt werden</string>
    <!-- Text for the print feature in the share and browser menu -->
    <string name="menu_print">Drucken</string>
    <!-- Sub-header in the dialog to share a link to another sync device -->
    <string name="share_device_subheader">An Gerät senden</string>
    <!-- Sub-header in the dialog to share a link to an app from the full list -->
    <string name="share_link_all_apps_subheader">Alle Aktionen</string>
    <!-- Sub-header in the dialog to share a link to an app from the most-recent sorted list -->
    <string name="share_link_recent_apps_subheader">Kürzlich verwendet</string>
    <!-- Text for the copy link action in the share screen. -->
    <string name="share_copy_link_to_clipboard">In Zwischenablage kopieren</string>
    <!-- Toast shown after copying link to clipboard -->
    <string name="toast_copy_link_to_clipboard">In Zwischenablage kopiert</string>
    <!-- An option from the share dialog to sign into sync -->
    <string name="sync_sign_in">Bei Sync anmelden</string>
     <!-- An option from the three dot menu to sync and save data -->
    <string name="sync_menu_sync_and_save_data">Daten synchronisieren und speichern</string>
    <!-- An option from the share dialog to send link to all other sync devices -->
    <string name="sync_send_to_all">An alle Geräte senden</string>
    <!-- An option from the share dialog to reconnect to sync -->
    <string name="sync_reconnect">Wieder mit Sync verbinden</string>
    <!-- Text displayed when sync is offline and cannot be accessed -->
    <string name="sync_offline">Offline</string>
    <!-- An option to connect additional devices -->
    <string name="sync_connect_device">Weiteres Gerät verbinden</string>
    <!-- The dialog text shown when additional devices are not available -->
    <string name="sync_connect_device_dialog">Um einen Tab zu senden, melden Sie sich auf mindestens einem anderen Gerät bei Firefox an.</string>
    <!-- Confirmation dialog button -->
    <string name="sync_confirmation_button">Verstanden</string>

    <!-- Share error message -->
    <string name="share_error_snackbar">Kann nicht für diese App freigegeben werden</string>

    <!-- Add new device screen title -->
    <string name="sync_add_new_device_title">An Gerät senden</string>
    <!-- Text for the warning message on the Add new device screen -->
    <string name="sync_add_new_device_message">Keine Geräte verbunden</string>
    <!-- Text for the button to learn about sending tabs -->
    <string name="sync_add_new_device_learn_button">Mehr über das Senden von Tabs erfahren…</string>
    <!-- Text for the button to connect another device -->
    <string name="sync_add_new_device_connect_button">Weiteres Gerät verbinden…</string>

    <!-- Notifications -->
    <!-- Text shown in the notification that pops up to remind the user that a private browsing session is active. -->
    <string name="notification_pbm_delete_text_2">Private Tabs schließen</string>

    <!-- Text shown in the notification that pops up to remind the user that a private browsing session is active for Android 14+ -->
    <string name="notification_erase_title_android_14">Private Tabs schließen?</string>
    <string name="notification_erase_text_android_14">Tippen oder wischen Sie auf diese Benachrichtigung, um private Tabs zu schließen.</string>

    <!-- Name of the marketing notification channel. Displayed in the "App notifications" system settings for the app -->
    <string name="notification_marketing_channel_name">Marketing</string>

    <!-- Title shown in the notification that pops up to remind the user to set fenix as default browser.
    The app name is in the text, due to limitations with localizing Nimbus experiments -->
    <string name="nimbus_notification_default_browser_title" tools:ignore="UnusedResources">Firefox ist schnell und privat</string>
    <!-- Text shown in the notification that pops up to remind the user to set fenix as default browser.
    The app name is in the text, due to limitations with localizing Nimbus experiments -->
    <string name="nimbus_notification_default_browser_text" tools:ignore="UnusedResources">Machen Sie Firefox zu Ihrem Standardbrowser</string>
    <!-- Title shown in the notification that pops up to re-engage the user -->
    <string name="notification_re_engagement_title">Probieren Sie den Privaten Modus aus</string>
    <!-- Text shown in the notification that pops up to re-engage the user.
    %1$s is a placeholder that will be replaced by the app name. -->
    <string name="notification_re_engagement_text">Surfen Sie mit %1$s ohne Cookies oder eine Chronik zu speichern</string>

    <!-- Title A shown in the notification that pops up to re-engage the user -->
    <string name="notification_re_engagement_A_title">Spurloses Surfen</string>
    <!-- Text A shown in the notification that pops up to re-engage the user.
    %1$s is a placeholder that will be replaced by the app name. -->
    <string name="notification_re_engagement_A_text">Im privaten Modus speichert %1$s Ihre Daten nicht.</string>
    <!-- Title B shown in the notification that pops up to re-engage the user -->
    <string name="notification_re_engagement_B_title">Starten Sie Ihre erste Suche</string>
    <!-- Text B shown in the notification that pops up to re-engage the user -->
    <string name="notification_re_engagement_B_text">Finden Sie etwas in der Nähe. Oder entdecken Sie etwas Lustiges.</string>

    <!-- Survey -->
    <!-- Text shown in the fullscreen message that pops up to ask user to take a short survey.
    The app name is in the text, due to limitations with localizing Nimbus experiments -->
    <string name="nimbus_survey_message_text">Bitte helfen Sie dabei, Firefox zu verbessern, indem Sie an einer kurzen Umfrage teilnehmen.</string>
    <!-- Preference for taking the short survey. -->
    <string name="preferences_take_survey">Umfrage ausfüllen</string>
    <!-- Preference for not taking the short survey. -->
    <string name="preferences_not_take_survey">Nein, danke</string>

    <!-- Snackbar -->
    <!-- Text shown in snackbar when user deletes a collection -->
    <string name="snackbar_collection_deleted">Sammlung gelöscht</string>

    <!-- Text shown in snackbar when user renames a collection -->
    <string name="snackbar_collection_renamed">Sammlung umbenannt</string>

    <!-- Text shown in snackbar when user closes a tab -->
    <string name="snackbar_tab_closed">Tab geschlossen</string>
    <!-- Text shown in snackbar when user closes all tabs -->
    <string name="snackbar_tabs_closed">Tabs geschlossen</string>
    <!-- Text shown in snackbar when user bookmarks a list of tabs -->
    <string name="snackbar_message_bookmarks_saved">Lesezeichen gespeichert!</string>
    <!-- Text shown in snackbar when user adds a site to shortcuts -->
    <string name="snackbar_added_to_shortcuts">Zu Verknüpfungen hinzugefügt!</string>
    <!-- Text shown in snackbar when user closes a private tab -->
    <string name="snackbar_private_tab_closed">Privater Tab geschlossen</string>
    <!-- Text shown in snackbar when user closes all private tabs -->
    <string name="snackbar_private_tabs_closed">Private Tabs geschlossen</string>
    <!-- Text shown in snackbar when user erases their private browsing data -->
    <string name="snackbar_private_data_deleted">Daten im privaten Modus gelöscht</string>
    <!-- Text shown in snackbar to undo deleting a tab, top site or collection -->
    <string name="snackbar_deleted_undo">RÜCKGÄNGIG</string>

    <!-- Text shown in snackbar when user removes a top site -->
    <string name="snackbar_top_site_removed">Website entfernt</string>
    <!-- QR code scanner prompt which appears after scanning a code, but before navigating to it
        First parameter is the name of the app, second parameter is the URL or text scanned-->
    <string name="qr_scanner_confirmation_dialog_message">%1$s erlauben, %2$s zu öffnen</string>
    <!-- QR code scanner prompt dialog positive option to allow navigation to scanned link -->
    <string name="qr_scanner_dialog_positive">ERLAUBEN</string>
    <!-- QR code scanner prompt dialog positive option to deny navigation to scanned link -->
    <string name="qr_scanner_dialog_negative">VERWEIGERN</string>
    <!-- QR code scanner prompt dialog error message shown when a hostname does not contain http or https. -->
    <string name="qr_scanner_dialog_invalid">Internetadresse ungültig.</string>
    <!-- QR code scanner prompt dialog positive option when there is an error -->
    <string name="qr_scanner_dialog_invalid_ok">OK</string>
    <!-- Tab collection deletion prompt dialog message. Placeholder will be replaced with the collection name -->
    <string name="tab_collection_dialog_message">Soll %1$s wirklich gelöscht werden?</string>
    <!-- Collection and tab deletion prompt dialog message. This will show when the last tab from a collection is deleted -->
    <string name="delete_tab_and_collection_dialog_message">Durch Löschen dieses Tabs wird die gesamte Sammlung gelöscht. Sie können jederzeit neue Sammlungen erstellen.</string>
    <!-- Collection and tab deletion prompt dialog title. Placeholder will be replaced with the collection name. This will show when the last tab from a collection is deleted -->
    <string name="delete_tab_and_collection_dialog_title">%1$s löschen?</string>
    <!-- Tab collection deletion prompt dialog option to delete the collection -->
    <string name="tab_collection_dialog_positive">Löschen</string>
    <!-- Text displayed in a notification when the user enters full screen mode -->
    <string name="full_screen_notification">Vollbildmodus wird gestartet</string>

    <!-- Message for copying the URL via long press on the toolbar -->
    <string name="url_copied">Adresse kopiert</string>


    <!-- Sample text for accessibility font size -->
    <string name="accessibility_text_size_sample_text_1">Dies ist ein Beispieltext. Hier sehen Sie, wie Text angezeigt wird, wenn Sie die Größe mit dieser Einstellung erhöhen oder verringern.</string>
    <!-- Summary for Accessibility Text Size Scaling Preference -->
    <string name="preference_accessibility_text_size_summary">Text auf Websites vergrößern oder verkleinern</string>
    <!-- Title for Accessibility Text Size Scaling Preference -->
    <string name="preference_accessibility_font_size_title">Schriftgröße</string>

    <!-- Title for Accessibility Text Automatic Size Scaling Preference -->
    <string name="preference_accessibility_auto_size_2">Automatische Schriftgrößenanpassung</string>
    <!-- Summary for Accessibility Text Automatic Size Scaling Preference -->
    <string name="preference_accessibility_auto_size_summary">Die Schriftgröße entspricht Ihren Android-Einstellungen. Deaktivieren Sie diese Option, um die Schriftgröße hier zu verwalten.</string>

    <!-- Title for the Delete browsing data preference -->
    <string name="preferences_delete_browsing_data">Browser-Daten löschen</string>
    <!-- Title for the tabs item in Delete browsing data -->
    <string name="preferences_delete_browsing_data_tabs_title_2">Offene Tabs</string>
    <!-- Subtitle for the tabs item in Delete browsing data, parameter will be replaced with the number of open tabs -->
    <string name="preferences_delete_browsing_data_tabs_subtitle">%d Tabs</string>
    <!-- Title for the data and history items in Delete browsing data -->
    <!-- Title for the history item in Delete browsing data -->
    <string name="preferences_delete_browsing_data_browsing_history_title">Chronik</string>
    <!-- Subtitle for the data and history items in delete browsing data, parameter will be replaced with the
        number of history items the user has -->
    <string name="preferences_delete_browsing_data_browsing_data_subtitle">%d Adressen</string>
    <!-- Title for the cookies and site data items in Delete browsing data -->
    <string name="preferences_delete_browsing_data_cookies_and_site_data">Cookies und Website-Daten</string>
    <!-- Subtitle for the cookies item in Delete browsing data -->
    <string name="preferences_delete_browsing_data_cookies_subtitle">Sie werden von den meisten Websites abgemeldet</string>
    <!-- Title for the cached images and files item in Delete browsing data -->
    <string name="preferences_delete_browsing_data_cached_files">Zwischengespeicherte Grafiken und Dateien</string>
    <!-- Subtitle for the cached images and files item in Delete browsing data -->
    <string name="preferences_delete_browsing_data_cached_files_subtitle">Gibt Speicherplatz frei</string>
    <!-- Title for the site permissions item in Delete browsing data -->
    <string name="preferences_delete_browsing_data_site_permissions">Website-Berechtigungen</string>
    <!-- Title for the downloads item in Delete browsing data -->
    <string name="preferences_delete_browsing_data_downloads">Downloads</string>
    <!-- Text for the button to delete browsing data -->
    <string name="preferences_delete_browsing_data_button">Browser-Daten löschen</string>

    <!-- Title for the Delete browsing data on quit preference -->
    <string name="preferences_delete_browsing_data_on_quit">Browser-Daten beim Beenden löschen</string>
    <!-- Summary for the Delete browsing data on quit preference. "Quit" translation should match delete_browsing_data_on_quit_action translation. -->
    <string name="preference_summary_delete_browsing_data_on_quit_2">Löscht die Browser-Daten automatisch, wenn Sie im Hauptmenü die Option „Beenden“ auswählen</string>
    <!-- Action item in menu for the Delete browsing data on quit feature -->
    <string name="delete_browsing_data_on_quit_action">Beenden</string>

    <!-- Title text of a delete browsing data dialog. -->
    <string name="delete_history_prompt_title">Zu löschender Zeitraum</string>
    <!-- Body text of a delete browsing data dialog. -->
    <string name="delete_history_prompt_body" moz:RemovedIn="130" tools:ignore="UnusedResources">Entfernt Chronik (einschließlich Chronik, die von anderen Geräten synchronisiert wurde), Cookies und andere Surf-Daten.</string>
    <!-- Body text of a delete browsing data dialog. -->
    <string name="delete_history_prompt_body_2">Entfernt die Chronik (einschließlich der von anderen Geräten synchronisierten Chronik)</string>
    <!-- Radio button in the delete browsing data dialog to delete history items for the last hour. -->
    <string name="delete_history_prompt_button_last_hour">Letzte Stunde</string>
    <!-- Radio button in the delete browsing data dialog to delete history items for today and yesterday. -->
    <string name="delete_history_prompt_button_today_and_yesterday">Heute und gestern</string>
    <!-- Radio button in the delete browsing data dialog to delete all history. -->
    <string name="delete_history_prompt_button_everything">Alles</string>

    <!-- Dialog message to the user asking to delete browsing data. Parameter will be replaced by app name. -->
    <string name="delete_browsing_data_prompt_message_3">%s löscht die ausgewählten Browser-Daten.</string>
    <!-- Text for the cancel button for the data deletion dialog -->
    <string name="delete_browsing_data_prompt_cancel">Abbrechen</string>
    <!-- Text for the allow button for the data deletion dialog -->
    <string name="delete_browsing_data_prompt_allow">Löschen</string>
    <!-- Text for the snackbar confirmation that the data was deleted -->
    <string name="preferences_delete_browsing_data_snackbar">Browser-Daten gelöscht</string>

    <!-- Text for the snackbar to show the user that the deletion of browsing data is in progress -->
    <string name="deleting_browsing_data_in_progress">Surf-Daten werden gelöscht…</string>

    <!-- Dialog message to the user asking to delete all history items inside the opened group. Parameter will be replaced by a history group name. -->
    <string name="delete_all_history_group_prompt_message">Alle Websites in „%s“ löschen</string>
    <!-- Text for the cancel button for the history group deletion dialog -->
    <string name="delete_history_group_prompt_cancel">Abbrechen</string>
    <!-- Text for the allow button for the history group dialog -->
    <string name="delete_history_group_prompt_allow">Löschen</string>
    <!-- Text for the snackbar confirmation that the history group was deleted -->
    <string name="delete_history_group_snackbar">Gruppe gelöscht</string>

    <!-- Onboarding -->
    <!-- text to display in the snackbar once account is signed-in -->
    <string name="onboarding_firefox_account_sync_is_on">Sync ist aktiviert</string>

    <!-- Onboarding theme -->
    <!-- Text shown in snackbar when multiple tabs have been sent to device -->
    <string name="sync_sent_tabs_snackbar">Tabs gesendet</string>
    <!-- Text shown in snackbar when one tab has been sent to device  -->
    <string name="sync_sent_tab_snackbar">Tab gesendet</string>
    <!-- Text shown in snackbar when sharing tabs failed  -->
    <string name="sync_sent_tab_error_snackbar">Senden nicht möglich</string>
    <!-- Text shown in snackbar for the "retry" action that the user has after sharing tabs failed -->
    <string name="sync_sent_tab_error_snackbar_action">WIEDERHOLEN</string>
    <!-- Title of QR Pairing Fragment -->
    <string name="sync_scan_code">Code scannen</string>
    <!-- Instructions on how to access pairing -->
    <string name="sign_in_instructions"><![CDATA[Öffnen Sie Firefox auf Ihrem Computer und besuchen Sie <b>https://firefox.com/pair</b>]]></string>
    <!-- Text shown for sign in pairing when ready -->
    <string name="sign_in_ready_for_scan">Bereit zum Scannen</string>
    <!-- Text shown for settings option for sign with pairing -->
    <string name="sign_in_with_camera">Melden Sie sich mit Ihrer Kamera an</string>
    <!-- Text shown for settings option for sign with email -->
    <string name="sign_in_with_email">Stattdessen E-Mail-Adresse verwenden</string>
    <!-- Text shown for settings option for create new account text.'Firefox' intentionally hardcoded here.-->
    <string name="sign_in_create_account_text"><![CDATA[Kein Konto? <u>Erstellen Sie eines</u>, um Firefox zwischen Geräten zu synchronisieren.]]></string>
    <!-- Text shown in confirmation dialog to sign out of account. The first parameter is the name of the app (e.g. Firefox Preview) -->
    <string name="sign_out_confirmation_message_2">%s beendet die Synchronisation mit Ihrem Konto, löscht aber keine Surf-Daten auf diesem Gerät.</string>
    <!-- Option to continue signing out of account shown in confirmation dialog to sign out of account -->
    <string name="sign_out_disconnect">Verbindung trennen</string>
    <!-- Option to cancel signing out shown in confirmation dialog to sign out of account -->
    <string name="sign_out_cancel">Abbrechen</string>
    <!-- Error message snackbar shown after the user tried to select a default folder which cannot be altered -->
    <string name="bookmark_cannot_edit_root">Standardordner können nicht bearbeitet werden</string>

    <!-- Enhanced Tracking Protection -->
    <!-- Link displayed in enhanced tracking protection panel to access tracking protection settings -->
    <string name="etp_settings">Schutzeinstellungen</string>
    <!-- Preference title for enhanced tracking protection settings -->
    <string name="preference_enhanced_tracking_protection">Verbesserter Schutz vor Aktivitätenverfolgung</string>
    <!-- Preference summary for enhanced tracking protection settings on/off switch -->
    <string name="preference_enhanced_tracking_protection_summary">Jetzt mit Total Cookie Protection, unserer bisher stärksten Barriere gegen website-übergreifendes Tracking.</string>
    <!-- Description of enhanced tracking protection. The parameter is the name of the application (For example: Firefox Fenix) -->
    <string name="preference_enhanced_tracking_protection_explanation_2">%s schützt Sie vor vielen der gängigsten Skripte, die Ihre Online-Aktivitäten verfolgen.</string>
    <!-- Text displayed that links to website about enhanced tracking protection -->
    <string name="preference_enhanced_tracking_protection_explanation_learn_more">Weitere Informationen</string>
    <!-- Preference for enhanced tracking protection for the standard protection settings -->
    <string name="preference_enhanced_tracking_protection_standard_default_1">Standard</string>
    <!-- Preference description for enhanced tracking protection for the standard protection settings -->
    <string name="preference_enhanced_tracking_protection_standard_description_5">Die Seiten werden normal geladen, aber weniger Tracker blockiert.</string>
    <!--  Accessibility text for the Standard protection information icon  -->
    <string name="preference_enhanced_tracking_protection_standard_info_button">Was wird durch den Standard-Tracking-Schutz blockiert?</string>
    <!-- Preference for enhanced tracking protection for the strict protection settings -->
    <string name="preference_enhanced_tracking_protection_strict">Streng</string>
    <!-- Preference description for enhanced tracking protection for the strict protection settings -->
    <string name="preference_enhanced_tracking_protection_strict_description_4">Stärkerer Tracking-Schutz und schnellere Leistung, aber einige Websites funktionieren möglicherweise nicht richtig.</string>
    <!--  Accessibility text for the Strict protection information icon  -->
    <string name="preference_enhanced_tracking_protection_strict_info_button">Was wird durch den strengen Tracking-Schutz blockiert?</string>
    <!-- Preference for enhanced tracking protection for the custom protection settings -->
    <string name="preference_enhanced_tracking_protection_custom">Benutzerdefiniert</string>
    <!-- Preference description for enhanced tracking protection for the strict protection settings -->
    <string name="preference_enhanced_tracking_protection_custom_description_2">Wählen Sie, welche Art von Skripten zur Aktivitätenverfolgung und sonstige Inhalte blockiert werden.</string>
    <!--  Accessibility text for the Strict protection information icon  -->
    <string name="preference_enhanced_tracking_protection_custom_info_button">Was wird durch den benutzerdefinierten Tracking-Schutz blockiert?</string>
    <!-- Header for categories that are being blocked by current Enhanced Tracking Protection settings -->
    <!-- Preference for enhanced tracking protection for the custom protection settings for cookies-->
    <string name="preference_enhanced_tracking_protection_custom_cookies">Cookies</string>
    <!-- Option for enhanced tracking protection for the custom protection settings for cookies-->
    <string name="preference_enhanced_tracking_protection_custom_cookies_1">Zur seitenübergreifenden Aktivitätenverfolgung und von sozialen Netzwerken</string>
    <!-- Option for enhanced tracking protection for the custom protection settings for cookies-->
    <string name="preference_enhanced_tracking_protection_custom_cookies_2">Cookies von nicht besuchten Websites</string>
    <!-- Option for enhanced tracking protection for the custom protection settings for cookies-->
    <string name="preference_enhanced_tracking_protection_custom_cookies_3">Alle Cookies von Drittanbietern (einige Websites funktionieren dann eventuell nicht mehr)</string>
    <!-- Option for enhanced tracking protection for the custom protection settings for cookies-->
    <string name="preference_enhanced_tracking_protection_custom_cookies_4">Alle Cookies (einige Websites funktionieren dann nicht mehr)</string>
    <!-- Option for enhanced tracking protection for the custom protection settings for cookies-->
    <string name="preference_enhanced_tracking_protection_custom_cookies_5">Seitenübergreifende Cookies</string>
    <!-- Preference for Global Privacy Control for the custom privacy settings for Global Privacy Control. '&amp;' is replaced with the ampersand symbol: &-->
    <string name="preference_enhanced_tracking_protection_custom_global_privacy_control">Websites anweisen, meine Daten nicht zu verkaufen oder weiterzugeben</string>
    <!-- Preference for enhanced tracking protection for the custom protection settings for tracking content -->
    <string name="preference_enhanced_tracking_protection_custom_tracking_content">Inhalte zur Aktivitätenverfolgung</string>
    <!-- Option for enhanced tracking protection for the custom protection settings for tracking content-->
    <string name="preference_enhanced_tracking_protection_custom_tracking_content_1">In allen Tabs</string>
    <!-- Option for enhanced tracking protection for the custom protection settings for tracking content-->
    <string name="preference_enhanced_tracking_protection_custom_tracking_content_2">Nur in privaten Tabs</string>
    <!-- Preference for enhanced tracking protection for the custom protection settings -->
    <string name="preference_enhanced_tracking_protection_custom_cryptominers">Heimliche Digitalwährungsberechner (Krypto-Miner)</string>
    <!-- Preference for enhanced tracking protection for the custom protection settings -->
    <string name="preference_enhanced_tracking_protection_custom_fingerprinters">Identifizierer (Fingerprinter)</string>
    <!-- Button label for navigating to the Enhanced Tracking Protection details -->
    <string name="enhanced_tracking_protection_details">Details</string>
    <!-- Header for categories that are being being blocked by current Enhanced Tracking Protection settings -->
    <string name="enhanced_tracking_protection_blocked">Blockiert</string>
    <!-- Header for categories that are being not being blocked by current Enhanced Tracking Protection settings -->
    <string name="enhanced_tracking_protection_allowed">Erlaubt</string>
    <!-- Category of trackers (social media trackers) that can be blocked by Enhanced Tracking Protection -->
    <string name="etp_social_media_trackers_title">Social Media Tracker</string>
    <!-- Description of social media trackers that can be blocked by Enhanced Tracking Protection -->
    <string name="etp_social_media_trackers_description">Beschränkt die Möglichkeiten sozialer Netzwerke, Ihre Surfaktivitäten im Internet zu verfolgen.</string>
    <!-- Category of trackers (cross-site tracking cookies) that can be blocked by Enhanced Tracking Protection -->
    <string name="etp_cookies_title">Seitenübergreifende Tracking-Cookies</string>
    <!-- Category of trackers (cross-site tracking cookies) that can be blocked by Enhanced Tracking Protection -->
    <string name="etp_cookies_title_2">Seitenübergreifende Cookies</string>
    <!-- Description of cross-site tracking cookies that can be blocked by Enhanced Tracking Protection -->
    <string name="etp_cookies_description">Blockiert Cookies, die von Werbenetzwerken und Analyseunternehmen verwendet werden, um Ihre Browser-Daten auf vielen Websites zusammenzustellen.</string>
    <!-- Description of cross-site tracking cookies that can be blocked by Enhanced Tracking Protection -->
    <string name="etp_cookies_description_2">Der vollständige Cookie-Schutz isoliert Cookies auf der Website, auf der Sie sich befinden, sodass Elemente zur Aktivitätenverfolgung sie nicht verwenden können, um Ihnen Website-übergreifend zu folgen.</string>
    <!-- Category of trackers (cryptominers) that can be blocked by Enhanced Tracking Protection -->
    <string name="etp_cryptominers_title">Heimliche Digitalwährungsberechner (Krypto-Miner)</string>
    <!-- Description of cryptominers that can be blocked by Enhanced Tracking Protection -->
    <string name="etp_cryptominers_description">Verhindert, dass böswillige Skripte Zugriff auf Ihr Gerät erhalten, um digitale Währungen zu generieren.</string>
    <!-- Category of trackers (fingerprinters) that can be blocked by Enhanced Tracking Protection -->
    <string name="etp_fingerprinters_title">Identifizierer (Fingerprinter)</string>
    <!-- Description of fingerprinters that can be blocked by Enhanced Tracking Protection -->
    <string name="etp_fingerprinters_description">Verhindert, dass eindeutig identifizierbare Daten über Ihr Gerät erfasst werden, die zur Aktivitätenverfolgung verwendet werden können.</string>
    <!-- Category of trackers (tracking content) that can be blocked by Enhanced Tracking Protection -->
    <string name="etp_tracking_content_title">Tracking-Inhalt</string>
    <!-- Description of tracking content that can be blocked by Enhanced Tracking Protection -->
    <string name="etp_tracking_content_description">Verhindert das Laden von Werbung, Videos und anderen Inhalten, die Skripte zur Aktivitätenverfolgung enthalten. Kann einige Funktionen der Website beeinträchtigen.</string>
    <!-- Enhanced Tracking Protection message that protection is currently on for this site -->
    <string name="etp_panel_on">Der Schutz für diese Website ist aktiviert</string>
    <!-- Enhanced Tracking Protection message that protection is currently off for this site -->
    <string name="etp_panel_off">Der Schutz für diese Website ist deaktiviert</string>
    <!-- Header for exceptions list for which sites enhanced tracking protection is always off -->
    <string name="enhanced_tracking_protection_exceptions">Verbesserter Schutz vor Aktivitätenverfolgung ist für diese Websites deaktiviert</string>
    <!-- Content description (not visible, for screen readers etc.): Navigate
    back from ETP details (Ex: Tracking content) -->
    <string name="etp_back_button_content_description">Rückwärts navigieren</string>
    <!-- About page link text to open what's new link -->
    <string name="about_whats_new">Was ist neu in %s</string>
    <!-- Open source licenses page title
    The first parameter is the app name -->
    <string name="open_source_licenses_title">%s | OSS-Bibliotheken</string>

    <!-- Category of trackers (redirect trackers) that can be blocked by Enhanced Tracking Protection -->
    <string name="etp_redirect_trackers_title">Weiterleitungs-Tracker</string>
    <!-- Description of redirect tracker cookies that can be blocked by Enhanced Tracking Protection -->
    <string name="etp_redirect_trackers_description">Löscht Cookies, die durch Weiterleitungen zu bekannten Tracking-Websites gesetzt wurden.</string>

    <!-- Description of the SmartBlock Enhanced Tracking Protection feature. The * symbol is intentionally hardcoded here,
         as we use it on the UI to indicate which trackers have been partially unblocked.  -->
    <string name="preference_etp_smartblock_description">Die Blockierung von einigen der unten markierten Skripte zur Aktivitätenverfolgung wurde teilweise aufgehoben, weil Sie mit diesen interagiert haben *.</string>
    <!-- Text displayed that links to website about enhanced tracking protection SmartBlock -->
    <string name="preference_etp_smartblock_learn_more">Weitere Informationen</string>

    <!-- Content description (not visible, for screen readers etc.):
    Enhanced tracking protection exception preference icon for ETP settings. -->
    <string name="preference_etp_exceptions_icon_description">Ausnahme-Einstellungssymbol für verbesserten Tracking-Schutz</string>

    <!-- About page link text to open support link -->
    <string name="about_support">Hilfe</string>
    <!-- About page link text to list of past crashes (like about:crashes on desktop) -->
    <string name="about_crashes">Abstürze</string>
    <!-- About page link text to open privacy notice link -->
    <string name="about_privacy_notice">Datenschutzhinweis</string>
    <!-- About page link text to open know your rights link -->
    <string name="about_know_your_rights">Ihre Rechte</string>
    <!-- About page link text to open licensing information link -->
    <string name="about_licensing_information">Informationen zur Lizenzierung</string>
    <!-- About page link text to open a screen with libraries that are used -->
    <string name="about_other_open_source_libraries">Von uns verwendete Bibliotheken</string>

    <!-- Toast shown to the user when they are activating the secret dev menu
        The first parameter is number of long clicks left to enable the menu -->
    <string name="about_debug_menu_toast_progress">Debug-Menü: Noch %1$d Klick(s) zum Aktivieren</string>
    <string name="about_debug_menu_toast_done">Debug-Menü aktiviert</string>

    <!-- Browser long press popup menu -->
    <!-- Copy the current url -->
    <string name="browser_toolbar_long_press_popup_copy">Kopieren</string>
    <!-- Paste & go the text in the clipboard. '&amp;' is replaced with the ampersand symbol: & -->
    <string name="browser_toolbar_long_press_popup_paste_and_go">Einfügen &amp; Los</string>
    <!-- Paste the text in the clipboard -->
    <string name="browser_toolbar_long_press_popup_paste">Einfügen</string>

    <!-- Snackbar message shown after an URL has been copied to clipboard. -->
    <string name="browser_toolbar_url_copied_to_clipboard_snackbar">URL in Zwischenablage kopiert</string>

    <!-- Title text for the Add To Homescreen dialog -->
    <string name="add_to_homescreen_title">Zum Startbildschirm hinzufügen</string>
    <!-- Cancel button text for the Add to Homescreen dialog -->
    <string name="add_to_homescreen_cancel">Abbrechen</string>
    <!-- Add button text for the Add to Homescreen dialog -->
    <string name="add_to_homescreen_add">Hinzufügen</string>
    <!-- Continue to website button text for the first-time Add to Homescreen dialog -->
    <string name="add_to_homescreen_continue">Weiter zur Website</string>
    <!-- Placeholder text for the TextView in the Add to Homescreen dialog -->
    <string name="add_to_homescreen_text_placeholder">Name der Verknüpfung</string>

    <!-- Describes the add to homescreen functionality -->
    <string name="add_to_homescreen_description_2">Sie können diese Website einfach zum Startbildschirm Ihres Geräts hinzufügen, um unmittelbaren Zugriff darauf zu haben und sie wie eine App zu nutzen.</string>

    <!-- Preference for managing the settings for logins and passwords in Fenix -->
    <string name="preferences_passwords_logins_and_passwords">Zugangsdaten und Passwörter</string>
    <!-- Preference for managing the settings for logins and passwords in Fenix -->
    <string name="preferences_passwords_logins_and_passwords_2" tools:ignore="UnusedResources">Passwörter</string>
    <!-- Preference for managing the saving of logins and passwords in Fenix -->
    <string name="preferences_passwords_save_logins">Zugangsdaten und Passwörter speichern</string>
    <!-- Preference for managing the saving of logins and passwords in Fenix -->
    <string name="preferences_passwords_save_logins_2" tools:ignore="UnusedResources">Passwörter speichern</string>
    <!-- Preference option for asking to save passwords in Fenix -->
    <string name="preferences_passwords_save_logins_ask_to_save">Zum Speichern nachfragen</string>
    <!-- Preference option for never saving passwords in Fenix -->
    <string name="preferences_passwords_save_logins_never_save">Nie speichern</string>

    <!-- Preference for autofilling saved logins in Firefox (in web content), %1$s will be replaced with the app name -->
    <string name="preferences_passwords_autofill2">Automatisches Ausfüllen in %1$s</string>
    <!-- Description for the preference for autofilling saved logins in Firefox (in web content), %1$s will be replaced with the app name -->
    <string name="preferences_passwords_autofill_description">Benutzernamen und Passwörter auf Webseite bei Nutzung von %1$s automatisch ausfüllen.</string>
    <!-- Preference for autofilling logins from Fenix in other apps (e.g. autofilling the Twitter app) -->
    <string name="preferences_android_autofill">Automatisches Ausfüllen in anderen Apps</string>
    <!-- Description for the preference for autofilling logins from Fenix in other apps (e.g. autofilling the Twitter app) -->
    <string name="preferences_android_autofill_description">Benutzernamen und Passwörter auf Webseite bei Nutzung von anderen Apps auf Ihrem Gerät automatisch ausfüllen.</string>

    <!-- Preference option for adding a login -->
    <string name="preferences_logins_add_login">Zugangsdaten hinzufügen</string>

    <!-- Preference option for adding a password -->
    <string name="preferences_logins_add_login_2" tools:ignore="UnusedResources">Passwort hinzufügen</string>

    <!-- Preference for syncing saved logins in Fenix -->
    <string name="preferences_passwords_sync_logins">Zugangsdaten synchronisieren</string>
    <!-- Preference for syncing saved passwords in Fenix -->
    <string name="preferences_passwords_sync_logins_2" tools:ignore="UnusedResources">Passwörter synchronisieren</string>
    <!-- Preference for syncing saved logins in Fenix, when not signed in-->
    <string name="preferences_passwords_sync_logins_across_devices">Zugangsdaten zwischen Geräten synchronisieren</string>
    <!-- Preference for syncing saved passwords in Fenix, when not signed in-->
    <string name="preferences_passwords_sync_logins_across_devices_2" tools:ignore="UnusedResources">Passwörter geräteübergreifend synchronisieren</string>
    <!-- Preference to access list of saved logins -->
    <string name="preferences_passwords_saved_logins">Gespeicherte Zugangsdaten</string>
    <!-- Preference to access list of saved passwords -->
    <string name="preferences_passwords_saved_logins_2" tools:ignore="UnusedResources">Gespeicherte Passwörter</string>
    <!-- Description of empty list of saved passwords. Placeholder is replaced with app name.  -->
    <string name="preferences_passwords_saved_logins_description_empty_text">Die Zugangsdaten, die Sie speichern oder mit %s synchronisieren, werden hier angezeigt.</string>
    <!-- Description of empty list of saved passwords. Placeholder is replaced with app name.  -->
    <string name="preferences_passwords_saved_logins_description_empty_text_2" tools:ignore="UnusedResources">Die Passwörter, die Sie speichern oder mit %s synchronisieren, werden hier aufgelistet. Alle gespeicherten Passwörter werden verschlüsselt.</string>
    <!-- Preference to access list of saved logins -->
    <string name="preferences_passwords_saved_logins_description_empty_learn_more_link">Erfahren Sie mehr über Sync.</string>
    <!-- Clickable text for opening an external link for more information about Sync. -->
    <string name="preferences_passwords_saved_logins_description_empty_learn_more_link_2" tools:ignore="UnusedResources">Weitere Informationen über Sync</string>
    <!-- Preference to access list of login exceptions that we never save logins for -->
    <string name="preferences_passwords_exceptions">Ausnahmen</string>
    <!-- Empty description of list of login exceptions that we never save logins for -->
    <string name="preferences_passwords_exceptions_description_empty">Zugangsdaten und Passwörter, die nicht gespeichert werden, werden hier angezeigt.</string>
    <!-- Empty description of list of login exceptions that we never save passwords for. Parameter will be replaced by app name. -->
    <string name="preferences_passwords_exceptions_description_empty_2" tools:ignore="UnusedResources">%s speichert keine Passwörter für die hier aufgeführten Websites.</string>
    <!-- Description of list of login exceptions that we never save logins for -->
    <string name="preferences_passwords_exceptions_description">Zugangsdaten und Passwörter werden für diese Websites nicht gespeichert.</string>
    <!-- Description of list of login exceptions that we never save passwords for. Parameter will be replaced by app name. -->
    <string name="preferences_passwords_exceptions_description_2" tools:ignore="UnusedResources">%s speichert keine Passwörter für diese Websites.</string>
    <!-- Text on button to remove all saved login exceptions -->
    <string name="preferences_passwords_exceptions_remove_all">Alle Ausnahmen löschen</string>
    <!-- Hint for search box in logins list -->
    <string name="preferences_passwords_saved_logins_search">Zugangsdaten durchsuchen</string>
    <!-- Hint for search box in passwords list -->
    <string name="preferences_passwords_saved_logins_search_2" tools:ignore="UnusedResources">Passwörter durchsuchen</string>
    <!-- The header for the site that a login is for -->
    <string name="preferences_passwords_saved_logins_site">Website</string>
    <!-- The header for the username for a login -->
    <string name="preferences_passwords_saved_logins_username">Benutzername</string>
    <!-- The header for the password for a login -->
    <string name="preferences_passwords_saved_logins_password">Passwort</string>
    <!-- Shown in snackbar to tell user that the password has been copied -->
    <string name="logins_password_copied">Passwort in Zwischenablage kopiert</string>
    <!-- Shown in snackbar to tell user that the username has been copied -->
    <string name="logins_username_copied">Benutzername in Zwischenablage kopiert</string>
    <!-- Content Description (for screenreaders etc) read for the button to copy a password in logins-->
    <string name="saved_logins_copy_password">Passwort kopieren</string>
    <!-- Content Description (for screenreaders etc) read for the button to clear a password while editing a login-->
    <string name="saved_logins_clear_password">Passwort löschen</string>
    <!-- Content Description (for screenreaders etc) read for the button to copy a username in logins -->
    <string name="saved_login_copy_username">Benutzernamen kopieren</string>
    <!-- Content Description (for screenreaders etc) read for the button to clear a username while editing a login -->
    <string name="saved_login_clear_username">Benutzername löschen</string>
    <!-- Content Description (for screenreaders etc) read for the button to clear the hostname field while creating a login -->
    <string name="saved_login_clear_hostname">Hostname löschen</string>
    <!-- Content Description (for screenreaders etc) read for the button to open a site in logins -->
    <string name="saved_login_open_site">Website im Browser öffnen</string>
    <!-- Content Description (for screenreaders etc) read for the button to reveal a password in logins -->
    <string name="saved_login_reveal_password">Passwort anzeigen</string>
    <!-- Content Description (for screenreaders etc) read for the button to hide a password in logins -->
    <string name="saved_login_hide_password">Passwort verbergen</string>
    <!-- Message displayed in biometric prompt displayed for authentication before allowing users to view their logins -->
    <string name="logins_biometric_prompt_message">Zum Anzeigen Ihrer gespeicherten Zugangsdaten entsperren</string>
    <!-- Message displayed in biometric prompt displayed for authentication before allowing users to view their passwords -->
    <string name="logins_biometric_prompt_message_2" tools:ignore="UnusedResources">Zum Anzeigen Ihrer gespeicherten Passwörter entsperren</string>
    <!-- Title of warning dialog if users have no device authentication set up -->
    <string name="logins_warning_dialog_title">Sichern Sie Ihre Zugangsdaten und Passwörter</string>
    <!-- Title of warning dialog if users have no device authentication set up -->
    <string name="logins_warning_dialog_title_2" tools:ignore="UnusedResources">Sichern Sie Ihre gespeicherten Passwörter</string>
    <!-- Message of warning dialog if users have no device authentication set up -->
    <string name="logins_warning_dialog_message">Richten Sie ein Gerätesperrmuster, eine PIN oder ein Passwort ein, um zu verhindern, dass auf Ihre gespeicherten Zugangsdaten und Passwörter zugegriffen wird, wenn jemand anderes über Ihr Gerät verfügt.</string>
    <!-- Message of warning dialog if users have no device authentication set up -->
    <string name="logins_warning_dialog_message_2" tools:ignore="UnusedResources">Richten Sie ein Gerätesperrmuster, eine PIN oder ein Passwort ein, um zu verhindern, dass auf Ihre gespeicherten Passwörter zugegriffen wird, wenn jemand anderes über Ihr Gerät verfügt.</string>
    <!-- Negative button to ignore warning dialog if users have no device authentication set up -->
    <string name="logins_warning_dialog_later">Später</string>
    <!-- Positive button to send users to set up a pin of warning dialog if users have no device authentication set up -->
    <string name="logins_warning_dialog_set_up_now">Jetzt einrichten</string>
    <!-- Title of PIN verification dialog to direct users to re-enter their device credentials to access their logins -->
    <string name="logins_biometric_prompt_message_pin">Entsperren Sie Ihr Gerät</string>
    <!-- Title for Accessibility Force Enable Zoom Preference -->
    <string name="preference_accessibility_force_enable_zoom">Zoom auf allen Websites</string>
    <!-- Summary for Accessibility Force Enable Zoom Preference -->
    <string name="preference_accessibility_force_enable_zoom_summary">Aktivieren Sie diese Option, um das Kneifen und Zoomen auch auf Websites zuzulassen, die diese Geste verhindern.</string>

    <!-- Saved logins sorting strategy menu item -by name- (if selected, it will sort saved logins alphabetically) -->
    <string name="saved_logins_sort_strategy_alphabetically">Name (A-Z)</string>
    <!-- Saved logins sorting strategy menu item -by last used- (if selected, it will sort saved logins by last used) -->
    <string name="saved_logins_sort_strategy_last_used">Zuletzt verwendet</string>

    <!-- Content description (not visible, for screen readers etc.): Sort saved logins dropdown menu chevron icon -->
    <string name="saved_logins_menu_dropdown_chevron_icon_content_description">Menü mit Zugangsdaten sortieren</string>

    <!-- Content description (not visible, for screen readers etc.) -->
    <string name="saved_logins_menu_dropdown_chevron_icon_content_description_2" tools:ignore="UnusedResources">Menü „Passwörter sortieren“</string>

    <!-- Autofill -->
    <!-- Preference and title for managing the autofill settings -->
    <string name="preferences_autofill">Automatisch ausfüllen</string>
    <!-- Preference and title for managing the settings for addresses -->
    <string name="preferences_addresses">Adressen</string>
    <!-- Preference and title for managing the settings for credit cards -->
    <string name="preferences_credit_cards">Kreditkarten</string>
    <!-- Preference and title for managing the settings for payment methods -->
    <string name="preferences_credit_cards_2" tools:ignore="UnusedResources">Zahlungsmethoden</string>
    <!-- Preference for saving and autofilling credit cards -->
    <string name="preferences_credit_cards_save_and_autofill_cards">Autovervollständigung für Kreditkartendaten</string>
    <!-- Preference for saving and autofilling credit cards -->
    <string name="preferences_credit_cards_save_and_autofill_cards_2" tools:ignore="UnusedResources">Zahlungsmethoden speichern und ausfüllen</string>
    <!-- Preference summary for saving and autofilling credit card data -->
    <string name="preferences_credit_cards_save_and_autofill_cards_summary">Daten sind verschlüsselt</string>
    <!-- Preference summary for saving and autofilling payment method data. Parameter will be replaced by app name. -->
    <string name="preferences_credit_cards_save_and_autofill_cards_summary_2" tools:ignore="UnusedResources">%s verschlüsselt alle von Ihnen gespeicherten Zahlungsmethoden</string>
    <!-- Preference option for syncing credit cards across devices. This is displayed when the user is not signed into sync -->
    <string name="preferences_credit_cards_sync_cards_across_devices">Karten zwischen Geräten synchronisieren</string>
    <!-- Preference option for syncing credit cards across devices. This is displayed when the user is signed into sync -->
    <string name="preferences_credit_cards_sync_cards">Kreditkarten synchronisieren</string>
    <!-- Preference option for adding a credit card -->
    <string name="preferences_credit_cards_add_credit_card">Kreditkarte hinzufügen</string>

    <!-- Preference option for adding a card -->
    <string name="preferences_credit_cards_add_credit_card_2" tools:ignore="UnusedResources">Karte hinzufügen</string>
    <!-- Preference option for managing saved credit cards -->
    <string name="preferences_credit_cards_manage_saved_cards">Gespeicherte Karten verwalten</string>
    <!-- Preference option for managing saved cards -->
    <string name="preferences_credit_cards_manage_saved_cards_2" tools:ignore="UnusedResources">Karten verwalten</string>
    <!-- Preference option for adding an address -->
    <string name="preferences_addresses_add_address">Adresse hinzufügen</string>
    <!-- Preference option for managing saved addresses -->
    <string name="preferences_addresses_manage_addresses">Adressen verwalten</string>
    <!-- Preference for saving and autofilling addresses -->
    <string name="preferences_addresses_save_and_autofill_addresses">Autovervollständigung für Adressen</string>
    <!-- Preference for saving and filling addresses -->
    <string name="preferences_addresses_save_and_autofill_addresses_2" tools:ignore="UnusedResources">Adressen speichern und ausfüllen</string>
    <!-- Preference summary for saving and autofilling address data -->
    <string name="preferences_addresses_save_and_autofill_addresses_summary">Dies beinhaltetet Nummern, E-Mail- und Lieferadressen</string>

    <!-- Preference summary for saving and filling address data -->
    <string name="preferences_addresses_save_and_autofill_addresses_summary_2" tools:ignore="UnusedResources">Enthält Telefonnummern und E-Mail-Adressen</string>

    <!-- Title of the "Add card" screen -->
    <string name="credit_cards_add_card">Karte hinzufügen</string>
    <!-- Title of the "Edit card" screen -->
    <string name="credit_cards_edit_card">Karte bearbeiten</string>
    <!-- The header for the card number of a credit card -->
    <string name="credit_cards_card_number">Kartennummer</string>
    <!-- The header for the expiration date of a credit card -->
    <string name="credit_cards_expiration_date">Ablaufdatum</string>
    <!-- The label for the expiration date month of a credit card to be used by a11y services-->
    <string name="credit_cards_expiration_date_month">Monat des Ablaufdatums</string>
    <!-- The label for the expiration date year of a credit card to be used by a11y services-->
    <string name="credit_cards_expiration_date_year">Jahr des Ablaufdatums</string>
    <!-- The header for the name on the credit card -->
    <string name="credit_cards_name_on_card">Name auf Karte</string>
    <!-- The text for the "Delete card" menu item for deleting a credit card -->
    <string name="credit_cards_menu_delete_card">Karte löschen</string>
    <!-- The text for the "Delete card" button for deleting a credit card -->
    <string name="credit_cards_delete_card_button">Karte löschen</string>
    <!-- The text for the confirmation message of "Delete card" dialog -->
    <string name="credit_cards_delete_dialog_confirmation">Soll diese Kreditkarte wirklich gelöscht werden?</string>
    <!-- The text for the confirmation message of "Delete card" dialog -->
    <string name="credit_cards_delete_dialog_confirmation_2" tools:ignore="UnusedResources">Karte löschen?</string>
    <!-- The text for the positive button on "Delete card" dialog -->
    <string name="credit_cards_delete_dialog_button">Löschen</string>
    <!-- The title for the "Save" menu item for saving a credit card -->
    <string name="credit_cards_menu_save">Speichern</string>
    <!-- The text for the "Save" button for saving a credit card -->
    <string name="credit_cards_save_button">Speichern</string>
    <!-- The text for the "Cancel" button for cancelling adding, updating or deleting a credit card -->
    <string name="credit_cards_cancel_button">Abbrechen</string>

    <!-- Title of the "Saved cards" screen -->
    <string name="credit_cards_saved_cards">Gespeicherte Karten</string>

    <!-- Error message for credit card number validation -->
    <string name="credit_cards_number_validation_error_message">Bitte geben Sie eine gültige Kreditkartennummer ein</string>

    <!-- Error message for card number validation -->
    <string name="credit_cards_number_validation_error_message_2" tools:ignore="UnusedResources">Geben Sie eine gültige Kartennummer ein</string>
    <!-- Error message for credit card name on card validation -->
    <string name="credit_cards_name_on_card_validation_error_message">Bitte füllen Sie dieses Feld aus</string>
    <!-- Error message for card name on card validation -->
    <string name="credit_cards_name_on_card_validation_error_message_2" tools:ignore="UnusedResources">Fügen Sie einen Namen hinzu</string>
    <!-- Message displayed in biometric prompt displayed for authentication before allowing users to view their saved credit cards -->
    <string name="credit_cards_biometric_prompt_message">Zum Anzeigen Ihrer gespeicherten Karten entsperren</string>
    <!-- Title of warning dialog if users have no device authentication set up -->
    <string name="credit_cards_warning_dialog_title">Sichern Sie Ihre Kreditkarten</string>
    <!-- Title of warning dialog if users have no device authentication set up -->
    <string name="credit_cards_warning_dialog_title_2" tools:ignore="UnusedResources">Sichern Sie Ihre gespeicherten Zahlungsmethoden</string>
    <!-- Message of warning dialog if users have no device authentication set up -->
    <string name="credit_cards_warning_dialog_message">Richten Sie ein Gerätesperrmuster, eine PIN oder ein Passwort ein, um zu verhindern, dass auf Ihre gespeicherten Karten zugegriffen wird, wenn jemand anderes über Ihr Gerät verfügt.</string>
    <!-- Message of warning dialog if users have no device authentication set up -->
    <string name="credit_cards_warning_dialog_message_3" tools:ignore="UnusedResources">Richten Sie ein Gerätesperrmuster, eine PIN oder ein Passwort ein, um zu verhindern, dass auf Ihre gespeicherten Zahlungsmethoden zugegriffen wird, wenn jemand anderes über Ihr Gerät verfügt.</string>
    <!-- Positive button to send users to set up a pin of warning dialog if users have no device authentication set up -->
    <string name="credit_cards_warning_dialog_set_up_now">Jetzt einrichten</string>
    <!-- Negative button to ignore warning dialog if users have no device authentication set up -->
    <string name="credit_cards_warning_dialog_later">Später</string>
    <!-- Title of PIN verification dialog to direct users to re-enter their device credentials to access their credit cards -->
    <string name="credit_cards_biometric_prompt_message_pin">Entsperren Sie Ihr Gerät</string>

    <!-- Message displayed in biometric prompt for authentication, before allowing users to use their stored credit card information -->
    <string name="credit_cards_biometric_prompt_unlock_message">Entsperren, um gespeicherte Kreditkartendaten zu verwenden</string>

    <!-- Message displayed in biometric prompt for authentication, before allowing users to use their stored payment method information -->
    <string name="credit_cards_biometric_prompt_unlock_message_2" tools:ignore="UnusedResources">Zum Verwenden Ihrer gespeicherten Zahlungsmethoden entsperren</string>
    <!-- Title of the "Add address" screen -->
    <string name="addresses_add_address">Adresse hinzufügen</string>
    <!-- Title of the "Edit address" screen -->
    <string name="addresses_edit_address">Adresse bearbeiten</string>
    <!-- Title of the "Manage addresses" screen -->
    <string name="addresses_manage_addresses">Adressen verwalten</string>
    <!-- The header for the first name of an address -->
    <string name="addresses_first_name">Vorname</string>
    <!-- The header for the middle name of an address -->
    <string name="addresses_middle_name">Zweiter Vorname</string>
    <!-- The header for the last name of an address -->
    <string name="addresses_last_name">Nachname</string>
    <!-- The header for the street address of an address -->
    <string name="addresses_street_address">Straße und Hausnummer</string>
    <!-- The header for the city of an address -->
    <string name="addresses_city">Stadt</string>
    <!-- The header for the subregion of an address when "state" should be used -->
    <string name="addresses_state">Bundesland</string>
    <!-- The header for the subregion of an address when "province" should be used -->
    <string name="addresses_province">Provinz</string>
    <!-- The header for the zip code of an address -->
    <string name="addresses_zip">Postleitzahl</string>
    <!-- The header for the country or region of an address -->
    <string name="addresses_country">Land oder Region</string>
    <!-- The header for the phone number of an address -->
    <string name="addresses_phone">Telefonnummer</string>
    <!-- The header for the email of an address -->
    <string name="addresses_email">E-Mail-Adresse</string>
    <!-- The text for the "Save" button for saving an address -->
    <string name="addresses_save_button">Speichern</string>
    <!-- The text for the "Cancel" button for cancelling adding, updating or deleting an address -->
    <string name="addresses_cancel_button">Abbrechen</string>
    <!-- The text for the "Delete address" button for deleting an address -->
    <string name="addressess_delete_address_button">Adresse löschen</string>

    <!-- The title for the "Delete address" confirmation dialog -->
    <string name="addressess_confirm_dialog_message">Soll diese Adresse wirklich gelöscht werden?</string>
    <!-- The title for the "Delete address" confirmation dialog -->
    <string name="addressess_confirm_dialog_message_2" tools:ignore="UnusedResources">Diese Adresse löschen?</string>
    <!-- The text for the positive button on "Delete address" dialog -->
    <string name="addressess_confirm_dialog_ok_button">Löschen</string>
    <!-- The text for the negative button on "Delete address" dialog -->
    <string name="addressess_confirm_dialog_cancel_button">Abbrechen</string>
    <!-- The text for the "Save address" menu item for saving an address -->
    <string name="address_menu_save_address">Adresse speichern</string>
    <!-- The text for the "Delete address" menu item for deleting an address -->
    <string name="address_menu_delete_address">Adresse löschen</string>

    <!-- Title of the Add search engine screen -->
    <string name="search_engine_add_custom_search_engine_title">Suchmaschine hinzufügen</string>
    <!-- Content description (not visible, for screen readers etc.): Title for the button that navigates to add new engine screen -->
    <string name="search_engine_add_custom_search_engine_button_content_description">Neue Suchmaschine hinzufügen</string>
    <!-- Title of the Edit search engine screen -->
    <string name="search_engine_edit_custom_search_engine_title">Suchmaschine bearbeiten</string>
    <!-- Text for the menu button to edit a search engine -->
    <string name="search_engine_edit">Bearbeiten</string>
    <!-- Text for the menu button to delete a search engine -->
    <string name="search_engine_delete">Löschen</string>

    <!-- Label for the TextField in which user enters custom search engine name -->
    <string name="search_add_custom_engine_name_label">Name</string>
    <!-- Placeholder text shown in the Search Engine Name text field before a user enters text -->
    <string name="search_add_custom_engine_name_hint_2">Name der Suchmaschine</string>
    <!-- Label for the TextField in which user enters custom search engine URL -->
    <string name="search_add_custom_engine_url_label">Such-String-URL</string>
    <!-- Placeholder text shown in the Search String TextField before a user enters text -->
    <string name="search_add_custom_engine_search_string_hint_2">Für die Suche zu verwendende URL</string>
    <!-- Description text for the Search String TextField. The %s is part of the string -->
    <string name="search_add_custom_engine_search_string_example" formatted="false">Anfrage durch „%s“ ersetzen. Beispiel:\nhttps://www.google.com/search?q=%s</string>

    <!-- Accessibility description for the form in which details about the custom search engine are entered -->
    <string name="search_add_custom_engine_form_description">Details zur benutzerdefinierten Suchmaschine</string>

    <!-- Label for the TextField in which user enters custom search engine suggestion URL -->
    <string name="search_add_custom_engine_suggest_url_label">Suchvorschlags-API (optional)</string>
    <!-- Placeholder text shown in the Search Suggestion String TextField before a user enters text -->
    <string name="search_add_custom_engine_suggest_string_hint">API-URL für Suchvorschläge</string>
    <!-- Description text for the Search Suggestion String TextField. The %s is part of the string -->
    <string name="search_add_custom_engine_suggest_string_example_2" formatted="false">Anfrage durch „%s“ ersetzen. Beispiel:\nhttps://suggestqueries.google.com/complete/search?client=firefox&amp;q=%s</string>
    <!-- The text for the "Save" button for saving a custom search engine -->
    <string name="search_custom_engine_save_button">Speichern</string>

    <!-- Text shown when a user leaves the name field empty -->
    <string name="search_add_custom_engine_error_empty_name">Name der Suchmaschine eingeben</string>
    <!-- Text shown when a user leaves the search string field empty -->
    <string name="search_add_custom_engine_error_empty_search_string">Such-String eingeben</string>
    <!-- Text shown when a user leaves out the required template string -->
    <string name="search_add_custom_engine_error_missing_template">Überprüfen Sie, ob der Such-String dem Beispielformat entspricht</string>
    <!-- Text shown when we aren't able to validate the custom search query. The first parameter is the url of the custom search engine -->
    <string name="search_add_custom_engine_error_cannot_reach">Fehler beim Verbinden mit „%s“</string>
    <!-- Text shown when a user creates a new search engine -->
    <string name="search_add_custom_engine_success_message">%s erstellt</string>
    <!-- Text shown when a user successfully edits a custom search engine -->
    <string name="search_edit_custom_engine_success_message">%s gespeichert</string>
    <!-- Text shown when a user successfully deletes a custom search engine -->
    <string name="search_delete_search_engine_success_message">%s gelöscht</string>

    <!-- Heading for the instructions to allow a permission -->
    <string name="phone_feature_blocked_intro">Zum Erlauben:</string>
    <!-- First step for the allowing a permission -->
    <string name="phone_feature_blocked_step_settings">1. Öffnen Sie die Android-Einstellungen</string>
    <!-- Second step for the allowing a permission -->
    <string name="phone_feature_blocked_step_permissions"><![CDATA[2. Tippen Sie auf <b>Berechtigungen</b>]]></string>
    <!-- Third step for the allowing a permission (Fore example: Camera) -->
    <string name="phone_feature_blocked_step_feature"><![CDATA[3. Schalten Sie <b>%1$s</b> auf AN]]></string>

    <!-- Label that indicates a site is using a secure connection -->
    <string name="quick_settings_sheet_secure_connection_2">Verbindung ist sicher</string>
    <!-- Label that indicates a site is using a insecure connection -->
    <string name="quick_settings_sheet_insecure_connection_2">Verbindung ist nicht sicher</string>
    <!-- Label to clear site data -->
    <string name="clear_site_data">Cookies und Website-Daten löschen</string>
    <!-- Confirmation message for a dialog confirming if the user wants to delete all data for current site -->
    <string name="confirm_clear_site_data"><![CDATA[Möchten Sie wirklich alle Cookies und Daten für die Website <b>%s</b> löschen?]]></string>
    <!-- Confirmation message for a dialog confirming if the user wants to delete all the permissions for all sites-->
    <string name="confirm_clear_permissions_on_all_sites">Möchten Sie wirklich alle Berechtigungen für alle Websites löschen?</string>
    <!-- Confirmation message for a dialog confirming if the user wants to delete all the permissions for a site-->
    <string name="confirm_clear_permissions_site">Möchten Sie wirklich alle Berechtigungen für diese Website löschen?</string>
    <!-- Confirmation message for a dialog confirming if the user wants to set default value a permission for a site-->
    <string name="confirm_clear_permission_site">Möchten Sie wirklich diese Berechtigung für diese Website löschen?</string>
    <!-- label shown when there are not site exceptions to show in the site exception settings -->
    <string name="no_site_exceptions">Keine Ausnahmen für Websites</string>
    <!-- Bookmark deletion confirmation -->
    <string name="bookmark_deletion_confirmation">Soll dieses Lesezeichen wirklich gelöscht werden?</string>
    <!-- Browser menu button that adds a shortcut to the home fragment -->
    <string name="browser_menu_add_to_shortcuts">Zu Verknüpfungen hinzufügen</string>
    <!-- Browser menu button that removes a shortcut from the home fragment -->
    <string name="browser_menu_remove_from_shortcuts">Aus Verknüpfungen entfernen</string>
    <!-- text shown before the issuer name to indicate who its verified by, parameter is the name of
     the certificate authority that verified the ticket-->
    <string name="certificate_info_verified_by">Verifiziert von: %1$s</string>
    <!-- Login overflow menu delete button -->
    <string name="login_menu_delete_button">Entfernen</string>
    <!-- Login overflow menu edit button -->
    <string name="login_menu_edit_button">Bearbeiten</string>
    <!-- Message in delete confirmation dialog for logins -->
    <string name="login_deletion_confirmation">Sollen diese Zugangsdaten wirklich gelöscht werden?</string>
    <!-- Message in delete confirmation dialog for password -->
    <string name="login_deletion_confirmation_2" tools:ignore="UnusedResources">Soll dieses Passwort wirklich gelöscht werden?</string>
    <!-- Positive action of a dialog asking to delete  -->
    <string name="dialog_delete_positive">Löschen</string>
    <!-- Negative action of a dialog asking to delete login -->
    <string name="dialog_delete_negative">Abbrechen</string>
    <!--  The saved login options menu description. -->
    <string name="login_options_menu">Optionen für Zugangsdaten</string>
    <!--  The saved password options menu description. -->
    <string name="login_options_menu_2" tools:ignore="UnusedResources">Passwort-Optionen</string>
    <!--  The editable text field for a login's web address. -->
    <string name="saved_login_hostname_description">Das bearbeitbare Textfeld für die Internetadresse der Zugangsdaten.</string>
    <!--  The editable text field for a website address. -->
    <string name="saved_login_hostname_description_3" tools:ignore="UnusedResources">Das bearbeitbare Textfeld für die Adresse der Website.</string>
    <!--  The editable text field for a login's username. -->
    <string name="saved_login_username_description">Das bearbeitbare Textfeld für den Benutzernamen der Zugangsdaten.</string>
    <!--  The editable text field for a username. -->
    <string name="saved_login_username_description_3" tools:ignore="UnusedResources">Das bearbeitbare Textfeld für den Benutzernamen.</string>
    <!--  The editable text field for a login's password. -->
    <string name="saved_login_password_description">Das bearbeitbare Textfeld für das Passwort der Zugangsdaten.</string>
    <!--  The editable text field for a login's password. -->
    <string name="saved_login_password_description_2" tools:ignore="UnusedResources">Das bearbeitbare Textfeld für das Passwort.</string>
    <!--  The button description to save changes to an edited login. -->
    <string name="save_changes_to_login">Änderungen an Zugangsdaten speichern.</string>
    <!--  The button description to save changes to an edited password. -->
    <string name="save_changes_to_login_2" tools:ignore="UnusedResources">Änderungen speichern.</string>
    <!--  The page title for editing a saved login. -->
    <string name="edit">Bearbeiten</string>
    <!--  The page title for editing a saved password. -->
    <string name="edit_2" tools:ignore="UnusedResources">Passwort bearbeiten</string>
    <!--  The page title for adding new login. -->
    <string name="add_login">Neue Zugangsdaten hinzufügen</string>
    <!--  The page title for adding new password. -->
    <string name="add_login_2" tools:ignore="UnusedResources">Passwort hinzufügen</string>
    <!--  The error message in add/edit login view when password field is blank. -->
    <string name="saved_login_password_required">Passwort erforderlich</string>
    <!--  Error text displayed underneath the password field when it is in an error case. -->
    <string name="saved_login_password_required_2" tools:ignore="UnusedResources">Passwort eingeben</string>
    <!--  The error message in add login view when username field is blank. -->
    <string name="saved_login_username_required">Benutzername erforderlich</string>
    <!--  The error message in add login view when username field is blank. -->
    <string name="saved_login_username_required_2" tools:ignore="UnusedResources">Benutzername eingeben</string>
    <!--  The error message in add login view when hostname field is blank. -->
    <string name="saved_login_hostname_required" tools:ignore="UnusedResources">Hostname erforderlich</string>
    <!--  The error message in add login view when hostname field is blank. -->
    <string name="saved_login_hostname_required_2" tools:ignore="UnusedResources">Internetadresse eingeben</string>
    <!-- Voice search button content description  -->
    <string name="voice_search_content_description">Sprachsuche</string>
    <!-- Voice search prompt description displayed after the user presses the voice search button -->
    <string name="voice_search_explainer">Sprechen Sie jetzt</string>

    <!--  The error message in edit login view when a duplicate username exists. -->
    <string name="saved_login_duplicate">Es existieren bereits Zugangsdaten mit diesem Benutzernamen</string>

    <!-- This is the hint text that is shown inline on the hostname field of the create new login page. 'https://www.example.com' intentionally hardcoded here -->
    <string name="add_login_hostname_hint_text">https://www.example.com</string>
    <!-- This is an error message shown below the hostname field of the add login page when a hostname does not contain http or https. -->
    <string name="add_login_hostname_invalid_text_3">Die Internetadresse muss „https://“ oder „http://“ enthalten</string>
    <!-- This is an error message shown below the hostname field of the add login page when a hostname is invalid. -->
    <string name="add_login_hostname_invalid_text_2">Gültiger Hostname erforderlich</string>

    <!-- Synced Tabs -->
    <!-- Text displayed to ask user to connect another device as no devices found with account -->
    <string name="synced_tabs_connect_another_device">Weiteres Gerät verbinden.</string>
    <!-- Text displayed asking user to re-authenticate -->
    <string name="synced_tabs_reauth">Bitte erneut authentifizieren.</string>
    <!-- Text displayed when user has disabled tab syncing in Firefox Sync Account -->
    <string name="synced_tabs_enable_tab_syncing">Bitte aktivieren Sie die Tab-Synchronisierung.</string>
    <!-- Text displayed when user has no tabs that have been synced -->
    <string name="synced_tabs_no_tabs">Sie haben keine offenen Tabs in Firefox auf Ihren anderen Geräten.</string>
    <!-- Text displayed in the synced tabs screen when a user is not signed in to Firefox Sync describing Synced Tabs -->
    <string name="synced_tabs_sign_in_message">Zeigt eine Liste der Tabs von Ihren anderen Geräten an.</string>
    <!-- Text displayed on a button in the synced tabs screen to link users to sign in when a user is not signed in to Firefox Sync -->
    <string name="synced_tabs_sign_in_button">Zum Synchronisieren anmelden</string>

    <!-- The text displayed when a synced device has no tabs to show in the list of Synced Tabs. -->
    <string name="synced_tabs_no_open_tabs">Keine offenen Tabs</string>

    <!-- Content description for expanding a group of synced tabs. -->
    <string name="synced_tabs_expand_group">Gruppe synchronisierter Tabs erweitern</string>
    <!-- Content description for collapsing a group of synced tabs. -->
    <string name="synced_tabs_collapse_group">Gruppe synchronisierter Tabs einklappen</string>

    <!-- Top Sites -->
    <!-- Title text displayed in the dialog when shortcuts limit is reached. -->
    <string name="shortcut_max_limit_title">Obergrenze für Verknüpfungen erreicht</string>
    <!-- Content description text displayed in the dialog when shortcut limit is reached. -->
    <string name="shortcut_max_limit_content">Entfernen Sie eine der Verknüpfungen, um eine neue hinzuzufügen. Tippen und halten Sie die Seite und wählen Sie „Entfernen“.</string>
    <!-- Confirmation dialog button text when top sites limit is reached. -->
    <string name="top_sites_max_limit_confirmation_button">Ok, verstanden</string>

    <!-- Label for the preference to show the shortcuts for the most visited top sites on the homepage -->
    <string name="top_sites_toggle_top_recent_sites_4">Verknüpfungen</string>
    <!-- Title text displayed in the rename top site dialog. -->
    <string name="top_sites_rename_dialog_title">Name</string>
    <!-- Hint for renaming title of a shortcut -->
    <string name="shortcut_name_hint">Name der Verknüpfung</string>
    <!-- Button caption to confirm the renaming of the top site. -->
    <string name="top_sites_rename_dialog_ok">OK</string>
    <!-- Dialog button text for canceling the rename top site prompt. -->
    <string name="top_sites_rename_dialog_cancel">Abbrechen</string>

    <!-- Text for the menu button to open the homepage settings. -->
    <string name="top_sites_menu_settings">Einstellungen</string>
    <!-- Text for the menu button to navigate to sponsors and privacy support articles. '&amp;' is replaced with the ampersand symbol: & -->
    <string name="top_sites_menu_sponsor_privacy">Unsere Sponsoren &amp; Ihre Privatsphäre</string>
    <!-- Label text displayed for a sponsored top site. -->
    <string name="top_sites_sponsored_label">Gesponsert</string>

    <!-- Inactive tabs in the tabs tray -->
    <!-- Title text displayed in the tabs tray when a tab has been unused for 14 days. -->
    <string name="inactive_tabs_title">Inaktive Tabs</string>
    <!-- Content description for closing all inactive tabs -->
    <string name="inactive_tabs_delete_all">Alle inaktiven Tabs schließen</string>

    <!-- Content description for expanding the inactive tabs section. -->
    <string name="inactive_tabs_expand_content_description">Inaktive Tabs ausklappen</string>
    <!-- Content description for collapsing the inactive tabs section. -->
    <string name="inactive_tabs_collapse_content_description">Inaktive Tabs einklappen</string>

    <!-- Inactive tabs auto-close message in the tabs tray -->
    <!-- The header text of the auto-close message when the user is asked if they want to turn on the auto-closing of inactive tabs. -->
    <string name="inactive_tabs_auto_close_message_header" tools:ignore="UnusedResources">Nach einem Monat automatisch schließen?</string>
    <!-- A description below the header to notify the user what the inactive tabs auto-close feature is. -->
    <string name="inactive_tabs_auto_close_message_description" tools:ignore="UnusedResources">Firefox kann Tabs schließen, die Sie im letzten Monat nicht angesehen haben.</string>
    <!-- A call to action below the description to allow the user to turn on the auto closing of inactive tabs. -->
    <string name="inactive_tabs_auto_close_message_action" tools:ignore="UnusedResources">AUTOMATISCHES SCHLIESSEN AKTIVIEREN</string>

    <!-- Text for the snackbar to confirm auto-close is enabled for inactive tabs -->
    <string name="inactive_tabs_auto_close_message_snackbar">Automatisches Schließen aktiviert</string>

    <!-- Awesome bar suggestion's headers -->
    <!-- Search suggestions title for Firefox Suggest. -->
    <string name="firefox_suggest_header">Firefox-Vorschläge</string>

    <!-- Title for search suggestions when Google is the default search suggestion engine. -->
    <string name="google_search_engine_suggestion_header">Google-Suche</string>
    <!-- Title for search suggestions when the default search suggestion engine is anything other than Google. The first parameter is default search engine name. -->
    <string name="other_default_search_engine_suggestion_header">%s-Suche</string>

    <!-- Default browser experiment -->
    <!-- Default browser card title -->
    <string name="default_browser_experiment_card_title">Wechseln Sie Ihren Standardbrowser</string>
    <!-- Default browser card text -->
    <string name="default_browser_experiment_card_text">Stellen Sie Links von Websites, E-Mails und Nachrichten so ein, dass sie in Firefox automatisch geöffnet werden.</string>

    <!-- Content description for close button in collection placeholder. -->
    <string name="remove_home_collection_placeholder_content_description">Entfernen</string>

    <!-- Content description radio buttons with a link to more information -->
    <string name="radio_preference_info_content_description">Klicken Sie hier für weitere Details</string>

    <!-- Content description for the action bar "up" button -->
    <string name="action_bar_up_description">Nach oben navigieren</string>

    <!-- Content description for privacy content close button -->
    <string name="privacy_content_close_button_content_description">Schließen</string>

    <!-- Pocket recommended stories -->
    <!-- Header text for a section on the home screen. -->
    <string name="pocket_stories_header_1">Geschichten, die zum Nachdenken anregen</string>
    <!-- Header text for a section on the home screen. -->
    <string name="pocket_stories_categories_header">Geschichten nach Thema</string>
    <!-- Text of a button allowing users to access an external url for more Pocket recommendations. -->
    <string name="pocket_stories_placeholder_text">Mehr entdecken</string>
    <!-- Title of an app feature. Smaller than a heading. The first parameter is product name Pocket -->
    <string name="pocket_stories_feature_title_2">Unterstützt durch %s.</string>
    <!-- Caption for describing a certain feature. The placeholder is for a clickable text (eg: Learn more) which will load an url in a new tab when clicked.  -->
    <string name="pocket_stories_feature_caption">Teil der Firefox-Familie. %s</string>
    <!-- Clickable text for opening an external link for more information about Pocket. -->
    <string name="pocket_stories_feature_learn_more">Weitere Informationen</string>

    <!-- Text indicating that the Pocket story that also displays this text is a sponsored story by other 3rd party entity. -->
    <string name="pocket_stories_sponsor_indication">Gesponsert</string>

    <!-- Snackbar message for enrolling in a Nimbus experiment from the secret settings when Studies preference is Off.-->
    <string name="experiments_snackbar">Telemetrie aktivieren, um Daten zu senden.</string>
    <!-- Snackbar button text to navigate to telemetry settings.-->
    <string name="experiments_snackbar_button">Einstellungen öffnen</string>

    <!-- Review quality check feature-->
    <!-- Name for the review quality check feature used as title for the panel. -->
    <string name="review_quality_check_feature_name_2">Rezensionsprüfer</string>
    <!-- Summary for grades A and B for review quality check adjusted grading. -->
    <string name="review_quality_check_grade_a_b_description">Zuverlässige Bewertungen</string>
    <!-- Summary for grade C for review quality check adjusted grading. -->
    <string name="review_quality_check_grade_c_description">Mischung aus zuverlässigen und unzuverlässigen Bewertungen</string>
    <!-- Summary for grades D and F for review quality check adjusted grading. -->
    <string name="review_quality_check_grade_d_f_description">Unzuverlässige Bewertungen</string>
    <!-- Text for title presenting the reliability of a product's reviews. -->
    <string name="review_quality_check_grade_title">Wie zuverlässig sind diese Bewertungen?</string>
    <!-- Title for when the rating has been updated by the review checker -->
    <string name="review_quality_check_adjusted_rating_title">Bewertungen angepasst</string>
    <!-- Description for a product's adjusted star rating. The text presents that the product's reviews which were evaluated as unreliable were removed from the adjusted rating. -->
    <string name="review_quality_check_adjusted_rating_description" moz:RemovedIn="122" tools:ignore="UnusedResources">Unzuverlässige Bewertungen entfernt</string>
    <!-- Description for a product's adjusted star rating. The text presents that the product's reviews which were evaluated as unreliable were removed from the adjusted rating. -->
    <string name="review_quality_check_adjusted_rating_description_2">Basierend auf zuverlässigen Bewertungen</string>
    <!-- Title for list of highlights from a product's review emphasizing a product's important traits. -->
    <string name="review_quality_check_highlights_title">Highlights aus aktuellen Bewertungen</string>
    <!-- Title for section explaining how we analyze the reliability of a product's reviews. -->
    <string name="review_quality_check_explanation_title">Wie wir die Qualität einer Bewertung bestimmen</string>
    <!-- Paragraph explaining how we analyze the reliability of a product's reviews. First parameter is the Fakespot product name. In the phrase "Fakespot by Mozilla", "by" can be localized. Does not need to stay by. -->
    <string name="review_quality_check_explanation_body_reliability">Wir verwenden die KI-Technologie von %s von Mozilla, um die Zuverlässigkeit von Produktbewertungen zu überprüfen. Dies hilft nur bei der Einschätzung der Qualität der Bewertung, nicht der Produktqualität.</string>
    <!-- Paragraph explaining the grading system we use to classify the reliability of a product's reviews. -->
    <string name="review_quality_check_info_review_grade_header"><![CDATA[Wir geben den Bewertungen jedes Produkts eine <b>Bewertung</b> von A bis F.]]></string>
    <!-- Description explaining grades A and B for review quality check adjusted grading. -->
    <string name="review_quality_check_info_grade_info_AB">Zuverlässige Bewertungen. Wir glauben, dass die Bewertungen von echten Kunden stammen, die ehrliche und unvoreingenommene Bewertungen hinterlassen.</string>
    <!-- Description explaining grade C for review quality check adjusted grading. -->
    <string name="review_quality_check_info_grade_info_C">Wir glauben, dass es eine Mischung aus zuverlässigen und unzuverlässigen Bewertungen gibt.</string>
    <!-- Description explaining grades D and F for review quality check adjusted grading. -->
    <string name="review_quality_check_info_grade_info_DF">Unzuverlässige Bewertungen. Wir glauben, dass die Bewertungen wahrscheinlich gefälscht, oder von voreingenommenen Bewertern sind.</string>
    <!-- Paragraph explaining how a product's adjusted grading is calculated. -->
    <string name="review_quality_check_explanation_body_adjusted_grading"><![CDATA[Die <b>angepasste Bewertung</b> basiert nur auf Bewertungen, die wir für zuverlässig halten.]]></string>
    <!-- Paragraph explaining product review highlights. First parameter is the name of the retailer (e.g. Amazon). -->
    <string name="review_quality_check_explanation_body_highlights"><![CDATA[<b>Highlights</b> stammen von %s-Bewertungen innerhalb der letzten 80 Tage, die wir für zuverlässig halten.]]></string>
    <!-- Text for learn more caption presenting a link with information about review quality. First parameter is for clickable text defined in review_quality_check_info_learn_more_link. -->
    <string name="review_quality_check_info_learn_more">Weitere Informationen zu %s.</string>
    <!-- Clickable text that links to review quality check SuMo page. First parameter is the Fakespot product name. -->
    <string name="review_quality_check_info_learn_more_link_2">Wie %s die Qualität der Rezensionen bestimmt</string>
    <!-- Text for title of settings section. -->
    <string name="review_quality_check_settings_title">Einstellungen</string>
    <!-- Text for label for switch preference to show recommended products from review quality check settings section. -->
    <string name="review_quality_check_settings_recommended_products">Werbung im Rezensionsprüfer anzeigen</string>
    <!-- Description for switch preference to show recommended products from review quality check settings section. First parameter is for clickable text defined in review_quality_check_settings_recommended_products_learn_more.-->
    <string name="review_quality_check_settings_recommended_products_description_2" tools:ignore="UnusedResources">Sie sehen gelegentlich Anzeigen für relevante Produkte. Wir bewerben nur Produkte mit vertrauenswürdigen Bewertungen. %s</string>
    <!-- Clickable text that links to review quality check recommended products support article. -->
    <string name="review_quality_check_settings_recommended_products_learn_more" tools:ignore="UnusedResources">Weitere Informationen</string>
    <!-- Text for turning sidebar off button from review quality check settings section. -->
    <string name="review_quality_check_settings_turn_off">Rezensionsprüfer abschalten</string>
    <!-- Text for title of recommended product section. This is displayed above a product image, suggested as an alternative to the product reviewed. -->
    <string name="review_quality_check_ad_title" tools:ignore="UnusedResources">Weitere Möglichkeiten</string>
    <!-- Caption for recommended product section indicating this is an ad by Fakespot. First parameter is the Fakespot product name. -->
    <string name="review_quality_check_ad_caption" tools:ignore="UnusedResources">Anzeige von %s</string>
    <!-- Caption for review quality check panel. First parameter is for clickable text defined in review_quality_check_powered_by_link. -->
    <string name="review_quality_check_powered_by_2">Rezensionsprüfer wird bereitgestellt von %s</string>
    <!-- Clickable text that links to Fakespot.com. First parameter is the Fakespot product name. In the phrase "Fakespot by Mozilla", "by" can be localized. Does not need to stay by. -->
    <string name="review_quality_check_powered_by_link" tools:ignore="UnusedResources">%s von Mozilla</string>
    <!-- Text for title of warning card informing the user that the current analysis is outdated. -->
    <string name="review_quality_check_outdated_analysis_warning_title" tools:ignore="UnusedResources">Neue Informationen zum Überprüfen</string>
    <!-- Text for button from warning card informing the user that the current analysis is outdated. Clicking this should trigger the product's re-analysis. -->
    <string name="review_quality_check_outdated_analysis_warning_action" tools:ignore="UnusedResources">Jetzt prüfen</string>
    <!-- Title for warning card informing the user that the current product does not have enough reviews for a review analysis. -->
    <string name="review_quality_check_no_reviews_warning_title">Noch nicht genügend Bewertungen</string>
    <!-- Text for body of warning card informing the user that the current product does not have enough reviews for a review analysis. -->
    <string name="review_quality_check_no_reviews_warning_body">Wenn dieses Produkt mehr Bewertungen hat, können wir deren Qualität überprüfen.</string>
    <!-- Title for warning card informing the user that the current product is currently not available. -->
    <string name="review_quality_check_product_availability_warning_title">Produkt ist nicht verfügbar</string>
    <!-- Text for the body of warning card informing the user that the current product is currently not available. -->
    <string name="review_quality_check_product_availability_warning_body">Wenn Sie sehen, dass dieses Produkt wieder auf Lager ist, melden Sie es und wir arbeiten an der Überprüfung der Bewertungen.</string>
    <!-- Clickable text for warning card informing the user that the current product is currently not available. Clicking this should inform the server that the product is available. -->
    <string name="review_quality_check_product_availability_warning_action_2">Melden, dass das Produkt vorrätig ist</string>
    <!-- Title for warning card informing the user that the current product's re-analysis is still processing. -->
    <string name="review_quality_check_reanalysis_in_progress_warning_title" moz:RemovedIn="122">Qualität der Bewertung wird überprüft</string>
    <!-- Title for warning card informing the user that the current product's analysis is still processing. -->
    <string name="review_quality_check_analysis_in_progress_warning_title" moz:RemovedIn="122">Qualität der Bewertung wird überprüft</string>
    <!-- Title for warning card informing the user that the current product's analysis is still processing. The parameter is the percentage progress (0-100%) of the analysis process (e.g. 56%). -->
    <string name="review_quality_check_analysis_in_progress_warning_title_2">Qualität der Bewertungen wird überprüft (%s)</string>
    <!-- Text for body of warning card informing the user that the current product's analysis is still processing. -->
    <string name="review_quality_check_analysis_in_progress_warning_body">Dies kann etwa 60 Sekunden dauern.</string>
    <!-- Title for info card displayed after the user reports a product is back in stock. -->
    <string name="review_quality_check_analysis_requested_info_title">Danke für die Meldung!</string>
    <!-- Text for body of info card displayed after the user reports a product is back in stock. -->
    <string name="review_quality_check_analysis_requested_info_body">Wir sollten innerhalb von 24 Stunden Informationen über die Bewertungen dieses Produkts haben. Bitte versuchen Sie es später noch einmal.</string>
    <!-- Title for info card displayed when the user review checker while on a product that Fakespot does not analyze (e.g. gift cards, music). -->
    <string name="review_quality_check_not_analyzable_info_title">Wir können diese Bewertungen nicht überprüfen</string>
    <!-- Text for body of info card displayed when the user review checker while on a product that Fakespot does not analyze (e.g. gift cards, music). -->
    <string name="review_quality_check_not_analyzable_info_body">Leider können wir die Qualität der Bewertungen für bestimmte Arten von Produkten nicht überprüfen. Zum Beispiel Geschenkkarten und Video-Streaming, Musik und Spiele.</string>
    <!-- Title for info card displayed when another user reported the displayed product is back in stock. -->
    <string name="review_quality_check_analysis_requested_other_user_info_title" tools:ignore="UnusedResources">Weitere Informationen folgen in Kürze</string>
    <!-- Text for body of info card displayed when another user reported the displayed product is back in stock. -->
    <string name="review_quality_check_analysis_requested_other_user_info_body" tools:ignore="UnusedResources">Wir sollten innerhalb von 24 Stunden Informationen über die Bewertungen dieses Produkts haben. Bitte versuchen Sie es später noch einmal.</string>
    <!-- Title for info card displayed to the user when analysis finished updating. -->
    <string name="review_quality_check_analysis_updated_confirmation_title" tools:ignore="UnusedResources">Die Analyse ist aktuell</string>
    <!-- Text for the action button from info card displayed to the user when analysis finished updating. -->
    <string name="review_quality_check_analysis_updated_confirmation_action" tools:ignore="UnusedResources">Verstanden</string>
    <!-- Title for error card displayed to the user when an error occurred. -->
    <string name="review_quality_check_generic_error_title">Derzeit sind keine Informationen verfügbar</string>
    <!-- Text for body of error card displayed to the user when an error occurred. -->
    <string name="review_quality_check_generic_error_body">Wir arbeiten an einer Lösung des Problems. Bitte schauen Sie bald wieder vorbei.</string>
    <!-- Title for error card displayed to the user when the device is disconnected from the network. -->
    <string name="review_quality_check_no_connection_title">Keine Netzwerkverbindung</string>
    <!-- Text for body of error card displayed to the user when the device is disconnected from the network. -->
    <string name="review_quality_check_no_connection_body">Überprüfen Sie Ihre Netzwerkverbindung und versuchen Sie dann, die Seite neu zu laden.</string>
    <!-- Title for card displayed to the user for products whose reviews were not analyzed yet. -->
    <string name="review_quality_check_no_analysis_title">Noch keine Informationen zu diesen Bewertungen</string>
    <!-- Text for the body of card displayed to the user for products whose reviews were not analyzed yet. -->
    <string name="review_quality_check_no_analysis_body">Um zu wissen, ob die Bewertungen dieses Produkts zuverlässig sind, überprüfen Sie die Qualität der Bewertungen. Es dauert nur etwa 60 Sekunden.</string>
    <!-- Text for button from body of card displayed to the user for products whose reviews were not analyzed yet. Clicking this should trigger a product analysis. -->
    <string name="review_quality_check_no_analysis_link">Qualität der Bewertung überprüfen</string>
    <!-- Headline for review quality check contextual onboarding card. -->
    <string name="review_quality_check_contextual_onboarding_title">Lesen Sie unseren vertrauenswürdigen Leitfaden zur Produktbewertung</string>
    <!-- Description for review quality check contextual onboarding card. The first and last two parameters are for retailer names (e.g. Amazon, Walmart). The second parameter is for the name of the application (e.g. Firefox). -->
    <string name="review_quality_check_contextual_onboarding_description">Sehen Sie sich vor dem Kauf an, wie zuverlässig Produktbewertungen auf %1$s sind. Der Rezensionsprüfer, eine experimentelle Funktion von %2$s, ist direkt in den Browser integriert. Es funktioniert auch auf %3$s und %4$s.</string>
    <!-- Description for review quality check contextual onboarding card. The first parameters is for retailer name (e.g. Amazon). The second parameter is for the name of the application (e.g. Firefox). -->
    <string name="review_quality_check_contextual_onboarding_description_one_vendor">Sehen Sie sich vor dem Kauf an, wie zuverlässig Produktbewertungen auf %1$s sind. Der Rezensionsprüfer, eine experimentelle Funktion von %2$s, ist direkt in den Browser integriert.</string>
    <!-- Paragraph presenting review quality check feature. First parameter is the Fakespot product name. Second parameter is for clickable text defined in review_quality_check_contextual_onboarding_learn_more_link. In the phrase "Fakespot by Mozilla", "by" can be localized. Does not need to stay by. -->
    <string name="review_quality_check_contextual_onboarding_learn_more">Wir nutzen das Potenzial von %1$s von Mozilla, um Ihnen dabei zu helfen, voreingenommene und nicht authentische Bewertungen zu vermeiden. Unser KI-Modell wird ständig verbessert, um Sie beim Einkaufen zu schützen. %2$s</string>
    <!-- Clickable text from the contextual onboarding card that links to review quality check support article. -->
    <string name="review_quality_check_contextual_onboarding_learn_more_link">Weitere Informationen</string>
    <!-- Caption text to be displayed in review quality check contextual onboarding card above the opt-in button. First parameter is the Fakespot product name. Following parameters are for clickable texts defined in review_quality_check_contextual_onboarding_privacy_policy and review_quality_check_contextual_onboarding_terms_use. In the phrase "Fakespot by Mozilla", "by" can be localized. Does not need to stay by. -->
    <string name="review_quality_check_contextual_onboarding_caption">Indem Sie „Ja, ausprobieren“ auswählen, stimmen Sie der %2$s und den %3$s von %1$s zu, das von Mozilla angeboten wird.</string>
    <!-- Caption text to be displayed in review quality check contextual onboarding card above the opt-in button. Parameter is the Fakespot product name. After the colon, what appears are two links, each on their own line. The first link is to a Privacy policy (review_quality_check_contextual_onboarding_privacy_policy_2). The second link is to Terms of use (review_quality_check_contextual_onboarding_terms_use_2). -->
    <string name="review_quality_check_contextual_onboarding_caption_2" moz:RemovedIn="123" tools:ignore="UnusedResources">Indem Sie „Ja, ausprobieren“ auswählen, stimmen Sie dem folgenden von %1$s zu:</string>
    <!-- Clickable text from the review quality check contextual onboarding card that links to Fakespot privacy policy. -->
    <string name="review_quality_check_contextual_onboarding_privacy_policy">Datenschutzerklärung</string>
    <!-- Clickable text from the review quality check contextual onboarding card that links to Fakespot privacy policy. -->
    <string name="review_quality_check_contextual_onboarding_privacy_policy_2" moz:RemovedIn="123" tools:ignore="UnusedResources">Datenschutzrichtlinie</string>
    <!-- Clickable text from the review quality check contextual onboarding card that links to Fakespot terms of use. -->
    <string name="review_quality_check_contextual_onboarding_terms_use">Nutzungsbedingungen</string>
    <!-- Clickable text from the review quality check contextual onboarding card that links to Fakespot terms of use. -->
    <string name="review_quality_check_contextual_onboarding_terms_use_2" moz:RemovedIn="123" tools:ignore="UnusedResources">Nutzungsbedingungen</string>
    <!-- Text for opt-in button from the review quality check contextual onboarding card. -->
    <string name="review_quality_check_contextual_onboarding_primary_button_text">Ja, ausprobieren</string>
    <!-- Text for opt-out button from the review quality check contextual onboarding card. -->
    <string name="review_quality_check_contextual_onboarding_secondary_button_text">Jetzt nicht</string>
    <!-- Text for the first CFR presenting the review quality check feature. -->
    <string name="review_quality_check_first_cfr_message">Finden Sie heraus, ob Sie den Bewertungen dieses Produkts vertrauen können – bevor Sie es kaufen.</string>
    <!-- Text displayed in the first CFR presenting the review quality check feature that opens the review checker when clicked. -->
    <string name="review_quality_check_first_cfr_action" tools:ignore="UnusedResources">Rezensionsprüfer ausprobieren</string>
    <!-- Text for the second CFR presenting the review quality check feature. -->
    <string name="review_quality_check_second_cfr_message">Sind diese Bewertungen vertrauenswürdig? Überprüfen Sie es jetzt, um eine angepasste Bewertung zu sehen.</string>
    <!-- Text displayed in the second CFR presenting the review quality check feature that opens the review checker when clicked. -->
    <string name="review_quality_check_second_cfr_action" tools:ignore="UnusedResources">Rezensionsprüfer öffnen</string>
    <!-- Flag showing that the review quality check feature is work in progress. -->
    <string name="review_quality_check_beta_flag">Beta</string>
    <!-- Content description (not visible, for screen readers etc.) for opening browser menu button to open review quality check bottom sheet. -->
    <string name="review_quality_check_open_handle_content_description">Rezensionsprüfer öffnen</string>
    <!-- Content description (not visible, for screen readers etc.) for closing browser menu button to open review quality check bottom sheet. -->
    <string name="review_quality_check_close_handle_content_description">Rezensionsprüfer schließen</string>
    <!-- Content description (not visible, for screen readers etc.) for review quality check star rating. First parameter is the number of stars (1-5) representing the rating. -->
    <string name="review_quality_check_star_rating_content_description">%1$s von 5 Sternen</string>
    <!-- Text for minimize button from highlights card. When clicked the highlights card should reduce its size. -->
    <string name="review_quality_check_highlights_show_less">Weniger anzeigen</string>
    <!-- Text for maximize button from highlights card. When clicked the highlights card should expand to its full size. -->
    <string name="review_quality_check_highlights_show_more">Mehr anzeigen</string>
    <!-- Text for highlights card quality category header. Reviews shown under this header should refer the product's quality. -->
    <string name="review_quality_check_highlights_type_quality">Qualität</string>
    <!-- Text for highlights card price category header. Reviews shown under this header should refer the product's price. -->
    <string name="review_quality_check_highlights_type_price">Preis</string>
    <!-- Text for highlights card shipping category header. Reviews shown under this header should refer the product's shipping. -->
    <string name="review_quality_check_highlights_type_shipping">Versand</string>
    <!-- Text for highlights card packaging and appearance category header. Reviews shown under this header should refer the product's packaging and appearance. -->
    <string name="review_quality_check_highlights_type_packaging_appearance">Verpackung und Aussehen</string>
    <!-- Text for highlights card competitiveness category header. Reviews shown under this header should refer the product's competitiveness. -->
    <string name="review_quality_check_highlights_type_competitiveness">Wettbewerbsfähigkeit</string>

    <!-- Text that is surrounded by quotes. The parameter is the actual text that is in quotes. An example of that text could be: Excellent craftsmanship, and that is displayed as “Excellent craftsmanship”. The text comes from a buyer's review that the feature is highlighting"   -->
    <string name="surrounded_with_quotes">„%s“</string>

    <!-- Accessibility services actions labels. These will be appended to accessibility actions like "Double tap to.." but not by or applications but by services like Talkback. -->
    <!-- Action label for elements that can be collapsed if interacting with them. Talkback will append this to say "Double tap to collapse". -->
    <string name="a11y_action_label_collapse">Einklappen</string>
    <!-- Current state for elements that can be collapsed if interacting with them. Talkback will dictate this after a state change. -->
    <string name="a11y_state_label_collapsed">eingeklappt</string>
    <!-- Action label for elements that can be expanded if interacting with them. Talkback will append this to say "Double tap to expand". -->
    <string name="a11y_action_label_expand">Ausklappen</string>
    <!-- Current state for elements that can be expanded if interacting with them. Talkback will dictate this after a state change. -->
    <string name="a11y_state_label_expanded">ausgeklappt</string>
    <!-- Action label for links to a website containing documentation about a wallpaper collection. Talkback will append this to say "Double tap to open link to learn more about this collection". -->
    <string name="a11y_action_label_wallpaper_collection_learn_more">Link öffnen, um mehr über diese Sammlung zu erfahren</string>
    <!-- Action label for links that point to an article. Talkback will append this to say "Double tap to read the article". -->
    <string name="a11y_action_label_read_article">den Artikel zu lesen</string>
    <!-- Action label for links to the Firefox Pocket website. Talkback will append this to say "Double tap to open link to learn more". -->
    <string name="a11y_action_label_pocket_learn_more">Link öffnen, um mehr zu erfahren</string>
    <!-- Content description for headings announced by accessibility service. The first parameter is the text of the heading. Talkback will announce the first parameter and then speak the word "Heading" indicating to the user that this text is a heading for a section. -->
    <string name="a11y_heading">%s, Überschrift</string>

    <!-- Title for dialog displayed when trying to access links present in a text. -->
    <string name="a11y_links_title">Links</string>
    <!-- Additional content description for text bodies that contain urls. -->
    <string name="a11y_links_available">Verfügbare Links</string>

    <!-- Translations feature-->

    <!-- Translation request dialog -->
    <!-- Title for the translation dialog that allows a user to translate the webpage. -->
    <string name="translations_bottom_sheet_title">Diese Seite übersetzen?</string>
    <!-- Title for the translation dialog that allows a user to translate the webpage when a user uses the translation feature the first time. The first parameter is the name of the application, for example, "Fenix". -->
    <string name="translations_bottom_sheet_title_first_time">Private Übersetzungen in %1$s ausprobieren</string>
    <!-- Additional information on the translation dialog that appears when a user uses the translation feature the first time. The first parameter is clickable text with a link, for example, "Learn more". -->
    <string name="translations_bottom_sheet_info_message">Zu Sicherstellung Ihrer Privatsphäre verlassen Übersetzungen niemals Ihr Gerät. Neue Sprachen und Verbesserungen folgen bald! %1$s</string>
    <!-- Text that links to additional information about the Firefox translations feature. -->
    <string name="translations_bottom_sheet_info_message_learn_more">Weitere Informationen</string>
    <!-- Label for the dropdown to select which language to translate from on the translations dialog. Usually the translate from language selected will be the same as the page language. -->
    <string name="translations_bottom_sheet_translate_from">Übersetzen von</string>
    <!-- Label for the dropdown to select which language to translate to on the translations dialog. Usually the translate to language selected will be the user's preferred language. -->
    <string name="translations_bottom_sheet_translate_to">Übersetzen auf</string>
    <!-- Button text on the translations dialog to dismiss the dialog and return to the browser. -->
    <string name="translations_bottom_sheet_negative_button">Nicht jetzt</string>
    <!-- Button text on the translations dialog when a translation error appears, used to dismiss the dialog and return to the browser. -->
    <string name="translations_bottom_sheet_negative_button_error">Fertig</string>
    <!-- Button text on the translations dialog to begin a translation of the website. -->
    <string name="translations_bottom_sheet_positive_button">Übersetzen</string>
    <!-- Button text on the translations dialog when a translation error appears. -->
    <string name="translations_bottom_sheet_positive_button_error">Erneut versuchen</string>
    <!-- Inactive button text on the translations dialog that indicates a translation is currently in progress. This button will be accompanied by a loading icon. -->
    <string name="translations_bottom_sheet_translating_in_progress">Übersetzen</string>
    <!-- Button content description (not visible, for screen readers etc.) for the translations dialog translate button that indicates a translation is currently in progress. -->
    <string name="translations_bottom_sheet_translating_in_progress_content_description">Übersetzung läuft</string>

<<<<<<< HEAD
=======
    <!-- Default dropdown option when initially selecting a language from the translations dialog language selection dropdown. -->
    <string name="translations_bottom_sheet_default_dropdown_selection">Sprache auswählen</string>
>>>>>>> 02782e4f
    <!-- The title of the warning card informs the user that a translation could not be completed. -->
    <string name="translation_error_could_not_translate_warning_text">Beim Übersetzen ist ein Problem aufgetreten. Bitte versuchen Sie es erneut.</string>
    <!-- The title of the warning card informs the user that the list of languages cannot be loaded. -->
    <string name="translation_error_could_not_load_languages_warning_text">Sprachen konnten nicht geladen werden. Überprüfen Sie Ihre Internetverbindung und versuchen Sie es erneut.</string>
    <!-- The title of the warning card informs the user that a language is not supported. The first parameter is the name of the language that is not supported. -->
    <string name="translation_error_language_not_supported_warning_text">Es tut uns leid, wir unterstützen %1$s noch nicht.</string>
    <!-- Button text on the warning card when a language is not supported. The link will take the user to a page to a support page about translations. -->
    <string name="translation_error_language_not_supported_learn_more">Weitere Informationen</string>

    <!-- Translations options dialog -->
    <!-- Title of the translation options dialog that allows a user to set their translation options for the site the user is currently on. -->
    <string name="translation_option_bottom_sheet_title">Übersetzungsoptionen</string>
    <!-- Toggle switch label that allows a user to set the setting if they would like the browser to always offer or suggest translations when available. -->
    <string name="translation_option_bottom_sheet_always_translate">Übersetzung immer anbieten</string>
    <!-- Toggle switch label that allows a user to set if they would like a given language to automatically translate or not. The first parameter is the language name, for example, "Spanish". -->
    <string name="translation_option_bottom_sheet_always_translate_in_language">%1$s immer übersetzen</string>
    <!-- Toggle switch label that allows a user to set if they would like to never be offered a translation of the given language. The first parameter is the language name, for example, "Spanish". -->
    <string name="translation_option_bottom_sheet_never_translate_in_language">%1$s nie übersetzen</string>
    <!-- Toggle switch label that allows a user to set the setting if they would like the browser to never translate the site the user is currently visiting. -->
    <string name="translation_option_bottom_sheet_never_translate_site">Diese Website nie übersetzen</string>
<<<<<<< HEAD
=======
    <!-- Toggle switch description that will appear under the "Never translate these sites" settings toggle switch to provide more information on how this setting interacts with other settings. -->
    <string name="translation_option_bottom_sheet_switch_never_translate_site_description">Überschreibt alle anderen Einstellungen</string>
    <!-- Toggle switch description that will appear under the "Never translate" and "Always translate" toggle switch settings to provide more information on how these  settings interacts with other settings. -->
    <string name="translation_option_bottom_sheet_switch_description">Überschreibt Angebote zur Übersetzung</string>
>>>>>>> 02782e4f
    <!-- Button text for the button that will take the user to the translation settings dialog. -->
    <string name="translation_option_bottom_sheet_translation_settings">Einstellungen für die Übersetzung</string>
    <!-- Button text for the button that will take the user to a website to learn more about how translations works in the given app. The first parameter is the name of the application, for example, "Fenix". -->
    <string name="translation_option_bottom_sheet_about_translations">Über Übersetzungen in %1$s</string>

    <!-- Translation settings dialog -->
    <!-- Title of the translation settings dialog that allows a user to set their preferred translation settings. -->
    <string name="translation_settings_toolbar_title">Übersetzungen</string>
    <!-- Toggle switch label that indicates that the browser should signal or indicate when a translation is possible for any page. -->
    <string name="translation_settings_offer_to_translate">Übersetzung nach Möglichkeit anbieten</string>
    <!-- Toggle switch label that indicates that downloading files required for translating is permitted when using data saver mode in Android. -->
    <string name="translation_settings_always_download">Sprachen immer im Datensparmodus herunterladen</string>
    <!-- Section header text that begins the section of a list of different options the user may select to adjust their translation preferences. -->
    <string name="translation_settings_translation_preference">Einstellungen für die Übersetzung</string>
    <!-- Button text for the button that will take the user to the automatic translations settings dialog. On the automatic translations settings dialog, the user can set if translations should occur automatically for a given language. -->
    <string name="translation_settings_automatic_translation">Automatische Übersetzung</string>
    <!-- Button text for the button that will take the user to the never translate these sites dialog. On the never translate these sites dialog, the user can set if translations should never occur on certain websites. -->
    <string name="translation_settings_automatic_never_translate_sites">Diese Websites nie übersetzen</string>
    <!-- Button text for the button that will take the user to the download languages dialog. On the download languages dialog, the user can manage which languages they would like to download for translations. -->
    <string name="translation_settings_download_language">Sprachen herunterladen</string>

    <!-- Automatic translation preference screen -->
    <!-- Title of the automatic translation preference screen that will appear on the toolbar.-->
    <string name="automatic_translation_toolbar_title_preference">Automatische Übersetzung</string>
    <!-- Screen header presenting the automatic translation preference feature. It will appear under the toolbar. -->
    <string name="automatic_translation_header_preference">Wählen Sie eine Sprache aus, um die Einstellungen für „Immer übersetzen“ und „Nie übersetzen“ zu verwalten.</string>

    <!-- Automatic translation options preference screen -->
    <!-- Preference option for offering to translate. Radio button title text.-->
    <string name="automatic_translation_option_offer_to_translate_title_preference">Übersetzung anbieten (Standard)</string>
    <!-- Preference option for offering to translate. Radio button summary text. The first parameter is the name of the app defined in app_name (for example: Fenix)-->
    <string name="automatic_translation_option_offer_to_translate_summary_preference">%1$s bietet an, Websites in diese Sprache zu übersetzen.</string>
    <!-- Preference option for always translate. Radio button title text. -->
    <string name="automatic_translation_option_always_translate_title_preference">Immer übersetzen</string>
    <!-- Preference option for always translate. Radio button summary text. The first parameter is the name of the app defined in app_name (for example: Fenix)-->
    <string name="automatic_translation_option_always_translate_summary_preference">%1$s übersetzt diese Sprache automatisch, wenn die Seite geladen wird.</string>
    <!-- Preference option for never translate. Radio button title text.-->
    <string name="automatic_translation_option_never_translate_title_preference">Nie übersetzen</string>
    <!-- Preference option for never translate. Radio button summary text. The first parameter is the name of the app defined in app_name (for example: Fenix)-->
    <string name="automatic_translation_option_never_translate_summary_preference">%1$s wird niemals anbieten, Websites in diese Sprache zu übersetzen.</string>

    <!-- Never translate site preference screen -->
    <!-- Title of the never translate site preference screen that will appear on the toolbar.-->
    <string name="never_translate_site_toolbar_title_preference">Diese Websites nie übersetzen</string>
    <!-- Screen header presenting the never translate site preference feature. It will appear under the toolbar. -->
    <string name="never_translate_site_header_preference">Um eine neue Website hinzuzufügen: Besuchen Sie diese und wählen Sie „Diese Website nie übersetzen“ aus dem Übersetzungsmenü.</string>
    <!-- Content description (not visible, for screen readers etc.): For a never-translated site list item that is selected.
             The first parameter is web site url (for example:"wikipedia.com") -->
    <string name="never_translate_site_item_list_content_description_preference">%1$s entfernen</string>
    <!-- The Delete site dialogue title will appear when the user clicks on a list item.
             The first parameter is web site url (for example:"wikipedia.com") -->
    <string name="never_translate_site_dialog_title_preference">%1$s löschen?</string>
    <!-- The Delete site dialogue positive button will appear when the user clicks on a list item. The site will be deleted. -->
    <string name="never_translate_site_dialog_confirm_delete_preference">Löschen</string>
    <!-- The Delete site dialogue negative button will appear when the user clicks on a list item. The dialog will be dismissed. -->
    <string name="never_translate_site_dialog_cancel_preference">Abbrechen</string>

    <!-- Download languages preference screen -->
    <!-- Title of the download languages preference screen toolbar.-->
    <string name="download_languages_toolbar_title_preference">Sprachen herunterladen</string>
    <!-- Screen header presenting the download language preference feature. It will appear under the toolbar.The first parameter is "Learn More," a clickable text with a link. Talkback will append this to say "Double tap to open link to learn more". -->
    <string name="download_languages_header_preference">Laden Sie vollständige Sprachen herunter, um schnellere Übersetzungen zu erhalten und offline zu übersetzen. %1$s</string>
    <!-- Clickable text from the screen header that links to a website. -->
    <string name="download_languages_header_learn_more_preference">Weitere Informationen</string>
    <!-- The subhead of the download language preference screen will appear above the pivot language. -->
    <string name="download_languages_available_languages_preference">Verfügbare Sprachen</string>
    <!-- Text that will appear beside a core or pivot language package name to show that the language is necessary for the translation feature to function. -->
    <string name="download_languages_default_system_language_require_preference">erforderlich</string>
    <!-- A text for download language preference item.
    The first parameter is the language name, for example, "Spanish".
    The second parameter is the language file size, for example, "(3.91 KB)" or, if the language package name is a pivot language, "(required)". -->
    <string name="download_languages_language_item_preference">%1$s (%2$s)</string>
    <!-- The subhead of the download language preference screen will appear above the items that were not downloaded. -->
    <string name="download_language_header_preference">Sprachen herunterladen</string>
    <!-- All languages list item. When the user presses this item, they can download or delete all languages. -->
    <string name="download_language_all_languages_item_preference">Alle Sprachen</string>
    <!-- Content description (not visible, for screen readers etc.): For a language list item that was downloaded, the user can now delete it. -->
    <string name="download_languages_item_content_description_downloaded_state">Löschen</string>
    <!-- Content description (not visible, for screen readers etc.): For a language list item, downloading is in progress. -->
    <string name="download_languages_item_content_description_in_progress_state">In Arbeit</string>
    <!-- Content description (not visible, for screen readers etc.): For a language list item that was not downloaded. -->
    <string name="download_languages_item_content_description_not_downloaded_state">Herunterladen</string>
    <!-- Content description (not visible, for screen readers etc.): For a language list item that is selected. -->
    <string name="download_languages_item_content_description_selected_state">Ausgewählt</string>

    <!-- Title for the dialog used by the translations feature to confirm deleting a language.
    The dialog will be presented when the user requests deletion of a language.
    The first parameter is the name of the language, for example, "Spanish" and the second parameter is the size in kilobytes or megabytes of the language file. -->
    <string name="delete_language_file_dialog_title">%1$s (%2$s) löschen?</string>
    <!-- Additional information for the dialog used by the translations feature to confirm deleting a language. The first parameter is the name of the application, for example, "Fenix". -->
    <string name="delete_language_file_dialog_message">Wenn Sie diese Sprache löschen, lädt %1$s beim Übersetzen Teile der Sprachen in Ihren Cache herunter.</string>
    <!-- Title for the dialog used by the translations feature to confirm deleting all languages file.
    The dialog will be presented when the user requests deletion of all languages file.
    The first parameter is the size in kilobytes or megabytes of the language file. -->
    <string name="delete_language_all_languages_file_dialog_title">Alle Sprachen löschen (%1$s)?</string>
    <!-- Additional information for the dialog used by the translations feature to confirm deleting all languages file. The first parameter is the name of the application, for example, "Fenix". -->
    <string name="delete_language_all_languages_file_dialog_message">Wenn Sie alle Sprachen löschen, lädt %1$s während der Übersetzung Teile davon in Ihren Cache herunter.</string>
    <!-- Button text on the dialog used by the translations feature to confirm deleting a language. -->
    <string name="delete_language_file_dialog_positive_button_text">Löschen</string>
    <!-- Button text on the dialog used by the translations feature to cancel deleting a language. -->
    <string name="delete_language_file_dialog_negative_button_text">Abbrechen</string>

    <!-- Title for the data saving mode warning dialog used by the translations feature.
    This dialog will be presented when the user attempts to download a language or perform
    a translation without the necessary language files downloaded first when Android's data saver mode is enabled and the user is not using WiFi.
    The first parameter is the size in kilobytes or megabytes of the language file.-->
    <string name="download_language_file_dialog_title">Im Datensparmodus herunterladen (%1$s)?</string>
    <!-- Additional information for the data saving mode warning dialog used by the translations feature. This text explains the reason a download is required for a translation. -->
    <string name="download_language_file_dialog_message_all_languages">Wir laden Teile von Sprachen in Ihren Cache herunter, um die Übersetzungen privat zu halten.</string>
    <!-- Checkbox label text on the data saving mode warning dialog used by the translations feature. This checkbox allows users to ignore the data usage warnings. -->
    <string name="download_language_file_dialog_checkbox_text">Immer im Datensparmodus herunterladen</string>
    <!-- Button text on the data saving mode warning dialog used by the translations feature to allow users to confirm they wish to continue and download the language file. -->
    <string name="download_language_file_dialog_positive_button_text">Herunterladen</string>
    <!-- Button text on the data saving mode warning dialog used by the translations feature to allow users to confirm they wish to continue and download the language file and perform a translation. -->
    <string name="download_language_file_dialog_positive_button_text_all_languages">Herunterladen und übersetzen</string>
    <!-- Button text on the data saving mode warning dialog used by the translations feature to allow users to cancel the action and not perform a download of the language file. -->
    <string name="download_language_file_dialog_negative_button_text">Abbrechen</string>

    <!-- Debug drawer -->
    <!-- The user-facing title of the Debug Drawer feature. -->
    <string name="debug_drawer_title">Werkzeuge zur Fehlerbehebung</string>
    <!-- Content description (not visible, for screen readers etc.): Navigate back within the debug drawer. -->
    <string name="debug_drawer_back_button_content_description">Rückwärts navigieren</string>
    <!-- The title of the Tab Tools feature in the Debug Drawer. -->
    <string name="debug_drawer_tab_tools_title">Tab-Werkzeuge</string>
    <!-- The title of the tab count section in Tab Tools. -->
    <string name="debug_drawer_tab_tools_tab_count_title">Tab-Anzahl</string>
    <!-- The active tab count category in the tab count section in Tab Tools. -->
    <string name="debug_drawer_tab_tools_tab_count_normal">Aktiv</string>
    <!-- The inactive tab count category in the tab count section in Tab Tools. -->
    <string name="debug_drawer_tab_tools_tab_count_inactive">Inaktiv</string>
    <!-- The private tab count category in the tab count section in Tab Tools. -->
    <string name="debug_drawer_tab_tools_tab_count_private">Privat</string>
    <!-- The total tab count category in the tab count section in Tab Tools. -->
    <string name="debug_drawer_tab_tools_tab_count_total">Gesamt</string>
    <!-- The title of the tab creation tool section in Tab Tools. -->
    <string name="debug_drawer_tab_tools_tab_creation_tool_title">Werkzeug zur Tab-Erstellung</string>
    <!-- The label of the text field in the tab creation tool. -->
    <string name="debug_drawer_tab_tools_tab_creation_tool_text_field_label">Zu erstellende Tab-Anzahl</string>
    <!-- The button text to add tabs to the active tab group in the tab creation tool. -->
    <string name="debug_drawer_tab_tools_tab_creation_tool_button_text_active">Zu aktiven Tabs hinzufügen</string>
    <!-- The button text to add tabs to the inactive tab group in the tab creation tool. -->
    <string name="debug_drawer_tab_tools_tab_creation_tool_button_text_inactive">Zu inaktiven Tabs hinzufügen</string>
    <!-- The button text to add tabs to the private tab group in the tab creation tool. -->
    <string name="debug_drawer_tab_tools_tab_creation_tool_button_text_private">Zu privaten Tabs hinzufügen</string>
</resources><|MERGE_RESOLUTION|>--- conflicted
+++ resolved
@@ -334,12 +334,9 @@
     <string name="onboarding_home_enable_notifications_negative_button" moz:removedIn="124" tools:ignore="UnusedResources">Nicht jetzt</string>
 
     <!-- Juno first user onboarding flow experiment, strings are marked unused as they are only referenced by Nimbus experiments. -->
-<<<<<<< HEAD
-=======
     <!-- Description for learning more about our privacy notice. -->
     <string name="juno_onboarding_privacy_notice_text">Firefox-Datenschutzhinweis</string>
     <!-- Text for the button to set firefox as default browser on the device -->
->>>>>>> 02782e4f
     <!-- Title for set firefox as default browser screen used by Nimbus experiments. -->
     <string name="juno_onboarding_default_browser_title_nimbus_2">Wir schützen Sie gerne</string>
     <!-- Description for set firefox as default browser screen used by Nimbus experiments. -->
@@ -2467,11 +2464,8 @@
     <!-- Button content description (not visible, for screen readers etc.) for the translations dialog translate button that indicates a translation is currently in progress. -->
     <string name="translations_bottom_sheet_translating_in_progress_content_description">Übersetzung läuft</string>
 
-<<<<<<< HEAD
-=======
     <!-- Default dropdown option when initially selecting a language from the translations dialog language selection dropdown. -->
     <string name="translations_bottom_sheet_default_dropdown_selection">Sprache auswählen</string>
->>>>>>> 02782e4f
     <!-- The title of the warning card informs the user that a translation could not be completed. -->
     <string name="translation_error_could_not_translate_warning_text">Beim Übersetzen ist ein Problem aufgetreten. Bitte versuchen Sie es erneut.</string>
     <!-- The title of the warning card informs the user that the list of languages cannot be loaded. -->
@@ -2492,13 +2486,10 @@
     <string name="translation_option_bottom_sheet_never_translate_in_language">%1$s nie übersetzen</string>
     <!-- Toggle switch label that allows a user to set the setting if they would like the browser to never translate the site the user is currently visiting. -->
     <string name="translation_option_bottom_sheet_never_translate_site">Diese Website nie übersetzen</string>
-<<<<<<< HEAD
-=======
     <!-- Toggle switch description that will appear under the "Never translate these sites" settings toggle switch to provide more information on how this setting interacts with other settings. -->
     <string name="translation_option_bottom_sheet_switch_never_translate_site_description">Überschreibt alle anderen Einstellungen</string>
     <!-- Toggle switch description that will appear under the "Never translate" and "Always translate" toggle switch settings to provide more information on how these  settings interacts with other settings. -->
     <string name="translation_option_bottom_sheet_switch_description">Überschreibt Angebote zur Übersetzung</string>
->>>>>>> 02782e4f
     <!-- Button text for the button that will take the user to the translation settings dialog. -->
     <string name="translation_option_bottom_sheet_translation_settings">Einstellungen für die Übersetzung</string>
     <!-- Button text for the button that will take the user to a website to learn more about how translations works in the given app. The first parameter is the name of the application, for example, "Fenix". -->
