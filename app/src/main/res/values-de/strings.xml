--- conflicted
+++ resolved
@@ -337,13 +337,9 @@
     <!-- Juno first user onboarding flow experiment, strings are marked unused as they are only referenced by Nimbus experiments. -->
     <!-- Title for set firefox as default browser screen used by Nimbus experiments. Nimbus experiments do not support string placeholders.
         Note: The word "Firefox" should NOT be translated -->
-<<<<<<< HEAD
-    <string name="juno_onboarding_default_browser_title_nimbus" tools:ignore="UnusedResources">Machen Sie Firefox zu Ihrem Browser Nr. 1.</string>
-=======
     <string name="juno_onboarding_default_browser_title_nimbus" moz:removedIn="120" tools:ignore="UnusedResources">Machen Sie Firefox zu Ihrem Browser Nr. 1.</string>
     <!-- Title for set firefox as default browser screen used by Nimbus experiments. -->
     <string name="juno_onboarding_default_browser_title_nimbus_2">Wir schützen Sie gerne</string>
->>>>>>> eeb875b8
     <!-- Description for set firefox as default browser screen used by Nimbus experiments. Nimbus experiments do not support string placeholders.
         Note: The word "Firefox" should NOT be translated -->
     <string name="juno_onboarding_default_browser_description_nimbus" moz:removedIn="120" tools:ignore="UnusedResources">Firefox stellt Menschen über Gewinne und schützt Ihre Privatsphäre, indem er websiteübergreifende Tracker blockiert.\n\nErfahren Sie mehr in unserem Datenschutzhinweis.</string>
@@ -371,9 +367,6 @@
     <string name="juno_onboarding_sign_in_negative_button" tools:ignore="UnusedResources">Nicht jetzt</string>
     <!-- Title for enable notification permission screen used by Nimbus experiments. Nimbus experiments do not support string placeholders.
         Note: The word "Firefox" should NOT be translated -->
-<<<<<<< HEAD
-    <string name="juno_onboarding_enable_notifications_title_nimbus" tools:ignore="UnusedResources">Benachrichtigungen helfen Ihnen, mehr aus Firefox zu machen</string>
-=======
     <string name="juno_onboarding_enable_notifications_title_nimbus" moz:removedIn="120" tools:ignore="UnusedResources">Benachrichtigungen helfen Ihnen, mehr aus Firefox zu machen</string>
     <!-- Title for enable notification permission screen used by Nimbus experiments. Nimbus experiments do not support string placeholders.
         Note: The word "Firefox" should NOT be translated -->
@@ -381,7 +374,6 @@
     <!-- Description for enable notification permission screen used by Nimbus experiments. Nimbus experiments do not support string placeholders.
        Note: The word "Firefox" should NOT be translated -->
     <string name="juno_onboarding_enable_notifications_description_nimbus" moz:removedIn="120" tools:ignore="UnusedResources">Versenden Sie Tabs zwischen Geräten, verwalten Sie Downloads und erhalten Sie Tipps zur optimalen Nutzung von Firefox.</string>
->>>>>>> eeb875b8
     <!-- Description for enable notification permission screen used by Nimbus experiments. Nimbus experiments do not support string placeholders.
        Note: The word "Firefox" should NOT be translated -->
     <string name="juno_onboarding_enable_notifications_description_nimbus_2">Versenden Sie Tabs sicher zwischen Ihren Geräten und entdecken Sie andere Datenschutzfunktionen in Firefox.</string>
