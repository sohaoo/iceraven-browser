<?xml version="1.0" encoding="utf-8"?>
<resources xmlns:tools="http://schemas.android.com/tools" xmlns:moz="http://mozac.org/tools">

    <!-- App name for private browsing mode. The first parameter is the name of the app defined in app_name (for example: Fenix)-->
    <string name="app_name_private_5">Súkromný %s</string>
    <!-- App name for private browsing mode. The first parameter is the name of the app defined in app_name (for example: Fenix)-->
    <string name="app_name_private_4">%s (súkromné prehliadanie)</string>

    <!-- Home Fragment -->
    <!-- Content description (not visible, for screen readers etc.): "Three dot" menu button. -->
    <string name="content_description_menu">Ďalšie možnosti</string>
    <!-- Content description (not visible, for screen readers etc.): "Private Browsing" menu button. -->
    <string name="content_description_private_browsing_button">Povoliť súkromné prehliadanie</string>
    <!-- Content description (not visible, for screen readers etc.): "Private Browsing" menu button. -->
    <string name="content_description_disable_private_browsing_button">Zakázať súkromné prehliadanie</string>
    <!-- Placeholder text shown in the search bar before a user enters text for the default engine -->
    <string name="search_hint">Hľadať</string>
    <!-- Placeholder text shown in the search bar before a user enters text for a general engine -->
    <string name="search_hint_general_engine">Vyhľadávanie na webe</string>
    <!-- Placeholder text shown in search bar when using history search -->
    <string name="history_search_hint">Hľadať v histórii</string>
    <!-- Placeholder text shown in search bar when using bookmarks search -->
    <string name="bookmark_search_hint">Hľadať v záložkách</string>
    <!-- Placeholder text shown in search bar when using tabs search -->
    <string name="tab_search_hint">Hľadať v kartách</string>
    <!-- Placeholder text shown in the search bar when using application search engines -->
    <string name="application_search_hint">Zadajte hľadaný výraz</string>
    <!-- No Open Tabs Message Description -->
    <string name="no_open_tabs_description">Vaše otvorené karty budú zobrazené tu.</string>

    <!-- No Private Tabs Message Description -->
    <string name="no_private_tabs_description">Vaše súkromné karty budú zobrazené tu.</string>

    <!-- Tab tray multi select title in app bar. The first parameter is the number of tabs selected -->
    <string name="tab_tray_multi_select_title">Počet vybraných položiek: %1$d</string>
    <!-- Label of button in create collection dialog for creating a new collection  -->
    <string name="tab_tray_add_new_collection">Pridať novú kolekciu</string>
    <!-- Label of editable text in create collection dialog for naming a new collection  -->
    <string name="tab_tray_add_new_collection_name">Názov</string>
    <!-- Label of button in save to collection dialog for selecting a current collection  -->
    <string name="tab_tray_select_collection">Výber kolekcie</string>
    <!-- Content description for close button while in multiselect mode in tab tray -->
    <string name="tab_tray_close_multiselect_content_description">Ukončenie režimu viacnásobného výberu</string>
    <!-- Content description for save to collection button while in multiselect mode in tab tray -->
    <string name="tab_tray_collection_button_multiselect_content_description">Uložiť vybrané karty do kolekcie</string>
    <!-- Content description on checkmark while tab is selected in multiselect mode in tab tray -->
    <string name="tab_tray_multiselect_selected_content_description">Vybraná</string>

    <!-- Home - Bookmarks -->
    <!-- Title for the home screen section with bookmarks. -->
    <string name="home_bookmarks_title">Záložky</string>
    <!-- Content description for the button which navigates the user to show all of their bookmarks. -->
    <string name="home_bookmarks_show_all_content_description">Zobraziť všetky záložky</string>
    <!-- Text for the menu button to remove a recently saved bookmark from the user's home screen -->
    <string name="home_bookmarks_menu_item_remove">Odstrániť</string>

    <!-- About content. The first parameter is the name of the application. (For example: Fenix) -->
    <string name="about_content">%1$s vyvíja Mozilla.</string>

    <!-- Private Browsing -->
    <!-- Explanation for private browsing displayed to users on home view when they first enable private mode
        The first parameter is the name of the app defined in app_name (for example: Fenix) -->
    <string name="private_browsing_placeholder_description_2">%1$s vymaže históriu vyhľadávania a navštívených stránok po zavretí aplikácie alebo všetkých súkromných kariet a okien. S touto funkciou nie ste na internete neviditeľní a napríklad váš poskytovateľ pripojenia na internet môže stále zistiť, aké stránky navštevujete. Vaša aktivita na internete ale zostane utajená pred ďalšími používateľmi na tomto zariadení.</string>
    <string name="private_browsing_common_myths">
       Časté mýty o súkromnom prehliadaní
    </string>

    <!-- True Private Browsing Mode -->
    <!-- Title for info card on private homescreen in True Private Browsing Mode. -->
    <string name="felt_privacy_desc_card_title">Nezanechávajte na tomto zariadení žiadne stopy</string>

    <!-- Explanation for private browsing displayed to users on home view when they first enable
        private mode in our new Total Private Browsing mode.
        The first parameter is the name of the app defined in app_name (for example: Firefox Nightly)
        The second parameter is the clickable link text in felt_privacy_info_card_subtitle_link_text -->
    <string name="felt_privacy_info_card_subtitle_2">Keď zatvoríte všetky súkromné karty, %1$s odstráni vaše súbory cookie, históriu a údaje stránok. %2$s</string>
    <!-- Clickable portion of the explanation for private browsing that links the user to our
        about privacy page.
        This string is used in felt_privacy_info_card_subtitle as the second parameter.-->
    <string name="felt_privacy_info_card_subtitle_link_text">Kto však môže vidieť moju aktivitu?</string>

    <!-- Private mode shortcut "contextual feature recommendation" (CFR) -->
    <!-- Text for the Private mode shortcut CFR message for adding a private mode shortcut to open private tabs from the Home screen -->
    <string name="private_mode_cfr_message_2">Spustite svoju ďalšiu súkromnú kartu jediným ťuknutím.</string>
    <!-- Text for the positive button to accept adding a Private Browsing shortcut to the Home screen -->
    <string name="private_mode_cfr_pos_button_text">Pridať na Úvodnú obrazovku</string>
    <!-- Text for the negative button to decline adding a Private Browsing shortcut to the Home screen -->
    <string name="cfr_neg_button_text">Nie, ďakujem</string>

    <!-- Open in App "contextual feature recommendation" (CFR) -->
    <!-- Text for the info message. The first parameter is the name of the application.-->
    <string name="open_in_app_cfr_info_message_2">%1$s môžete nastaviť tak, aby automaticky otváral odkazy v tejto aplikácii.</string>
    <!-- Text for the positive action button -->
    <string name="open_in_app_cfr_positive_button_text">Prejsť do nastavení</string>
    <!-- Text for the negative action button -->
    <string name="open_in_app_cfr_negative_button_text">Zavrieť</string>

    <!-- Total cookie protection "contextual feature recommendation" (CFR) -->
    <!-- Text for the message displayed in the contextual feature recommendation popup promoting the total cookie protection feature. -->
    <string name="tcp_cfr_message">Naša doteraz najvýkonnejšia funkcia ochrany osobných údajov izoluje sledovacie prvky tretích strán.</string>
    <!-- Text displayed that links to website containing documentation about the "Total cookie protection" feature. -->
    <string name="tcp_cfr_learn_more">Prečítajte si o Úplnej ochrane súborov cookie</string>


    <!-- Private browsing erase action "contextual feature recommendation" (CFR) -->
    <!-- Text for the message displayed in the contextual feature recommendation popup promoting the erase private browsing feature. -->
    <string name="erase_action_cfr_message">Ťuknutím sem spustíte novú súkromnú reláciu. Vymažte svoju históriu, súbory cookie – všetko.</string>


    <!-- Toolbar "contextual feature recommendation" (CFR) -->
    <!-- Text for the title displayed in the contextual feature recommendation popup promoting the navigation bar. -->
    <string name="navbar_cfr_title">Prehliadajte rýchlejšie s novou navigáciou</string>
    <!-- Text for the message displayed in the contextual feature recommendation popup promoting the navigation bar. -->
    <string name="navbar_cfr_message" moz:removedIn="130" tools:ignore="UnusedResources">Tento panel sa pri posúvaní nadol skryje, aby ste získali ďalší priestor na prehliadanie.</string>

    <!-- Text for the message displayed in the contextual feature recommendation popup promoting the navigation bar. -->
    <string name="navbar_cfr_message_2">Na webovej stránke sa tento panel pri posúvaní nadol skryje, aby ste získali ďalší priestor na prehliadanie.</string>

    <!-- Text for the message displayed for the popup promoting the long press of navigation in the navigation bar. -->
    <string name="navbar_navigation_buttons_cfr_message">Ťuknutím a podržaním šípok preskočíte medzi stránkami v histórii tejto karty.</string>

    <!-- Text for the info dialog when camera permissions have been denied but user tries to access a camera feature. -->
    <string name="camera_permissions_needed_message">Vyžaduje sa prístup ku fotoaparátu. Prejdite do nastavení Androidu a udeľte aplikácii dané povolenie.</string>
    <!-- Text for the positive action button to go to Android Settings to grant permissions. -->
    <string name="camera_permissions_needed_positive_button_text">Prejsť do nastavení</string>
    <!-- Text for the negative action button to dismiss the dialog. -->
    <string name="camera_permissions_needed_negative_button_text">Zavrieť</string>

    <!-- Text for the banner message to tell users about our auto close feature. -->
    <string name="tab_tray_close_tabs_banner_message">Môžete si nastaviť automatické zatváranie kariet, ktoré ste za posledný deň, týždeň či mesiac neotvorili.</string>
    <!-- Text for the positive action button to go to Settings for auto close tabs. -->
    <string name="tab_tray_close_tabs_banner_positive_button_text">Zobraziť možnosti</string>
    <!-- Text for the negative action button to dismiss the Close Tabs Banner. -->
    <string name="tab_tray_close_tabs_banner_negative_button_text">Zavrieť</string>

    <!-- Text for the banner message to tell users about our inactive tabs feature. -->
    <string name="tab_tray_inactive_onboarding_message">Tu sa presunú karty, ktoré ste dva týždne nevideli.</string>
    <!-- Text for the action link to go to Settings for inactive tabs. -->
    <string name="tab_tray_inactive_onboarding_button_text">Vypnúť v nastaveniach</string>

    <!-- Text for title for the auto-close dialog of the inactive tabs. -->
    <string name="tab_tray_inactive_auto_close_title">Automaticky zavrieť po jednom mesiaci?</string>
    <!-- Text for the body for the auto-close dialog of the inactive tabs.
        The first parameter is the name of the application.-->
    <string name="tab_tray_inactive_auto_close_body_2">%1$s môže zavrieť karty, ktoré ste za posledný mesiac nevideli.</string>
    <!-- Content description for close button in the auto-close dialog of the inactive tabs. -->
    <string name="tab_tray_inactive_auto_close_button_content_description">Zavrieť</string>

    <!-- Text for turn on auto close tabs button in the auto-close dialog of the inactive tabs. -->
    <string name="tab_tray_inactive_turn_on_auto_close_button_2">Zapnúť automatické zatváranie</string>


    <!-- Home screen icons - Long press shortcuts -->
    <!-- Shortcut action to open new tab -->
    <string name="home_screen_shortcut_open_new_tab_2">Nová karta</string>
    <!-- Shortcut action to open new private tab -->
    <string name="home_screen_shortcut_open_new_private_tab_2">Nová súkromná karta</string>

    <!-- Shortcut action to open Passwords screen -->
    <string name="home_screen_shortcut_passwords">Heslá</string>

    <!-- Recent Tabs -->
    <!-- Header text for jumping back into the recent tab in the home screen -->
    <string name="recent_tabs_header">Návrat späť</string>
    <!-- Button text for showing all the tabs in the tabs tray -->
    <string name="recent_tabs_show_all">Zobraziť všetky</string>

    <!-- Content description for the button which navigates the user to show all recent tabs in the tabs tray. -->
    <string name="recent_tabs_show_all_content_description_2">Tlačidlo Zobraziť všetky nedávne karty</string>

    <!-- Text for button in synced tab card that opens synced tabs tray -->
    <string name="recent_tabs_see_all_synced_tabs_button_text">Zobraziť všetky synchronizované karty</string>
    <!-- Accessibility description for device icon used for recent synced tab -->
    <string name="recent_tabs_synced_device_icon_content_description">Synchronizované zariadenie</string>
    <!-- Text for the dropdown menu to remove a recent synced tab from the homescreen -->
    <string name="recent_synced_tab_menu_item_remove">Odstrániť</string>
    <!-- Text for the menu button to remove a grouped highlight from the user's browsing history
         in the Recently visited section -->
    <string name="recent_tab_menu_item_remove">Odstrániť</string>

    <!-- History Metadata -->
    <!-- Header text for a section on the home screen that displays grouped highlights from the
         user's browsing history, such as topics they have researched or explored on the web -->
    <string name="history_metadata_header_2">Nedávno navštívené</string>
    <!-- Text for the menu button to remove a grouped highlight from the user's browsing history
         in the Recently visited section -->
    <string name="recently_visited_menu_item_remove">Odstrániť</string>

    <!-- Content description for the button which navigates the user to show all of their history. -->
    <string name="past_explorations_show_all_content_description_2">Zobraziť všetky minulé prieskumy</string>

    <!-- Browser Fragment -->
    <!-- Content description (not visible, for screen readers etc.): Navigate backward (browsing history) -->
    <string name="browser_menu_back">Naspäť</string>
    <!-- Content description (not visible, for screen readers etc.): Navigate forward (browsing history) -->
    <string name="browser_menu_forward">Dopredu</string>
    <!-- Content description (not visible, for screen readers etc.): Refresh current website -->
    <string name="browser_menu_refresh">Obnoviť</string>
    <!-- Content description (not visible, for screen readers etc.): Stop loading current website -->
    <string name="browser_menu_stop">Zastaviť</string>
    <!-- Browser menu button that opens the extensions manager -->
    <string name="browser_menu_extensions">Rozšírenia</string>
    <!-- Browser menu button that opens the extensions manager -->
    <string name="browser_menu_manage_extensions">Spravovať rozšírenia</string>
    <!-- Browser menu button that opens AMO in a tab -->
    <string name="browser_menu_discover_more_extensions">Objavte ďalšie rozšírenia</string>
    <!-- Browser menu button that opens account settings -->
    <string name="browser_menu_account_settings">Informácie o účte</string>
    <!-- Browser menu button that sends a user to help articles -->
    <string name="browser_menu_help">Pomocník</string>
    <!-- Browser menu button that sends a to a the what's new article -->
    <string name="browser_menu_whats_new">Čo je nové</string>
    <!-- Browser menu button that opens the settings menu -->
    <string name="browser_menu_settings">Nastavenia</string>
    <!-- Browser menu button that opens a user's library -->
    <string name="browser_menu_library">Knižnica</string>
    <!-- Browser menu toggle that requests a desktop site -->
    <string name="browser_menu_desktop_site">Verzia pre počítače</string>
    <!-- Browser menu button that reopens a private tab as a regular tab -->
    <string name="browser_menu_open_in_regular_tab">Otvoriť na bežnej karte</string>
    <!-- Browser menu toggle that adds a shortcut to the site on the device home screen. -->
    <string name="browser_menu_add_to_homescreen">Pridať na úvodnú obrazovku</string>
    <!-- Browser menu toggle that adds a shortcut to the site on the device home screen. -->
    <string name="browser_menu_add_to_homescreen_2">Pridať na úvodnú obrazovku…</string>
    <!-- Content description (not visible, for screen readers etc.) for the Resync tabs button -->
    <string name="resync_button_content_description">Synchronizovať znova</string>
    <!-- Browser menu button that opens the find in page menu -->
    <string name="browser_menu_find_in_page">Hľadať na stránke</string>
    <!-- Browser menu button that opens the find in page menu -->
    <string name="browser_menu_find_in_page_2">Hľadať na stránke…</string>
    <!-- Browser menu button that opens the translations dialog, which has options to translate the current browser page. -->
    <string name="browser_menu_translations">Preložiť stránku</string>
    <!-- Browser menu button that saves the current tab to a collection -->
    <string name="browser_menu_save_to_collection">Uložiť do kolekcie…</string>
    <!-- Browser menu button that saves the current tab to a collection -->
    <string name="browser_menu_save_to_collection_2">Uložiť do kolekcie</string>
    <!-- Browser menu button that open a share menu to share the current site -->
    <string name="browser_menu_share">Zdieľať</string>
    <!-- Browser menu button that open a share menu to share the current site -->
    <string name="browser_menu_share_2">Zdieľať…</string>
    <!-- Browser menu button shown in custom tabs that opens the current tab in Fenix
        The first parameter is the name of the app defined in app_name (for example: Fenix) -->
    <string name="browser_menu_open_in_fenix">Otvoriť v aplikácii %1$s</string>
    <!-- Browser menu text shown in custom tabs to indicate this is a Fenix tab
        The first parameter is the name of the app defined in app_name (for example: Fenix) -->
    <string name="browser_menu_powered_by">POHÁŇANÉ APLIKÁCIOU %1$s</string>

    <!-- Browser menu text shown in custom tabs to indicate this is a Fenix tab
        The first parameter is the name of the app defined in app_name (for example: Fenix) -->
    <string name="browser_menu_powered_by2">Poháňané aplikáciou %1$s</string>

    <!-- Browser menu button to put the current page in reader mode -->
    <string name="browser_menu_read">Zobrazenie Čítačka</string>
    <!-- Browser menu button content description to close reader mode and return the user to the regular browser -->
    <string name="browser_menu_read_close">Zavrieť zobrazenie Čítačka</string>
    <!-- Browser menu button to open the current page in an external app -->
    <string name="browser_menu_open_app_link">Otvoriť v aplikácii</string>

    <!-- Browser menu button to show reader view appearance controls e.g. the used font type and size -->
    <string name="browser_menu_customize_reader_view">Prispôsobiť zobrazenie čítačky</string>
    <!-- Browser menu button to show reader view appearance controls e.g. the used font type and size -->
    <string name="browser_menu_customize_reader_view_2">Prispôsobiť zobrazenie čítačky</string>
    <!-- Browser menu label for adding a bookmark -->
    <string name="browser_menu_add">Pridať</string>

    <!-- Browser menu label for editing a bookmark -->
    <string name="browser_menu_edit">Upraviť</string>

    <!-- Button shown on the home page that opens the Customize home settings -->
    <string name="browser_menu_customize_home_1">Upraviť domovskú stránku</string>

    <!-- Browser menu label to sign in to sync on the device using Mozilla accounts -->
    <string name="browser_menu_sign_in">Prihlásiť sa</string>

    <!-- Browser menu caption label for the "Sign in" browser menu item described in `browser_menu_sign_in` -->
    <string name="browser_menu_sign_in_caption">Synchronizujte heslá, karty a ďalšie položky</string>

    <!-- Browser menu label to sign back in to sync on the device when the user's account needs to be reauthenticated -->
    <string name="browser_menu_sign_back_in_to_sync">Prihlásiť sa a synchronizovať</string>
    <!-- Browser menu caption label for the "Sign back in to sync" browser menu item described in `browser_menu_sign_back_in_to_sync` when there is an error in syncing -->
    <string name="browser_menu_syncing_paused_caption">Synchronizácia bola pozastavená</string>
    <!-- Browser menu label that creates a private tab -->
    <string name="browser_menu_new_private_tab">Nová súkromná karta</string>
    <!-- Browser menu label that navigates to the Password screen -->
    <string name="browser_menu_passwords">Heslá</string>

    <!-- Browser menu label that navigates to the SUMO page for the Firefox for Android release notes.
         The first parameter is the name of the app defined in app_name (for example: Fenix)-->
    <string name="browser_menu_new_in_firefox">Novinky vo %1$se</string>

    <!-- Browser menu label that toggles the request for the desktop site of the currently visited page -->
    <string name="browser_menu_switch_to_desktop_site">Prepnúť na plnú verziu webu</string>
    <!-- Browser menu label that toggles the request for the mobile site of the currently visited page -->
    <string name="browser_menu_switch_to_mobile_site">Prepnúť na mobilnú verziu</string>
    <!-- Browser menu label that navigates to the page tools sub-menu -->
    <string name="browser_menu_tools">Nástroje</string>
    <!-- Browser menu label that navigates to the save sub-menu, which contains various save related menu items such as
         bookmarking a page, saving to collection, shortcut or as a PDF, and adding to home screen -->
    <string name="browser_menu_save">Uložiť</string>

    <!-- Browser menu label that bookmarks the currently visited page -->
    <string name="browser_menu_bookmark_this_page">Pridať stránku medzi záložky</string>
    <!-- Browser menu label that navigates to the edit bookmark screen for the current bookmarked page -->
    <string name="browser_menu_edit_bookmark">Upraviť záložku</string>
    <!-- Browser menu label that the saves the currently visited page as a PDF -->
    <string name="browser_menu_save_as_pdf">Uložiť ako PDF…</string>
    <!-- Browser menu label for turning ON reader view of the current visited page -->
    <string name="browser_menu_turn_on_reader_view">Zapnúť zobrazenie Čítačka</string>
    <!-- Browser menu label for turning OFF reader view of the current visited page -->
    <string name="browser_menu_turn_off_reader_view">Ukončiť zobrazenie Čítačka</string>
    <!-- Browser menu label for navigating to the translation feature, which provides language translation options the current visited page -->
    <string name="browser_menu_translate_page">Preložiť stránku…</string>
    <!-- Browser menu label that is displayed when the current page has been translated by the translation feature.
         The first parameter is the name of the language that page was translated to (e.g. English). -->
    <string name="browser_menu_translated_to">Preložená do jazyka %1$s</string>
    <!-- Browser menu label for the print feature -->
    <string name="browser_menu_print">Tlačiť…</string>

    <!-- Extensions management fragment -->
    <!-- Text displayed when there are no extensions to be shown -->
    <string name="extensions_management_no_extensions">Nie sú tu žiadne rozšírenia</string>

    <!-- Browser Toolbar -->
    <!-- Content description for the Home screen button on the browser toolbar -->
    <string name="browser_toolbar_home">Úvodná obrazovka</string>

    <!-- Content description (not visible, for screen readers etc.): Erase button: Erase the browsing
         history and go back to the home screen. -->
    <string name="browser_toolbar_erase">Vymazať históriu prehliadania</string>

    <!-- Content description for the translate page toolbar button that opens the translations dialog when no translation has occurred. -->
    <string name="browser_toolbar_translate">Preložiť stránku</string>

    <!-- Content description (not visible, for screen readers etc.) for the translate page toolbar button that opens the translations dialog when the page is translated successfully.
         The first parameter is the name of the language that is displayed in the original page. (For example: English)
         The second parameter is the name of the language which the page was translated to. (For example: French) -->
    <string name="browser_toolbar_translated_successfully">Stránka bola preložená z jazyka %1$s do jazyka %2$s.</string>

    <!-- Locale Settings Fragment -->
    <!-- Content description for tick mark on selected language -->
    <string name="a11y_selected_locale_content_description">Vybraný jazyk</string>
    <!-- Text for default locale item -->
    <string name="default_locale_text">Podľa zariadenia</string>
    <!-- Placeholder text shown in the search bar before a user enters text -->
    <string name="locale_search_hint">Hľadať</string>

    <!-- Search Fragment -->
    <!-- Button in the search view that lets a user search by scanning a QR code -->
    <string name="search_scan_button">Skenovať</string>
    <!-- Button in the search view when shortcuts are displayed that takes a user to the search engine settings -->
    <string name="search_shortcuts_engine_settings">Nastavenia vyhľadávania</string>
    <!-- Button in the search view that lets a user navigate to the site in their clipboard -->
    <string name="awesomebar_clipboard_title">Prilepiť odkaz zo schránky</string>

    <!-- Button in the search suggestions onboarding that allows search suggestions in private sessions -->
    <string name="search_suggestions_onboarding_allow_button">Povoliť</string>
    <!-- Button in the search suggestions onboarding that does not allow search suggestions in private sessions -->
    <string name="search_suggestions_onboarding_do_not_allow_button">Nepovoliť</string>
    <!-- Search suggestion onboarding hint title text -->
    <string name="search_suggestions_onboarding_title">Povoliť návrhy vyhľadávania v súkromnom prehliadaní?</string>
    <!-- Search suggestion onboarding hint description text, first parameter is the name of the app defined in app_name (for example: Fenix)-->
    <string name="search_suggestions_onboarding_text">%s bude zdieľať vami napísaný text v paneli s adresou s vyhľadávačom.</string>

    <!-- Search engine suggestion title text. The first parameter is the name of the suggested engine-->
    <string name="search_engine_suggestions_title">Hľadať cez %s</string>
    <!-- Search engine suggestion description text -->
    <string name="search_engine_suggestions_description">Vyhľadať na webe priamo z panela s adresou</string>

    <!-- Menu option in the search selector menu to open the search settings -->
    <string name="search_settings_menu_item">Hľadať v nastaveniach</string>

    <!-- Header text for the search selector menu -->
    <string name="search_header_menu_item_2">Tentokrát hľadať v:</string>

    <!-- Content description (not visible, for screen readers etc.): Search engine icon. The first parameter is the search engine name (for example: DuckDuckGo). -->
    <string name="search_engine_icon_content_description" tools:ignore="UnusedResources">Vyhľadávač %s</string>

    <!-- Home onboarding -->
    <!-- Onboarding home screen popup dialog, shown on top of the Jump back in section. -->
    <string name="onboarding_home_screen_jump_back_contextual_hint_2">Zoznámte sa so svojou prispôsobenou domovskou stránkou. Tu sa zobrazia nedávne karty, záložky a výsledky vyhľadávania.</string>

    <!-- Home onboarding dialog welcome screen title text. -->
    <string name="onboarding_home_welcome_title_2">Vitajte na osobnejšom internete</string>
    <!-- Home onboarding dialog welcome screen description text. -->
    <string name="onboarding_home_welcome_description">Viac farieb. Lepšie súkromie. Rovnaký záväzok voči ľuďom nadradený ziskom.</string>
    <!-- Home onboarding dialog sign into sync screen title text. -->
    <string name="onboarding_home_sync_title_3">Prepínanie obrazoviek je jednoduchšie ako kedykoľvek predtým</string>
    <!-- Home onboarding dialog sign into sync screen description text. -->
    <string name="onboarding_home_sync_description">Pokračujte tam, kde ste prestali, pomocou kariet z iných zariadení teraz na vašej domovskej stránke.</string>
    <!-- Text for the button to continue the onboarding on the home onboarding dialog. -->
    <string name="onboarding_home_get_started_button">Začíname</string>
    <!-- Text for the button to navigate to the sync sign in screen on the home onboarding dialog. -->
    <string name="onboarding_home_sign_in_button">Prihlásiť sa</string>
    <!-- Text for the button to skip the onboarding on the home onboarding dialog. -->
    <string name="onboarding_home_skip_button">Preskočiť</string>

    <!-- Onboarding home screen sync popup dialog message, shown on top of Recent Synced Tabs in the Jump back in section. -->
    <string name="sync_cfr_message">Vaše karty sa synchronizujú! Na druhom zariadení pokračujte tam, kde ste tu prestali.</string>

    <!-- Content description (not visible, for screen readers etc.): Close button for the home onboarding dialog -->
    <string name="onboarding_home_content_description_close_button">Zavrieť</string>

    <!-- Notification pre-permission dialog -->
    <!-- Enable notification pre permission dialog title
        The first parameter is the name of the app defined in app_name (for example: Fenix) -->
    <string name="onboarding_home_enable_notifications_title" moz:removedIn="124" tools:ignore="UnusedResources">Upozornenia vám pomôžu vyťažiť z prehliadača %s ešte viac</string>
    <!-- Enable notification pre permission dialog description with rationale
        The first parameter is the name of the app defined in app_name (for example: Fenix) -->
    <string name="onboarding_home_enable_notifications_description" moz:removedIn="124" tools:ignore="UnusedResources">Synchronizujte svoje karty medzi zariadeniami, spravujte sťahovanie, získajte tipy, ako čo najlepšie využiť ochranu súkromia prehliadača %s a ďalšie.</string>
    <!-- Text for the button to request notification permission on the device -->
    <string name="onboarding_home_enable_notifications_positive_button" moz:removedIn="124" tools:ignore="UnusedResources">Pokračovať</string>
    <!-- Text for the button to not request notification permission on the device and dismiss the dialog -->
    <string name="onboarding_home_enable_notifications_negative_button" moz:removedIn="124" tools:ignore="UnusedResources">Teraz nie</string>

    <!-- Juno first user onboarding flow experiment, strings are marked unused as they are only referenced by Nimbus experiments. -->
    <!-- Description for learning more about our privacy notice. -->
    <string name="juno_onboarding_privacy_notice_text">Vyhlásenie o ochrane osobných údajov Firefoxu</string>
    <!-- Title for set firefox as default browser screen used by Nimbus experiments. -->
    <string name="juno_onboarding_default_browser_title_nimbus_2">Radi vás držíme v bezpečí</string>
    <!-- Title for set firefox as default browser screen used by Nimbus experiments.
        Note: The word "Firefox" should NOT be translated -->
    <string name="juno_onboarding_default_browser_title_nimbus_3" tools:ignore="UnusedResources">Zistite, prečo milióny ľudí milujú Firefox</string>
    <!-- Title for set firefox as default browser screen used by Nimbus experiments. -->
    <string name="juno_onboarding_default_browser_title_nimbus_4" tools:ignore="UnusedResources">Bezpečné prehliadanie s viacerými možnosťami</string>
    <!-- Description for set firefox as default browser screen used by Nimbus experiments. -->
    <string name="juno_onboarding_default_browser_description_nimbus_3">Náš neziskový prehliadač pomáha zabrániť spoločnostiam, aby vás tajne sledovali na webe.</string>
    <!-- Description for set firefox as default browser screen used by Nimbus experiments. -->
    <string name="juno_onboarding_default_browser_description_nimbus_4" tools:ignore="UnusedResources">Viac ako 100 miliónov ľudí chráni svoje súkromie výberom prehliadača, ktorého tvorcom je nezisková organizácia.</string>
    <!-- Description for set firefox as default browser screen used by Nimbus experiments. -->
    <string name="juno_onboarding_default_browser_description_nimbus_5" tools:ignore="UnusedResources">Známi sledovacie prvky? Automaticky blokované. Rozšírenia? Vyskúšajte všetkých 700. Súbory PDF? Naša vstavaná čítačka uľahčuje prácu s nimi.</string>
    <!-- Description for set firefox as default browser screen used by Nimbus experiments. -->
    <string name="juno_onboarding_default_browser_description_nimbus_2" moz:RemovedIn="124" tools:ignore="UnusedResources">Náš neziskový prehliadač pomáha zabrániť spoločnostiam, aby vás tajne sledovali na webe.\n\nĎalšie informácie nájdete v našom Vyhlásení o ochrane osobných údajov.</string>
    <!-- Text for the link to the privacy notice webpage for set as firefox default browser screen.
    This is part of the string with the key "juno_onboarding_default_browser_description". -->
    <string name="juno_onboarding_default_browser_description_link_text" moz:RemovedIn="124" tools:ignore="UnusedResources">Vyhlásení o ochrane osobných údajov</string>
    <!-- Text for the button to set firefox as default browser on the device -->
    <string name="juno_onboarding_default_browser_positive_button" tools:ignore="UnusedResources">Nastaviť ako predvolený prehliadač</string>
    <!-- Text for the button dismiss the screen and move on with the flow -->
    <string name="juno_onboarding_default_browser_negative_button" tools:ignore="UnusedResources">Teraz nie</string>
    <!-- Title for sign in to sync screen. -->
    <string name="juno_onboarding_sign_in_title_2">Pri preskakovaní medzi zariadeniami zostaňte šifrovaní</string>
    <!-- Description for sign in to sync screen. Nimbus experiments do not support string placeholders.
     Note: The word "Firefox" should NOT be translated -->
    <string name="juno_onboarding_sign_in_description_2" moz:RemovedIn="130" tools:ignore="UnusedResources">Keď ste prihlásení a synchronizovaní, ste bezpečnejší. Firefox šifruje vaše heslá, záložky a ďalšie položky.</string>
    <!-- Description for sign in to sync screen. Nimbus experiments do not support string placeholders.
     Note: The word "Firefox" should NOT be translated -->
    <string name="juno_onboarding_sign_in_description_3">Firefox pri synchronizácii zašifruje vaše heslá, záložky a ďalšie položky.</string>
    <!-- Text for the button to sign in to sync on the device -->
    <string name="juno_onboarding_sign_in_positive_button" tools:ignore="UnusedResources">Prihlásiť sa</string>
    <!-- Text for the button dismiss the screen and move on with the flow -->
    <string name="juno_onboarding_sign_in_negative_button" tools:ignore="UnusedResources">Teraz nie</string>
    <!-- Title for enable notification permission screen used by Nimbus experiments. Nimbus experiments do not support string placeholders.
        Note: The word "Firefox" should NOT be translated -->
    <string name="juno_onboarding_enable_notifications_title_nimbus_2">Upozornenia vám pomôžu zostať s Firefoxom v bezpečí</string>
    <!-- Description for enable notification permission screen used by Nimbus experiments. Nimbus experiments do not support string placeholders.
       Note: The word "Firefox" should NOT be translated -->
    <string name="juno_onboarding_enable_notifications_description_nimbus_2">Bezpečne posielajte karty medzi vašimi zariadeniami a objavte ďalšie funkcie ochrany osobných údajov vo Firefoxe.</string>
    <!-- Text for the button to request notification permission on the device -->
    <string name="juno_onboarding_enable_notifications_positive_button" tools:ignore="UnusedResources">Zapnúť upozornenia</string>
    <!-- Text for the button dismiss the screen and move on with the flow -->
    <string name="juno_onboarding_enable_notifications_negative_button" tools:ignore="UnusedResources">Teraz nie</string>

    <!-- Title for add search widget screen used by Nimbus experiments. Nimbus experiments do not support string placeholders.
        Note: The word "Firefox" should NOT be translated -->
    <string name="juno_onboarding_add_search_widget_title" tools:ignore="UnusedResources">Vyskúšajte vyhľadávaciu miniaplikáciu Firefoxu</string>
    <!-- Description for add search widget screen used by Nimbus experiments. Nimbus experiments do not support string placeholders.
        Note: The word "Firefox" should NOT be translated -->
    <string name="juno_onboarding_add_search_widget_description" tools:ignore="UnusedResources">S Firefoxom na vašej domovskej obrazovke budete mať jednoduchý prístup k prehliadaču s ochranou súkromia na prvom mieste, ktorý blokuje sledovacie prvky stránok.</string>
    <!-- Text for the button to add search widget on the device used by Nimbus experiments. Nimbus experiments do not support string placeholders.
        Note: The word "Firefox" should NOT be translated -->
    <string name="juno_onboarding_add_search_widget_positive_button" tools:ignore="UnusedResources">Pridať miniaplikáciu Firefox</string>
    <!-- Text for the button to dismiss the screen and move on with the flow -->
    <string name="juno_onboarding_add_search_widget_negative_button" tools:ignore="UnusedResources">Teraz nie</string>

    <!-- Search Widget -->
    <!-- Content description for searching with a widget. The first parameter is the name of the application.-->
    <string name="search_widget_content_description_2">Otvoriť novú kartu %1$su</string>
    <!-- Text preview for smaller sized widgets -->
    <string name="search_widget_text_short">Hľadať</string>
    <!-- Text preview for larger sized widgets -->
    <string name="search_widget_text_long">Hľadať na webe</string>

    <!-- Content description (not visible, for screen readers etc.): Voice search -->
    <string name="search_widget_voice">Hlasové vyhľadávanie</string>

    <!-- Preferences -->
    <!-- Title for the settings page-->
    <string name="settings">Nastavenia</string>
    <!-- Preference category for general settings -->
    <string name="preferences_category_general">Všeobecné</string>
    <!-- Preference category for all links about Fenix -->
    <string name="preferences_category_about">O aplikácii</string>
    <!-- Preference category for settings related to changing the default search engine -->
    <string name="preferences_category_select_default_search_engine">Zvoľte vyhľadávač</string>
    <!-- Preference for settings related to managing search shortcuts for the quick search menu -->
    <string name="preferences_manage_search_shortcuts_2">Spravovať alternatívne vyhľadávače</string>
    <!-- Summary for preference for settings related to managing search shortcuts for the quick search menu -->
    <string name="preferences_manage_search_shortcuts_summary">Upravte si vyhľadávače viditeľné v ponuke vyhľadávania</string>
    <!-- Preference category for settings related to managing search shortcuts for the quick search menu -->
    <string name="preferences_category_engines_in_search_menu">Vyhľadávače viditeľné v ponuke vyhľadávania</string>
    <!-- Preference for settings related to changing the default search engine -->
    <string name="preferences_default_search_engine">Predvolený vyhľadávač</string>
    <!-- Preference for settings related to Search -->
    <string name="preferences_search">Vyhľadávanie</string>
    <!-- Preference for settings related to Search engines -->
    <string name="preferences_search_engines">Vyhľadávacie moduly</string>
    <!-- Preference for settings related to Search engines suggestions-->
    <string name="preferences_search_engines_suggestions">Návrhy z vyhľadávačov</string>
    <!-- Preference Category for settings related to Search address bar -->
    <string name="preferences_settings_address_bar">Predvoľby panela s adresou</string>
    <!-- Preference Category for settings to Firefox Suggest -->
    <string name="preference_search_address_bar_fx_suggest">Panel s adresou – Návrhy Firefoxu</string>
    <!-- Preference link to Learn more about Firefox Suggest -->
    <string name="preference_search_learn_about_fx_suggest">Ďalšie informácie o Návrhoch Firefoxu</string>
    <!-- Preference link to rating Fenix on the Play Store -->
    <string name="preferences_rate">Ohodnoťte aplikáciu v Obchode Play</string>
    <!-- Preference linking to about page for Fenix
        The first parameter is the name of the app defined in app_name (for example: Fenix) -->
    <string name="preferences_about">O aplikácii %1$s</string>
    <!-- Preference for settings related to changing the default browser -->
    <string name="preferences_set_as_default_browser">Nastaviť ako predvolený prehliadač</string>
    <!-- Preference category for advanced settings -->
    <string name="preferences_category_advanced">Rozšírené</string>


    <!-- Preference category for privacy and security settings -->
    <string name="preferences_category_privacy_security">Súkromie a bezpečnosť</string>
    <!-- Preference for advanced site permissions -->
    <string name="preferences_site_permissions">Oprávnenia stránok</string>
    <!-- Preference for private browsing options -->
    <string name="preferences_private_browsing_options">Súkromné prehliadanie</string>
    <!-- Preference for opening links in a private tab-->
    <string name="preferences_open_links_in_a_private_tab">Otvárať odkazy na súkromných kartách</string>
    <!-- Preference for allowing screenshots to be taken while in a private tab-->
    <string name="preferences_allow_screenshots_in_private_mode">Povoliť tvorbu snímok obrazovky v súkromnom prehliadaní</string>
    <!-- Will inform the user of the risk of activating Allow screenshots in private browsing option -->
    <string name="preferences_screenshots_in_private_mode_disclaimer">Ak je to povolené, súkromné karty sa zobrazia aj vtedy, ak je otvorených viac aplikácií</string>
    <!-- Preference for adding private browsing shortcut -->
    <string name="preferences_add_private_browsing_shortcut">Pridať odkaz na súkromné prehliadanie</string>
    <!-- Preference for enabling "HTTPS-Only" mode -->
    <string name="preferences_https_only_title">Režim &quot;Len HTTPS&quot;</string>

    <!-- Label for cookie banner section in quick settings panel. -->
    <string name="cookie_banner_blocker">Blokovanie bannerov k súborom cookie</string>
    <!-- Preference for removing cookie/consent banners from sites automatically in private mode. See reduce_cookie_banner_summary for additional context. -->
    <string name="preferences_cookie_banner_reduction_private_mode">Blokovať bannery k súborom cookie v súkromnom prehliadaní</string>

    <!-- Text for indicating cookie banner handling is off this site, this is shown as part of the protections panel with the tracking protection toggle -->
    <string name="reduce_cookie_banner_off_for_site">Vypnuté pre túto stránku</string>
    <!-- Text for cancel button indicating that cookie banner reduction is not supported for the current site, this is shown as part of the cookie banner details view. -->
    <string name="cookie_banner_handling_details_site_is_not_supported_cancel_button">Zrušiť</string>
    <!-- Text for request support button indicating that cookie banner reduction is not supported for the current site, this is shown as part of the cookie banner details view. -->
    <string name="cookie_banner_handling_details_site_is_not_supported_request_support_button_2">Poslať žiadosť</string>
    <!-- Text for title indicating that cookie banner reduction is not supported for the current site, this is shown as part of the cookie banner details view. -->
    <string name="cookie_banner_handling_details_site_is_not_supported_title_2">Požiadať o podporu pre túto stránku?</string>
    <!-- Label for the snackBar, after the user reports with success a website where cookie banner reducer did not work -->
    <string name="cookie_banner_handling_report_site_snack_bar_text_2">Žiadosť bola odoslaná</string>
    <!-- Text for indicating cookie banner handling is on this site, this is shown as part of the protections panel with the tracking protection toggle -->
    <string name="reduce_cookie_banner_on_for_site">Zapnuté pre túto stránku</string>
    <!-- Text for indicating that a request for unsupported site was sent to Nimbus (it's a Mozilla library for experiments), this is shown as part of the protections panel with the tracking protection toggle -->
    <string name="reduce_cookie_banner_unsupported_site_request_submitted_2">Žiadosť o podporu bola odoslaná</string>
    <!-- Text for indicating cookie banner handling is currently not supported for this site, this is shown as part of the protections panel with the tracking protection toggle -->
    <string name="reduce_cookie_banner_unsupported_site">Stránka momentálne nie je podporovaná</string>
    <!-- Title text for a detail explanation indicating cookie banner handling is on this site, this is shown as part of the cookie banner panel in the toolbar. The first parameter is a shortened URL of the current site-->
    <string name="reduce_cookie_banner_details_panel_title_on_for_site_1">Zapnúť blokovanie bannerov k súborom cookie pre %1$s?</string>
    <!-- Title text for a detail explanation indicating cookie banner handling is off this site, this is shown as part of the cookie banner panel in the toolbar. The first parameter is a shortened URL of the current site-->
    <string name="reduce_cookie_banner_details_panel_title_off_for_site_1">Vypnúť blokovanie bannerov k súborom cookie pre %1$s?</string>
    <!-- Title text for a detail explanation indicating cookie banner reducer didn't work for the current site, this is shown as part of the cookie banner panel in the toolbar. The first parameter is the application name-->
    <string name="reduce_cookie_banner_details_panel_title_unsupported_site_request_2">%1$s nemôže automaticky odmietnuť žiadosti o súbory cookie na tejto stránke. Môžete však poslať žiadosť o podporu tejto stránky v budúcnosti.</string>

    <!-- Long text for a detail explanation indicating what will happen if cookie banner handling is off for a site, this is shown as part of the cookie banner panel in the toolbar. The first parameter is the application name -->
    <string name="reduce_cookie_banner_details_panel_description_off_for_site_1">Po vypnutí %1$s vymaže súbory cookie a znova načíta túto lokalitu. Môže vás to odhlásiť alebo vyprázdniť nákupné košíky.</string>

    <!-- Long text for a detail explanation indicating what will happen if cookie banner handling is on for a site, this is shown as part of the cookie banner panel in the toolbar. The first parameter is the application name -->
    <string name="reduce_cookie_banner_details_panel_description_on_for_site_3">Po zapnutí sa %1$s pokúsi automaticky odmietnuť všetky bannery k súborom cookie na tejto stránke.</string>

    <!--Title for the cookie banner re-engagement CFR, the placeholder is replaced with app name -->
    <string name="cookie_banner_cfr_title">%1$s pre vás práve odmietol súbory cookie</string>
    <!--Message for the cookie banner re-engagement CFR -->
    <string name="cookie_banner_cfr_message">Menej rozptyľovania, menej súborov cookie, ktoré vás na tejto stránke sledujú.</string>

    <!-- Description of the preference to enable "HTTPS-Only" mode. -->
    <string name="preferences_https_only_summary">Automaticky sa pokúša pripojiť k stránkam pomocou šifrovacieho protokolu HTTPS na zvýšenie bezpečnosti.</string>
    <!-- Summary of https only preference if https only is set to off -->
    <string name="preferences_https_only_off">Vypnutý</string>
    <!-- Summary of https only preference if https only is set to on in all tabs -->
    <string name="preferences_https_only_on_all">Zapnuté na všetkých kartách</string>
    <!-- Summary of https only preference if https only is set to on in private tabs only -->
    <string name="preferences_https_only_on_private">Zapnuté na súkromných kartách</string>
    <!-- Text displayed that links to website containing documentation about "HTTPS-Only" mode -->
    <string name="preferences_http_only_learn_more">Ďalšie informácie</string>
    <!-- Option for the https only setting -->
    <string name="preferences_https_only_in_all_tabs">Povoliť na všetkých kartách</string>
    <!-- Option for the https only setting -->
    <string name="preferences_https_only_in_private_tabs">Povoliť iba na súkromných kartách</string>
    <!-- Title shown in the error page for when trying to access a http website while https only mode is enabled. -->
    <string name="errorpage_httpsonly_title">Zabezpečená verzia stránky nie je k dispozícii</string>
    <!-- Message shown in the error page for when trying to access a http website while https only mode is enabled. The message has two paragraphs. This is the first. -->
    <string name="errorpage_httpsonly_message_title">Web s najväčšou pravdepodobnosťou nepodporuje HTTPS.</string>
    <!-- Message shown in the error page for when trying to access a http website while https only mode is enabled. The message has two paragraphs. This is the second. -->
    <string name="errorpage_httpsonly_message_summary">Je však tiež možné, že ide o útočníka. Ak budete pokračovať na webovú stránku, nemali by ste zadávať žiadne citlivé informácie. Ak budete pokračovať, režim Len HTTPS sa pre túto stránku dočasne vypne.</string>
    <!-- Preference for accessibility -->
    <string name="preferences_accessibility">Zjednodušenie ovládania</string>
    <!-- Preference to override the Mozilla account server -->
    <string name="preferences_override_account_server">Vlastný server pre účet Mozilla</string>
    <!-- Preference to override the Sync token server -->
    <string name="preferences_override_sync_tokenserver">Vlastný server pre synchronizáciu</string>
    <!-- Toast shown after updating the Mozilla account/Sync server override preferences -->
    <string name="toast_override_account_sync_server_done">Server pre účet Mozilla alebo synchronizáciu bol zmenený. Pre použitie zmien sa teraz aplikácia ukončí…</string>
    <!-- Preference category for account information -->
    <string name="preferences_category_account">Účet</string>
    <!-- Preference for changing where the toolbar is positioned -->
    <string name="preferences_toolbar" moz:removedIn="129" tools:ignore="UnusedResources">Panel s nástrojmi</string>
    <!-- Preference for changing where the AddressBar is positioned -->
    <string name="preferences_toolbar_2">Umiestnenie panela s adresou</string>
    <!-- Preference for changing default theme to dark or light mode -->
    <string name="preferences_theme">Téma vzhľadu</string>
    <!-- Preference for customizing the home screen -->
    <string name="preferences_home_2">Domovská stránka</string>
    <!-- Preference for gestures based actions -->
    <string name="preferences_gestures">Gestá</string>
    <!-- Preference for settings related to visual options -->
    <string name="preferences_customize">Prispôsobenie</string>
    <!-- Preference description for banner about signing in -->
    <string name="preferences_sign_in_description_2">Prihláste sa a synchronizujte karty, záložky, heslá a ďalšie položky.</string>
    <!-- Preference shown instead of account display name while account profile information isn't available yet. -->
    <string name="preferences_account_default_name_2">Účet Mozilla</string>
    <!-- Preference text for account title when there was an error syncing FxA -->
    <string name="preferences_account_sync_error">Pre spustenie synchronizácie sa znova pripojte</string>
    <!-- Preference for language -->
    <string name="preferences_language">Jazyk</string>
    <!-- Preference for translations -->
    <string name="preferences_translations">Preklady</string>
    <!-- Preference for data choices -->
    <string name="preferences_data_choices">Odosielanie údajov</string>
    <!-- Preference for data collection -->
    <string name="preferences_data_collection">Zber údajov</string>
    <!-- Preference for developers -->
    <string name="preferences_remote_debugging">Vzdialené ladenie cez USB</string>
    <!-- Preference title for switch preference to show search suggestions -->
    <string name="preferences_show_search_suggestions">Zobrazovať návrhy vyhľadávania</string>
    <!-- Preference title for switch preference to show voice search button -->
    <string name="preferences_show_voice_search">Zobrazovať hlasové vyhľadávanie</string>
    <!-- Preference title for switch preference to show search suggestions also in private mode -->
    <string name="preferences_show_search_suggestions_in_private">Zobrazovať v súkromnom prehliadaní</string>
    <!-- Preference title for switch preference to show a clipboard suggestion when searching -->
    <string name="preferences_show_clipboard_suggestions">Navrhovať skopírovaný text</string>
    <!-- Preference title for switch preference to suggest browsing history when searching -->
    <string name="preferences_search_browsing_history">Navrhovať z histórie prehliadania</string>
    <!-- Preference title for switch preference to suggest bookmarks when searching -->
    <string name="preferences_search_bookmarks">Navrhovať zo záložiek</string>
    <!-- Preference title for switch preference to suggest synced tabs when searching -->
    <string name="preferences_search_synced_tabs">Hľadať v synchronizovaných kartách</string>
    <!-- Preference for account settings -->
    <string name="preferences_account_settings">Nastavenia účtu</string>

    <!-- Preference for enabling url autocomplete-->
    <string name="preferences_enable_autocomplete_urls">Automaticky dokončovať URL adresy</string>
    <!-- Preference title for switch preference to show sponsored Firefox Suggest search suggestions -->
    <string name="preferences_show_sponsored_suggestions">Návrhy od sponzorov</string>
    <!-- Summary for preference to show sponsored Firefox Suggest search suggestions.
         The first parameter is the name of the application. -->
    <string name="preferences_show_sponsored_suggestions_summary">Podporte %1$s príležitostnými sponzorovanými návrhmi</string>
    <!-- Preference title for switch preference to show Firefox Suggest search suggestions for web content.
         The first parameter is the name of the application. -->
    <string name="preferences_show_nonsponsored_suggestions">Návrhy od %1$su</string>
    <!-- Summary for preference to show Firefox Suggest search suggestions for web content -->
    <string name="preferences_show_nonsponsored_suggestions_summary">Získajte návrhy z webu súvisiace s vaším vyhľadávaním</string>
    <!-- Preference for open links in third party apps -->
    <string name="preferences_open_links_in_apps">Otvárať odkazy v aplikáciách</string>

    <!-- Preference for open links in third party apps always open in apps option -->
    <string name="preferences_open_links_in_apps_always">Vždy</string>
    <!-- Preference for open links in third party apps ask before opening option -->
    <string name="preferences_open_links_in_apps_ask">Pred otvorením sa opýtať</string>
    <!-- Preference for open links in third party apps never open in apps option -->
    <string name="preferences_open_links_in_apps_never">Nikdy</string>
    <!-- Preference for open download with an external download manager app -->
    <string name="preferences_external_download_manager">Externý správca sťahovania</string>
    <!-- Preference for enabling gecko engine logs -->
    <string name="preferences_enable_gecko_logs">Povoliť denníky enginu Gecko</string>
    <!-- Message to indicate users that we are quitting the application to apply the changes -->
    <string name="quit_application">Ukončuje sa aplikácia a aplikujú sa zmeny…</string>

    <!-- Preference for extensions -->
    <string name="preferences_extensions">Rozšírenia</string>
    <!-- Preference for installing a local extension -->
    <string name="preferences_install_local_extension">Nainštalovať rozšírenie zo súboru</string>
    <!-- Preference for notifications -->
    <string name="preferences_notifications">Upozornenia</string>

    <!-- Summary for notification preference indicating notifications are allowed -->
    <string name="notifications_allowed_summary">Povolené</string>
    <!-- Summary for notification preference indicating notifications are not allowed -->
    <string name="notifications_not_allowed_summary">Zakázané</string>

    <!-- Add-on Permissions -->
    <!-- The title of the required permissions section from addon's permissions screen -->
    <string name="addons_permissions_heading_required" tools:ignore="UnusedResources">Vyžadované</string>
    <!-- The title of the optional permissions section from addon's permissions screen -->
    <string name="addons_permissions_heading_optional" tools:ignore="UnusedResources">Voliteľné</string>
    <!-- The title of the origin permission option allowing a user to enable the extension to run on all sites -->
    <string name="addons_permissions_allow_for_all_sites" tools:ignore="UnusedResources">Povoliť pre všetky stránky</string>
    <!-- The subtitle for the allow for all sites preference toggle -->
    <string name="addons_permissions_allow_for_all_sites_subtitle" tools:ignore="UnusedResources">Ak tomuto rozšíreniu dôverujete, môžete mu udeliť povolenie pre každú webovú stránku.</string>

    <!-- The text shown when an extension does not require permissions -->
    <string name="addons_does_not_require_permissions">Toto rozšírenie nevyžaduje žiadne povolenia.</string>

    <!-- Add-on Preferences -->
    <!-- Preference to customize the configured AMO (addons.mozilla.org) collection -->
    <string name="preferences_customize_extension_collection">Vlastná kolekcia rozšírení</string>
    <!-- Button caption to confirm the add-on collection configuration -->
    <string name="customize_addon_collection_ok">OK</string>
    <!-- Button caption to abort the add-on collection configuration -->
    <string name="customize_addon_collection_cancel">Zrušiť</string>
    <!-- Hint displayed on input field for custom collection name -->
    <string name="customize_addon_collection_hint">Názov kolekcie</string>

    <!-- Hint displayed on input field for custom collection user ID-->
    <string name="customize_addon_collection_user_hint">Vlastník kolekcie (ID používateľa)</string>

    <!-- Toast shown after confirming the custom extension collection configuration -->
    <string name="toast_customize_extension_collection_done">Kolekcia rozšírení bola upravená. Aplikácia sa ukončuje a zmeny budú použité…</string>

    <!-- Customize Home -->
    <!-- Header text for jumping back into the recent tab in customize the home screen -->
    <string name="customize_toggle_jump_back_in">Návrat späť</string>

    <!-- Title for the customize home screen section with bookmarks. -->
    <string name="customize_toggle_bookmarks">Záložky</string>
    <!-- Title for the customize home screen section with recently visited. Recently visited is
    a section where users see a list of tabs that they have visited in the past few days -->
    <string name="customize_toggle_recently_visited">Nedávno navštívené</string>

    <!-- Title for the customize home screen section with Pocket. -->
    <string name="customize_toggle_pocket_2">Príbehy na zamyslenie</string>
    <!-- Summary for the customize home screen section with Pocket. The first parameter is product name Pocket -->
    <string name="customize_toggle_pocket_summary">Články zo služby %s</string>
    <!-- Title for the customize home screen section with sponsored Pocket stories. -->
    <string name="customize_toggle_pocket_sponsored">Sponzorované príbehy</string>
    <!-- Title for the opening wallpaper settings screen -->
    <string name="customize_wallpapers">Tapety</string>
    <!-- Title for the customize home screen section with sponsored shortcuts. -->
    <string name="customize_toggle_contile">Sponzorované skratky</string>

    <!-- Wallpapers -->
    <!-- Content description for various wallpapers. The first parameter is the name of the wallpaper -->
    <string name="wallpapers_item_name_content_description">Položka tapety: %1$s</string>
    <!-- Snackbar message for when wallpaper is selected -->
    <string name="wallpaper_updated_snackbar_message">Tapeta bola aktualizovaná!</string>
    <!-- Snackbar label for action to view selected wallpaper -->
    <string name="wallpaper_updated_snackbar_action">Zobraziť</string>
    <!-- Snackbar message for when wallpaper couldn't be downloaded -->
    <string name="wallpaper_download_error_snackbar_message">Tapetu sa nepodarilo stiahnuť</string>
    <!-- Snackbar label for action to retry downloading the wallpaper -->
    <string name="wallpaper_download_error_snackbar_action">Skúsiť znova</string>
    <!-- Snackbar message for when wallpaper couldn't be selected because of the disk error -->
    <string name="wallpaper_select_error_snackbar_message">Tapetu sa nepodarilo zmeniť</string>
    <!-- Text displayed that links to website containing documentation about the "Limited Edition" wallpapers. -->
    <string name="wallpaper_learn_more">Ďalšie informácie</string>

    <!-- Text for classic wallpapers title. The first parameter is the Firefox name. -->
    <string name="wallpaper_classic_title">Klasický %s</string>
    <!-- Text for artist series wallpapers title. "Artist series" represents a collection of artist collaborated wallpapers. -->
    <string name="wallpaper_artist_series_title">Séria umelcov</string>
    <!-- Description text for the artist series wallpapers with learn more link. The first parameter is the learn more string defined in wallpaper_learn_more. "Independent voices" is the name of the wallpaper collection -->
    <string name="wallpaper_artist_series_description_with_learn_more">Kolekcia Nezávislé hlasy. %s</string>
    <!-- Description text for the artist series wallpapers. "Independent voices" is the name of the wallpaper collection -->
    <string name="wallpaper_artist_series_description">Kolekcia Nezávislé hlasy.</string>
    <!-- Wallpaper onboarding dialog header text. -->
    <string name="wallpapers_onboarding_dialog_title_text">Vyskúšajte nádych farieb</string>
    <!-- Wallpaper onboarding dialog body text. -->
    <string name="wallpapers_onboarding_dialog_body_text">Vyberte si tapetu, ktorá k vám hovorí.</string>
    <!-- Wallpaper onboarding dialog learn more button text. The button navigates to the wallpaper settings screen. -->
    <string name="wallpapers_onboarding_dialog_explore_more_button_text">Preskúmajte ďalšie tapety</string>

    <!-- Add-ons general availability nimbus message-->
    <!-- Title of the Nimbus message for extension general availability-->
    <string name="addon_ga_message_title_2" tools:ignore="UnusedResources">K dispozícii sú nové rozšírenia</string>
    <!-- Body of the Nimbus message for add-ons general availability. 'Firefox' intentionally hardcoded here-->
    <string name="addon_ga_message_body" tools:ignore="UnusedResources">Pozrite si viac ako 100 nových rozšírení, ktoré vám umožnia prispôsobiť si váš Firefox.</string>

    <!-- Button text of the Nimbus message for extensions general availability. -->
    <string name="addon_ga_message_button_2" tools:ignore="UnusedResources">Pozrite si ďalšie rozšírenia</string>

    <!-- Extension process crash dialog to user -->
    <!-- Title of the extension crash dialog shown to the user when enough errors have occurred with extensions and they need to be temporarily disabled -->
    <string name="extension_process_crash_dialog_title">Rozšírenia sú dočasne zakázané</string>
    <!-- This is a message shown to the user when too many errors have occurred with the extensions process and they have been disabled.
    The user can decide if they would like to continue trying to start extensions or if they'd rather continue without them.
    The first parameter is the application name. -->
    <string name="extension_process_crash_dialog_message">Jedno alebo viac rozšírení prestalo fungovať, v dôsledku čoho je váš systém nestabilný. %1$s sa neúspešne pokúsil reštartovať rozšírenia.\n\nRozšírenia sa počas vašej aktuálnej relácie nereštartujú.\n\nTento problém môžete vyriešiť odstránením alebo zakázaním rozšírení.</string>
    <!-- Button text on the extension crash dialog to prompt the user to try restarting the extensions but the dialog will reappear if it is unsuccessful again -->
    <string name="extension_process_crash_dialog_retry_button_text" tools:ignore="UnusedResources">Skúsiť reštartovať rozšírenia</string>

    <!-- Button text on the extension crash dialog to prompt the user to continue with all extensions disabled. -->
    <string name="extension_process_crash_dialog_disable_extensions_button_text">Pokračovať so zakázanými rozšíreniami</string>

    <!-- Account Preferences -->
    <!-- Preference for managing your account via accounts.firefox.com -->
    <string name="preferences_manage_account">Spravovať účet</string>
    <!-- Summary of the preference for managing your account via accounts.firefox.com. -->
    <string name="preferences_manage_account_summary">Zmeňte svoje heslo, spravujte zhromažďovanie údajov alebo odstráňte svoj účet</string>
    <!-- Preference for triggering sync -->
    <string name="preferences_sync_now">Synchronizovať</string>
    <!-- Preference category for sync -->
    <string name="preferences_sync_category">Vyberte si, čo chcete synchronizovať</string>
    <!-- Preference for syncing history -->
    <string name="preferences_sync_history">História</string>
    <!-- Preference for syncing bookmarks -->
    <string name="preferences_sync_bookmarks">Záložky</string>
    <!-- Preference for syncing passwords -->
    <string name="preferences_sync_logins_2">Heslá</string>
    <!-- Preference for syncing tabs -->
    <string name="preferences_sync_tabs_2">Otvorené karty</string>
    <!-- Preference for signing out -->
    <string name="preferences_sign_out">Odhlásiť sa</string>
    <!-- Preference displays and allows changing current FxA device name -->
    <string name="preferences_sync_device_name">Názov zariadenia</string>
    <!-- Text shown when user enters empty device name -->
    <string name="empty_device_name_error">Názov zariadenia nemôže byť prázdny.</string>
    <!-- Label indicating that sync is in progress -->
    <string name="sync_syncing_in_progress">Synchronizuje sa…</string>
    <!-- Label summary indicating that sync failed. The first parameter is the date stamp showing last time it succeeded -->
    <string name="sync_failed_summary">Synchronizácia zlyhala. Posledná synchronizácia: %s</string>
    <!-- Label summary showing never synced -->
    <string name="sync_failed_never_synced_summary">Synchronizácia zlyhala. Posledná synchronizácia: nikdy</string>
    <!-- Label summary the date we last synced. The first parameter is date stamp showing last time synced -->
    <string name="sync_last_synced_summary">Posledná synchronizácia: %s</string>
    <!-- Label summary showing never synced -->
    <string name="sync_never_synced_summary">Posledná synchronizácia: nikdy</string>

    <!-- Text for displaying the default device name.
        The first parameter is the application name, the second is the device manufacturer name
        and the third is the device model. -->
    <string name="default_device_name_2">%1$s na %2$s %3$s</string>

    <!-- Preference for syncing payment methods -->
    <string name="preferences_sync_credit_cards_2">Spôsoby platby</string>
    <!-- Preference for syncing addresses -->
    <string name="preferences_sync_address">Adresy</string>

    <!-- Send Tab -->
    <!-- Name of the "receive tabs" notification channel. Displayed in the "App notifications" system settings for the app -->
    <string name="fxa_received_tab_channel_name">Prijaté karty</string>

    <!-- Description of the "receive tabs" notification channel. Displayed in the "App notifications" system settings for the app -->
    <string name="fxa_received_tab_channel_description">Upozornenia na prijaté karty z iných zariadení s Firefoxom.</string>
    <!--  The body for these is the URL of the tab received  -->
    <string name="fxa_tab_received_notification_name">Prijatá karta</string>
    <!-- %s is the device name -->
    <string name="fxa_tab_received_from_notification_name">Karta z %s</string>

    <!-- Close Synced Tabs -->
    <!-- The title for a notification shown when the user closes tabs that are currently
    open on this device from another device that's signed in to the same Mozilla account.
    %1$s is a placeholder for the app name; %2$d is the number of tabs closed.  -->
    <string name="fxa_tabs_closed_notification_title">Zatvorené karty %1$su: %2$d</string>
    <!-- The body for a "closed synced tabs" notification. -->
    <string name="fxa_tabs_closed_text">Zobraziť nedávno zatvorené karty</string>

    <!-- Advanced Preferences -->
    <!-- Preference for tracking protection exceptions -->
    <string name="preferences_tracking_protection_exceptions">Výnimky</string>

    <!-- Button in Exceptions Preference to turn on tracking protection for all sites (remove all exceptions) -->
    <string name="preferences_tracking_protection_exceptions_turn_on_for_all">Zapnúť na všetkých stránkach</string>
    <!-- Text displayed when there are no exceptions -->
    <string name="exceptions_empty_message_description">Pomocou výnimiek môžete vypnúť ochranu pred sledovaním na vybraných stránkach.</string>
    <!-- Text displayed when there are no exceptions, with learn more link that brings users to a tracking protection SUMO page -->
    <string name="exceptions_empty_message_learn_more_link">Ďalšie informácie</string>

    <!-- Preference switch for usage and technical data collection -->
    <string name="preference_usage_data">Údaje o používaní a technické údaje</string>
    <!-- Preference description for usage and technical data collection -->
    <string name="preferences_usage_data_description">Zdieľa údaje o výkonnosti, využívaní funkcií, hardvérovej konfigurácii a prispôsobení prehliadača s Mozillou s cieľom urobiť %1$s lepším</string>
    <!-- Preference switch for marketing data collection -->
    <string name="preferences_marketing_data">Marketingové údaje</string>
    <!-- Preference description for marketing data collection -->
    <string name="preferences_marketing_data_description2">Zdieľa základné údaje o používaní so spoločnosťou Adjust, našim partnerom pre marketing</string>
    <!-- Title for studies preferences -->
    <string name="preference_experiments_2">Štúdie</string>
    <!-- Summary for studies preferences -->
    <string name="preference_experiments_summary_2">Umožní Mozille inštalovať a spúšťať štúdie</string>

    <!-- Turn On Sync Preferences -->
    <!-- Header of the Sync and save your data preference view -->
    <string name="preferences_sync_2">Synchronizácia a ukladanie údajov</string>
    <!-- Preference for reconnecting to FxA sync -->
    <string name="preferences_sync_sign_in_to_reconnect">Pre opätovné pripojenie sa prihláste</string>
    <!-- Preference for removing FxA account -->
    <string name="preferences_sync_remove_account">Odstrániť účet</string>

    <!-- Pairing Feature strings -->
    <!-- Instructions on how to access pairing -->
    <string name="pair_instructions_2"><![CDATA[Naskenujte QR kód zobrazený na stránke <b>firefox.com/pair</b>]]></string>

    <!-- Toolbar Preferences -->
    <!-- Preference for using top toolbar -->
    <string name="preference_top_toolbar">Hore</string>
    <!-- Preference for using bottom toolbar -->
    <string name="preference_bottom_toolbar">Dole</string>

    <!-- Theme Preferences -->
    <!-- Preference for using light theme -->
    <string name="preference_light_theme">Svetlá</string>
    <!-- Preference for using dark theme -->
    <string name="preference_dark_theme">Tmavá</string>
    <!-- Preference for using using dark or light theme automatically set by battery -->
    <string name="preference_auto_battery_theme">Podľa šetriča batérie</string>
    <!-- Preference for using following device theme -->
    <string name="preference_follow_device_theme">Podľa zariadenia</string>


    <!-- Gestures Preferences-->
    <!-- Preferences for using pull to refresh in a webpage -->
    <string name="preference_gestures_website_pull_to_refresh">Potiahnutím obnoviť</string>
    <!-- Preference for using the dynamic toolbar -->
    <string name="preference_gestures_dynamic_toolbar">Skryť panel s nástrojmi posunutím stránky</string>
    <!-- Preference for switching tabs by swiping horizontally on the toolbar -->
    <string name="preference_gestures_swipe_toolbar_switch_tabs" moz:removedIn="129" tools:ignore="UnusedResources">Prepínať medzi kartami posunutím panela nástrojov do strán</string>
    <!-- Preference for showing the opened tabs by swiping up on the toolbar-->
    <string name="preference_gestures_swipe_toolbar_show_tabs">Potiahnutím panela nástrojov smerom hore otvoríte karty</string>

    <!-- Preference for using the dynamic toolbars -->
    <string name="preference_gestures_dynamic_toolbar_2">Rolovaním skryť panel s adresou a panel s nástrojmi</string>
    <!-- Preference for switching tabs by swiping horizontally on the addressbar -->
    <string name="preference_gestures_swipe_toolbar_switch_tabs_2">Prepínať medzi kartami posunutím panela s adresou do strán</string>

    <!-- Library -->
    <!-- Option in Library to open Downloads page -->
    <string name="library_downloads">Stiahnuté súbory</string>
    <!-- Option in library to open Bookmarks page -->
    <string name="library_bookmarks">Záložky</string>
    <!-- Option in library to open Desktop Bookmarks root page -->
    <string name="library_desktop_bookmarks_root">Záložky z počítača</string>
    <!-- Option in library to open Desktop Bookmarks "menu" page -->
    <string name="library_desktop_bookmarks_menu">Ponuka záložiek</string>
    <!-- Option in library to open Desktop Bookmarks "toolbar" page -->
    <string name="library_desktop_bookmarks_toolbar">Panel záložiek</string>
    <!-- Option in library to open Desktop Bookmarks "unfiled" page -->
    <string name="library_desktop_bookmarks_unfiled">Ostatné záložky</string>
    <!-- Option in Library to open History page -->
    <string name="library_history">História</string>
    <!-- Option in Library to open a new tab -->
    <string name="library_new_tab">Nová karta</string>
    <!-- Settings Page Title -->
    <string name="settings_title">Nastavenia</string>
    <!-- Content description (not visible, for screen readers etc.): "Close button for library settings" -->
    <string name="content_description_close_button">Zavrieť</string>

    <!-- Title to show in alert when a lot of tabs are to be opened
    %d is a placeholder for the number of tabs that will be opened -->
    <string name="open_all_warning_title">Otvoriť %d kariet?</string>
    <!-- Message to warn users that a large number of tabs will be opened
    %s will be replaced by app name. -->
    <string name="open_all_warning_message">Otvorenie tohto množstva kariet môže spomaliť %s počas ich načítavania. Naozaj chcete pokračovať?</string>
    <!-- Dialog button text for confirming open all tabs -->
    <string name="open_all_warning_confirm">Otvoriť karty</string>
    <!-- Dialog button text for canceling open all tabs -->
    <string name="open_all_warning_cancel">Zrušiť</string>

    <!-- Text to show users they have one page in the history group section of the History fragment.
    %d is a placeholder for the number of pages in the group. -->
    <string name="history_search_group_site_1">Počet stránok: %d</string>

    <!-- Text to show users they have multiple pages in the history group section of the History fragment.
    %d is a placeholder for the number of pages in the group. -->
    <string name="history_search_group_sites_1">Počet stránok: %d</string>

    <!-- Option in library for Recently Closed Tabs -->
    <string name="library_recently_closed_tabs">Nedávno zatvorené karty</string>
    <!-- Option in library to open Recently Closed Tabs page -->
    <string name="recently_closed_show_full_history">Zobraziť celú históriu</string>
    <!-- Text to show users they have multiple tabs saved in the Recently Closed Tabs section of history.
    %d is a placeholder for the number of tabs selected. -->
    <string name="recently_closed_tabs">Počet kariet: %d</string>
    <!-- Text to show users they have one tab saved in the Recently Closed Tabs section of history.
    %d is a placeholder for the number of tabs selected. -->
    <string name="recently_closed_tab">%d karta</string>
    <!-- Recently closed tabs screen message when there are no recently closed tabs -->
    <string name="recently_closed_empty_message">Nemáte žiadne nedávno zatvorené karty</string>

    <!-- Tab Management -->
    <!-- Title of preference for tabs management -->
    <string name="preferences_tabs">Karty</string>
    <!-- Title of preference that allows a user to specify the tab view -->
    <string name="preferences_tab_view">Zobrazenie kariet</string>
    <!-- Option for a list tab view -->
    <string name="tab_view_list">Zoznam</string>
    <!-- Option for a grid tab view -->
    <string name="tab_view_grid">Mriežka</string>
    <!-- Title of preference that allows a user to auto close tabs after a specified amount of time -->
    <string name="preferences_close_tabs">Zavrieť karty</string>
    <!-- Option for auto closing tabs that will never auto close tabs, always allows user to manually close tabs -->
    <string name="close_tabs_manually">Manuálne</string>
    <!-- Option for auto closing tabs that will auto close tabs after one day -->
    <string name="close_tabs_after_one_day">Po jednom dni</string>
    <!-- Option for auto closing tabs that will auto close tabs after one week -->
    <string name="close_tabs_after_one_week">Po týždni</string>
    <!-- Option for auto closing tabs that will auto close tabs after one month -->
    <string name="close_tabs_after_one_month">Po mesiaci</string>

    <!-- Title of preference that allows a user to specify the auto-close settings for open tabs -->
    <string name="preference_auto_close_tabs" tools:ignore="UnusedResources">Automatické zatváranie otvorených kariet</string>

    <!-- Opening screen -->
    <!-- Title of a preference that allows a user to choose what screen to show after opening the app -->
    <string name="preferences_opening_screen">Úvodná obrazovka</string>
    <!-- Option for always opening the homepage when re-opening the app -->
    <string name="opening_screen_homepage">Domovská stránka</string>
    <!-- Option for always opening the user's last-open tab when re-opening the app -->
    <string name="opening_screen_last_tab">Posledná karta</string>
    <!-- Option for always opening the homepage when re-opening the app after four hours of inactivity -->
    <string name="opening_screen_after_four_hours_of_inactivity">Domovská stránka po štyroch hodinách nečinnosti</string>
    <!-- Summary for tabs preference when auto closing tabs setting is set to manual close-->
    <string name="close_tabs_manually_summary">Zavrieť ručne</string>
    <!-- Summary for tabs preference when auto closing tabs setting is set to auto close tabs after one day-->
    <string name="close_tabs_after_one_day_summary">Zavrieť po jednom dni</string>
    <!-- Summary for tabs preference when auto closing tabs setting is set to auto close tabs after one week-->
    <string name="close_tabs_after_one_week_summary">Zavrieť po jednom týždni</string>
    <!-- Summary for tabs preference when auto closing tabs setting is set to auto close tabs after one month-->
    <string name="close_tabs_after_one_month_summary">Zavrieť po jednom mesiaci</string>

    <!-- Summary for homepage preference indicating always opening the homepage when re-opening the app -->
    <string name="opening_screen_homepage_summary">Otvárať na domovskej stránke</string>
    <!-- Summary for homepage preference indicating always opening the last-open tab when re-opening the app -->
    <string name="opening_screen_last_tab_summary">Otvoriť na naposledy použitej karte</string>
    <!-- Summary for homepage preference indicating opening the homepage when re-opening the app after four hours of inactivity -->
    <string name="opening_screen_after_four_hours_of_inactivity_summary">Po štyroch hodinách otvoriť na domovskej stránke</string>

    <!-- Inactive tabs -->
    <!-- Category header of a preference that allows a user to enable or disable the inactive tabs feature -->
    <string name="preferences_inactive_tabs">Presúvať staré karty medzi neaktívne</string>
    <!-- Title of inactive tabs preference -->
    <string name="preferences_inactive_tabs_title">Karty, ktoré ste dva týždne nevideli, sa presunú do neaktívnej sekcie.</string>

    <!-- Studies -->
    <!-- Title of the remove studies button -->
    <string name="studies_remove">Odstrániť</string>
    <!-- Title of the active section on the studies list -->
    <string name="studies_active">Aktívna</string>
    <!-- Description for studies, it indicates why Firefox use studies. The first parameter is the name of the application. -->
    <string name="studies_description_2">%1$s môže občas inštalovať a spúšťať štúdie.</string>
    <!-- Learn more link for studies, links to an article for more information about studies. -->
    <string name="studies_learn_more">Ďalšie informácie</string>
    <!-- Dialog message shown after removing a study -->
    <string name="studies_restart_app">Aplikácia sa ukončí, aby sa mohli prejaviť zmeny</string>
    <!-- Dialog button to confirm the removing a study. -->
    <string name="studies_restart_dialog_ok">OK</string>
    <!-- Dialog button text for canceling removing a study. -->
    <string name="studies_restart_dialog_cancel">Zrušiť</string>
    <!-- Toast shown after turning on/off studies preferences -->
    <string name="studies_toast_quit_application" tools:ignore="UnusedResources">Ukončuje sa aplikácia a aplikujú sa zmeny…</string>

    <!-- Sessions -->
    <!-- Title for the list of tabs -->
    <string name="tab_header_label">Otvorené karty</string>
    <!-- Title for the list of tabs in the current private session -->
    <string name="tabs_header_private_tabs_title">Súkromné karty</string>
    <!-- Title for the list of tabs in the synced tabs -->
    <string name="tabs_header_synced_tabs_title">Synchronizované karty</string>
    <!-- Content description (not visible, for screen readers etc.): Add tab button. Adds a news tab when pressed -->
    <string name="add_tab">Pridať kartu</string>
    <!-- Content description (not visible, for screen readers etc.): Add tab button. Adds a news tab when pressed -->
    <string name="add_private_tab">Pridať súkromnú kartu</string>
    <!-- Text for the new tab button to indicate adding a new private tab in the tab -->
    <string name="tab_drawer_fab_content">Súkromná</string>
    <!-- Text for the new tab button to indicate syncing command on the synced tabs page -->
    <string name="tab_drawer_fab_sync">Synchronizovať</string>
    <!-- Text shown in the menu for sharing all tabs -->
    <string name="tab_tray_menu_item_share">Zobraziť všetky karty</string>
    <!-- Text shown in the menu to view recently closed tabs -->
    <string name="tab_tray_menu_recently_closed">Nedávno zatvorené karty</string>
    <!-- Text shown in the tabs tray inactive tabs section -->
    <string name="tab_tray_inactive_recently_closed" tools:ignore="UnusedResources">Nedávno zatvorené</string>
    <!-- Text shown in the menu to view account settings -->
    <string name="tab_tray_menu_account_settings">Nastavenia účtu</string>
    <!-- Text shown in the menu to view tab settings -->
    <string name="tab_tray_menu_tab_settings">Nastavenia kariet</string>
    <!-- Text shown in the menu for closing all tabs -->
    <string name="tab_tray_menu_item_close">Zavrieť všetky karty</string>
    <!-- Text shown in the multiselect menu for bookmarking selected tabs. -->
    <string name="tab_tray_multiselect_menu_item_bookmark">Pridať medzi záložky</string>
    <!-- Text shown in the multiselect menu for closing selected tabs. -->
    <string name="tab_tray_multiselect_menu_item_close">Zavrieť</string>
    <!-- Content description for tabs tray multiselect share button -->
    <string name="tab_tray_multiselect_share_content_description">Zdieľať vybrané karty</string>
    <!-- Content description for tabs tray multiselect menu -->
    <string name="tab_tray_multiselect_menu_content_description">Ponuka vybratých kariet</string>
    <!-- Content description (not visible, for screen readers etc.): Removes tab from collection button. Removes the selected tab from collection when pressed -->
    <string name="remove_tab_from_collection">Odstrániť kartu z kolekcie</string>
    <!-- Text for button to enter multiselect mode in tabs tray -->
    <string name="tabs_tray_select_tabs">Vybrať karty</string>
    <!-- Content description (not visible, for screen readers etc.): Close tab button. Closes the current session when pressed -->
    <string name="close_tab">Zavrieť kartu</string>
    <!-- Content description (not visible, for screen readers etc.): Close tab <title> button. First parameter is tab title  -->
    <string name="close_tab_title">Zavrieť kartu %s</string>
    <!-- Content description (not visible, for screen readers etc.): Opens the open tabs menu when pressed -->
    <string name="open_tabs_menu">Ponuka otvorených kariet</string>
    <!-- Open tabs menu item to save tabs to collection -->
    <string name="tabs_menu_save_to_collection1">Uložiť karty do kolekcie</string>
    <!-- Text for the menu button to delete a collection -->
    <string name="collection_delete">Odstrániť kolekciu</string>
    <!-- Text for the menu button to rename a collection -->
    <string name="collection_rename">Premenovať kolekciu</string>
    <!-- Text for the button to open tabs of the selected collection -->
    <string name="collection_open_tabs">Otvoriť karty</string>


    <!-- Hint for adding name of a collection -->
    <string name="collection_name_hint">Názov kolekcie</string>
    <!-- Text for the menu button to rename a top site -->
    <string name="rename_top_site">Premenovať</string>
    <!-- Text for the menu button to remove a top site -->
    <string name="remove_top_site">Odstrániť</string>

    <!-- Text for the menu button to delete a top site from history -->
    <string name="delete_from_history">Odstrániť z histórie</string>
    <!-- Postfix for private WebApp titles, placeholder is replaced with app name -->
    <string name="pwa_site_controls_title_private">%1$s (súkromné prehliadanie)</string>

    <!-- History -->
    <!-- Text for the button to search all history -->
    <string name="history_search_1">Zadajte hľadaný výraz</string>
    <!-- Text for the button to clear all history -->
    <string name="history_delete_all">Vymazať históriu</string>
    <!-- Text for the snackbar to confirm that multiple browsing history items has been deleted -->
    <string name="history_delete_multiple_items_snackbar">História bola vymazaná</string>
    <!-- Text for the snackbar to confirm that a single browsing history item has been deleted. The first parameter is the shortened URL of the deleted history item. -->
    <string name="history_delete_single_item_snackbar">Položka %1$s odstránená</string>
    <!-- Context description text for the button to delete a single history item -->
    <string name="history_delete_item">Odstrániť</string>
    <!-- History multi select title in app bar
    The first parameter is the number of bookmarks selected -->
    <string name="history_multi_select_title">Počet vybraných položiek: %1$d</string>

    <!-- Text for the header that groups the history for today -->
    <string name="history_today">Dnes</string>
    <!-- Text for the header that groups the history for yesterday -->
    <string name="history_yesterday">Včera</string>
    <!-- Text for the header that groups the history the past 7 days -->
    <string name="history_7_days">Posledných 7 dní</string>
    <!-- Text for the header that groups the history the past 30 days -->
    <string name="history_30_days">Posledných 30 dní</string>
    <!-- Text for the header that groups the history older than the last month -->
    <string name="history_older">Staršia</string>
    <!-- Text shown when no history exists -->
    <string name="history_empty_message">Nemáte žiadnu históriu prehliadania</string>

    <!-- Downloads -->
    <!-- Text for the snackbar to confirm that multiple downloads items have been removed -->
    <string name="download_delete_multiple_items_snackbar_1">Stiahnuté súbory boli odstránené</string>
    <!-- Text for the snackbar to confirm that a single download item has been removed. The first parameter is the name of the download item. -->
    <string name="download_delete_single_item_snackbar">Súbor %1$s bol odstránený</string>
    <!-- Text shown when no download exists -->
    <string name="download_empty_message_1">Žiadne stiahnuté súbory</string>
    <!-- History multi select title in app bar
    The first parameter is the number of downloads selected -->
    <string name="download_multi_select_title">Počet vybraných položiek: %1$d</string>


    <!-- Text for the button to remove a single download item -->
    <string name="download_delete_item_1">Odstrániť</string>


    <!-- Crashes -->
    <!-- Title text displayed on the tab crash page. This first parameter is the name of the application (For example: Fenix) -->
    <string name="tab_crash_title_2">Ospravedlňujeme sa. %1$s nedokáže načítať túto stránku.</string>
    <!-- Send crash report checkbox text on the tab crash page -->
    <string name="tab_crash_send_report">Odoslať správu o zlyhaní Mozille</string>
    <!-- Close tab button text on the tab crash page -->
    <string name="tab_crash_close">Zavrieť kartu</string>
    <!-- Restore tab button text on the tab crash page -->
    <string name="tab_crash_restore">Obnoviť kartu</string>

    <!-- Bookmarks -->
    <!-- Confirmation message for a dialog confirming if the user wants to delete the selected folder -->
    <string name="bookmark_delete_folder_confirmation_dialog">Naozaj chcete odstrániť tento priečinok?</string>
    <!-- Confirmation message for a dialog confirming if the user wants to delete multiple items including folders. Parameter will be replaced by app name. -->
    <string name="bookmark_delete_multiple_folders_confirmation_dialog">%s odstráni vybrané položky.</string>
    <!-- Text for the cancel button on delete bookmark dialog -->
    <string name="bookmark_delete_negative">Zrušiť</string>
    <!-- Screen title for adding a bookmarks folder -->
    <string name="bookmark_add_folder">Pridanie priečinku</string>
    <!-- Snackbar title shown after a bookmark has been created. -->
    <string name="bookmark_saved_snackbar">Záložka bola uložená!</string>
    <!-- Snackbar edit button shown after a bookmark has been created. -->
    <string name="edit_bookmark_snackbar_action">UPRAVIŤ</string>
    <!-- Bookmark overflow menu edit button -->
    <string name="bookmark_menu_edit_button">Upraviť</string>
    <!-- Bookmark overflow menu copy button -->
    <string name="bookmark_menu_copy_button">Kopírovať</string>
    <!-- Bookmark overflow menu share button -->
    <string name="bookmark_menu_share_button">Zdieľať</string>
    <!-- Bookmark overflow menu open in new tab button -->
    <string name="bookmark_menu_open_in_new_tab_button">Otvoriť na novej karte</string>
    <!-- Bookmark overflow menu open in private tab button -->
    <string name="bookmark_menu_open_in_private_tab_button">Otvoriť na súkromnej karte</string>
    <!-- Bookmark overflow menu open all in tabs button -->
    <string name="bookmark_menu_open_all_in_tabs_button">Otvoriť všetky na nových kartách</string>
    <!-- Bookmark overflow menu open all in private tabs button -->
    <string name="bookmark_menu_open_all_in_private_tabs_button">Otvoriť všetky na súkromných kartách</string>
    <!-- Bookmark overflow menu delete button -->
    <string name="bookmark_menu_delete_button">Odstrániť</string>
    <!--Bookmark overflow menu save button -->
    <string name="bookmark_menu_save_button">Uložiť</string>
    <!-- Bookmark multi select title in app bar
     The first parameter is the number of bookmarks selected -->
    <string name="bookmarks_multi_select_title">Počet vybraných položiek: %1$d</string>
    <!-- Bookmark editing screen title -->
    <string name="edit_bookmark_fragment_title">Upraviť záložku</string>
    <!-- Bookmark folder editing screen title -->
    <string name="edit_bookmark_folder_fragment_title">Upraviť priečinok</string>
    <!-- Bookmark sign in button message -->
    <string name="bookmark_sign_in_button">Ak chcete vidieť synchronizované záložky, prihláste sa</string>
    <!-- Bookmark URL editing field label -->
    <string name="bookmark_url_label">URL</string>
    <!-- Bookmark FOLDER editing field label -->
    <string name="bookmark_folder_label">PRIEČINOK</string>
    <!-- Bookmark NAME editing field label -->
    <string name="bookmark_name_label">NÁZOV</string>
    <!-- Bookmark add folder screen title -->
    <string name="bookmark_add_folder_fragment_label">Pridanie priečinku</string>
    <!-- Bookmark select folder screen title -->
    <string name="bookmark_select_folder_fragment_label">Výber priečinku</string>
    <!-- Bookmark editing error missing title -->
    <string name="bookmark_empty_title_error">Priečinok musí mať názov</string>
    <!-- Bookmark editing error missing or improper URL -->
    <string name="bookmark_invalid_url_error">Neplatná URL adresa</string>
    <!-- Bookmark screen message for empty bookmarks folder -->
    <string name="bookmarks_empty_message">Nemáte žiadne záložky</string>
    <!-- Bookmark snackbar message on deletion
     The first parameter is the host part of the URL of the bookmark deleted, if any -->
    <string name="bookmark_deletion_snackbar_message">Bola odstránená záložka %1$s</string>
    <!-- Bookmark snackbar message on deleting multiple bookmarks not including folders-->
    <string name="bookmark_deletion_multiple_snackbar_message_2">Záložky boli odstránené</string>
    <!-- Bookmark snackbar message on deleting multiple bookmarks including folders-->
    <string name="bookmark_deletion_multiple_snackbar_message_3">Odstraňovanie vybraných priečinkov</string>
    <!-- Bookmark undo button for deletion snackbar action -->
    <string name="bookmark_undo_deletion">SPÄŤ</string>

    <!-- Text for the button to search all bookmarks -->
    <string name="bookmark_search">Zadajte hľadaný výraz</string>

    <!-- Site Permissions -->
    <!-- Button label that take the user to the Android App setting -->
    <string name="phone_feature_go_to_settings">Prejsť do nastavení</string>
    <!-- Content description (not visible, for screen readers etc.): Quick settings sheet
        to give users access to site specific information / settings. For example:
        Secure settings status and a button to modify site permissions -->
    <string name="quick_settings_sheet">Rýchle nastavenia</string>
    <!-- Label that indicates that this option it the recommended one -->
    <string name="phone_feature_recommended">Odporúčané</string>
    <!-- Button label for clearing all the information of site permissions-->
    <string name="clear_permissions">Odstrániť povolenia</string>
    <!-- Text for the OK button on Clear permissions dialog -->
    <string name="clear_permissions_positive">OK</string>
    <!-- Text for the cancel button on Clear permissions dialog -->
    <string name="clear_permissions_negative">Zrušiť</string>
    <!-- Button label for clearing a site permission-->
    <string name="clear_permission">Odstrániť povolenie</string>
    <!-- Text for the OK button on Clear permission dialog -->
    <string name="clear_permission_positive">OK</string>
    <!-- Text for the cancel button on Clear permission dialog -->
    <string name="clear_permission_negative">Zrušiť</string>
    <!-- Button label for clearing all the information on all sites-->
    <string name="clear_permissions_on_all_sites">Odstrániť povolenia pre všetky stránky</string>
    <!-- Preference for altering video and audio autoplay for all websites -->
    <string name="preference_browser_feature_autoplay">Automatické prehrávanie</string>
    <!-- Preference for altering the camera access for all websites -->
    <string name="preference_phone_feature_camera">Kamera</string>
    <!-- Preference for altering the microphone access for all websites -->
    <string name="preference_phone_feature_microphone">Mikrofón</string>
    <!-- Preference for altering the location access for all websites -->
    <string name="preference_phone_feature_location">Poloha</string>
    <!-- Preference for altering the notification access for all websites -->
    <string name="preference_phone_feature_notification">Upozornenia</string>
    <!-- Preference for altering the persistent storage access for all websites -->
    <string name="preference_phone_feature_persistent_storage">Trvalé úložisko</string>
    <!-- Preference for altering the storage access setting for all websites -->
    <string name="preference_phone_feature_cross_origin_storage_access">Cookies tretích strán</string>
    <!-- Preference for altering the EME access for all websites -->
    <string name="preference_phone_feature_media_key_system_access">Obsah chránený pomocou DRM</string>
    <!-- Label that indicates that a permission must be asked always -->
    <string name="preference_option_phone_feature_ask_to_allow">Vždy sa opýtať</string>
    <!-- Label that indicates that a permission must be blocked -->
    <string name="preference_option_phone_feature_blocked">Zablokované</string>
    <!-- Label that indicates that a permission must be allowed -->
    <string name="preference_option_phone_feature_allowed">Povolené</string>
    <!--Label that indicates a permission is by the Android OS-->
    <string name="phone_feature_blocked_by_android">Zablokované Androidom</string>
    <!-- Preference for showing a list of websites that the default configurations won't apply to them -->
    <string name="preference_exceptions">Výnimky</string>
    <!-- Summary of tracking protection preference if tracking protection is set to off -->
    <string name="tracking_protection_off">Vypnutá</string>

    <!-- Summary of tracking protection preference if tracking protection is set to standard -->
    <string name="tracking_protection_standard">Štandardná</string>
    <!-- Summary of tracking protection preference if tracking protection is set to strict -->
    <string name="tracking_protection_strict">Prísna</string>
    <!-- Summary of tracking protection preference if tracking protection is set to custom -->
    <string name="tracking_protection_custom">Vlastná</string>
    <!-- Label for global setting that indicates that all video and audio autoplay is allowed -->
    <string name="preference_option_autoplay_allowed2">Povoliť zvuk a video</string>
    <!-- Label for site specific setting that indicates that all video and audio autoplay is allowed -->
    <string name="quick_setting_option_autoplay_allowed">Povoliť zvuk a video</string>
    <!-- Label that indicates that video and audio autoplay is only allowed over Wi-Fi -->
    <string name="preference_option_autoplay_allowed_wifi_only2">Blokovať automatické prehrávanie zvuku a videí pri pripojení cez mobilné dáta</string>
    <!-- Subtext that explains 'autoplay on Wi-Fi only' option -->
    <string name="preference_option_autoplay_allowed_wifi_subtext">Zvuk a video sa bude automaticky prehrávať len na Wi-Fi</string>
    <!-- Label for global setting that indicates that video autoplay is allowed, but audio autoplay is blocked -->
    <string name="preference_option_autoplay_block_audio2">Blokovať len zvuk</string>
    <!-- Label for site specific setting that indicates that video autoplay is allowed, but audio autoplay is blocked -->
    <string name="quick_setting_option_autoplay_block_audio">Blokovať len zvuk</string>
    <!-- Label for global setting that indicates that all video and audio autoplay is blocked -->
    <string name="preference_option_autoplay_blocked3">Blokovať zvuk a video</string>
    <!-- Label for site specific setting that indicates that all video and audio autoplay is blocked -->
    <string name="quick_setting_option_autoplay_blocked">Blokovať zvuk a video</string>
    <!-- Summary of delete browsing data on quit preference if it is set to on -->
    <string name="delete_browsing_data_quit_on">Zapnuté</string>
    <!-- Summary of delete browsing data on quit preference if it is set to off -->
    <string name="delete_browsing_data_quit_off">Vypnuté</string>

    <!-- Summary of studies preference if it is set to on -->
    <string name="studies_on">Zapnuté</string>
    <!-- Summary of studies data on quit preference if it is set to off -->
    <string name="studies_off">Vypnuté</string>

    <!-- Collections -->
    <!-- Collections header on home fragment -->
    <string name="collections_header">Kolekcie</string>
    <!-- Content description (not visible, for screen readers etc.): Opens the collection menu when pressed -->
    <string name="collection_menu_button_content_description">Ponuka kolekcií</string>

    <!-- Label to describe what collections are to a new user without any collections -->
    <string name="no_collections_description2">Zbierajte veci, ktoré máte radi.\nZoskupujte podobné vyhľadávania, stránky či karty.</string>
    <!-- Title for the "select tabs" step of the collection creator -->
    <string name="create_collection_select_tabs">Výber kariet</string>
    <!-- Title for the "select collection" step of the collection creator -->
    <string name="create_collection_select_collection">Výber kolekcie</string>
    <!-- Title for the "name collection" step of the collection creator -->
    <string name="create_collection_name_collection">Pomenujte kolekciu</string>
    <!-- Button to add new collection for the "select collection" step of the collection creator -->
    <string name="create_collection_add_new_collection">Pridať novú kolekciu</string>
    <!-- Button to select all tabs in the "select tabs" step of the collection creator -->
    <string name="create_collection_select_all">Vybrať všetky</string>
    <!-- Button to deselect all tabs in the "select tabs" step of the collection creator -->
    <string name="create_collection_deselect_all">Zrušiť výber všetkých</string>
    <!-- Text to prompt users to select the tabs to save in the "select tabs" step of the collection creator -->
    <string name="create_collection_save_to_collection_empty">Vyberte karty na uloženie</string>
    <!-- Text to show users how many tabs they have selected in the "select tabs" step of the collection creator.
     %d is a placeholder for the number of tabs selected. -->
    <string name="create_collection_save_to_collection_tabs_selected">Počet vybraných kariet: %d</string>
    <!-- Text to show users they have one tab selected in the "select tabs" step of the collection creator.
    %d is a placeholder for the number of tabs selected. -->
    <string name="create_collection_save_to_collection_tab_selected">Bola vybraná %d karta</string>
    <!-- Text shown in snackbar when multiple tabs have been saved in a collection -->
    <string name="create_collection_tabs_saved">Karty boli uložené!</string>
    <!-- Text shown in snackbar when one or multiple tabs have been saved in a new collection -->
    <string name="create_collection_tabs_saved_new_collection">Kolekcia bola uložená!</string>
    <!-- Text shown in snackbar when one tab has been saved in a collection -->
    <string name="create_collection_tab_saved">Karta bola uložená!</string>
    <!-- Content description (not visible, for screen readers etc.): button to close the collection creator -->
    <string name="create_collection_close">Zavrieť</string>
    <!-- Button to save currently selected tabs in the "select tabs" step of the collection creator-->
    <string name="create_collection_save">Uložiť</string>

    <!-- Snackbar action to view the collection the user just created or updated -->
    <string name="create_collection_view">Zobraziť</string>

    <!-- Text for the OK button from collection dialogs -->
    <string name="create_collection_positive">OK</string>
    <!-- Text for the cancel button from collection dialogs -->
    <string name="create_collection_negative">Zrušiť</string>

    <!-- Default name for a new collection in "name new collection" step of the collection creator. %d is a placeholder for the number of collections-->
    <string name="create_collection_default_name">Kolekcia %d</string>

    <!-- Share -->
    <!-- Share screen header -->
    <string name="share_header_2">Zdieľať</string>
    <!-- Content description (not visible, for screen readers etc.):
        "Share" button. Opens the share menu when pressed. -->
    <string name="share_button_content_description">Zdieľať</string>
    <!-- Text for the Save to PDF feature in the share menu -->
    <string name="share_save_to_pdf">Uložiť ako PDF</string>
    <!-- Text for error message when generating a PDF file Text. -->
    <string name="unable_to_save_to_pdf_error">Nedá sa vygenerovať PDF</string>
    <!-- Text for standard error snackbar dismiss button. -->
    <string name="standard_snackbar_error_dismiss">Zavrieť</string>
    <!-- Text for error message when printing a page and it fails. -->
    <string name="unable_to_print_page_error">Túto stránku nie je možné vytlačiť</string>
    <!-- Text for the print feature in the share and browser menu -->
    <string name="menu_print">Tlačiť</string>
    <!-- Sub-header in the dialog to share a link to another sync device -->
    <string name="share_device_subheader">Odoslať do zariadenia</string>
    <!-- Sub-header in the dialog to share a link to an app from the full list -->
    <string name="share_link_all_apps_subheader">Všetky akcie</string>
    <!-- Sub-header in the dialog to share a link to an app from the most-recent sorted list -->
    <string name="share_link_recent_apps_subheader">Naposledy použité</string>
    <!-- Text for the copy link action in the share screen. -->
    <string name="share_copy_link_to_clipboard">Kopírovať do schránky</string>
    <!-- Toast shown after copying link to clipboard -->
    <string name="toast_copy_link_to_clipboard">Skopírované do schránky</string>
    <!-- An option from the share dialog to sign into sync -->
    <string name="sync_sign_in">Prihlásiť sa k službe Sync</string>
     <!-- An option from the three dot menu to sync and save data -->
    <string name="sync_menu_sync_and_save_data">Synchronizácia</string>
    <!-- An option from the share dialog to send link to all other sync devices -->
    <string name="sync_send_to_all">Odoslať do všetkých zariadení</string>
    <!-- An option from the share dialog to reconnect to sync -->
    <string name="sync_reconnect">Znovu sa pripojiť k synchronizácii</string>
    <!-- Text displayed when sync is offline and cannot be accessed -->
    <string name="sync_offline">Offline</string>
    <!-- An option to connect additional devices -->
    <string name="sync_connect_device">Pripojiť ďalšie zariadenie</string>
    <!-- The dialog text shown when additional devices are not available -->
    <string name="sync_connect_device_dialog">Ak chcete odoslať kartu, prihláste sa do Firefoxu na aspoň jednom ďalšom zariadení.</string>
    <!-- Confirmation dialog button -->
    <string name="sync_confirmation_button">Rozumiem</string>

    <!-- Share error message -->
    <string name="share_error_snackbar">Do tejto aplikácie nie je možné zdieľať</string>
    <!-- Add new device screen title -->
    <string name="sync_add_new_device_title">Odoslať do zariadenia</string>

    <!-- Text for the warning message on the Add new device screen -->
    <string name="sync_add_new_device_message">Žiadne pripojené zariadenia</string>
    <!-- Text for the button to learn about sending tabs -->
    <string name="sync_add_new_device_learn_button">Ďalšie informácie o odosielaní kariet…</string>
    <!-- Text for the button to connect another device -->
    <string name="sync_add_new_device_connect_button">Pripojiť ďalšie zariadenie…</string>

    <!-- Notifications -->
    <!-- Text shown in the notification that pops up to remind the user that a private browsing session is active. -->
    <string name="notification_pbm_delete_text_2">Zavrieť súkromné karty</string>

    <!-- Text for option one, shown in microsurvey.-->
    <string name="microsurvey_survey_5_point_option_0" tools:ignore="UnusedResources" moz:removedIn="130">neutrálny</string>
    <!-- Text for option two, shown in microsurvey.-->
    <string name="microsurvey_survey_5_point_option_1" tools:ignore="UnusedResources" moz:removedIn="130">veľmi nespokojný</string>
    <!-- Text for option three, shown in microsurvey.-->
    <string name="microsurvey_survey_5_point_option_2" tools:ignore="UnusedResources" moz:removedIn="130">nespokojný</string>
    <!-- Text for option four, shown in microsurvey.-->
    <string name="microsurvey_survey_5_point_option_3" tools:ignore="UnusedResources" moz:removedIn="130">spokojný</string>
    <!-- Text for option five, shown in microsurvey.-->
    <string name="microsurvey_survey_5_point_option_4" tools:ignore="UnusedResources" moz:removedIn="130">veľmi spokojný</string>


    <!-- Text shown in the notification that pops up to remind the user that a private browsing session is active for Android 14+ -->
    <string name="notification_erase_title_android_14">Chcete zatvoriť súkromné karty?</string>

    <string name="notification_erase_text_android_14">Ťuknutím alebo potiahnutím tohto upozornenia zatvoríte súkromné karty.</string>

    <!-- Name of the marketing notification channel. Displayed in the "App notifications" system settings for the app -->
    <string name="notification_marketing_channel_name">Marketing</string>

    <!-- Title shown in the notification that pops up to remind the user to set fenix as default browser.
    The app name is in the text, due to limitations with localizing Nimbus experiments -->
    <string name="nimbus_notification_default_browser_title" tools:ignore="UnusedResources">Firefox je rýchly a bezpečný</string>
    <!-- Text shown in the notification that pops up to remind the user to set fenix as default browser.
    The app name is in the text, due to limitations with localizing Nimbus experiments -->
    <string name="nimbus_notification_default_browser_text" tools:ignore="UnusedResources">Nastavte si Firefox ako predvolený prehliadač</string>
    <!-- Title shown in the notification that pops up to re-engage the user -->
    <string name="notification_re_engagement_title">Vyskúšajte súkromné prehliadanie</string>
    <!-- Text shown in the notification that pops up to re-engage the user.
    %1$s is a placeholder that will be replaced by the app name. -->
    <string name="notification_re_engagement_text">Prehliadajte bez uložených súborov cookie alebo histórie v prehliadači %1$s</string>

    <!-- Title A shown in the notification that pops up to re-engage the user -->
    <string name="notification_re_engagement_A_title">Prehliadajte bez stopy</string>
    <!-- Text A shown in the notification that pops up to re-engage the user.
    %1$s is a placeholder that will be replaced by the app name. -->
    <string name="notification_re_engagement_A_text">Súkromné prehliadanie v prehliadači %1$s neukladá vaše informácie.</string>
    <!-- Title B shown in the notification that pops up to re-engage the user -->
    <string name="notification_re_engagement_B_title">Začnite prvé vyhľadávanie</string>
    <!-- Text B shown in the notification that pops up to re-engage the user -->
    <string name="notification_re_engagement_B_text">Nájdite niečo v okolí. Alebo objavte niečo zábavné.</string>

    <!-- Survey -->
    <!-- Text shown in the fullscreen message that pops up to ask user to take a short survey.
    The app name is in the text, due to limitations with localizing Nimbus experiments -->
    <string name="nimbus_survey_message_text">Pomôžte nám vylepšiť Firefox vyplnením krátkeho prieskumu.</string>
    <!-- Preference for taking the short survey. -->
    <string name="preferences_take_survey">Zúčastniť sa prieskumu</string>
    <!-- Preference for not taking the short survey. -->
    <string name="preferences_not_take_survey">Nie, ďakujem</string>

    <!-- Snackbar -->
    <!-- Text shown in snackbar when user deletes a collection -->
    <string name="snackbar_collection_deleted">Kolekcia bola odstránená</string>
    <!-- Text shown in snackbar when user renames a collection -->
    <string name="snackbar_collection_renamed">Kolekcia bola premenovaná</string>
    <!-- Text shown in snackbar when user closes a tab -->
    <string name="snackbar_tab_closed">Karta bola zavretá</string>
    <!-- Text shown in snackbar when user closes all tabs -->
    <string name="snackbar_tabs_closed">Karty boli zavreté</string>
    <!-- Text shown in snackbar when user closes multiple inactive tabs. %1$s will be replaced with the number of tabs closed. -->
    <string name="snackbar_num_tabs_closed">Zatvorené karty: %1$s</string>
    <!-- Text shown in snackbar when user bookmarks a list of tabs -->
    <string name="snackbar_message_bookmarks_saved">Záložky boli uložené!</string>
    <!-- Text shown in snackbar when user adds a site to shortcuts -->
    <string name="snackbar_added_to_shortcuts">Pridané medzi skratky!</string>
    <!-- Text shown in snackbar when user closes a private tab -->
    <string name="snackbar_private_tab_closed">Súkromná karta bola zavretá</string>
    <!-- Text shown in snackbar when user closes all private tabs -->
    <string name="snackbar_private_tabs_closed">Súkromné karty boli zavreté</string>
    <!-- Text shown in snackbar when user erases their private browsing data -->
    <string name="snackbar_private_data_deleted">Údaje súkromného prehliadania boli odstránené</string>
    <!-- Text shown in snackbar to undo deleting a tab, top site or collection -->
    <string name="snackbar_deleted_undo">SPÄŤ</string>
    <!-- Text shown in snackbar when user removes a top site -->
    <string name="snackbar_top_site_removed">Stránka bola odstránená</string>
    <!-- QR code scanner prompt which appears after scanning a code, but before navigating to it
        First parameter is the name of the app, second parameter is the URL or text scanned-->
    <string name="qr_scanner_confirmation_dialog_message">Chcete aplikácii %1$s povoliť otvorenie %2$s</string>
    <!-- QR code scanner prompt dialog positive option to allow navigation to scanned link -->
    <string name="qr_scanner_dialog_positive">POVOLIŤ</string>
    <!-- QR code scanner prompt dialog positive option to deny navigation to scanned link -->
    <string name="qr_scanner_dialog_negative">ZAMIETNUŤ</string>
    <!-- QR code scanner prompt dialog error message shown when a hostname does not contain http or https. -->
    <string name="qr_scanner_dialog_invalid">Webová adresa je neplatná.</string>
    <!-- QR code scanner prompt dialog positive option when there is an error -->
    <string name="qr_scanner_dialog_invalid_ok">OK</string>
    <!-- Tab collection deletion prompt dialog message. Placeholder will be replaced with the collection name -->
    <string name="tab_collection_dialog_message">Naozaj chcete odstrániť kolekciu %1$s?</string>
    <!-- Tab collection deletion prompt dialog option to delete the collection -->
    <string name="tab_collection_dialog_positive">Odstrániť</string>
    <!-- Text displayed in a notification when the user enters full screen mode -->
    <string name="full_screen_notification" moz:removedIn="130" tools:ignore="UnusedResources">Bol spustený režim celej obrazovky</string>
    <!-- Message for copying the URL via long press on the toolbar -->
    <string name="url_copied">Adresa bola skopírovaná</string>
    <!-- Sample text for accessibility font size -->
    <string name="accessibility_text_size_sample_text_1">Toto je náhľad textu. Je tu preto, aby sme vám ukázali, ako sa bude text zobrazovať, keď pomocou tohto nastavenia zväčšíte alebo zmenšíte jeho veľkosť.</string>
    <!-- Summary for Accessibility Text Size Scaling Preference -->
    <string name="preference_accessibility_text_size_summary">Zväčší alebo zmenší veľkosť textu na webových stránkach</string>
    <!-- Title for Accessibility Text Size Scaling Preference -->
    <string name="preference_accessibility_font_size_title">Veľkosť písma</string>

    <!-- Title for Accessibility Text Automatic Size Scaling Preference -->
    <string name="preference_accessibility_auto_size_2">Automatická veľkosť písma</string>
    <!-- Summary for Accessibility Text Automatic Size Scaling Preference -->
    <string name="preference_accessibility_auto_size_summary">Veľkosť písma sa riadi vašimi nastaveniami systému. Ak chcete spravovať veľkosť písma, upravte svoje nastavenia.</string>

    <!-- Title for the Delete browsing data preference -->
    <string name="preferences_delete_browsing_data">Odstrániť údaje o prehliadaní</string>
    <!-- Title for the tabs item in Delete browsing data -->
    <string name="preferences_delete_browsing_data_tabs_title_2">Otvorené karty</string>
    <!-- Subtitle for the tabs item in Delete browsing data, parameter will be replaced with the number of open tabs -->
    <string name="preferences_delete_browsing_data_tabs_subtitle">Počet kariet: %d</string>
    <!-- Title for the data and history items in Delete browsing data -->
    <!-- Title for the history item in Delete browsing data -->
    <string name="preferences_delete_browsing_data_browsing_history_title">História prehliadania</string>
    <!-- Subtitle for the data and history items in delete browsing data, parameter will be replaced with the
        number of history items the user has -->
    <string name="preferences_delete_browsing_data_browsing_data_subtitle">Počet adries: %d</string>
    <!-- Title for the cookies and site data items in Delete browsing data -->
    <string name="preferences_delete_browsing_data_cookies_and_site_data">Cookies a údaje stránok</string>
    <!-- Subtitle for the cookies item in Delete browsing data -->
    <string name="preferences_delete_browsing_data_cookies_subtitle">Príde k vášmu odhláseniu z väčšiny webových stránok</string>
    <!-- Title for the cached images and files item in Delete browsing data -->
    <string name="preferences_delete_browsing_data_cached_files">Obrázky a súbory vo vyrovnávacej pamäti</string>
    <!-- Subtitle for the cached images and files item in Delete browsing data -->
    <string name="preferences_delete_browsing_data_cached_files_subtitle">Uvolní priestor v zariadení</string>
    <!-- Title for the site permissions item in Delete browsing data -->
    <string name="preferences_delete_browsing_data_site_permissions">Oprávnenia stránok</string>
    <!-- Title for the downloads item in Delete browsing data -->
    <string name="preferences_delete_browsing_data_downloads">Stiahnuté súbory</string>
    <!-- Text for the button to delete browsing data -->
    <string name="preferences_delete_browsing_data_button">Odstrániť údaje o prehliadaní</string>

    <!-- Title for the Delete browsing data on quit preference -->
    <string name="preferences_delete_browsing_data_on_quit">Odstraňovať údaje o prehliadaní pri ukončení aplikácie</string>
    <!-- Summary for the Delete browsing data on quit preference. "Quit" translation should match delete_browsing_data_on_quit_action translation. -->
    <string name="preference_summary_delete_browsing_data_on_quit_2">Automaticky odstráni údaje o prehliadaní po stlačení tlačidla „Ukončiť“ v hlavnej ponuke</string>
    <!-- Action item in menu for the Delete browsing data on quit feature -->
    <string name="delete_browsing_data_on_quit_action">Ukončiť</string>

    <!-- Title text of a delete browsing data dialog. -->
    <string name="delete_history_prompt_title">Obdobie, za ktoré vymazať údaje</string>
    <!-- Body text of a delete browsing data dialog. -->
    <string name="delete_history_prompt_body" moz:RemovedIn="130" tools:ignore="UnusedResources">Odstráni históriu (vrátane histórie synchronizovanej z iných zariadení), súbory cookie a ďalšie údaje prehliadania.</string>
    <!-- Body text of a delete browsing data dialog. -->
    <string name="delete_history_prompt_body_2">Odstráni históriu (vrátane histórie synchronizovanej z iných zariadení)</string>
    <!-- Radio button in the delete browsing data dialog to delete history items for the last hour. -->
    <string name="delete_history_prompt_button_last_hour">Posledná hodina</string>
    <!-- Radio button in the delete browsing data dialog to delete history items for today and yesterday. -->
    <string name="delete_history_prompt_button_today_and_yesterday">Dnes a včera</string>
    <!-- Radio button in the delete browsing data dialog to delete all history. -->
    <string name="delete_history_prompt_button_everything">Všetko</string>

    <!-- Dialog message to the user asking to delete browsing data. Parameter will be replaced by app name. -->
    <string name="delete_browsing_data_prompt_message_3">%s odstráni vybrané údaje.</string>
    <!-- Text for the cancel button for the data deletion dialog -->
    <string name="delete_browsing_data_prompt_cancel">Zrušiť</string>
    <!-- Text for the allow button for the data deletion dialog -->
    <string name="delete_browsing_data_prompt_allow">Odstrániť</string>
    <!-- Text for the snackbar confirmation that the data was deleted -->
    <string name="preferences_delete_browsing_data_snackbar">Údaje o prehliadaní boli odstránené</string>

    <!-- Text for the snackbar to show the user that the deletion of browsing data is in progress -->
    <string name="deleting_browsing_data_in_progress">Odstraňujem súkromné údaje…</string>

    <!-- Dialog message to the user asking to delete all history items inside the opened group. Parameter will be replaced by a history group name. -->
    <string name="delete_all_history_group_prompt_message">Odstrániť všetky stránky v skupine “%s”</string>
    <!-- Text for the cancel button for the history group deletion dialog -->
    <string name="delete_history_group_prompt_cancel">Zrušiť</string>
    <!-- Text for the allow button for the history group dialog -->
    <string name="delete_history_group_prompt_allow">Odstrániť</string>
    <!-- Text for the snackbar confirmation that the history group was deleted -->
    <string name="delete_history_group_snackbar">Skupina bola odstránená</string>

    <!-- Onboarding -->
    <!-- text to display in the snackbar once account is signed-in -->
    <string name="onboarding_firefox_account_sync_is_on">Synchronizácia je zapnutá</string>

    <!-- Onboarding theme -->
    <!-- Text shown in snackbar when multiple tabs have been sent to device -->
    <string name="sync_sent_tabs_snackbar">Karty boli odoslané!</string>
    <!-- Text shown in snackbar when one tab has been sent to device  -->
    <string name="sync_sent_tab_snackbar">Karta bola odoslaná!</string>
    <!-- Text shown in snackbar when sharing tabs failed  -->
    <string name="sync_sent_tab_error_snackbar">Odoslanie sa nepodarilo</string>
    <!-- Text shown in snackbar for the "retry" action that the user has after sharing tabs failed -->
    <string name="sync_sent_tab_error_snackbar_action">ZNOVA</string>
    <!-- Title of QR Pairing Fragment -->
    <string name="sync_scan_code">Naskenovať kód</string>
    <!-- Instructions on how to access pairing -->
    <string name="sign_in_instructions"><![CDATA[Spustite Firefox na svojom počítači a navštívte stránku <b>https://firefox.com/pair</b>]]></string>
    <!-- Text shown for sign in pairing when ready -->
    <string name="sign_in_ready_for_scan">Pripravené na skenovanie</string>
    <!-- Text shown for settings option for sign with pairing -->
    <string name="sign_in_with_camera">Prihláste sa pomocou fotoaparátu</string>
    <!-- Text shown for settings option for sign with email -->
    <string name="sign_in_with_email">Použiť radšej e‑mailovú adresu</string>
    <!-- Text shown for settings option for create new account text.'Firefox' intentionally hardcoded here.-->
    <string name="sign_in_create_account_text"><![CDATA[Ešte nemáte účet? <u>Vytvorte si ho</u> a synchronizujte svoj Firefox medzi zariadeniami.]]></string>
    <!-- Text shown in confirmation dialog to sign out of account. The first parameter is the name of the app (e.g. Firefox Preview) -->
    <string name="sign_out_confirmation_message_2">Aplikácia %s sa už viac nebude synchronizovať s vašim účtom, ale neodstráni z toho zariadenia žiadne z údajov prehliadania.</string>
    <!-- Option to continue signing out of account shown in confirmation dialog to sign out of account -->
    <string name="sign_out_disconnect">Odpojiť</string>
    <!-- Option to cancel signing out shown in confirmation dialog to sign out of account -->
    <string name="sign_out_cancel">Zrušiť</string>
    <!-- Error message snackbar shown after the user tried to select a default folder which cannot be altered -->
    <string name="bookmark_cannot_edit_root">Predvolené priečinky nie je možné upravovať</string>

    <!-- Enhanced Tracking Protection -->
    <!-- Link displayed in enhanced tracking protection panel to access tracking protection settings -->
    <string name="etp_settings">Nastavenia ochrany</string>
    <!-- Preference title for enhanced tracking protection settings -->
    <string name="preference_enhanced_tracking_protection">Rozšírená ochrana pred sledovaním</string>
    <!-- Preference summary for enhanced tracking protection settings on/off switch -->
    <string name="preference_enhanced_tracking_protection_summary">Teraz obsahuje Úplnú ochranu súborov cookie, našu doteraz najsilnejšiu bariéru proti sledovaciu medzi stránkami.</string>
    <!-- Description of enhanced tracking protection. The parameter is the name of the application (For example: Firefox Fenix) -->
    <string name="preference_enhanced_tracking_protection_explanation_2">%s vás chráni pred mnohými sledovacími prvkami, ktoré zbierajú informácie o tom, čo robíte na internete.</string>
    <!-- Text displayed that links to website about enhanced tracking protection -->
    <string name="preference_enhanced_tracking_protection_explanation_learn_more">Ďalšie informácie</string>
    <!-- Preference for enhanced tracking protection for the standard protection settings -->
    <string name="preference_enhanced_tracking_protection_standard_default_1">Štandardná (predvolená)</string>
    <!-- Preference description for enhanced tracking protection for the standard protection settings -->
    <string name="preference_enhanced_tracking_protection_standard_description_5">Stránky sa budú načítavať normálne, no budú obsahovať menej sledovacích prvkov.</string>
    <!--  Accessibility text for the Standard protection information icon  -->
    <string name="preference_enhanced_tracking_protection_standard_info_button">Čo blokuje štandardná ochrana pred sledovaním</string>
    <!-- Preference for enhanced tracking protection for the strict protection settings -->
    <string name="preference_enhanced_tracking_protection_strict">Prísna</string>
    <!-- Preference description for enhanced tracking protection for the strict protection settings -->
    <string name="preference_enhanced_tracking_protection_strict_description_4">Silnejšia ochrana, ktorá zrýchľuje načítavanie stránok. Môže však obmedziť ich fungovanie.</string>
    <!--  Accessibility text for the Strict protection information icon  -->
    <string name="preference_enhanced_tracking_protection_strict_info_button">Čo blokuje prísna ochrana pred sledovaním</string>
    <!-- Preference for enhanced tracking protection for the custom protection settings -->
    <string name="preference_enhanced_tracking_protection_custom">Vlastná</string>
    <!-- Preference description for enhanced tracking protection for the strict protection settings -->
    <string name="preference_enhanced_tracking_protection_custom_description_2">Vyberte sledovacie prvky a skripty, ktoré chcete blokovať.</string>
    <!--  Accessibility text for the Strict protection information icon  -->
    <string name="preference_enhanced_tracking_protection_custom_info_button">Čo blokuje vlastná ochrana pred sledovaním</string>
    <!-- Header for categories that are being blocked by current Enhanced Tracking Protection settings -->
    <!-- Preference for enhanced tracking protection for the custom protection settings for cookies-->
    <string name="preference_enhanced_tracking_protection_custom_cookies">Cookies</string>
    <!-- Option for enhanced tracking protection for the custom protection settings for cookies-->
    <string name="preference_enhanced_tracking_protection_custom_cookies_1">Sledovacie prvky sociálnych sietí</string>
    <!-- Option for enhanced tracking protection for the custom protection settings for cookies-->
    <string name="preference_enhanced_tracking_protection_custom_cookies_2">Cookies z nenavštívených stránok</string>
    <!-- Option for enhanced tracking protection for the custom protection settings for cookies-->
    <string name="preference_enhanced_tracking_protection_custom_cookies_3">Všetky cookies tretích strán (môže obmedziť fungovanie niektorých stránok)</string>
    <!-- Option for enhanced tracking protection for the custom protection settings for cookies-->
    <string name="preference_enhanced_tracking_protection_custom_cookies_4">Všetky cookies (obmedzí fungovanie niektorých stránok)</string>
    <!-- Option for enhanced tracking protection for the custom protection settings for cookies-->
    <string name="preference_enhanced_tracking_protection_custom_cookies_5">Izolovať súbory cookie tretích strán</string>
    <!-- Preference for Global Privacy Control for the custom privacy settings for Global Privacy Control. '&amp;' is replaced with the ampersand symbol: &-->
    <string name="preference_enhanced_tracking_protection_custom_global_privacy_control">Požiadať webové stránky, aby nezdieľali ani nepredávali moje údaje</string>
    <!-- Preference for enhanced tracking protection for the custom protection settings for tracking content -->
    <string name="preference_enhanced_tracking_protection_custom_tracking_content">Sledovací obsah</string>
    <!-- Option for enhanced tracking protection for the custom protection settings for tracking content-->
    <string name="preference_enhanced_tracking_protection_custom_tracking_content_1">Vo všetkých kartách</string>
    <!-- Option for enhanced tracking protection for the custom protection settings for tracking content-->
    <string name="preference_enhanced_tracking_protection_custom_tracking_content_2">Len v súkromných kartách</string>
    <!-- Preference for enhanced tracking protection for the custom protection settings -->
    <string name="preference_enhanced_tracking_protection_custom_cryptominers">Ťažbu kryptomien</string>
    <!-- Preference for enhanced tracking protection for the custom protection settings -->
    <string name="preference_enhanced_tracking_protection_custom_fingerprinters" moz:RemovedIn="130" tools:ignore="UnusedResources">Vytváranie odtlačku prehliadača</string>
    <!-- Preference for enhanced tracking protection for the custom protection settings -->
    <string name="preference_enhanced_tracking_protection_custom_known_fingerprinters">Známe čítačky digitálnych odtlačkov</string>
    <!-- Button label for navigating to the Enhanced Tracking Protection details -->
    <string name="enhanced_tracking_protection_details">Podrobnosti</string>
    <!-- Header for categories that are being being blocked by current Enhanced Tracking Protection settings -->
    <string name="enhanced_tracking_protection_blocked">Blokované</string>
    <!-- Header for categories that are being not being blocked by current Enhanced Tracking Protection settings -->
    <string name="enhanced_tracking_protection_allowed">Povolené</string>
    <!-- Category of trackers (social media trackers) that can be blocked by Enhanced Tracking Protection -->
    <string name="etp_social_media_trackers_title">Sledovacie prvky sociálnych sietí</string>
    <!-- Description of social media trackers that can be blocked by Enhanced Tracking Protection -->
    <string name="etp_social_media_trackers_description">Obmedzuje schopnosť sociálnych sietí sledovať vašu aktivitu na internete.</string>
    <!-- Category of trackers (cross-site tracking cookies) that can be blocked by Enhanced Tracking Protection -->
    <string name="etp_cookies_title">Sledovacie cookies</string>
    <!-- Category of trackers (cross-site tracking cookies) that can be blocked by Enhanced Tracking Protection -->
    <string name="etp_cookies_title_2">Cookies tretích strán</string>
    <!-- Description of cross-site tracking cookies that can be blocked by Enhanced Tracking Protection -->
    <string name="etp_cookies_description">Blokuje cookies, ktoré používajú reklamné siete a firmy na zber údajov z mnohých stránok.</string>
    <!-- Description of cross-site tracking cookies that can be blocked by Enhanced Tracking Protection -->
    <string name="etp_cookies_description_2">Úplná ochrana súborov cookie izoluje súbory cookie na webe, na ktorom sa nachádzate, takže sledovacie prvky, ako sú reklamné siete, ich nemôžu použiť na to, aby vás sledovali na iných weboch.</string>
    <!-- Category of trackers (cryptominers) that can be blocked by Enhanced Tracking Protection -->
    <string name="etp_cryptominers_title">Ťažba kryptomien</string>
    <!-- Description of cryptominers that can be blocked by Enhanced Tracking Protection -->
    <string name="etp_cryptominers_description">Bráni skriptom v prístupe k vášmu zariadeniu za účelom ťažby digitálnych mien.</string>
    <!-- Category of trackers (fingerprinters) that can be blocked by Enhanced Tracking Protection -->
    <string name="etp_fingerprinters_title" moz:RemovedIn="130" tools:ignore="UnusedResources">Odtlačok prehliadača</string>
    <!-- Description of fingerprinters that can be blocked by Enhanced Tracking Protection -->
    <string name="etp_fingerprinters_description" moz:RemovedIn="130" tools:ignore="UnusedResources">Zastaví zhromažďovanie údajov o vašom zariadení, ktoré my mohli byť použité na vašu identifikáciu alebo sledovanie.</string>
    <!-- Description of fingerprinters that can be blocked by Enhanced Tracking Protection -->
    <string name="etp_known_fingerprinters_description">Zastaví zhromažďovanie údajov o vašom zariadení, ktoré my mohli byť použité na vašu identifikáciu alebo sledovanie.</string>
    <!-- Category of trackers (tracking content) that can be blocked by Enhanced Tracking Protection -->
    <string name="etp_tracking_content_title">Sledovací obsah</string>
    <!-- Description of tracking content that can be blocked by Enhanced Tracking Protection -->
    <string name="etp_tracking_content_description">Blokuje načítanie reklám, videí a ďalšieho obsahu, ktorý obsahuje sledovací kód. To môže ovplyvniť fungovanie niektorých webových stránok.</string>
    <!-- Enhanced Tracking Protection message that protection is currently on for this site -->
    <string name="etp_panel_on">Ochrana je na tejto stránke zapnutá</string>
    <!-- Enhanced Tracking Protection message that protection is currently off for this site -->
    <string name="etp_panel_off">Ochrana je na tejto stránke vypnutá</string>
    <!-- Header for exceptions list for which sites enhanced tracking protection is always off -->
    <string name="enhanced_tracking_protection_exceptions">Rozšírená ochrana pred sledovaním je na týchto stránkach vypnutá</string>
    <!-- Content description (not visible, for screen readers etc.): Navigate
    back from ETP details (Ex: Tracking content) -->
    <string name="etp_back_button_content_description">Prejsť dozadu</string>
    <!-- About page link text to open what's new link -->
    <string name="about_whats_new">Novinky v aplikácii %s</string>
    <!-- Open source licenses page title
    The first parameter is the app name -->
    <string name="open_source_licenses_title">%s | Knižnice OSS</string>

    <!-- Category of trackers (redirect trackers) that can be blocked by Enhanced Tracking Protection -->
    <string name="etp_redirect_trackers_title">Sledovače presmerovania</string>
    <!-- Description of redirect tracker cookies that can be blocked by Enhanced Tracking Protection -->
    <string name="etp_redirect_trackers_description">Odstráni cookies nastavené v priebehu presmerovania známymi sledujúcimi stránkami.</string>

    <!-- Preference for fingerprinting protection for the custom protection settings -->
    <string name="etp_suspected_fingerprinters_title">Podozrivé čítačky digitálnych odtlačkov</string>
    <!-- Description of fingerprinters that can be blocked by fingerprinting protection -->
    <string name="etp_suspected_fingerprinters_description">Umožňuje ochranu proti snímaniu odtlačkov prehliadača.</string>
    <!-- Category of trackers (fingerprinters) that can be blocked by Enhanced Tracking Protection -->
    <string name="etp_known_fingerprinters_title">Známe čítačky digitálnych odtlačkov</string>
    <!-- Description of the SmartBlock Enhanced Tracking Protection feature. The * symbol is intentionally hardcoded here,
         as we use it on the UI to indicate which trackers have been partially unblocked.  -->
    <string name="preference_etp_smartblock_description">Niektoré sledovacie prvky označené nižšie boli na tejto stránke čiastočne odblokované, pretože s nimi prebiehala interakcia*.</string>
    <!-- Text displayed that links to website about enhanced tracking protection SmartBlock -->
    <string name="preference_etp_smartblock_learn_more">Ďalšie informácie</string>

    <!-- Content description (not visible, for screen readers etc.):
    Enhanced tracking protection exception preference icon for ETP settings. -->
    <string name="preference_etp_exceptions_icon_description">Ikona nastavenia výnimky z Rozšírenej ochrany pred sledovaním</string>

    <!-- About page link text to open support link -->
    <string name="about_support">Podpora</string>
    <!-- About page link text to list of past crashes (like about:crashes on desktop) -->
    <string name="about_crashes">Zlyhania</string>
    <!-- About page link text to open privacy notice link -->
    <string name="about_privacy_notice">Vyhlásenie o ochrane osobných údajov</string>
    <!-- About page link text to open know your rights link -->
    <string name="about_know_your_rights">Spoznajte svoje práva</string>
    <!-- About page link text to open licensing information link -->
    <string name="about_licensing_information">Informácie o licenciách</string>
    <!-- About page link text to open a screen with libraries that are used -->
    <string name="about_other_open_source_libraries">Knižnice, ktoré používame</string>

    <!-- Toast shown to the user when they are activating the secret dev menu
        The first parameter is number of long clicks left to enable the menu -->
    <string name="about_debug_menu_toast_progress">Počet kliknutí pre povolenie ponuky pre ladenie: %1$d</string>
    <string name="about_debug_menu_toast_done">Ponuka pre ladenie je povolená</string>

    <!-- Browser long press popup menu -->
    <!-- Copy the current url -->
    <string name="browser_toolbar_long_press_popup_copy">Kopírovať</string>
    <!-- Paste & go the text in the clipboard. '&amp;' is replaced with the ampersand symbol: & -->
    <string name="browser_toolbar_long_press_popup_paste_and_go">Prilepiť a prejsť</string>
    <!-- Paste the text in the clipboard -->
    <string name="browser_toolbar_long_press_popup_paste">Prilepiť</string>

    <!-- Snackbar message shown after an URL has been copied to clipboard. -->
    <string name="browser_toolbar_url_copied_to_clipboard_snackbar">Adresa bola skopírovaná do schránky</string>

    <!-- Title text for the Add To Homescreen dialog -->
    <string name="add_to_homescreen_title">Pridať na úvodnú obrazovku</string>
    <!-- Cancel button text for the Add to Homescreen dialog -->
    <string name="add_to_homescreen_cancel">Zrušiť</string>
    <!-- Add button text for the Add to Homescreen dialog -->
    <string name="add_to_homescreen_add">Pridať</string>
    <!-- Continue to website button text for the first-time Add to Homescreen dialog -->
    <string name="add_to_homescreen_continue">Pokračovať na webovú stránku</string>
    <!-- Placeholder text for the TextView in the Add to Homescreen dialog -->
    <string name="add_to_homescreen_text_placeholder">Názov skratky</string>

    <!-- Describes the add to homescreen functionality -->
    <string name="add_to_homescreen_description_2">Túto webovú stránku si môžete jednoducho pridať na svoju domovskú obrazovku a mať tak okamžitý prístup k prehliadaniu.</string>

    <!-- Preference for managing the settings for logins and passwords in Fenix -->
    <string name="preferences_passwords_logins_and_passwords_2">Heslá</string>
    <!-- Preference for managing the saving of logins and passwords in Fenix -->
    <string name="preferences_passwords_save_logins_2">Ukladanie hesiel</string>
    <!-- Preference option for asking to save passwords in Fenix -->
    <string name="preferences_passwords_save_logins_ask_to_save">Pred uložením sa opýtať</string>
    <!-- Preference option for never saving passwords in Fenix -->
    <string name="preferences_passwords_save_logins_never_save">Neukladať</string>
    <!-- Preference for autofilling saved logins in Firefox (in web content), %1$s will be replaced with the app name -->
    <string name="preferences_passwords_autofill2">Automatické dopĺňanie v aplikácii %1$s</string>
    <!-- Description for the preference for autofilling saved logins in Firefox (in web content), %1$s will be replaced with the app name -->
    <string name="preferences_passwords_autofill_description">Vypĺňa používateľské mená a heslá na stránkach počas používania aplikácie %1$s.</string>
    <!-- Preference for autofilling logins from Fenix in other apps (e.g. autofilling the Twitter app) -->
    <string name="preferences_android_autofill">Automatické dopĺňanie v iných aplikáciách</string>
    <!-- Description for the preference for autofilling logins from Fenix in other apps (e.g. autofilling the Twitter app) -->
    <string name="preferences_android_autofill_description">Vypĺňa používateľské mená a heslá v iných aplikáciách vo vašom zariadení.</string>

    <!-- Preference option for adding a password -->
    <string name="preferences_logins_add_login_2">Pridať heslo</string>

    <!-- Preference for syncing saved passwords in Fenix -->
    <string name="preferences_passwords_sync_logins_2">Synchronizácia hesiel</string>
    <!-- Preference for syncing saved passwords in Fenix, when not signed in-->
    <string name="preferences_passwords_sync_logins_across_devices_2">Synchronizovať heslá naprieč zariadeniami</string>
    <!-- Preference to access list of saved passwords -->
    <string name="preferences_passwords_saved_logins_2">Uložené heslá</string>
    <!-- Description of empty list of saved passwords. Placeholder is replaced with app name.  -->
    <string name="preferences_passwords_saved_logins_description_empty_text_2">Heslá, ktoré uložíte alebo synchronizujete do %su budú zobrazené tu. Všetky heslá sú šifrované.</string>
    <!-- Clickable text for opening an external link for more information about Sync. -->
    <string name="preferences_passwords_saved_logins_description_empty_learn_more_link_2">Ďalšie informácie o synchronizácii</string>
    <!-- Preference to access list of login exceptions that we never save logins for -->
    <string name="preferences_passwords_exceptions">Výnimky</string>
    <!-- Empty description of list of login exceptions that we never save passwords for. Parameter will be replaced by app name. -->
    <string name="preferences_passwords_exceptions_description_empty_2">%s nebude ukladať heslá pre tu uvedené stránky.</string>
    <!-- Description of list of login exceptions that we never save passwords for. Parameter will be replaced by app name. -->
    <string name="preferences_passwords_exceptions_description_2">%s nebude ukladať heslá pre tieto stránky.</string>
    <!-- Text on button to remove all saved login exceptions -->
    <string name="preferences_passwords_exceptions_remove_all">Odstrániť všetky výnimky</string>
    <!-- Hint for search box in passwords list -->
    <string name="preferences_passwords_saved_logins_search_2">Hľadať v heslách</string>
    <!-- The header for the site that a login is for -->
    <string name="preferences_passwords_saved_logins_site">Stránka</string>
    <!-- The header for the username for a login -->
    <string name="preferences_passwords_saved_logins_username">Používateľské meno</string>
    <!-- The header for the password for a login -->
    <string name="preferences_passwords_saved_logins_password">Heslo</string>
    <!-- Shown in snackbar to tell user that the password has been copied -->
    <string name="logins_password_copied">Heslo bolo skopírované do schránky</string>
    <!-- Shown in snackbar to tell user that the username has been copied -->
    <string name="logins_username_copied">Používateľské meno bolo skopírované do schránky</string>
    <!-- Content Description (for screenreaders etc) read for the button to copy a password in logins-->
    <string name="saved_logins_copy_password">Kopírovať heslo</string>
    <!-- Content Description (for screenreaders etc) read for the button to clear a password while editing a login-->
    <string name="saved_logins_clear_password">Vymazať heslo</string>
    <!-- Content Description (for screenreaders etc) read for the button to copy a username in logins -->
    <string name="saved_login_copy_username">Kopírovať používateľské meno</string>
    <!-- Content Description (for screenreaders etc) read for the button to clear a username while editing a login -->
    <string name="saved_login_clear_username">Vymazať používateľské meno</string>
    <!-- Content Description (for screenreaders etc) read for the button to clear the hostname field while creating a login -->
    <string name="saved_login_clear_hostname">Vymazať názov hostiteľa</string>
    <!-- Content Description (for screenreaders etc) read for the button to open a site in logins -->
    <string name="saved_login_open_site">Otvoriť stránku v prehliadači</string>
    <!-- Content Description (for screenreaders etc) read for the button to reveal a password in logins -->
    <string name="saved_login_reveal_password">Zobraziť heslo</string>
    <!-- Content Description (for screenreaders etc) read for the button to hide a password in logins -->
    <string name="saved_login_hide_password">Skryť heslo</string>
    <!-- Message displayed in biometric prompt displayed for authentication before allowing users to view their passwords -->
    <string name="logins_biometric_prompt_message_2">Ak chcete zobraziť uložené heslá, odomknite zariadenie</string>
    <!-- Title of warning dialog if users have no device authentication set up -->
    <string name="logins_warning_dialog_title_2">Zabezpečte svoje heslá</string>
    <!-- Message of warning dialog if users have no device authentication set up -->
    <string name="logins_warning_dialog_message_2">Nastavte si vzor, kód alebo heslo, ktorým ochránite svoje uložené heslá v prípade, že vaše zariadenie bude používať niekto iný.</string>
    <!-- Negative button to ignore warning dialog if users have no device authentication set up -->
    <string name="logins_warning_dialog_later">Neskôr</string>
    <!-- Positive button to send users to set up a pin of warning dialog if users have no device authentication set up -->
    <string name="logins_warning_dialog_set_up_now">Nastaviť</string>
    <!-- Title of PIN verification dialog to direct users to re-enter their device credentials to access their logins -->
    <string name="logins_biometric_prompt_message_pin">Odomknite svoje zariadenie</string>
    <!-- Title for Accessibility Force Enable Zoom Preference -->
    <string name="preference_accessibility_force_enable_zoom">Približovanie na všetkých stránkach</string>
    <!-- Summary for Accessibility Force Enable Zoom Preference -->
    <string name="preference_accessibility_force_enable_zoom_summary">Povolenie priblíženia aj na stránkach, ktoré toto gesto nepodporujú.</string>

    <!-- Saved logins sorting strategy menu item -by name- (if selected, it will sort saved logins alphabetically) -->
    <string name="saved_logins_sort_strategy_alphabetically">názvu (A-Z)</string>
    <!-- Saved logins sorting strategy menu item -by last used- (if selected, it will sort saved logins by last used) -->
    <string name="saved_logins_sort_strategy_last_used">posledného použitia</string>

    <!-- Content description (not visible, for screen readers etc.) -->
    <string name="saved_logins_menu_dropdown_chevron_icon_content_description_2">Ponuka pre zoradenie hesiel</string>

    <!-- Autofill -->
    <!-- Preference and title for managing the autofill settings -->
    <string name="preferences_autofill">Automatické dopĺňanie</string>
    <!-- Preference and title for managing the settings for addresses -->
    <string name="preferences_addresses">Adresy</string>
    <!-- Preference and title for managing the settings for payment methods -->
    <string name="preferences_credit_cards_2">Spôsoby platby</string>
    <!-- Preference for saving and autofilling credit cards -->
    <string name="preferences_credit_cards_save_and_autofill_cards_2">Ukladať a dopĺňať spôsoby platby</string>
    <!-- Preference summary for saving and autofilling payment method data. Parameter will be replaced by app name. -->
    <string name="preferences_credit_cards_save_and_autofill_cards_summary_2">%s zašifruje všetky spôsoby platby, ktoré uložíte</string>
    <!-- Preference option for syncing credit cards across devices. This is displayed when the user is not signed into sync -->
    <string name="preferences_credit_cards_sync_cards_across_devices">Synchronizovať platobné karty naprieč zariadeniami</string>
    <!-- Preference option for syncing credit cards across devices. This is displayed when the user is signed into sync -->
    <string name="preferences_credit_cards_sync_cards">Synchronizovať platobné karty</string>

    <!-- Preference option for adding a card -->
    <string name="preferences_credit_cards_add_credit_card_2">Pridať kartu</string>
    <!-- Preference option for managing saved cards -->
    <string name="preferences_credit_cards_manage_saved_cards_2">Spravovať karty</string>
    <!-- Preference option for adding an address -->
    <string name="preferences_addresses_add_address">Pridať adresu</string>
    <!-- Preference option for managing saved addresses -->
    <string name="preferences_addresses_manage_addresses">Spravovať adresy</string>
    <!-- Preference for saving and filling addresses -->
    <string name="preferences_addresses_save_and_autofill_addresses_2">Ukladať a dopĺňať adresy</string>

    <!-- Preference summary for saving and filling address data -->
    <string name="preferences_addresses_save_and_autofill_addresses_summary_2">Zahŕňa telefónne čísla a e‑mailové adresy</string>

    <!-- Title of the "Add card" screen -->
    <string name="credit_cards_add_card">Pridať kartu</string>
    <!-- Title of the "Edit card" screen -->
    <string name="credit_cards_edit_card">Upraviť kartu</string>
    <!-- The header for the card number of a credit card -->
    <string name="credit_cards_card_number">Číslo karty</string>
    <!-- The header for the expiration date of a credit card -->
    <string name="credit_cards_expiration_date">Dátum vypršania platnosti</string>
    <!-- The label for the expiration date month of a credit card to be used by a11y services-->
    <string name="credit_cards_expiration_date_month">Dátum vypršania platnosti (mesiac)</string>
    <!-- The label for the expiration date year of a credit card to be used by a11y services-->
    <string name="credit_cards_expiration_date_year">Dátum vypršania platnosti (rok)</string>
    <!-- The header for the name on the credit card -->
    <string name="credit_cards_name_on_card">Meno na karte</string>
    <!-- The text for the "Delete card" menu item for deleting a credit card -->
    <string name="credit_cards_menu_delete_card">Odstrániť kartu</string>
    <!-- The text for the "Delete card" button for deleting a credit card -->
    <string name="credit_cards_delete_card_button">Odstrániť kartu</string>
    <!-- The text for the confirmation message of "Delete card" dialog -->
    <string name="credit_cards_delete_dialog_confirmation_2">Odstrániť kartu?</string>
    <!-- The text for the positive button on "Delete card" dialog -->
    <string name="credit_cards_delete_dialog_button">Odstrániť</string>
    <!-- The title for the "Save" menu item for saving a credit card -->
    <string name="credit_cards_menu_save">Uložiť</string>
    <!-- The text for the "Save" button for saving a credit card -->
    <string name="credit_cards_save_button">Uložiť</string>
    <!-- The text for the "Cancel" button for cancelling adding, updating or deleting a credit card -->
    <string name="credit_cards_cancel_button">Zrušiť</string>
    <!-- Title of the "Saved cards" screen -->
    <string name="credit_cards_saved_cards">Uložené karty</string>

    <!-- Error message for card number validation -->
    <string name="credit_cards_number_validation_error_message_2">Zadajte platné číslo karty</string>
    <!-- Error message for card name on card validation -->
    <string name="credit_cards_name_on_card_validation_error_message_2">Zadajte meno</string>
    <!-- Message displayed in biometric prompt displayed for authentication before allowing users to view their saved credit cards -->
    <string name="credit_cards_biometric_prompt_message">Odomknutím zobrazíte svoje uložené kreditné karty</string>
    <!-- Title of warning dialog if users have no device authentication set up -->
    <string name="credit_cards_warning_dialog_title_2">Zabezpečte svoje uložené spôsoby platby</string>
    <!-- Message of warning dialog if users have no device authentication set up -->
    <string name="credit_cards_warning_dialog_message_3">Nastavte si vzor, kód alebo heslo, ktorým ochránite svoje uložené spôsoby platby v prípade, že vaše zariadenie bude používať niekto iný.</string>
    <!-- Positive button to send users to set up a pin of warning dialog if users have no device authentication set up -->
    <string name="credit_cards_warning_dialog_set_up_now">Nastaviť teraz</string>
    <!-- Negative button to ignore warning dialog if users have no device authentication set up -->
    <string name="credit_cards_warning_dialog_later">Neskôr</string>
    <!-- Title of PIN verification dialog to direct users to re-enter their device credentials to access their credit cards -->
    <string name="credit_cards_biometric_prompt_message_pin">Odomknite svoje zariadenie</string>

    <!-- Message displayed in biometric prompt for authentication, before allowing users to use their stored payment method information -->
    <string name="credit_cards_biometric_prompt_unlock_message_2">Ak chcete použiť uložené spôsoby platby, odomknite zariadenie</string>
    <!-- Title of the "Add address" screen -->
    <string name="addresses_add_address">Pridať adresu</string>
    <!-- Title of the "Edit address" screen -->
    <string name="addresses_edit_address">Úprava adresy</string>
    <!-- Title of the "Manage addresses" screen -->
    <string name="addresses_manage_addresses">Spravovať adresy</string>
    <!-- The header for the name of an address. Name represents a person's full name, typically made up of a first, middle and last name, e.g. John Joe Doe. -->
    <string name="addresses_name">Meno</string>
    <!-- The header for the street address of an address -->
    <string name="addresses_street_address">Ulica</string>
    <!-- The header for the city of an address -->
    <string name="addresses_city">Mesto</string>
    <!-- The header for the subregion of an address when "state" should be used -->
    <string name="addresses_state">Štát</string>
    <!-- The header for the subregion of an address when "province" should be used -->
    <string name="addresses_province">Kraj</string>
    <!-- The header for the zip code of an address -->
    <string name="addresses_zip">PSČ</string>
    <!-- The header for the country or region of an address -->
    <string name="addresses_country">Krajina alebo oblasť</string>
    <!-- The header for the phone number of an address -->
    <string name="addresses_phone">Telefón</string>
    <!-- The header for the email of an address -->
    <string name="addresses_email">E‑mail</string>
    <!-- The text for the "Save" button for saving an address -->
    <string name="addresses_save_button">Uložiť</string>
    <!-- The text for the "Cancel" button for cancelling adding, updating or deleting an address -->
    <string name="addresses_cancel_button">Zrušiť</string>
    <!-- The text for the "Delete address" button for deleting an address -->
    <string name="addressess_delete_address_button">Odstrániť adresu</string>

    <!-- The title for the "Delete address" confirmation dialog -->
    <string name="addressess_confirm_dialog_message_2">Chcete odstrániť túto adresu?</string>
    <!-- The text for the positive button on "Delete address" dialog -->
    <string name="addressess_confirm_dialog_ok_button">Odstrániť</string>
    <!-- The text for the negative button on "Delete address" dialog -->
    <string name="addressess_confirm_dialog_cancel_button">Zrušiť</string>
    <!-- The text for the "Save address" menu item for saving an address -->
    <string name="address_menu_save_address">Uložiť adresu</string>
    <!-- The text for the "Delete address" menu item for deleting an address -->
    <string name="address_menu_delete_address">Odstrániť adresu</string>

    <!-- Title of the Add search engine screen -->
    <string name="search_engine_add_custom_search_engine_title">Pridať vyhľadávač</string>
    <!-- Content description (not visible, for screen readers etc.): Title for the button that navigates to add new engine screen -->
    <string name="search_engine_add_custom_search_engine_button_content_description">Pridať nový vyhľadávač</string>
    <!-- Title of the Edit search engine screen -->
    <string name="search_engine_edit_custom_search_engine_title">Upraviť vyhľadávač</string>
    <!-- Text for the menu button to edit a search engine -->
    <string name="search_engine_edit">Upraviť</string>
    <!-- Text for the menu button to delete a search engine -->
    <string name="search_engine_delete">Odstrániť</string>

    <!-- Label for the TextField in which user enters custom search engine name -->
    <string name="search_add_custom_engine_name_label">Názov</string>
    <!-- Placeholder text shown in the Search Engine Name text field before a user enters text -->
    <string name="search_add_custom_engine_name_hint_2">Názov vyhľadávača</string>
    <!-- Label for the TextField in which user enters custom search engine URL -->
    <string name="search_add_custom_engine_url_label">Adresa URL vyhľadávacieho reťazca</string>
    <!-- Placeholder text shown in the Search String TextField before a user enters text -->
    <string name="search_add_custom_engine_search_string_hint_2">Adresa URL, ktorá sa má použiť na vyhľadávanie</string>
    <!-- Description text for the Search String TextField. The %s is part of the string -->
    <string name="search_add_custom_engine_search_string_example" formatted="false">Nahraďte výraz s „%s“. Príklad:\nhttps://www.google.com/search?q=%s</string>

    <!-- Accessibility description for the form in which details about the custom search engine are entered -->
    <string name="search_add_custom_engine_form_description">Podrobnosti vlastného vyhľadávača</string>

    <!-- Label for the TextField in which user enters custom search engine suggestion URL -->
    <string name="search_add_custom_engine_suggest_url_label">Rozhranie API pre návrhy vyhľadávania (voliteľné)</string>
    <!-- Placeholder text shown in the Search Suggestion String TextField before a user enters text -->
    <string name="search_add_custom_engine_suggest_string_hint">Adresa URL rozhrania API pre návrh vyhľadávania</string>
    <!-- Description text for the Search Suggestion String TextField. The %s is part of the string -->
    <string name="search_add_custom_engine_suggest_string_example_2" formatted="false">Text vyhľadávania nahraďte výrazom “%s”. Napríklad:\nhttps://suggestqueries.google.com/complete/search?client=firefox&amp;q=%s</string>
    <!-- The text for the "Save" button for saving a custom search engine -->
    <string name="search_custom_engine_save_button">Uložiť</string>

    <!-- Text shown when a user leaves the name field empty -->
    <string name="search_add_custom_engine_error_empty_name">Zadajte názov vyhľadávača</string>
    <!-- Text shown when a user leaves the search string field empty -->
    <string name="search_add_custom_engine_error_empty_search_string">Zadajte hľadaný výraz</string>
    <!-- Text shown when a user leaves out the required template string -->
    <string name="search_add_custom_engine_error_missing_template">Skontrolujte, či sa hľadaný výraz formátovo zhoduje s príkladom</string>
    <!-- Text shown when we aren't able to validate the custom search query. The first parameter is the url of the custom search engine -->
    <string name="search_add_custom_engine_error_cannot_reach">Chyba pri pripájaní k „%s“</string>
    <!-- Text shown when a user creates a new search engine -->
    <string name="search_add_custom_engine_success_message">Vyhľadávač %s bol vytvorený</string>
    <!-- Text shown when a user successfully edits a custom search engine -->
    <string name="search_edit_custom_engine_success_message">Vyhľadávač %s bol uložený</string>
    <!-- Text shown when a user successfully deletes a custom search engine -->
    <string name="search_delete_search_engine_success_message">Vyhľadávač %s bol odstránený</string>

    <!-- Heading for the instructions to allow a permission -->
    <string name="phone_feature_blocked_intro">Postup pre povolenie:</string>
    <!-- First step for the allowing a permission -->
    <string name="phone_feature_blocked_step_settings">1. Prejdite do nastavení Androidu</string>
    <!-- Second step for the allowing a permission -->
    <string name="phone_feature_blocked_step_permissions"><![CDATA[2. Ťuknite na <b>Povolenia</b>]]></string>
    <!-- Third step for the allowing a permission (Fore example: Camera) -->
    <string name="phone_feature_blocked_step_feature"><![CDATA[3. Prepnite prepínač <b>%1$s</b> do polohy ZAPNUTÉ]]></string>

    <!-- Label that indicates a site is using a secure connection -->
    <string name="quick_settings_sheet_secure_connection_2">Pripojenie je zabezpečené</string>
    <!-- Label that indicates a site is using a insecure connection -->
    <string name="quick_settings_sheet_insecure_connection_2">Pripojenie nie je zabezpečené</string>
    <!-- Label to clear site data -->
    <string name="clear_site_data">Vymazať cookies a údaje stránky</string>
    <!-- Confirmation message for a dialog confirming if the user wants to delete all data for current site -->
    <string name="confirm_clear_site_data"><![CDATA[Naozaj chcete vymazať všetky súbory cookie a údaje pre stránku <b>%s</b>?]]></string>
    <!-- Confirmation message for a dialog confirming if the user wants to delete all the permissions for all sites-->
    <string name="confirm_clear_permissions_on_all_sites">Naozaj chcete odstrániť všetky povolenia pre všetky stránky?</string>
    <!-- Confirmation message for a dialog confirming if the user wants to delete all the permissions for a site-->
    <string name="confirm_clear_permissions_site">Naozaj chcete odstrániť všetky povolenia pre túto stránku?</string>
    <!-- Confirmation message for a dialog confirming if the user wants to set default value a permission for a site-->
    <string name="confirm_clear_permission_site">Naozaj chcete odstrániť toto povolenie pre túto stránku?</string>
    <!-- label shown when there are not site exceptions to show in the site exception settings -->
    <string name="no_site_exceptions">Žiadne výnimky</string>
    <!-- Bookmark deletion confirmation -->
    <string name="bookmark_deletion_confirmation">Naozaj chcete odstrániť túto záložku?</string>
    <!-- Browser menu button that adds a shortcut to the home fragment -->
    <string name="browser_menu_add_to_shortcuts">Pridať medzi skratky</string>
    <!-- Browser menu button that removes a shortcut from the home fragment -->
    <string name="browser_menu_remove_from_shortcuts">Odstrániť zo skratiek</string>
    <!-- text shown before the issuer name to indicate who its verified by, parameter is the name of
     the certificate authority that verified the ticket-->
    <string name="certificate_info_verified_by">Overil ju: %1$s</string>
    <!-- Login overflow menu delete button -->
    <string name="login_menu_delete_button">Odstrániť</string>
    <!-- Login overflow menu edit button -->
    <string name="login_menu_edit_button">Upraviť</string>
    <!-- Message in delete confirmation dialog for password -->
    <string name="login_deletion_confirmation_2">Naozaj chcete odstrániť toto heslo?</string>
    <!-- Positive action of a dialog asking to delete  -->
    <string name="dialog_delete_positive">Odstrániť</string>
    <!-- Negative action of a dialog asking to delete login -->
    <string name="dialog_delete_negative">Zrušiť</string>
    <!--  The saved password options menu description. -->
    <string name="login_options_menu_2">Možnosti hesiel</string>
    <!--  The editable text field for a website address. -->
    <string name="saved_login_hostname_description_3">Upraviteľné textové pole pre webovú adresu.</string>
    <!--  The editable text field for a username. -->
    <string name="saved_login_username_description_3">Upraviteľné textové pole pre používateľské meno.</string>
    <!--  The editable text field for a login's password. -->
    <string name="saved_login_password_description_2">Upraviteľné textové pole pre heslo.</string>
    <!--  The button description to save changes to an edited password. -->
    <string name="save_changes_to_login_2">Uložiť zmeny</string>
    <!--  The page title for editing a saved password. -->
    <string name="edit_2">Upraviť heslo</string>
    <!--  The page title for adding new password. -->
    <string name="add_login_2">Pridať heslo</string>
    <!--  Error text displayed underneath the password field when it is in an error case. -->
    <string name="saved_login_password_required_2">Zadajte heslo</string>
    <!--  The error message in add login view when username field is blank. -->
    <string name="saved_login_username_required_2">Zadajte používateľské meno</string>
    <!--  The error message in add login view when hostname field is blank. -->
    <string name="saved_login_hostname_required" tools:ignore="UnusedResources">Vyžaduje sa názov hostiteľa</string>
    <!--  The error message in add login view when hostname field is blank. -->
    <string name="saved_login_hostname_required_2" tools:ignore="UnusedResources">Zadajte webovú stránku</string>
    <!-- Voice search button content description  -->
    <string name="voice_search_content_description">Hlasové vyhľadávanie</string>
    <!-- Voice search prompt description displayed after the user presses the voice search button -->
    <string name="voice_search_explainer">Hovorte teraz</string>

    <!--  The error message in edit login view when a duplicate username exists. -->
    <string name="saved_login_duplicate">Prihlasovacie údaje s týmto používateľským menom už existujú</string>

    <!-- This is the hint text that is shown inline on the hostname field of the create new login page. 'https://www.example.com' intentionally hardcoded here -->
    <string name="add_login_hostname_hint_text">https://www.example.com</string>
    <!-- This is an error message shown below the hostname field of the add login page when a hostname does not contain http or https. -->
    <string name="add_login_hostname_invalid_text_3">Webová adresa musí obsahovať &quot;https://&quot; alebo &quot;http://&quot;</string>
    <!-- This is an error message shown below the hostname field of the add login page when a hostname is invalid. -->
    <string name="add_login_hostname_invalid_text_2">Vyžaduje sa platný názov hostiteľa</string>

    <!-- Synced Tabs -->
    <!-- Text displayed to ask user to connect another device as no devices found with account -->
    <string name="synced_tabs_connect_another_device">Pripojiť ďalšie zariadenie.</string>
    <!-- Text displayed asking user to re-authenticate -->
    <string name="synced_tabs_reauth">Prosím, znova overte totožnosť.</string>
    <!-- Text displayed when user has disabled tab syncing in Firefox Sync Account -->
    <string name="synced_tabs_enable_tab_syncing">Prosím, zapnite synchronizovanie kariet.</string>

    <!-- Text displayed when user has no tabs that have been synced -->
    <string name="synced_tabs_no_tabs">Vo Firefoxe na svojich ďalších zariadeniach nemáte otvorené žiadne karty.</string>
    <!-- Text displayed in the synced tabs screen when a user is not signed in to Firefox Sync describing Synced Tabs -->
    <string name="synced_tabs_sign_in_message">Zobraziť zoznam kariet z ostatných zariadení.</string>
    <!-- Text displayed on a button in the synced tabs screen to link users to sign in when a user is not signed in to Firefox Sync -->
    <string name="synced_tabs_sign_in_button">Prihlásiť sa a synchronizovať</string>

    <!-- The text displayed when a synced device has no tabs to show in the list of Synced Tabs. -->
    <string name="synced_tabs_no_open_tabs">Žiadne otvorené karty</string>

    <!-- Content description for expanding a group of synced tabs. -->
    <string name="synced_tabs_expand_group">Rozbaliť skupinu synchronizovaných kariet</string>
    <!-- Content description for collapsing a group of synced tabs. -->
    <string name="synced_tabs_collapse_group">Zbaliť skupinu synchronizovaných kariet</string>

    <!-- Top Sites -->
    <!-- Title text displayed in the dialog when shortcuts limit is reached. -->
    <string name="shortcut_max_limit_title">Bol dosiahnutý limit počtu skratiek</string>
    <!-- Content description text displayed in the dialog when shortcut limit is reached. -->
    <string name="shortcut_max_limit_content">Ak chcete pridať novú skratku, musíte jednu odstrániť. Podržte na nej prst a vyberte možnosť Odstrániť.</string>
    <!-- Confirmation dialog button text when top sites limit is reached. -->
    <string name="top_sites_max_limit_confirmation_button">Ok, rozumiem</string>

    <!-- Label for the preference to show the shortcuts for the most visited top sites on the homepage -->
    <string name="top_sites_toggle_top_recent_sites_4">Skratky</string>
    <!-- Title text displayed in the rename top site dialog. -->
    <string name="top_sites_rename_dialog_title">Názov</string>
    <!-- Hint for renaming title of a shortcut -->
    <string name="shortcut_name_hint">Názov skratky</string>
    <!-- Button caption to confirm the renaming of the top site. -->
    <string name="top_sites_rename_dialog_ok">OK</string>
    <!-- Dialog button text for canceling the rename top site prompt. -->
    <string name="top_sites_rename_dialog_cancel">Zrušiť</string>

    <!-- Text for the menu button to open the homepage settings. -->
    <string name="top_sites_menu_settings">Nastavenia</string>
    <!-- Text for the menu button to navigate to sponsors and privacy support articles. '&amp;' is replaced with the ampersand symbol: & -->
    <string name="top_sites_menu_sponsor_privacy">Naši sponzori a vaše súkromie</string>
    <!-- Label text displayed for a sponsored top site. -->
    <string name="top_sites_sponsored_label">Sponzorované</string>

    <!-- Inactive tabs in the tabs tray -->
    <!-- Title text displayed in the tabs tray when a tab has been unused for 14 days. -->
    <string name="inactive_tabs_title">Neaktívne karty</string>
    <!-- Content description for closing all inactive tabs -->
    <string name="inactive_tabs_delete_all">Zavrieť všetky neaktívne karty</string>

    <!-- Content description for expanding the inactive tabs section. -->
    <string name="inactive_tabs_expand_content_description">Rozbaliť neaktívne karty</string>
    <!-- Content description for collapsing the inactive tabs section. -->
    <string name="inactive_tabs_collapse_content_description">Zbaliť neaktívne karty</string>

    <!-- Inactive tabs auto-close message in the tabs tray -->
    <!-- The header text of the auto-close message when the user is asked if they want to turn on the auto-closing of inactive tabs. -->
    <string name="inactive_tabs_auto_close_message_header" tools:ignore="UnusedResources">Automaticky zavrieť po jednom mesiaci?</string>
    <!-- A description below the header to notify the user what the inactive tabs auto-close feature is. -->
    <string name="inactive_tabs_auto_close_message_description" tools:ignore="UnusedResources">Firefox môže zavrieť karty, ktoré ste za posledný mesiac nevideli.</string>
    <!-- A call to action below the description to allow the user to turn on the auto closing of inactive tabs. -->
    <string name="inactive_tabs_auto_close_message_action" tools:ignore="UnusedResources">ZAPNÚŤ AUTOMATICKÉ ZATVÁRANIE</string>

    <!-- Text for the snackbar to confirm auto-close is enabled for inactive tabs -->
    <string name="inactive_tabs_auto_close_message_snackbar">Automatické zatváranie povolené</string>

    <!-- Awesome bar suggestion's headers -->
    <!-- Search suggestions title for Firefox Suggest. -->
    <string name="firefox_suggest_header">Návrhy Firefoxu</string>

    <!-- Title for search suggestions when Google is the default search suggestion engine. -->
    <string name="google_search_engine_suggestion_header">Vyhľadávanie Google</string>
    <!-- Title for search suggestions when the default search suggestion engine is anything other than Google. The first parameter is default search engine name. -->
    <string name="other_default_search_engine_suggestion_header">Vyhľadávanie %s</string>

    <!-- Default browser experiment -->
    <!-- Default browser card title -->
    <string name="default_browser_experiment_card_title">Zmeňte svoj predvolený prehliadač</string>
    <!-- Default browser card text -->
    <string name="default_browser_experiment_card_text">Nastavte si automatické otváranie webových stránok, e‑mailov a správ vo Firefoxe.</string>

    <!-- Content description for close button in collection placeholder. -->
    <string name="remove_home_collection_placeholder_content_description">Odstrániť</string>

    <!-- Content description radio buttons with a link to more information -->
    <string name="radio_preference_info_content_description">Kliknutím zobrazíte viac podrobností</string>

    <!-- Content description for the action bar "up" button -->
    <string name="action_bar_up_description" moz:removedIn="124" tools:ignore="UnusedResources">Prejsť nahor</string>

    <!-- Content description for privacy content close button -->
    <string name="privacy_content_close_button_content_description">Zavrieť</string>

    <!-- Pocket recommended stories -->
    <!-- Header text for a section on the home screen. -->
    <string name="pocket_stories_header_1">Príbehy na zamyslenie</string>
    <!-- Header text for a section on the home screen. -->
    <string name="pocket_stories_categories_header">Príbehy podľa témy</string>
    <!-- Text of a button allowing users to access an external url for more Pocket recommendations. -->
    <string name="pocket_stories_placeholder_text">Objavte ďalšie</string>
    <!-- Title of an app feature. Smaller than a heading. The first parameter is product name Pocket -->
    <string name="pocket_stories_feature_title_2">Vďaka službe %s.</string>
    <!-- Caption for describing a certain feature. The placeholder is for a clickable text (eg: Learn more) which will load an url in a new tab when clicked.  -->
    <string name="pocket_stories_feature_caption">Súčasť rodiny Firefoxu. %s</string>
    <!-- Clickable text for opening an external link for more information about Pocket. -->
    <string name="pocket_stories_feature_learn_more">Ďalšie informácie</string>

    <!-- Text indicating that the Pocket story that also displays this text is a sponsored story by other 3rd party entity. -->
    <string name="pocket_stories_sponsor_indication">Sponzorované</string>

    <!-- Snackbar message for enrolling in a Nimbus experiment from the secret settings when Studies preference is Off.-->
    <string name="experiments_snackbar">Ak chcete odosielať údaje, povoľte telemetriu.</string>
    <!-- Snackbar button text to navigate to telemetry settings.-->
    <string name="experiments_snackbar_button">Prejsť do nastavení</string>

    <!-- Review quality check feature-->
    <!-- Name for the review quality check feature used as title for the panel. -->
    <string name="review_quality_check_feature_name_2">Kontrola recenzií</string>
    <!-- Summary for grades A and B for review quality check adjusted grading. -->
    <string name="review_quality_check_grade_a_b_description">Spoľahlivé recenzie</string>
    <!-- Summary for grade C for review quality check adjusted grading. -->
    <string name="review_quality_check_grade_c_description">Mix spoľahlivých a nespoľahlivých recenzií</string>
    <!-- Summary for grades D and F for review quality check adjusted grading. -->
    <string name="review_quality_check_grade_d_f_description">Nespoľahlivé recenzie</string>
    <!-- Text for title presenting the reliability of a product's reviews. -->
    <string name="review_quality_check_grade_title">Ako spoľahlivé sú tieto recenzie?</string>
    <!-- Title for when the rating has been updated by the review checker -->
    <string name="review_quality_check_adjusted_rating_title">Upravené hodnotenie</string>
    <!-- Description for a product's adjusted star rating. The text presents that the product's reviews which were evaluated as unreliable were removed from the adjusted rating. -->
    <string name="review_quality_check_adjusted_rating_description_2">Na základe spoľahlivých recenzií</string>
    <!-- Title for list of highlights from a product's review emphasizing a product's important traits. -->
    <string name="review_quality_check_highlights_title">To najlepšie z nedávnych recenzií</string>
    <!-- Title for section explaining how we analyze the reliability of a product's reviews. -->
    <string name="review_quality_check_explanation_title">Ako určujeme kvalitu recenzií</string>
    <!-- Paragraph explaining how we analyze the reliability of a product's reviews. First parameter is the Fakespot product name. In the phrase "Fakespot by Mozilla", "by" can be localized. Does not need to stay by. -->
    <string name="review_quality_check_explanation_body_reliability">Na kontrolu spoľahlivosti recenzií produktov používame AI technológiu %s od Mozilly. Analýza vám pomôže posúdiť kvalitu recenzie, nie kvalitu produktu.</string>
    <!-- Paragraph explaining the grading system we use to classify the reliability of a product's reviews. -->
    <string name="review_quality_check_info_review_grade_header"><![CDATA[Každej recenzii produktu prideľujeme <b>známku</b> od A po F.]]></string>
    <!-- Description explaining grades A and B for review quality check adjusted grading. -->
    <string name="review_quality_check_info_grade_info_AB">Spoľahlivé recenzie. Veríme, že recenzie sú pravdepodobne od skutočných zákazníkov, ktorí zanechali úprimné a nezaujaté recenzie.</string>
    <!-- Description explaining grade C for review quality check adjusted grading. -->
    <string name="review_quality_check_info_grade_info_C">Myslíme si, že je tu mix spoľahlivých a nespoľahlivých recenzií.</string>
    <!-- Description explaining grades D and F for review quality check adjusted grading. -->
    <string name="review_quality_check_info_grade_info_DF">Nespoľahlivé recenzie. Sme presvedčení, že recenzie sú pravdepodobne falošné alebo od zaujatých recenzentov.</string>
    <!-- Paragraph explaining how a product's adjusted grading is calculated. -->
    <string name="review_quality_check_explanation_body_adjusted_grading"><![CDATA[<b>Upravené hodnotenie</b> je založené iba na recenziách, ktoré považujeme za spoľahlivé.]]></string>
    <!-- Paragraph explaining product review highlights. First parameter is the name of the retailer (e.g. Amazon). -->
    <string name="review_quality_check_explanation_body_highlights"><![CDATA[<b>Najdôležitejšie informácie</b> pochádzajú z recenzií v obchode %s uverejnených za posledných 80 dní, ktoré považujeme za spoľahlivé.]]></string>
    <!-- Text for learn more caption presenting a link with information about review quality. First parameter is for clickable text defined in review_quality_check_info_learn_more_link. -->
    <string name="review_quality_check_info_learn_more">Ďalšie informácie o tom, %s.</string>
    <!-- Clickable text that links to review quality check SuMo page. First parameter is the Fakespot product name. -->
    <string name="review_quality_check_info_learn_more_link_2">ako %s určuje kvalitu recenzie</string>
    <!-- Text for title of settings section. -->
    <string name="review_quality_check_settings_title">Nastavenia</string>
    <!-- Text for label for switch preference to show recommended products from review quality check settings section. -->
    <string name="review_quality_check_settings_recommended_products">Zobrazovať reklamy v nástroji Kontrola recenzií</string>
    <!-- Description for switch preference to show recommended products from review quality check settings section. First parameter is for clickable text defined in review_quality_check_settings_recommended_products_learn_more.-->
    <string name="review_quality_check_settings_recommended_products_description_2" tools:ignore="UnusedResources">Príležitostne sa vám budú zobrazovať reklamy na relevantné produkty. Inzerujeme iba produkty so spoľahlivými recenziami. %s</string>
    <!-- Clickable text that links to review quality check recommended products support article. -->
    <string name="review_quality_check_settings_recommended_products_learn_more" tools:ignore="UnusedResources">Ďalšie informácie</string>
    <!-- Text for turning sidebar off button from review quality check settings section. -->
    <string name="review_quality_check_settings_turn_off">Vypnúť Kontrolu recenzií</string>
    <!-- Text for title of recommended product section. This is displayed above a product image, suggested as an alternative to the product reviewed. -->
    <string name="review_quality_check_ad_title" tools:ignore="UnusedResources">Ďalšie na zváženie</string>
    <!-- Caption for recommended product section indicating this is an ad by Fakespot. First parameter is the Fakespot product name. -->
    <string name="review_quality_check_ad_caption" tools:ignore="UnusedResources">Reklama od %s</string>
    <!-- Caption for review quality check panel. First parameter is for clickable text defined in review_quality_check_powered_by_link. -->
    <string name="review_quality_check_powered_by_2">Kontrola recenzií používa technológiu %s</string>
    <!-- Clickable text that links to Fakespot.com. First parameter is the Fakespot product name. In the phrase "Fakespot by Mozilla", "by" can be localized. Does not need to stay by. -->
    <string name="review_quality_check_powered_by_link" tools:ignore="UnusedResources">%s od Mozilly</string>
    <!-- Text for title of warning card informing the user that the current analysis is outdated. -->
    <string name="review_quality_check_outdated_analysis_warning_title" tools:ignore="UnusedResources">Nové informácie na skontrolovanie</string>
    <!-- Text for button from warning card informing the user that the current analysis is outdated. Clicking this should trigger the product's re-analysis. -->
    <string name="review_quality_check_outdated_analysis_warning_action" tools:ignore="UnusedResources">Skontrolovať teraz</string>
    <!-- Title for warning card informing the user that the current product does not have enough reviews for a review analysis. -->
    <string name="review_quality_check_no_reviews_warning_title">Zatiaľ nie je dostatok recenzií</string>
    <!-- Text for body of warning card informing the user that the current product does not have enough reviews for a review analysis. -->
    <string name="review_quality_check_no_reviews_warning_body">Keď bude mať tento produkt viac recenzií, budeme môcť skontrolovať ich kvalitu.</string>
    <!-- Title for warning card informing the user that the current product is currently not available. -->
    <string name="review_quality_check_product_availability_warning_title">Produkt nie je dostupný</string>
    <!-- Text for the body of warning card informing the user that the current product is currently not available. -->
    <string name="review_quality_check_product_availability_warning_body">Ak zistíte, že tento produkt je opäť na sklade, nahláste to a my budeme pracovať na kontrole recenzií.</string>
    <!-- Clickable text for warning card informing the user that the current product is currently not available. Clicking this should inform the server that the product is available. -->
    <string name="review_quality_check_product_availability_warning_action_2">Oznámiť, že produkt je na sklade</string>
    <!-- Title for warning card informing the user that the current product's analysis is still processing. The parameter is the percentage progress (0-100%) of the analysis process (e.g. 56%). -->
    <string name="review_quality_check_analysis_in_progress_warning_title_2">Kontroluje sa kvalita recenzií (%s)</string>
    <!-- Text for body of warning card informing the user that the current product's analysis is still processing. -->
    <string name="review_quality_check_analysis_in_progress_warning_body">Môže to trvať asi 60 sekúnd.</string>
    <!-- Title for info card displayed after the user reports a product is back in stock. -->
    <string name="review_quality_check_analysis_requested_info_title">Ďakujeme za nahlásenie!</string>
    <!-- Text for body of info card displayed after the user reports a product is back in stock. -->
    <string name="review_quality_check_analysis_requested_info_body">Informácie o recenziách tohto produktu by sme mali mať do 24 hodín. Príďte sa pozrieť.</string>
    <!-- Title for info card displayed when the user review checker while on a product that Fakespot does not analyze (e.g. gift cards, music). -->
    <string name="review_quality_check_not_analyzable_info_title">Tieto recenzie nemôžeme skontrolovať</string>
    <!-- Text for body of info card displayed when the user review checker while on a product that Fakespot does not analyze (e.g. gift cards, music). -->
    <string name="review_quality_check_not_analyzable_info_body">Bohužiaľ nemôžeme skontrolovať kvalitu recenzií určitých typov produktov. Napríklad darčekové karty alebo streamovanie videa, hudby a hier.</string>
    <!-- Title for info card displayed when another user reported the displayed product is back in stock. -->
    <string name="review_quality_check_analysis_requested_other_user_info_title" tools:ignore="UnusedResources">Informácie už čoskoro</string>
    <!-- Text for body of info card displayed when another user reported the displayed product is back in stock. -->
    <string name="review_quality_check_analysis_requested_other_user_info_body" tools:ignore="UnusedResources">Informácie o recenziách tohto produktu by sme mali mať do 24 hodín. Príďte sa pozrieť.</string>
    <!-- Title for info card displayed to the user when analysis finished updating. -->
    <string name="review_quality_check_analysis_updated_confirmation_title" tools:ignore="UnusedResources">Analýza je aktuálna</string>
    <!-- Text for the action button from info card displayed to the user when analysis finished updating. -->
    <string name="review_quality_check_analysis_updated_confirmation_action" tools:ignore="UnusedResources">Rozumiem</string>
    <!-- Title for error card displayed to the user when an error occurred. -->
    <string name="review_quality_check_generic_error_title">Momentálne nie sú dostupné žiadne informácie</string>
    <!-- Text for body of error card displayed to the user when an error occurred. -->
    <string name="review_quality_check_generic_error_body">Pracujeme na vyriešení problému. Skúste sa vrátiť o trochu neskôr.</string>
    <!-- Title for error card displayed to the user when the device is disconnected from the network. -->
    <string name="review_quality_check_no_connection_title">Bez pripojenia k sieti</string>
    <!-- Text for body of error card displayed to the user when the device is disconnected from the network. -->
    <string name="review_quality_check_no_connection_body">Skontrolujte pripojenie k sieti a potom skúste stránku znova načítať.</string>
    <!-- Title for card displayed to the user for products whose reviews were not analyzed yet. -->
    <string name="review_quality_check_no_analysis_title">Zatiaľ žiadne informácie o týchto recenziách</string>

    <!-- Text for the body of card displayed to the user for products whose reviews were not analyzed yet. -->
    <string name="review_quality_check_no_analysis_body">Ak chcete vedieť, či sú recenzie tohto produktu spoľahlivé, skontrolujte kvalitu recenzií. Trvá to len asi 60 sekúnd.</string>
    <!-- Text for button from body of card displayed to the user for products whose reviews were not analyzed yet. Clicking this should trigger a product analysis. -->
    <string name="review_quality_check_no_analysis_link">Skontrolovať kvalitu recenzií</string>
    <!-- Headline for review quality check contextual onboarding card. -->
    <string name="review_quality_check_contextual_onboarding_title">Vyskúšajte nášho dôveryhodného sprievodcu recenziami produktov</string>
    <!-- Description for review quality check contextual onboarding card. The first and last two parameters are for retailer names (e.g. Amazon, Walmart). The second parameter is for the name of the application (e.g. Firefox). -->
    <string name="review_quality_check_contextual_onboarding_description">Pred nákupom sa presvedčte, aké spoľahlivé sú recenzie produktov predajcu %1$s. Kontrola recenzií, experimentálna funkcia prehliadača %2$s, je zabudovaná priamo do prehliadača. Podporuje aj %3$s a %4$s.</string>
    <!-- Description for review quality check contextual onboarding card. The first parameters is for retailer name (e.g. Amazon). The second parameter is for the name of the application (e.g. Firefox). -->
    <string name="review_quality_check_contextual_onboarding_description_one_vendor">Pred nákupom sa presvedčte, aké spoľahlivé sú recenzie produktov predajcu %1$s. Kontrola recenzií, experimentálna funkcia prehliadača %2$s, je zabudovaná priamo do prehliadača.</string>
    <!-- Paragraph presenting review quality check feature. First parameter is the Fakespot product name. Second parameter is for clickable text defined in review_quality_check_contextual_onboarding_learn_more_link. In the phrase "Fakespot by Mozilla", "by" can be localized. Does not need to stay by. -->
    <string name="review_quality_check_contextual_onboarding_learn_more">Pomocou nástroja %1$s od Mozilly vám pomôžeme vyhnúť sa neobjektívnym a neautentickým recenziám. Náš AI model sa neustále zlepšuje, aby vás chránil pri nakupovaní. %2$s</string>
    <!-- Clickable text from the contextual onboarding card that links to review quality check support article. -->
    <string name="review_quality_check_contextual_onboarding_learn_more_link">Ďalšie informácie</string>
    <!-- Caption text to be displayed in review quality check contextual onboarding card above the opt-in button. First parameter is Firefox app name, third parameter is the Fakespot product name. Second & fourth are for clickable texts defined in review_quality_check_contextual_onboarding_privacy_policy_3 and review_quality_check_contextual_onboarding_terms_use. -->
    <string name="review_quality_check_contextual_onboarding_caption_3" moz:RemovedIn="124" tools:ignore="UnusedResources">Výberom možnosti “Áno, vyskúšať” vyjadrujete súhlas s %2$s prehliadača %1$s a %4$s spoločnosti %3$s.</string>
    <!-- Caption text to be displayed in review quality check contextual onboarding card above the opt-in button. First parameter is Firefox app name, third parameter is the Fakespot product name. Second & fourth are for clickable texts defined in review_quality_check_contextual_onboarding_privacy_policy_3 and review_quality_check_contextual_onboarding_terms_use. -->
    <string name="review_quality_check_contextual_onboarding_caption_4">Výberom možnosti “Áno, vyskúšať” vyjadrujete súhlas s %2$s prehliadača %1$s a %4$s spoločnosti %3$s.</string>
    <!-- Clickable text from the review quality check contextual onboarding card that links to Fakespot privacy notice. -->
    <string name="review_quality_check_contextual_onboarding_privacy_policy_3">Vyhlásení o ochrane osobných údajov</string>
    <!-- Clickable text from the review quality check contextual onboarding card that links to Fakespot terms of use. -->
    <string name="review_quality_check_contextual_onboarding_terms_use">Podmienkami používania</string>
    <!-- Text for opt-in button from the review quality check contextual onboarding card. -->
    <string name="review_quality_check_contextual_onboarding_primary_button_text">Áno, vyskúšať</string>
    <!-- Text for opt-out button from the review quality check contextual onboarding card. -->
    <string name="review_quality_check_contextual_onboarding_secondary_button_text">Teraz nie</string>
    <!-- Text for the first CFR presenting the review quality check feature. -->
    <string name="review_quality_check_first_cfr_message">Zistite, či môžete dôverovať recenziám tohto produktu - skôr ako si ho kúpite.</string>
    <!-- Text displayed in the first CFR presenting the review quality check feature that opens the review checker when clicked. -->
    <string name="review_quality_check_first_cfr_action" tools:ignore="UnusedResources">Vyskúšajte Kontrolu recenzií</string>
    <!-- Text for the second CFR presenting the review quality check feature. -->
    <string name="review_quality_check_second_cfr_message">Sú tieto recenzie spoľahlivé? Skontrolujte ich teraz, aby ste videli ich upravené hodnotenie.</string>
    <!-- Text displayed in the second CFR presenting the review quality check feature that opens the review checker when clicked. -->
    <string name="review_quality_check_second_cfr_action" tools:ignore="UnusedResources">Otvoriť Kontrolu recenzií</string>
    <!-- Flag showing that the review quality check feature is work in progress. -->
    <string name="review_quality_check_beta_flag" moz:removedIn="130" tools:ignore="UnusedResources">Beta</string>
    <!-- Content description (not visible, for screen readers etc.) for opening browser menu button to open review quality check bottom sheet. -->
    <string name="review_quality_check_open_handle_content_description">Otvoriť Kontrolu recenzií</string>
    <!-- Content description (not visible, for screen readers etc.) for closing browser menu button to open review quality check bottom sheet. -->
    <string name="review_quality_check_close_handle_content_description">Zavrieť Kontrolu recenzií</string>
    <!-- Content description (not visible, for screen readers etc.) for review quality check star rating. First parameter is the number of stars (1-5) representing the rating. -->
    <string name="review_quality_check_star_rating_content_description">%1$s z 5 hviezdičiek</string>
    <!-- Text for minimize button from highlights card. When clicked the highlights card should reduce its size. -->
    <string name="review_quality_check_highlights_show_less">Zobraziť menej</string>
    <!-- Text for maximize button from highlights card. When clicked the highlights card should expand to its full size. -->
    <string name="review_quality_check_highlights_show_more">Zobraziť viac</string>
    <!-- Text for highlights card quality category header. Reviews shown under this header should refer the product's quality. -->
    <string name="review_quality_check_highlights_type_quality">Kvalita</string>
    <!-- Text for highlights card price category header. Reviews shown under this header should refer the product's price. -->
    <string name="review_quality_check_highlights_type_price">Cena</string>
    <!-- Text for highlights card shipping category header. Reviews shown under this header should refer the product's shipping. -->
    <string name="review_quality_check_highlights_type_shipping">Doprava</string>
    <!-- Text for highlights card packaging and appearance category header. Reviews shown under this header should refer the product's packaging and appearance. -->
    <string name="review_quality_check_highlights_type_packaging_appearance">Balenie a vzhľad</string>
    <!-- Text for highlights card competitiveness category header. Reviews shown under this header should refer the product's competitiveness. -->
    <string name="review_quality_check_highlights_type_competitiveness">Konkurencieschopnosť</string>

    <!-- Text that is surrounded by quotes. The parameter is the actual text that is in quotes. An example of that text could be: Excellent craftsmanship, and that is displayed as “Excellent craftsmanship”. The text comes from a buyer's review that the feature is highlighting"   -->
    <string name="surrounded_with_quotes">“%s”</string>

    <!-- Accessibility services actions labels. These will be appended to accessibility actions like "Double tap to.." but not by or applications but by services like Talkback. -->
    <!-- Action label for elements that can be collapsed if interacting with them. Talkback will append this to say "Double tap to collapse". -->
    <string name="a11y_action_label_collapse">zbaliť</string>
    <!-- Current state for elements that can be collapsed if interacting with them. Talkback will dictate this after a state change. -->
    <string name="a11y_state_label_collapsed">zbalené</string>
    <!-- Action label for elements that can be expanded if interacting with them. Talkback will append this to say "Double tap to expand". -->
    <string name="a11y_action_label_expand">rozbaliť</string>
    <!-- Current state for elements that can be expanded if interacting with them. Talkback will dictate this after a state change. -->
    <string name="a11y_state_label_expanded">rozbalené</string>
    <!-- Action label for links to a website containing documentation about a wallpaper collection. Talkback will append this to say "Double tap to open link to learn more about this collection". -->
    <string name="a11y_action_label_wallpaper_collection_learn_more">otvorte odkaz a dozviete sa viac o tejto kolekcii</string>
    <!-- Action label for links that point to an article. Talkback will append this to say "Double tap to read the article". -->
    <string name="a11y_action_label_read_article">prečítať článok</string>
    <!-- Action label for links to the Firefox Pocket website. Talkback will append this to say "Double tap to open link to learn more". -->
    <string name="a11y_action_label_pocket_learn_more">otvorte odkaz a dozviete sa viac</string>
    <!-- Content description for headings announced by accessibility service. The first parameter is the text of the heading. Talkback will announce the first parameter and then speak the word "Heading" indicating to the user that this text is a heading for a section. -->
    <string name="a11y_heading">%s, nadpis</string>

    <!-- Title for dialog displayed when trying to access links present in a text. -->
    <string name="a11y_links_title">Odkazy</string>
    <!-- Additional content description for text bodies that contain urls. -->
    <string name="a11y_links_available">Dostupné odkazy</string>

    <!-- Translations feature-->

    <!-- Translation request dialog -->
    <!-- Title for the translation dialog that allows a user to translate the webpage. -->
    <string name="translations_bottom_sheet_title">Preložiť túto stránku?</string>
    <!-- Title for the translation dialog after a translation was completed successfully.
    The first parameter is the name of the language that the page was translated from, for example, "French".
    The second parameter is the name of the language that the page was translated to, for example, "English". -->
    <string name="translations_bottom_sheet_title_translation_completed">Stránka bola preložená z jazyka %1$s do jazyka %2$s</string>
    <!-- Title for the translation dialog that allows a user to translate the webpage when a user uses the translation feature the first time. The first parameter is the name of the application, for example, "Fenix". -->
    <string name="translations_bottom_sheet_title_first_time">Vyskúšajte súkromné preklady v aplikácii %1$s</string>
    <!-- Additional information on the translation dialog that appears when a user uses the translation feature the first time. The first parameter is clickable text with a link, for example, "Learn more". -->
    <string name="translations_bottom_sheet_info_message">Na ochranu vášho súkromia preklady nikdy neopustia vaše zariadenie. Nové jazyky a vylepšenia už čoskoro! %1$s</string>
    <!-- Text that links to additional information about the Firefox translations feature. -->
    <string name="translations_bottom_sheet_info_message_learn_more">Ďalšie informácie</string>
    <!-- Label for the dropdown to select which language to translate from on the translations dialog. Usually the translate from language selected will be the same as the page language. -->
    <string name="translations_bottom_sheet_translate_from">Preložiť z jazyka</string>
    <!-- Label for the dropdown to select which language to translate to on the translations dialog. Usually the translate to language selected will be the user's preferred language. -->
    <string name="translations_bottom_sheet_translate_to">Preložiť do jazyka</string>
    <!-- Label for the dropdown to select which language to translate from on the translations dialog when the page language is not supported. This selection is to allow the user to select another language, in case we automatically detected the page language incorrectly. -->
    <string name="translations_bottom_sheet_translate_from_unsupported_language">Skúste iný zdrojový jazyk</string>
    <!-- Button text on the translations dialog to dismiss the dialog and return to the browser. -->
    <string name="translations_bottom_sheet_negative_button">Teraz nie</string>
    <!-- Button text on the translations dialog to restore the translated website back to the original untranslated version. -->
    <string name="translations_bottom_sheet_negative_button_restore">Zobraziť pôvodnú stránku</string>
    <!-- Accessibility announcement (not visible, for screen readers etc.) for the translations dialog after restore button was pressed that indicates the original untranslated page was loaded. -->
    <string name="translations_bottom_sheet_restore_accessibility_announcement">Bola načítaná pôvodná nepreložená stránka</string>
    <!-- Button text on the translations dialog when a translation error appears, used to dismiss the dialog and return to the browser. -->
    <string name="translations_bottom_sheet_negative_button_error">Hotovo</string>
    <!-- Button text on the translations dialog to begin a translation of the website. -->
    <string name="translations_bottom_sheet_positive_button">Preložiť</string>
    <!-- Button text on the translations dialog when a translation error appears. -->
    <string name="translations_bottom_sheet_positive_button_error">Skúste to znova</string>
    <!-- Inactive button text on the translations dialog that indicates a translation is currently in progress. This button will be accompanied by a loading icon. -->
    <string name="translations_bottom_sheet_translating_in_progress">Prebieha preklad</string>
    <!-- Button content description (not visible, for screen readers etc.) for the translations dialog translate button that indicates a translation is currently in progress. -->
    <string name="translations_bottom_sheet_translating_in_progress_content_description">Práve prebieha preklad</string>

    <!-- Default dropdown option when initially selecting a language from the translations dialog language selection dropdown. -->
    <string name="translations_bottom_sheet_default_dropdown_selection">Zvoľte jazyk</string>
    <!-- The title of the warning card informs the user that a translation could not be completed. -->
    <string name="translation_error_could_not_translate_warning_text">Pri preklade sa vyskytol problém. Skúste to znova.</string>
    <!-- The title of the warning card informs the user that the list of languages cannot be loaded. -->
    <string name="translation_error_could_not_load_languages_warning_text">Nepodarilo sa načítať jazyky. Skontrolujte svoje internetové pripojenie a skúste to znova.</string>
    <!-- The title of the warning card informs the user that a language is not supported. The first parameter is the name of the language that is not supported. -->
    <string name="translation_error_language_not_supported_warning_text">Ľutujeme, jazyk %1$s zatiaľ nepodporujeme.</string>

    <!-- Snackbar title shown if the user closes the Translation Request dialogue and a translation is in progress. -->
    <string name="translation_in_progress_snackbar">Prebieha preklad…</string>

    <!-- Title for the data saving mode warning dialog used in the translation request dialog.
    This dialog will be presented when the user attempts to perform
    a translation without the necessary language files downloaded first when Android's data saver mode is enabled and the user is not using WiFi.
    The first parameter is the size in kilobytes or megabytes of the language file. -->
    <string name="translations_download_language_file_dialog_title">Stiahnuť jazyk v režime šetrenia dát (%1$s)?</string>


    <!-- Translations options dialog -->
    <!-- Title of the translation options dialog that allows a user to set their translation options for the site the user is currently on. -->
    <string name="translation_option_bottom_sheet_title_heading">Nastavenia prekladu</string>
    <!-- Toggle switch label that allows a user to set the setting if they would like the browser to always offer or suggest translations when available. -->
    <string name="translation_option_bottom_sheet_always_translate">Vždy ponúknuť preklad</string>
    <!-- Toggle switch label that allows a user to set if they would like a given language to automatically translate or not. The first parameter is the language name, for example, "Spanish". -->
    <string name="translation_option_bottom_sheet_always_translate_in_language">Vždy prekladať z jazyka %1$s</string>
    <!-- Toggle switch label that allows a user to set if they would like to never be offered a translation of the given language. The first parameter is the language name, for example, "Spanish". -->
    <string name="translation_option_bottom_sheet_never_translate_in_language">Nikdy neprekladať z jazyka %1$s</string>
    <!-- Toggle switch label that allows a user to set the setting if they would like the browser to never translate the site the user is currently visiting. -->
    <string name="translation_option_bottom_sheet_never_translate_site">Nikdy neprekladať túto stránku</string>
    <!-- Toggle switch description that will appear under the "Never translate these sites" settings toggle switch to provide more information on how this setting interacts with other settings. -->
    <string name="translation_option_bottom_sheet_switch_never_translate_site_description">Má prednosť pred ostatnými nastaveniami</string>
    <!-- Toggle switch description that will appear under the "Never translate" and "Always translate" toggle switch settings to provide more information on how these  settings interacts with other settings. -->
    <string name="translation_option_bottom_sheet_switch_description">Nebude ponúkať preklad</string>
    <!-- Button text for the button that will take the user to the translation settings dialog. -->
    <string name="translation_option_bottom_sheet_translation_settings">Nastavenia prekladov</string>
    <!-- Button text for the button that will take the user to a website to learn more about how translations works in the given app. The first parameter is the name of the application, for example, "Fenix". -->
    <string name="translation_option_bottom_sheet_about_translations">Informácie o prekladoch v aplikácii %1$s</string>

    <!-- Content description (not visible, for screen readers etc.) for closing the translations bottom sheet. -->
    <string name="translation_option_bottom_sheet_close_content_description">Zavrieť hárok Preklady</string>

    <!-- The title of the warning card informs the user that an error has occurred at page settings. -->
    <string name="translation_option_bottom_sheet_error_warning_text">Niektoré nastavenia sú dočasne nedostupné.</string>

    <!-- Translation settings dialog -->
    <!-- Title of the translation settings dialog that allows a user to set their preferred translation settings. -->
    <string name="translation_settings_toolbar_title">Preklady</string>
    <!-- Toggle switch label that indicates that the browser should signal or indicate when a translation is possible for any page. -->
    <string name="translation_settings_offer_to_translate">Ak je to možné, ponúknuť preklad</string>
    <!-- Toggle switch label that indicates that downloading files required for translating is permitted when using data saver mode in Android. -->
    <string name="translation_settings_always_download">Sťahovať jazyky aj v režime šetrenia dát</string>
    <!-- Section header text that begins the section of a list of different options the user may select to adjust their translation preferences. -->
    <string name="translation_settings_translation_preference">Nastavenia prekladania obsahu</string>
    <!-- Button text for the button that will take the user to the automatic translations settings dialog. On the automatic translations settings dialog, the user can set if translations should occur automatically for a given language. -->
    <string name="translation_settings_automatic_translation">Automatický preklad</string>
    <!-- Button text for the button that will take the user to the never translate these sites dialog. On the never translate these sites dialog, the user can set if translations should never occur on certain websites. -->
    <string name="translation_settings_automatic_never_translate_sites">Neprekladať tieto stránky</string>
    <!-- Button text for the button that will take the user to the download languages dialog. On the download languages dialog, the user can manage which languages they would like to download for translations. -->
    <string name="translation_settings_download_language">Stiahnuť jazyky</string>

    <!-- Automatic translation preference screen -->
    <!-- Title of the automatic translation preference screen that will appear on the toolbar.-->
    <string name="automatic_translation_toolbar_title_preference">Automatický preklad</string>

    <!-- Screen header presenting the automatic translation preference feature. It will appear under the toolbar. -->
    <string name="automatic_translation_header_preference">Vyberte jazyk, pre ktorý chcete spravovať predvoľby „Vždy prekladať“ a „Nikdy neprekladať“.</string>

    <!-- The title of the warning card informs the user that the system could not load languages for translation settings. -->
    <string name="automatic_translation_error_warning_text">Nepodarilo sa načítať jazyky. Skúste to neskôr.</string>

    <!-- Automatic translation options preference screen -->
    <!-- Preference option for offering to translate. Radio button title text.-->
    <string name="automatic_translation_option_offer_to_translate_title_preference">Ponúkať preklad (predvolené)</string>
    <!-- Preference option for offering to translate. Radio button summary text. The first parameter is the name of the app defined in app_name (for example: Fenix)-->
    <string name="automatic_translation_option_offer_to_translate_summary_preference">%1$s ponúkne preklad stránok v tomto jazyku.</string>
    <!-- Preference option for always translate. Radio button title text. -->
    <string name="automatic_translation_option_always_translate_title_preference">Vždy prekladať</string>

    <!-- Preference option for always translate. Radio button summary text. The first parameter is the name of the app defined in app_name (for example: Fenix)-->
    <string name="automatic_translation_option_always_translate_summary_preference">%1$s automaticky preloží tento jazyk pri načítaní stránky.</string>
    <!-- Preference option for never translate. Radio button title text.-->
    <string name="automatic_translation_option_never_translate_title_preference">Nikdy neprekladať</string>
    <!-- Preference option for never translate. Radio button summary text. The first parameter is the name of the app defined in app_name (for example: Fenix)-->
    <string name="automatic_translation_option_never_translate_summary_preference">%1$s nikdy neponúkne preklad stránok v tomto jazyku.</string>

    <!-- Never translate site preference screen -->
    <!-- Title of the never translate site preference screen that will appear on the toolbar.-->
    <string name="never_translate_site_toolbar_title_preference">Nikdy neprekladať tieto stránky</string>
    <!-- Screen header presenting the never translate site preference feature. It will appear under the toolbar. -->
    <string name="never_translate_site_header_preference">Ak chcete pridať novú stránku: navštívte ju a v ponuke prekladov vyberte možnosť „Nikdy neprekladať túto stránku“.</string>
    <!-- Content description (not visible, for screen readers etc.): For a never-translated site list item that is selected.
             The first parameter is web site url (for example:"wikipedia.com") -->
    <string name="never_translate_site_item_list_content_description_preference">Odstrániť %1$s</string>
    <!-- The title of the warning card informs the user that an error has occurred at the never translate sites list. -->
    <string name="never_translate_site_error_warning_text">Stránky sa nepodarilo načítať. Skúste to neskôr.</string>
    <!-- The Delete site dialogue title will appear when the user clicks on a list item.
             The first parameter is web site url (for example:"wikipedia.com") -->
    <string name="never_translate_site_dialog_title_preference">Odstrániť %1$s?</string>
    <!-- The Delete site dialogue positive button will appear when the user clicks on a list item. The site will be deleted. -->
    <string name="never_translate_site_dialog_confirm_delete_preference">Odstrániť</string>
    <!-- The Delete site dialogue negative button will appear when the user clicks on a list item. The dialog will be dismissed. -->
    <string name="never_translate_site_dialog_cancel_preference">Zrušiť</string>

    <!-- Download languages preference screen -->
    <!-- Title of the download languages preference screen toolbar.-->
    <string name="download_languages_toolbar_title_preference" moz:removedIn="130" tools:ignore="UnusedResources">Stiahnite si jazyky</string>
    <!-- Title of the toolbar for the translation feature screen where users may download different languages for translation. -->
    <string name="download_languages_translations_toolbar_title_preference">Stiahnuť jazyky</string>
    <!-- Screen header presenting the download language preference feature. It will appear under the toolbar.The first parameter is "Learn More," a clickable text with a link. Talkback will append this to say "Double tap to open link to learn more". -->
    <string name="download_languages_header_preference">Ak chcete rýchlejšie preklady alebo preklady offline, musíte si stiahnuť kompletné jazykové balíky. %1$s</string>
    <!-- Clickable text from the screen header that links to a website. -->
    <string name="download_languages_header_learn_more_preference">Ďalšie informácie</string>
    <!-- The subhead of the download language preference screen will appear above the pivot language. -->
    <string name="download_languages_available_languages_preference">Dostupné jazyky</string>
    <!-- Text that will appear beside a core or pivot language package name to show that the language is necessary for the translation feature to function. -->
    <string name="download_languages_default_system_language_require_preference">vyžadovaný</string>
    <!-- A text for download language preference item.
    The first parameter is the language name, for example, "Spanish".
    The second parameter is the language file size, for example, "(3.91 KB)" or, if the language package name is a pivot language, "(required)". -->
    <string name="download_languages_language_item_preference">%1$s (%2$s)</string>
    <!-- The subhead of the download language preference screen will appear above the items that were not downloaded. -->
    <string name="download_language_header_preference">Stiahnite si jazyky</string>
    <!-- All languages list item. When the user presses this item, they can download all languages. -->
    <string name="download_language_all_languages_item_preference">Všetky jazyky</string>
    <!-- All languages list item. When the user presses this item, they can delete all languages that were downloaded. -->
    <string name="download_language_all_languages_item_preference_to_delete">Odstrániť všetky jazyky</string>
    <!-- Content description (not visible, for screen readers etc.): For a language list item that was downloaded, the user can now delete it. -->
    <string name="download_languages_item_content_description_downloaded_state">Odstrániť</string>
    <!-- Content description (not visible, for screen readers etc.): For a language list item, downloading is in progress. -->
    <string name="download_languages_item_content_description_in_progress_state" moz:removedIn="129" tools:ignore="UnusedResources">Prebieha</string>
    <!-- Content description (not visible, for screen readers etc.): For a language list item, deleting is in progress. -->
    <string name="download_languages_item_content_description_delete_in_progress_state">Prebieha</string>
    <!-- Content description (not visible, for screen readers etc.): For a language list item, downloading is in progress.
    The first parameter is the language name, for example, "Spanish".
    The second parameter is the language file size, for example, "(3.91 KB)". -->
    <string name="download_languages_item_content_description_download_in_progress_state">Zastaviť sťahovanie %1$s (%2$s)</string>
    <!-- Content description (not visible, for screen readers etc.): For a language list item that was not downloaded. -->
    <string name="download_languages_item_content_description_not_downloaded_state">Stiahnuť</string>

    <!-- The title of the warning card informs the user that an error has occurred when fetching the list of languages. -->
    <string name="download_languages_fetch_error_warning_text">Nepodarilo sa načítať jazyky. Skúste to neskôr.</string>
    <!-- The title of the warning card informs the user that an error has occurred at downloading a language.
      The first parameter is the language name, for example, "Spanish". -->
    <string name="download_languages_error_warning_text"><![CDATA[Jazyk <b>%1$s</b> sa nepodarilo stiahnuť. Skúste to znova.]]></string>

    <!-- The title of the warning card informs the user that an error has occurred at deleting a language.
          The first parameter is the language name, for example, "Spanish". -->
    <string name="download_languages_delete_error_warning_text"><![CDATA[Jazyk <b>%1$s</b> sa nepodarilo odstrániť. Skúste to znova.]]></string>

    <!-- The title of the warning card informs the user that an error has occurred when fetching the list of languages. -->
    <string name="download_languages_fetch_error_warning_text">Nepodarilo sa načítať jazyky. Skúste to neskôr.</string>
    <!-- The title of the warning card informs the user that an error has occurred at downloading a language.
      The first parameter is the language name, for example, "Spanish". -->
    <string name="download_languages_error_warning_text"><![CDATA[Jazyk <b>%1$s</b> sa nepodarilo stiahnuť. Skúste to znova.]]></string>

    <!-- The title of the warning card informs the user that an error has occurred at deleting a language.
          The first parameter is the language name, for example, "Spanish". -->
    <string name="download_languages_delete_error_warning_text"><![CDATA[Jazyk <b>%1$s</b> sa nepodarilo odstrániť. Skúste to znova.]]></string>

    <!-- Title for the dialog used by the translations feature to confirm deleting a language.
    The dialog will be presented when the user requests deletion of a language.
    The first parameter is the name of the language, for example, "Spanish" and the second parameter is the size in kilobytes or megabytes of the language file. -->
    <string name="delete_language_file_dialog_title">Odstrániť %1$s (%2$s)?</string>
    <!-- Additional information for the dialog used by the translations feature to confirm deleting a language. The first parameter is the name of the application, for example, "Fenix". -->
    <string name="delete_language_file_dialog_message">Ak tento jazyk odstránite, %1$s počas prekladania stiahne do vyrovnávacej pamäte len čiastočné údaje pre daný jazyk.</string>
    <!-- Title for the dialog used by the translations feature to confirm deleting all languages file.
    The dialog will be presented when the user requests deletion of all languages file.
    The first parameter is the size in kilobytes or megabytes of the language file. -->
    <string name="delete_language_all_languages_file_dialog_title">Odstrániť všetky jazyky (%1$s)?</string>
    <!-- Additional information for the dialog used by the translations feature to confirm deleting all languages file. The first parameter is the name of the application, for example, "Fenix". -->
    <string name="delete_language_all_languages_file_dialog_message">Ak odstránite všetky jazyky, %1$s počas prekladania stiahne do vyrovnávacej pamäte len čiastočné údaje daných jazykov.</string>
    <!-- Button text on the dialog used by the translations feature to confirm deleting a language. -->
    <string name="delete_language_file_dialog_positive_button_text">Odstrániť</string>
    <!-- Button text on the dialog used by the translations feature to cancel deleting a language. -->
    <string name="delete_language_file_dialog_negative_button_text">Zrušiť</string>

    <!-- Title for the dialog used by the translations feature to confirm canceling a download in progress for a language file.
    The first parameter is the name of the language, for example, "Spanish". -->
    <string name="cancel_download_language_file_dialog_title">Zrušiť sťahovanie súboru %1$s?</string>
    <!-- Button text on the dialog used by the translations feature confirms canceling a download in progress for a language file. -->
    <string name="cancel_download_language_file_dialog_positive_button_text">Áno</string>
    <!-- Button text on the dialog used by the translations feature to dismiss the dialog. -->
    <string name="cancel_download_language_file_negative_button_text">Nie</string>

    <!-- Title for the data saving mode warning dialog used by the translations feature.
    This dialog will be presented when the user attempts to download a language or perform
    a translation without the necessary language files downloaded first when Android's data saver mode is enabled and the user is not using WiFi.
    The first parameter is the size in kilobytes or megabytes of the language file.-->
    <string name="download_language_file_dialog_title">Stiahnuť potrebné jazykové údaje v režime šetrenia dát (%1$s)?</string>
    <!-- Additional information for the data saving mode warning dialog used by the translations feature. This text explains the reason a download is required for a translation. -->
    <string name="download_language_file_dialog_message_all_languages">Aby boli preklady súkromné, sťahujeme čiastočné údaje pre jazyky do vašej vyrovnávacej pamäte.</string>
    <!-- Additional information for the data saving mode warning dialog used by the translations feature. This text explains the reason a download is required for a translation without mentioning the cache. -->
    <string name="download_language_file_dialog_message_all_languages_no_cache" moz:removedIn="129" tools:ignore="UnusedResources">Sťahujeme čiastočné údaje pre jazyky, aby boli preklady súkromné.</string>
    <!-- Checkbox label text on the data saving mode warning dialog used by the translations feature. This checkbox allows users to ignore the data usage warnings. -->
    <string name="download_language_file_dialog_checkbox_text">Vždy sťahovať v režime šetrenia dát</string>
    <!-- Button text on the data saving mode warning dialog used by the translations feature to allow users to confirm they wish to continue and download the language file. -->
    <string name="download_language_file_dialog_positive_button_text">Stiahnuť</string>
    <!-- Button text on the data saving mode warning dialog used by the translations feature to allow users to confirm they wish to continue and download the language file and perform a translation. -->
    <string name="download_language_file_dialog_positive_button_text_all_languages">Stiahnuť jazyk a preložiť</string>
    <!-- Button text on the data saving mode warning dialog used by the translations feature to allow users to cancel the action and not perform a download of the language file. -->
    <string name="download_language_file_dialog_negative_button_text">Zrušiť</string>

    <!-- Debug drawer -->
    <!-- The user-facing title of the Debug Drawer feature. -->
    <string name="debug_drawer_title">Nástroje na ladenie</string>
    <!-- Content description (not visible, for screen readers etc.): Navigate back within the debug drawer. -->
    <string name="debug_drawer_back_button_content_description">Prejsť dozadu</string>

    <!-- Content description (not visible, for screen readers etc.): Open debug drawer. -->
    <string name="debug_drawer_fab_content_description">Otvoriť zásuvku na ladenie</string>

    <!-- Debug drawer tabs tools -->
    <!-- The title of the Tab Tools feature in the Debug Drawer. -->
    <string name="debug_drawer_tab_tools_title">Nástroje pre karty</string>
    <!-- The title of the tab count section in Tab Tools. -->
    <string name="debug_drawer_tab_tools_tab_count_title">Počet kariet</string>
    <!-- The active tab count category in the tab count section in Tab Tools. -->
    <string name="debug_drawer_tab_tools_tab_count_active">Aktívne</string>
    <!-- The inactive tab count category in the tab count section in Tab Tools. -->
    <string name="debug_drawer_tab_tools_tab_count_inactive">Neaktívne</string>
    <!-- The private tab count category in the tab count section in Tab Tools. -->
    <string name="debug_drawer_tab_tools_tab_count_private">Súkromné</string>
    <!-- The total tab count category in the tab count section in Tab Tools. -->
    <string name="debug_drawer_tab_tools_tab_count_total">Celkovo</string>
    <!-- The title of the tab creation tool section in Tab Tools. -->
    <string name="debug_drawer_tab_tools_tab_creation_tool_title">Nástroj na vytváranie kariet</string>
    <!-- The label of the text field in the tab creation tool. -->
    <string name="debug_drawer_tab_tools_tab_creation_tool_text_field_label">Počet kariet, ktorý chcete vytvoriť</string>
    <!-- The error message of the text field in the tab creation tool when the text field is empty -->
    <string name="debug_drawer_tab_tools_tab_quantity_empty_error">Textové pole je prázdne</string>
    <!-- The error message of the text field in the tab creation tool when the text field has characters other than digits -->
    <string name="debug_drawer_tab_tools_tab_quantity_non_digits_error">Zadajte iba kladné celé čísla</string>
    <!-- The error message of the text field in the tab creation tool when the text field is a zero -->
    <string name="debug_drawer_tab_tools_tab_quantity_non_zero_error">Zadajte číslo väčšie ako nula</string>
    <!-- The error message of the text field in the tab creation tool when the text field is a
        quantity greater than the max tabs. The first parameter is the maximum number of tabs
        that can be generated in one operation.-->
    <string name="debug_drawer_tab_tools_tab_quantity_exceed_max_error">Prekročili ste maximálny počet kariet (%1$s), ktoré je možné vygenerovať v rámci jednej operácie</string>
    <!-- The button text to add tabs to the active tab group in the tab creation tool. -->
    <string name="debug_drawer_tab_tools_tab_creation_tool_button_text_active">Pridať medzi aktívne karty</string>
    <!-- The button text to add tabs to the inactive tab group in the tab creation tool. -->
    <string name="debug_drawer_tab_tools_tab_creation_tool_button_text_inactive">Pridať medzi neaktívne karty</string>
    <!-- The button text to add tabs to the private tab group in the tab creation tool. -->
    <string name="debug_drawer_tab_tools_tab_creation_tool_button_text_private">Pridať medzi súkromné karty</string>

    <!-- Micro survey -->

    <!-- Microsurvey -->
    <!-- Prompt view -->
    <!-- The microsurvey prompt title. Note: The word "Firefox" should NOT be translated -->
    <string name="micro_survey_prompt_title" tools:ignore="UnusedResources">Pomôžte nám vylepšiť Firefox. Trvá to len minútu.</string>
    <!-- The continue button label -->
    <string name="micro_survey_continue_button_label" tools:ignore="UnusedResources">Pokračovať</string>
    <!-- Survey view -->
<<<<<<< HEAD
    <!-- The survey header -->
    <string name="micro_survey_survey_header" moz:removedIn="129" tools:ignore="UnusedResources">Vyplňte tento prieskum</string>
    <!-- The survey header -->
    <string name="micro_survey_survey_header_2">Vyplňte prieskum</string>
    <!-- The privacy notice link -->
    <string name="micro_survey_privacy_notice" moz:removedIn="129" tools:ignore="UnusedResources">Vyhlásenie o ochrane osobných údajov</string>
    <!-- The privacy notice link -->
=======
    <!-- The survey header -->
    <string name="micro_survey_survey_header" moz:removedIn="129" tools:ignore="UnusedResources">Vyplňte tento prieskum</string>
    <!-- The survey header -->
    <string name="micro_survey_survey_header_2">Vyplňte prieskum</string>
    <!-- The privacy notice link -->
    <string name="micro_survey_privacy_notice" moz:removedIn="129" tools:ignore="UnusedResources">Vyhlásenie o ochrane osobných údajov</string>
    <!-- The privacy notice link -->
>>>>>>> 6455719a
    <string name="micro_survey_privacy_notice_2">Vyhlásenie o ochrane osobných údajov</string>
    <!-- The submit button label text -->
    <string name="micro_survey_submit_button_label">Odoslať</string>
    <!-- The close button label text -->
    <string name="micro_survey_close_button_label" moz:removedIn="128" tools:ignore="UnusedResources">Zavrieť</string>
    <!-- The survey completion header -->
    <string name="micro_survey_survey_header_confirmation" tools:ignore="UnusedResources">Prieskum dokončený</string>
    <!-- The survey completion confirmation text -->
    <string name="micro_survey_feedback_confirmation">Ďakujeme za vašu spätnú väzbu.</string>
    <!-- Option for likert scale -->
    <string name="likert_scale_option_1" tools:ignore="UnusedResources">veľmi spokojný</string>
    <!-- Option for likert scale -->
    <string name="likert_scale_option_2" tools:ignore="UnusedResources">spokojný</string>
    <!-- Option for likert scale -->
    <string name="likert_scale_option_3" tools:ignore="UnusedResources">neutrálny</string>
    <!-- Option for likert scale -->
    <string name="likert_scale_option_4" tools:ignore="UnusedResources">nespokojný</string>
    <!-- Option for likert scale -->
    <string name="likert_scale_option_5" tools:ignore="UnusedResources">veľmi nespokojný</string>

    <!-- Option for likert scale -->
    <string name="likert_scale_option_6" tools:ignore="UnusedResources">Nepoužívam</string>
<<<<<<< HEAD
    <!-- Text shown in prompt for homepage microsurvey. 'Firefox' intentionally hardcoded here- -->
    <string name="microsurvey_prompt_homepage_title" tools:ignore="UnusedResources">Ako ste spokojný so svojou domovskou stránkou Firefoxu?</string>
    <!-- Accessibility -->
=======
    <!-- Text shown in prompt for homepage microsurvey. Note: The word "Firefox" should NOT be translated. -->
    <string name="microsurvey_prompt_homepage_title" tools:ignore="UnusedResources" moz:removedIn="130">Ako ste spokojný so svojou domovskou stránkou Firefoxu?</string>
    <!-- Text shown in prompt for printing microsurvey. "sec" It's an abbreviation for "second". Note: The word "Firefox" should NOT be translated. -->
    <string name="microsurvey_prompt_printing_title" tools:ignore="UnusedResources">Pomôžte zlepšiť tlač vo Firefoxe. Zaberie to len sekundu</string>
    <!-- Text shown in prompt for printing microsurvey. Note: The word "Firefox" should NOT be translated. -->
    <string name="microsurvey_survey_printing_title" tools:ignore="UnusedResources">Ako ste spokojný s tlačou vo Firefoxe?</string>
    <!-- Text shown in prompt for homepage microsurvey. Note: The word "Firefox" should NOT be translated. -->
    <string name="microsurvey_homepage_title" tools:ignore="UnusedResources">Ako ste spokojný so svojou domovskou stránkou Firefoxu?</string>
    <!-- Accessibility -->
    <!-- Content description for the survey application icon. Note: The word "Firefox" should NOT be translated.  -->
    <string name="microsurvey_app_icon_content_description">Logo Firefoxu</string>
    <!-- Content description for the survey feature icon. -->
    <string name="microsurvey_feature_icon_content_description">Ikona funkcie prieskumu</string>
>>>>>>> 6455719a
    <!-- Content description (not visible, for screen readers etc.) for opening microsurvey bottom sheet. -->
    <string name="microsurvey_open_handle_content_description" tools:ignore="UnusedResources" moz:removedIn="130">Otvoriť prieskum</string>
    <!-- Content description (not visible, for screen readers etc.) for closing microsurvey bottom sheet. -->
    <string name="microsurvey_close_handle_content_description">Zavrieť prieskum</string>
    <!-- Content description for "X" button that is closing microsurvey. -->
    <string name="microsurvey_close_button_content_description">Zavrieť</string>

    <!-- Debug drawer logins -->
    <!-- The title of the Logins feature in the Debug Drawer. -->
    <string name="debug_drawer_logins_title">Prihlasovacie údaje</string>
    <!-- The title of the logins section in the Logins feature, where the parameter will be the site domain  -->
    <string name="debug_drawer_logins_current_domain_label">Aktuálna doména: %s</string>
    <!-- The label for a button to add a new fake login for the current domain in the Logins feature. -->
    <string name="debug_drawer_logins_add_login_button">Pridať falošné prihlásenie pre túto doménu</string>
    <!-- Content description for delete button where parameter will be the username of the login -->
    <string name="debug_drawer_logins_delete_login_button_content_description">Odstrániť prihlásenie s používateľským menom %s</string>

    <!-- Debug drawer "contextual feature recommendation" (CFR) tools -->
    <!-- The title of the CFR Tools feature in the Debug Drawer -->
    <string name="debug_drawer_cfr_tools_title">Nástroje CFR</string>
    <!-- The title of the reset CFR section in CFR Tools -->
    <string name="debug_drawer_cfr_tools_reset_cfr_title">Obnoviť nástroje CFR</string>

    <!-- Messages explaining how to exit fullscreen mode -->
    <!-- Message shown to explain how to exit fullscreen mode when gesture navigation is enabled -->
    <string name="exit_fullscreen_with_gesture">Ak chcete ukončiť režim Na celú obrazovku, potiahnite zhora a použite gesto späť</string>
    <!-- Message shown to explain how to exit fullscreen mode when using back button navigation -->
    <string name="exit_fullscreen_with_back_button">Ak chcete ukončiť režim Na celú obrazovku, potiahnite zhora a stlačte tlačidlo späť</string>

    <!-- Beta Label Component !-->
    <!-- Text shown as a label or tag to indicate a feature or area is still undergoing active development. Note that here "Beta" should not be translated, as it is used as an icon styled element. -->
    <string name="beta_feature">BETA</string>
</resources><|MERGE_RESOLUTION|>--- conflicted
+++ resolved
@@ -2752,7 +2752,6 @@
     <!-- The continue button label -->
     <string name="micro_survey_continue_button_label" tools:ignore="UnusedResources">Pokračovať</string>
     <!-- Survey view -->
-<<<<<<< HEAD
     <!-- The survey header -->
     <string name="micro_survey_survey_header" moz:removedIn="129" tools:ignore="UnusedResources">Vyplňte tento prieskum</string>
     <!-- The survey header -->
@@ -2760,15 +2759,6 @@
     <!-- The privacy notice link -->
     <string name="micro_survey_privacy_notice" moz:removedIn="129" tools:ignore="UnusedResources">Vyhlásenie o ochrane osobných údajov</string>
     <!-- The privacy notice link -->
-=======
-    <!-- The survey header -->
-    <string name="micro_survey_survey_header" moz:removedIn="129" tools:ignore="UnusedResources">Vyplňte tento prieskum</string>
-    <!-- The survey header -->
-    <string name="micro_survey_survey_header_2">Vyplňte prieskum</string>
-    <!-- The privacy notice link -->
-    <string name="micro_survey_privacy_notice" moz:removedIn="129" tools:ignore="UnusedResources">Vyhlásenie o ochrane osobných údajov</string>
-    <!-- The privacy notice link -->
->>>>>>> 6455719a
     <string name="micro_survey_privacy_notice_2">Vyhlásenie o ochrane osobných údajov</string>
     <!-- The submit button label text -->
     <string name="micro_survey_submit_button_label">Odoslať</string>
@@ -2791,11 +2781,6 @@
 
     <!-- Option for likert scale -->
     <string name="likert_scale_option_6" tools:ignore="UnusedResources">Nepoužívam</string>
-<<<<<<< HEAD
-    <!-- Text shown in prompt for homepage microsurvey. 'Firefox' intentionally hardcoded here- -->
-    <string name="microsurvey_prompt_homepage_title" tools:ignore="UnusedResources">Ako ste spokojný so svojou domovskou stránkou Firefoxu?</string>
-    <!-- Accessibility -->
-=======
     <!-- Text shown in prompt for homepage microsurvey. Note: The word "Firefox" should NOT be translated. -->
     <string name="microsurvey_prompt_homepage_title" tools:ignore="UnusedResources" moz:removedIn="130">Ako ste spokojný so svojou domovskou stránkou Firefoxu?</string>
     <!-- Text shown in prompt for printing microsurvey. "sec" It's an abbreviation for "second". Note: The word "Firefox" should NOT be translated. -->
@@ -2809,7 +2794,6 @@
     <string name="microsurvey_app_icon_content_description">Logo Firefoxu</string>
     <!-- Content description for the survey feature icon. -->
     <string name="microsurvey_feature_icon_content_description">Ikona funkcie prieskumu</string>
->>>>>>> 6455719a
     <!-- Content description (not visible, for screen readers etc.) for opening microsurvey bottom sheet. -->
     <string name="microsurvey_open_handle_content_description" tools:ignore="UnusedResources" moz:removedIn="130">Otvoriť prieskum</string>
     <!-- Content description (not visible, for screen readers etc.) for closing microsurvey bottom sheet. -->
