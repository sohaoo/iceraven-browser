--- conflicted
+++ resolved
@@ -221,14 +221,9 @@
     <string name="browser_menu_manage_extensions">Spravovať rozšírenia</string>
     <!-- Content description (not visible, for screen readers etc.): Section heading for recommended extensions.-->
     <string name="browser_menu_recommended_section_content_description">Odporúčané rozšírenia</string>
-<<<<<<< HEAD
-    <!-- Content description (not visible, for screen readers etc.): Label for plus icon used to add extensions. -->
-    <string name="browser_menu_extension_plus_icon_content_description">Pridať rozšírenie</string>
-=======
     <!-- Content description (not visible, for screen readers etc.): Label for plus icon used to add extension.
       The first parameter is the name of the extension (for example: ClearURLs). -->
     <string name="browser_menu_extension_plus_icon_content_description_2">Pridať %1$s</string>
->>>>>>> a07f670f
     <!-- Browser menu button that opens AMO in a tab -->
     <string name="browser_menu_discover_more_extensions">Objavte ďalšie rozšírenia</string>
     <!-- Browser menu description that is shown when one or more extensions are disabled due to extension errors -->
@@ -327,8 +322,6 @@
     <string name="browser_menu_tools">Nástroje</string>
     <!-- Content description (not visible, for screen readers etc.): Back button for all menu redesign sub-menu -->
     <string name="browser_menu_back_button_content_description">Späť do hlavnej ponuky</string>
-<<<<<<< HEAD
-=======
     <!-- Content description (not visible, for screen readers etc.) for bottom sheet handlebar main menu. -->
     <string name="browser_main_menu_handlebar_content_description">Zavrieť zoznam hlavnej ponuky</string>
     <!-- Content description (not visible, for screen readers etc.) for bottom sheet handlebar extensions menu. -->
@@ -339,7 +332,6 @@
     <string name="browser_tools_menu_handlebar_content_description">Zavrieť zoznam s ponukou nástrojov</string>
     <!-- Content description (not visible, for screen readers etc.) for bottom sheet handlebar custom tab menu. -->
     <string name="browser_custom_tab_menu_handlebar_content_description">Zavrieť zoznam s ponukou pre vlastnú kartu</string>
->>>>>>> a07f670f
     <!-- Browser menu description that describes the various tools related menu items inside of the tools sub-menu -->
     <string name="browser_menu_tools_description_with_translate">Zobrazenie Čítačka, Preložiť, Tlačiť, Zdieľať, Otvoriť aplikáciu</string>
     <!-- Browser menu description that describes the various tools related menu items inside of the tools sub-menu -->
@@ -2869,11 +2861,6 @@
     <string name="likert_scale_option_7" tools:ignore="BrandUsage,UnusedResources">Vo Firefoxe nepoužívam vyhľadávanie</string>
     <!-- Option for likert scale -->
     <string name="likert_scale_option_8" tools:ignore="UnusedResources">Nepoužívam synchronizáciu</string>
-<<<<<<< HEAD
-    <!-- Text shown in prompt for homepage microsurvey. Note: The word "Firefox" should NOT be translated. -->
-    <string name="microsurvey_prompt_homepage_title" tools:ignore="BrandUsage,UnusedResources" moz:removedIn="130">Ako ste spokojný so svojou domovskou stránkou Firefoxu?</string>
-=======
->>>>>>> a07f670f
     <!-- Text shown in prompt for printing microsurvey. "sec" It's an abbreviation for "second". Note: The word "Firefox" should NOT be translated. -->
     <string name="microsurvey_prompt_printing_title" tools:ignore="BrandUsage,UnusedResources">Pomôžte zlepšiť tlač vo Firefoxe. Zaberie to len sekundu</string>
     <!-- Text shown in prompt for search microsurvey. Note: The word "Firefox" should NOT be translated. -->
