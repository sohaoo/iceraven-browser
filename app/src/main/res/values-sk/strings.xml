<?xml version="1.0" encoding="utf-8"?>
<resources xmlns:tools="http://schemas.android.com/tools" xmlns:moz="http://mozac.org/tools">

    <!-- App name for private browsing mode. The first parameter is the name of the app defined in app_name (for example: Fenix)-->
    <string name="app_name_private_5">Súkromný %s</string>
    <!-- App name for private browsing mode. The first parameter is the name of the app defined in app_name (for example: Fenix)-->
    <string name="app_name_private_4">%s (súkromné prehliadanie)</string>

    <!-- Home Fragment -->
    <!-- Content description (not visible, for screen readers etc.): "Three dot" menu button. -->
    <string name="content_description_menu">Ďalšie možnosti</string>
    <!-- Content description (not visible, for screen readers etc.): "Private Browsing" menu button. -->
    <string name="content_description_private_browsing_button">Povoliť súkromné prehliadanie</string>
    <!-- Content description (not visible, for screen readers etc.): "Private Browsing" menu button. -->
    <string name="content_description_disable_private_browsing_button">Zakázať súkromné prehliadanie</string>
    <!-- Placeholder text shown in the search bar before a user enters text for the default engine -->
    <string name="search_hint">Hľadať</string>
    <!-- Placeholder text shown in the search bar before a user enters text for a general engine -->
    <string name="search_hint_general_engine">Vyhľadávanie na webe</string>
    <!-- Placeholder text shown in search bar when using history search -->
    <string name="history_search_hint">Hľadať v histórii</string>
    <!-- Placeholder text shown in search bar when using bookmarks search -->
    <string name="bookmark_search_hint">Hľadať v záložkách</string>
    <!-- Placeholder text shown in search bar when using tabs search -->
    <string name="tab_search_hint">Hľadať v kartách</string>
    <!-- Placeholder text shown in the search bar when using application search engines -->
    <string name="application_search_hint">Zadajte hľadaný výraz</string>
    <!-- No Open Tabs Message Description -->
    <string name="no_open_tabs_description">Vaše otvorené karty budú zobrazené tu.</string>

    <!-- No Private Tabs Message Description -->
    <string name="no_private_tabs_description">Vaše súkromné karty budú zobrazené tu.</string>

    <!-- Tab tray multi select title in app bar. The first parameter is the number of tabs selected -->
    <string name="tab_tray_multi_select_title">Počet vybraných položiek: %1$d</string>
    <!-- Label of button in create collection dialog for creating a new collection  -->
    <string name="tab_tray_add_new_collection">Pridať novú kolekciu</string>
    <!-- Label of editable text in create collection dialog for naming a new collection  -->
    <string name="tab_tray_add_new_collection_name">Názov</string>
    <!-- Label of button in save to collection dialog for selecting a current collection  -->
    <string name="tab_tray_select_collection">Výber kolekcie</string>
    <!-- Content description for close button while in multiselect mode in tab tray -->
    <string name="tab_tray_close_multiselect_content_description">Ukončenie režimu viacnásobného výberu</string>
    <!-- Content description for save to collection button while in multiselect mode in tab tray -->
    <string name="tab_tray_collection_button_multiselect_content_description">Uložiť vybrané karty do kolekcie</string>
    <!-- Content description on checkmark while tab is selected in multiselect mode in tab tray -->
    <string name="tab_tray_multiselect_selected_content_description">Vybraná</string>

    <!-- Home - Bookmarks -->
    <!-- Title for the home screen section with bookmarks. -->
    <string name="home_bookmarks_title">Záložky</string>
    <!-- Content description for the button which navigates the user to show all of their bookmarks. -->
    <string name="home_bookmarks_show_all_content_description">Zobraziť všetky záložky</string>
    <!-- Text for the menu button to remove a recently saved bookmark from the user's home screen -->
    <string name="home_bookmarks_menu_item_remove">Odstrániť</string>

    <!-- About content. The first parameter is the name of the application. (For example: Fenix) -->
    <string name="about_content">%1$s vyvíja Mozilla.</string>

    <!-- Private Browsing -->
    <!-- Explanation for private browsing displayed to users on home view when they first enable private mode
        The first parameter is the name of the app defined in app_name (for example: Fenix) -->
    <string name="private_browsing_placeholder_description_2">%1$s vymaže históriu vyhľadávania a navštívených stránok po zavretí aplikácie alebo všetkých súkromných kariet a okien. S touto funkciou nie ste na internete neviditeľní a napríklad váš poskytovateľ pripojenia na internet môže stále zistiť, aké stránky navštevujete. Vaša aktivita na internete ale zostane utajená pred ďalšími používateľmi na tomto zariadení.</string>
    <string name="private_browsing_common_myths">
       Časté mýty o súkromnom prehliadaní
    </string>

    <!-- True Private Browsing Mode -->
    <!-- Title for info card on private homescreen in True Private Browsing Mode. -->
    <string name="felt_privacy_desc_card_title">Nezanechávajte na tomto zariadení žiadne stopy</string>

    <!-- Explanation for private browsing displayed to users on home view when they first enable
        private mode in our new Total Private Browsing mode.
        The first parameter is the name of the app defined in app_name (for example: Firefox Nightly)
        The second parameter is the clickable link text in felt_privacy_info_card_subtitle_link_text -->
    <string name="felt_privacy_info_card_subtitle_2">Keď zatvoríte všetky súkromné karty, %1$s odstráni vaše súbory cookie, históriu a údaje stránok. %2$s</string>
    <!-- Clickable portion of the explanation for private browsing that links the user to our
        about privacy page.
        This string is used in felt_privacy_info_card_subtitle as the second parameter.-->
    <string name="felt_privacy_info_card_subtitle_link_text">Kto však môže vidieť moju aktivitu?</string>

    <!-- Private mode shortcut "contextual feature recommendation" (CFR) -->
    <!-- Text for the Private mode shortcut CFR message for adding a private mode shortcut to open private tabs from the Home screen -->
    <string name="private_mode_cfr_message_2">Spustite svoju ďalšiu súkromnú kartu jediným ťuknutím.</string>
    <!-- Text for the positive button to accept adding a Private Browsing shortcut to the Home screen -->
    <string name="private_mode_cfr_pos_button_text">Pridať na Úvodnú obrazovku</string>
    <!-- Text for the negative button to decline adding a Private Browsing shortcut to the Home screen -->
    <string name="cfr_neg_button_text">Nie, ďakujem</string>

    <!-- Open in App "contextual feature recommendation" (CFR) -->
    <!-- Text for the info message. The first parameter is the name of the application.-->
    <string name="open_in_app_cfr_info_message_2">%1$s môžete nastaviť tak, aby automaticky otváral odkazy v tejto aplikácii.</string>
    <!-- Text for the positive action button -->
    <string name="open_in_app_cfr_positive_button_text">Prejsť do nastavení</string>
    <!-- Text for the negative action button -->
    <string name="open_in_app_cfr_negative_button_text">Zavrieť</string>

    <!-- Total cookie protection "contextual feature recommendation" (CFR) -->
    <!-- Text for the message displayed in the contextual feature recommendation popup promoting the total cookie protection feature. -->
    <string name="tcp_cfr_message">Naša doteraz najvýkonnejšia funkcia ochrany osobných údajov izoluje sledovacie prvky tretích strán.</string>
    <!-- Text displayed that links to website containing documentation about the "Total cookie protection" feature. -->
    <string name="tcp_cfr_learn_more">Prečítajte si o Úplnej ochrane súborov cookie</string>


    <!-- Private browsing erase action "contextual feature recommendation" (CFR) -->
    <!-- Text for the message displayed in the contextual feature recommendation popup promoting the erase private browsing feature. -->
    <string name="erase_action_cfr_message">Ťuknutím sem spustíte novú súkromnú reláciu. Vymažte svoju históriu, súbory cookie – všetko.</string>


    <!-- Toolbar "contextual feature recommendation" (CFR) -->
    <!-- Text for the title displayed in the contextual feature recommendation popup promoting the navigation bar. -->
    <string name="navbar_cfr_title">Prehliadajte rýchlejšie s novou navigáciou</string>
    <!-- Text for the message displayed in the contextual feature recommendation popup promoting the navigation bar. -->
    <string name="navbar_cfr_message" moz:removedIn="130" tools:ignore="UnusedResources">Tento panel sa pri posúvaní nadol skryje, aby ste získali ďalší priestor na prehliadanie.</string>

    <!-- Text for the message displayed in the contextual feature recommendation popup promoting the navigation bar. -->
    <string name="navbar_cfr_message_2">Na webovej stránke sa tento panel pri posúvaní nadol skryje, aby ste získali ďalší priestor na prehliadanie.</string>

    <!-- Text for the message displayed for the popup promoting the long press of navigation in the navigation bar. -->
    <string name="navbar_navigation_buttons_cfr_message">Ťuknutím a podržaním šípok preskočíte medzi stránkami v histórii tejto karty.</string>

    <!-- Tablet navigation bar "contextual feature recommendation" (CFR) -->
    <!-- Text for the title displayed in the contextual feature recommendation popup promoting the tablet navigation bar. -->
<<<<<<< HEAD
    <string name="tablet_nav_bar_cfr_title">Novinka: šípky dozadu a dopredu jediným ťuknutím</string>
    <!-- Text for the message displayed in the contextual feature recommendation popup promoting the tablet navigation bar. -->
    <string name="tablet_nav_bar_cfr_message">Vychutnajte si rýchlejšiu navigáciu, ktorú máte vždy na dosah ruky.</string>
=======
    <string name="tablet_nav_bar_cfr_title" moz:removedIn="132" tools:ignore="UnusedResources">Novinka: šípky dozadu a dopredu jediným ťuknutím</string>
    <!-- Text for the message displayed in the contextual feature recommendation popup promoting the tablet navigation bar. -->
    <string name="tablet_nav_bar_cfr_message" moz:removedIn="132" tools:ignore="UnusedResources">Vychutnajte si rýchlejšiu navigáciu, ktorú máte vždy na dosah ruky.</string>
>>>>>>> 80823484

    <!-- Text for the info dialog when camera permissions have been denied but user tries to access a camera feature. -->
    <string name="camera_permissions_needed_message">Vyžaduje sa prístup ku fotoaparátu. Prejdite do nastavení Androidu a udeľte aplikácii dané povolenie.</string>
    <!-- Text for the positive action button to go to Android Settings to grant permissions. -->
    <string name="camera_permissions_needed_positive_button_text">Prejsť do nastavení</string>
    <!-- Text for the negative action button to dismiss the dialog. -->
    <string name="camera_permissions_needed_negative_button_text">Zavrieť</string>

    <!-- Text for the banner message to tell users about our auto close feature. -->
    <string name="tab_tray_close_tabs_banner_message">Môžete si nastaviť automatické zatváranie kariet, ktoré ste za posledný deň, týždeň či mesiac neotvorili.</string>
    <!-- Text for the positive action button to go to Settings for auto close tabs. -->
    <string name="tab_tray_close_tabs_banner_positive_button_text">Zobraziť možnosti</string>
    <!-- Text for the negative action button to dismiss the Close Tabs Banner. -->
    <string name="tab_tray_close_tabs_banner_negative_button_text">Zavrieť</string>

    <!-- Text for the banner message to tell users about our inactive tabs feature. -->
    <string name="tab_tray_inactive_onboarding_message">Tu sa presunú karty, ktoré ste dva týždne nevideli.</string>
    <!-- Text for the action link to go to Settings for inactive tabs. -->
    <string name="tab_tray_inactive_onboarding_button_text">Vypnúť v nastaveniach</string>

    <!-- Text for title for the auto-close dialog of the inactive tabs. -->
    <string name="tab_tray_inactive_auto_close_title">Automaticky zavrieť po jednom mesiaci?</string>
    <!-- Text for the body for the auto-close dialog of the inactive tabs.
        The first parameter is the name of the application.-->
    <string name="tab_tray_inactive_auto_close_body_2">%1$s môže zavrieť karty, ktoré ste za posledný mesiac nevideli.</string>
    <!-- Content description for close button in the auto-close dialog of the inactive tabs. -->
    <string name="tab_tray_inactive_auto_close_button_content_description">Zavrieť</string>

    <!-- Text for turn on auto close tabs button in the auto-close dialog of the inactive tabs. -->
    <string name="tab_tray_inactive_turn_on_auto_close_button_2">Zapnúť automatické zatváranie</string>


    <!-- Home screen icons - Long press shortcuts -->
    <!-- Shortcut action to open new tab -->
    <string name="home_screen_shortcut_open_new_tab_2">Nová karta</string>
    <!-- Shortcut action to open new private tab -->
    <string name="home_screen_shortcut_open_new_private_tab_2">Nová súkromná karta</string>

    <!-- Shortcut action to open Passwords screen -->
    <string name="home_screen_shortcut_passwords">Heslá</string>

    <!-- Recent Tabs -->
    <!-- Header text for jumping back into the recent tab in the home screen -->
    <string name="recent_tabs_header">Návrat späť</string>
    <!-- Button text for showing all the tabs in the tabs tray -->
    <string name="recent_tabs_show_all">Zobraziť všetky</string>

    <!-- Content description for the button which navigates the user to show all recent tabs in the tabs tray. -->
    <string name="recent_tabs_show_all_content_description_2">Tlačidlo Zobraziť všetky nedávne karty</string>

    <!-- Text for button in synced tab card that opens synced tabs tray -->
    <string name="recent_tabs_see_all_synced_tabs_button_text">Zobraziť všetky synchronizované karty</string>
    <!-- Accessibility description for device icon used for recent synced tab -->
    <string name="recent_tabs_synced_device_icon_content_description">Synchronizované zariadenie</string>
    <!-- Text for the dropdown menu to remove a recent synced tab from the homescreen -->
    <string name="recent_synced_tab_menu_item_remove">Odstrániť</string>
    <!-- Text for the menu button to remove a grouped highlight from the user's browsing history
         in the Recently visited section -->
    <string name="recent_tab_menu_item_remove">Odstrániť</string>

    <!-- History Metadata -->
    <!-- Header text for a section on the home screen that displays grouped highlights from the
         user's browsing history, such as topics they have researched or explored on the web -->
    <string name="history_metadata_header_2">Nedávno navštívené</string>
    <!-- Text for the menu button to remove a grouped highlight from the user's browsing history
         in the Recently visited section -->
    <string name="recently_visited_menu_item_remove">Odstrániť</string>

    <!-- Content description for the button which navigates the user to show all of their history. -->
    <string name="past_explorations_show_all_content_description_2">Zobraziť všetky minulé prieskumy</string>

    <!-- Browser Fragment -->
    <!-- Content description (not visible, for screen readers etc.): Navigate backward (browsing history) -->
    <string name="browser_menu_back">Naspäť</string>
    <!-- Content description (not visible, for screen readers etc.): Navigate forward (browsing history) -->
    <string name="browser_menu_forward">Dopredu</string>
    <!-- Content description (not visible, for screen readers etc.): Refresh current website -->
    <string name="browser_menu_refresh">Obnoviť</string>
    <!-- Content description (not visible, for screen readers etc.): Stop loading current website -->
    <string name="browser_menu_stop">Zastaviť</string>
    <!-- Browser menu button that opens the extensions manager -->
    <string name="browser_menu_extensions">Rozšírenia</string>
    <!-- Browser menu banner header text for extensions onboarding.
        The first parameter is the name of the app defined in app_name (for example: Fenix). -->
    <string name="browser_menu_extensions_banner_onboarding_header">Prispôsobte si %s podľa seba</string>
    <!-- Browser menu banner body text for extensions onboarding.
        The first parameter is the name of the app defined in app_name (for example: Fenix). -->
    <string name="browser_menu_extensions_banner_onboarding_body">Rozšírenia zvyšujú úroveň vášho prehliadania, od zmeny vzhľadu a výkonu prehliadača %s až po zvýšenie súkromia a bezpečnosti.</string>
    <!-- Browser menu banner link text for learning more about extensions -->
    <string name="browser_menu_extensions_banner_learn_more">Ďalšie informácie</string>
    <!-- Browser menu button that opens the extensions manager -->
    <string name="browser_menu_manage_extensions">Spravovať rozšírenia</string>
    <!-- Content description (not visible, for screen readers etc.): Section heading for recommended extensions.-->
    <string name="browser_menu_recommended_section_content_description">Odporúčané rozšírenia</string>
    <!-- Content description (not visible, for screen readers etc.): Label for plus icon used to add extensions. -->
    <string name="browser_menu_extension_plus_icon_content_description">Pridať rozšírenie</string>
    <!-- Browser menu button that opens AMO in a tab -->
    <string name="browser_menu_discover_more_extensions">Objavte ďalšie rozšírenia</string>
    <!-- Browser menu description that is shown when one or more extensions are disabled due to extension errors -->
    <string name="browser_menu_extensions_disabled_description">Dočasne zakázané</string>
    <!-- Browser menu button that opens account settings -->
    <string name="browser_menu_account_settings">Informácie o účte</string>
    <!-- Browser menu button that sends a user to help articles -->
    <string name="browser_menu_help">Pomocník</string>
    <!-- Browser menu button that sends a to a the what's new article -->
    <string name="browser_menu_whats_new">Čo je nové</string>
    <!-- Browser menu button that opens the settings menu -->
    <string name="browser_menu_settings">Nastavenia</string>
    <!-- Browser menu button that opens a user's library -->
    <string name="browser_menu_library">Knižnica</string>
    <!-- Browser menu toggle that requests a desktop site -->
    <string name="browser_menu_desktop_site">Verzia pre počítače</string>
    <!-- Browser menu button that reopens a private tab as a regular tab -->
    <string name="browser_menu_open_in_regular_tab">Otvoriť na bežnej karte</string>
    <!-- Browser menu toggle that adds a shortcut to the site on the device home screen. -->
    <string name="browser_menu_add_to_homescreen">Pridať na úvodnú obrazovku</string>
    <!-- Browser menu toggle that adds a shortcut to the site on the device home screen. -->
    <string name="browser_menu_add_to_homescreen_2">Pridať na úvodnú obrazovku…</string>
    <!-- Text for notifying users that Xiaomi devices require additional permissions to add to home screen -->
    <string name="browser_menu_add_to_homescreen_xiaomi">Zariadenia Xiaomi môžu potrebovať dodatočné povolenia na pridávanie skratiek na domovskú obrazovku. Skontrolujte svoje nastavenia.</string>
    <!-- Content description (not visible, for screen readers etc.) for the Resync tabs button -->
    <string name="resync_button_content_description">Synchronizovať znova</string>
    <!-- Browser menu button that opens the find in page menu -->
    <string name="browser_menu_find_in_page">Hľadať na stránke</string>
    <!-- Browser menu button that opens the find in page menu -->
    <string name="browser_menu_find_in_page_2">Hľadať na stránke…</string>
    <!-- Browser menu button that opens the translations dialog, which has options to translate the current browser page. -->
    <string name="browser_menu_translations">Preložiť stránku</string>
    <!-- Browser menu button that saves the current tab to a collection -->
    <string name="browser_menu_save_to_collection">Uložiť do kolekcie…</string>
    <!-- Browser menu button that saves the current tab to a collection -->
    <string name="browser_menu_save_to_collection_2">Uložiť do kolekcie</string>
    <!-- Browser menu button that open a share menu to share the current site -->
    <string name="browser_menu_share">Zdieľať</string>
    <!-- Browser menu button that open a share menu to share the current site -->
    <string name="browser_menu_share_2">Zdieľať…</string>
    <!-- Browser menu button shown in custom tabs that opens the current tab in Fenix
        The first parameter is the name of the app defined in app_name (for example: Fenix) -->
    <string name="browser_menu_open_in_fenix">Otvoriť v aplikácii %1$s</string>
    <!-- Browser menu text shown in custom tabs to indicate this is a Fenix tab
        The first parameter is the name of the app defined in app_name (for example: Fenix) -->
    <string name="browser_menu_powered_by">POHÁŇANÉ APLIKÁCIOU %1$s</string>

    <!-- Browser menu text shown in custom tabs to indicate this is a Fenix tab
        The first parameter is the name of the app defined in app_name (for example: Fenix) -->
    <string name="browser_menu_powered_by2">Poháňané aplikáciou %1$s</string>

    <!-- Browser menu button to put the current page in reader mode -->
    <string name="browser_menu_read">Zobrazenie Čítačka</string>
    <!-- Browser menu button content description to close reader mode and return the user to the regular browser -->
    <string name="browser_menu_read_close">Zavrieť zobrazenie Čítačka</string>
    <!-- Browser menu button to open the current page in an external app -->
    <string name="browser_menu_open_app_link">Otvoriť v aplikácii</string>

    <!-- Browser menu button to show reader view appearance controls e.g. the used font type and size -->
    <string name="browser_menu_customize_reader_view">Prispôsobiť zobrazenie čítačky</string>
    <!-- Browser menu button to show reader view appearance controls e.g. the used font type and size -->
    <string name="browser_menu_customize_reader_view_2">Prispôsobiť zobrazenie čítačky</string>
    <!-- Browser menu label for adding a bookmark -->
    <string name="browser_menu_add">Pridať</string>

    <!-- Browser menu label for editing a bookmark -->
    <string name="browser_menu_edit">Upraviť</string>

    <!-- Button shown on the home page that opens the Customize home settings -->
    <string name="browser_menu_customize_home_1">Upraviť domovskú stránku</string>

    <!-- Browser menu label to sign in to sync on the device using Mozilla accounts -->
    <string name="browser_menu_sign_in">Prihlásiť sa</string>

    <!-- Browser menu caption label for the "Sign in" browser menu item described in `browser_menu_sign_in` -->
    <string name="browser_menu_sign_in_caption">Synchronizujte heslá, karty a ďalšie položky</string>

    <!-- Browser menu label to sign back in to sync on the device when the user's account needs to be reauthenticated -->
    <string name="browser_menu_sign_back_in_to_sync">Prihlásiť sa a synchronizovať</string>
    <!-- Browser menu caption label for the "Sign back in to sync" browser menu item described in `browser_menu_sign_back_in_to_sync` when there is an error in syncing -->
    <string name="browser_menu_syncing_paused_caption">Synchronizácia bola pozastavená</string>
    <!-- Browser menu label that creates a private tab -->
    <string name="browser_menu_new_private_tab">Nová súkromná karta</string>
    <!-- Browser menu label that navigates to the Password screen -->
    <string name="browser_menu_passwords">Heslá</string>

    <!-- Browser menu label that navigates to the SUMO page for the Firefox for Android release notes.
         The first parameter is the name of the app defined in app_name (for example: Fenix)-->
    <string name="browser_menu_new_in_firefox">Novinky vo %1$se</string>

    <!-- Browser menu label that toggles the request for the desktop site of the currently visited page -->
    <string name="browser_menu_switch_to_desktop_site">Prepnúť na plnú verziu webu</string>
    <!-- Browser menu label that toggles the request for the mobile site of the currently visited page -->
    <string name="browser_menu_switch_to_mobile_site">Prepnúť na mobilnú verziu</string>
    <!-- Browser menu label that navigates to the page tools sub-menu -->
    <string name="browser_menu_tools">Nástroje</string>
    <!-- Content description (not visible, for screen readers etc.): Back button for all menu redesign sub-menu -->
    <string name="browser_menu_back_button_content_description">Späť do hlavnej ponuky</string>
    <!-- Browser menu description that describes the various tools related menu items inside of the tools sub-menu -->
    <string name="browser_menu_tools_description_with_translate">Zobrazenie Čítačka, Preložiť, Tlačiť, Zdieľať, Otvoriť aplikáciu</string>
    <!-- Browser menu description that describes the various tools related menu items inside of the tools sub-menu -->
    <string name="browser_menu_tools_description">Zobrazenie Čítačka, Tlačiť, Zdieľať, Otvoriť aplikáciu</string>
    <!-- Browser menu label that navigates to the save sub-menu, which contains various save related menu items such as
         bookmarking a page, saving to collection, shortcut or as a PDF, and adding to home screen -->
    <string name="browser_menu_save">Uložiť</string>

    <!-- Browser menu description that describes the various save related menu items inside of the save sub-menu -->
    <string name="browser_menu_save_description">Pridať záložku, Skratka, Domov, Kolekcia, PDF</string>
    <!-- Browser menu label that bookmarks the currently visited page -->
    <string name="browser_menu_bookmark_this_page">Pridať stránku medzi záložky</string>
    <!-- Browser menu label that navigates to the edit bookmark screen for the current bookmarked page -->
    <string name="browser_menu_edit_bookmark">Upraviť záložku</string>
    <!-- Browser menu label that the saves the currently visited page as a PDF -->
    <string name="browser_menu_save_as_pdf">Uložiť ako PDF…</string>
    <!-- Browser menu label for turning ON reader view of the current visited page -->
    <string name="browser_menu_turn_on_reader_view">Zapnúť zobrazenie Čítačka</string>
    <!-- Browser menu label for turning OFF reader view of the current visited page -->
    <string name="browser_menu_turn_off_reader_view">Ukončiť zobrazenie Čítačka</string>
    <!-- Browser menu label for navigating to the translation feature, which provides language translation options the current visited page -->
    <string name="browser_menu_translate_page">Preložiť stránku…</string>
    <!-- Browser menu label that is displayed when the current page has been translated by the translation feature.
         The first parameter is the name of the language that page was translated to (e.g. English). -->
    <string name="browser_menu_translated_to">Preložená do jazyka %1$s</string>
    <!-- Browser menu label for the print feature -->
    <string name="browser_menu_print">Tlačiť…</string>

    <!-- Browser menu label for the Delete browsing data on quit feature.
        The first parameter is the name of the app defined in app_name (for example: Fenix). -->
    <string name="browser_menu_delete_browsing_data_on_quit">Ukončiť %1$s</string>

<<<<<<< HEAD
=======
    <!-- Menu "contextual feature recommendation" (CFR) -->
    <!-- Text for the title in the contextual feature recommendation popup promoting the menu feature. -->
    <string name="menu_cfr_title">Novinka: prehľadné menu</string>
    <!-- Text for the message in the contextual feature recommendation popup promoting the menu feature. -->
    <string name="menu_cfr_body">Nájdite to, čo potrebujete rýchlejšie, od súkromného prehliadania až po uloženie nájdených vecí.</string>

>>>>>>> 80823484
    <!-- Extensions management fragment -->
    <!-- Text displayed when there are no extensions to be shown -->
    <string name="extensions_management_no_extensions">Nie sú tu žiadne rozšírenia</string>

    <!-- Browser Toolbar -->
    <!-- Content description for the Home screen button on the browser toolbar -->
    <string name="browser_toolbar_home">Úvodná obrazovka</string>

    <!-- Content description (not visible, for screen readers etc.): Erase button: Erase the browsing
         history and go back to the home screen. -->
    <string name="browser_toolbar_erase">Vymazať históriu prehliadania</string>

    <!-- Content description for the translate page toolbar button that opens the translations dialog when no translation has occurred. -->
    <string name="browser_toolbar_translate">Preložiť stránku</string>

    <!-- Content description (not visible, for screen readers etc.) for the translate page toolbar button that opens the translations dialog when the page is translated successfully.
         The first parameter is the name of the language that is displayed in the original page. (For example: English)
         The second parameter is the name of the language which the page was translated to. (For example: French) -->
    <string name="browser_toolbar_translated_successfully">Stránka bola preložená z jazyka %1$s do jazyka %2$s.</string>

    <!-- Locale Settings Fragment -->
    <!-- Content description for tick mark on selected language -->
    <string name="a11y_selected_locale_content_description">Vybraný jazyk</string>
    <!-- Text for default locale item -->
    <string name="default_locale_text">Podľa zariadenia</string>
    <!-- Placeholder text shown in the search bar before a user enters text -->
    <string name="locale_search_hint">Hľadať</string>

    <!-- Search Fragment -->
    <!-- Button in the search view that lets a user search by scanning a QR code -->
    <string name="search_scan_button">Skenovať</string>
    <!-- Button in the search view when shortcuts are displayed that takes a user to the search engine settings -->
    <string name="search_shortcuts_engine_settings">Nastavenia vyhľadávania</string>
    <!-- Button in the search view that lets a user navigate to the site in their clipboard -->
    <string name="awesomebar_clipboard_title">Prilepiť odkaz zo schránky</string>

    <!-- Button in the search suggestions onboarding that allows search suggestions in private sessions -->
    <string name="search_suggestions_onboarding_allow_button">Povoliť</string>
    <!-- Button in the search suggestions onboarding that does not allow search suggestions in private sessions -->
    <string name="search_suggestions_onboarding_do_not_allow_button">Nepovoliť</string>
    <!-- Search suggestion onboarding hint title text -->
    <string name="search_suggestions_onboarding_title">Povoliť návrhy vyhľadávania v súkromnom prehliadaní?</string>
    <!-- Search suggestion onboarding hint description text, first parameter is the name of the app defined in app_name (for example: Fenix)-->
    <string name="search_suggestions_onboarding_text">%s bude zdieľať vami napísaný text v paneli s adresou s vyhľadávačom.</string>

    <!-- Search engine suggestion title text. The first parameter is the name of the suggested engine-->
    <string name="search_engine_suggestions_title">Hľadať cez %s</string>
    <!-- Search engine suggestion description text -->
    <string name="search_engine_suggestions_description">Vyhľadať na webe priamo z panela s adresou</string>

    <!-- Menu option in the search selector menu to open the search settings -->
    <string name="search_settings_menu_item">Hľadať v nastaveniach</string>

    <!-- Header text for the search selector menu -->
    <string name="search_header_menu_item_2">Tentokrát hľadať v:</string>

    <!-- Content description (not visible, for screen readers etc.): Search engine icon. The first parameter is the search engine name (for example: DuckDuckGo). -->
    <string name="search_engine_icon_content_description" tools:ignore="UnusedResources">Vyhľadávač %s</string>

    <!-- Home onboarding -->
    <!-- Onboarding home screen popup dialog, shown on top of the Jump back in section. -->
    <string name="onboarding_home_screen_jump_back_contextual_hint_2" moz:removedIn="132">Zoznámte sa so svojou prispôsobenou domovskou stránkou. Tu sa zobrazia nedávne karty, záložky a výsledky vyhľadávania.</string>

    <!-- Home onboarding dialog welcome screen title text. -->
    <string name="onboarding_home_welcome_title_2">Vitajte na osobnejšom internete</string>
    <!-- Home onboarding dialog welcome screen description text. -->
    <string name="onboarding_home_welcome_description">Viac farieb. Lepšie súkromie. Rovnaký záväzok voči ľuďom nadradený ziskom.</string>
    <!-- Home onboarding dialog sign into sync screen title text. -->
    <string name="onboarding_home_sync_title_3">Prepínanie obrazoviek je jednoduchšie ako kedykoľvek predtým</string>
    <!-- Home onboarding dialog sign into sync screen description text. -->
    <string name="onboarding_home_sync_description">Pokračujte tam, kde ste prestali, pomocou kariet z iných zariadení teraz na vašej domovskej stránke.</string>
    <!-- Text for the button to continue the onboarding on the home onboarding dialog. -->
    <string name="onboarding_home_get_started_button">Začíname</string>
    <!-- Text for the button to navigate to the sync sign in screen on the home onboarding dialog. -->
    <string name="onboarding_home_sign_in_button">Prihlásiť sa</string>
    <!-- Text for the button to skip the onboarding on the home onboarding dialog. -->
    <string name="onboarding_home_skip_button">Preskočiť</string>

    <!-- Onboarding home screen sync popup dialog message, shown on top of Recent Synced Tabs in the Jump back in section. -->
    <string name="sync_cfr_message">Vaše karty sa synchronizujú! Na druhom zariadení pokračujte tam, kde ste tu prestali.</string>

    <!-- Content description (not visible, for screen readers etc.): Close button for the home onboarding dialog -->
    <string name="onboarding_home_content_description_close_button">Zavrieť</string>

    <!-- Notification pre-permission dialog -->
    <!-- Enable notification pre permission dialog title
        The first parameter is the name of the app defined in app_name (for example: Fenix) -->
    <string name="onboarding_home_enable_notifications_title" moz:removedIn="124" tools:ignore="UnusedResources">Upozornenia vám pomôžu vyťažiť z prehliadača %s ešte viac</string>
    <!-- Enable notification pre permission dialog description with rationale
        The first parameter is the name of the app defined in app_name (for example: Fenix) -->
    <string name="onboarding_home_enable_notifications_description" moz:removedIn="124" tools:ignore="UnusedResources">Synchronizujte svoje karty medzi zariadeniami, spravujte sťahovanie, získajte tipy, ako čo najlepšie využiť ochranu súkromia prehliadača %s a ďalšie.</string>
    <!-- Text for the button to request notification permission on the device -->
    <string name="onboarding_home_enable_notifications_positive_button" moz:removedIn="124" tools:ignore="UnusedResources">Pokračovať</string>
    <!-- Text for the button to not request notification permission on the device and dismiss the dialog -->
    <string name="onboarding_home_enable_notifications_negative_button" moz:removedIn="124" tools:ignore="UnusedResources">Teraz nie</string>

    <!-- Juno first user onboarding flow experiment, strings are marked unused as they are only referenced by Nimbus experiments. -->
    <!-- Description for learning more about our privacy notice. -->
    <string name="juno_onboarding_privacy_notice_text" tools:ignore="BrandUsage">Vyhlásenie o ochrane osobných údajov Firefoxu</string>
    <!-- Title for set firefox as default browser screen used by Nimbus experiments. -->
    <string name="juno_onboarding_default_browser_title_nimbus_2">Radi vás držíme v bezpečí</string>
    <!-- Title for set firefox as default browser screen used by Nimbus experiments.
        Note: The word "Firefox" should NOT be translated -->
    <string name="juno_onboarding_default_browser_title_nimbus_3" tools:ignore="BrandUsage,UnusedResources">Zistite, prečo milióny ľudí milujú Firefox</string>
    <!-- Title for set firefox as default browser screen used by Nimbus experiments. -->
    <string name="juno_onboarding_default_browser_title_nimbus_4" tools:ignore="UnusedResources">Bezpečné prehliadanie s viacerými možnosťami</string>
    <!-- Description for set firefox as default browser screen used by Nimbus experiments. -->
    <string name="juno_onboarding_default_browser_description_nimbus_3">Náš neziskový prehliadač pomáha zabrániť spoločnostiam, aby vás tajne sledovali na webe.</string>
    <!-- Description for set firefox as default browser screen used by Nimbus experiments. -->
    <string name="juno_onboarding_default_browser_description_nimbus_4" tools:ignore="UnusedResources">Viac ako 100 miliónov ľudí chráni svoje súkromie výberom prehliadača, ktorého tvorcom je nezisková organizácia.</string>
    <!-- Description for set firefox as default browser screen used by Nimbus experiments. -->
    <string name="juno_onboarding_default_browser_description_nimbus_5" tools:ignore="UnusedResources">Známi sledovacie prvky? Automaticky blokované. Rozšírenia? Vyskúšajte všetkých 700. Súbory PDF? Naša vstavaná čítačka uľahčuje prácu s nimi.</string>
    <!-- Description for set firefox as default browser screen used by Nimbus experiments. -->
    <string name="juno_onboarding_default_browser_description_nimbus_2" moz:RemovedIn="124" tools:ignore="UnusedResources">Náš neziskový prehliadač pomáha zabrániť spoločnostiam, aby vás tajne sledovali na webe.\n\nĎalšie informácie nájdete v našom Vyhlásení o ochrane osobných údajov.</string>
    <!-- Text for the link to the privacy notice webpage for set as firefox default browser screen.
    This is part of the string with the key "juno_onboarding_default_browser_description". -->
    <string name="juno_onboarding_default_browser_description_link_text" moz:RemovedIn="124" tools:ignore="UnusedResources">Vyhlásení o ochrane osobných údajov</string>
    <!-- Text for the button to set firefox as default browser on the device -->
    <string name="juno_onboarding_default_browser_positive_button" tools:ignore="UnusedResources">Nastaviť ako predvolený prehliadač</string>
    <!-- Text for the button dismiss the screen and move on with the flow -->
    <string name="juno_onboarding_default_browser_negative_button" tools:ignore="UnusedResources">Teraz nie</string>
    <!-- Title for sign in to sync screen. -->
    <string name="juno_onboarding_sign_in_title_2">Pri preskakovaní medzi zariadeniami zostaňte šifrovaní</string>
    <!-- Description for sign in to sync screen. Nimbus experiments do not support string placeholders.
     Note: The word "Firefox" should NOT be translated -->
    <string name="juno_onboarding_sign_in_description_2" moz:RemovedIn="130" tools:ignore="BrandUsage,UnusedResources">Keď ste prihlásení a synchronizovaní, ste bezpečnejší. Firefox šifruje vaše heslá, záložky a ďalšie položky.</string>
    <!-- Description for sign in to sync screen. Nimbus experiments do not support string placeholders.
     Note: The word "Firefox" should NOT be translated -->
    <string name="juno_onboarding_sign_in_description_3" tools:ignore="BrandUsage">Firefox pri synchronizácii zašifruje vaše heslá, záložky a ďalšie položky.</string>
    <!-- Text for the button to sign in to sync on the device -->
    <string name="juno_onboarding_sign_in_positive_button" tools:ignore="UnusedResources">Prihlásiť sa</string>
    <!-- Text for the button dismiss the screen and move on with the flow -->
    <string name="juno_onboarding_sign_in_negative_button" tools:ignore="UnusedResources">Teraz nie</string>
    <!-- Title for enable notification permission screen used by Nimbus experiments. Nimbus experiments do not support string placeholders.
        Note: The word "Firefox" should NOT be translated -->
    <string name="juno_onboarding_enable_notifications_title_nimbus_2" tools:ignore="BrandUsage">Upozornenia vám pomôžu zostať s Firefoxom v bezpečí</string>
    <!-- Description for enable notification permission screen used by Nimbus experiments. Nimbus experiments do not support string placeholders.
       Note: The word "Firefox" should NOT be translated -->
    <string name="juno_onboarding_enable_notifications_description_nimbus_2" tools:ignore="BrandUsage">Bezpečne posielajte karty medzi vašimi zariadeniami a objavte ďalšie funkcie ochrany osobných údajov vo Firefoxe.</string>
    <!-- Text for the button to request notification permission on the device -->
    <string name="juno_onboarding_enable_notifications_positive_button" tools:ignore="UnusedResources">Zapnúť upozornenia</string>
    <!-- Text for the button dismiss the screen and move on with the flow -->
    <string name="juno_onboarding_enable_notifications_negative_button" tools:ignore="UnusedResources">Teraz nie</string>

    <!-- Title for add search widget screen used by Nimbus experiments. Nimbus experiments do not support string placeholders.
        Note: The word "Firefox" should NOT be translated -->
    <string name="juno_onboarding_add_search_widget_title" tools:ignore="BrandUsage,UnusedResources">Vyskúšajte vyhľadávaciu miniaplikáciu Firefoxu</string>
    <!-- Description for add search widget screen used by Nimbus experiments. Nimbus experiments do not support string placeholders.
        Note: The word "Firefox" should NOT be translated -->
    <string name="juno_onboarding_add_search_widget_description" tools:ignore="BrandUsage,UnusedResources">S Firefoxom na vašej domovskej obrazovke budete mať jednoduchý prístup k prehliadaču s ochranou súkromia na prvom mieste, ktorý blokuje sledovacie prvky stránok.</string>
    <!-- Text for the button to add search widget on the device used by Nimbus experiments. Nimbus experiments do not support string placeholders.
        Note: The word "Firefox" should NOT be translated -->
    <string name="juno_onboarding_add_search_widget_positive_button" tools:ignore="BrandUsage,UnusedResources">Pridať miniaplikáciu Firefox</string>
    <!-- Text for the button to dismiss the screen and move on with the flow -->
    <string name="juno_onboarding_add_search_widget_negative_button" tools:ignore="UnusedResources">Teraz nie</string>

    <!-- Search Widget -->
    <!-- Content description for searching with a widget. The first parameter is the name of the application.-->
    <string name="search_widget_content_description_2">Otvoriť novú kartu %1$su</string>
    <!-- Text preview for smaller sized widgets -->
    <string name="search_widget_text_short">Hľadať</string>
    <!-- Text preview for larger sized widgets -->
    <string name="search_widget_text_long">Hľadať na webe</string>

    <!-- Content description (not visible, for screen readers etc.): Voice search -->
    <string name="search_widget_voice">Hlasové vyhľadávanie</string>

    <!-- Preferences -->
    <!-- Title for the settings page-->
    <string name="settings">Nastavenia</string>
    <!-- Preference category for general settings -->
    <string name="preferences_category_general">Všeobecné</string>
    <!-- Preference category for all links about Fenix -->
    <string name="preferences_category_about">O aplikácii</string>
    <!-- Preference category for settings related to changing the default search engine -->
    <string name="preferences_category_select_default_search_engine">Zvoľte vyhľadávač</string>
    <!-- Preference for settings related to managing search shortcuts for the quick search menu -->
    <string name="preferences_manage_search_shortcuts_2">Spravovať alternatívne vyhľadávače</string>
    <!-- Summary for preference for settings related to managing search shortcuts for the quick search menu -->
    <string name="preferences_manage_search_shortcuts_summary">Upravte si vyhľadávače viditeľné v ponuke vyhľadávania</string>
    <!-- Preference category for settings related to managing search shortcuts for the quick search menu -->
    <string name="preferences_category_engines_in_search_menu">Vyhľadávače viditeľné v ponuke vyhľadávania</string>
    <!-- Preference for settings related to changing the default search engine -->
    <string name="preferences_default_search_engine">Predvolený vyhľadávač</string>
    <!-- Preference for settings related to Search -->
    <string name="preferences_search">Vyhľadávanie</string>
    <!-- Preference for settings related to Search engines -->
    <string name="preferences_search_engines">Vyhľadávacie moduly</string>
    <!-- Preference for settings related to Search engines suggestions-->
    <string name="preferences_search_engines_suggestions">Návrhy z vyhľadávačov</string>
    <!-- Preference Category for settings related to Search address bar -->
    <string name="preferences_settings_address_bar">Predvoľby panela s adresou</string>
    <!-- Preference Category for settings to Firefox Suggest -->
    <string name="preference_search_address_bar_fx_suggest" tools:ignore="BrandUsage">Panel s adresou – Návrhy Firefoxu</string>
    <!-- Preference link to Learn more about Firefox Suggest -->
    <string name="preference_search_learn_about_fx_suggest" tools:ignore="BrandUsage">Ďalšie informácie o Návrhoch Firefoxu</string>
    <!-- Preference link to rating Fenix on the Play Store -->
    <string name="preferences_rate">Ohodnoťte aplikáciu v Obchode Play</string>
    <!-- Preference linking to about page for Fenix
        The first parameter is the name of the app defined in app_name (for example: Fenix) -->
    <string name="preferences_about">O aplikácii %1$s</string>
    <!-- Preference for settings related to changing the default browser -->
    <string name="preferences_set_as_default_browser">Nastaviť ako predvolený prehliadač</string>
    <!-- Preference category for advanced settings -->
    <string name="preferences_category_advanced">Rozšírené</string>


    <!-- Preference category for privacy and security settings -->
    <string name="preferences_category_privacy_security">Súkromie a bezpečnosť</string>
    <!-- Preference for advanced site permissions -->
    <string name="preferences_site_permissions">Oprávnenia stránok</string>
    <!-- Preference for private browsing options -->
    <string name="preferences_private_browsing_options">Súkromné prehliadanie</string>
    <!-- Preference for opening links in a private tab-->
    <string name="preferences_open_links_in_a_private_tab">Otvárať odkazy na súkromných kartách</string>
    <!-- Preference for allowing screenshots to be taken while in a private tab-->
    <string name="preferences_allow_screenshots_in_private_mode">Povoliť tvorbu snímok obrazovky v súkromnom prehliadaní</string>
    <!-- Will inform the user of the risk of activating Allow screenshots in private browsing option -->
    <string name="preferences_screenshots_in_private_mode_disclaimer">Ak je to povolené, súkromné karty sa zobrazia aj vtedy, ak je otvorených viac aplikácií</string>
    <!-- Preference for adding private browsing shortcut -->
    <string name="preferences_add_private_browsing_shortcut">Pridať odkaz na súkromné prehliadanie</string>
    <!-- Preference for enabling "HTTPS-Only" mode -->
    <string name="preferences_https_only_title">Režim &quot;Len HTTPS&quot;</string>

    <!-- Label for cookie banner section in quick settings panel. -->
    <string name="cookie_banner_blocker">Blokovanie bannerov k súborom cookie</string>
    <!-- Preference for removing cookie/consent banners from sites automatically in private mode. See reduce_cookie_banner_summary for additional context. -->
    <string name="preferences_cookie_banner_reduction_private_mode">Blokovať bannery k súborom cookie v súkromnom prehliadaní</string>

    <!-- Text for indicating cookie banner handling is off this site, this is shown as part of the protections panel with the tracking protection toggle -->
    <string name="reduce_cookie_banner_off_for_site">Vypnuté pre túto stránku</string>
    <!-- Text for cancel button indicating that cookie banner reduction is not supported for the current site, this is shown as part of the cookie banner details view. -->
    <string name="cookie_banner_handling_details_site_is_not_supported_cancel_button">Zrušiť</string>
    <!-- Text for request support button indicating that cookie banner reduction is not supported for the current site, this is shown as part of the cookie banner details view. -->
    <string name="cookie_banner_handling_details_site_is_not_supported_request_support_button_2">Poslať žiadosť</string>
    <!-- Text for title indicating that cookie banner reduction is not supported for the current site, this is shown as part of the cookie banner details view. -->
    <string name="cookie_banner_handling_details_site_is_not_supported_title_2">Požiadať o podporu pre túto stránku?</string>
    <!-- Label for the snackBar, after the user reports with success a website where cookie banner reducer did not work -->
    <string name="cookie_banner_handling_report_site_snack_bar_text_2">Žiadosť bola odoslaná</string>
    <!-- Text for indicating cookie banner handling is on this site, this is shown as part of the protections panel with the tracking protection toggle -->
    <string name="reduce_cookie_banner_on_for_site">Zapnuté pre túto stránku</string>
    <!-- Text for indicating that a request for unsupported site was sent to Nimbus (it's a Mozilla library for experiments), this is shown as part of the protections panel with the tracking protection toggle -->
    <string name="reduce_cookie_banner_unsupported_site_request_submitted_2">Žiadosť o podporu bola odoslaná</string>
    <!-- Text for indicating cookie banner handling is currently not supported for this site, this is shown as part of the protections panel with the tracking protection toggle -->
    <string name="reduce_cookie_banner_unsupported_site">Stránka momentálne nie je podporovaná</string>
    <!-- Title text for a detail explanation indicating cookie banner handling is on this site, this is shown as part of the cookie banner panel in the toolbar. The first parameter is a shortened URL of the current site-->
    <string name="reduce_cookie_banner_details_panel_title_on_for_site_1">Zapnúť blokovanie bannerov k súborom cookie pre %1$s?</string>
    <!-- Title text for a detail explanation indicating cookie banner handling is off this site, this is shown as part of the cookie banner panel in the toolbar. The first parameter is a shortened URL of the current site-->
    <string name="reduce_cookie_banner_details_panel_title_off_for_site_1">Vypnúť blokovanie bannerov k súborom cookie pre %1$s?</string>
    <!-- Title text for a detail explanation indicating cookie banner reducer didn't work for the current site, this is shown as part of the cookie banner panel in the toolbar. The first parameter is the application name-->
    <string name="reduce_cookie_banner_details_panel_title_unsupported_site_request_2">%1$s nemôže automaticky odmietnuť žiadosti o súbory cookie na tejto stránke. Môžete však poslať žiadosť o podporu tejto stránky v budúcnosti.</string>

    <!-- Long text for a detail explanation indicating what will happen if cookie banner handling is off for a site, this is shown as part of the cookie banner panel in the toolbar. The first parameter is the application name -->
    <string name="reduce_cookie_banner_details_panel_description_off_for_site_1">Po vypnutí %1$s vymaže súbory cookie a znova načíta túto lokalitu. Môže vás to odhlásiť alebo vyprázdniť nákupné košíky.</string>

    <!-- Long text for a detail explanation indicating what will happen if cookie banner handling is on for a site, this is shown as part of the cookie banner panel in the toolbar. The first parameter is the application name -->
    <string name="reduce_cookie_banner_details_panel_description_on_for_site_3">Po zapnutí sa %1$s pokúsi automaticky odmietnuť všetky bannery k súborom cookie na tejto stránke.</string>

    <!--Title for the cookie banner re-engagement CFR, the placeholder is replaced with app name -->
    <string name="cookie_banner_cfr_title">%1$s pre vás práve odmietol súbory cookie</string>
    <!--Message for the cookie banner re-engagement CFR -->
    <string name="cookie_banner_cfr_message">Menej rozptyľovania, menej súborov cookie, ktoré vás na tejto stránke sledujú.</string>

    <!-- Description of the preference to enable "HTTPS-Only" mode. -->
    <string name="preferences_https_only_summary">Automaticky sa pokúša pripojiť k stránkam pomocou šifrovacieho protokolu HTTPS na zvýšenie bezpečnosti.</string>
    <!-- Summary of https only preference if https only is set to off -->
    <string name="preferences_https_only_off">Vypnutý</string>
    <!-- Summary of https only preference if https only is set to on in all tabs -->
    <string name="preferences_https_only_on_all">Zapnuté na všetkých kartách</string>
    <!-- Summary of https only preference if https only is set to on in private tabs only -->
    <string name="preferences_https_only_on_private">Zapnuté na súkromných kartách</string>
    <!-- Text displayed that links to website containing documentation about "HTTPS-Only" mode -->
    <string name="preferences_http_only_learn_more">Ďalšie informácie</string>
    <!-- Option for the https only setting -->
    <string name="preferences_https_only_in_all_tabs">Povoliť na všetkých kartách</string>
    <!-- Option for the https only setting -->
    <string name="preferences_https_only_in_private_tabs">Povoliť iba na súkromných kartách</string>
    <!-- Title shown in the error page for when trying to access a http website while https only mode is enabled. -->
    <string name="errorpage_httpsonly_title">Zabezpečená verzia stránky nie je k dispozícii</string>
    <!-- Message shown in the error page for when trying to access a http website while https only mode is enabled. The message has two paragraphs. This is the first. -->
    <string name="errorpage_httpsonly_message_title">Web s najväčšou pravdepodobnosťou nepodporuje HTTPS.</string>
    <!-- Message shown in the error page for when trying to access a http website while https only mode is enabled. The message has two paragraphs. This is the second. -->
    <string name="errorpage_httpsonly_message_summary">Je však tiež možné, že ide o útočníka. Ak budete pokračovať na webovú stránku, nemali by ste zadávať žiadne citlivé informácie. Ak budete pokračovať, režim Len HTTPS sa pre túto stránku dočasne vypne.</string>
    <!-- Preference for accessibility -->
    <string name="preferences_accessibility">Zjednodušenie ovládania</string>
    <!-- Preference to override the Mozilla account server -->
    <string name="preferences_override_account_server">Vlastný server pre účet Mozilla</string>
    <!-- Preference to override the Sync token server -->
    <string name="preferences_override_sync_tokenserver">Vlastný server pre synchronizáciu</string>
    <!-- Toast shown after updating the Mozilla account/Sync server override preferences -->
    <string name="toast_override_account_sync_server_done">Server pre účet Mozilla alebo synchronizáciu bol zmenený. Pre použitie zmien sa teraz aplikácia ukončí…</string>
    <!-- Preference category for account information -->
    <string name="preferences_category_account">Účet</string>
    <!-- Preference for changing where the AddressBar is positioned -->
    <string name="preferences_toolbar_2">Umiestnenie panela s adresou</string>
    <!-- Preference for changing default theme to dark or light mode -->
    <string name="preferences_theme">Téma vzhľadu</string>
    <!-- Preference for customizing the home screen -->
    <string name="preferences_home_2">Domovská stránka</string>
    <!-- Preference for gestures based actions -->
    <string name="preferences_gestures">Gestá</string>
    <!-- Preference for settings related to visual options -->
    <string name="preferences_customize">Prispôsobenie</string>
    <!-- Preference description for banner about signing in -->
    <string name="preferences_sign_in_description_2">Prihláste sa a synchronizujte karty, záložky, heslá a ďalšie položky.</string>
    <!-- Preference shown instead of account display name while account profile information isn't available yet. -->
    <string name="preferences_account_default_name_2">Účet Mozilla</string>
    <!-- Preference text for account title when there was an error syncing FxA -->
    <string name="preferences_account_sync_error">Pre spustenie synchronizácie sa znova pripojte</string>
    <!-- Preference for language -->
    <string name="preferences_language">Jazyk</string>
    <!-- Preference for translations -->
    <string name="preferences_translations">Preklady</string>
    <!-- Preference for data choices -->
    <string name="preferences_data_choices">Odosielanie údajov</string>
    <!-- Preference for data collection -->
    <string name="preferences_data_collection">Zber údajov</string>
    <!-- Preference for developers -->
    <string name="preferences_remote_debugging">Vzdialené ladenie cez USB</string>
    <!-- Preference title for switch preference to show search suggestions -->
    <string name="preferences_show_search_suggestions">Zobrazovať návrhy vyhľadávania</string>
    <!-- Preference title for switch preference to show voice search button -->
    <string name="preferences_show_voice_search">Zobrazovať hlasové vyhľadávanie</string>
    <!-- Preference title for switch preference to show search suggestions also in private mode -->
    <string name="preferences_show_search_suggestions_in_private">Zobrazovať v súkromnom prehliadaní</string>
    <!-- Preference title for switch preference to show a clipboard suggestion when searching -->
    <string name="preferences_show_clipboard_suggestions">Navrhovať skopírovaný text</string>
    <!-- Preference title for switch preference to suggest browsing history when searching -->
    <string name="preferences_search_browsing_history">Navrhovať z histórie prehliadania</string>
    <!-- Preference title for switch preference to suggest bookmarks when searching -->
    <string name="preferences_search_bookmarks">Navrhovať zo záložiek</string>
    <!-- Preference title for switch preference to suggest synced tabs when searching -->
    <string name="preferences_search_synced_tabs">Hľadať v synchronizovaných kartách</string>
    <!-- Preference for account settings -->
    <string name="preferences_account_settings">Nastavenia účtu</string>

    <!-- Preference for enabling url autocomplete-->
    <string name="preferences_enable_autocomplete_urls">Automaticky dokončovať URL adresy</string>
    <!-- Preference title for switch preference to show sponsored Firefox Suggest search suggestions -->
    <string name="preferences_show_sponsored_suggestions">Návrhy od sponzorov</string>
    <!-- Summary for preference to show sponsored Firefox Suggest search suggestions.
         The first parameter is the name of the application. -->
    <string name="preferences_show_sponsored_suggestions_summary">Podporte %1$s príležitostnými sponzorovanými návrhmi</string>
    <!-- Preference title for switch preference to show Firefox Suggest search suggestions for web content.
         The first parameter is the name of the application. -->
    <string name="preferences_show_nonsponsored_suggestions">Návrhy od %1$su</string>
    <!-- Summary for preference to show Firefox Suggest search suggestions for web content -->
    <string name="preferences_show_nonsponsored_suggestions_summary">Získajte návrhy z webu súvisiace s vaším vyhľadávaním</string>
    <!-- Preference for open links in third party apps -->
    <string name="preferences_open_links_in_apps">Otvárať odkazy v aplikáciách</string>

    <!-- Preference for open links in third party apps always open in apps option -->
    <string name="preferences_open_links_in_apps_always">Vždy</string>
    <!-- Preference for open links in third party apps ask before opening option -->
    <string name="preferences_open_links_in_apps_ask">Pred otvorením sa opýtať</string>
    <!-- Preference for open links in third party apps never open in apps option -->
    <string name="preferences_open_links_in_apps_never">Nikdy</string>
    <!-- Preference for open download with an external download manager app -->
    <string name="preferences_external_download_manager">Externý správca sťahovania</string>
    <!-- Preference for enabling gecko engine logs -->
    <string name="preferences_enable_gecko_logs">Povoliť denníky enginu Gecko</string>
    <!-- Message to indicate users that we are quitting the application to apply the changes -->
    <string name="quit_application">Ukončuje sa aplikácia a aplikujú sa zmeny…</string>

    <!-- Preference for extensions -->
    <string name="preferences_extensions">Rozšírenia</string>
    <!-- Preference for installing a local extension -->
    <string name="preferences_install_local_extension">Nainštalovať rozšírenie zo súboru</string>
    <!-- Preference for notifications -->
    <string name="preferences_notifications">Upozornenia</string>

    <!-- Summary for notification preference indicating notifications are allowed -->
    <string name="notifications_allowed_summary">Povolené</string>
    <!-- Summary for notification preference indicating notifications are not allowed -->
    <string name="notifications_not_allowed_summary">Zakázané</string>

    <!-- Add-on Permissions -->
    <!-- The title of the required permissions section from addon's permissions screen -->
    <string name="addons_permissions_heading_required" tools:ignore="UnusedResources">Vyžadované</string>
    <!-- The title of the optional permissions section from addon's permissions screen -->
    <string name="addons_permissions_heading_optional" tools:ignore="UnusedResources">Voliteľné</string>
    <!-- The title of the origin permission option allowing a user to enable the extension to run on all sites -->
    <string name="addons_permissions_allow_for_all_sites" tools:ignore="UnusedResources">Povoliť pre všetky stránky</string>
    <!-- The subtitle for the allow for all sites preference toggle -->
    <string name="addons_permissions_allow_for_all_sites_subtitle" tools:ignore="UnusedResources">Ak tomuto rozšíreniu dôverujete, môžete mu udeliť povolenie pre každú webovú stránku.</string>

    <!-- The text shown when an extension does not require permissions -->
    <string name="addons_does_not_require_permissions">Toto rozšírenie nevyžaduje žiadne povolenia.</string>

    <!-- Add-on Preferences -->
    <!-- Preference to customize the configured AMO (addons.mozilla.org) collection -->
    <string name="preferences_customize_extension_collection">Vlastná kolekcia rozšírení</string>
    <!-- Button caption to confirm the add-on collection configuration -->
    <string name="customize_addon_collection_ok">OK</string>
    <!-- Button caption to abort the add-on collection configuration -->
    <string name="customize_addon_collection_cancel">Zrušiť</string>
    <!-- Hint displayed on input field for custom collection name -->
    <string name="customize_addon_collection_hint">Názov kolekcie</string>

    <!-- Hint displayed on input field for custom collection user ID-->
    <string name="customize_addon_collection_user_hint">Vlastník kolekcie (ID používateľa)</string>

    <!-- Toast shown after confirming the custom extension collection configuration -->
    <string name="toast_customize_extension_collection_done">Kolekcia rozšírení bola upravená. Aplikácia sa ukončuje a zmeny budú použité…</string>

    <!-- Customize Home -->
    <!-- Header text for jumping back into the recent tab in customize the home screen -->
    <string name="customize_toggle_jump_back_in">Návrat späť</string>

    <!-- Title for the customize home screen section with bookmarks. -->
    <string name="customize_toggle_bookmarks">Záložky</string>
    <!-- Title for the customize home screen section with recently visited. Recently visited is
    a section where users see a list of tabs that they have visited in the past few days -->
    <string name="customize_toggle_recently_visited">Nedávno navštívené</string>

    <!-- Title for the customize home screen section with Pocket. -->
    <string name="customize_toggle_pocket_2">Príbehy na zamyslenie</string>
    <!-- Summary for the customize home screen section with Pocket. The first parameter is product name Pocket -->
    <string name="customize_toggle_pocket_summary">Články zo služby %s</string>
    <!-- Title for the customize home screen section with sponsored Pocket stories. -->
    <string name="customize_toggle_pocket_sponsored">Sponzorované príbehy</string>
    <!-- Title for the opening wallpaper settings screen -->
    <string name="customize_wallpapers">Tapety</string>
    <!-- Title for the customize home screen section with sponsored shortcuts. -->
    <string name="customize_toggle_contile">Sponzorované skratky</string>

    <!-- Wallpapers -->
    <!-- Content description for various wallpapers. The first parameter is the name of the wallpaper -->
    <string name="wallpapers_item_name_content_description">Položka tapety: %1$s</string>
    <!-- Snackbar message for when wallpaper is selected -->
    <string name="wallpaper_updated_snackbar_message">Tapeta bola aktualizovaná!</string>
    <!-- Snackbar label for action to view selected wallpaper -->
    <string name="wallpaper_updated_snackbar_action">Zobraziť</string>
    <!-- Snackbar message for when wallpaper couldn't be downloaded -->
    <string name="wallpaper_download_error_snackbar_message">Tapetu sa nepodarilo stiahnuť</string>
    <!-- Snackbar label for action to retry downloading the wallpaper -->
    <string name="wallpaper_download_error_snackbar_action">Skúsiť znova</string>
    <!-- Snackbar message for when wallpaper couldn't be selected because of the disk error -->
    <string name="wallpaper_select_error_snackbar_message">Tapetu sa nepodarilo zmeniť</string>
    <!-- Text displayed that links to website containing documentation about the "Limited Edition" wallpapers. -->
    <string name="wallpaper_learn_more">Ďalšie informácie</string>

    <!-- Text for classic wallpapers title. The first parameter is the Firefox name. -->
    <string name="wallpaper_classic_title">Klasický %s</string>
    <!-- Text for artist series wallpapers title. "Artist series" represents a collection of artist collaborated wallpapers. -->
    <string name="wallpaper_artist_series_title">Séria umelcov</string>
    <!-- Description text for the artist series wallpapers with learn more link. The first parameter is the learn more string defined in wallpaper_learn_more. "Independent voices" is the name of the wallpaper collection -->
    <string name="wallpaper_artist_series_description_with_learn_more">Kolekcia Nezávislé hlasy. %s</string>
    <!-- Description text for the artist series wallpapers. "Independent voices" is the name of the wallpaper collection -->
    <string name="wallpaper_artist_series_description">Kolekcia Nezávislé hlasy.</string>
    <!-- Wallpaper onboarding dialog header text. -->
    <string name="wallpapers_onboarding_dialog_title_text">Vyskúšajte nádych farieb</string>
    <!-- Wallpaper onboarding dialog body text. -->
    <string name="wallpapers_onboarding_dialog_body_text">Vyberte si tapetu, ktorá k vám hovorí.</string>
    <!-- Wallpaper onboarding dialog learn more button text. The button navigates to the wallpaper settings screen. -->
    <string name="wallpapers_onboarding_dialog_explore_more_button_text">Preskúmajte ďalšie tapety</string>

    <!-- Add-ons general availability nimbus message-->
    <!-- Title of the Nimbus message for extension general availability-->
    <string name="addon_ga_message_title_2" tools:ignore="UnusedResources">K dispozícii sú nové rozšírenia</string>
    <!-- Body of the Nimbus message for add-ons general availability. 'Firefox' intentionally hardcoded here-->
    <string name="addon_ga_message_body" tools:ignore="BrandUsage,UnusedResources">Pozrite si viac ako 100 nových rozšírení, ktoré vám umožnia prispôsobiť si váš Firefox.</string>

    <!-- Button text of the Nimbus message for extensions general availability. -->
    <string name="addon_ga_message_button_2" tools:ignore="UnusedResources">Pozrite si ďalšie rozšírenia</string>

    <!-- Extension process crash dialog to user -->
    <!-- Title of the extension crash dialog shown to the user when enough errors have occurred with extensions and they need to be temporarily disabled -->
    <string name="extension_process_crash_dialog_title">Rozšírenia sú dočasne zakázané</string>
    <!-- This is a message shown to the user when too many errors have occurred with the extensions process and they have been disabled.
    The user can decide if they would like to continue trying to start extensions or if they'd rather continue without them.
    The first parameter is the application name. -->
    <string name="extension_process_crash_dialog_message">Jedno alebo viac rozšírení prestalo fungovať, v dôsledku čoho je váš systém nestabilný. %1$s sa neúspešne pokúsil reštartovať rozšírenia.\n\nRozšírenia sa počas vašej aktuálnej relácie nereštartujú.\n\nTento problém môžete vyriešiť odstránením alebo zakázaním rozšírení.</string>
    <!-- Button text on the extension crash dialog to prompt the user to try restarting the extensions but the dialog will reappear if it is unsuccessful again -->
    <string name="extension_process_crash_dialog_retry_button_text" tools:ignore="UnusedResources">Skúsiť reštartovať rozšírenia</string>

    <!-- Button text on the extension crash dialog to prompt the user to continue with all extensions disabled. -->
    <string name="extension_process_crash_dialog_disable_extensions_button_text">Pokračovať so zakázanými rozšíreniami</string>

    <!-- Account Preferences -->
    <!-- Preference for managing your account via accounts.firefox.com -->
    <string name="preferences_manage_account">Spravovať účet</string>
    <!-- Summary of the preference for managing your account via accounts.firefox.com. -->
    <string name="preferences_manage_account_summary">Zmeňte svoje heslo, spravujte zhromažďovanie údajov alebo odstráňte svoj účet</string>
    <!-- Preference for triggering sync -->
    <string name="preferences_sync_now">Synchronizovať</string>
    <!-- Preference category for sync -->
    <string name="preferences_sync_category">Vyberte si, čo chcete synchronizovať</string>
    <!-- Preference for syncing history -->
    <string name="preferences_sync_history">História</string>
    <!-- Preference for syncing bookmarks -->
    <string name="preferences_sync_bookmarks">Záložky</string>
    <!-- Preference for syncing passwords -->
    <string name="preferences_sync_logins_2">Heslá</string>
    <!-- Preference for syncing tabs -->
    <string name="preferences_sync_tabs_2">Otvorené karty</string>
    <!-- Preference for signing out -->
    <string name="preferences_sign_out">Odhlásiť sa</string>
    <!-- Preference displays and allows changing current FxA device name -->
    <string name="preferences_sync_device_name">Názov zariadenia</string>
    <!-- Text shown when user enters empty device name -->
    <string name="empty_device_name_error">Názov zariadenia nemôže byť prázdny.</string>
    <!-- Label indicating that sync is in progress -->
    <string name="sync_syncing_in_progress">Synchronizuje sa…</string>
    <!-- Label summary indicating that sync failed. The first parameter is the date stamp showing last time it succeeded -->
    <string name="sync_failed_summary">Synchronizácia zlyhala. Posledná synchronizácia: %s</string>
    <!-- Label summary showing never synced -->
    <string name="sync_failed_never_synced_summary">Synchronizácia zlyhala. Posledná synchronizácia: nikdy</string>
    <!-- Label summary the date we last synced. The first parameter is date stamp showing last time synced -->
    <string name="sync_last_synced_summary">Posledná synchronizácia: %s</string>
    <!-- Label summary showing never synced -->
    <string name="sync_never_synced_summary">Posledná synchronizácia: nikdy</string>

    <!-- Text for displaying the default device name.
        The first parameter is the application name, the second is the device manufacturer name
        and the third is the device model. -->
    <string name="default_device_name_2">%1$s na %2$s %3$s</string>

    <!-- Preference for syncing payment methods -->
    <string name="preferences_sync_credit_cards_2">Spôsoby platby</string>
    <!-- Preference for syncing addresses -->
    <string name="preferences_sync_address">Adresy</string>

    <!-- Send Tab -->
    <!-- Name of the "receive tabs" notification channel. Displayed in the "App notifications" system settings for the app -->
    <string name="fxa_received_tab_channel_name">Prijaté karty</string>

    <!-- Description of the "receive tabs" notification channel. Displayed in the "App notifications" system settings for the app -->
    <string name="fxa_received_tab_channel_description" tools:ignore="BrandUsage">Upozornenia na prijaté karty z iných zariadení s Firefoxom.</string>
    <!--  The body for these is the URL of the tab received  -->
    <string name="fxa_tab_received_notification_name">Prijatá karta</string>
    <!-- %s is the device name -->
    <string name="fxa_tab_received_from_notification_name">Karta z %s</string>

    <!-- Close Synced Tabs -->
    <!-- The title for a notification shown when the user closes tabs that are currently
    open on this device from another device that's signed in to the same Mozilla account.
    %1$s is a placeholder for the app name; %2$d is the number of tabs closed.  -->
    <string name="fxa_tabs_closed_notification_title">Zatvorené karty %1$su: %2$d</string>
    <!-- The body for a "closed synced tabs" notification. -->
    <string name="fxa_tabs_closed_text">Zobraziť nedávno zatvorené karty</string>

    <!-- Advanced Preferences -->
    <!-- Preference for tracking protection exceptions -->
    <string name="preferences_tracking_protection_exceptions">Výnimky</string>

    <!-- Button in Exceptions Preference to turn on tracking protection for all sites (remove all exceptions) -->
    <string name="preferences_tracking_protection_exceptions_turn_on_for_all">Zapnúť na všetkých stránkach</string>
    <!-- Text displayed when there are no exceptions -->
    <string name="exceptions_empty_message_description">Pomocou výnimiek môžete vypnúť ochranu pred sledovaním na vybraných stránkach.</string>
    <!-- Text displayed when there are no exceptions, with learn more link that brings users to a tracking protection SUMO page -->
    <string name="exceptions_empty_message_learn_more_link">Ďalšie informácie</string>

    <!-- Preference switch for usage and technical data collection -->
    <string name="preference_usage_data">Údaje o používaní a technické údaje</string>
    <!-- Preference description for usage and technical data collection -->
    <string name="preferences_usage_data_description">Zdieľa údaje o výkonnosti, využívaní funkcií, hardvérovej konfigurácii a prispôsobení prehliadača s Mozillou s cieľom urobiť %1$s lepším</string>
    <!-- Preference switch for marketing data collection -->
    <string name="preferences_marketing_data">Marketingové údaje</string>
    <!-- Preference description for marketing data collection -->
    <string name="preferences_marketing_data_description2">Zdieľa základné údaje o používaní so spoločnosťou Adjust, našim partnerom pre marketing</string>
    <!-- Preference switch title for automatically submitting crash reports -->
    <string name="preferences_automatically_submit_crashes_title">Automaticky odosielať správy o zlyhaní</string>
    <!-- Preference switch description for automatically submitting crash reports -->
    <string name="preferences_automatically_submit_crashes_description">Automaticky zdieľa s Mozillou údaje o zlyhaní aplikácie pri jej ďalšom spustení</string>
    <!-- Title for studies preferences -->
    <string name="preference_experiments_2">Štúdie</string>
    <!-- Summary for studies preferences -->
    <string name="preference_experiments_summary_2">Umožní Mozille inštalovať a spúšťať štúdie</string>

    <!-- Turn On Sync Preferences -->
    <!-- Header of the Sync and save your data preference view -->
    <string name="preferences_sync_2">Synchronizácia a ukladanie údajov</string>
    <!-- Preference for reconnecting to FxA sync -->
    <string name="preferences_sync_sign_in_to_reconnect">Pre opätovné pripojenie sa prihláste</string>
    <!-- Preference for removing FxA account -->
    <string name="preferences_sync_remove_account">Odstrániť účet</string>

    <!-- Pairing Feature strings -->
    <!-- Instructions on how to access pairing -->
    <string name="pair_instructions_2"><![CDATA[Naskenujte QR kód zobrazený na stránke <b>firefox.com/pair</b>]]></string>

    <!-- Toolbar Preferences -->
    <!-- Preference for using top toolbar -->
    <string name="preference_top_toolbar">Hore</string>
    <!-- Preference for using bottom toolbar -->
    <string name="preference_bottom_toolbar">Dole</string>

    <!-- Theme Preferences -->
    <!-- Preference for using light theme -->
    <string name="preference_light_theme">Svetlá</string>
    <!-- Preference for using dark theme -->
    <string name="preference_dark_theme">Tmavá</string>
    <!-- Preference for using using dark or light theme automatically set by battery -->
    <string name="preference_auto_battery_theme">Podľa šetriča batérie</string>
    <!-- Preference for using following device theme -->
    <string name="preference_follow_device_theme">Podľa zariadenia</string>


    <!-- Gestures Preferences-->
    <!-- Preferences for using pull to refresh in a webpage -->
    <string name="preference_gestures_website_pull_to_refresh">Potiahnutím obnoviť</string>
    <!-- Preference for using the dynamic toolbar -->
    <string name="preference_gestures_dynamic_toolbar">Skryť panel s nástrojmi posunutím stránky</string>
    <!-- Preference for showing the opened tabs by swiping up on the toolbar-->
    <string name="preference_gestures_swipe_toolbar_show_tabs">Potiahnutím panela nástrojov smerom hore otvoríte karty</string>

    <!-- Preference for using the dynamic toolbars -->
    <string name="preference_gestures_dynamic_toolbar_2">Rolovaním skryť panel s adresou a panel s nástrojmi</string>
    <!-- Preference for switching tabs by swiping horizontally on the addressbar -->
    <string name="preference_gestures_swipe_toolbar_switch_tabs_2">Prepínať medzi kartami posunutím panela s adresou do strán</string>

    <!-- Library -->
    <!-- Option in Library to open Downloads page -->
    <string name="library_downloads">Stiahnuté súbory</string>
    <!-- Option in library to open Bookmarks page -->
    <string name="library_bookmarks">Záložky</string>
    <!-- Option in library to open Desktop Bookmarks root page -->
    <string name="library_desktop_bookmarks_root">Záložky z počítača</string>
    <!-- Option in library to open Desktop Bookmarks "menu" page -->
    <string name="library_desktop_bookmarks_menu">Ponuka záložiek</string>
    <!-- Option in library to open Desktop Bookmarks "toolbar" page -->
    <string name="library_desktop_bookmarks_toolbar">Panel záložiek</string>
    <!-- Option in library to open Desktop Bookmarks "unfiled" page -->
    <string name="library_desktop_bookmarks_unfiled">Ostatné záložky</string>
    <!-- Option in Library to open History page -->
    <string name="library_history">História</string>
    <!-- Option in Library to open a new tab -->
    <string name="library_new_tab">Nová karta</string>
    <!-- Settings Page Title -->
    <string name="settings_title">Nastavenia</string>
    <!-- Content description (not visible, for screen readers etc.): "Close button for library settings" -->
    <string name="content_description_close_button">Zavrieť</string>

    <!-- Title to show in alert when a lot of tabs are to be opened
    %d is a placeholder for the number of tabs that will be opened -->
    <string name="open_all_warning_title">Otvoriť %d kariet?</string>
    <!-- Message to warn users that a large number of tabs will be opened
    %s will be replaced by app name. -->
    <string name="open_all_warning_message">Otvorenie tohto množstva kariet môže spomaliť %s počas ich načítavania. Naozaj chcete pokračovať?</string>
    <!-- Dialog button text for confirming open all tabs -->
    <string name="open_all_warning_confirm">Otvoriť karty</string>
    <!-- Dialog button text for canceling open all tabs -->
    <string name="open_all_warning_cancel">Zrušiť</string>

    <!-- Text to show users they have one page in the history group section of the History fragment.
    %d is a placeholder for the number of pages in the group. -->
    <string name="history_search_group_site_1">Počet stránok: %d</string>

    <!-- Text to show users they have multiple pages in the history group section of the History fragment.
    %d is a placeholder for the number of pages in the group. -->
    <string name="history_search_group_sites_1">Počet stránok: %d</string>

    <!-- Option in library for Recently Closed Tabs -->
    <string name="library_recently_closed_tabs">Nedávno zatvorené karty</string>
    <!-- Option in library to open Recently Closed Tabs page -->
    <string name="recently_closed_show_full_history">Zobraziť celú históriu</string>
    <!-- Text to show users they have multiple tabs saved in the Recently Closed Tabs section of history.
    %d is a placeholder for the number of tabs selected. -->
    <string name="recently_closed_tabs">Počet kariet: %d</string>
    <!-- Text to show users they have one tab saved in the Recently Closed Tabs section of history.
    %d is a placeholder for the number of tabs selected. -->
    <string name="recently_closed_tab">%d karta</string>
    <!-- Recently closed tabs screen message when there are no recently closed tabs -->
    <string name="recently_closed_empty_message">Nemáte žiadne nedávno zatvorené karty</string>

    <!-- Tab Management -->
    <!-- Title of preference for tabs management -->
    <string name="preferences_tabs">Karty</string>
    <!-- Title of preference that allows a user to specify the tab view -->
    <string name="preferences_tab_view">Zobrazenie kariet</string>
    <!-- Option for a list tab view -->
    <string name="tab_view_list">Zoznam</string>
    <!-- Option for a grid tab view -->
    <string name="tab_view_grid">Mriežka</string>
    <!-- Title of preference that allows a user to auto close tabs after a specified amount of time -->
    <string name="preferences_close_tabs">Zavrieť karty</string>
    <!-- Option for auto closing tabs that will never auto close tabs, always allows user to manually close tabs -->
    <string name="close_tabs_manually">Manuálne</string>
    <!-- Option for auto closing tabs that will auto close tabs after one day -->
    <string name="close_tabs_after_one_day">Po jednom dni</string>
    <!-- Option for auto closing tabs that will auto close tabs after one week -->
    <string name="close_tabs_after_one_week">Po týždni</string>
    <!-- Option for auto closing tabs that will auto close tabs after one month -->
    <string name="close_tabs_after_one_month">Po mesiaci</string>

    <!-- Title of preference that allows a user to specify the auto-close settings for open tabs -->
    <string name="preference_auto_close_tabs" tools:ignore="UnusedResources">Automatické zatváranie otvorených kariet</string>

    <!-- Opening screen -->
    <!-- Title of a preference that allows a user to choose what screen to show after opening the app -->
    <string name="preferences_opening_screen">Úvodná obrazovka</string>
    <!-- Option for always opening the homepage when re-opening the app -->
    <string name="opening_screen_homepage">Domovská stránka</string>
    <!-- Option for always opening the user's last-open tab when re-opening the app -->
    <string name="opening_screen_last_tab">Posledná karta</string>
    <!-- Option for always opening the homepage when re-opening the app after four hours of inactivity -->
    <string name="opening_screen_after_four_hours_of_inactivity">Domovská stránka po štyroch hodinách nečinnosti</string>
    <!-- Summary for tabs preference when auto closing tabs setting is set to manual close-->
    <string name="close_tabs_manually_summary">Zavrieť ručne</string>
    <!-- Summary for tabs preference when auto closing tabs setting is set to auto close tabs after one day-->
    <string name="close_tabs_after_one_day_summary">Zavrieť po jednom dni</string>
    <!-- Summary for tabs preference when auto closing tabs setting is set to auto close tabs after one week-->
    <string name="close_tabs_after_one_week_summary">Zavrieť po jednom týždni</string>
    <!-- Summary for tabs preference when auto closing tabs setting is set to auto close tabs after one month-->
    <string name="close_tabs_after_one_month_summary">Zavrieť po jednom mesiaci</string>

    <!-- Summary for homepage preference indicating always opening the homepage when re-opening the app -->
    <string name="opening_screen_homepage_summary">Otvárať na domovskej stránke</string>
    <!-- Summary for homepage preference indicating always opening the last-open tab when re-opening the app -->
    <string name="opening_screen_last_tab_summary">Otvoriť na naposledy použitej karte</string>
    <!-- Summary for homepage preference indicating opening the homepage when re-opening the app after four hours of inactivity -->
    <string name="opening_screen_after_four_hours_of_inactivity_summary">Po štyroch hodinách otvoriť na domovskej stránke</string>

    <!-- Inactive tabs -->
    <!-- Category header of a preference that allows a user to enable or disable the inactive tabs feature -->
    <string name="preferences_inactive_tabs">Presúvať staré karty medzi neaktívne</string>
    <!-- Title of inactive tabs preference -->
    <string name="preferences_inactive_tabs_title">Karty, ktoré ste dva týždne nevideli, sa presunú do neaktívnej sekcie.</string>

    <!-- Studies -->
    <!-- Title of the remove studies button -->
    <string name="studies_remove">Odstrániť</string>
    <!-- Title of the active section on the studies list -->
    <string name="studies_active">Aktívna</string>
    <!-- Description for studies, it indicates why Firefox use studies. The first parameter is the name of the application. -->
    <string name="studies_description_2">%1$s môže občas inštalovať a spúšťať štúdie.</string>
    <!-- Learn more link for studies, links to an article for more information about studies. -->
    <string name="studies_learn_more">Ďalšie informácie</string>
    <!-- Dialog message shown after removing a study -->
    <string name="studies_restart_app">Aplikácia sa ukončí, aby sa mohli prejaviť zmeny</string>
    <!-- Dialog button to confirm the removing a study. -->
    <string name="studies_restart_dialog_ok">OK</string>
    <!-- Dialog button text for canceling removing a study. -->
    <string name="studies_restart_dialog_cancel">Zrušiť</string>
    <!-- Toast shown after turning on/off studies preferences -->
    <string name="studies_toast_quit_application" tools:ignore="UnusedResources">Ukončuje sa aplikácia a aplikujú sa zmeny…</string>

    <!-- Sessions -->
    <!-- Title for the list of tabs -->
    <string name="tab_header_label">Otvorené karty</string>
    <!-- Title for the list of tabs in the current private session -->
    <string name="tabs_header_private_tabs_title">Súkromné karty</string>
    <!-- Title for the list of tabs in the synced tabs -->
    <string name="tabs_header_synced_tabs_title">Synchronizované karty</string>
    <!-- Content description (not visible, for screen readers etc.): Add tab button. Adds a news tab when pressed -->
    <string name="add_tab">Pridať kartu</string>
    <!-- Content description (not visible, for screen readers etc.): Add tab button. Adds a news tab when pressed -->
    <string name="add_private_tab">Pridať súkromnú kartu</string>
    <!-- Text for the new tab button to indicate adding a new private tab in the tab -->
    <string name="tab_drawer_fab_content">Súkromná</string>
    <!-- Text for the new tab button to indicate syncing command on the synced tabs page -->
    <string name="tab_drawer_fab_sync">Synchronizovať</string>
    <!-- Text shown in the menu for sharing all tabs -->
    <string name="tab_tray_menu_item_share">Zobraziť všetky karty</string>
    <!-- Text shown in the menu to view recently closed tabs -->
    <string name="tab_tray_menu_recently_closed">Nedávno zatvorené karty</string>
    <!-- Text shown in the tabs tray inactive tabs section -->
    <string name="tab_tray_inactive_recently_closed" tools:ignore="UnusedResources">Nedávno zatvorené</string>
    <!-- Text shown in the menu to view account settings -->
    <string name="tab_tray_menu_account_settings">Nastavenia účtu</string>
    <!-- Text shown in the menu to view tab settings -->
    <string name="tab_tray_menu_tab_settings">Nastavenia kariet</string>
    <!-- Text shown in the menu for closing all tabs -->
    <string name="tab_tray_menu_item_close">Zavrieť všetky karty</string>
    <!-- Text shown in the multiselect menu for bookmarking selected tabs. -->
    <string name="tab_tray_multiselect_menu_item_bookmark">Pridať medzi záložky</string>
    <!-- Text shown in the multiselect menu for closing selected tabs. -->
    <string name="tab_tray_multiselect_menu_item_close">Zavrieť</string>
    <!-- Content description for tabs tray multiselect share button -->
    <string name="tab_tray_multiselect_share_content_description">Zdieľať vybrané karty</string>
    <!-- Content description for tabs tray multiselect menu -->
    <string name="tab_tray_multiselect_menu_content_description">Ponuka vybratých kariet</string>
    <!-- Content description (not visible, for screen readers etc.): Removes tab from collection button. Removes the selected tab from collection when pressed -->
    <string name="remove_tab_from_collection">Odstrániť kartu z kolekcie</string>
    <!-- Text for button to enter multiselect mode in tabs tray -->
    <string name="tabs_tray_select_tabs">Vybrať karty</string>
    <!-- Content description (not visible, for screen readers etc.): Close tab button. Closes the current session when pressed -->
    <string name="close_tab">Zavrieť kartu</string>
    <!-- Content description (not visible, for screen readers etc.): Close tab <title> button. First parameter is tab title  -->
    <string name="close_tab_title">Zavrieť kartu %s</string>
    <!-- Content description (not visible, for screen readers etc.): Opens the open tabs menu when pressed -->
    <string name="open_tabs_menu">Ponuka otvorených kariet</string>
    <!-- Open tabs menu item to save tabs to collection -->
    <string name="tabs_menu_save_to_collection1">Uložiť karty do kolekcie</string>
    <!-- Text for the menu button to delete a collection -->
    <string name="collection_delete">Odstrániť kolekciu</string>
    <!-- Text for the menu button to rename a collection -->
    <string name="collection_rename">Premenovať kolekciu</string>
    <!-- Text for the button to open tabs of the selected collection -->
    <string name="collection_open_tabs">Otvoriť karty</string>


    <!-- Hint for adding name of a collection -->
    <string name="collection_name_hint">Názov kolekcie</string>
    <!-- Text for the menu button to rename a top site -->
    <string name="rename_top_site" moz:removedIn="130" tools:ignore="UnusedResources">Premenovať</string>
    <!-- Text for the menu button to remove a top site -->
    <string name="remove_top_site">Odstrániť</string>

    <!-- Text for the menu button to delete a top site from history -->
    <string name="delete_from_history">Odstrániť z histórie</string>
    <!-- Postfix for private WebApp titles, placeholder is replaced with app name -->
    <string name="pwa_site_controls_title_private">%1$s (súkromné prehliadanie)</string>

    <!-- History -->
    <!-- Text for the button to search all history -->
    <string name="history_search_1">Zadajte hľadaný výraz</string>
    <!-- Text for the button to clear all history -->
    <string name="history_delete_all">Vymazať históriu</string>
    <!-- Text for the snackbar to confirm that multiple browsing history items has been deleted -->
    <string name="history_delete_multiple_items_snackbar">História bola vymazaná</string>
    <!-- Text for the snackbar to confirm that a single browsing history item has been deleted. The first parameter is the shortened URL of the deleted history item. -->
    <string name="history_delete_single_item_snackbar">Položka %1$s odstránená</string>
    <!-- Context description text for the button to delete a single history item -->
    <string name="history_delete_item">Odstrániť</string>
    <!-- History multi select title in app bar
    The first parameter is the number of bookmarks selected -->
    <string name="history_multi_select_title">Počet vybraných položiek: %1$d</string>

    <!-- Text for the header that groups the history for today -->
    <string name="history_today">Dnes</string>
    <!-- Text for the header that groups the history for yesterday -->
    <string name="history_yesterday">Včera</string>
    <!-- Text for the header that groups the history the past 7 days -->
    <string name="history_7_days">Posledných 7 dní</string>
    <!-- Text for the header that groups the history the past 30 days -->
    <string name="history_30_days">Posledných 30 dní</string>
    <!-- Text for the header that groups the history older than the last month -->
    <string name="history_older">Staršia</string>
    <!-- Text shown when no history exists -->
    <string name="history_empty_message">Nemáte žiadnu históriu prehliadania</string>

    <!-- Downloads -->
    <!-- Text for the snackbar to confirm that multiple downloads items have been removed -->
    <string name="download_delete_multiple_items_snackbar_1">Stiahnuté súbory boli odstránené</string>
    <!-- Text for the snackbar to confirm that a single download item has been removed. The first parameter is the name of the download item. -->
    <string name="download_delete_single_item_snackbar">Súbor %1$s bol odstránený</string>
    <!-- Text shown when no download exists -->
    <string name="download_empty_message_1">Žiadne stiahnuté súbory</string>
    <!-- History multi select title in app bar
    The first parameter is the number of downloads selected -->
    <string name="download_multi_select_title">Počet vybraných položiek: %1$d</string>


    <!-- Text for the button to remove a single download item -->
    <string name="download_delete_item_1">Odstrániť</string>


    <!-- Crashes -->
    <!-- Title text displayed on the tab crash page. This first parameter is the name of the application (For example: Fenix) -->
    <string name="tab_crash_title_2">Ospravedlňujeme sa. %1$s nedokáže načítať túto stránku.</string>
    <!-- Send crash report checkbox text on the tab crash page -->
    <string name="tab_crash_send_report">Odoslať správu o zlyhaní Mozille</string>
    <!-- Close tab button text on the tab crash page -->
    <string name="tab_crash_close">Zavrieť kartu</string>
    <!-- Restore tab button text on the tab crash page -->
    <string name="tab_crash_restore">Obnoviť kartu</string>

    <!-- Unsubmitted crash dialog title, The first parameter is the name of the app (e.g. Firefox)  -->
    <string name="unsubmitted_crash_dialog_title">%s sa musel reštartovať</string>
    <!-- Unsubmitted crash dialog checkbox label for automatically sending reports in the future -->
    <string name="unsubmitted_crash_dialog_checkbox_label">Automaticky odosielať správy o zlyhaní</string>
    <!-- Unsubmitted crash dialog negative button to dismiss the dialog -->
    <string name="unsubmitted_crash_dialog_negative_button">Zavrieť</string>
    <!-- Unsubmitted crash dialog positive button to submit crash report -->
    <string name="unsubmitted_crash_dialog_positive_button">Odoslať správu o zlyhaní</string>

    <!-- Bookmarks -->
    <!-- Confirmation message for a dialog confirming if the user wants to delete the selected folder -->
    <string name="bookmark_delete_folder_confirmation_dialog">Naozaj chcete odstrániť tento priečinok?</string>
    <!-- Confirmation message for a dialog confirming if the user wants to delete multiple items including folders. Parameter will be replaced by app name. -->
    <string name="bookmark_delete_multiple_folders_confirmation_dialog">%s odstráni vybrané položky.</string>
    <!-- Text for the cancel button on delete bookmark dialog -->
    <string name="bookmark_delete_negative">Zrušiť</string>
    <!-- Screen title for adding a bookmarks folder -->
    <string name="bookmark_add_folder">Pridanie priečinku</string>
    <!-- Snackbar title shown after a bookmark has been created. -->
    <string name="bookmark_saved_snackbar">Záložka bola uložená!</string>
    <!-- Snackbar title that confirms a bookmark was saved into a folder. Parameter will be replaced by the name of the folder the bookmark was saved into. -->
    <string name="bookmark_saved_in_folder_snackbar">Uložené v “%s”</string>
    <!-- Snackbar edit button shown after a bookmark has been created. -->
    <string name="edit_bookmark_snackbar_action">UPRAVIŤ</string>
    <!-- Bookmark overflow menu edit button -->
    <string name="bookmark_menu_edit_button">Upraviť</string>
    <!-- Bookmark overflow menu copy button -->
    <string name="bookmark_menu_copy_button">Kopírovať</string>
    <!-- Bookmark overflow menu share button -->
    <string name="bookmark_menu_share_button">Zdieľať</string>
    <!-- Bookmark overflow menu open in new tab button -->
    <string name="bookmark_menu_open_in_new_tab_button">Otvoriť na novej karte</string>
    <!-- Bookmark overflow menu open in private tab button -->
    <string name="bookmark_menu_open_in_private_tab_button">Otvoriť na súkromnej karte</string>
    <!-- Bookmark overflow menu open all in tabs button -->
    <string name="bookmark_menu_open_all_in_tabs_button">Otvoriť všetky na nových kartách</string>
    <!-- Bookmark overflow menu open all in private tabs button -->
    <string name="bookmark_menu_open_all_in_private_tabs_button">Otvoriť všetky na súkromných kartách</string>
    <!-- Bookmark overflow menu delete button -->
    <string name="bookmark_menu_delete_button">Odstrániť</string>
    <!--Bookmark overflow menu save button -->
    <string name="bookmark_menu_save_button">Uložiť</string>
    <!-- Bookmark multi select title in app bar
     The first parameter is the number of bookmarks selected -->
    <string name="bookmarks_multi_select_title">Počet vybraných položiek: %1$d</string>
    <!-- Bookmark editing screen title -->
    <string name="edit_bookmark_fragment_title">Upraviť záložku</string>
    <!-- Bookmark folder editing screen title -->
    <string name="edit_bookmark_folder_fragment_title">Upraviť priečinok</string>
    <!-- Bookmark sign in button message -->
    <string name="bookmark_sign_in_button">Ak chcete vidieť synchronizované záložky, prihláste sa</string>
    <!-- Bookmark URL editing field label -->
    <string name="bookmark_url_label">URL</string>
    <!-- Bookmark FOLDER editing field label -->
    <string name="bookmark_folder_label">PRIEČINOK</string>
    <!-- Text indicating which folder a bookmark or folder will be saved in -->
    <string name="bookmark_save_in_label">Uložiť v</string>
    <!-- Bookmark NAME editing field label -->
    <string name="bookmark_name_label">NÁZOV</string>
    <!-- Label for a text input field for a bookmark or folder name -->
    <string name="bookmark_name_label_normal_case">Názov</string>
    <!-- Bookmark add folder screen title -->
    <string name="bookmark_add_folder_fragment_label">Pridanie priečinku</string>
    <!-- Bookmark select folder screen title -->
    <string name="bookmark_select_folder_fragment_label">Výber priečinku</string>
    <!-- Bookmark editing error missing title -->
    <string name="bookmark_empty_title_error">Priečinok musí mať názov</string>
    <!-- Bookmark editing error missing or improper URL -->
    <string name="bookmark_invalid_url_error">Neplatná URL adresa</string>
    <!-- Bookmark screen message for empty bookmarks folder -->
    <string name="bookmarks_empty_message">Nemáte žiadne záložky</string>
    <!-- Bookmark snackbar message on deletion
     The first parameter is the host part of the URL of the bookmark deleted, if any -->
    <string name="bookmark_deletion_snackbar_message">Bola odstránená záložka %1$s</string>
    <!-- Bookmark snackbar message on deleting multiple bookmarks not including folders-->
    <string name="bookmark_deletion_multiple_snackbar_message_2">Záložky boli odstránené</string>
    <!-- Bookmark snackbar message on deleting multiple bookmarks including folders-->
    <string name="bookmark_deletion_multiple_snackbar_message_3">Odstraňovanie vybraných priečinkov</string>
    <!-- Bookmark undo button for deletion snackbar action -->
    <string name="bookmark_undo_deletion">SPÄŤ</string>

    <!-- Text for the button to search all bookmarks -->
    <string name="bookmark_search">Zadajte hľadaný výraz</string>

    <!-- Content description for the bookmark navigation bar back button -->
    <string name="bookmark_navigate_back_button_content_description">Prejsť dozadu</string>
    <!-- Content description for the bookmark list new folder navigation bar button -->
    <string name="bookmark_add_new_folder_button_content_description">Pridať nový priečinok</string>
    <!-- Content description for the bookmark navigation bar close button -->
    <string name="bookmark_close_button_content_description">Zavrieť záložky</string>
    <!-- Content description for bookmark search floating action button -->
    <string name="bookmark_search_button_content_description">Hľadať v záložkách</string>
    <!-- Content description for the overflow menu for a bookmark item. Paramter will a folder name or bookmark title. -->
    <string name="bookmark_item_menu_button_content_description">Ponuka položiek pre %s</string>

    <!-- Site Permissions -->
    <!-- Button label that take the user to the Android App setting -->
    <string name="phone_feature_go_to_settings">Prejsť do nastavení</string>
    <!-- Content description (not visible, for screen readers etc.): Quick settings sheet
        to give users access to site specific information / settings. For example:
        Secure settings status and a button to modify site permissions -->
    <string name="quick_settings_sheet">Rýchle nastavenia</string>
    <!-- Label that indicates that this option it the recommended one -->
    <string name="phone_feature_recommended">Odporúčané</string>
    <!-- Button label for clearing all the information of site permissions-->
    <string name="clear_permissions">Odstrániť povolenia</string>
    <!-- Text for the OK button on Clear permissions dialog -->
    <string name="clear_permissions_positive">OK</string>
    <!-- Text for the cancel button on Clear permissions dialog -->
    <string name="clear_permissions_negative">Zrušiť</string>
    <!-- Button label for clearing a site permission-->
    <string name="clear_permission">Odstrániť povolenie</string>
    <!-- Text for the OK button on Clear permission dialog -->
    <string name="clear_permission_positive">OK</string>
    <!-- Text for the cancel button on Clear permission dialog -->
    <string name="clear_permission_negative">Zrušiť</string>
    <!-- Button label for clearing all the information on all sites-->
    <string name="clear_permissions_on_all_sites">Odstrániť povolenia pre všetky stránky</string>
    <!-- Preference for altering video and audio autoplay for all websites -->
    <string name="preference_browser_feature_autoplay">Automatické prehrávanie</string>
    <!-- Preference for altering the camera access for all websites -->
    <string name="preference_phone_feature_camera">Kamera</string>
    <!-- Preference for altering the microphone access for all websites -->
    <string name="preference_phone_feature_microphone">Mikrofón</string>
    <!-- Preference for altering the location access for all websites -->
    <string name="preference_phone_feature_location">Poloha</string>
    <!-- Preference for altering the notification access for all websites -->
    <string name="preference_phone_feature_notification">Upozornenia</string>
    <!-- Preference for altering the persistent storage access for all websites -->
    <string name="preference_phone_feature_persistent_storage">Trvalé úložisko</string>
    <!-- Preference for altering the storage access setting for all websites -->
    <string name="preference_phone_feature_cross_origin_storage_access">Cookies tretích strán</string>
    <!-- Preference for altering the EME access for all websites -->
    <string name="preference_phone_feature_media_key_system_access">Obsah chránený pomocou DRM</string>
    <!-- Label that indicates that a permission must be asked always -->
    <string name="preference_option_phone_feature_ask_to_allow">Vždy sa opýtať</string>
    <!-- Label that indicates that a permission must be blocked -->
    <string name="preference_option_phone_feature_blocked">Zablokované</string>
    <!-- Label that indicates that a permission must be allowed -->
    <string name="preference_option_phone_feature_allowed">Povolené</string>
    <!--Label that indicates a permission is by the Android OS-->
    <string name="phone_feature_blocked_by_android">Zablokované Androidom</string>
    <!-- Preference for showing a list of websites that the default configurations won't apply to them -->
    <string name="preference_exceptions">Výnimky</string>
    <!-- Summary of tracking protection preference if tracking protection is set to off -->
    <string name="tracking_protection_off">Vypnutá</string>

    <!-- Summary of tracking protection preference if tracking protection is set to standard -->
    <string name="tracking_protection_standard">Štandardná</string>
    <!-- Summary of tracking protection preference if tracking protection is set to strict -->
    <string name="tracking_protection_strict">Prísna</string>
    <!-- Summary of tracking protection preference if tracking protection is set to custom -->
    <string name="tracking_protection_custom">Vlastná</string>
    <!-- Label for global setting that indicates that all video and audio autoplay is allowed -->
    <string name="preference_option_autoplay_allowed2">Povoliť zvuk a video</string>
    <!-- Label for site specific setting that indicates that all video and audio autoplay is allowed -->
    <string name="quick_setting_option_autoplay_allowed">Povoliť zvuk a video</string>
    <!-- Label that indicates that video and audio autoplay is only allowed over Wi-Fi -->
    <string name="preference_option_autoplay_allowed_wifi_only2">Blokovať automatické prehrávanie zvuku a videí pri pripojení cez mobilné dáta</string>
    <!-- Subtext that explains 'autoplay on Wi-Fi only' option -->
    <string name="preference_option_autoplay_allowed_wifi_subtext">Zvuk a video sa bude automaticky prehrávať len na Wi-Fi</string>
    <!-- Label for global setting that indicates that video autoplay is allowed, but audio autoplay is blocked -->
    <string name="preference_option_autoplay_block_audio2">Blokovať len zvuk</string>
    <!-- Label for site specific setting that indicates that video autoplay is allowed, but audio autoplay is blocked -->
    <string name="quick_setting_option_autoplay_block_audio">Blokovať len zvuk</string>
    <!-- Label for global setting that indicates that all video and audio autoplay is blocked -->
    <string name="preference_option_autoplay_blocked3">Blokovať zvuk a video</string>
    <!-- Label for site specific setting that indicates that all video and audio autoplay is blocked -->
    <string name="quick_setting_option_autoplay_blocked">Blokovať zvuk a video</string>
    <!-- Summary of delete browsing data on quit preference if it is set to on -->
    <string name="delete_browsing_data_quit_on">Zapnuté</string>
    <!-- Summary of delete browsing data on quit preference if it is set to off -->
    <string name="delete_browsing_data_quit_off">Vypnuté</string>

    <!-- Summary of studies preference if it is set to on -->
    <string name="studies_on">Zapnuté</string>
    <!-- Summary of studies data on quit preference if it is set to off -->
    <string name="studies_off">Vypnuté</string>

    <!-- Collections -->
    <!-- Collections header on home fragment -->
    <string name="collections_header">Kolekcie</string>
    <!-- Content description (not visible, for screen readers etc.): Opens the collection menu when pressed -->
    <string name="collection_menu_button_content_description">Ponuka kolekcií</string>

    <!-- Label to describe what collections are to a new user without any collections -->
    <string name="no_collections_description2">Zbierajte veci, ktoré máte radi.\nZoskupujte podobné vyhľadávania, stránky či karty.</string>
    <!-- Title for the "select tabs" step of the collection creator -->
    <string name="create_collection_select_tabs">Výber kariet</string>
    <!-- Title for the "select collection" step of the collection creator -->
    <string name="create_collection_select_collection">Výber kolekcie</string>
    <!-- Title for the "name collection" step of the collection creator -->
    <string name="create_collection_name_collection">Pomenujte kolekciu</string>
    <!-- Button to add new collection for the "select collection" step of the collection creator -->
    <string name="create_collection_add_new_collection">Pridať novú kolekciu</string>
    <!-- Button to select all tabs in the "select tabs" step of the collection creator -->
    <string name="create_collection_select_all">Vybrať všetky</string>
    <!-- Button to deselect all tabs in the "select tabs" step of the collection creator -->
    <string name="create_collection_deselect_all">Zrušiť výber všetkých</string>
    <!-- Text to prompt users to select the tabs to save in the "select tabs" step of the collection creator -->
    <string name="create_collection_save_to_collection_empty">Vyberte karty na uloženie</string>
    <!-- Text to show users how many tabs they have selected in the "select tabs" step of the collection creator.
     %d is a placeholder for the number of tabs selected. -->
    <string name="create_collection_save_to_collection_tabs_selected">Počet vybraných kariet: %d</string>
    <!-- Text to show users they have one tab selected in the "select tabs" step of the collection creator.
    %d is a placeholder for the number of tabs selected. -->
    <string name="create_collection_save_to_collection_tab_selected">Bola vybraná %d karta</string>
    <!-- Text shown in snackbar when multiple tabs have been saved in a collection -->
    <string name="create_collection_tabs_saved">Karty boli uložené!</string>
    <!-- Text shown in snackbar when one or multiple tabs have been saved in a new collection -->
    <string name="create_collection_tabs_saved_new_collection">Kolekcia bola uložená!</string>
    <!-- Text shown in snackbar when one tab has been saved in a collection -->
    <string name="create_collection_tab_saved">Karta bola uložená!</string>
    <!-- Content description (not visible, for screen readers etc.): button to close the collection creator -->
    <string name="create_collection_close">Zavrieť</string>
    <!-- Button to save currently selected tabs in the "select tabs" step of the collection creator-->
    <string name="create_collection_save">Uložiť</string>

    <!-- Snackbar action to view the collection the user just created or updated -->
    <string name="create_collection_view">Zobraziť</string>

    <!-- Text for the OK button from collection dialogs -->
    <string name="create_collection_positive">OK</string>
    <!-- Text for the cancel button from collection dialogs -->
    <string name="create_collection_negative">Zrušiť</string>

    <!-- Default name for a new collection in "name new collection" step of the collection creator. %d is a placeholder for the number of collections-->
    <string name="create_collection_default_name">Kolekcia %d</string>

    <!-- Share -->
    <!-- Share screen header -->
    <string name="share_header_2">Zdieľať</string>
    <!-- Content description (not visible, for screen readers etc.):
        "Share" button. Opens the share menu when pressed. -->
    <string name="share_button_content_description">Zdieľať</string>
    <!-- Text for the Save to PDF feature in the share menu -->
    <string name="share_save_to_pdf">Uložiť ako PDF</string>
    <!-- Text for error message when generating a PDF file Text. -->
    <string name="unable_to_save_to_pdf_error">Nedá sa vygenerovať PDF</string>
    <!-- Text for standard error snackbar dismiss button. -->
    <string name="standard_snackbar_error_dismiss">Zavrieť</string>
    <!-- Text for error message when printing a page and it fails. -->
    <string name="unable_to_print_page_error">Túto stránku nie je možné vytlačiť</string>
    <!-- Text for the print feature in the share and browser menu -->
    <string name="menu_print">Tlačiť</string>
    <!-- Sub-header in the dialog to share a link to another sync device -->
    <string name="share_device_subheader">Odoslať do zariadenia</string>
    <!-- Sub-header in the dialog to share a link to an app from the full list -->
    <string name="share_link_all_apps_subheader">Všetky akcie</string>
    <!-- Sub-header in the dialog to share a link to an app from the most-recent sorted list -->
    <string name="share_link_recent_apps_subheader">Naposledy použité</string>
    <!-- Text for the copy link action in the share screen. -->
    <string name="share_copy_link_to_clipboard">Kopírovať do schránky</string>
    <!-- Toast shown after copying link to clipboard -->
    <string name="toast_copy_link_to_clipboard">Skopírované do schránky</string>
    <!-- An option from the share dialog to sign into sync -->
    <string name="sync_sign_in">Prihlásiť sa k službe Sync</string>
     <!-- An option from the three dot menu to sync and save data -->
    <string name="sync_menu_sync_and_save_data">Synchronizácia</string>
    <!-- An option from the share dialog to send link to all other sync devices -->
    <string name="sync_send_to_all">Odoslať do všetkých zariadení</string>
    <!-- An option from the share dialog to reconnect to sync -->
    <string name="sync_reconnect">Znovu sa pripojiť k synchronizácii</string>
    <!-- Text displayed when sync is offline and cannot be accessed -->
    <string name="sync_offline">Offline</string>
    <!-- An option to connect additional devices -->
    <string name="sync_connect_device">Pripojiť ďalšie zariadenie</string>
    <!-- The dialog text shown when additional devices are not available -->
    <string name="sync_connect_device_dialog" tools:ignore="BrandUsage">Ak chcete odoslať kartu, prihláste sa do Firefoxu na aspoň jednom ďalšom zariadení.</string>
    <!-- Confirmation dialog button -->
    <string name="sync_confirmation_button">Rozumiem</string>

    <!-- Share error message -->
    <string name="share_error_snackbar">Do tejto aplikácie nie je možné zdieľať</string>
    <!-- Add new device screen title -->
    <string name="sync_add_new_device_title">Odoslať do zariadenia</string>

    <!-- Text for the warning message on the Add new device screen -->
    <string name="sync_add_new_device_message">Žiadne pripojené zariadenia</string>
    <!-- Text for the button to learn about sending tabs -->
    <string name="sync_add_new_device_learn_button">Ďalšie informácie o odosielaní kariet…</string>
    <!-- Text for the button to connect another device -->
    <string name="sync_add_new_device_connect_button">Pripojiť ďalšie zariadenie…</string>

    <!-- Notifications -->
    <!-- Text shown in the notification that pops up to remind the user that a private browsing session is active. -->
    <string name="notification_pbm_delete_text_2">Zavrieť súkromné karty</string>

    <!-- Text for option one, shown in microsurvey.-->
    <string name="microsurvey_survey_5_point_option_0" tools:ignore="UnusedResources" moz:removedIn="130">neutrálny</string>
    <!-- Text for option two, shown in microsurvey.-->
    <string name="microsurvey_survey_5_point_option_1" tools:ignore="UnusedResources" moz:removedIn="130">veľmi nespokojný</string>
    <!-- Text for option three, shown in microsurvey.-->
    <string name="microsurvey_survey_5_point_option_2" tools:ignore="UnusedResources" moz:removedIn="130">nespokojný</string>
    <!-- Text for option four, shown in microsurvey.-->
    <string name="microsurvey_survey_5_point_option_3" tools:ignore="UnusedResources" moz:removedIn="130">spokojný</string>
    <!-- Text for option five, shown in microsurvey.-->
    <string name="microsurvey_survey_5_point_option_4" tools:ignore="UnusedResources" moz:removedIn="130">veľmi spokojný</string>


    <!-- Text shown in the notification that pops up to remind the user that a private browsing session is active for Android 14+ -->
    <string name="notification_erase_title_android_14">Chcete zatvoriť súkromné karty?</string>

    <string name="notification_erase_text_android_14">Ťuknutím alebo potiahnutím tohto upozornenia zatvoríte súkromné karty.</string>

    <!-- Name of the marketing notification channel. Displayed in the "App notifications" system settings for the app -->
    <string name="notification_marketing_channel_name">Marketing</string>

    <!-- Title shown in the notification that pops up to remind the user to set fenix as default browser.
    The app name is in the text, due to limitations with localizing Nimbus experiments -->
    <string name="nimbus_notification_default_browser_title" tools:ignore="BrandUsage,UnusedResources">Firefox je rýchly a bezpečný</string>
    <!-- Text shown in the notification that pops up to remind the user to set fenix as default browser.
    The app name is in the text, due to limitations with localizing Nimbus experiments -->
    <string name="nimbus_notification_default_browser_text" tools:ignore="BrandUsage,UnusedResources">Nastavte si Firefox ako predvolený prehliadač</string>
    <!-- Title shown in the notification that pops up to re-engage the user -->
    <string name="notification_re_engagement_title">Vyskúšajte súkromné prehliadanie</string>
    <!-- Text shown in the notification that pops up to re-engage the user.
    %1$s is a placeholder that will be replaced by the app name. -->
    <string name="notification_re_engagement_text">Prehliadajte bez uložených súborov cookie alebo histórie v prehliadači %1$s</string>

    <!-- Title A shown in the notification that pops up to re-engage the user -->
    <string name="notification_re_engagement_A_title">Prehliadajte bez stopy</string>
    <!-- Text A shown in the notification that pops up to re-engage the user.
    %1$s is a placeholder that will be replaced by the app name. -->
    <string name="notification_re_engagement_A_text">Súkromné prehliadanie v prehliadači %1$s neukladá vaše informácie.</string>
    <!-- Title B shown in the notification that pops up to re-engage the user -->
    <string name="notification_re_engagement_B_title">Začnite prvé vyhľadávanie</string>
    <!-- Text B shown in the notification that pops up to re-engage the user -->
    <string name="notification_re_engagement_B_text">Nájdite niečo v okolí. Alebo objavte niečo zábavné.</string>

    <!-- Survey -->
    <!-- Text shown in the fullscreen message that pops up to ask user to take a short survey.
    The app name is in the text, due to limitations with localizing Nimbus experiments -->
    <string name="nimbus_survey_message_text" tools:ignore="BrandUsage">Pomôžte nám vylepšiť Firefox vyplnením krátkeho prieskumu.</string>
    <!-- Preference for taking the short survey. -->
    <string name="preferences_take_survey">Zúčastniť sa prieskumu</string>
    <!-- Preference for not taking the short survey. -->
    <string name="preferences_not_take_survey">Nie, ďakujem</string>

    <!-- Snackbar -->
    <!-- Text shown in snackbar when user deletes a collection -->
    <string name="snackbar_collection_deleted">Kolekcia bola odstránená</string>
    <!-- Text shown in snackbar when user renames a collection -->
    <string name="snackbar_collection_renamed">Kolekcia bola premenovaná</string>
    <!-- Text shown in snackbar when user closes a tab -->
    <string name="snackbar_tab_closed">Karta bola zavretá</string>
    <!-- Text shown in snackbar when user closes all tabs -->
    <string name="snackbar_tabs_closed">Karty boli zavreté</string>
    <!-- Text shown in snackbar when user closes multiple inactive tabs. %1$s will be replaced with the number of tabs closed. -->
    <string name="snackbar_num_tabs_closed">Zatvorené karty: %1$s</string>
    <!-- Text shown in snackbar when user bookmarks a list of tabs -->
    <string name="snackbar_message_bookmarks_saved">Záložky boli uložené!</string>
    <!-- Text shown in snackbar when user adds a site to shortcuts -->
    <string name="snackbar_added_to_shortcuts">Pridané medzi skratky!</string>
    <!-- Text shown in snackbar when user closes a private tab -->
    <string name="snackbar_private_tab_closed">Súkromná karta bola zavretá</string>
    <!-- Text shown in snackbar when user closes all private tabs -->
    <string name="snackbar_private_tabs_closed">Súkromné karty boli zavreté</string>
    <!-- Text shown in snackbar when user erases their private browsing data -->
    <string name="snackbar_private_data_deleted">Údaje súkromného prehliadania boli odstránené</string>
    <!-- Text shown in snackbar to undo deleting a tab, top site or collection -->
    <string name="snackbar_deleted_undo">SPÄŤ</string>
    <!-- Text shown in snackbar when user removes a top site -->
    <string name="snackbar_top_site_removed">Stránka bola odstránená</string>
    <!-- QR code scanner prompt which appears after scanning a code, but before navigating to it
        First parameter is the name of the app, second parameter is the URL or text scanned-->
    <string name="qr_scanner_confirmation_dialog_message">Chcete aplikácii %1$s povoliť otvorenie %2$s</string>
    <!-- QR code scanner prompt dialog positive option to allow navigation to scanned link -->
    <string name="qr_scanner_dialog_positive">POVOLIŤ</string>
    <!-- QR code scanner prompt dialog positive option to deny navigation to scanned link -->
    <string name="qr_scanner_dialog_negative">ZAMIETNUŤ</string>
    <!-- QR code scanner prompt dialog error message shown when a hostname does not contain http or https. -->
    <string name="qr_scanner_dialog_invalid">Webová adresa je neplatná.</string>
    <!-- QR code scanner prompt dialog positive option when there is an error -->
    <string name="qr_scanner_dialog_invalid_ok">OK</string>
    <!-- Tab collection deletion prompt dialog message. Placeholder will be replaced with the collection name -->
    <string name="tab_collection_dialog_message">Naozaj chcete odstrániť kolekciu %1$s?</string>
    <!-- Tab collection deletion prompt dialog option to delete the collection -->
    <string name="tab_collection_dialog_positive">Odstrániť</string>
    <!-- Text displayed in a notification when the user enters full screen mode -->
    <string name="full_screen_notification" moz:removedIn="130" tools:ignore="UnusedResources">Bol spustený režim celej obrazovky</string>
    <!-- Message for copying the URL via long press on the toolbar -->
    <string name="url_copied">Adresa bola skopírovaná</string>
    <!-- Sample text for accessibility font size -->
    <string name="accessibility_text_size_sample_text_1">Toto je náhľad textu. Je tu preto, aby sme vám ukázali, ako sa bude text zobrazovať, keď pomocou tohto nastavenia zväčšíte alebo zmenšíte jeho veľkosť.</string>
    <!-- Summary for Accessibility Text Size Scaling Preference -->
    <string name="preference_accessibility_text_size_summary">Zväčší alebo zmenší veľkosť textu na webových stránkach</string>
    <!-- Title for Accessibility Text Size Scaling Preference -->
    <string name="preference_accessibility_font_size_title">Veľkosť písma</string>

    <!-- Title for Accessibility Text Automatic Size Scaling Preference -->
    <string name="preference_accessibility_auto_size_2">Automatická veľkosť písma</string>
    <!-- Summary for Accessibility Text Automatic Size Scaling Preference -->
    <string name="preference_accessibility_auto_size_summary">Veľkosť písma sa riadi vašimi nastaveniami systému. Ak chcete spravovať veľkosť písma, upravte svoje nastavenia.</string>

    <!-- Title for the Delete browsing data preference -->
    <string name="preferences_delete_browsing_data">Odstrániť údaje o prehliadaní</string>
    <!-- Title for the tabs item in Delete browsing data -->
    <string name="preferences_delete_browsing_data_tabs_title_2">Otvorené karty</string>
    <!-- Subtitle for the tabs item in Delete browsing data, parameter will be replaced with the number of open tabs -->
    <string name="preferences_delete_browsing_data_tabs_subtitle">Počet kariet: %d</string>
    <!-- Title for the data and history items in Delete browsing data -->
    <!-- Title for the history item in Delete browsing data -->
    <string name="preferences_delete_browsing_data_browsing_history_title">História prehliadania</string>
    <!-- Subtitle for the data and history items in delete browsing data, parameter will be replaced with the
        number of history items the user has -->
    <string name="preferences_delete_browsing_data_browsing_data_subtitle">Počet adries: %d</string>
    <!-- Title for the cookies and site data items in Delete browsing data -->
    <string name="preferences_delete_browsing_data_cookies_and_site_data">Cookies a údaje stránok</string>
    <!-- Subtitle for the cookies item in Delete browsing data -->
    <string name="preferences_delete_browsing_data_cookies_subtitle">Príde k vášmu odhláseniu z väčšiny webových stránok</string>
    <!-- Title for the cached images and files item in Delete browsing data -->
    <string name="preferences_delete_browsing_data_cached_files">Obrázky a súbory vo vyrovnávacej pamäti</string>
    <!-- Subtitle for the cached images and files item in Delete browsing data -->
    <string name="preferences_delete_browsing_data_cached_files_subtitle">Uvolní priestor v zariadení</string>
    <!-- Title for the site permissions item in Delete browsing data -->
    <string name="preferences_delete_browsing_data_site_permissions">Oprávnenia stránok</string>
    <!-- Title for the downloads item in Delete browsing data -->
    <string name="preferences_delete_browsing_data_downloads">Stiahnuté súbory</string>
    <!-- Text for the button to delete browsing data -->
    <string name="preferences_delete_browsing_data_button">Odstrániť údaje o prehliadaní</string>

    <!-- Title for the Delete browsing data on quit preference -->
    <string name="preferences_delete_browsing_data_on_quit">Odstraňovať údaje o prehliadaní pri ukončení aplikácie</string>
    <!-- Summary for the Delete browsing data on quit preference. "Quit" translation should match delete_browsing_data_on_quit_action translation. -->
    <string name="preference_summary_delete_browsing_data_on_quit_2">Automaticky odstráni údaje o prehliadaní po stlačení tlačidla „Ukončiť“ v hlavnej ponuke</string>
    <!-- Action item in menu for the Delete browsing data on quit feature -->
    <string name="delete_browsing_data_on_quit_action">Ukončiť</string>

    <!-- Title text of a delete browsing data dialog. -->
    <string name="delete_history_prompt_title">Obdobie, za ktoré vymazať údaje</string>
    <!-- Body text of a delete browsing data dialog. -->
    <string name="delete_history_prompt_body" moz:RemovedIn="130" tools:ignore="UnusedResources">Odstráni históriu (vrátane histórie synchronizovanej z iných zariadení), súbory cookie a ďalšie údaje prehliadania.</string>
    <!-- Body text of a delete browsing data dialog. -->
    <string name="delete_history_prompt_body_2">Odstráni históriu (vrátane histórie synchronizovanej z iných zariadení)</string>
    <!-- Radio button in the delete browsing data dialog to delete history items for the last hour. -->
    <string name="delete_history_prompt_button_last_hour">Posledná hodina</string>
    <!-- Radio button in the delete browsing data dialog to delete history items for today and yesterday. -->
    <string name="delete_history_prompt_button_today_and_yesterday">Dnes a včera</string>
    <!-- Radio button in the delete browsing data dialog to delete all history. -->
    <string name="delete_history_prompt_button_everything">Všetko</string>

    <!-- Dialog message to the user asking to delete browsing data. Parameter will be replaced by app name. -->
    <string name="delete_browsing_data_prompt_message_3">%s odstráni vybrané údaje.</string>
    <!-- Text for the cancel button for the data deletion dialog -->
    <string name="delete_browsing_data_prompt_cancel">Zrušiť</string>
    <!-- Text for the allow button for the data deletion dialog -->
    <string name="delete_browsing_data_prompt_allow">Odstrániť</string>
    <!-- Text for the snackbar confirmation that the data was deleted -->
    <string name="preferences_delete_browsing_data_snackbar">Údaje o prehliadaní boli odstránené</string>

    <!-- Text for the snackbar to show the user that the deletion of browsing data is in progress -->
    <string name="deleting_browsing_data_in_progress">Odstraňujem súkromné údaje…</string>

    <!-- Dialog message to the user asking to delete all history items inside the opened group. Parameter will be replaced by a history group name. -->
    <string name="delete_all_history_group_prompt_message">Odstrániť všetky stránky v skupine “%s”</string>
    <!-- Text for the cancel button for the history group deletion dialog -->
    <string name="delete_history_group_prompt_cancel">Zrušiť</string>
    <!-- Text for the allow button for the history group dialog -->
    <string name="delete_history_group_prompt_allow">Odstrániť</string>
    <!-- Text for the snackbar confirmation that the history group was deleted -->
    <string name="delete_history_group_snackbar">Skupina bola odstránená</string>

    <!-- Onboarding -->
    <!-- text to display in the snackbar once account is signed-in -->
    <string name="onboarding_firefox_account_sync_is_on">Synchronizácia je zapnutá</string>

    <!-- Onboarding theme -->
    <!-- Text shown in snackbar when multiple tabs have been sent to device -->
    <string name="sync_sent_tabs_snackbar">Karty boli odoslané!</string>
    <!-- Text shown in snackbar when one tab has been sent to device  -->
    <string name="sync_sent_tab_snackbar">Karta bola odoslaná!</string>
    <!-- Text shown in snackbar when sharing tabs failed  -->
    <string name="sync_sent_tab_error_snackbar">Odoslanie sa nepodarilo</string>
    <!-- Text shown in snackbar for the "retry" action that the user has after sharing tabs failed -->
    <string name="sync_sent_tab_error_snackbar_action">ZNOVA</string>
    <!-- Title of QR Pairing Fragment -->
    <string name="sync_scan_code">Naskenovať kód</string>
    <!-- Instructions on how to access pairing -->
    <string name="sign_in_instructions" tools:ignore="BrandUsage"><![CDATA[Spustite Firefox na svojom počítači a navštívte stránku <b>https://firefox.com/pair</b>]]></string>
    <!-- Text shown for sign in pairing when ready -->
    <string name="sign_in_ready_for_scan">Pripravené na skenovanie</string>
    <!-- Text shown for settings option for sign with pairing -->
    <string name="sign_in_with_camera">Prihláste sa pomocou fotoaparátu</string>
    <!-- Text shown for settings option for sign with email -->
    <string name="sign_in_with_email">Použiť radšej e‑mailovú adresu</string>
    <!-- Text shown for settings option for create new account text.'Firefox' intentionally hardcoded here.-->
    <string name="sign_in_create_account_text" tools:ignore="BrandUsage"><![CDATA[Ešte nemáte účet? <u>Vytvorte si ho</u> a synchronizujte svoj Firefox medzi zariadeniami.]]></string>
    <!-- Text shown in confirmation dialog to sign out of account. The first parameter is the name of the app (e.g. Firefox Preview) -->
    <string name="sign_out_confirmation_message_2">Aplikácia %s sa už viac nebude synchronizovať s vašim účtom, ale neodstráni z toho zariadenia žiadne z údajov prehliadania.</string>
    <!-- Option to continue signing out of account shown in confirmation dialog to sign out of account -->
    <string name="sign_out_disconnect">Odpojiť</string>
    <!-- Option to cancel signing out shown in confirmation dialog to sign out of account -->
    <string name="sign_out_cancel">Zrušiť</string>
    <!-- Error message snackbar shown after the user tried to select a default folder which cannot be altered -->
    <string name="bookmark_cannot_edit_root">Predvolené priečinky nie je možné upravovať</string>

    <!-- Enhanced Tracking Protection -->
    <!-- Link displayed in enhanced tracking protection panel to access tracking protection settings -->
    <string name="etp_settings">Nastavenia ochrany</string>
    <!-- Preference title for enhanced tracking protection settings -->
    <string name="preference_enhanced_tracking_protection">Rozšírená ochrana pred sledovaním</string>
    <!-- Preference summary for enhanced tracking protection settings on/off switch -->
    <string name="preference_enhanced_tracking_protection_summary">Teraz obsahuje Úplnú ochranu súborov cookie, našu doteraz najsilnejšiu bariéru proti sledovaciu medzi stránkami.</string>
    <!-- Description of enhanced tracking protection. The parameter is the name of the application (For example: Firefox Fenix) -->
    <string name="preference_enhanced_tracking_protection_explanation_2">%s vás chráni pred mnohými sledovacími prvkami, ktoré zbierajú informácie o tom, čo robíte na internete.</string>
    <!-- Text displayed that links to website about enhanced tracking protection -->
    <string name="preference_enhanced_tracking_protection_explanation_learn_more">Ďalšie informácie</string>
    <!-- Preference for enhanced tracking protection for the standard protection settings -->
    <string name="preference_enhanced_tracking_protection_standard_default_1">Štandardná (predvolená)</string>
    <!-- Preference description for enhanced tracking protection for the standard protection settings -->
    <string name="preference_enhanced_tracking_protection_standard_description_5">Stránky sa budú načítavať normálne, no budú obsahovať menej sledovacích prvkov.</string>
    <!--  Accessibility text for the Standard protection information icon  -->
    <string name="preference_enhanced_tracking_protection_standard_info_button">Čo blokuje štandardná ochrana pred sledovaním</string>
    <!-- Preference for enhanced tracking protection for the strict protection settings -->
    <string name="preference_enhanced_tracking_protection_strict">Prísna</string>
    <!-- Preference description for enhanced tracking protection for the strict protection settings -->
    <string name="preference_enhanced_tracking_protection_strict_description_4">Silnejšia ochrana, ktorá zrýchľuje načítavanie stránok. Môže však obmedziť ich fungovanie.</string>
    <!--  Accessibility text for the Strict protection information icon  -->
    <string name="preference_enhanced_tracking_protection_strict_info_button">Čo blokuje prísna ochrana pred sledovaním</string>
    <!-- Preference for enhanced tracking protection for the custom protection settings -->
    <string name="preference_enhanced_tracking_protection_custom">Vlastná</string>
    <!-- Preference description for enhanced tracking protection for the strict protection settings -->
    <string name="preference_enhanced_tracking_protection_custom_description_2">Vyberte sledovacie prvky a skripty, ktoré chcete blokovať.</string>
    <!--  Accessibility text for the Strict protection information icon  -->
    <string name="preference_enhanced_tracking_protection_custom_info_button">Čo blokuje vlastná ochrana pred sledovaním</string>
    <!-- Header for categories that are being blocked by current Enhanced Tracking Protection settings -->
    <!-- Preference for enhanced tracking protection for the custom protection settings for cookies-->
    <string name="preference_enhanced_tracking_protection_custom_cookies">Cookies</string>
    <!-- Option for enhanced tracking protection for the custom protection settings for cookies-->
    <string name="preference_enhanced_tracking_protection_custom_cookies_1">Sledovacie prvky sociálnych sietí</string>
    <!-- Option for enhanced tracking protection for the custom protection settings for cookies-->
    <string name="preference_enhanced_tracking_protection_custom_cookies_2">Cookies z nenavštívených stránok</string>
    <!-- Option for enhanced tracking protection for the custom protection settings for cookies-->
    <string name="preference_enhanced_tracking_protection_custom_cookies_3">Všetky cookies tretích strán (môže obmedziť fungovanie niektorých stránok)</string>
    <!-- Option for enhanced tracking protection for the custom protection settings for cookies-->
    <string name="preference_enhanced_tracking_protection_custom_cookies_4">Všetky cookies (obmedzí fungovanie niektorých stránok)</string>
    <!-- Option for enhanced tracking protection for the custom protection settings for cookies-->
    <string name="preference_enhanced_tracking_protection_custom_cookies_5">Izolovať súbory cookie tretích strán</string>
    <!-- Preference for Global Privacy Control for the custom privacy settings for Global Privacy Control. '&amp;' is replaced with the ampersand symbol: &-->
    <string name="preference_enhanced_tracking_protection_custom_global_privacy_control">Požiadať webové stránky, aby nezdieľali ani nepredávali moje údaje</string>
    <!-- Preference for enhanced tracking protection for the custom protection settings for tracking content -->
    <string name="preference_enhanced_tracking_protection_custom_tracking_content">Sledovací obsah</string>
    <!-- Option for enhanced tracking protection for the custom protection settings for tracking content-->
    <string name="preference_enhanced_tracking_protection_custom_tracking_content_1">Vo všetkých kartách</string>
    <!-- Option for enhanced tracking protection for the custom protection settings for tracking content-->
    <string name="preference_enhanced_tracking_protection_custom_tracking_content_2">Len v súkromných kartách</string>
    <!-- Preference for enhanced tracking protection for the custom protection settings -->
    <string name="preference_enhanced_tracking_protection_custom_cryptominers">Ťažbu kryptomien</string>
    <!-- Preference for enhanced tracking protection for the custom protection settings -->
    <string name="preference_enhanced_tracking_protection_custom_fingerprinters" moz:RemovedIn="130" tools:ignore="UnusedResources">Vytváranie odtlačku prehliadača</string>
    <!-- Preference for enhanced tracking protection for the custom protection settings -->
    <string name="preference_enhanced_tracking_protection_custom_known_fingerprinters">Známe čítačky digitálnych odtlačkov</string>
    <!-- Button label for navigating to the Enhanced Tracking Protection details -->
    <string name="enhanced_tracking_protection_details">Podrobnosti</string>
    <!-- Header for categories that are being being blocked by current Enhanced Tracking Protection settings -->
    <string name="enhanced_tracking_protection_blocked">Blokované</string>
    <!-- Header for categories that are being not being blocked by current Enhanced Tracking Protection settings -->
    <string name="enhanced_tracking_protection_allowed">Povolené</string>
    <!-- Category of trackers (social media trackers) that can be blocked by Enhanced Tracking Protection -->
    <string name="etp_social_media_trackers_title">Sledovacie prvky sociálnych sietí</string>
    <!-- Description of social media trackers that can be blocked by Enhanced Tracking Protection -->
    <string name="etp_social_media_trackers_description">Obmedzuje schopnosť sociálnych sietí sledovať vašu aktivitu na internete.</string>
    <!-- Category of trackers (cross-site tracking cookies) that can be blocked by Enhanced Tracking Protection -->
    <string name="etp_cookies_title">Sledovacie cookies</string>
    <!-- Category of trackers (cross-site tracking cookies) that can be blocked by Enhanced Tracking Protection -->
    <string name="etp_cookies_title_2">Cookies tretích strán</string>
    <!-- Description of cross-site tracking cookies that can be blocked by Enhanced Tracking Protection -->
    <string name="etp_cookies_description">Blokuje cookies, ktoré používajú reklamné siete a firmy na zber údajov z mnohých stránok.</string>
    <!-- Description of cross-site tracking cookies that can be blocked by Enhanced Tracking Protection -->
    <string name="etp_cookies_description_2">Úplná ochrana súborov cookie izoluje súbory cookie na webe, na ktorom sa nachádzate, takže sledovacie prvky, ako sú reklamné siete, ich nemôžu použiť na to, aby vás sledovali na iných weboch.</string>
    <!-- Category of trackers (cryptominers) that can be blocked by Enhanced Tracking Protection -->
    <string name="etp_cryptominers_title">Ťažba kryptomien</string>
    <!-- Description of cryptominers that can be blocked by Enhanced Tracking Protection -->
    <string name="etp_cryptominers_description">Bráni skriptom v prístupe k vášmu zariadeniu za účelom ťažby digitálnych mien.</string>
    <!-- Category of trackers (fingerprinters) that can be blocked by Enhanced Tracking Protection -->
    <string name="etp_fingerprinters_title" moz:RemovedIn="130" tools:ignore="UnusedResources">Odtlačok prehliadača</string>
    <!-- Description of fingerprinters that can be blocked by Enhanced Tracking Protection -->
    <string name="etp_fingerprinters_description" moz:RemovedIn="130" tools:ignore="UnusedResources">Zastaví zhromažďovanie údajov o vašom zariadení, ktoré my mohli byť použité na vašu identifikáciu alebo sledovanie.</string>
    <!-- Description of fingerprinters that can be blocked by Enhanced Tracking Protection -->
    <string name="etp_known_fingerprinters_description">Zastaví zhromažďovanie údajov o vašom zariadení, ktoré my mohli byť použité na vašu identifikáciu alebo sledovanie.</string>
    <!-- Category of trackers (tracking content) that can be blocked by Enhanced Tracking Protection -->
    <string name="etp_tracking_content_title">Sledovací obsah</string>
    <!-- Description of tracking content that can be blocked by Enhanced Tracking Protection -->
    <string name="etp_tracking_content_description">Blokuje načítanie reklám, videí a ďalšieho obsahu, ktorý obsahuje sledovací kód. To môže ovplyvniť fungovanie niektorých webových stránok.</string>
    <!-- Enhanced Tracking Protection message that protection is currently on for this site -->
    <string name="etp_panel_on">Ochrana je na tejto stránke zapnutá</string>
    <!-- Enhanced Tracking Protection message that protection is currently off for this site -->
    <string name="etp_panel_off">Ochrana je na tejto stránke vypnutá</string>
    <!-- Header for exceptions list for which sites enhanced tracking protection is always off -->
    <string name="enhanced_tracking_protection_exceptions">Rozšírená ochrana pred sledovaním je na týchto stránkach vypnutá</string>
    <!-- Content description (not visible, for screen readers etc.): Navigate
    back from ETP details (Ex: Tracking content) -->
    <string name="etp_back_button_content_description">Prejsť dozadu</string>
    <!-- About page link text to open what's new link -->
    <string name="about_whats_new">Novinky v aplikácii %s</string>
    <!-- Open source licenses page title
    The first parameter is the app name -->
    <string name="open_source_licenses_title">%s | Knižnice OSS</string>

    <!-- Category of trackers (redirect trackers) that can be blocked by Enhanced Tracking Protection -->
    <string name="etp_redirect_trackers_title">Sledovače presmerovania</string>
    <!-- Description of redirect tracker cookies that can be blocked by Enhanced Tracking Protection -->
    <string name="etp_redirect_trackers_description">Odstráni cookies nastavené v priebehu presmerovania známymi sledujúcimi stránkami.</string>

    <!-- Preference for fingerprinting protection for the custom protection settings -->
    <string name="etp_suspected_fingerprinters_title">Podozrivé čítačky digitálnych odtlačkov</string>
    <!-- Description of fingerprinters that can be blocked by fingerprinting protection -->
    <string name="etp_suspected_fingerprinters_description">Umožňuje ochranu proti snímaniu odtlačkov prehliadača.</string>
    <!-- Category of trackers (fingerprinters) that can be blocked by Enhanced Tracking Protection -->
    <string name="etp_known_fingerprinters_title">Známe čítačky digitálnych odtlačkov</string>
    <!-- Description of the SmartBlock Enhanced Tracking Protection feature. The * symbol is intentionally hardcoded here,
         as we use it on the UI to indicate which trackers have been partially unblocked.  -->
    <string name="preference_etp_smartblock_description">Niektoré sledovacie prvky označené nižšie boli na tejto stránke čiastočne odblokované, pretože s nimi prebiehala interakcia*.</string>
    <!-- Text displayed that links to website about enhanced tracking protection SmartBlock -->
    <string name="preference_etp_smartblock_learn_more">Ďalšie informácie</string>

    <!-- Content description (not visible, for screen readers etc.):
    Enhanced tracking protection exception preference icon for ETP settings. -->
    <string name="preference_etp_exceptions_icon_description">Ikona nastavenia výnimky z Rozšírenej ochrany pred sledovaním</string>

    <!-- About page link text to open support link -->
    <string name="about_support">Podpora</string>
    <!-- About page link text to list of past crashes (like about:crashes on desktop) -->
    <string name="about_crashes">Zlyhania</string>
    <!-- About page link text to open privacy notice link -->
    <string name="about_privacy_notice">Vyhlásenie o ochrane osobných údajov</string>
    <!-- About page link text to open know your rights link -->
    <string name="about_know_your_rights">Spoznajte svoje práva</string>
    <!-- About page link text to open licensing information link -->
    <string name="about_licensing_information">Informácie o licenciách</string>
    <!-- About page link text to open a screen with libraries that are used -->
    <string name="about_other_open_source_libraries">Knižnice, ktoré používame</string>

    <!-- Toast shown to the user when they are activating the secret dev menu
        The first parameter is number of long clicks left to enable the menu -->
    <string name="about_debug_menu_toast_progress">Počet kliknutí pre povolenie ponuky pre ladenie: %1$d</string>
    <string name="about_debug_menu_toast_done">Ponuka pre ladenie je povolená</string>

    <!-- Browser long press popup menu -->
    <!-- Copy the current url -->
    <string name="browser_toolbar_long_press_popup_copy">Kopírovať</string>
    <!-- Paste & go the text in the clipboard. '&amp;' is replaced with the ampersand symbol: & -->
    <string name="browser_toolbar_long_press_popup_paste_and_go">Prilepiť a prejsť</string>
    <!-- Paste the text in the clipboard -->
    <string name="browser_toolbar_long_press_popup_paste">Prilepiť</string>

    <!-- Snackbar message shown after an URL has been copied to clipboard. -->
    <string name="browser_toolbar_url_copied_to_clipboard_snackbar">Adresa bola skopírovaná do schránky</string>

    <!-- Title text for the Add To Homescreen dialog -->
    <string name="add_to_homescreen_title">Pridať na úvodnú obrazovku</string>
    <!-- Cancel button text for the Add to Homescreen dialog -->
    <string name="add_to_homescreen_cancel">Zrušiť</string>
    <!-- Add button text for the Add to Homescreen dialog -->
    <string name="add_to_homescreen_add">Pridať</string>
    <!-- Continue to website button text for the first-time Add to Homescreen dialog -->
    <string name="add_to_homescreen_continue">Pokračovať na webovú stránku</string>
    <!-- Placeholder text for the TextView in the Add to Homescreen dialog -->
    <string name="add_to_homescreen_text_placeholder">Názov skratky</string>

    <!-- Describes the add to homescreen functionality -->
    <string name="add_to_homescreen_description_2">Túto webovú stránku si môžete jednoducho pridať na svoju domovskú obrazovku a mať tak okamžitý prístup k prehliadaniu.</string>

    <!-- Preference for managing the settings for logins and passwords in Fenix -->
    <string name="preferences_passwords_logins_and_passwords_2">Heslá</string>
    <!-- Preference for managing the saving of logins and passwords in Fenix -->
    <string name="preferences_passwords_save_logins_2">Ukladanie hesiel</string>
    <!-- Preference option for asking to save passwords in Fenix -->
    <string name="preferences_passwords_save_logins_ask_to_save">Pred uložením sa opýtať</string>
    <!-- Preference option for never saving passwords in Fenix -->
    <string name="preferences_passwords_save_logins_never_save">Neukladať</string>
    <!-- Preference for autofilling saved logins in Firefox (in web content), %1$s will be replaced with the app name -->
    <string name="preferences_passwords_autofill2">Automatické dopĺňanie v aplikácii %1$s</string>
    <!-- Description for the preference for autofilling saved logins in Firefox (in web content), %1$s will be replaced with the app name -->
    <string name="preferences_passwords_autofill_description">Vypĺňa používateľské mená a heslá na stránkach počas používania aplikácie %1$s.</string>
    <!-- Preference for autofilling logins from Fenix in other apps (e.g. autofilling the Twitter app) -->
    <string name="preferences_android_autofill">Automatické dopĺňanie v iných aplikáciách</string>
    <!-- Description for the preference for autofilling logins from Fenix in other apps (e.g. autofilling the Twitter app) -->
    <string name="preferences_android_autofill_description">Vypĺňa používateľské mená a heslá v iných aplikáciách vo vašom zariadení.</string>

    <!-- Preference option for adding a password -->
    <string name="preferences_logins_add_login_2">Pridať heslo</string>

    <!-- Preference for syncing saved passwords in Fenix -->
    <string name="preferences_passwords_sync_logins_2">Synchronizácia hesiel</string>
    <!-- Preference for syncing saved passwords in Fenix, when not signed in-->
    <string name="preferences_passwords_sync_logins_across_devices_2">Synchronizovať heslá naprieč zariadeniami</string>
    <!-- Preference to access list of saved passwords -->
    <string name="preferences_passwords_saved_logins_2">Uložené heslá</string>
    <!-- Description of empty list of saved passwords. Placeholder is replaced with app name.  -->
    <string name="preferences_passwords_saved_logins_description_empty_text_2">Heslá, ktoré uložíte alebo synchronizujete do %su budú zobrazené tu. Všetky heslá sú šifrované.</string>
    <!-- Clickable text for opening an external link for more information about Sync. -->
    <string name="preferences_passwords_saved_logins_description_empty_learn_more_link_2">Ďalšie informácie o synchronizácii</string>
    <!-- Preference to access list of login exceptions that we never save logins for -->
    <string name="preferences_passwords_exceptions">Výnimky</string>
    <!-- Empty description of list of login exceptions that we never save passwords for. Parameter will be replaced by app name. -->
    <string name="preferences_passwords_exceptions_description_empty_2">%s nebude ukladať heslá pre tu uvedené stránky.</string>
    <!-- Description of list of login exceptions that we never save passwords for. Parameter will be replaced by app name. -->
    <string name="preferences_passwords_exceptions_description_2">%s nebude ukladať heslá pre tieto stránky.</string>
    <!-- Text on button to remove all saved login exceptions -->
    <string name="preferences_passwords_exceptions_remove_all">Odstrániť všetky výnimky</string>
    <!-- Hint for search box in passwords list -->
    <string name="preferences_passwords_saved_logins_search_2">Hľadať v heslách</string>
    <!-- The header for the site that a login is for -->
    <string name="preferences_passwords_saved_logins_site">Stránka</string>
    <!-- The header for the username for a login -->
    <string name="preferences_passwords_saved_logins_username">Používateľské meno</string>
    <!-- The header for the password for a login -->
    <string name="preferences_passwords_saved_logins_password">Heslo</string>
    <!-- Shown in snackbar to tell user that the password has been copied -->
    <string name="logins_password_copied">Heslo bolo skopírované do schránky</string>
    <!-- Shown in snackbar to tell user that the username has been copied -->
    <string name="logins_username_copied">Používateľské meno bolo skopírované do schránky</string>
    <!-- Content Description (for screenreaders etc) read for the button to copy a password in logins-->
    <string name="saved_logins_copy_password">Kopírovať heslo</string>
    <!-- Content Description (for screenreaders etc) read for the button to clear a password while editing a login-->
    <string name="saved_logins_clear_password">Vymazať heslo</string>
    <!-- Content Description (for screenreaders etc) read for the button to copy a username in logins -->
    <string name="saved_login_copy_username">Kopírovať používateľské meno</string>
    <!-- Content Description (for screenreaders etc) read for the button to clear a username while editing a login -->
    <string name="saved_login_clear_username">Vymazať používateľské meno</string>
    <!-- Content Description (for screenreaders etc) read for the button to clear the hostname field while creating a login -->
    <string name="saved_login_clear_hostname">Vymazať názov hostiteľa</string>
    <!-- Content Description (for screenreaders etc) read for the button to open a site in logins -->
    <string name="saved_login_open_site">Otvoriť stránku v prehliadači</string>
    <!-- Content Description (for screenreaders etc) read for the button to reveal a password in logins -->
    <string name="saved_login_reveal_password">Zobraziť heslo</string>
    <!-- Content Description (for screenreaders etc) read for the button to hide a password in logins -->
    <string name="saved_login_hide_password">Skryť heslo</string>
    <!-- Message displayed in biometric prompt displayed for authentication before allowing users to view their passwords -->
    <string name="logins_biometric_prompt_message_2">Ak chcete zobraziť uložené heslá, odomknite zariadenie</string>
    <!-- Title of warning dialog if users have no device authentication set up -->
    <string name="logins_warning_dialog_title_2">Zabezpečte svoje heslá</string>
    <!-- Message of warning dialog if users have no device authentication set up -->
    <string name="logins_warning_dialog_message_2">Nastavte si vzor, kód alebo heslo, ktorým ochránite svoje uložené heslá v prípade, že vaše zariadenie bude používať niekto iný.</string>
    <!-- Negative button to ignore warning dialog if users have no device authentication set up -->
    <string name="logins_warning_dialog_later">Neskôr</string>
    <!-- Positive button to send users to set up a pin of warning dialog if users have no device authentication set up -->
    <string name="logins_warning_dialog_set_up_now">Nastaviť</string>
    <!-- Title of PIN verification dialog to direct users to re-enter their device credentials to access their logins -->
    <string name="logins_biometric_prompt_message_pin">Odomknite svoje zariadenie</string>
    <!-- Title for Accessibility Force Enable Zoom Preference -->
    <string name="preference_accessibility_force_enable_zoom">Približovanie na všetkých stránkach</string>
    <!-- Summary for Accessibility Force Enable Zoom Preference -->
    <string name="preference_accessibility_force_enable_zoom_summary">Povolenie priblíženia aj na stránkach, ktoré toto gesto nepodporujú.</string>

    <!-- Saved logins sorting strategy menu item -by name- (if selected, it will sort saved logins alphabetically) -->
    <string name="saved_logins_sort_strategy_alphabetically">názvu (A-Z)</string>
    <!-- Saved logins sorting strategy menu item -by last used- (if selected, it will sort saved logins by last used) -->
    <string name="saved_logins_sort_strategy_last_used">posledného použitia</string>

    <!-- Content description (not visible, for screen readers etc.) -->
    <string name="saved_logins_menu_dropdown_chevron_icon_content_description_2">Ponuka pre zoradenie hesiel</string>

    <!-- Autofill -->
    <!-- Preference and title for managing the autofill settings -->
    <string name="preferences_autofill">Automatické dopĺňanie</string>
    <!-- Preference and title for managing the settings for addresses -->
    <string name="preferences_addresses">Adresy</string>
    <!-- Preference and title for managing the settings for payment methods -->
    <string name="preferences_credit_cards_2">Spôsoby platby</string>
    <!-- Preference for saving and autofilling credit cards -->
    <string name="preferences_credit_cards_save_and_autofill_cards_2">Ukladať a dopĺňať spôsoby platby</string>
    <!-- Preference summary for saving and autofilling payment method data. Parameter will be replaced by app name. -->
    <string name="preferences_credit_cards_save_and_autofill_cards_summary_2">%s zašifruje všetky spôsoby platby, ktoré uložíte</string>
    <!-- Preference option for syncing credit cards across devices. This is displayed when the user is not signed into sync -->
    <string name="preferences_credit_cards_sync_cards_across_devices">Synchronizovať platobné karty naprieč zariadeniami</string>
    <!-- Preference option for syncing credit cards across devices. This is displayed when the user is signed into sync -->
    <string name="preferences_credit_cards_sync_cards">Synchronizovať platobné karty</string>

    <!-- Preference option for adding a card -->
    <string name="preferences_credit_cards_add_credit_card_2">Pridať kartu</string>
    <!-- Preference option for managing saved cards -->
    <string name="preferences_credit_cards_manage_saved_cards_2">Spravovať karty</string>
    <!-- Preference option for adding an address -->
    <string name="preferences_addresses_add_address">Pridať adresu</string>
    <!-- Preference option for managing saved addresses -->
    <string name="preferences_addresses_manage_addresses">Spravovať adresy</string>
    <!-- Preference for saving and filling addresses -->
    <string name="preferences_addresses_save_and_autofill_addresses_2">Ukladať a dopĺňať adresy</string>

    <!-- Preference summary for saving and filling address data -->
    <string name="preferences_addresses_save_and_autofill_addresses_summary_2">Zahŕňa telefónne čísla a e‑mailové adresy</string>

    <!-- Title of the "Add card" screen -->
    <string name="credit_cards_add_card">Pridať kartu</string>
    <!-- Title of the "Edit card" screen -->
    <string name="credit_cards_edit_card">Upraviť kartu</string>
    <!-- The header for the card number of a credit card -->
    <string name="credit_cards_card_number">Číslo karty</string>
    <!-- The header for the expiration date of a credit card -->
    <string name="credit_cards_expiration_date">Dátum vypršania platnosti</string>
    <!-- The label for the expiration date month of a credit card to be used by a11y services-->
    <string name="credit_cards_expiration_date_month">Dátum vypršania platnosti (mesiac)</string>
    <!-- The label for the expiration date year of a credit card to be used by a11y services-->
    <string name="credit_cards_expiration_date_year">Dátum vypršania platnosti (rok)</string>
    <!-- The header for the name on the credit card -->
    <string name="credit_cards_name_on_card">Meno na karte</string>
    <!-- The text for the "Delete card" menu item for deleting a credit card -->
    <string name="credit_cards_menu_delete_card">Odstrániť kartu</string>
    <!-- The text for the "Delete card" button for deleting a credit card -->
    <string name="credit_cards_delete_card_button">Odstrániť kartu</string>
    <!-- The text for the confirmation message of "Delete card" dialog -->
    <string name="credit_cards_delete_dialog_confirmation_2">Odstrániť kartu?</string>
    <!-- The text for the positive button on "Delete card" dialog -->
    <string name="credit_cards_delete_dialog_button">Odstrániť</string>
    <!-- The title for the "Save" menu item for saving a credit card -->
    <string name="credit_cards_menu_save">Uložiť</string>
    <!-- The text for the "Save" button for saving a credit card -->
    <string name="credit_cards_save_button">Uložiť</string>
    <!-- The text for the "Cancel" button for cancelling adding, updating or deleting a credit card -->
    <string name="credit_cards_cancel_button">Zrušiť</string>
    <!-- Title of the "Saved cards" screen -->
    <string name="credit_cards_saved_cards">Uložené karty</string>

    <!-- Error message for card number validation -->
    <string name="credit_cards_number_validation_error_message_2">Zadajte platné číslo karty</string>
    <!-- Error message for card name on card validation -->
    <string name="credit_cards_name_on_card_validation_error_message_2">Zadajte meno</string>
    <!-- Message displayed in biometric prompt displayed for authentication before allowing users to view their saved credit cards -->
    <string name="credit_cards_biometric_prompt_message">Odomknutím zobrazíte svoje uložené kreditné karty</string>
    <!-- Title of warning dialog if users have no device authentication set up -->
    <string name="credit_cards_warning_dialog_title_2">Zabezpečte svoje uložené spôsoby platby</string>
    <!-- Message of warning dialog if users have no device authentication set up -->
    <string name="credit_cards_warning_dialog_message_3">Nastavte si vzor, kód alebo heslo, ktorým ochránite svoje uložené spôsoby platby v prípade, že vaše zariadenie bude používať niekto iný.</string>
    <!-- Positive button to send users to set up a pin of warning dialog if users have no device authentication set up -->
    <string name="credit_cards_warning_dialog_set_up_now">Nastaviť teraz</string>
    <!-- Negative button to ignore warning dialog if users have no device authentication set up -->
    <string name="credit_cards_warning_dialog_later">Neskôr</string>
    <!-- Title of PIN verification dialog to direct users to re-enter their device credentials to access their credit cards -->
    <string name="credit_cards_biometric_prompt_message_pin">Odomknite svoje zariadenie</string>

    <!-- Message displayed in biometric prompt for authentication, before allowing users to use their stored payment method information -->
    <string name="credit_cards_biometric_prompt_unlock_message_2">Ak chcete použiť uložené spôsoby platby, odomknite zariadenie</string>
    <!-- Title of the "Add address" screen -->
    <string name="addresses_add_address">Pridať adresu</string>
    <!-- Title of the "Edit address" screen -->
    <string name="addresses_edit_address">Úprava adresy</string>
    <!-- Title of the "Manage addresses" screen -->
    <string name="addresses_manage_addresses">Spravovať adresy</string>
    <!-- The header for the name of an address. Name represents a person's full name, typically made up of a first, middle and last name, e.g. John Joe Doe. -->
    <string name="addresses_name">Meno</string>
    <!-- The header for the street address of an address -->
    <string name="addresses_street_address">Ulica</string>
    <!-- The header for the city of an address -->
    <string name="addresses_city">Mesto</string>
    <!-- The header for the subregion of an address when "state" should be used -->
    <string name="addresses_state">Štát</string>
    <!-- The header for the subregion of an address when "province" should be used -->
    <string name="addresses_province">Kraj</string>
    <!-- The header for the zip code of an address -->
    <string name="addresses_zip">PSČ</string>
    <!-- The header for the country or region of an address -->
    <string name="addresses_country">Krajina alebo oblasť</string>
    <!-- The header for the phone number of an address -->
    <string name="addresses_phone">Telefón</string>
    <!-- The header for the email of an address -->
    <string name="addresses_email">E‑mail</string>
    <!-- The text for the "Save" button for saving an address -->
    <string name="addresses_save_button">Uložiť</string>
    <!-- The text for the "Cancel" button for cancelling adding, updating or deleting an address -->
    <string name="addresses_cancel_button">Zrušiť</string>
    <!-- The text for the "Delete address" button for deleting an address -->
    <string name="addressess_delete_address_button">Odstrániť adresu</string>

    <!-- The title for the "Delete address" confirmation dialog -->
    <string name="addressess_confirm_dialog_message_2">Chcete odstrániť túto adresu?</string>
    <!-- The text for the positive button on "Delete address" dialog -->
    <string name="addressess_confirm_dialog_ok_button">Odstrániť</string>
    <!-- The text for the negative button on "Delete address" dialog -->
    <string name="addressess_confirm_dialog_cancel_button">Zrušiť</string>
    <!-- The text for the "Save address" menu item for saving an address -->
    <string name="address_menu_save_address">Uložiť adresu</string>
    <!-- The text for the "Delete address" menu item for deleting an address -->
    <string name="address_menu_delete_address">Odstrániť adresu</string>

    <!-- Title of the Add search engine screen -->
    <string name="search_engine_add_custom_search_engine_title">Pridať vyhľadávač</string>
    <!-- Content description (not visible, for screen readers etc.): Title for the button that navigates to add new engine screen -->
    <string name="search_engine_add_custom_search_engine_button_content_description">Pridať nový vyhľadávač</string>
    <!-- Title of the Edit search engine screen -->
    <string name="search_engine_edit_custom_search_engine_title">Upraviť vyhľadávač</string>
    <!-- Text for the menu button to edit a search engine -->
    <string name="search_engine_edit">Upraviť</string>
    <!-- Text for the menu button to delete a search engine -->
    <string name="search_engine_delete">Odstrániť</string>

    <!-- Label for the TextField in which user enters custom search engine name -->
    <string name="search_add_custom_engine_name_label">Názov</string>
    <!-- Placeholder text shown in the Search Engine Name text field before a user enters text -->
    <string name="search_add_custom_engine_name_hint_2">Názov vyhľadávača</string>
    <!-- Label for the TextField in which user enters custom search engine URL -->
    <string name="search_add_custom_engine_url_label">Adresa URL vyhľadávacieho reťazca</string>
    <!-- Placeholder text shown in the Search String TextField before a user enters text -->
    <string name="search_add_custom_engine_search_string_hint_2">Adresa URL, ktorá sa má použiť na vyhľadávanie</string>
    <!-- Description text for the Search String TextField. The %s is part of the string -->
    <string name="search_add_custom_engine_search_string_example" formatted="false">Nahraďte výraz s „%s“. Príklad:\nhttps://www.google.com/search?q=%s</string>

    <!-- Accessibility description for the form in which details about the custom search engine are entered -->
    <string name="search_add_custom_engine_form_description">Podrobnosti vlastného vyhľadávača</string>

    <!-- Label for the TextField in which user enters custom search engine suggestion URL -->
    <string name="search_add_custom_engine_suggest_url_label">Rozhranie API pre návrhy vyhľadávania (voliteľné)</string>
    <!-- Placeholder text shown in the Search Suggestion String TextField before a user enters text -->
    <string name="search_add_custom_engine_suggest_string_hint">Adresa URL rozhrania API pre návrh vyhľadávania</string>
    <!-- Description text for the Search Suggestion String TextField. The %s is part of the string -->
    <string name="search_add_custom_engine_suggest_string_example_2" formatted="false">Text vyhľadávania nahraďte výrazom “%s”. Napríklad:\nhttps://suggestqueries.google.com/complete/search?client=firefox&amp;q=%s</string>
    <!-- The text for the "Save" button for saving a custom search engine -->
    <string name="search_custom_engine_save_button">Uložiť</string>

    <!-- Text shown when a user leaves the name field empty -->
    <string name="search_add_custom_engine_error_empty_name">Zadajte názov vyhľadávača</string>
    <!-- Text shown when a user leaves the search string field empty -->
    <string name="search_add_custom_engine_error_empty_search_string">Zadajte hľadaný výraz</string>
    <!-- Text shown when a user leaves out the required template string -->
    <string name="search_add_custom_engine_error_missing_template">Skontrolujte, či sa hľadaný výraz formátovo zhoduje s príkladom</string>
    <!-- Text shown when we aren't able to validate the custom search query. The first parameter is the url of the custom search engine -->
    <string name="search_add_custom_engine_error_cannot_reach">Chyba pri pripájaní k „%s“</string>
    <!-- Text shown when a user creates a new search engine -->
    <string name="search_add_custom_engine_success_message">Vyhľadávač %s bol vytvorený</string>
    <!-- Text shown when a user successfully edits a custom search engine -->
    <string name="search_edit_custom_engine_success_message">Vyhľadávač %s bol uložený</string>
    <!-- Text shown when a user successfully deletes a custom search engine -->
    <string name="search_delete_search_engine_success_message">Vyhľadávač %s bol odstránený</string>

    <!-- Heading for the instructions to allow a permission -->
    <string name="phone_feature_blocked_intro">Postup pre povolenie:</string>
    <!-- First step for the allowing a permission -->
    <string name="phone_feature_blocked_step_settings">1. Prejdite do nastavení Androidu</string>
    <!-- Second step for the allowing a permission -->
    <string name="phone_feature_blocked_step_permissions"><![CDATA[2. Ťuknite na <b>Povolenia</b>]]></string>
    <!-- Third step for the allowing a permission (Fore example: Camera) -->
    <string name="phone_feature_blocked_step_feature"><![CDATA[3. Prepnite prepínač <b>%1$s</b> do polohy ZAPNUTÉ]]></string>

    <!-- Label that indicates a site is using a secure connection -->
    <string name="quick_settings_sheet_secure_connection_2">Pripojenie je zabezpečené</string>
    <!-- Label that indicates a site is using a insecure connection -->
    <string name="quick_settings_sheet_insecure_connection_2">Pripojenie nie je zabezpečené</string>
    <!-- Label to clear site data -->
    <string name="clear_site_data">Vymazať cookies a údaje stránky</string>
    <!-- Confirmation message for a dialog confirming if the user wants to delete all data for current site -->
    <string name="confirm_clear_site_data"><![CDATA[Naozaj chcete vymazať všetky súbory cookie a údaje pre stránku <b>%s</b>?]]></string>
    <!-- Confirmation message for a dialog confirming if the user wants to delete all the permissions for all sites-->
    <string name="confirm_clear_permissions_on_all_sites">Naozaj chcete odstrániť všetky povolenia pre všetky stránky?</string>
    <!-- Confirmation message for a dialog confirming if the user wants to delete all the permissions for a site-->
    <string name="confirm_clear_permissions_site">Naozaj chcete odstrániť všetky povolenia pre túto stránku?</string>
    <!-- Confirmation message for a dialog confirming if the user wants to set default value a permission for a site-->
    <string name="confirm_clear_permission_site">Naozaj chcete odstrániť toto povolenie pre túto stránku?</string>
    <!-- label shown when there are not site exceptions to show in the site exception settings -->
    <string name="no_site_exceptions">Žiadne výnimky</string>
    <!-- Bookmark deletion confirmation -->
    <string name="bookmark_deletion_confirmation">Naozaj chcete odstrániť túto záložku?</string>
    <!-- Browser menu button that adds a shortcut to the home fragment -->
    <string name="browser_menu_add_to_shortcuts">Pridať medzi skratky</string>
    <!-- Browser menu button that removes a shortcut from the home fragment -->
    <string name="browser_menu_remove_from_shortcuts">Odstrániť zo skratiek</string>
    <!-- text shown before the issuer name to indicate who its verified by, parameter is the name of
     the certificate authority that verified the ticket-->
    <string name="certificate_info_verified_by">Overil ju: %1$s</string>
    <!-- Login overflow menu delete button -->
    <string name="login_menu_delete_button">Odstrániť</string>
    <!-- Login overflow menu edit button -->
    <string name="login_menu_edit_button">Upraviť</string>
    <!-- Message in delete confirmation dialog for password -->
    <string name="login_deletion_confirmation_2">Naozaj chcete odstrániť toto heslo?</string>
    <!-- Positive action of a dialog asking to delete  -->
    <string name="dialog_delete_positive">Odstrániť</string>
    <!-- Negative action of a dialog asking to delete login -->
    <string name="dialog_delete_negative">Zrušiť</string>
    <!--  The saved password options menu description. -->
    <string name="login_options_menu_2">Možnosti hesiel</string>
    <!--  The editable text field for a website address. -->
    <string name="saved_login_hostname_description_3">Upraviteľné textové pole pre webovú adresu.</string>
    <!--  The editable text field for a username. -->
    <string name="saved_login_username_description_3">Upraviteľné textové pole pre používateľské meno.</string>
    <!--  The editable text field for a login's password. -->
    <string name="saved_login_password_description_2">Upraviteľné textové pole pre heslo.</string>
    <!--  The button description to save changes to an edited password. -->
    <string name="save_changes_to_login_2">Uložiť zmeny</string>
    <!--  The page title for editing a saved password. -->
    <string name="edit_2">Upraviť heslo</string>
    <!--  The page title for adding new password. -->
    <string name="add_login_2">Pridať heslo</string>
    <!--  Error text displayed underneath the password field when it is in an error case. -->
    <string name="saved_login_password_required_2">Zadajte heslo</string>
    <!--  The error message in add login view when username field is blank. -->
    <string name="saved_login_username_required_2">Zadajte používateľské meno</string>
    <!--  The error message in add login view when hostname field is blank. -->
    <string name="saved_login_hostname_required" tools:ignore="UnusedResources">Vyžaduje sa názov hostiteľa</string>
    <!--  The error message in add login view when hostname field is blank. -->
    <string name="saved_login_hostname_required_2" tools:ignore="UnusedResources">Zadajte webovú stránku</string>
    <!-- Voice search button content description  -->
    <string name="voice_search_content_description">Hlasové vyhľadávanie</string>
    <!-- Voice search prompt description displayed after the user presses the voice search button -->
    <string name="voice_search_explainer">Hovorte teraz</string>

    <!--  The error message in edit login view when a duplicate username exists. -->
    <string name="saved_login_duplicate">Prihlasovacie údaje s týmto používateľským menom už existujú</string>

    <!-- This is the hint text that is shown inline on the hostname field of the create new login page. 'https://www.example.com' intentionally hardcoded here -->
    <string name="add_login_hostname_hint_text">https://www.example.com</string>
    <!-- This is an error message shown below the hostname field of the add login page when a hostname does not contain http or https. -->
    <string name="add_login_hostname_invalid_text_3">Webová adresa musí obsahovať &quot;https://&quot; alebo &quot;http://&quot;</string>
    <!-- This is an error message shown below the hostname field of the add login page when a hostname is invalid. -->
    <string name="add_login_hostname_invalid_text_2">Vyžaduje sa platný názov hostiteľa</string>

    <!-- Synced Tabs -->
    <!-- Text displayed to ask user to connect another device as no devices found with account -->
    <string name="synced_tabs_connect_another_device">Pripojiť ďalšie zariadenie.</string>
    <!-- Text displayed asking user to re-authenticate -->
    <string name="synced_tabs_reauth">Prosím, znova overte totožnosť.</string>
    <!-- Text displayed when user has disabled tab syncing in Firefox Sync Account -->
    <string name="synced_tabs_enable_tab_syncing">Prosím, zapnite synchronizovanie kariet.</string>

    <!-- Text displayed when user has no tabs that have been synced -->
    <string name="synced_tabs_no_tabs" tools:ignore="BrandUsage">Vo Firefoxe na svojich ďalších zariadeniach nemáte otvorené žiadne karty.</string>
    <!-- Text displayed in the synced tabs screen when a user is not signed in to Firefox Sync describing Synced Tabs -->
    <string name="synced_tabs_sign_in_message">Zobraziť zoznam kariet z ostatných zariadení.</string>
    <!-- Text displayed on a button in the synced tabs screen to link users to sign in when a user is not signed in to Firefox Sync -->
    <string name="synced_tabs_sign_in_button">Prihlásiť sa a synchronizovať</string>

    <!-- The text displayed when a synced device has no tabs to show in the list of Synced Tabs. -->
    <string name="synced_tabs_no_open_tabs">Žiadne otvorené karty</string>

    <!-- Content description for expanding a group of synced tabs. -->
    <string name="synced_tabs_expand_group">Rozbaliť skupinu synchronizovaných kariet</string>
    <!-- Content description for collapsing a group of synced tabs. -->
    <string name="synced_tabs_collapse_group">Zbaliť skupinu synchronizovaných kariet</string>

    <!-- Top Sites -->
    <!-- Title text displayed in the dialog when shortcuts limit is reached. -->
    <string name="shortcut_max_limit_title">Bol dosiahnutý limit počtu skratiek</string>
    <!-- Content description text displayed in the dialog when shortcut limit is reached. -->
    <string name="shortcut_max_limit_content">Ak chcete pridať novú skratku, musíte jednu odstrániť. Podržte na nej prst a vyberte možnosť Odstrániť.</string>
    <!-- Confirmation dialog button text when top sites limit is reached. -->
    <string name="top_sites_max_limit_confirmation_button">Ok, rozumiem</string>

    <!-- Label for the preference to show the shortcuts for the most visited top sites on the homepage -->
    <string name="top_sites_toggle_top_recent_sites_4">Skratky</string>
    <!-- Title text displayed in the rename top site dialog. -->
    <string name="top_sites_rename_dialog_title">Názov</string>
    <!-- Hint for renaming title of a shortcut -->
    <string name="shortcut_name_hint">Názov skratky</string>
    <!-- Hint for editing URL of a shortcut. -->
    <string name="shortcut_url_hint">Adresa skratky</string>
    <!-- Button caption to confirm the renaming of the top site. -->
    <string name="top_sites_rename_dialog_ok" moz:removedIn="130" tools:ignore="UnusedResources">OK</string>
    <!-- Dialog button text for canceling the rename top site prompt. -->
    <string name="top_sites_rename_dialog_cancel">Zrušiť</string>

    <!-- Text for the menu button to open the homepage settings. -->
    <string name="top_sites_menu_settings">Nastavenia</string>
    <!-- Text for the menu button to navigate to sponsors and privacy support articles. '&amp;' is replaced with the ampersand symbol: & -->
    <string name="top_sites_menu_sponsor_privacy">Naši sponzori a vaše súkromie</string>
    <!-- Label text displayed for a sponsored top site. -->
    <string name="top_sites_sponsored_label">Sponzorované</string>

    <!-- Text for the menu item to edit a top site. -->
    <string name="top_sites_edit_top_site">Upraviť</string>
    <!-- Text for the dialog title to edit a top site. -->
    <string name="top_sites_edit_dialog_title">Upraviť skratku</string>
    <!-- Button caption to confirm the edit of the top site. -->
    <string name="top_sites_edit_dialog_save">Uložiť</string>

    <!-- Error message when the user entered an invalid URL -->
    <string name="top_sites_edit_dialog_url_error">Zadajte platnú adresu</string>
    <!-- Label for the URL edit field in the edit top site dialog. -->
    <string name="top_sites_edit_dialog_url_title">Adresa URL</string>

    <!-- Inactive tabs in the tabs tray -->
    <!-- Title text displayed in the tabs tray when a tab has been unused for 14 days. -->
    <string name="inactive_tabs_title">Neaktívne karty</string>
    <!-- Content description for closing all inactive tabs -->
    <string name="inactive_tabs_delete_all">Zavrieť všetky neaktívne karty</string>

    <!-- Content description for expanding the inactive tabs section. -->
    <string name="inactive_tabs_expand_content_description">Rozbaliť neaktívne karty</string>
    <!-- Content description for collapsing the inactive tabs section. -->
    <string name="inactive_tabs_collapse_content_description">Zbaliť neaktívne karty</string>

    <!-- Inactive tabs auto-close message in the tabs tray -->
    <!-- The header text of the auto-close message when the user is asked if they want to turn on the auto-closing of inactive tabs. -->
    <string name="inactive_tabs_auto_close_message_header" tools:ignore="UnusedResources">Automaticky zavrieť po jednom mesiaci?</string>
    <!-- A description below the header to notify the user what the inactive tabs auto-close feature is. -->
    <string name="inactive_tabs_auto_close_message_description" tools:ignore="BrandUsage,UnusedResources">Firefox môže zavrieť karty, ktoré ste za posledný mesiac nevideli.</string>
    <!-- A call to action below the description to allow the user to turn on the auto closing of inactive tabs. -->
    <string name="inactive_tabs_auto_close_message_action" tools:ignore="UnusedResources">ZAPNÚŤ AUTOMATICKÉ ZATVÁRANIE</string>

    <!-- Text for the snackbar to confirm auto-close is enabled for inactive tabs -->
    <string name="inactive_tabs_auto_close_message_snackbar">Automatické zatváranie povolené</string>

    <!-- Awesome bar suggestion's headers -->
    <!-- Search suggestions title for Firefox Suggest. -->
    <string name="firefox_suggest_header" tools:ignore="BrandUsage">Návrhy Firefoxu</string>

    <!-- Title for search suggestions when Google is the default search suggestion engine. -->
    <string name="google_search_engine_suggestion_header">Vyhľadávanie Google</string>
    <!-- Title for search suggestions when the default search suggestion engine is anything other than Google. The first parameter is default search engine name. -->
    <string name="other_default_search_engine_suggestion_header">Vyhľadávanie %s</string>

    <!-- Default browser experiment -->
    <!-- Default browser card title -->
    <string name="default_browser_experiment_card_title">Zmeňte svoj predvolený prehliadač</string>
    <!-- Default browser card text -->
    <string name="default_browser_experiment_card_text" tools:ignore="BrandUsage">Nastavte si automatické otváranie webových stránok, e‑mailov a správ vo Firefoxe.</string>

    <!-- Content description for close button in collection placeholder. -->
    <string name="remove_home_collection_placeholder_content_description">Odstrániť</string>

    <!-- Content description radio buttons with a link to more information -->
    <string name="radio_preference_info_content_description">Kliknutím zobrazíte viac podrobností</string>

    <!-- Content description for the action bar "up" button -->
    <string name="action_bar_up_description" moz:removedIn="124" tools:ignore="UnusedResources">Prejsť nahor</string>

    <!-- Content description for privacy content close button -->
    <string name="privacy_content_close_button_content_description">Zavrieť</string>

    <!-- Pocket recommended stories -->
    <!-- Header text for a section on the home screen. -->
    <string name="pocket_stories_header_1">Príbehy na zamyslenie</string>
    <!-- Header text for a section on the home screen. -->
    <string name="pocket_stories_categories_header">Príbehy podľa témy</string>
    <!-- Text of a button allowing users to access an external url for more Pocket recommendations. -->
    <string name="pocket_stories_placeholder_text">Objavte ďalšie</string>
    <!-- Title of an app feature. Smaller than a heading. The first parameter is product name Pocket -->
    <string name="pocket_stories_feature_title_2">Vďaka službe %s.</string>
    <!-- Caption for describing a certain feature. The placeholder is for a clickable text (eg: Learn more) which will load an url in a new tab when clicked.  -->
    <string name="pocket_stories_feature_caption" tools:ignore="BrandUsage">Súčasť rodiny Firefoxu. %s</string>
    <!-- Clickable text for opening an external link for more information about Pocket. -->
    <string name="pocket_stories_feature_learn_more">Ďalšie informácie</string>

    <!-- Text indicating that the Pocket story that also displays this text is a sponsored story by other 3rd party entity. -->
    <string name="pocket_stories_sponsor_indication">Sponzorované</string>

    <!-- Snackbar message for enrolling in a Nimbus experiment from the secret settings when Studies preference is Off.-->
    <string name="experiments_snackbar">Ak chcete odosielať údaje, povoľte telemetriu.</string>
    <!-- Snackbar button text to navigate to telemetry settings.-->
    <string name="experiments_snackbar_button">Prejsť do nastavení</string>

    <!-- Review quality check feature-->
    <!-- Name for the review quality check feature used as title for the panel. -->
    <string name="review_quality_check_feature_name_2">Kontrola recenzií</string>
    <!-- Summary for grades A and B for review quality check adjusted grading. -->
    <string name="review_quality_check_grade_a_b_description">Spoľahlivé recenzie</string>
    <!-- Summary for grade C for review quality check adjusted grading. -->
    <string name="review_quality_check_grade_c_description">Mix spoľahlivých a nespoľahlivých recenzií</string>
    <!-- Summary for grades D and F for review quality check adjusted grading. -->
    <string name="review_quality_check_grade_d_f_description">Nespoľahlivé recenzie</string>
    <!-- Text for title presenting the reliability of a product's reviews. -->
    <string name="review_quality_check_grade_title">Ako spoľahlivé sú tieto recenzie?</string>
    <!-- Title for when the rating has been updated by the review checker -->
    <string name="review_quality_check_adjusted_rating_title">Upravené hodnotenie</string>
    <!-- Description for a product's adjusted star rating. The text presents that the product's reviews which were evaluated as unreliable were removed from the adjusted rating. -->
    <string name="review_quality_check_adjusted_rating_description_2">Na základe spoľahlivých recenzií</string>
    <!-- Title for list of highlights from a product's review emphasizing a product's important traits. -->
    <string name="review_quality_check_highlights_title">To najlepšie z nedávnych recenzií</string>
    <!-- Title for section explaining how we analyze the reliability of a product's reviews. -->
    <string name="review_quality_check_explanation_title">Ako určujeme kvalitu recenzií</string>
    <!-- Paragraph explaining how we analyze the reliability of a product's reviews. First parameter is the Fakespot product name. In the phrase "Fakespot by Mozilla", "by" can be localized. Does not need to stay by. -->
    <string name="review_quality_check_explanation_body_reliability">Na kontrolu spoľahlivosti recenzií produktov používame AI technológiu %s od Mozilly. Analýza vám pomôže posúdiť kvalitu recenzie, nie kvalitu produktu.</string>
    <!-- Paragraph explaining the grading system we use to classify the reliability of a product's reviews. -->
    <string name="review_quality_check_info_review_grade_header"><![CDATA[Každej recenzii produktu prideľujeme <b>známku</b> od A po F.]]></string>
    <!-- Description explaining grades A and B for review quality check adjusted grading. -->
    <string name="review_quality_check_info_grade_info_AB">Spoľahlivé recenzie. Veríme, že recenzie sú pravdepodobne od skutočných zákazníkov, ktorí zanechali úprimné a nezaujaté recenzie.</string>
    <!-- Description explaining grade C for review quality check adjusted grading. -->
    <string name="review_quality_check_info_grade_info_C">Myslíme si, že je tu mix spoľahlivých a nespoľahlivých recenzií.</string>
    <!-- Description explaining grades D and F for review quality check adjusted grading. -->
    <string name="review_quality_check_info_grade_info_DF">Nespoľahlivé recenzie. Sme presvedčení, že recenzie sú pravdepodobne falošné alebo od zaujatých recenzentov.</string>
    <!-- Paragraph explaining how a product's adjusted grading is calculated. -->
    <string name="review_quality_check_explanation_body_adjusted_grading"><![CDATA[<b>Upravené hodnotenie</b> je založené iba na recenziách, ktoré považujeme za spoľahlivé.]]></string>
    <!-- Paragraph explaining product review highlights. First parameter is the name of the retailer (e.g. Amazon). -->
    <string name="review_quality_check_explanation_body_highlights"><![CDATA[<b>Najdôležitejšie informácie</b> pochádzajú z recenzií v obchode %s uverejnených za posledných 80 dní, ktoré považujeme za spoľahlivé.]]></string>
    <!-- Text for learn more caption presenting a link with information about review quality. First parameter is for clickable text defined in review_quality_check_info_learn_more_link. -->
    <string name="review_quality_check_info_learn_more">Ďalšie informácie o tom, %s.</string>
    <!-- Clickable text that links to review quality check SuMo page. First parameter is the Fakespot product name. -->
    <string name="review_quality_check_info_learn_more_link_2">ako %s určuje kvalitu recenzie</string>
    <!-- Text for title of settings section. -->
    <string name="review_quality_check_settings_title">Nastavenia</string>
    <!-- Text for label for switch preference to show recommended products from review quality check settings section. -->
    <string name="review_quality_check_settings_recommended_products">Zobrazovať reklamy v nástroji Kontrola recenzií</string>
    <!-- Description for switch preference to show recommended products from review quality check settings section. First parameter is for clickable text defined in review_quality_check_settings_recommended_products_learn_more.-->
    <string name="review_quality_check_settings_recommended_products_description_2" tools:ignore="UnusedResources">Príležitostne sa vám budú zobrazovať reklamy na relevantné produkty. Inzerujeme iba produkty so spoľahlivými recenziami. %s</string>
    <!-- Clickable text that links to review quality check recommended products support article. -->
    <string name="review_quality_check_settings_recommended_products_learn_more" tools:ignore="UnusedResources">Ďalšie informácie</string>
    <!-- Text for turning sidebar off button from review quality check settings section. -->
    <string name="review_quality_check_settings_turn_off">Vypnúť Kontrolu recenzií</string>
    <!-- Text for title of recommended product section. This is displayed above a product image, suggested as an alternative to the product reviewed. -->
    <string name="review_quality_check_ad_title" tools:ignore="UnusedResources">Ďalšie na zváženie</string>
    <!-- Caption for recommended product section indicating this is an ad by Fakespot. First parameter is the Fakespot product name. -->
    <string name="review_quality_check_ad_caption" tools:ignore="UnusedResources">Reklama od %s</string>
    <!-- Caption for review quality check panel. First parameter is for clickable text defined in review_quality_check_powered_by_link. -->
    <string name="review_quality_check_powered_by_2">Kontrola recenzií používa technológiu %s</string>
    <!-- Clickable text that links to Fakespot.com. First parameter is the Fakespot product name. In the phrase "Fakespot by Mozilla", "by" can be localized. Does not need to stay by. -->
    <string name="review_quality_check_powered_by_link" tools:ignore="UnusedResources">%s od Mozilly</string>
    <!-- Text for title of warning card informing the user that the current analysis is outdated. -->
    <string name="review_quality_check_outdated_analysis_warning_title" tools:ignore="UnusedResources">Nové informácie na skontrolovanie</string>
    <!-- Text for button from warning card informing the user that the current analysis is outdated. Clicking this should trigger the product's re-analysis. -->
    <string name="review_quality_check_outdated_analysis_warning_action" tools:ignore="UnusedResources">Skontrolovať teraz</string>
    <!-- Title for warning card informing the user that the current product does not have enough reviews for a review analysis. -->
    <string name="review_quality_check_no_reviews_warning_title">Zatiaľ nie je dostatok recenzií</string>
    <!-- Text for body of warning card informing the user that the current product does not have enough reviews for a review analysis. -->
    <string name="review_quality_check_no_reviews_warning_body">Keď bude mať tento produkt viac recenzií, budeme môcť skontrolovať ich kvalitu.</string>
    <!-- Title for warning card informing the user that the current product is currently not available. -->
    <string name="review_quality_check_product_availability_warning_title">Produkt nie je dostupný</string>
    <!-- Text for the body of warning card informing the user that the current product is currently not available. -->
    <string name="review_quality_check_product_availability_warning_body">Ak zistíte, že tento produkt je opäť na sklade, nahláste to a my budeme pracovať na kontrole recenzií.</string>
    <!-- Clickable text for warning card informing the user that the current product is currently not available. Clicking this should inform the server that the product is available. -->
    <string name="review_quality_check_product_availability_warning_action_2">Oznámiť, že produkt je na sklade</string>
    <!-- Title for warning card informing the user that the current product's analysis is still processing. The parameter is the percentage progress (0-100%) of the analysis process (e.g. 56%). -->
    <string name="review_quality_check_analysis_in_progress_warning_title_2">Kontroluje sa kvalita recenzií (%s)</string>
    <!-- Text for body of warning card informing the user that the current product's analysis is still processing. -->
    <string name="review_quality_check_analysis_in_progress_warning_body">Môže to trvať asi 60 sekúnd.</string>
    <!-- Title for info card displayed after the user reports a product is back in stock. -->
    <string name="review_quality_check_analysis_requested_info_title">Ďakujeme za nahlásenie!</string>
    <!-- Text for body of info card displayed after the user reports a product is back in stock. -->
    <string name="review_quality_check_analysis_requested_info_body">Informácie o recenziách tohto produktu by sme mali mať do 24 hodín. Príďte sa pozrieť.</string>
    <!-- Title for info card displayed when the user review checker while on a product that Fakespot does not analyze (e.g. gift cards, music). -->
    <string name="review_quality_check_not_analyzable_info_title">Tieto recenzie nemôžeme skontrolovať</string>
    <!-- Text for body of info card displayed when the user review checker while on a product that Fakespot does not analyze (e.g. gift cards, music). -->
    <string name="review_quality_check_not_analyzable_info_body">Bohužiaľ nemôžeme skontrolovať kvalitu recenzií určitých typov produktov. Napríklad darčekové karty alebo streamovanie videa, hudby a hier.</string>
    <!-- Title for info card displayed when another user reported the displayed product is back in stock. -->
    <string name="review_quality_check_analysis_requested_other_user_info_title" tools:ignore="UnusedResources">Informácie už čoskoro</string>
    <!-- Text for body of info card displayed when another user reported the displayed product is back in stock. -->
    <string name="review_quality_check_analysis_requested_other_user_info_body" tools:ignore="UnusedResources">Informácie o recenziách tohto produktu by sme mali mať do 24 hodín. Príďte sa pozrieť.</string>
    <!-- Title for info card displayed to the user when analysis finished updating. -->
    <string name="review_quality_check_analysis_updated_confirmation_title" tools:ignore="UnusedResources">Analýza je aktuálna</string>
    <!-- Text for the action button from info card displayed to the user when analysis finished updating. -->
    <string name="review_quality_check_analysis_updated_confirmation_action" tools:ignore="UnusedResources">Rozumiem</string>
    <!-- Title for error card displayed to the user when an error occurred. -->
    <string name="review_quality_check_generic_error_title">Momentálne nie sú dostupné žiadne informácie</string>
    <!-- Text for body of error card displayed to the user when an error occurred. -->
    <string name="review_quality_check_generic_error_body">Pracujeme na vyriešení problému. Skúste sa vrátiť o trochu neskôr.</string>
    <!-- Title for error card displayed to the user when the device is disconnected from the network. -->
    <string name="review_quality_check_no_connection_title">Bez pripojenia k sieti</string>
    <!-- Text for body of error card displayed to the user when the device is disconnected from the network. -->
    <string name="review_quality_check_no_connection_body">Skontrolujte pripojenie k sieti a potom skúste stránku znova načítať.</string>
    <!-- Title for card displayed to the user for products whose reviews were not analyzed yet. -->
    <string name="review_quality_check_no_analysis_title">Zatiaľ žiadne informácie o týchto recenziách</string>

    <!-- Text for the body of card displayed to the user for products whose reviews were not analyzed yet. -->
    <string name="review_quality_check_no_analysis_body">Ak chcete vedieť, či sú recenzie tohto produktu spoľahlivé, skontrolujte kvalitu recenzií. Trvá to len asi 60 sekúnd.</string>
    <!-- Text for button from body of card displayed to the user for products whose reviews were not analyzed yet. Clicking this should trigger a product analysis. -->
    <string name="review_quality_check_no_analysis_link">Skontrolovať kvalitu recenzií</string>
    <!-- Headline for review quality check contextual onboarding card. -->
    <string name="review_quality_check_contextual_onboarding_title">Vyskúšajte nášho dôveryhodného sprievodcu recenziami produktov</string>
    <!-- Description for review quality check contextual onboarding card. The first and last two parameters are for retailer names (e.g. Amazon, Walmart). The second parameter is for the name of the application (e.g. Firefox). -->
    <string name="review_quality_check_contextual_onboarding_description">Pred nákupom sa presvedčte, aké spoľahlivé sú recenzie produktov predajcu %1$s. Kontrola recenzií, experimentálna funkcia prehliadača %2$s, je zabudovaná priamo do prehliadača. Podporuje aj %3$s a %4$s.</string>
    <!-- Description for review quality check contextual onboarding card. The first parameters is for retailer name (e.g. Amazon). The second parameter is for the name of the application (e.g. Firefox). -->
    <string name="review_quality_check_contextual_onboarding_description_one_vendor">Pred nákupom sa presvedčte, aké spoľahlivé sú recenzie produktov predajcu %1$s. Kontrola recenzií, experimentálna funkcia prehliadača %2$s, je zabudovaná priamo do prehliadača.</string>
    <!-- Paragraph presenting review quality check feature. First parameter is the Fakespot product name. Second parameter is for clickable text defined in review_quality_check_contextual_onboarding_learn_more_link. In the phrase "Fakespot by Mozilla", "by" can be localized. Does not need to stay by. -->
    <string name="review_quality_check_contextual_onboarding_learn_more">Pomocou nástroja %1$s od Mozilly vám pomôžeme vyhnúť sa neobjektívnym a neautentickým recenziám. Náš AI model sa neustále zlepšuje, aby vás chránil pri nakupovaní. %2$s</string>
    <!-- Clickable text from the contextual onboarding card that links to review quality check support article. -->
    <string name="review_quality_check_contextual_onboarding_learn_more_link">Ďalšie informácie</string>
    <!-- Caption text to be displayed in review quality check contextual onboarding card above the opt-in button. First parameter is Firefox app name, third parameter is the Fakespot product name. Second & fourth are for clickable texts defined in review_quality_check_contextual_onboarding_privacy_policy_3 and review_quality_check_contextual_onboarding_terms_use. -->
    <string name="review_quality_check_contextual_onboarding_caption_3" moz:RemovedIn="124" tools:ignore="UnusedResources">Výberom možnosti “Áno, vyskúšať” vyjadrujete súhlas s %2$s prehliadača %1$s a %4$s spoločnosti %3$s.</string>
    <!-- Caption text to be displayed in review quality check contextual onboarding card above the opt-in button. First parameter is Firefox app name, third parameter is the Fakespot product name. Second & fourth are for clickable texts defined in review_quality_check_contextual_onboarding_privacy_policy_3 and review_quality_check_contextual_onboarding_terms_use. -->
    <string name="review_quality_check_contextual_onboarding_caption_4">Výberom možnosti “Áno, vyskúšať” vyjadrujete súhlas s %2$s prehliadača %1$s a %4$s spoločnosti %3$s.</string>
    <!-- Clickable text from the review quality check contextual onboarding card that links to Fakespot privacy notice. -->
    <string name="review_quality_check_contextual_onboarding_privacy_policy_3">Vyhlásení o ochrane osobných údajov</string>
    <!-- Clickable text from the review quality check contextual onboarding card that links to Fakespot terms of use. -->
    <string name="review_quality_check_contextual_onboarding_terms_use">Podmienkami používania</string>
    <!-- Text for opt-in button from the review quality check contextual onboarding card. -->
    <string name="review_quality_check_contextual_onboarding_primary_button_text">Áno, vyskúšať</string>
    <!-- Text for opt-out button from the review quality check contextual onboarding card. -->
    <string name="review_quality_check_contextual_onboarding_secondary_button_text">Teraz nie</string>
    <!-- Text for the first CFR presenting the review quality check feature. -->
    <string name="review_quality_check_first_cfr_message">Zistite, či môžete dôverovať recenziám tohto produktu - skôr ako si ho kúpite.</string>
    <!-- Text displayed in the first CFR presenting the review quality check feature that opens the review checker when clicked. -->
    <string name="review_quality_check_first_cfr_action" tools:ignore="UnusedResources">Vyskúšajte Kontrolu recenzií</string>
    <!-- Text for the second CFR presenting the review quality check feature. -->
    <string name="review_quality_check_second_cfr_message">Sú tieto recenzie spoľahlivé? Skontrolujte ich teraz, aby ste videli ich upravené hodnotenie.</string>
    <!-- Text displayed in the second CFR presenting the review quality check feature that opens the review checker when clicked. -->
    <string name="review_quality_check_second_cfr_action" tools:ignore="UnusedResources">Otvoriť Kontrolu recenzií</string>
    <!-- Flag showing that the review quality check feature is work in progress. -->
    <string name="review_quality_check_beta_flag" moz:removedIn="130" tools:ignore="UnusedResources">Beta</string>
    <!-- Content description (not visible, for screen readers etc.) for opening browser menu button to open review quality check bottom sheet. -->
    <string name="review_quality_check_open_handle_content_description">Otvoriť Kontrolu recenzií</string>
    <!-- Content description (not visible, for screen readers etc.) for closing browser menu button to open review quality check bottom sheet. -->
    <string name="review_quality_check_close_handle_content_description">Zavrieť Kontrolu recenzií</string>
    <!-- Content description (not visible, for screen readers etc.) for review quality check star rating. First parameter is the number of stars (1-5) representing the rating. -->
    <string name="review_quality_check_star_rating_content_description">%1$s z 5 hviezdičiek</string>
    <!-- Text for minimize button from highlights card. When clicked the highlights card should reduce its size. -->
    <string name="review_quality_check_highlights_show_less">Zobraziť menej</string>
    <!-- Text for maximize button from highlights card. When clicked the highlights card should expand to its full size. -->
    <string name="review_quality_check_highlights_show_more">Zobraziť viac</string>
    <!-- Text for highlights card quality category header. Reviews shown under this header should refer the product's quality. -->
    <string name="review_quality_check_highlights_type_quality">Kvalita</string>
    <!-- Text for highlights card price category header. Reviews shown under this header should refer the product's price. -->
    <string name="review_quality_check_highlights_type_price">Cena</string>
    <!-- Text for highlights card shipping category header. Reviews shown under this header should refer the product's shipping. -->
    <string name="review_quality_check_highlights_type_shipping">Doprava</string>
    <!-- Text for highlights card packaging and appearance category header. Reviews shown under this header should refer the product's packaging and appearance. -->
    <string name="review_quality_check_highlights_type_packaging_appearance">Balenie a vzhľad</string>
    <!-- Text for highlights card competitiveness category header. Reviews shown under this header should refer the product's competitiveness. -->
    <string name="review_quality_check_highlights_type_competitiveness">Konkurencieschopnosť</string>

    <!-- Text that is surrounded by quotes. The parameter is the actual text that is in quotes. An example of that text could be: Excellent craftsmanship, and that is displayed as “Excellent craftsmanship”. The text comes from a buyer's review that the feature is highlighting"   -->
    <string name="surrounded_with_quotes">“%s”</string>

    <!-- Accessibility services actions labels. These will be appended to accessibility actions like "Double tap to.." but not by or applications but by services like Talkback. -->
    <!-- Action label for elements that can be collapsed if interacting with them. Talkback will append this to say "Double tap to collapse". -->
    <string name="a11y_action_label_collapse">zbaliť</string>
    <!-- Current state for elements that can be collapsed if interacting with them. Talkback will dictate this after a state change. -->
    <string name="a11y_state_label_collapsed">zbalené</string>
    <!-- Action label for elements that can be expanded if interacting with them. Talkback will append this to say "Double tap to expand". -->
    <string name="a11y_action_label_expand">rozbaliť</string>
    <!-- Current state for elements that can be expanded if interacting with them. Talkback will dictate this after a state change. -->
    <string name="a11y_state_label_expanded">rozbalené</string>
    <!-- Action label for links to a website containing documentation about a wallpaper collection. Talkback will append this to say "Double tap to open link to learn more about this collection". -->
    <string name="a11y_action_label_wallpaper_collection_learn_more">otvorte odkaz a dozviete sa viac o tejto kolekcii</string>
    <!-- Action label for links that point to an article. Talkback will append this to say "Double tap to read the article". -->
    <string name="a11y_action_label_read_article">prečítať článok</string>
    <!-- Action label for links to the Firefox Pocket website. Talkback will append this to say "Double tap to open link to learn more". -->
    <string name="a11y_action_label_pocket_learn_more">otvorte odkaz a dozviete sa viac</string>
    <!-- Content description for headings announced by accessibility service. The first parameter is the text of the heading. Talkback will announce the first parameter and then speak the word "Heading" indicating to the user that this text is a heading for a section. -->
    <string name="a11y_heading">%s, nadpis</string>

    <!-- Title for dialog displayed when trying to access links present in a text. -->
    <string name="a11y_links_title">Odkazy</string>
    <!-- Additional content description for text bodies that contain urls. -->
    <string name="a11y_links_available">Dostupné odkazy</string>

    <!-- Translations feature-->

    <!-- Translation request dialog -->
    <!-- Title for the translation dialog that allows a user to translate the webpage. -->
    <string name="translations_bottom_sheet_title">Preložiť túto stránku?</string>
    <!-- Title for the translation dialog after a translation was completed successfully.
    The first parameter is the name of the language that the page was translated from, for example, "French".
    The second parameter is the name of the language that the page was translated to, for example, "English". -->
    <string name="translations_bottom_sheet_title_translation_completed">Stránka bola preložená z jazyka %1$s do jazyka %2$s</string>
    <!-- Title for the translation dialog that allows a user to translate the webpage when a user uses the translation feature the first time. The first parameter is the name of the application, for example, "Fenix". -->
    <string name="translations_bottom_sheet_title_first_time">Vyskúšajte súkromné preklady v aplikácii %1$s</string>
    <!-- Additional information on the translation dialog that appears when a user uses the translation feature the first time. The first parameter is clickable text with a link, for example, "Learn more". -->
    <string name="translations_bottom_sheet_info_message">Na ochranu vášho súkromia preklady nikdy neopustia vaše zariadenie. Nové jazyky a vylepšenia už čoskoro! %1$s</string>
    <!-- Text that links to additional information about the Firefox translations feature. -->
    <string name="translations_bottom_sheet_info_message_learn_more">Ďalšie informácie</string>
    <!-- Label for the dropdown to select which language to translate from on the translations dialog. Usually the translate from language selected will be the same as the page language. -->
    <string name="translations_bottom_sheet_translate_from">Preložiť z jazyka</string>
    <!-- Label for the dropdown to select which language to translate to on the translations dialog. Usually the translate to language selected will be the user's preferred language. -->
    <string name="translations_bottom_sheet_translate_to">Preložiť do jazyka</string>
    <!-- Label for the dropdown to select which language to translate from on the translations dialog when the page language is not supported. This selection is to allow the user to select another language, in case we automatically detected the page language incorrectly. -->
    <string name="translations_bottom_sheet_translate_from_unsupported_language">Skúste iný zdrojový jazyk</string>
    <!-- Button text on the translations dialog to dismiss the dialog and return to the browser. -->
    <string name="translations_bottom_sheet_negative_button">Teraz nie</string>
    <!-- Button text on the translations dialog to restore the translated website back to the original untranslated version. -->
    <string name="translations_bottom_sheet_negative_button_restore">Zobraziť pôvodnú stránku</string>
    <!-- Accessibility announcement (not visible, for screen readers etc.) for the translations dialog after restore button was pressed that indicates the original untranslated page was loaded. -->
    <string name="translations_bottom_sheet_restore_accessibility_announcement">Bola načítaná pôvodná nepreložená stránka</string>
    <!-- Button text on the translations dialog when a translation error appears, used to dismiss the dialog and return to the browser. -->
    <string name="translations_bottom_sheet_negative_button_error">Hotovo</string>
    <!-- Button text on the translations dialog to begin a translation of the website. -->
    <string name="translations_bottom_sheet_positive_button">Preložiť</string>
    <!-- Button text on the translations dialog when a translation error appears. -->
    <string name="translations_bottom_sheet_positive_button_error">Skúste to znova</string>
    <!-- Inactive button text on the translations dialog that indicates a translation is currently in progress. This button will be accompanied by a loading icon. -->
    <string name="translations_bottom_sheet_translating_in_progress">Prebieha preklad</string>
    <!-- Button content description (not visible, for screen readers etc.) for the translations dialog translate button that indicates a translation is currently in progress. -->
    <string name="translations_bottom_sheet_translating_in_progress_content_description">Práve prebieha preklad</string>

    <!-- Default dropdown option when initially selecting a language from the translations dialog language selection dropdown. -->
    <string name="translations_bottom_sheet_default_dropdown_selection">Zvoľte jazyk</string>
    <!-- The title of the warning card informs the user that a translation could not be completed. -->
    <string name="translation_error_could_not_translate_warning_text">Pri preklade sa vyskytol problém. Skúste to znova.</string>
    <!-- The title of the warning card informs the user that the list of languages cannot be loaded. -->
    <string name="translation_error_could_not_load_languages_warning_text">Nepodarilo sa načítať jazyky. Skontrolujte svoje internetové pripojenie a skúste to znova.</string>
    <!-- The title of the warning card informs the user that a language is not supported. The first parameter is the name of the language that is not supported. -->
    <string name="translation_error_language_not_supported_warning_text">Ľutujeme, jazyk %1$s zatiaľ nepodporujeme.</string>

    <!-- Snackbar title shown if the user closes the Translation Request dialogue and a translation is in progress. -->
    <string name="translation_in_progress_snackbar">Prebieha preklad…</string>

    <!-- Title for the data saving mode warning dialog used in the translation request dialog.
    This dialog will be presented when the user attempts to perform
    a translation without the necessary language files downloaded first when Android's data saver mode is enabled and the user is not using WiFi.
    The first parameter is the size in kilobytes or megabytes of the language file. -->
    <string name="translations_download_language_file_dialog_title">Stiahnuť jazyk v režime šetrenia dát (%1$s)?</string>


    <!-- Translations options dialog -->
    <!-- Title of the translation options dialog that allows a user to set their translation options for the site the user is currently on. -->
    <string name="translation_option_bottom_sheet_title_heading">Nastavenia prekladu</string>
    <!-- Toggle switch label that allows a user to set the setting if they would like the browser to always offer or suggest translations when available. -->
    <string name="translation_option_bottom_sheet_always_translate">Vždy ponúknuť preklad</string>
    <!-- Toggle switch label that allows a user to set if they would like a given language to automatically translate or not. The first parameter is the language name, for example, "Spanish". -->
    <string name="translation_option_bottom_sheet_always_translate_in_language">Vždy prekladať z jazyka %1$s</string>
    <!-- Toggle switch label that allows a user to set if they would like to never be offered a translation of the given language. The first parameter is the language name, for example, "Spanish". -->
    <string name="translation_option_bottom_sheet_never_translate_in_language">Nikdy neprekladať z jazyka %1$s</string>
    <!-- Toggle switch label that allows a user to set the setting if they would like the browser to never translate the site the user is currently visiting. -->
    <string name="translation_option_bottom_sheet_never_translate_site">Nikdy neprekladať túto stránku</string>
    <!-- Toggle switch description that will appear under the "Never translate these sites" settings toggle switch to provide more information on how this setting interacts with other settings. -->
    <string name="translation_option_bottom_sheet_switch_never_translate_site_description">Má prednosť pred ostatnými nastaveniami</string>
    <!-- Toggle switch description that will appear under the "Never translate" and "Always translate" toggle switch settings to provide more information on how these  settings interacts with other settings. -->
    <string name="translation_option_bottom_sheet_switch_description">Nebude ponúkať preklad</string>
    <!-- Button text for the button that will take the user to the translation settings dialog. -->
    <string name="translation_option_bottom_sheet_translation_settings">Nastavenia prekladov</string>
    <!-- Button text for the button that will take the user to a website to learn more about how translations works in the given app. The first parameter is the name of the application, for example, "Fenix". -->
    <string name="translation_option_bottom_sheet_about_translations">Informácie o prekladoch v aplikácii %1$s</string>

    <!-- Content description (not visible, for screen readers etc.) for closing the translations bottom sheet. -->
    <string name="translation_option_bottom_sheet_close_content_description">Zavrieť hárok Preklady</string>

    <!-- The title of the warning card informs the user that an error has occurred at page settings. -->
    <string name="translation_option_bottom_sheet_error_warning_text">Niektoré nastavenia sú dočasne nedostupné.</string>

    <!-- Translation settings dialog -->
    <!-- Title of the translation settings dialog that allows a user to set their preferred translation settings. -->
    <string name="translation_settings_toolbar_title">Preklady</string>
    <!-- Toggle switch label that indicates that the browser should signal or indicate when a translation is possible for any page. -->
    <string name="translation_settings_offer_to_translate">Ak je to možné, ponúknuť preklad</string>
    <!-- Toggle switch label that indicates that downloading files required for translating is permitted when using data saver mode in Android. -->
    <string name="translation_settings_always_download">Sťahovať jazyky aj v režime šetrenia dát</string>
    <!-- Section header text that begins the section of a list of different options the user may select to adjust their translation preferences. -->
    <string name="translation_settings_translation_preference">Nastavenia prekladania obsahu</string>
    <!-- Button text for the button that will take the user to the automatic translations settings dialog. On the automatic translations settings dialog, the user can set if translations should occur automatically for a given language. -->
    <string name="translation_settings_automatic_translation">Automatický preklad</string>
    <!-- Button text for the button that will take the user to the never translate these sites dialog. On the never translate these sites dialog, the user can set if translations should never occur on certain websites. -->
    <string name="translation_settings_automatic_never_translate_sites">Neprekladať tieto stránky</string>
    <!-- Button text for the button that will take the user to the download languages dialog. On the download languages dialog, the user can manage which languages they would like to download for translations. -->
    <string name="translation_settings_download_language">Stiahnuť jazyky</string>

    <!-- Automatic translation preference screen -->
    <!-- Title of the automatic translation preference screen that will appear on the toolbar.-->
    <string name="automatic_translation_toolbar_title_preference">Automatický preklad</string>

    <!-- Screen header presenting the automatic translation preference feature. It will appear under the toolbar. -->
    <string name="automatic_translation_header_preference">Vyberte jazyk, pre ktorý chcete spravovať predvoľby „Vždy prekladať“ a „Nikdy neprekladať“.</string>

    <!-- The title of the warning card informs the user that the system could not load languages for translation settings. -->
    <string name="automatic_translation_error_warning_text">Nepodarilo sa načítať jazyky. Skúste to neskôr.</string>

    <!-- Automatic translation options preference screen -->
    <!-- Preference option for offering to translate. Radio button title text.-->
    <string name="automatic_translation_option_offer_to_translate_title_preference">Ponúkať preklad (predvolené)</string>
    <!-- Preference option for offering to translate. Radio button summary text. The first parameter is the name of the app defined in app_name (for example: Fenix)-->
    <string name="automatic_translation_option_offer_to_translate_summary_preference">%1$s ponúkne preklad stránok v tomto jazyku.</string>
    <!-- Preference option for always translate. Radio button title text. -->
    <string name="automatic_translation_option_always_translate_title_preference">Vždy prekladať</string>

    <!-- Preference option for always translate. Radio button summary text. The first parameter is the name of the app defined in app_name (for example: Fenix)-->
    <string name="automatic_translation_option_always_translate_summary_preference">%1$s automaticky preloží tento jazyk pri načítaní stránky.</string>
    <!-- Preference option for never translate. Radio button title text.-->
    <string name="automatic_translation_option_never_translate_title_preference">Nikdy neprekladať</string>
    <!-- Preference option for never translate. Radio button summary text. The first parameter is the name of the app defined in app_name (for example: Fenix)-->
    <string name="automatic_translation_option_never_translate_summary_preference">%1$s nikdy neponúkne preklad stránok v tomto jazyku.</string>

    <!-- Never translate site preference screen -->
    <!-- Title of the never translate site preference screen that will appear on the toolbar.-->
    <string name="never_translate_site_toolbar_title_preference">Nikdy neprekladať tieto stránky</string>
    <!-- Screen header presenting the never translate site preference feature. It will appear under the toolbar. -->
    <string name="never_translate_site_header_preference">Ak chcete pridať novú stránku: navštívte ju a v ponuke prekladov vyberte možnosť „Nikdy neprekladať túto stránku“.</string>
    <!-- Content description (not visible, for screen readers etc.): For a never-translated site list item that is selected.
             The first parameter is web site url (for example:"wikipedia.com") -->
    <string name="never_translate_site_item_list_content_description_preference">Odstrániť %1$s</string>
    <!-- The title of the warning card informs the user that an error has occurred at the never translate sites list. -->
    <string name="never_translate_site_error_warning_text">Stránky sa nepodarilo načítať. Skúste to neskôr.</string>
    <!-- The Delete site dialogue title will appear when the user clicks on a list item.
             The first parameter is web site url (for example:"wikipedia.com") -->
    <string name="never_translate_site_dialog_title_preference">Odstrániť %1$s?</string>
    <!-- The Delete site dialogue positive button will appear when the user clicks on a list item. The site will be deleted. -->
    <string name="never_translate_site_dialog_confirm_delete_preference">Odstrániť</string>
    <!-- The Delete site dialogue negative button will appear when the user clicks on a list item. The dialog will be dismissed. -->
    <string name="never_translate_site_dialog_cancel_preference">Zrušiť</string>

    <!-- Download languages preference screen -->
    <!-- Title of the download languages preference screen toolbar.-->
    <string name="download_languages_toolbar_title_preference" moz:removedIn="130" tools:ignore="UnusedResources">Stiahnite si jazyky</string>
    <!-- Title of the toolbar for the translation feature screen where users may download different languages for translation. -->
    <string name="download_languages_translations_toolbar_title_preference">Stiahnuť jazyky</string>
    <!-- Screen header presenting the download language preference feature. It will appear under the toolbar.The first parameter is "Learn More," a clickable text with a link. Talkback will append this to say "Double tap to open link to learn more". -->
    <string name="download_languages_header_preference">Ak chcete rýchlejšie preklady alebo preklady offline, musíte si stiahnuť kompletné jazykové balíky. %1$s</string>
    <!-- Clickable text from the screen header that links to a website. -->
    <string name="download_languages_header_learn_more_preference">Ďalšie informácie</string>
    <!-- The subhead of the download language preference screen will appear above the pivot language. -->
    <string name="download_languages_available_languages_preference">Dostupné jazyky</string>
    <!-- Text that will appear beside a core or pivot language package name to show that the language is necessary for the translation feature to function. -->
    <string name="download_languages_default_system_language_require_preference">vyžadovaný</string>
    <!-- A text for download language preference item.
    The first parameter is the language name, for example, "Spanish".
    The second parameter is the language file size, for example, "(3.91 KB)" or, if the language package name is a pivot language, "(required)". -->
    <string name="download_languages_language_item_preference">%1$s (%2$s)</string>
    <!-- The subhead of the download language preference screen will appear above the items that were not downloaded. -->
    <string name="download_language_header_preference">Stiahnite si jazyky</string>
    <!-- All languages list item. When the user presses this item, they can download all languages. -->
    <string name="download_language_all_languages_item_preference">Všetky jazyky</string>
    <!-- All languages list item. When the user presses this item, they can delete all languages that were downloaded. -->
    <string name="download_language_all_languages_item_preference_to_delete">Odstrániť všetky jazyky</string>
    <!-- Content description (not visible, for screen readers etc.): For a language list item that was downloaded, the user can now delete it. -->
    <string name="download_languages_item_content_description_downloaded_state">Odstrániť</string>
    <!-- Content description (not visible, for screen readers etc.): For a language list item, deleting is in progress. -->
    <string name="download_languages_item_content_description_delete_in_progress_state">Prebieha</string>
    <!-- Content description (not visible, for screen readers etc.): For a language list item, downloading is in progress.
    The first parameter is the language name, for example, "Spanish".
    The second parameter is the language file size, for example, "(3.91 KB)". -->
    <string name="download_languages_item_content_description_download_in_progress_state">Zastaviť sťahovanie %1$s (%2$s)</string>
    <!-- Content description (not visible, for screen readers etc.): For a language list item that was not downloaded. -->
    <string name="download_languages_item_content_description_not_downloaded_state">Stiahnuť</string>

    <!-- The title of the warning card informs the user that an error has occurred when fetching the list of languages. -->
    <string name="download_languages_fetch_error_warning_text">Nepodarilo sa načítať jazyky. Skúste to neskôr.</string>
    <!-- The title of the warning card informs the user that an error has occurred at downloading a language.
      The first parameter is the language name, for example, "Spanish". -->
    <string name="download_languages_error_warning_text"><![CDATA[Jazyk <b>%1$s</b> sa nepodarilo stiahnuť. Skúste to znova.]]></string>

    <!-- The title of the warning card informs the user that an error has occurred at deleting a language.
          The first parameter is the language name, for example, "Spanish". -->
    <string name="download_languages_delete_error_warning_text"><![CDATA[Jazyk <b>%1$s</b> sa nepodarilo odstrániť. Skúste to znova.]]></string>

    <!-- Title for the dialog used by the translations feature to confirm deleting a language.
    The dialog will be presented when the user requests deletion of a language.
    The first parameter is the name of the language, for example, "Spanish" and the second parameter is the size in kilobytes or megabytes of the language file. -->
    <string name="delete_language_file_dialog_title">Odstrániť %1$s (%2$s)?</string>
    <!-- Additional information for the dialog used by the translations feature to confirm deleting a language. The first parameter is the name of the application, for example, "Fenix". -->
    <string name="delete_language_file_dialog_message">Ak tento jazyk odstránite, %1$s počas prekladania stiahne do vyrovnávacej pamäte len čiastočné údaje pre daný jazyk.</string>
    <!-- Title for the dialog used by the translations feature to confirm deleting all languages file.
    The dialog will be presented when the user requests deletion of all languages file.
    The first parameter is the size in kilobytes or megabytes of the language file. -->
    <string name="delete_language_all_languages_file_dialog_title">Odstrániť všetky jazyky (%1$s)?</string>
    <!-- Additional information for the dialog used by the translations feature to confirm deleting all languages file. The first parameter is the name of the application, for example, "Fenix". -->
    <string name="delete_language_all_languages_file_dialog_message">Ak odstránite všetky jazyky, %1$s počas prekladania stiahne do vyrovnávacej pamäte len čiastočné údaje daných jazykov.</string>
    <!-- Button text on the dialog used by the translations feature to confirm deleting a language. -->
    <string name="delete_language_file_dialog_positive_button_text">Odstrániť</string>
    <!-- Button text on the dialog used by the translations feature to cancel deleting a language. -->
    <string name="delete_language_file_dialog_negative_button_text">Zrušiť</string>

    <!-- Title for the dialog used by the translations feature to confirm canceling a download in progress for a language file.
    The first parameter is the name of the language, for example, "Spanish". -->
    <string name="cancel_download_language_file_dialog_title" moz:removedIn="130" tools:ignore="UnusedResources">Zrušiť sťahovanie súboru %1$s?</string>
    <!-- Button text on the dialog used by the translations feature confirms canceling a download in progress for a language file. -->
    <string name="cancel_download_language_file_dialog_positive_button_text" moz:removedIn="130" tools:ignore="UnusedResources">Áno</string>
    <!-- Button text on the dialog used by the translations feature to dismiss the dialog. -->
    <string name="cancel_download_language_file_negative_button_text" moz:removedIn="130" tools:ignore="UnusedResources">Nie</string>

    <!-- Title for the data saving mode warning dialog used by the translations feature.
    This dialog will be presented when the user attempts to download a language or perform
    a translation without the necessary language files downloaded first when Android's data saver mode is enabled and the user is not using WiFi.
    The first parameter is the size in kilobytes or megabytes of the language file.-->
    <string name="download_language_file_dialog_title">Stiahnuť potrebné jazykové údaje v režime šetrenia dát (%1$s)?</string>
    <!-- Additional information for the data saving mode warning dialog used by the translations feature. This text explains the reason a download is required for a translation. -->
    <string name="download_language_file_dialog_message_all_languages">Aby boli preklady súkromné, sťahujeme čiastočné údaje pre jazyky do vašej vyrovnávacej pamäte.</string>
    <!-- Checkbox label text on the data saving mode warning dialog used by the translations feature. This checkbox allows users to ignore the data usage warnings. -->
    <string name="download_language_file_dialog_checkbox_text">Vždy sťahovať v režime šetrenia dát</string>
    <!-- Button text on the data saving mode warning dialog used by the translations feature to allow users to confirm they wish to continue and download the language file. -->
    <string name="download_language_file_dialog_positive_button_text">Stiahnuť</string>
    <!-- Button text on the data saving mode warning dialog used by the translations feature to allow users to confirm they wish to continue and download the language file and perform a translation. -->
    <string name="download_language_file_dialog_positive_button_text_all_languages">Stiahnuť jazyk a preložiť</string>
    <!-- Button text on the data saving mode warning dialog used by the translations feature to allow users to cancel the action and not perform a download of the language file. -->
    <string name="download_language_file_dialog_negative_button_text">Zrušiť</string>

    <!-- Debug drawer -->
    <!-- The user-facing title of the Debug Drawer feature. -->
    <string name="debug_drawer_title">Nástroje na ladenie</string>
    <!-- Content description (not visible, for screen readers etc.): Navigate back within the debug drawer. -->
    <string name="debug_drawer_back_button_content_description">Prejsť dozadu</string>

    <!-- Content description (not visible, for screen readers etc.): Open debug drawer. -->
    <string name="debug_drawer_fab_content_description">Otvoriť zásuvku na ladenie</string>

    <!-- Debug drawer tabs tools -->
    <!-- The title of the Tab Tools feature in the Debug Drawer. -->
    <string name="debug_drawer_tab_tools_title">Nástroje pre karty</string>
    <!-- The title of the tab count section in Tab Tools. -->
    <string name="debug_drawer_tab_tools_tab_count_title">Počet kariet</string>
    <!-- The active tab count category in the tab count section in Tab Tools. -->
    <string name="debug_drawer_tab_tools_tab_count_active">Aktívne</string>
    <!-- The inactive tab count category in the tab count section in Tab Tools. -->
    <string name="debug_drawer_tab_tools_tab_count_inactive">Neaktívne</string>
    <!-- The private tab count category in the tab count section in Tab Tools. -->
    <string name="debug_drawer_tab_tools_tab_count_private">Súkromné</string>
    <!-- The total tab count category in the tab count section in Tab Tools. -->
    <string name="debug_drawer_tab_tools_tab_count_total">Celkovo</string>
    <!-- The title of the tab creation tool section in Tab Tools. -->
    <string name="debug_drawer_tab_tools_tab_creation_tool_title">Nástroj na vytváranie kariet</string>
    <!-- The label of the text field in the tab creation tool. -->
    <string name="debug_drawer_tab_tools_tab_creation_tool_text_field_label">Počet kariet, ktorý chcete vytvoriť</string>
    <!-- The error message of the text field in the tab creation tool when the text field is empty -->
    <string name="debug_drawer_tab_tools_tab_quantity_empty_error">Textové pole je prázdne</string>
    <!-- The error message of the text field in the tab creation tool when the text field has characters other than digits -->
    <string name="debug_drawer_tab_tools_tab_quantity_non_digits_error">Zadajte iba kladné celé čísla</string>
    <!-- The error message of the text field in the tab creation tool when the text field is a zero -->
    <string name="debug_drawer_tab_tools_tab_quantity_non_zero_error">Zadajte číslo väčšie ako nula</string>
    <!-- The error message of the text field in the tab creation tool when the text field is a
        quantity greater than the max tabs. The first parameter is the maximum number of tabs
        that can be generated in one operation.-->
    <string name="debug_drawer_tab_tools_tab_quantity_exceed_max_error">Prekročili ste maximálny počet kariet (%1$s), ktoré je možné vygenerovať v rámci jednej operácie</string>
    <!-- The button text to add tabs to the active tab group in the tab creation tool. -->
    <string name="debug_drawer_tab_tools_tab_creation_tool_button_text_active">Pridať medzi aktívne karty</string>
    <!-- The button text to add tabs to the inactive tab group in the tab creation tool. -->
    <string name="debug_drawer_tab_tools_tab_creation_tool_button_text_inactive">Pridať medzi neaktívne karty</string>
    <!-- The button text to add tabs to the private tab group in the tab creation tool. -->
    <string name="debug_drawer_tab_tools_tab_creation_tool_button_text_private">Pridať medzi súkromné karty</string>

    <!-- Micro survey -->

    <!-- Microsurvey -->
    <!-- Prompt view -->
    <!-- The microsurvey prompt title. Note: The word "Firefox" should NOT be translated -->
    <string name="micro_survey_prompt_title" tools:ignore="BrandUsage,UnusedResources">Pomôžte nám vylepšiť Firefox. Trvá to len minútu.</string>
    <!-- The continue button label -->
    <string name="micro_survey_continue_button_label" tools:ignore="UnusedResources">Pokračovať</string>
    <!-- Survey view -->
    <!-- The survey header -->
    <string name="micro_survey_survey_header_2">Vyplňte prieskum</string>
    <!-- The privacy notice link -->
    <string name="micro_survey_privacy_notice_2">Vyhlásenie o ochrane osobných údajov</string>
    <!-- The submit button label text -->
    <string name="micro_survey_submit_button_label">Odoslať</string>
    <!-- The survey completion header -->
    <string name="micro_survey_survey_header_confirmation" tools:ignore="UnusedResources">Prieskum dokončený</string>
    <!-- The survey completion confirmation text -->
    <string name="micro_survey_feedback_confirmation">Ďakujeme za vašu spätnú väzbu.</string>
    <!-- Option for likert scale -->
    <string name="likert_scale_option_1" tools:ignore="UnusedResources">veľmi spokojný</string>
    <!-- Option for likert scale -->
    <string name="likert_scale_option_2" tools:ignore="UnusedResources">spokojný</string>
    <!-- Option for likert scale -->
    <string name="likert_scale_option_3" tools:ignore="UnusedResources">neutrálny</string>
    <!-- Option for likert scale -->
    <string name="likert_scale_option_4" tools:ignore="UnusedResources">nespokojný</string>
    <!-- Option for likert scale -->
    <string name="likert_scale_option_5" tools:ignore="UnusedResources">veľmi nespokojný</string>

    <!-- Option for likert scale -->
    <string name="likert_scale_option_6" tools:ignore="UnusedResources">Nepoužívam</string>
    <!-- Option for likert scale. Note: The word "Firefox" should NOT be translated. -->
    <string name="likert_scale_option_7" tools:ignore="BrandUsage,UnusedResources">Vo Firefoxe nepoužívam vyhľadávanie</string>
    <!-- Option for likert scale -->
    <string name="likert_scale_option_8" tools:ignore="UnusedResources">Nepoužívam synchronizáciu</string>
    <!-- Text shown in prompt for homepage microsurvey. Note: The word "Firefox" should NOT be translated. -->
    <string name="microsurvey_prompt_homepage_title" tools:ignore="BrandUsage,UnusedResources" moz:removedIn="130">Ako ste spokojný so svojou domovskou stránkou Firefoxu?</string>
    <!-- Text shown in prompt for printing microsurvey. "sec" It's an abbreviation for "second". Note: The word "Firefox" should NOT be translated. -->
    <string name="microsurvey_prompt_printing_title" tools:ignore="BrandUsage,UnusedResources">Pomôžte zlepšiť tlač vo Firefoxe. Zaberie to len sekundu</string>
    <!-- Text shown in prompt for search microsurvey. Note: The word "Firefox" should NOT be translated. -->
    <string name="microsurvey_prompt_search_title" tools:ignore="BrandUsage,UnusedResources">Pomôžte zlepšiť vyhľadávanie vo Firefoxe. Trvá to len minútu</string>
    <!-- Text shown in prompt for sync microsurvey. Note: The word "Firefox" should NOT be translated. -->
    <string name="microsurvey_prompt_sync_title" tools:ignore="BrandUsage,UnusedResources">Pomôžte vylepšiť synchronizáciu vo Firefoxe. Trvá to len minútu</string>
    <!-- Text shown in the survey title for printing microsurvey. Note: The word "Firefox" should NOT be translated. -->
    <string name="microsurvey_survey_printing_title" tools:ignore="BrandUsage,UnusedResources">Ako ste spokojný s tlačou vo Firefoxe?</string>
    <!-- Text shown in the survey title for homepage microsurvey. Note: The word "Firefox" should NOT be translated. -->
    <string name="microsurvey_homepage_title" tools:ignore="BrandUsage,UnusedResources">Ako ste spokojný so svojou domovskou stránkou Firefoxu?</string>
    <!-- Text shown in the survey title for search experience microsurvey. Note: The word "Firefox" should NOT be translated. -->
    <string name="microsurvey_search_title" tools:ignore="BrandUsage,UnusedResources">Ako ste spokojný s vyhľadávaním vo Firefoxe?</string>
    <!-- Text shown in the survey title for sync experience microsurvey. Note: The word "Firefox" should NOT be translated. -->
    <string name="microsurvey_sync_title" tools:ignore="BrandUsage,UnusedResources">Ako ste spokojný so synchronizáciou vo Firefoxe?</string>
    <!-- Accessibility -->
    <!-- Content description for the survey application icon. Note: The word "Firefox" should NOT be translated.  -->
    <string name="microsurvey_app_icon_content_description" tools:ignore="BrandUsage">Logo Firefoxu</string>
    <!-- Content description for the survey feature icon. -->
    <string name="microsurvey_feature_icon_content_description">Ikona funkcie prieskumu</string>
    <!-- Content description (not visible, for screen readers etc.) for opening microsurvey bottom sheet. -->
    <string name="microsurvey_open_handle_content_description" tools:ignore="UnusedResources" moz:removedIn="130">Otvoriť prieskum</string>
    <!-- Content description (not visible, for screen readers etc.) for closing microsurvey bottom sheet. -->
    <string name="microsurvey_close_handle_content_description">Zavrieť prieskum</string>
    <!-- Content description for "X" button that is closing microsurvey. -->
    <string name="microsurvey_close_button_content_description">Zavrieť</string>

    <!-- Debug drawer logins -->
    <!-- The title of the Logins feature in the Debug Drawer. -->
    <string name="debug_drawer_logins_title">Prihlasovacie údaje</string>
    <!-- The title of the logins section in the Logins feature, where the parameter will be the site domain  -->
    <string name="debug_drawer_logins_current_domain_label">Aktuálna doména: %s</string>
    <!-- The label for a button to add a new fake login for the current domain in the Logins feature. -->
    <string name="debug_drawer_logins_add_login_button">Pridať falošné prihlásenie pre túto doménu</string>
    <!-- Content description for delete button where parameter will be the username of the login -->
    <string name="debug_drawer_logins_delete_login_button_content_description">Odstrániť prihlásenie s používateľským menom %s</string>

    <!-- Debug drawer "contextual feature recommendation" (CFR) tools -->
    <!-- The title of the CFR Tools feature in the Debug Drawer -->
    <string name="debug_drawer_cfr_tools_title">Nástroje CFR</string>
    <!-- The title of the reset CFR section in CFR Tools -->
    <string name="debug_drawer_cfr_tools_reset_cfr_title">Obnoviť nástroje CFR</string>

    <!-- Messages explaining how to exit fullscreen mode -->
    <!-- Message shown to explain how to exit fullscreen mode when gesture navigation is enabled -->
    <string name="exit_fullscreen_with_gesture" moz:removedIn="132" tools:ignore="UnusedResources">Ak chcete ukončiť režim Na celú obrazovku, potiahnite zhora a použite gesto späť</string>
    <!-- Message shown to explain how to exit fullscreen mode when using back button navigation -->
    <string name="exit_fullscreen_with_back_button" moz:removedIn="132" tools:ignore="UnusedResources">Ak chcete ukončiť režim Na celú obrazovku, potiahnite zhora a stlačte tlačidlo späť</string>

    <!-- Message shown to explain how to exit fullscreen mode when gesture navigation is enabled. -->
    <!-- Localisation note: this text should be as short as possible, max 68 chars -->
    <string name="exit_fullscreen_with_gesture_short">Režim ukončíte potiahnutím zhora a použitím gesta späť</string>
    <!-- Message shown to explain how to exit fullscreen mode when using back button navigation. -->
    <!-- Localisation note: this text should be as short as possible, max 68 chars -->
    <string name="exit_fullscreen_with_back_button_short">Režim ukončíte potiahnutím zhora a použitím tlačidla Naspäť</string>

    <!-- Beta Label Component !-->
    <!-- Text shown as a label or tag to indicate a feature or area is still undergoing active development. Note that here "Beta" should not be translated, as it is used as an icon styled element. -->
    <string name="beta_feature">BETA</string>
</resources><|MERGE_RESOLUTION|>--- conflicted
+++ resolved
@@ -121,15 +121,9 @@
 
     <!-- Tablet navigation bar "contextual feature recommendation" (CFR) -->
     <!-- Text for the title displayed in the contextual feature recommendation popup promoting the tablet navigation bar. -->
-<<<<<<< HEAD
-    <string name="tablet_nav_bar_cfr_title">Novinka: šípky dozadu a dopredu jediným ťuknutím</string>
-    <!-- Text for the message displayed in the contextual feature recommendation popup promoting the tablet navigation bar. -->
-    <string name="tablet_nav_bar_cfr_message">Vychutnajte si rýchlejšiu navigáciu, ktorú máte vždy na dosah ruky.</string>
-=======
     <string name="tablet_nav_bar_cfr_title" moz:removedIn="132" tools:ignore="UnusedResources">Novinka: šípky dozadu a dopredu jediným ťuknutím</string>
     <!-- Text for the message displayed in the contextual feature recommendation popup promoting the tablet navigation bar. -->
     <string name="tablet_nav_bar_cfr_message" moz:removedIn="132" tools:ignore="UnusedResources">Vychutnajte si rýchlejšiu navigáciu, ktorú máte vždy na dosah ruky.</string>
->>>>>>> 80823484
 
     <!-- Text for the info dialog when camera permissions have been denied but user tries to access a camera feature. -->
     <string name="camera_permissions_needed_message">Vyžaduje sa prístup ku fotoaparátu. Prejdite do nastavení Androidu a udeľte aplikácii dané povolenie.</string>
@@ -356,15 +350,12 @@
         The first parameter is the name of the app defined in app_name (for example: Fenix). -->
     <string name="browser_menu_delete_browsing_data_on_quit">Ukončiť %1$s</string>
 
-<<<<<<< HEAD
-=======
     <!-- Menu "contextual feature recommendation" (CFR) -->
     <!-- Text for the title in the contextual feature recommendation popup promoting the menu feature. -->
     <string name="menu_cfr_title">Novinka: prehľadné menu</string>
     <!-- Text for the message in the contextual feature recommendation popup promoting the menu feature. -->
     <string name="menu_cfr_body">Nájdite to, čo potrebujete rýchlejšie, od súkromného prehliadania až po uloženie nájdených vecí.</string>
 
->>>>>>> 80823484
     <!-- Extensions management fragment -->
     <!-- Text displayed when there are no extensions to be shown -->
     <string name="extensions_management_no_extensions">Nie sú tu žiadne rozšírenia</string>
