<?xml version="1.0" encoding="utf-8"?>
<resources xmlns:tools="http://schemas.android.com/tools" xmlns:moz="http://mozac.org/tools">

    <!-- App name for private browsing mode. The first parameter is the name of the app defined in app_name (for example: Fenix)-->
    <string name="app_name_private_5">Súkromný %s</string>
    <!-- App name for private browsing mode. The first parameter is the name of the app defined in app_name (for example: Fenix)-->
    <string name="app_name_private_4">%s (súkromné prehliadanie)</string>

    <!-- Home Fragment -->
    <!-- Content description (not visible, for screen readers etc.): "Three dot" menu button. -->
    <string name="content_description_menu">Ďalšie možnosti</string>
    <!-- Content description (not visible, for screen readers etc.): "Private Browsing" menu button. -->
    <string name="content_description_private_browsing_button">Povoliť súkromné prehliadanie</string>
    <!-- Content description (not visible, for screen readers etc.): "Private Browsing" menu button. -->
    <string name="content_description_disable_private_browsing_button">Zakázať súkromné prehliadanie</string>
    <!-- Placeholder text shown in the search bar before a user enters text for the default engine -->
    <string name="search_hint">Hľadať</string>
    <!-- Placeholder text shown in the search bar before a user enters text for a general engine -->
    <string name="search_hint_general_engine">Vyhľadávanie na webe</string>
    <!-- Placeholder text shown in search bar when using history search -->
    <string name="history_search_hint">Hľadať v histórii</string>
    <!-- Placeholder text shown in search bar when using bookmarks search -->
    <string name="bookmark_search_hint">Hľadať v záložkách</string>
    <!-- Placeholder text shown in search bar when using tabs search -->
    <string name="tab_search_hint">Hľadať v kartách</string>
    <!-- Placeholder text shown in the search bar when using application search engines -->
    <string name="application_search_hint">Zadajte hľadaný výraz</string>
    <!-- No Open Tabs Message Description -->
    <string name="no_open_tabs_description">Vaše otvorené karty budú zobrazené tu.</string>

    <!-- No Private Tabs Message Description -->
    <string name="no_private_tabs_description">Vaše súkromné karty budú zobrazené tu.</string>

    <!-- Tab tray multi select title in app bar. The first parameter is the number of tabs selected -->
    <string name="tab_tray_multi_select_title">Počet vybraných položiek: %1$d</string>
    <!-- Label of button in create collection dialog for creating a new collection  -->
    <string name="tab_tray_add_new_collection">Pridať novú kolekciu</string>
    <!-- Label of editable text in create collection dialog for naming a new collection  -->
    <string name="tab_tray_add_new_collection_name">Názov</string>
    <!-- Label of button in save to collection dialog for selecting a current collection  -->
    <string name="tab_tray_select_collection">Výber kolekcie</string>
    <!-- Content description for close button while in multiselect mode in tab tray -->
    <string name="tab_tray_close_multiselect_content_description">Ukončenie režimu viacnásobného výberu</string>
    <!-- Content description for save to collection button while in multiselect mode in tab tray -->
    <string name="tab_tray_collection_button_multiselect_content_description">Uložiť vybrané karty do kolekcie</string>
    <!-- Content description on checkmark while tab is selected in multiselect mode in tab tray -->
    <string name="tab_tray_multiselect_selected_content_description">Vybraná</string>

    <!-- Home - Recently saved bookmarks -->
    <!-- Title for the home screen section with recently saved bookmarks. -->
    <string name="recently_saved_title">Nedávno uložené</string>
    <!-- Content description for the button which navigates the user to show all of their saved bookmarks. -->
    <string name="recently_saved_show_all_content_description_2">Zobraziť všetky uložené záložky</string>

    <!-- Text for the menu button to remove a recently saved bookmark from the user's home screen -->
    <string name="recently_saved_menu_item_remove">Odstrániť</string>

    <!-- About content. The first parameter is the name of the application. (For example: Fenix) -->
    <string name="about_content">%1$s vyvíja Mozilla.</string>

    <!-- Private Browsing -->
    <!-- Explanation for private browsing displayed to users on home view when they first enable private mode
        The first parameter is the name of the app defined in app_name (for example: Fenix) -->
    <string name="private_browsing_placeholder_description_2">%1$s vymaže históriu vyhľadávania a navštívených stránok po zavretí aplikácie alebo všetkých súkromných kariet a okien. S touto funkciou nie ste na internete neviditeľní a napríklad váš poskytovateľ pripojenia na internet môže stále zistiť, aké stránky navštevujete. Vaša aktivita na internete ale zostane utajená pred ďalšími používateľmi na tomto zariadení.</string>
    <string name="private_browsing_common_myths">
       Časté mýty o súkromnom prehliadaní
    </string>

    <!-- True Private Browsing Mode -->
    <!-- Title for info card on private homescreen in True Private Browsing Mode. -->
    <string name="felt_privacy_desc_card_title">Nezanechávajte na tomto zariadení žiadne stopy</string>

    <!-- Explanation for private browsing displayed to users on home view when they first enable
        private mode in our new Total Private Browsing mode.
        The first parameter is the name of the app defined in app_name (for example: Firefox Nightly)
        The second parameter is the clickable link text in felt_privacy_info_card_subtitle_link_text -->
    <string name="felt_privacy_info_card_subtitle_2">Keď zatvoríte všetky súkromné karty, %1$s odstráni vaše súbory cookie, históriu a údaje stránok. %2$s</string>
    <!-- Clickable portion of the explanation for private browsing that links the user to our
        about privacy page.
        This string is used in felt_privacy_info_card_subtitle as the second parameter.-->
    <string name="felt_privacy_info_card_subtitle_link_text">Kto však môže vidieť moju aktivitu?</string>

    <!-- Private mode shortcut "contextual feature recommendation" (CFR) -->
    <!-- Text for the Private mode shortcut CFR message for adding a private mode shortcut to open private tabs from the Home screen -->
    <string name="private_mode_cfr_message_2">Spustite svoju ďalšiu súkromnú kartu jediným ťuknutím.</string>
    <!-- Text for the positive button to accept adding a Private Browsing shortcut to the Home screen -->
    <string name="private_mode_cfr_pos_button_text">Pridať na Úvodnú obrazovku</string>
    <!-- Text for the negative button to decline adding a Private Browsing shortcut to the Home screen -->
    <string name="cfr_neg_button_text">Nie, ďakujem</string>

    <!-- Open in App "contextual feature recommendation" (CFR) -->
    <!-- Text for the info message. The first parameter is the name of the application.-->
    <string name="open_in_app_cfr_info_message_2">%1$s môžete nastaviť tak, aby automaticky otváral odkazy v tejto aplikácii.</string>
    <!-- Text for the positive action button -->
    <string name="open_in_app_cfr_positive_button_text">Prejsť do nastavení</string>
    <!-- Text for the negative action button -->
    <string name="open_in_app_cfr_negative_button_text">Zavrieť</string>

    <!-- Total cookie protection "contextual feature recommendation" (CFR) -->
    <!-- Text for the message displayed in the contextual feature recommendation popup promoting the total cookie protection feature. -->
    <string name="tcp_cfr_message">Naša doteraz najvýkonnejšia funkcia ochrany osobných údajov izoluje sledovacie prvky tretích strán.</string>
    <!-- Text displayed that links to website containing documentation about the "Total cookie protection" feature. -->
    <string name="tcp_cfr_learn_more">Prečítajte si o Úplnej ochrane súborov cookie</string>


    <!-- Private browsing erase action "contextual feature recommendation" (CFR) -->
    <!-- Text for the message displayed in the contextual feature recommendation popup promoting the erase private browsing feature. -->
    <string name="erase_action_cfr_message">Ťuknutím sem spustíte novú súkromnú reláciu. Vymažte svoju históriu, súbory cookie – všetko.</string>


    <!-- Text for the info dialog when camera permissions have been denied but user tries to access a camera feature. -->
    <string name="camera_permissions_needed_message">Vyžaduje sa prístup ku fotoaparátu. Prejdite do nastavení Androidu a udeľte aplikácii dané povolenie.</string>
    <!-- Text for the positive action button to go to Android Settings to grant permissions. -->
    <string name="camera_permissions_needed_positive_button_text">Prejsť do nastavení</string>
    <!-- Text for the negative action button to dismiss the dialog. -->
    <string name="camera_permissions_needed_negative_button_text">Zavrieť</string>

    <!-- Text for the banner message to tell users about our auto close feature. -->
    <string name="tab_tray_close_tabs_banner_message">Môžete si nastaviť automatické zatváranie kariet, ktoré ste za posledný deň, týždeň či mesiac neotvorili.</string>
    <!-- Text for the positive action button to go to Settings for auto close tabs. -->
    <string name="tab_tray_close_tabs_banner_positive_button_text">Zobraziť možnosti</string>
    <!-- Text for the negative action button to dismiss the Close Tabs Banner. -->
    <string name="tab_tray_close_tabs_banner_negative_button_text">Zavrieť</string>

    <!-- Text for the banner message to tell users about our inactive tabs feature. -->
    <string name="tab_tray_inactive_onboarding_message">Tu sa presunú karty, ktoré ste dva týždne nevideli.</string>
    <!-- Text for the action link to go to Settings for inactive tabs. -->
    <string name="tab_tray_inactive_onboarding_button_text">Vypnúť v nastaveniach</string>

    <!-- Text for title for the auto-close dialog of the inactive tabs. -->
    <string name="tab_tray_inactive_auto_close_title">Automaticky zavrieť po jednom mesiaci?</string>
    <!-- Text for the body for the auto-close dialog of the inactive tabs.
        The first parameter is the name of the application.-->
    <string name="tab_tray_inactive_auto_close_body_2">%1$s môže zavrieť karty, ktoré ste za posledný mesiac nevideli.</string>
    <!-- Content description for close button in the auto-close dialog of the inactive tabs. -->
    <string name="tab_tray_inactive_auto_close_button_content_description">Zavrieť</string>

    <!-- Text for turn on auto close tabs button in the auto-close dialog of the inactive tabs. -->
    <string name="tab_tray_inactive_turn_on_auto_close_button_2">Zapnúť automatické zatváranie</string>


    <!-- Home screen icons - Long press shortcuts -->
    <!-- Shortcut action to open new tab -->
    <string name="home_screen_shortcut_open_new_tab_2">Nová karta</string>
    <!-- Shortcut action to open new private tab -->
    <string name="home_screen_shortcut_open_new_private_tab_2">Nová súkromná karta</string>

    <!-- Shortcut action to open Passwords screens -->
    <string name="home_screen_shortcut_open_password_screen">Skratka Heslá</string>

    <!-- Recent Tabs -->
    <!-- Header text for jumping back into the recent tab in the home screen -->
    <string name="recent_tabs_header">Návrat späť</string>
    <!-- Button text for showing all the tabs in the tabs tray -->
    <string name="recent_tabs_show_all">Zobraziť všetky</string>

    <!-- Content description for the button which navigates the user to show all recent tabs in the tabs tray. -->
    <string name="recent_tabs_show_all_content_description_2">Tlačidlo Zobraziť všetky nedávne karty</string>

    <!-- Text for button in synced tab card that opens synced tabs tray -->
    <string name="recent_tabs_see_all_synced_tabs_button_text">Zobraziť všetky synchronizované karty</string>
    <!-- Accessibility description for device icon used for recent synced tab -->
    <string name="recent_tabs_synced_device_icon_content_description">Synchronizované zariadenie</string>
    <!-- Text for the dropdown menu to remove a recent synced tab from the homescreen -->
    <string name="recent_synced_tab_menu_item_remove">Odstrániť</string>
    <!-- Text for the menu button to remove a grouped highlight from the user's browsing history
         in the Recently visited section -->
    <string name="recent_tab_menu_item_remove">Odstrániť</string>

    <!-- History Metadata -->
    <!-- Header text for a section on the home screen that displays grouped highlights from the
         user's browsing history, such as topics they have researched or explored on the web -->
    <string name="history_metadata_header_2">Nedávno navštívené</string>
    <!-- Text for the menu button to remove a grouped highlight from the user's browsing history
         in the Recently visited section -->
    <string name="recently_visited_menu_item_remove">Odstrániť</string>

    <!-- Content description for the button which navigates the user to show all of their history. -->
    <string name="past_explorations_show_all_content_description_2">Zobraziť všetky minulé prieskumy</string>

    <!-- Browser Fragment -->
    <!-- Content description (not visible, for screen readers etc.): Navigate backward (browsing history) -->
    <string name="browser_menu_back">Naspäť</string>
    <!-- Content description (not visible, for screen readers etc.): Navigate forward (browsing history) -->
    <string name="browser_menu_forward">Dopredu</string>
    <!-- Content description (not visible, for screen readers etc.): Refresh current website -->
    <string name="browser_menu_refresh">Obnoviť</string>
    <!-- Content description (not visible, for screen readers etc.): Stop loading current website -->
    <string name="browser_menu_stop">Zastaviť</string>
    <!-- Browser menu button that opens the addon manager -->
    <string name="browser_menu_add_ons">Doplnky</string>
    <!-- Browser menu button that opens account settings -->
    <string name="browser_menu_account_settings">Informácie o účte</string>
    <!-- Text displayed when there are no add-ons to be shown -->
    <string name="no_add_ons">Nemáte žiadne doplnky</string>
    <!-- Browser menu button that sends a user to help articles -->
    <string name="browser_menu_help">Pomocník</string>
    <!-- Browser menu button that sends a to a the what's new article -->
    <string name="browser_menu_whats_new">Čo je nové</string>
    <!-- Browser menu button that opens the settings menu -->
    <string name="browser_menu_settings">Nastavenia</string>
    <!-- Browser menu button that opens a user's library -->
    <string name="browser_menu_library">Knižnica</string>
    <!-- Browser menu toggle that requests a desktop site -->
    <string name="browser_menu_desktop_site">Verzia pre počítače</string>
    <!-- Browser menu button that reopens a private tab as a regular tab -->
    <string name="browser_menu_open_in_regular_tab">Otvoriť na bežnej karte</string>
    <!-- Browser menu toggle that adds a shortcut to the site on the device home screen. -->
    <string name="browser_menu_add_to_homescreen">Pridať na úvodnú obrazovku</string>
    <!-- Browser menu toggle that installs a Progressive Web App shortcut to the site on the device home screen. -->
    <string name="browser_menu_install_on_homescreen">Nainštalovať</string>
    <!-- Content description (not visible, for screen readers etc.) for the Resync tabs button -->
    <string name="resync_button_content_description">Synchronizovať znova</string>
    <!-- Browser menu button that opens the find in page menu -->
    <string name="browser_menu_find_in_page">Hľadať na stránke</string>
    <!-- Browser menu button that opens the translations dialog, which has options to translate the current browser page. -->
    <string name="browser_menu_translations">Preložiť stránku</string>
    <!-- Browser menu button that saves the current tab to a collection -->
    <string name="browser_menu_save_to_collection_2">Uložiť do kolekcie</string>
    <!-- Browser menu button that open a share menu to share the current site -->
    <string name="browser_menu_share">Zdieľať</string>
    <!-- Browser menu button shown in custom tabs that opens the current tab in Fenix
        The first parameter is the name of the app defined in app_name (for example: Fenix) -->
    <string name="browser_menu_open_in_fenix">Otvoriť v aplikácii %1$s</string>
    <!-- Browser menu text shown in custom tabs to indicate this is a Fenix tab
        The first parameter is the name of the app defined in app_name (for example: Fenix) -->
    <string name="browser_menu_powered_by">POHÁŇANÉ APLIKÁCIOU %1$s</string>

    <!-- Browser menu text shown in custom tabs to indicate this is a Fenix tab
        The first parameter is the name of the app defined in app_name (for example: Fenix) -->
    <string name="browser_menu_powered_by2">Poháňané aplikáciou %1$s</string>

    <!-- Browser menu button to put the current page in reader mode -->
    <string name="browser_menu_read">Zobrazenie Čítačka</string>
    <!-- Browser menu button content description to close reader mode and return the user to the regular browser -->
    <string name="browser_menu_read_close">Zavrieť zobrazenie Čítačka</string>
    <!-- Browser menu button to open the current page in an external app -->
    <string name="browser_menu_open_app_link">Otvoriť v aplikácii</string>

    <!-- Browser menu button to show reader view appearance controls e.g. the used font type and size -->
    <string name="browser_menu_customize_reader_view">Prispôsobiť zobrazenie čítačky</string>
    <!-- Browser menu label for adding a bookmark -->
    <string name="browser_menu_add">Pridať</string>

    <!-- Browser menu label for editing a bookmark -->
    <string name="browser_menu_edit">Upraviť</string>

    <!-- Button shown on the home page that opens the Customize home settings -->
    <string name="browser_menu_customize_home_1">Upraviť domovskú stránku</string>
<<<<<<< HEAD
=======

>>>>>>> 02782e4f
    <!-- Browser Toolbar -->
    <!-- Content description for the Home screen button on the browser toolbar -->
    <string name="browser_toolbar_home">Úvodná obrazovka</string>

    <!-- Content description (not visible, for screen readers etc.): Erase button: Erase the browsing
         history and go back to the home screen. -->
    <string name="browser_toolbar_erase">Vymazať históriu prehliadania</string>

    <!-- Content description for the translate page toolbar button that opens the translations dialog when no translation has occurred. -->
    <string name="browser_toolbar_translate">Preložiť stránku</string>

    <!-- Locale Settings Fragment -->
    <!-- Content description for tick mark on selected language -->
    <string name="a11y_selected_locale_content_description">Vybraný jazyk</string>
    <!-- Text for default locale item -->
    <string name="default_locale_text">Podľa zariadenia</string>
    <!-- Placeholder text shown in the search bar before a user enters text -->
    <string name="locale_search_hint">Hľadať</string>

    <!-- Search Fragment -->
    <!-- Button in the search view that lets a user search by scanning a QR code -->
    <string name="search_scan_button">Skenovať</string>
    <!-- Button in the search view when shortcuts are displayed that takes a user to the search engine settings -->
    <string name="search_shortcuts_engine_settings">Nastavenia vyhľadávania</string>
    <!-- Button in the search view that lets a user navigate to the site in their clipboard -->
    <string name="awesomebar_clipboard_title">Prilepiť odkaz zo schránky</string>

    <!-- Button in the search suggestions onboarding that allows search suggestions in private sessions -->
    <string name="search_suggestions_onboarding_allow_button">Povoliť</string>
    <!-- Button in the search suggestions onboarding that does not allow search suggestions in private sessions -->
    <string name="search_suggestions_onboarding_do_not_allow_button">Nepovoliť</string>
    <!-- Search suggestion onboarding hint title text -->
    <string name="search_suggestions_onboarding_title">Povoliť návrhy vyhľadávania v súkromnom prehliadaní?</string>
    <!-- Search suggestion onboarding hint description text, first parameter is the name of the app defined in app_name (for example: Fenix)-->
    <string name="search_suggestions_onboarding_text">%s bude zdieľať vami napísaný text v paneli s adresou s vyhľadávačom.</string>

    <!-- Search engine suggestion title text. The first parameter is the name of the suggested engine-->
    <string name="search_engine_suggestions_title">Hľadať cez %s</string>
    <!-- Search engine suggestion description text -->
    <string name="search_engine_suggestions_description">Vyhľadať na webe priamo z panela s adresou</string>

    <!-- Menu option in the search selector menu to open the search settings -->
    <string name="search_settings_menu_item">Hľadať v nastaveniach</string>

    <!-- Header text for the search selector menu -->
    <string name="search_header_menu_item_2">Tentokrát hľadať v:</string>

    <!-- Content description (not visible, for screen readers etc.): Search engine icon. The first parameter is the search engine name (for example: DuckDuckGo). -->
    <string name="search_engine_icon_content_description" tools:ignore="UnusedResources">Vyhľadávač %s</string>

    <!-- Home onboarding -->
    <!-- Onboarding home screen popup dialog, shown on top of the Jump back in section. -->
    <string name="onboarding_home_screen_jump_back_contextual_hint_2">Zoznámte sa so svojou prispôsobenou domovskou stránkou. Tu sa zobrazia nedávne karty, záložky a výsledky vyhľadávania.</string>

    <!-- Home onboarding dialog welcome screen title text. -->
    <string name="onboarding_home_welcome_title_2">Vitajte na osobnejšom internete</string>
    <!-- Home onboarding dialog welcome screen description text. -->
    <string name="onboarding_home_welcome_description">Viac farieb. Lepšie súkromie. Rovnaký záväzok voči ľuďom nadradený ziskom.</string>
    <!-- Home onboarding dialog sign into sync screen title text. -->
    <string name="onboarding_home_sync_title_3">Prepínanie obrazoviek je jednoduchšie ako kedykoľvek predtým</string>
    <!-- Home onboarding dialog sign into sync screen description text. -->
    <string name="onboarding_home_sync_description">Pokračujte tam, kde ste prestali, pomocou kariet z iných zariadení teraz na vašej domovskej stránke.</string>
    <!-- Text for the button to continue the onboarding on the home onboarding dialog. -->
    <string name="onboarding_home_get_started_button">Začíname</string>
    <!-- Text for the button to navigate to the sync sign in screen on the home onboarding dialog. -->
    <string name="onboarding_home_sign_in_button">Prihlásiť sa</string>
    <!-- Text for the button to skip the onboarding on the home onboarding dialog. -->
    <string name="onboarding_home_skip_button">Preskočiť</string>

    <!-- Onboarding home screen sync popup dialog message, shown on top of Recent Synced Tabs in the Jump back in section. -->
    <string name="sync_cfr_message">Vaše karty sa synchronizujú! Na druhom zariadení pokračujte tam, kde ste tu prestali.</string>

    <!-- Content description (not visible, for screen readers etc.): Close button for the home onboarding dialog -->
    <string name="onboarding_home_content_description_close_button">Zavrieť</string>

    <!-- Notification pre-permission dialog -->
    <!-- Enable notification pre permission dialog title
        The first parameter is the name of the app defined in app_name (for example: Fenix) -->
    <string name="onboarding_home_enable_notifications_title" moz:removedIn="124" tools:ignore="UnusedResources">Upozornenia vám pomôžu vyťažiť z prehliadača %s ešte viac</string>
    <!-- Enable notification pre permission dialog description with rationale
        The first parameter is the name of the app defined in app_name (for example: Fenix) -->
    <string name="onboarding_home_enable_notifications_description" moz:removedIn="124" tools:ignore="UnusedResources">Synchronizujte svoje karty medzi zariadeniami, spravujte sťahovanie, získajte tipy, ako čo najlepšie využiť ochranu súkromia prehliadača %s a ďalšie.</string>
    <!-- Text for the button to request notification permission on the device -->
    <string name="onboarding_home_enable_notifications_positive_button" moz:removedIn="124" tools:ignore="UnusedResources">Pokračovať</string>
    <!-- Text for the button to not request notification permission on the device and dismiss the dialog -->
    <string name="onboarding_home_enable_notifications_negative_button" moz:removedIn="124" tools:ignore="UnusedResources">Teraz nie</string>

    <!-- Juno first user onboarding flow experiment, strings are marked unused as they are only referenced by Nimbus experiments. -->
<<<<<<< HEAD
=======
    <!-- Description for learning more about our privacy notice. -->
    <string name="juno_onboarding_privacy_notice_text">Vyhlásenie o ochrane osobných údajov Firefoxu</string>
    <!-- Text for the button to set firefox as default browser on the device -->
>>>>>>> 02782e4f
    <!-- Title for set firefox as default browser screen used by Nimbus experiments. -->
    <string name="juno_onboarding_default_browser_title_nimbus_2">Radi vás držíme v bezpečí</string>
    <!-- Description for set firefox as default browser screen used by Nimbus experiments. -->
    <string name="juno_onboarding_default_browser_description_nimbus_3">Náš neziskový prehliadač pomáha zabrániť spoločnostiam, aby vás tajne sledovali na webe.</string>
    <!-- Description for set firefox as default browser screen used by Nimbus experiments. -->
    <string name="juno_onboarding_default_browser_description_nimbus_2" moz:RemovedIn="124" tools:ignore="UnusedResources">Náš neziskový prehliadač pomáha zabrániť spoločnostiam, aby vás tajne sledovali na webe.\n\nĎalšie informácie nájdete v našom Vyhlásení o ochrane osobných údajov.</string>
    <!-- Text for the link to the privacy notice webpage for set as firefox default browser screen.
    This is part of the string with the key "juno_onboarding_default_browser_description". -->
    <string name="juno_onboarding_default_browser_description_link_text" moz:RemovedIn="124" tools:ignore="UnusedResources">Vyhlásení o ochrane osobných údajov</string>
    <!-- Text for the button to set firefox as default browser on the device -->
    <string name="juno_onboarding_default_browser_positive_button" tools:ignore="UnusedResources">Nastaviť ako predvolený prehliadač</string>
    <!-- Text for the button dismiss the screen and move on with the flow -->
    <string name="juno_onboarding_default_browser_negative_button" tools:ignore="UnusedResources">Teraz nie</string>
    <!-- Title for sign in to sync screen. -->
    <string name="juno_onboarding_sign_in_title_2">Pri preskakovaní medzi zariadeniami zostaňte šifrovaní</string>
    <!-- Description for sign in to sync screen. Nimbus experiments do not support string placeholders.
     Note: The word "Firefox" should NOT be translated -->
    <string name="juno_onboarding_sign_in_description_2">Keď ste prihlásení a synchronizovaní, ste bezpečnejší. Firefox šifruje vaše heslá, záložky a ďalšie položky.</string>
    <!-- Text for the button to sign in to sync on the device -->
    <string name="juno_onboarding_sign_in_positive_button" tools:ignore="UnusedResources">Prihlásiť sa</string>
    <!-- Text for the button dismiss the screen and move on with the flow -->
    <string name="juno_onboarding_sign_in_negative_button" tools:ignore="UnusedResources">Teraz nie</string>
    <!-- Title for enable notification permission screen used by Nimbus experiments. Nimbus experiments do not support string placeholders.
        Note: The word "Firefox" should NOT be translated -->
    <string name="juno_onboarding_enable_notifications_title_nimbus_2">Upozornenia vám pomôžu zostať s Firefoxom v bezpečí</string>
    <!-- Description for enable notification permission screen used by Nimbus experiments. Nimbus experiments do not support string placeholders.
       Note: The word "Firefox" should NOT be translated -->
    <string name="juno_onboarding_enable_notifications_description_nimbus_2">Bezpečne posielajte karty medzi vašimi zariadeniami a objavte ďalšie funkcie ochrany osobných údajov vo Firefoxe.</string>
    <!-- Text for the button to request notification permission on the device -->
    <string name="juno_onboarding_enable_notifications_positive_button" tools:ignore="UnusedResources">Zapnúť upozornenia</string>
    <!-- Text for the button dismiss the screen and move on with the flow -->
    <string name="juno_onboarding_enable_notifications_negative_button" tools:ignore="UnusedResources">Teraz nie</string>

    <!-- Title for add search widget screen used by Nimbus experiments. Nimbus experiments do not support string placeholders.
        Note: The word "Firefox" should NOT be translated -->
    <string name="juno_onboarding_add_search_widget_title" tools:ignore="UnusedResources">Vyskúšajte vyhľadávaciu miniaplikáciu Firefoxu</string>
    <!-- Description for add search widget screen used by Nimbus experiments. Nimbus experiments do not support string placeholders.
        Note: The word "Firefox" should NOT be translated -->
    <string name="juno_onboarding_add_search_widget_description" tools:ignore="UnusedResources">S Firefoxom na vašej domovskej obrazovke budete mať jednoduchý prístup k prehliadaču s ochranou súkromia na prvom mieste, ktorý blokuje sledovacie prvky stránok.</string>
    <!-- Text for the button to add search widget on the device used by Nimbus experiments. Nimbus experiments do not support string placeholders.
        Note: The word "Firefox" should NOT be translated -->
    <string name="juno_onboarding_add_search_widget_positive_button" tools:ignore="UnusedResources">Pridať miniaplikáciu Firefox</string>
    <!-- Text for the button to dismiss the screen and move on with the flow -->
    <string name="juno_onboarding_add_search_widget_negative_button" tools:ignore="UnusedResources">Teraz nie</string>

    <!-- Search Widget -->
    <!-- Content description for searching with a widget. The first parameter is the name of the application.-->
    <string name="search_widget_content_description_2">Otvoriť novú kartu %1$su</string>
    <!-- Text preview for smaller sized widgets -->
    <string name="search_widget_text_short">Hľadať</string>
    <!-- Text preview for larger sized widgets -->
    <string name="search_widget_text_long">Hľadať na webe</string>

    <!-- Content description (not visible, for screen readers etc.): Voice search -->
    <string name="search_widget_voice">Hlasové vyhľadávanie</string>

    <!-- Preferences -->
    <!-- Title for the settings page-->
    <string name="settings">Nastavenia</string>
    <!-- Preference category for general settings -->
    <string name="preferences_category_general">Všeobecné</string>
    <!-- Preference category for all links about Fenix -->
    <string name="preferences_category_about">O aplikácii</string>
    <!-- Preference category for settings related to changing the default search engine -->
    <string name="preferences_category_select_default_search_engine">Zvoľte vyhľadávač</string>
    <!-- Preference for settings related to managing search shortcuts for the quick search menu -->
    <string name="preferences_manage_search_shortcuts_2">Spravovať alternatívne vyhľadávače</string>
    <!-- Summary for preference for settings related to managing search shortcuts for the quick search menu -->
    <string name="preferences_manage_search_shortcuts_summary">Upravte si vyhľadávače viditeľné v ponuke vyhľadávania</string>
    <!-- Preference category for settings related to managing search shortcuts for the quick search menu -->
    <string name="preferences_category_engines_in_search_menu">Vyhľadávače viditeľné v ponuke vyhľadávania</string>
    <!-- Preference for settings related to changing the default search engine -->
    <string name="preferences_default_search_engine">Predvolený vyhľadávač</string>
    <!-- Preference for settings related to Search -->
    <string name="preferences_search">Vyhľadávanie</string>
    <!-- Preference for settings related to Search engines -->
    <string name="preferences_search_engines">Vyhľadávacie moduly</string>
    <!-- Preference for settings related to Search engines suggestions-->
    <string name="preferences_search_engines_suggestions">Návrhy z vyhľadávačov</string>
    <!-- Preference Category for settings related to Search address bar -->
    <string name="preferences_settings_address_bar">Predvoľby panela s adresou</string>
    <!-- Preference Category for settings to Firefox Suggest -->
    <string name="preference_search_address_bar_fx_suggest">Panel s adresou – Návrhy Firefoxu</string>
    <!-- Preference link to Learn more about Firefox Suggest -->
    <string name="preference_search_learn_about_fx_suggest">Ďalšie informácie o Návrhoch Firefoxu</string>
    <!-- Preference link to rating Fenix on the Play Store -->
    <string name="preferences_rate">Ohodnoťte aplikáciu v Obchode Play</string>
    <!-- Preference linking to about page for Fenix
        The first parameter is the name of the app defined in app_name (for example: Fenix) -->
    <string name="preferences_about">O aplikácii %1$s</string>
    <!-- Preference for settings related to changing the default browser -->
    <string name="preferences_set_as_default_browser">Nastaviť ako predvolený prehliadač</string>
    <!-- Preference category for advanced settings -->
    <string name="preferences_category_advanced">Rozšírené</string>


    <!-- Preference category for privacy and security settings -->
    <string name="preferences_category_privacy_security">Súkromie a bezpečnosť</string>
    <!-- Preference for advanced site permissions -->
    <string name="preferences_site_permissions">Oprávnenia stránok</string>
    <!-- Preference for private browsing options -->
    <string name="preferences_private_browsing_options">Súkromné prehliadanie</string>
    <!-- Preference for opening links in a private tab-->
    <string name="preferences_open_links_in_a_private_tab">Otvárať odkazy na súkromných kartách</string>
    <!-- Preference for allowing screenshots to be taken while in a private tab-->
    <string name="preferences_allow_screenshots_in_private_mode">Povoliť tvorbu snímok obrazovky v súkromnom prehliadaní</string>
    <!-- Will inform the user of the risk of activating Allow screenshots in private browsing option -->
    <string name="preferences_screenshots_in_private_mode_disclaimer">Ak je to povolené, súkromné karty sa zobrazia aj vtedy, ak je otvorených viac aplikácií</string>
    <!-- Preference for adding private browsing shortcut -->
    <string name="preferences_add_private_browsing_shortcut">Pridať odkaz na súkromné prehliadanie</string>
    <!-- Preference for enabling "HTTPS-Only" mode -->
    <string name="preferences_https_only_title">Režim &quot;Len HTTPS&quot;</string>

    <!-- Label for cookie banner section in quick settings panel. -->
    <string name="cookie_banner_blocker">Blokovanie bannerov k súborom cookie</string>
    <!-- Preference for removing cookie/consent banners from sites automatically in private mode. See reduce_cookie_banner_summary for additional context. -->
    <string name="preferences_cookie_banner_reduction_private_mode">Blokovať bannery k súborom cookie v súkromnom prehliadaní</string>
<<<<<<< HEAD
    <!-- Preference for rejecting or removing as many cookie/consent banners as possible on sites. See reduce_cookie_banner_summary for additional context. -->
    <string name="reduce_cookie_banner_option" moz:RemovedIn="121" tools:ignore="UnusedResources">Znižovať počet bannerov k súborom cookie</string>
    <!-- Summary of cookie banner handling preference if the setting disabled is set to off -->
    <string name="reduce_cookie_banner_option_off" moz:RemovedIn="121" tools:ignore="UnusedResources">Vypnuté</string>
    <!-- Summary of cookie banner handling preference if the setting enabled is set to on -->
    <string name="reduce_cookie_banner_option_on" moz:RemovedIn="121" tools:ignore="UnusedResources">Zapnuté</string>

    <!-- Summary for the preference for rejecting all cookies whenever possible. The first parameter is the application name -->
    <string name="reduce_cookie_banner_summary_1" moz:RemovedIn="121" tools:ignore="UnusedResources">%1$s sa automaticky pokúša odmietnuť žiadosti o súbory cookie na banneroch k súborom cookie.</string>
=======

>>>>>>> 02782e4f
    <!-- Text for indicating cookie banner handling is off this site, this is shown as part of the protections panel with the tracking protection toggle -->
    <string name="reduce_cookie_banner_off_for_site">Vypnuté pre túto stránku</string>
    <!-- Text for cancel button indicating that cookie banner reduction is not supported for the current site, this is shown as part of the cookie banner details view. -->
    <string name="cookie_banner_handling_details_site_is_not_supported_cancel_button">Zrušiť</string>
    <!-- Text for request support button indicating that cookie banner reduction is not supported for the current site, this is shown as part of the cookie banner details view. -->
    <string name="cookie_banner_handling_details_site_is_not_supported_request_support_button_2">Poslať žiadosť</string>
    <!-- Text for title indicating that cookie banner reduction is not supported for the current site, this is shown as part of the cookie banner details view. -->
    <string name="cookie_banner_handling_details_site_is_not_supported_title_2">Požiadať o podporu pre túto stránku?</string>
    <!-- Label for the snackBar, after the user reports with success a website where cookie banner reducer did not work -->
    <string name="cookie_banner_handling_report_site_snack_bar_text_2">Žiadosť bola odoslaná</string>
    <!-- Text for indicating cookie banner handling is on this site, this is shown as part of the protections panel with the tracking protection toggle -->
    <string name="reduce_cookie_banner_on_for_site">Zapnuté pre túto stránku</string>
    <!-- Text for indicating that a request for unsupported site was sent to Nimbus (it's a Mozilla library for experiments), this is shown as part of the protections panel with the tracking protection toggle -->
    <string name="reduce_cookie_banner_unsupported_site_request_submitted_2">Žiadosť o podporu bola odoslaná</string>
    <!-- Text for indicating cookie banner handling is currently not supported for this site, this is shown as part of the protections panel with the tracking protection toggle -->
    <string name="reduce_cookie_banner_unsupported_site">Stránka momentálne nie je podporovaná</string>
    <!-- Title text for a detail explanation indicating cookie banner handling is on this site, this is shown as part of the cookie banner panel in the toolbar. The first parameter is a shortened URL of the current site-->
    <string name="reduce_cookie_banner_details_panel_title_on_for_site_1">Zapnúť blokovanie bannerov k súborom cookie pre %1$s?</string>
    <!-- Title text for a detail explanation indicating cookie banner handling is off this site, this is shown as part of the cookie banner panel in the toolbar. The first parameter is a shortened URL of the current site-->
    <string name="reduce_cookie_banner_details_panel_title_off_for_site_1">Vypnúť blokovanie bannerov k súborom cookie pre %1$s?</string>
    <!-- Title text for a detail explanation indicating cookie banner reducer didn't work for the current site, this is shown as part of the cookie banner panel in the toolbar. The first parameter is the application name-->
    <string name="reduce_cookie_banner_details_panel_title_unsupported_site_request_2">%1$s nemôže automaticky odmietnuť žiadosti o súbory cookie na tejto stránke. Môžete však poslať žiadosť o podporu tejto stránky v budúcnosti.</string>

    <!-- Long text for a detail explanation indicating what will happen if cookie banner handling is off for a site, this is shown as part of the cookie banner panel in the toolbar. The first parameter is the application name -->
    <string name="reduce_cookie_banner_details_panel_description_off_for_site_1">Po vypnutí %1$s vymaže súbory cookie a znova načíta túto lokalitu. Môže vás to odhlásiť alebo vyprázdniť nákupné košíky.</string>

    <!-- Long text for a detail explanation indicating what will happen if cookie banner handling is on for a site, this is shown as part of the cookie banner panel in the toolbar. The first parameter is the application name -->
    <string name="reduce_cookie_banner_details_panel_description_on_for_site_3">Po zapnutí sa %1$s pokúsi automaticky odmietnuť všetky bannery k súborom cookie na tejto stránke.</string>

    <!--Title for the cookie banner re-engagement CFR, the placeholder is replaced with app name -->
    <string name="cookie_banner_cfr_title">%1$s pre vás práve odmietol súbory cookie</string>
    <!--Message for the cookie banner re-engagement CFR -->
    <string name="cookie_banner_cfr_message">Menej rozptyľovania, menej súborov cookie, ktoré vás na tejto stránke sledujú.</string>

    <!-- Description of the preference to enable "HTTPS-Only" mode. -->
    <string name="preferences_https_only_summary">Automaticky sa pokúša pripojiť k stránkam pomocou šifrovacieho protokolu HTTPS na zvýšenie bezpečnosti.</string>
    <!-- Summary of https only preference if https only is set to off -->
    <string name="preferences_https_only_off">Vypnutý</string>
    <!-- Summary of https only preference if https only is set to on in all tabs -->
    <string name="preferences_https_only_on_all">Zapnuté na všetkých kartách</string>
    <!-- Summary of https only preference if https only is set to on in private tabs only -->
    <string name="preferences_https_only_on_private">Zapnuté na súkromných kartách</string>
    <!-- Text displayed that links to website containing documentation about "HTTPS-Only" mode -->
    <string name="preferences_http_only_learn_more">Ďalšie informácie</string>
    <!-- Option for the https only setting -->
    <string name="preferences_https_only_in_all_tabs">Povoliť na všetkých kartách</string>
    <!-- Option for the https only setting -->
    <string name="preferences_https_only_in_private_tabs">Povoliť iba na súkromných kartách</string>
    <!-- Title shown in the error page for when trying to access a http website while https only mode is enabled. -->
    <string name="errorpage_httpsonly_title">Zabezpečená verzia stránky nie je k dispozícii</string>
    <!-- Message shown in the error page for when trying to access a http website while https only mode is enabled. The message has two paragraphs. This is the first. -->
    <string name="errorpage_httpsonly_message_title">Web s najväčšou pravdepodobnosťou nepodporuje HTTPS.</string>
    <!-- Message shown in the error page for when trying to access a http website while https only mode is enabled. The message has two paragraphs. This is the second. -->
    <string name="errorpage_httpsonly_message_summary">Je však tiež možné, že ide o útočníka. Ak budete pokračovať na webovú stránku, nemali by ste zadávať žiadne citlivé informácie. Ak budete pokračovať, režim Len HTTPS sa pre túto stránku dočasne vypne.</string>
    <!-- Preference for accessibility -->
    <string name="preferences_accessibility">Zjednodušenie ovládania</string>
    <!-- Preference to override the Mozilla account server -->
    <string name="preferences_override_account_server">Vlastný server pre účet Mozilla</string>
    <!-- Preference to override the Sync token server -->
    <string name="preferences_override_sync_tokenserver">Vlastný server pre synchronizáciu</string>
    <!-- Toast shown after updating the Mozilla account/Sync server override preferences -->
    <string name="toast_override_account_sync_server_done">Server pre účet Mozilla alebo synchronizáciu bol zmenený. Pre použitie zmien sa teraz aplikácia ukončí…</string>
    <!-- Preference category for account information -->
    <string name="preferences_category_account">Účet</string>
    <!-- Preference for changing where the toolbar is positioned -->
    <string name="preferences_toolbar">Panel s nástrojmi</string>
    <!-- Preference for changing default theme to dark or light mode -->
    <string name="preferences_theme">Téma vzhľadu</string>
    <!-- Preference for customizing the home screen -->
    <string name="preferences_home_2">Domovská stránka</string>
    <!-- Preference for gestures based actions -->
    <string name="preferences_gestures">Gestá</string>
    <!-- Preference for settings related to visual options -->
    <string name="preferences_customize">Prispôsobenie</string>
    <!-- Preference description for banner about signing in -->
    <string name="preferences_sign_in_description_2">Prihláste sa a synchronizujte karty, záložky, heslá a ďalšie položky.</string>
    <!-- Preference shown instead of account display name while account profile information isn't available yet. -->
    <string name="preferences_account_default_name_2">Účet Mozilla</string>
    <!-- Preference text for account title when there was an error syncing FxA -->
    <string name="preferences_account_sync_error">Pre spustenie synchronizácie sa znova pripojte</string>
    <!-- Preference for language -->
    <string name="preferences_language">Jazyk</string>
    <!-- Preference for data choices -->
    <string name="preferences_data_choices">Odosielanie údajov</string>
    <!-- Preference for data collection -->
    <string name="preferences_data_collection">Zber údajov</string>
    <!-- Preference for developers -->
    <string name="preferences_remote_debugging">Vzdialené ladenie cez USB</string>
    <!-- Preference title for switch preference to show search suggestions -->
    <string name="preferences_show_search_suggestions">Zobrazovať návrhy vyhľadávania</string>
    <!-- Preference title for switch preference to show voice search button -->
    <string name="preferences_show_voice_search">Zobrazovať hlasové vyhľadávanie</string>
    <!-- Preference title for switch preference to show search suggestions also in private mode -->
    <string name="preferences_show_search_suggestions_in_private">Zobrazovať v súkromnom prehliadaní</string>
    <!-- Preference title for switch preference to show a clipboard suggestion when searching -->
    <string name="preferences_show_clipboard_suggestions">Navrhovať skopírovaný text</string>
    <!-- Preference title for switch preference to suggest browsing history when searching -->
    <string name="preferences_search_browsing_history">Navrhovať z histórie prehliadania</string>
    <!-- Preference title for switch preference to suggest bookmarks when searching -->
    <string name="preferences_search_bookmarks">Navrhovať zo záložiek</string>
    <!-- Preference title for switch preference to suggest synced tabs when searching -->
    <string name="preferences_search_synced_tabs">Hľadať v synchronizovaných kartách</string>
    <!-- Preference for account settings -->
    <string name="preferences_account_settings">Nastavenia účtu</string>

    <!-- Preference for enabling url autocomplete-->
    <string name="preferences_enable_autocomplete_urls">Automaticky dokončovať URL adresy</string>
    <!-- Preference title for switch preference to show sponsored Firefox Suggest search suggestions -->
    <string name="preferences_show_sponsored_suggestions">Návrhy od sponzorov</string>
    <!-- Summary for preference to show sponsored Firefox Suggest search suggestions.
         The first parameter is the name of the application. -->
    <string name="preferences_show_sponsored_suggestions_summary">Podporte %1$s príležitostnými sponzorovanými návrhmi</string>
    <!-- Preference title for switch preference to show Firefox Suggest search suggestions for web content.
         The first parameter is the name of the application. -->
    <string name="preferences_show_nonsponsored_suggestions">Návrhy od %1$su</string>
    <!-- Summary for preference to show Firefox Suggest search suggestions for web content -->
    <string name="preferences_show_nonsponsored_suggestions_summary">Získajte návrhy z webu súvisiace s vaším vyhľadávaním</string>
    <!-- Preference for open links in third party apps -->
    <string name="preferences_open_links_in_apps">Otvárať odkazy v aplikáciách</string>

    <!-- Preference for open links in third party apps always open in apps option -->
    <string name="preferences_open_links_in_apps_always">Vždy</string>
    <!-- Preference for open links in third party apps ask before opening option -->
    <string name="preferences_open_links_in_apps_ask">Pred otvorením sa opýtať</string>
    <!-- Preference for open links in third party apps never open in apps option -->
    <string name="preferences_open_links_in_apps_never">Nikdy</string>
    <!-- Preference for open download with an external download manager app -->
    <string name="preferences_external_download_manager">Externý správca sťahovania</string>
    <!-- Preference for enabling gecko engine logs -->
    <string name="preferences_enable_gecko_logs">Povoliť denníky enginu Gecko</string>
    <!-- Message to indicate users that we are quitting the application to apply the changes -->
    <string name="quit_application">Ukončuje sa aplikácia a aplikujú sa zmeny…</string>

    <!-- Preference for add_ons -->
    <string name="preferences_addons">Doplnky</string>

    <!-- Preference for installing a local add-on -->
    <string name="preferences_install_local_addon">Nainštalovať doplnok zo súboru</string>
    <!-- Preference for notifications -->
    <string name="preferences_notifications">Upozornenia</string>

    <!-- Summary for notification preference indicating notifications are allowed -->
    <string name="notifications_allowed_summary">Povolené</string>
    <!-- Summary for notification preference indicating notifications are not allowed -->
    <string name="notifications_not_allowed_summary">Zakázané</string>

    <!-- Add-on Preferences -->
    <!-- Preference to customize the configured AMO (addons.mozilla.org) collection -->
    <string name="preferences_customize_amo_collection">Vlastná kolekcia doplnkov</string>
    <!-- Button caption to confirm the add-on collection configuration -->
    <string name="customize_addon_collection_ok">OK</string>
    <!-- Button caption to abort the add-on collection configuration -->
    <string name="customize_addon_collection_cancel">Zrušiť</string>
    <!-- Hint displayed on input field for custom collection name -->
    <string name="customize_addon_collection_hint">Názov kolekcie</string>

    <!-- Hint displayed on input field for custom collection user ID-->
    <string name="customize_addon_collection_user_hint">Vlastník kolekcie (ID používateľa)</string>
    <!-- Toast shown after confirming the custom add-on collection configuration -->
    <string name="toast_customize_addon_collection_done">Kolekcia doplnkov bola upravená. Aplikácia sa ukončuje a zmeny budú použité…</string>

    <!-- Customize Home -->
    <!-- Header text for jumping back into the recent tab in customize the home screen -->
    <string name="customize_toggle_jump_back_in">Návrat späť</string>

    <!-- Title for the customize home screen section with recently saved bookmarks. -->
    <string name="customize_toggle_recent_bookmarks">Nedávno pridané medzi záložky</string>
    <!-- Title for the customize home screen section with recently visited. Recently visited is
    a section where users see a list of tabs that they have visited in the past few days -->
    <string name="customize_toggle_recently_visited">Nedávno navštívené</string>

    <!-- Title for the customize home screen section with Pocket. -->
    <string name="customize_toggle_pocket_2">Príbehy na zamyslenie</string>
    <!-- Summary for the customize home screen section with Pocket. The first parameter is product name Pocket -->
    <string name="customize_toggle_pocket_summary">Články zo služby %s</string>
    <!-- Title for the customize home screen section with sponsored Pocket stories. -->
    <string name="customize_toggle_pocket_sponsored">Sponzorované príbehy</string>
    <!-- Title for the opening wallpaper settings screen -->
    <string name="customize_wallpapers">Tapety</string>
    <!-- Title for the customize home screen section with sponsored shortcuts. -->
    <string name="customize_toggle_contile">Sponzorované skratky</string>

    <!-- Wallpapers -->
    <!-- Content description for various wallpapers. The first parameter is the name of the wallpaper -->
    <string name="wallpapers_item_name_content_description">Položka tapety: %1$s</string>
    <!-- Snackbar message for when wallpaper is selected -->
    <string name="wallpaper_updated_snackbar_message">Tapeta bola aktualizovaná!</string>
    <!-- Snackbar label for action to view selected wallpaper -->
    <string name="wallpaper_updated_snackbar_action">Zobraziť</string>
    <!-- Snackbar message for when wallpaper couldn't be downloaded -->
    <string name="wallpaper_download_error_snackbar_message">Tapetu sa nepodarilo stiahnuť</string>
    <!-- Snackbar label for action to retry downloading the wallpaper -->
    <string name="wallpaper_download_error_snackbar_action">Skúsiť znova</string>
    <!-- Snackbar message for when wallpaper couldn't be selected because of the disk error -->
    <string name="wallpaper_select_error_snackbar_message">Tapetu sa nepodarilo zmeniť</string>
    <!-- Text displayed that links to website containing documentation about the "Limited Edition" wallpapers. -->
    <string name="wallpaper_learn_more">Ďalšie informácie</string>

    <!-- Text for classic wallpapers title. The first parameter is the Firefox name. -->
    <string name="wallpaper_classic_title">Klasický %s</string>
    <!-- Text for artist series wallpapers title. "Artist series" represents a collection of artist collaborated wallpapers. -->
    <string name="wallpaper_artist_series_title">Séria umelcov</string>
    <!-- Description text for the artist series wallpapers with learn more link. The first parameter is the learn more string defined in wallpaper_learn_more. "Independent voices" is the name of the wallpaper collection -->
    <string name="wallpaper_artist_series_description_with_learn_more">Kolekcia Nezávislé hlasy. %s</string>
    <!-- Description text for the artist series wallpapers. "Independent voices" is the name of the wallpaper collection -->
    <string name="wallpaper_artist_series_description">Kolekcia Nezávislé hlasy.</string>
    <!-- Wallpaper onboarding dialog header text. -->
    <string name="wallpapers_onboarding_dialog_title_text">Vyskúšajte nádych farieb</string>
    <!-- Wallpaper onboarding dialog body text. -->
    <string name="wallpapers_onboarding_dialog_body_text">Vyberte si tapetu, ktorá k vám hovorí.</string>
    <!-- Wallpaper onboarding dialog learn more button text. The button navigates to the wallpaper settings screen. -->
    <string name="wallpapers_onboarding_dialog_explore_more_button_text">Preskúmajte ďalšie tapety</string>

    <!-- Add-ons general availability nimbus message-->
    <!-- Title of the Nimbus message for add-ons general availability-->
    <string name="addon_ga_message_title" tools:ignore="UnusedResources">K dispozícii sú nové doplnky</string>
    <!-- Body of the Nimbus message for add-ons general availability. 'Firefox' intentionally hardcoded here-->
    <string name="addon_ga_message_body" tools:ignore="UnusedResources">Pozrite si viac ako 100 nových rozšírení, ktoré vám umožnia prispôsobiť si váš Firefox.</string>
    <!-- Button text of the Nimbus message for add-ons general availability. -->
    <string name="addon_ga_message_button" tools:ignore="UnusedResources">Preskúmať doplnky</string>

    <!-- Add-on process crash dialog to user -->
    <!-- Title of a dialog shown to the user when enough errors have occurred with addons and they need to be temporarily disabled -->
    <string name="addon_process_crash_dialog_title" tools:ignore="UnusedResources">Doplnky sú dočasne zakázané</string>
    <!-- The first parameter is the application name. This is a message shown to the user when too many errors have occurred with the addons process and they have been disabled. The user can decide if they would like to continue trying to start add-ons or if they'd rather continue without them. -->
    <string name="addon_process_crash_dialog_message" tools:ignore="UnusedResources">Jeden alebo viac doplnkov prestal fungovať, čo spôsobilo, že váš systém je nestabilný. %1$s sa neúspešne pokúsil reštartovať tieto doplnky.\n\nDoplnky sa počas vašej aktuálnej relácie nereštartujú.\n\nTento problém môžete vyriešiť odstránením alebo zakázaním doplnkov.</string>
    <!-- This will cause the add-ons to try restarting but the dialog will reappear if it is unsuccessful again -->
    <string name="addon_process_crash_dialog_retry_button_text" tools:ignore="UnusedResources">Skúsiť reštartovať doplnky</string>
    <!-- The user will continue with all add-ons disabled -->
    <string name="addon_process_crash_dialog_disable_addons_button_text" tools:ignore="UnusedResources">Pokračovať so zakázanými doplnkami</string>

    <!-- Account Preferences -->
    <!-- Preference for managing your account via accounts.firefox.com -->
    <string name="preferences_manage_account">Spravovať účet</string>
    <!-- Summary of the preference for managing your account via accounts.firefox.com. -->
    <string name="preferences_manage_account_summary">Zmeňte svoje heslo, spravujte zhromažďovanie údajov alebo odstráňte svoj účet</string>
    <!-- Preference for triggering sync -->
    <string name="preferences_sync_now">Synchronizovať</string>
    <!-- Preference category for sync -->
    <string name="preferences_sync_category">Vyberte si, čo chcete synchronizovať</string>
    <!-- Preference for syncing history -->
    <string name="preferences_sync_history">História</string>
    <!-- Preference for syncing bookmarks -->
    <string name="preferences_sync_bookmarks">Záložky</string>
    <!-- Preference for syncing logins -->
    <string name="preferences_sync_logins">Prihlasovacie údaje</string>
    <!-- Preference for syncing passwords -->
    <string name="preferences_sync_logins_2" tools:ignore="UnusedResources">Heslá</string>
    <!-- Preference for syncing tabs -->
    <string name="preferences_sync_tabs_2">Otvorené karty</string>
    <!-- Preference for signing out -->
    <string name="preferences_sign_out">Odhlásiť sa</string>
    <!-- Preference displays and allows changing current FxA device name -->
    <string name="preferences_sync_device_name">Názov zariadenia</string>
    <!-- Text shown when user enters empty device name -->
    <string name="empty_device_name_error">Názov zariadenia nemôže byť prázdny.</string>
    <!-- Label indicating that sync is in progress -->
    <string name="sync_syncing_in_progress">Synchronizuje sa…</string>
    <!-- Label summary indicating that sync failed. The first parameter is the date stamp showing last time it succeeded -->
    <string name="sync_failed_summary">Synchronizácia zlyhala. Posledná synchronizácia: %s</string>
    <!-- Label summary showing never synced -->
    <string name="sync_failed_never_synced_summary">Synchronizácia zlyhala. Posledná synchronizácia: nikdy</string>
    <!-- Label summary the date we last synced. The first parameter is date stamp showing last time synced -->
    <string name="sync_last_synced_summary">Posledná synchronizácia: %s</string>
    <!-- Label summary showing never synced -->
    <string name="sync_never_synced_summary">Posledná synchronizácia: nikdy</string>

    <!-- Text for displaying the default device name.
        The first parameter is the application name, the second is the device manufacturer name
        and the third is the device model. -->
    <string name="default_device_name_2">%1$s na %2$s %3$s</string>

    <!-- Preference for syncing credit cards -->
    <string name="preferences_sync_credit_cards">Platobné karty</string>
    <!-- Preference for syncing payment methods -->
    <string name="preferences_sync_credit_cards_2" tools:ignore="UnusedResources">Spôsoby platby</string>
    <!-- Preference for syncing addresses -->
    <string name="preferences_sync_address">Adresy</string>

    <!-- Send Tab -->
    <!-- Name of the "receive tabs" notification channel. Displayed in the "App notifications" system settings for the app -->
    <string name="fxa_received_tab_channel_name">Prijaté karty</string>

    <!-- Description of the "receive tabs" notification channel. Displayed in the "App notifications" system settings for the app -->
    <string name="fxa_received_tab_channel_description">Upozornenia na prijaté karty z iných zariadení s Firefoxom.</string>
    <!--  The body for these is the URL of the tab received  -->
    <string name="fxa_tab_received_notification_name">Prijatá karta</string>
    <!-- %s is the device name -->
    <string name="fxa_tab_received_from_notification_name">Karta z %s</string>

    <!-- Advanced Preferences -->
    <!-- Preference for tracking protection exceptions -->
    <string name="preferences_tracking_protection_exceptions">Výnimky</string>

    <!-- Button in Exceptions Preference to turn on tracking protection for all sites (remove all exceptions) -->
    <string name="preferences_tracking_protection_exceptions_turn_on_for_all">Zapnúť na všetkých stránkach</string>
    <!-- Text displayed when there are no exceptions -->
    <string name="exceptions_empty_message_description">Pomocou výnimiek môžete vypnúť ochranu pred sledovaním na vybraných stránkach.</string>
    <!-- Text displayed when there are no exceptions, with learn more link that brings users to a tracking protection SUMO page -->
    <string name="exceptions_empty_message_learn_more_link">Ďalšie informácie</string>

    <!-- Preference switch for usage and technical data collection -->
    <string name="preference_usage_data">Údaje o používaní a technické údaje</string>
    <!-- Preference description for usage and technical data collection -->
    <string name="preferences_usage_data_description">Zdieľa údaje o výkonnosti, využívaní funkcií, hardvérovej konfigurácii a prispôsobení prehliadača s Mozillou s cieľom urobiť %1$s lepším</string>
    <!-- Preference switch for marketing data collection -->
    <string name="preferences_marketing_data">Marketingové údaje</string>
    <!-- Preference description for marketing data collection -->
    <string name="preferences_marketing_data_description2">Zdieľa základné údaje o používaní so spoločnosťou Adjust, našim partnerom pre marketing</string>
    <!-- Title for studies preferences -->
    <string name="preference_experiments_2">Štúdie</string>
    <!-- Summary for studies preferences -->
    <string name="preference_experiments_summary_2">Umožní Mozille inštalovať a spúšťať štúdie</string>

    <!-- Turn On Sync Preferences -->
    <!-- Header of the Sync and save your data preference view -->
    <string name="preferences_sync_2">Synchronizácia a ukladanie údajov</string>
    <!-- Preference for reconnecting to FxA sync -->
    <string name="preferences_sync_sign_in_to_reconnect">Pre opätovné pripojenie sa prihláste</string>
    <!-- Preference for removing FxA account -->
    <string name="preferences_sync_remove_account">Odstrániť účet</string>

    <!-- Pairing Feature strings -->
    <!-- Instructions on how to access pairing -->
    <string name="pair_instructions_2"><![CDATA[Naskenujte QR kód zobrazený na stránke <b>firefox.com/pair</b>]]></string>

    <!-- Toolbar Preferences -->
    <!-- Preference for using top toolbar -->
    <string name="preference_top_toolbar">Hore</string>
    <!-- Preference for using bottom toolbar -->
    <string name="preference_bottom_toolbar">Dole</string>

    <!-- Theme Preferences -->
    <!-- Preference for using light theme -->
    <string name="preference_light_theme">Svetlá</string>
    <!-- Preference for using dark theme -->
    <string name="preference_dark_theme">Tmavá</string>
    <!-- Preference for using using dark or light theme automatically set by battery -->
    <string name="preference_auto_battery_theme">Podľa šetriča batérie</string>
    <!-- Preference for using following device theme -->
    <string name="preference_follow_device_theme">Podľa zariadenia</string>


    <!-- Gestures Preferences-->
    <!-- Preferences for using pull to refresh in a webpage -->
    <string name="preference_gestures_website_pull_to_refresh">Potiahnutím obnoviť</string>
    <!-- Preference for using the dynamic toolbar -->
    <string name="preference_gestures_dynamic_toolbar">Skryť panel s nástrojmi posunutím stránky</string>
    <!-- Preference for switching tabs by swiping horizontally on the toolbar -->
    <string name="preference_gestures_swipe_toolbar_switch_tabs">Prepínať medzi kartami posunutím panela nástrojov do strán</string>
    <!-- Preference for showing the opened tabs by swiping up on the toolbar-->
    <string name="preference_gestures_swipe_toolbar_show_tabs">Potiahnutím panela nástrojov smerom hore otvoríte karty</string>

    <!-- Library -->
    <!-- Option in Library to open Downloads page -->
    <string name="library_downloads">Stiahnuté súbory</string>
    <!-- Option in library to open Bookmarks page -->
    <string name="library_bookmarks">Záložky</string>
    <!-- Option in library to open Desktop Bookmarks root page -->
    <string name="library_desktop_bookmarks_root">Záložky z počítača</string>
    <!-- Option in library to open Desktop Bookmarks "menu" page -->
    <string name="library_desktop_bookmarks_menu">Ponuka záložiek</string>
    <!-- Option in library to open Desktop Bookmarks "toolbar" page -->
    <string name="library_desktop_bookmarks_toolbar">Panel záložiek</string>
    <!-- Option in library to open Desktop Bookmarks "unfiled" page -->
    <string name="library_desktop_bookmarks_unfiled">Ostatné záložky</string>
    <!-- Option in Library to open History page -->
    <string name="library_history">História</string>
    <!-- Option in Library to open a new tab -->
    <string name="library_new_tab">Nová karta</string>
    <!-- Settings Page Title -->
    <string name="settings_title">Nastavenia</string>
    <!-- Content description (not visible, for screen readers etc.): "Close button for library settings" -->
    <string name="content_description_close_button">Zavrieť</string>

    <!-- Title to show in alert when a lot of tabs are to be opened
    %d is a placeholder for the number of tabs that will be opened -->
    <string name="open_all_warning_title">Otvoriť %d kariet?</string>
    <!-- Message to warn users that a large number of tabs will be opened
    %s will be replaced by app name. -->
    <string name="open_all_warning_message">Otvorenie tohto množstva kariet môže spomaliť %s počas ich načítavania. Naozaj chcete pokračovať?</string>
    <!-- Dialog button text for confirming open all tabs -->
    <string name="open_all_warning_confirm">Otvoriť karty</string>
    <!-- Dialog button text for canceling open all tabs -->
    <string name="open_all_warning_cancel">Zrušiť</string>

    <!-- Text to show users they have one page in the history group section of the History fragment.
    %d is a placeholder for the number of pages in the group. -->
    <string name="history_search_group_site_1">Počet stránok: %d</string>

    <!-- Text to show users they have multiple pages in the history group section of the History fragment.
    %d is a placeholder for the number of pages in the group. -->
    <string name="history_search_group_sites_1">Počet stránok: %d</string>

    <!-- Option in library for Recently Closed Tabs -->
    <string name="library_recently_closed_tabs">Nedávno zatvorené karty</string>
    <!-- Option in library to open Recently Closed Tabs page -->
    <string name="recently_closed_show_full_history">Zobraziť celú históriu</string>
    <!-- Text to show users they have multiple tabs saved in the Recently Closed Tabs section of history.
    %d is a placeholder for the number of tabs selected. -->
    <string name="recently_closed_tabs">Počet kariet: %d</string>
    <!-- Text to show users they have one tab saved in the Recently Closed Tabs section of history.
    %d is a placeholder for the number of tabs selected. -->
    <string name="recently_closed_tab">%d karta</string>
    <!-- Recently closed tabs screen message when there are no recently closed tabs -->
    <string name="recently_closed_empty_message">Nemáte žiadne nedávno zatvorené karty</string>

    <!-- Tab Management -->
    <!-- Title of preference for tabs management -->
    <string name="preferences_tabs">Karty</string>
    <!-- Title of preference that allows a user to specify the tab view -->
    <string name="preferences_tab_view">Zobrazenie kariet</string>
    <!-- Option for a list tab view -->
    <string name="tab_view_list">Zoznam</string>
    <!-- Option for a grid tab view -->
    <string name="tab_view_grid">Mriežka</string>
    <!-- Title of preference that allows a user to auto close tabs after a specified amount of time -->
    <string name="preferences_close_tabs">Zavrieť karty</string>
    <!-- Option for auto closing tabs that will never auto close tabs, always allows user to manually close tabs -->
    <string name="close_tabs_manually">Manuálne</string>
    <!-- Option for auto closing tabs that will auto close tabs after one day -->
    <string name="close_tabs_after_one_day">Po jednom dni</string>
    <!-- Option for auto closing tabs that will auto close tabs after one week -->
    <string name="close_tabs_after_one_week">Po týždni</string>
    <!-- Option for auto closing tabs that will auto close tabs after one month -->
    <string name="close_tabs_after_one_month">Po mesiaci</string>

    <!-- Title of preference that allows a user to specify the auto-close settings for open tabs -->
    <string name="preference_auto_close_tabs" tools:ignore="UnusedResources">Automatické zatváranie otvorených kariet</string>

    <!-- Opening screen -->
    <!-- Title of a preference that allows a user to choose what screen to show after opening the app -->
    <string name="preferences_opening_screen">Úvodná obrazovka</string>
    <!-- Option for always opening the homepage when re-opening the app -->
    <string name="opening_screen_homepage">Domovská stránka</string>
    <!-- Option for always opening the user's last-open tab when re-opening the app -->
    <string name="opening_screen_last_tab">Posledná karta</string>
    <!-- Option for always opening the homepage when re-opening the app after four hours of inactivity -->
    <string name="opening_screen_after_four_hours_of_inactivity">Domovská stránka po štyroch hodinách nečinnosti</string>
    <!-- Summary for tabs preference when auto closing tabs setting is set to manual close-->
    <string name="close_tabs_manually_summary">Zavrieť ručne</string>
    <!-- Summary for tabs preference when auto closing tabs setting is set to auto close tabs after one day-->
    <string name="close_tabs_after_one_day_summary">Zavrieť po jednom dni</string>
    <!-- Summary for tabs preference when auto closing tabs setting is set to auto close tabs after one week-->
    <string name="close_tabs_after_one_week_summary">Zavrieť po jednom týždni</string>
    <!-- Summary for tabs preference when auto closing tabs setting is set to auto close tabs after one month-->
    <string name="close_tabs_after_one_month_summary">Zavrieť po jednom mesiaci</string>

    <!-- Summary for homepage preference indicating always opening the homepage when re-opening the app -->
    <string name="opening_screen_homepage_summary">Otvárať na domovskej stránke</string>
    <!-- Summary for homepage preference indicating always opening the last-open tab when re-opening the app -->
    <string name="opening_screen_last_tab_summary">Otvoriť na naposledy použitej karte</string>
    <!-- Summary for homepage preference indicating opening the homepage when re-opening the app after four hours of inactivity -->
    <string name="opening_screen_after_four_hours_of_inactivity_summary">Po štyroch hodinách otvoriť na domovskej stránke</string>

    <!-- Inactive tabs -->
    <!-- Category header of a preference that allows a user to enable or disable the inactive tabs feature -->
    <string name="preferences_inactive_tabs">Presúvať staré karty medzi neaktívne</string>
    <!-- Title of inactive tabs preference -->
    <string name="preferences_inactive_tabs_title">Karty, ktoré ste dva týždne nevideli, sa presunú do neaktívnej sekcie.</string>

    <!-- Studies -->
    <!-- Title of the remove studies button -->
    <string name="studies_remove">Odstrániť</string>
    <!-- Title of the active section on the studies list -->
    <string name="studies_active">Aktívna</string>
    <!-- Description for studies, it indicates why Firefox use studies. The first parameter is the name of the application. -->
    <string name="studies_description_2">%1$s môže občas inštalovať a spúšťať štúdie.</string>
    <!-- Learn more link for studies, links to an article for more information about studies. -->
    <string name="studies_learn_more">Ďalšie informácie</string>
    <!-- Dialog message shown after removing a study -->
    <string name="studies_restart_app">Aplikácia sa ukončí, aby sa mohli prejaviť zmeny</string>
    <!-- Dialog button to confirm the removing a study. -->
    <string name="studies_restart_dialog_ok">OK</string>
    <!-- Dialog button text for canceling removing a study. -->
    <string name="studies_restart_dialog_cancel">Zrušiť</string>
    <!-- Toast shown after turning on/off studies preferences -->
    <string name="studies_toast_quit_application" tools:ignore="UnusedResources">Ukončuje sa aplikácia a aplikujú sa zmeny…</string>

    <!-- Sessions -->
    <!-- Title for the list of tabs -->
    <string name="tab_header_label">Otvorené karty</string>
    <!-- Title for the list of tabs in the current private session -->
    <string name="tabs_header_private_tabs_title">Súkromné karty</string>
    <!-- Title for the list of tabs in the synced tabs -->
    <string name="tabs_header_synced_tabs_title">Synchronizované karty</string>
    <!-- Content description (not visible, for screen readers etc.): Add tab button. Adds a news tab when pressed -->
    <string name="add_tab">Pridať kartu</string>
    <!-- Content description (not visible, for screen readers etc.): Add tab button. Adds a news tab when pressed -->
    <string name="add_private_tab">Pridať súkromnú kartu</string>
    <!-- Text for the new tab button to indicate adding a new private tab in the tab -->
    <string name="tab_drawer_fab_content">Súkromná</string>
    <!-- Text for the new tab button to indicate syncing command on the synced tabs page -->
    <string name="tab_drawer_fab_sync">Synchronizovať</string>
    <!-- Text shown in the menu for sharing all tabs -->
    <string name="tab_tray_menu_item_share">Zobraziť všetky karty</string>
    <!-- Text shown in the menu to view recently closed tabs -->
    <string name="tab_tray_menu_recently_closed">Nedávno zatvorené karty</string>
    <!-- Text shown in the tabs tray inactive tabs section -->
    <string name="tab_tray_inactive_recently_closed" tools:ignore="UnusedResources">Nedávno zatvorené</string>
    <!-- Text shown in the menu to view account settings -->
    <string name="tab_tray_menu_account_settings">Nastavenia účtu</string>
    <!-- Text shown in the menu to view tab settings -->
    <string name="tab_tray_menu_tab_settings">Nastavenia kariet</string>
    <!-- Text shown in the menu for closing all tabs -->
    <string name="tab_tray_menu_item_close">Zavrieť všetky karty</string>
    <!-- Text shown in the multiselect menu for bookmarking selected tabs. -->
    <string name="tab_tray_multiselect_menu_item_bookmark">Pridať medzi záložky</string>
    <!-- Text shown in the multiselect menu for closing selected tabs. -->
    <string name="tab_tray_multiselect_menu_item_close">Zavrieť</string>
    <!-- Content description for tabs tray multiselect share button -->
    <string name="tab_tray_multiselect_share_content_description">Zdieľať vybrané karty</string>
    <!-- Content description for tabs tray multiselect menu -->
    <string name="tab_tray_multiselect_menu_content_description">Ponuka vybratých kariet</string>
    <!-- Content description (not visible, for screen readers etc.): Removes tab from collection button. Removes the selected tab from collection when pressed -->
    <string name="remove_tab_from_collection">Odstrániť kartu z kolekcie</string>
    <!-- Text for button to enter multiselect mode in tabs tray -->
    <string name="tabs_tray_select_tabs">Vybrať karty</string>
    <!-- Content description (not visible, for screen readers etc.): Close tab button. Closes the current session when pressed -->
    <string name="close_tab">Zavrieť kartu</string>
    <!-- Content description (not visible, for screen readers etc.): Close tab <title> button. First parameter is tab title  -->
    <string name="close_tab_title">Zavrieť kartu %s</string>
    <!-- Content description (not visible, for screen readers etc.): Opens the open tabs menu when pressed -->
    <string name="open_tabs_menu">Ponuka otvorených kariet</string>
    <!-- Open tabs menu item to save tabs to collection -->
    <string name="tabs_menu_save_to_collection1">Uložiť karty do kolekcie</string>
    <!-- Text for the menu button to delete a collection -->
    <string name="collection_delete">Odstrániť kolekciu</string>
    <!-- Text for the menu button to rename a collection -->
    <string name="collection_rename">Premenovať kolekciu</string>
    <!-- Text for the button to open tabs of the selected collection -->
    <string name="collection_open_tabs">Otvoriť karty</string>


    <!-- Hint for adding name of a collection -->
    <string name="collection_name_hint">Názov kolekcie</string>
    <!-- Text for the menu button to rename a top site -->
    <string name="rename_top_site">Premenovať</string>
    <!-- Text for the menu button to remove a top site -->
    <string name="remove_top_site">Odstrániť</string>

    <!-- Text for the menu button to delete a top site from history -->
    <string name="delete_from_history">Odstrániť z histórie</string>
    <!-- Postfix for private WebApp titles, placeholder is replaced with app name -->
    <string name="pwa_site_controls_title_private">%1$s (súkromné prehliadanie)</string>

    <!-- History -->
    <!-- Text for the button to search all history -->
    <string name="history_search_1">Zadajte hľadaný výraz</string>
    <!-- Text for the button to clear all history -->
    <string name="history_delete_all">Vymazať históriu</string>
    <!-- Text for the snackbar to confirm that multiple browsing history items has been deleted -->
    <string name="history_delete_multiple_items_snackbar">História bola vymazaná</string>
    <!-- Text for the snackbar to confirm that a single browsing history item has been deleted. The first parameter is the shortened URL of the deleted history item. -->
    <string name="history_delete_single_item_snackbar">Položka %1$s odstránená</string>
    <!-- Context description text for the button to delete a single history item -->
    <string name="history_delete_item">Odstrániť</string>
    <!-- History multi select title in app bar
    The first parameter is the number of bookmarks selected -->
    <string name="history_multi_select_title">Počet vybraných položiek: %1$d</string>

    <!-- Text for the header that groups the history for today -->
    <string name="history_today">Dnes</string>
    <!-- Text for the header that groups the history for yesterday -->
    <string name="history_yesterday">Včera</string>
    <!-- Text for the header that groups the history the past 7 days -->
    <string name="history_7_days">Posledných 7 dní</string>
    <!-- Text for the header that groups the history the past 30 days -->
    <string name="history_30_days">Posledných 30 dní</string>
    <!-- Text for the header that groups the history older than the last month -->
    <string name="history_older">Staršia</string>
    <!-- Text shown when no history exists -->
    <string name="history_empty_message">Nemáte žiadnu históriu prehliadania</string>

    <!-- Downloads -->
    <!-- Text for the snackbar to confirm that multiple downloads items have been removed -->
    <string name="download_delete_multiple_items_snackbar_1">Stiahnuté súbory boli odstránené</string>
    <!-- Text for the snackbar to confirm that a single download item has been removed. The first parameter is the name of the download item. -->
    <string name="download_delete_single_item_snackbar">Súbor %1$s bol odstránený</string>
    <!-- Text shown when no download exists -->
    <string name="download_empty_message_1">Žiadne stiahnuté súbory</string>
    <!-- History multi select title in app bar
    The first parameter is the number of downloads selected -->
    <string name="download_multi_select_title">Počet vybraných položiek: %1$d</string>


    <!-- Text for the button to remove a single download item -->
    <string name="download_delete_item_1">Odstrániť</string>


    <!-- Crashes -->
    <!-- Title text displayed on the tab crash page. This first parameter is the name of the application (For example: Fenix) -->
    <string name="tab_crash_title_2">Ospravedlňujeme sa. %1$s nedokáže načítať túto stránku.</string>
    <!-- Send crash report checkbox text on the tab crash page -->
    <string name="tab_crash_send_report">Odoslať správu o zlyhaní Mozille</string>
    <!-- Close tab button text on the tab crash page -->
    <string name="tab_crash_close">Zavrieť kartu</string>
    <!-- Restore tab button text on the tab crash page -->
    <string name="tab_crash_restore">Obnoviť kartu</string>

    <!-- Bookmarks -->
    <!-- Confirmation message for a dialog confirming if the user wants to delete the selected folder -->
    <string name="bookmark_delete_folder_confirmation_dialog">Naozaj chcete odstrániť tento priečinok?</string>
    <!-- Confirmation message for a dialog confirming if the user wants to delete multiple items including folders. Parameter will be replaced by app name. -->
    <string name="bookmark_delete_multiple_folders_confirmation_dialog">%s odstráni vybrané položky.</string>
    <!-- Text for the cancel button on delete bookmark dialog -->
    <string name="bookmark_delete_negative">Zrušiť</string>
    <!-- Screen title for adding a bookmarks folder -->
    <string name="bookmark_add_folder">Pridanie priečinku</string>
    <!-- Snackbar title shown after a bookmark has been created. -->
    <string name="bookmark_saved_snackbar">Záložka bola uložená!</string>
    <!-- Snackbar edit button shown after a bookmark has been created. -->
    <string name="edit_bookmark_snackbar_action">UPRAVIŤ</string>
    <!-- Bookmark overflow menu edit button -->
    <string name="bookmark_menu_edit_button">Upraviť</string>
    <!-- Bookmark overflow menu copy button -->
    <string name="bookmark_menu_copy_button">Kopírovať</string>
    <!-- Bookmark overflow menu share button -->
    <string name="bookmark_menu_share_button">Zdieľať</string>
    <!-- Bookmark overflow menu open in new tab button -->
    <string name="bookmark_menu_open_in_new_tab_button">Otvoriť na novej karte</string>
    <!-- Bookmark overflow menu open in private tab button -->
    <string name="bookmark_menu_open_in_private_tab_button">Otvoriť na súkromnej karte</string>
    <!-- Bookmark overflow menu open all in tabs button -->
    <string name="bookmark_menu_open_all_in_tabs_button">Otvoriť všetky na nových kartách</string>
    <!-- Bookmark overflow menu open all in private tabs button -->
    <string name="bookmark_menu_open_all_in_private_tabs_button">Otvoriť všetky na súkromných kartách</string>
    <!-- Bookmark overflow menu delete button -->
    <string name="bookmark_menu_delete_button">Odstrániť</string>
    <!--Bookmark overflow menu save button -->
    <string name="bookmark_menu_save_button">Uložiť</string>
    <!-- Bookmark multi select title in app bar
     The first parameter is the number of bookmarks selected -->
    <string name="bookmarks_multi_select_title">Počet vybraných položiek: %1$d</string>
    <!-- Bookmark editing screen title -->
    <string name="edit_bookmark_fragment_title">Upraviť záložku</string>
    <!-- Bookmark folder editing screen title -->
    <string name="edit_bookmark_folder_fragment_title">Upraviť priečinok</string>
    <!-- Bookmark sign in button message -->
    <string name="bookmark_sign_in_button">Ak chcete vidieť synchronizované záložky, prihláste sa</string>
    <!-- Bookmark URL editing field label -->
    <string name="bookmark_url_label">URL</string>
    <!-- Bookmark FOLDER editing field label -->
    <string name="bookmark_folder_label">PRIEČINOK</string>
    <!-- Bookmark NAME editing field label -->
    <string name="bookmark_name_label">NÁZOV</string>
    <!-- Bookmark add folder screen title -->
    <string name="bookmark_add_folder_fragment_label">Pridanie priečinku</string>
    <!-- Bookmark select folder screen title -->
    <string name="bookmark_select_folder_fragment_label">Výber priečinku</string>
    <!-- Bookmark editing error missing title -->
    <string name="bookmark_empty_title_error">Priečinok musí mať názov</string>
    <!-- Bookmark editing error missing or improper URL -->
    <string name="bookmark_invalid_url_error">Neplatná URL adresa</string>
    <!-- Bookmark screen message for empty bookmarks folder -->
    <string name="bookmarks_empty_message">Nemáte žiadne záložky</string>
    <!-- Bookmark snackbar message on deletion
     The first parameter is the host part of the URL of the bookmark deleted, if any -->
    <string name="bookmark_deletion_snackbar_message">Bola odstránená záložka %1$s</string>
    <!-- Bookmark snackbar message on deleting multiple bookmarks not including folders-->
    <string name="bookmark_deletion_multiple_snackbar_message_2">Záložky boli odstránené</string>
    <!-- Bookmark snackbar message on deleting multiple bookmarks including folders-->
    <string name="bookmark_deletion_multiple_snackbar_message_3">Odstraňovanie vybraných priečinkov</string>
    <!-- Bookmark undo button for deletion snackbar action -->
    <string name="bookmark_undo_deletion">SPÄŤ</string>

    <!-- Text for the button to search all bookmarks -->
    <string name="bookmark_search">Zadajte hľadaný výraz</string>

    <!-- Site Permissions -->
    <!-- Button label that take the user to the Android App setting -->
    <string name="phone_feature_go_to_settings">Prejsť do nastavení</string>
    <!-- Content description (not visible, for screen readers etc.): Quick settings sheet
        to give users access to site specific information / settings. For example:
        Secure settings status and a button to modify site permissions -->
    <string name="quick_settings_sheet">Rýchle nastavenia</string>
    <!-- Label that indicates that this option it the recommended one -->
    <string name="phone_feature_recommended">Odporúčané</string>
    <!-- Button label for clearing all the information of site permissions-->
    <string name="clear_permissions">Odstrániť povolenia</string>
    <!-- Text for the OK button on Clear permissions dialog -->
    <string name="clear_permissions_positive">OK</string>
    <!-- Text for the cancel button on Clear permissions dialog -->
    <string name="clear_permissions_negative">Zrušiť</string>
    <!-- Button label for clearing a site permission-->
    <string name="clear_permission">Odstrániť povolenie</string>
    <!-- Text for the OK button on Clear permission dialog -->
    <string name="clear_permission_positive">OK</string>
    <!-- Text for the cancel button on Clear permission dialog -->
    <string name="clear_permission_negative">Zrušiť</string>
    <!-- Button label for clearing all the information on all sites-->
    <string name="clear_permissions_on_all_sites">Odstrániť povolenia pre všetky stránky</string>
    <!-- Preference for altering video and audio autoplay for all websites -->
    <string name="preference_browser_feature_autoplay">Automatické prehrávanie</string>
    <!-- Preference for altering the camera access for all websites -->
    <string name="preference_phone_feature_camera">Kamera</string>
    <!-- Preference for altering the microphone access for all websites -->
    <string name="preference_phone_feature_microphone">Mikrofón</string>
    <!-- Preference for altering the location access for all websites -->
    <string name="preference_phone_feature_location">Poloha</string>
    <!-- Preference for altering the notification access for all websites -->
    <string name="preference_phone_feature_notification">Upozornenia</string>
    <!-- Preference for altering the persistent storage access for all websites -->
    <string name="preference_phone_feature_persistent_storage">Trvalé úložisko</string>
    <!-- Preference for altering the storage access setting for all websites -->
    <string name="preference_phone_feature_cross_origin_storage_access">Cookies tretích strán</string>
    <!-- Preference for altering the EME access for all websites -->
    <string name="preference_phone_feature_media_key_system_access">Obsah chránený pomocou DRM</string>
    <!-- Label that indicates that a permission must be asked always -->
    <string name="preference_option_phone_feature_ask_to_allow">Vždy sa opýtať</string>
    <!-- Label that indicates that a permission must be blocked -->
    <string name="preference_option_phone_feature_blocked">Zablokované</string>
    <!-- Label that indicates that a permission must be allowed -->
    <string name="preference_option_phone_feature_allowed">Povolené</string>
    <!--Label that indicates a permission is by the Android OS-->
    <string name="phone_feature_blocked_by_android">Zablokované Androidom</string>
    <!-- Preference for showing a list of websites that the default configurations won't apply to them -->
    <string name="preference_exceptions">Výnimky</string>
    <!-- Summary of tracking protection preference if tracking protection is set to off -->
    <string name="tracking_protection_off">Vypnutá</string>

    <!-- Summary of tracking protection preference if tracking protection is set to standard -->
    <string name="tracking_protection_standard">Štandardná</string>
    <!-- Summary of tracking protection preference if tracking protection is set to strict -->
    <string name="tracking_protection_strict">Prísna</string>
    <!-- Summary of tracking protection preference if tracking protection is set to custom -->
    <string name="tracking_protection_custom">Vlastná</string>
    <!-- Label for global setting that indicates that all video and audio autoplay is allowed -->
    <string name="preference_option_autoplay_allowed2">Povoliť zvuk a video</string>
    <!-- Label for site specific setting that indicates that all video and audio autoplay is allowed -->
    <string name="quick_setting_option_autoplay_allowed">Povoliť zvuk a video</string>
    <!-- Label that indicates that video and audio autoplay is only allowed over Wi-Fi -->
    <string name="preference_option_autoplay_allowed_wifi_only2">Blokovať automatické prehrávanie zvuku a videí pri pripojení cez mobilné dáta</string>
    <!-- Subtext that explains 'autoplay on Wi-Fi only' option -->
    <string name="preference_option_autoplay_allowed_wifi_subtext">Zvuk a video sa bude automaticky prehrávať len na Wi-Fi</string>
    <!-- Label for global setting that indicates that video autoplay is allowed, but audio autoplay is blocked -->
    <string name="preference_option_autoplay_block_audio2">Blokovať len zvuk</string>
    <!-- Label for site specific setting that indicates that video autoplay is allowed, but audio autoplay is blocked -->
    <string name="quick_setting_option_autoplay_block_audio">Blokovať len zvuk</string>
    <!-- Label for global setting that indicates that all video and audio autoplay is blocked -->
    <string name="preference_option_autoplay_blocked3">Blokovať zvuk a video</string>
    <!-- Label for site specific setting that indicates that all video and audio autoplay is blocked -->
    <string name="quick_setting_option_autoplay_blocked">Blokovať zvuk a video</string>
    <!-- Summary of delete browsing data on quit preference if it is set to on -->
    <string name="delete_browsing_data_quit_on">Zapnuté</string>
    <!-- Summary of delete browsing data on quit preference if it is set to off -->
    <string name="delete_browsing_data_quit_off">Vypnuté</string>

    <!-- Summary of studies preference if it is set to on -->
    <string name="studies_on">Zapnuté</string>
    <!-- Summary of studies data on quit preference if it is set to off -->
    <string name="studies_off">Vypnuté</string>

    <!-- Collections -->
    <!-- Collections header on home fragment -->
    <string name="collections_header">Kolekcie</string>
    <!-- Content description (not visible, for screen readers etc.): Opens the collection menu when pressed -->
    <string name="collection_menu_button_content_description">Ponuka kolekcií</string>

    <!-- Label to describe what collections are to a new user without any collections -->
    <string name="no_collections_description2">Zbierajte veci, ktoré máte radi.\nZoskupujte podobné vyhľadávania, stránky či karty.</string>
    <!-- Title for the "select tabs" step of the collection creator -->
    <string name="create_collection_select_tabs">Výber kariet</string>
    <!-- Title for the "select collection" step of the collection creator -->
    <string name="create_collection_select_collection">Výber kolekcie</string>
    <!-- Title for the "name collection" step of the collection creator -->
    <string name="create_collection_name_collection">Pomenujte kolekciu</string>
    <!-- Button to add new collection for the "select collection" step of the collection creator -->
    <string name="create_collection_add_new_collection">Pridať novú kolekciu</string>
    <!-- Button to select all tabs in the "select tabs" step of the collection creator -->
    <string name="create_collection_select_all">Vybrať všetky</string>
    <!-- Button to deselect all tabs in the "select tabs" step of the collection creator -->
    <string name="create_collection_deselect_all">Zrušiť výber všetkých</string>
    <!-- Text to prompt users to select the tabs to save in the "select tabs" step of the collection creator -->
    <string name="create_collection_save_to_collection_empty">Vyberte karty na uloženie</string>
    <!-- Text to show users how many tabs they have selected in the "select tabs" step of the collection creator.
     %d is a placeholder for the number of tabs selected. -->
    <string name="create_collection_save_to_collection_tabs_selected">Počet vybraných kariet: %d</string>
    <!-- Text to show users they have one tab selected in the "select tabs" step of the collection creator.
    %d is a placeholder for the number of tabs selected. -->
    <string name="create_collection_save_to_collection_tab_selected">Bola vybraná %d karta</string>
    <!-- Text shown in snackbar when multiple tabs have been saved in a collection -->
    <string name="create_collection_tabs_saved">Karty boli uložené!</string>
    <!-- Text shown in snackbar when one or multiple tabs have been saved in a new collection -->
    <string name="create_collection_tabs_saved_new_collection">Kolekcia bola uložená!</string>
    <!-- Text shown in snackbar when one tab has been saved in a collection -->
    <string name="create_collection_tab_saved">Karta bola uložená!</string>
    <!-- Content description (not visible, for screen readers etc.): button to close the collection creator -->
    <string name="create_collection_close">Zavrieť</string>
    <!-- Button to save currently selected tabs in the "select tabs" step of the collection creator-->
    <string name="create_collection_save">Uložiť</string>

    <!-- Snackbar action to view the collection the user just created or updated -->
    <string name="create_collection_view">Zobraziť</string>

    <!-- Text for the OK button from collection dialogs -->
    <string name="create_collection_positive">OK</string>
    <!-- Text for the cancel button from collection dialogs -->
    <string name="create_collection_negative">Zrušiť</string>

    <!-- Default name for a new collection in "name new collection" step of the collection creator. %d is a placeholder for the number of collections-->
    <string name="create_collection_default_name">Kolekcia %d</string>

    <!-- Share -->
    <!-- Share screen header -->
    <string name="share_header_2">Zdieľať</string>
    <!-- Content description (not visible, for screen readers etc.):
        "Share" button. Opens the share menu when pressed. -->
    <string name="share_button_content_description">Zdieľať</string>
    <!-- Text for the Save to PDF feature in the share menu -->
    <string name="share_save_to_pdf">Uložiť ako PDF</string>
    <!-- Text for error message when generating a PDF file Text. -->
    <string name="unable_to_save_to_pdf_error">Nedá sa vygenerovať PDF</string>
    <!-- Text for standard error snackbar dismiss button. -->
    <string name="standard_snackbar_error_dismiss">Zavrieť</string>
    <!-- Text for error message when printing a page and it fails. -->
    <string name="unable_to_print_page_error">Túto stránku nie je možné vytlačiť</string>
    <!-- Text for the print feature in the share and browser menu -->
    <string name="menu_print">Tlačiť</string>
    <!-- Sub-header in the dialog to share a link to another sync device -->
    <string name="share_device_subheader">Odoslať do zariadenia</string>
    <!-- Sub-header in the dialog to share a link to an app from the full list -->
    <string name="share_link_all_apps_subheader">Všetky akcie</string>
    <!-- Sub-header in the dialog to share a link to an app from the most-recent sorted list -->
    <string name="share_link_recent_apps_subheader">Naposledy použité</string>
    <!-- Text for the copy link action in the share screen. -->
    <string name="share_copy_link_to_clipboard">Kopírovať do schránky</string>
    <!-- Toast shown after copying link to clipboard -->
    <string name="toast_copy_link_to_clipboard">Skopírované do schránky</string>
    <!-- An option from the share dialog to sign into sync -->
    <string name="sync_sign_in">Prihlásiť sa k službe Sync</string>
     <!-- An option from the three dot menu to sync and save data -->
    <string name="sync_menu_sync_and_save_data">Synchronizácia</string>
    <!-- An option from the share dialog to send link to all other sync devices -->
    <string name="sync_send_to_all">Odoslať do všetkých zariadení</string>
    <!-- An option from the share dialog to reconnect to sync -->
    <string name="sync_reconnect">Znovu sa pripojiť k synchronizácii</string>
    <!-- Text displayed when sync is offline and cannot be accessed -->
    <string name="sync_offline">Offline</string>
    <!-- An option to connect additional devices -->
    <string name="sync_connect_device">Pripojiť ďalšie zariadenie</string>
    <!-- The dialog text shown when additional devices are not available -->
    <string name="sync_connect_device_dialog">Ak chcete odoslať kartu, prihláste sa do Firefoxu na aspoň jednom ďalšom zariadení.</string>
    <!-- Confirmation dialog button -->
    <string name="sync_confirmation_button">Rozumiem</string>

    <!-- Share error message -->
    <string name="share_error_snackbar">Do tejto aplikácie nie je možné zdieľať</string>
    <!-- Add new device screen title -->
    <string name="sync_add_new_device_title">Odoslať do zariadenia</string>

    <!-- Text for the warning message on the Add new device screen -->
    <string name="sync_add_new_device_message">Žiadne pripojené zariadenia</string>
    <!-- Text for the button to learn about sending tabs -->
    <string name="sync_add_new_device_learn_button">Ďalšie informácie o odosielaní kariet…</string>
    <!-- Text for the button to connect another device -->
    <string name="sync_add_new_device_connect_button">Pripojiť ďalšie zariadenie…</string>

    <!-- Notifications -->
    <!-- Text shown in the notification that pops up to remind the user that a private browsing session is active. -->
    <string name="notification_pbm_delete_text_2">Zavrieť súkromné karty</string>

    <!-- Text shown in the notification that pops up to remind the user that a private browsing session is active for Android 14+ -->
    <string name="notification_erase_title_android_14">Chcete zatvoriť súkromné karty?</string>

    <string name="notification_erase_text_android_14">Ťuknutím alebo potiahnutím tohto upozornenia zatvoríte súkromné karty.</string>

    <!-- Name of the marketing notification channel. Displayed in the "App notifications" system settings for the app -->
    <string name="notification_marketing_channel_name">Marketing</string>

    <!-- Title shown in the notification that pops up to remind the user to set fenix as default browser.
    The app name is in the text, due to limitations with localizing Nimbus experiments -->
    <string name="nimbus_notification_default_browser_title" tools:ignore="UnusedResources">Firefox je rýchly a bezpečný</string>
    <!-- Text shown in the notification that pops up to remind the user to set fenix as default browser.
    The app name is in the text, due to limitations with localizing Nimbus experiments -->
    <string name="nimbus_notification_default_browser_text" tools:ignore="UnusedResources">Nastavte si Firefox ako predvolený prehliadač</string>
    <!-- Title shown in the notification that pops up to re-engage the user -->
    <string name="notification_re_engagement_title">Vyskúšajte súkromné prehliadanie</string>
    <!-- Text shown in the notification that pops up to re-engage the user.
    %1$s is a placeholder that will be replaced by the app name. -->
    <string name="notification_re_engagement_text">Prehliadajte bez uložených súborov cookie alebo histórie v prehliadači %1$s</string>

    <!-- Title A shown in the notification that pops up to re-engage the user -->
    <string name="notification_re_engagement_A_title">Prehliadajte bez stopy</string>
    <!-- Text A shown in the notification that pops up to re-engage the user.
    %1$s is a placeholder that will be replaced by the app name. -->
    <string name="notification_re_engagement_A_text">Súkromné prehliadanie v prehliadači %1$s neukladá vaše informácie.</string>
    <!-- Title B shown in the notification that pops up to re-engage the user -->
    <string name="notification_re_engagement_B_title">Začnite prvé vyhľadávanie</string>
    <!-- Text B shown in the notification that pops up to re-engage the user -->
    <string name="notification_re_engagement_B_text">Nájdite niečo v okolí. Alebo objavte niečo zábavné.</string>

    <!-- Survey -->
    <!-- Text shown in the fullscreen message that pops up to ask user to take a short survey.
    The app name is in the text, due to limitations with localizing Nimbus experiments -->
    <string name="nimbus_survey_message_text">Pomôžte nám vylepšiť Firefox vyplnením krátkeho prieskumu.</string>
    <!-- Preference for taking the short survey. -->
    <string name="preferences_take_survey">Zúčastniť sa prieskumu</string>
    <!-- Preference for not taking the short survey. -->
    <string name="preferences_not_take_survey">Nie, ďakujem</string>

    <!-- Snackbar -->
    <!-- Text shown in snackbar when user deletes a collection -->
    <string name="snackbar_collection_deleted">Kolekcia bola odstránená</string>
    <!-- Text shown in snackbar when user renames a collection -->
    <string name="snackbar_collection_renamed">Kolekcia bola premenovaná</string>
    <!-- Text shown in snackbar when user closes a tab -->
    <string name="snackbar_tab_closed">Karta bola zavretá</string>
    <!-- Text shown in snackbar when user closes all tabs -->
    <string name="snackbar_tabs_closed">Karty boli zavreté</string>
    <!-- Text shown in snackbar when user bookmarks a list of tabs -->
    <string name="snackbar_message_bookmarks_saved">Záložky boli uložené!</string>
    <!-- Text shown in snackbar when user adds a site to shortcuts -->
    <string name="snackbar_added_to_shortcuts">Pridané medzi skratky!</string>
    <!-- Text shown in snackbar when user closes a private tab -->
    <string name="snackbar_private_tab_closed">Súkromná karta bola zavretá</string>
    <!-- Text shown in snackbar when user closes all private tabs -->
    <string name="snackbar_private_tabs_closed">Súkromné karty boli zavreté</string>
    <!-- Text shown in snackbar when user erases their private browsing data -->
    <string name="snackbar_private_data_deleted">Údaje súkromného prehliadania boli odstránené</string>
    <!-- Text shown in snackbar to undo deleting a tab, top site or collection -->
    <string name="snackbar_deleted_undo">SPÄŤ</string>
    <!-- Text shown in snackbar when user removes a top site -->
    <string name="snackbar_top_site_removed">Stránka bola odstránená</string>
    <!-- QR code scanner prompt which appears after scanning a code, but before navigating to it
        First parameter is the name of the app, second parameter is the URL or text scanned-->
    <string name="qr_scanner_confirmation_dialog_message">Chcete aplikácii %1$s povoliť otvorenie %2$s</string>
    <!-- QR code scanner prompt dialog positive option to allow navigation to scanned link -->
    <string name="qr_scanner_dialog_positive">POVOLIŤ</string>
    <!-- QR code scanner prompt dialog positive option to deny navigation to scanned link -->
    <string name="qr_scanner_dialog_negative">ZAMIETNUŤ</string>
    <!-- QR code scanner prompt dialog error message shown when a hostname does not contain http or https. -->
    <string name="qr_scanner_dialog_invalid">Webová adresa je neplatná.</string>
    <!-- QR code scanner prompt dialog positive option when there is an error -->
    <string name="qr_scanner_dialog_invalid_ok">OK</string>
    <!-- Tab collection deletion prompt dialog message. Placeholder will be replaced with the collection name -->
    <string name="tab_collection_dialog_message">Naozaj chcete odstrániť kolekciu %1$s?</string>
    <!-- Collection and tab deletion prompt dialog message. This will show when the last tab from a collection is deleted -->
    <string name="delete_tab_and_collection_dialog_message">Odstránením tejto karty sa odstráni celá kolekcia. Nové kolekcie môžete vytvoriť kedykoľvek.</string>
    <!-- Collection and tab deletion prompt dialog title. Placeholder will be replaced with the collection name. This will show when the last tab from a collection is deleted -->
    <string name="delete_tab_and_collection_dialog_title">Odstrániť %1$s?</string>
    <!-- Tab collection deletion prompt dialog option to delete the collection -->
    <string name="tab_collection_dialog_positive">Odstrániť</string>
    <!-- Text displayed in a notification when the user enters full screen mode -->
    <string name="full_screen_notification">Bol spustený režim celej obrazovky</string>
    <!-- Message for copying the URL via long press on the toolbar -->
    <string name="url_copied">Adresa bola skopírovaná</string>
    <!-- Sample text for accessibility font size -->
    <string name="accessibility_text_size_sample_text_1">Toto je náhľad textu. Je tu preto, aby sme vám ukázali, ako sa bude text zobrazovať, keď pomocou tohto nastavenia zväčšíte alebo zmenšíte jeho veľkosť.</string>
    <!-- Summary for Accessibility Text Size Scaling Preference -->
    <string name="preference_accessibility_text_size_summary">Zväčší alebo zmenší veľkosť textu na webových stránkach</string>
    <!-- Title for Accessibility Text Size Scaling Preference -->
    <string name="preference_accessibility_font_size_title">Veľkosť písma</string>

    <!-- Title for Accessibility Text Automatic Size Scaling Preference -->
    <string name="preference_accessibility_auto_size_2">Automatická veľkosť písma</string>
    <!-- Summary for Accessibility Text Automatic Size Scaling Preference -->
    <string name="preference_accessibility_auto_size_summary">Veľkosť písma sa riadi vašimi nastaveniami systému. Ak chcete spravovať veľkosť písma, upravte svoje nastavenia.</string>

    <!-- Title for the Delete browsing data preference -->
    <string name="preferences_delete_browsing_data">Odstrániť údaje o prehliadaní</string>
    <!-- Title for the tabs item in Delete browsing data -->
    <string name="preferences_delete_browsing_data_tabs_title_2">Otvorené karty</string>
    <!-- Subtitle for the tabs item in Delete browsing data, parameter will be replaced with the number of open tabs -->
    <string name="preferences_delete_browsing_data_tabs_subtitle">Počet kariet: %d</string>
    <!-- Title for the data and history items in Delete browsing data -->
    <!-- Title for the history item in Delete browsing data -->
    <string name="preferences_delete_browsing_data_browsing_history_title">História prehliadania</string>
    <!-- Subtitle for the data and history items in delete browsing data, parameter will be replaced with the
        number of history items the user has -->
    <string name="preferences_delete_browsing_data_browsing_data_subtitle">Počet adries: %d</string>
    <!-- Title for the cookies and site data items in Delete browsing data -->
    <string name="preferences_delete_browsing_data_cookies_and_site_data">Cookies a údaje stránok</string>
    <!-- Subtitle for the cookies item in Delete browsing data -->
    <string name="preferences_delete_browsing_data_cookies_subtitle">Príde k vášmu odhláseniu z väčšiny webových stránok</string>
    <!-- Title for the cached images and files item in Delete browsing data -->
    <string name="preferences_delete_browsing_data_cached_files">Obrázky a súbory vo vyrovnávacej pamäti</string>
    <!-- Subtitle for the cached images and files item in Delete browsing data -->
    <string name="preferences_delete_browsing_data_cached_files_subtitle">Uvolní priestor v zariadení</string>
    <!-- Title for the site permissions item in Delete browsing data -->
    <string name="preferences_delete_browsing_data_site_permissions">Oprávnenia stránok</string>
    <!-- Title for the downloads item in Delete browsing data -->
    <string name="preferences_delete_browsing_data_downloads">Stiahnuté súbory</string>
    <!-- Text for the button to delete browsing data -->
    <string name="preferences_delete_browsing_data_button">Odstrániť údaje o prehliadaní</string>

    <!-- Title for the Delete browsing data on quit preference -->
    <string name="preferences_delete_browsing_data_on_quit">Odstraňovať údaje o prehliadaní pri ukončení aplikácie</string>
    <!-- Summary for the Delete browsing data on quit preference. "Quit" translation should match delete_browsing_data_on_quit_action translation. -->
    <string name="preference_summary_delete_browsing_data_on_quit_2">Automaticky odstráni údaje o prehliadaní po stlačení tlačidla „Ukončiť“ v hlavnej ponuke</string>
    <!-- Action item in menu for the Delete browsing data on quit feature -->
    <string name="delete_browsing_data_on_quit_action">Ukončiť</string>

    <!-- Title text of a delete browsing data dialog. -->
    <string name="delete_history_prompt_title">Obdobie, za ktoré vymazať údaje</string>
    <!-- Body text of a delete browsing data dialog. -->
    <string name="delete_history_prompt_body" moz:RemovedIn="130" tools:ignore="UnusedResources">Odstráni históriu (vrátane histórie synchronizovanej z iných zariadení), súbory cookie a ďalšie údaje prehliadania.</string>
    <!-- Body text of a delete browsing data dialog. -->
    <string name="delete_history_prompt_body_2">Odstráni históriu (vrátane histórie synchronizovanej z iných zariadení)</string>
    <!-- Radio button in the delete browsing data dialog to delete history items for the last hour. -->
    <string name="delete_history_prompt_button_last_hour">Posledná hodina</string>
    <!-- Radio button in the delete browsing data dialog to delete history items for today and yesterday. -->
    <string name="delete_history_prompt_button_today_and_yesterday">Dnes a včera</string>
    <!-- Radio button in the delete browsing data dialog to delete all history. -->
    <string name="delete_history_prompt_button_everything">Všetko</string>

    <!-- Dialog message to the user asking to delete browsing data. Parameter will be replaced by app name. -->
    <string name="delete_browsing_data_prompt_message_3">%s odstráni vybrané údaje.</string>
    <!-- Text for the cancel button for the data deletion dialog -->
    <string name="delete_browsing_data_prompt_cancel">Zrušiť</string>
    <!-- Text for the allow button for the data deletion dialog -->
    <string name="delete_browsing_data_prompt_allow">Odstrániť</string>
    <!-- Text for the snackbar confirmation that the data was deleted -->
    <string name="preferences_delete_browsing_data_snackbar">Údaje o prehliadaní boli odstránené</string>

    <!-- Text for the snackbar to show the user that the deletion of browsing data is in progress -->
    <string name="deleting_browsing_data_in_progress">Odstraňujem súkromné údaje…</string>

    <!-- Dialog message to the user asking to delete all history items inside the opened group. Parameter will be replaced by a history group name. -->
    <string name="delete_all_history_group_prompt_message">Odstrániť všetky stránky v skupine “%s”</string>
    <!-- Text for the cancel button for the history group deletion dialog -->
    <string name="delete_history_group_prompt_cancel">Zrušiť</string>
    <!-- Text for the allow button for the history group dialog -->
    <string name="delete_history_group_prompt_allow">Odstrániť</string>
    <!-- Text for the snackbar confirmation that the history group was deleted -->
    <string name="delete_history_group_snackbar">Skupina bola odstránená</string>

    <!-- Onboarding -->
    <!-- text to display in the snackbar once account is signed-in -->
    <string name="onboarding_firefox_account_sync_is_on">Synchronizácia je zapnutá</string>

    <!-- Onboarding theme -->
    <!-- Text shown in snackbar when multiple tabs have been sent to device -->
    <string name="sync_sent_tabs_snackbar">Karty boli odoslané!</string>
    <!-- Text shown in snackbar when one tab has been sent to device  -->
    <string name="sync_sent_tab_snackbar">Karta bola odoslaná!</string>
    <!-- Text shown in snackbar when sharing tabs failed  -->
    <string name="sync_sent_tab_error_snackbar">Odoslanie sa nepodarilo</string>
    <!-- Text shown in snackbar for the "retry" action that the user has after sharing tabs failed -->
    <string name="sync_sent_tab_error_snackbar_action">ZNOVA</string>
    <!-- Title of QR Pairing Fragment -->
    <string name="sync_scan_code">Naskenovať kód</string>
    <!-- Instructions on how to access pairing -->
    <string name="sign_in_instructions"><![CDATA[Spustite Firefox na svojom počítači a navštívte stránku <b>https://firefox.com/pair</b>]]></string>
    <!-- Text shown for sign in pairing when ready -->
    <string name="sign_in_ready_for_scan">Pripravené na skenovanie</string>
    <!-- Text shown for settings option for sign with pairing -->
    <string name="sign_in_with_camera">Prihláste sa pomocou fotoaparátu</string>
    <!-- Text shown for settings option for sign with email -->
    <string name="sign_in_with_email">Použiť radšej e‑mailovú adresu</string>
    <!-- Text shown for settings option for create new account text.'Firefox' intentionally hardcoded here.-->
    <string name="sign_in_create_account_text"><![CDATA[Ešte nemáte účet? <u>Vytvorte si ho</u> a synchronizujte svoj Firefox medzi zariadeniami.]]></string>
    <!-- Text shown in confirmation dialog to sign out of account. The first parameter is the name of the app (e.g. Firefox Preview) -->
    <string name="sign_out_confirmation_message_2">Aplikácia %s sa už viac nebude synchronizovať s vašim účtom, ale neodstráni z toho zariadenia žiadne z údajov prehliadania.</string>
    <!-- Option to continue signing out of account shown in confirmation dialog to sign out of account -->
    <string name="sign_out_disconnect">Odpojiť</string>
    <!-- Option to cancel signing out shown in confirmation dialog to sign out of account -->
    <string name="sign_out_cancel">Zrušiť</string>
    <!-- Error message snackbar shown after the user tried to select a default folder which cannot be altered -->
    <string name="bookmark_cannot_edit_root">Predvolené priečinky nie je možné upravovať</string>

    <!-- Enhanced Tracking Protection -->
    <!-- Link displayed in enhanced tracking protection panel to access tracking protection settings -->
    <string name="etp_settings">Nastavenia ochrany</string>
    <!-- Preference title for enhanced tracking protection settings -->
    <string name="preference_enhanced_tracking_protection">Rozšírená ochrana pred sledovaním</string>
    <!-- Preference summary for enhanced tracking protection settings on/off switch -->
    <string name="preference_enhanced_tracking_protection_summary">Teraz obsahuje Úplnú ochranu súborov cookie, našu doteraz najsilnejšiu bariéru proti sledovaciu medzi stránkami.</string>
    <!-- Description of enhanced tracking protection. The parameter is the name of the application (For example: Firefox Fenix) -->
    <string name="preference_enhanced_tracking_protection_explanation_2">%s vás chráni pred mnohými sledovacími prvkami, ktoré zbierajú informácie o tom, čo robíte na internete.</string>
    <!-- Text displayed that links to website about enhanced tracking protection -->
    <string name="preference_enhanced_tracking_protection_explanation_learn_more">Ďalšie informácie</string>
    <!-- Preference for enhanced tracking protection for the standard protection settings -->
    <string name="preference_enhanced_tracking_protection_standard_default_1">Štandardná (predvolená)</string>
    <!-- Preference description for enhanced tracking protection for the standard protection settings -->
    <string name="preference_enhanced_tracking_protection_standard_description_5">Stránky sa budú načítavať normálne, no budú obsahovať menej sledovacích prvkov.</string>
    <!--  Accessibility text for the Standard protection information icon  -->
    <string name="preference_enhanced_tracking_protection_standard_info_button">Čo blokuje štandardná ochrana pred sledovaním</string>
    <!-- Preference for enhanced tracking protection for the strict protection settings -->
    <string name="preference_enhanced_tracking_protection_strict">Prísna</string>
    <!-- Preference description for enhanced tracking protection for the strict protection settings -->
    <string name="preference_enhanced_tracking_protection_strict_description_4">Silnejšia ochrana, ktorá zrýchľuje načítavanie stránok. Môže však obmedziť ich fungovanie.</string>
    <!--  Accessibility text for the Strict protection information icon  -->
    <string name="preference_enhanced_tracking_protection_strict_info_button">Čo blokuje prísna ochrana pred sledovaním</string>
    <!-- Preference for enhanced tracking protection for the custom protection settings -->
    <string name="preference_enhanced_tracking_protection_custom">Vlastná</string>
    <!-- Preference description for enhanced tracking protection for the strict protection settings -->
    <string name="preference_enhanced_tracking_protection_custom_description_2">Vyberte sledovacie prvky a skripty, ktoré chcete blokovať.</string>
    <!--  Accessibility text for the Strict protection information icon  -->
    <string name="preference_enhanced_tracking_protection_custom_info_button">Čo blokuje vlastná ochrana pred sledovaním</string>
    <!-- Header for categories that are being blocked by current Enhanced Tracking Protection settings -->
    <!-- Preference for enhanced tracking protection for the custom protection settings for cookies-->
    <string name="preference_enhanced_tracking_protection_custom_cookies">Cookies</string>
    <!-- Option for enhanced tracking protection for the custom protection settings for cookies-->
    <string name="preference_enhanced_tracking_protection_custom_cookies_1">Sledovacie prvky sociálnych sietí</string>
    <!-- Option for enhanced tracking protection for the custom protection settings for cookies-->
    <string name="preference_enhanced_tracking_protection_custom_cookies_2">Cookies z nenavštívených stránok</string>
    <!-- Option for enhanced tracking protection for the custom protection settings for cookies-->
    <string name="preference_enhanced_tracking_protection_custom_cookies_3">Všetky cookies tretích strán (môže obmedziť fungovanie niektorých stránok)</string>
    <!-- Option for enhanced tracking protection for the custom protection settings for cookies-->
    <string name="preference_enhanced_tracking_protection_custom_cookies_4">Všetky cookies (obmedzí fungovanie niektorých stránok)</string>
    <!-- Option for enhanced tracking protection for the custom protection settings for cookies-->
    <string name="preference_enhanced_tracking_protection_custom_cookies_5">Izolovať súbory cookie tretích strán</string>
    <!-- Preference for Global Privacy Control for the custom privacy settings for Global Privacy Control. '&amp;' is replaced with the ampersand symbol: &-->
    <string name="preference_enhanced_tracking_protection_custom_global_privacy_control">Požiadať webové stránky, aby nezdieľali ani nepredávali moje údaje</string>
    <!-- Preference for enhanced tracking protection for the custom protection settings for tracking content -->
    <string name="preference_enhanced_tracking_protection_custom_tracking_content">Sledovací obsah</string>
    <!-- Option for enhanced tracking protection for the custom protection settings for tracking content-->
    <string name="preference_enhanced_tracking_protection_custom_tracking_content_1">Vo všetkých kartách</string>
    <!-- Option for enhanced tracking protection for the custom protection settings for tracking content-->
    <string name="preference_enhanced_tracking_protection_custom_tracking_content_2">Len v súkromných kartách</string>
    <!-- Preference for enhanced tracking protection for the custom protection settings -->
    <string name="preference_enhanced_tracking_protection_custom_cryptominers">Ťažbu kryptomien</string>
    <!-- Preference for enhanced tracking protection for the custom protection settings -->
    <string name="preference_enhanced_tracking_protection_custom_fingerprinters">Vytváranie odtlačku prehliadača</string>
    <!-- Button label for navigating to the Enhanced Tracking Protection details -->
    <string name="enhanced_tracking_protection_details">Podrobnosti</string>
    <!-- Header for categories that are being being blocked by current Enhanced Tracking Protection settings -->
    <string name="enhanced_tracking_protection_blocked">Blokované</string>
    <!-- Header for categories that are being not being blocked by current Enhanced Tracking Protection settings -->
    <string name="enhanced_tracking_protection_allowed">Povolené</string>
    <!-- Category of trackers (social media trackers) that can be blocked by Enhanced Tracking Protection -->
    <string name="etp_social_media_trackers_title">Sledovacie prvky sociálnych sietí</string>
    <!-- Description of social media trackers that can be blocked by Enhanced Tracking Protection -->
    <string name="etp_social_media_trackers_description">Obmedzuje schopnosť sociálnych sietí sledovať vašu aktivitu na internete.</string>
    <!-- Category of trackers (cross-site tracking cookies) that can be blocked by Enhanced Tracking Protection -->
    <string name="etp_cookies_title">Sledovacie cookies</string>
    <!-- Category of trackers (cross-site tracking cookies) that can be blocked by Enhanced Tracking Protection -->
    <string name="etp_cookies_title_2">Cookies tretích strán</string>
    <!-- Description of cross-site tracking cookies that can be blocked by Enhanced Tracking Protection -->
    <string name="etp_cookies_description">Blokuje cookies, ktoré používajú reklamné siete a firmy na zber údajov z mnohých stránok.</string>
    <!-- Description of cross-site tracking cookies that can be blocked by Enhanced Tracking Protection -->
    <string name="etp_cookies_description_2">Úplná ochrana súborov cookie izoluje súbory cookie na webe, na ktorom sa nachádzate, takže sledovacie prvky, ako sú reklamné siete, ich nemôžu použiť na to, aby vás sledovali na iných weboch.</string>
    <!-- Category of trackers (cryptominers) that can be blocked by Enhanced Tracking Protection -->
    <string name="etp_cryptominers_title">Ťažba kryptomien</string>
    <!-- Description of cryptominers that can be blocked by Enhanced Tracking Protection -->
    <string name="etp_cryptominers_description">Bráni skriptom v prístupe k vášmu zariadeniu za účelom ťažby digitálnych mien.</string>
    <!-- Category of trackers (fingerprinters) that can be blocked by Enhanced Tracking Protection -->
    <string name="etp_fingerprinters_title">Odtlačok prehliadača</string>
    <!-- Description of fingerprinters that can be blocked by Enhanced Tracking Protection -->
    <string name="etp_fingerprinters_description">Zastaví zhromažďovanie údajov o vašom zariadení, ktoré my mohli byť použité na vašu identifikáciu alebo sledovanie.</string>
    <!-- Category of trackers (tracking content) that can be blocked by Enhanced Tracking Protection -->
    <string name="etp_tracking_content_title">Sledovací obsah</string>
    <!-- Description of tracking content that can be blocked by Enhanced Tracking Protection -->
    <string name="etp_tracking_content_description">Blokuje načítanie reklám, videí a ďalšieho obsahu, ktorý obsahuje sledovací kód. To môže ovplyvniť fungovanie niektorých webových stránok.</string>
    <!-- Enhanced Tracking Protection message that protection is currently on for this site -->
    <string name="etp_panel_on">Ochrana je na tejto stránke zapnutá</string>
    <!-- Enhanced Tracking Protection message that protection is currently off for this site -->
    <string name="etp_panel_off">Ochrana je na tejto stránke vypnutá</string>
    <!-- Header for exceptions list for which sites enhanced tracking protection is always off -->
    <string name="enhanced_tracking_protection_exceptions">Rozšírená ochrana pred sledovaním je na týchto stránkach vypnutá</string>
    <!-- Content description (not visible, for screen readers etc.): Navigate
    back from ETP details (Ex: Tracking content) -->
    <string name="etp_back_button_content_description">Prejsť dozadu</string>
    <!-- About page link text to open what's new link -->
    <string name="about_whats_new">Novinky v aplikácii %s</string>
    <!-- Open source licenses page title
    The first parameter is the app name -->
    <string name="open_source_licenses_title">%s | Knižnice OSS</string>

    <!-- Category of trackers (redirect trackers) that can be blocked by Enhanced Tracking Protection -->
    <string name="etp_redirect_trackers_title">Sledovače presmerovania</string>
    <!-- Description of redirect tracker cookies that can be blocked by Enhanced Tracking Protection -->
    <string name="etp_redirect_trackers_description">Odstráni cookies nastavené v priebehu presmerovania známymi sledujúcimi stránkami.</string>

    <!-- Description of the SmartBlock Enhanced Tracking Protection feature. The * symbol is intentionally hardcoded here,
         as we use it on the UI to indicate which trackers have been partially unblocked.  -->
    <string name="preference_etp_smartblock_description">Niektoré sledovacie prvky označené nižšie boli na tejto stránke čiastočne odblokované, pretože s nimi prebiehala interakcia*.</string>
    <!-- Text displayed that links to website about enhanced tracking protection SmartBlock -->
    <string name="preference_etp_smartblock_learn_more">Ďalšie informácie</string>

    <!-- Content description (not visible, for screen readers etc.):
    Enhanced tracking protection exception preference icon for ETP settings. -->
    <string name="preference_etp_exceptions_icon_description">Ikona nastavenia výnimky z Rozšírenej ochrany pred sledovaním</string>

    <!-- About page link text to open support link -->
    <string name="about_support">Podpora</string>
    <!-- About page link text to list of past crashes (like about:crashes on desktop) -->
    <string name="about_crashes">Zlyhania</string>
    <!-- About page link text to open privacy notice link -->
    <string name="about_privacy_notice">Vyhlásenie o ochrane osobných údajov</string>
    <!-- About page link text to open know your rights link -->
    <string name="about_know_your_rights">Spoznajte svoje práva</string>
    <!-- About page link text to open licensing information link -->
    <string name="about_licensing_information">Informácie o licenciách</string>
    <!-- About page link text to open a screen with libraries that are used -->
    <string name="about_other_open_source_libraries">Knižnice, ktoré používame</string>

    <!-- Toast shown to the user when they are activating the secret dev menu
        The first parameter is number of long clicks left to enable the menu -->
    <string name="about_debug_menu_toast_progress">Počet kliknutí pre povolenie ponuky pre ladenie: %1$d</string>
    <string name="about_debug_menu_toast_done">Ponuka pre ladenie je povolená</string>

    <!-- Browser long press popup menu -->
    <!-- Copy the current url -->
    <string name="browser_toolbar_long_press_popup_copy">Kopírovať</string>
    <!-- Paste & go the text in the clipboard. '&amp;' is replaced with the ampersand symbol: & -->
    <string name="browser_toolbar_long_press_popup_paste_and_go">Prilepiť a prejsť</string>
    <!-- Paste the text in the clipboard -->
    <string name="browser_toolbar_long_press_popup_paste">Prilepiť</string>

    <!-- Snackbar message shown after an URL has been copied to clipboard. -->
    <string name="browser_toolbar_url_copied_to_clipboard_snackbar">Adresa bola skopírovaná do schránky</string>

    <!-- Title text for the Add To Homescreen dialog -->
    <string name="add_to_homescreen_title">Pridať na úvodnú obrazovku</string>
    <!-- Cancel button text for the Add to Homescreen dialog -->
    <string name="add_to_homescreen_cancel">Zrušiť</string>
    <!-- Add button text for the Add to Homescreen dialog -->
    <string name="add_to_homescreen_add">Pridať</string>
    <!-- Continue to website button text for the first-time Add to Homescreen dialog -->
    <string name="add_to_homescreen_continue">Pokračovať na webovú stránku</string>
    <!-- Placeholder text for the TextView in the Add to Homescreen dialog -->
    <string name="add_to_homescreen_text_placeholder">Názov skratky</string>

    <!-- Describes the add to homescreen functionality -->
    <string name="add_to_homescreen_description_2">Túto webovú stránku si môžete jednoducho pridať na svoju domovskú obrazovku a mať tak okamžitý prístup k prehliadaniu.</string>

    <!-- Preference for managing the settings for logins and passwords in Fenix -->
    <string name="preferences_passwords_logins_and_passwords">Prihlasovacie údaje</string>
    <!-- Preference for managing the settings for logins and passwords in Fenix -->
    <string name="preferences_passwords_logins_and_passwords_2" tools:ignore="UnusedResources">Heslá</string>
    <!-- Preference for managing the saving of logins and passwords in Fenix -->
    <string name="preferences_passwords_save_logins">Ukladanie prihlasovacích údajov</string>
    <!-- Preference for managing the saving of logins and passwords in Fenix -->
    <string name="preferences_passwords_save_logins_2" tools:ignore="UnusedResources">Ukladanie hesiel</string>
    <!-- Preference option for asking to save passwords in Fenix -->
    <string name="preferences_passwords_save_logins_ask_to_save">Pred uložením sa opýtať</string>
    <!-- Preference option for never saving passwords in Fenix -->
    <string name="preferences_passwords_save_logins_never_save">Neukladať</string>
    <!-- Preference for autofilling saved logins in Firefox (in web content), %1$s will be replaced with the app name -->
    <string name="preferences_passwords_autofill2">Automatické dopĺňanie v aplikácii %1$s</string>
    <!-- Description for the preference for autofilling saved logins in Firefox (in web content), %1$s will be replaced with the app name -->
    <string name="preferences_passwords_autofill_description">Vypĺňa používateľské mená a heslá na stránkach počas používania aplikácie %1$s.</string>
    <!-- Preference for autofilling logins from Fenix in other apps (e.g. autofilling the Twitter app) -->
    <string name="preferences_android_autofill">Automatické dopĺňanie v iných aplikáciách</string>
    <!-- Description for the preference for autofilling logins from Fenix in other apps (e.g. autofilling the Twitter app) -->
    <string name="preferences_android_autofill_description">Vypĺňa používateľské mená a heslá v iných aplikáciách vo vašom zariadení.</string>

    <!-- Preference option for adding a login -->
    <string name="preferences_logins_add_login">Pridať prihlasovacie údaje</string>

    <!-- Preference option for adding a password -->
    <string name="preferences_logins_add_login_2" tools:ignore="UnusedResources">Pridať heslo</string>

    <!-- Preference for syncing saved logins in Fenix -->
    <string name="preferences_passwords_sync_logins">Synchronizácia prihlasovacích údajov</string>
    <!-- Preference for syncing saved passwords in Fenix -->
    <string name="preferences_passwords_sync_logins_2" tools:ignore="UnusedResources">Synchronizácia hesiel</string>
    <!-- Preference for syncing saved logins in Fenix, when not signed in-->
    <string name="preferences_passwords_sync_logins_across_devices">Synchronizovať prihlasovacie údaje medzi zariadeniami</string>
    <!-- Preference for syncing saved passwords in Fenix, when not signed in-->
    <string name="preferences_passwords_sync_logins_across_devices_2" tools:ignore="UnusedResources">Synchronizovať heslá naprieč zariadeniami</string>
    <!-- Preference to access list of saved logins -->
    <string name="preferences_passwords_saved_logins">Uložené prihlasovacie údaje</string>
    <!-- Preference to access list of saved passwords -->
    <string name="preferences_passwords_saved_logins_2" tools:ignore="UnusedResources">Uložené heslá</string>
    <!-- Description of empty list of saved passwords. Placeholder is replaced with app name.  -->
    <string name="preferences_passwords_saved_logins_description_empty_text">Uložené alebo synchronizované údaje v aplikácii %s sa zobrazia tu.</string>
    <!-- Description of empty list of saved passwords. Placeholder is replaced with app name.  -->
    <string name="preferences_passwords_saved_logins_description_empty_text_2" tools:ignore="UnusedResources">Heslá, ktoré uložíte alebo synchronizujete do %su budú zobrazené tu. Všetky heslá sú šifrované.</string>
    <!-- Preference to access list of saved logins -->
    <string name="preferences_passwords_saved_logins_description_empty_learn_more_link">Ďalšie informácie o službe Sync.</string>
    <!-- Clickable text for opening an external link for more information about Sync. -->
    <string name="preferences_passwords_saved_logins_description_empty_learn_more_link_2" tools:ignore="UnusedResources">Ďalšie informácie o synchronizácii</string>
    <!-- Preference to access list of login exceptions that we never save logins for -->
    <string name="preferences_passwords_exceptions">Výnimky</string>
    <!-- Empty description of list of login exceptions that we never save logins for -->
    <string name="preferences_passwords_exceptions_description_empty">Tu sa zobrazia prihlasovacie údaje, ktoré sa nebudú ukladať.</string>
    <!-- Empty description of list of login exceptions that we never save passwords for. Parameter will be replaced by app name. -->
    <string name="preferences_passwords_exceptions_description_empty_2" tools:ignore="UnusedResources">%s nebude ukladať heslá pre tu uvedené stránky.</string>
    <!-- Description of list of login exceptions that we never save logins for -->
    <string name="preferences_passwords_exceptions_description">Pre nasledujúce stránky sa nebudú ukladať prihlasovacie údaje.</string>
    <!-- Description of list of login exceptions that we never save passwords for. Parameter will be replaced by app name. -->
    <string name="preferences_passwords_exceptions_description_2" tools:ignore="UnusedResources">%s nebude ukladať heslá pre tieto stránky.</string>
    <!-- Text on button to remove all saved login exceptions -->
    <string name="preferences_passwords_exceptions_remove_all">Odstrániť všetky výnimky</string>
    <!-- Hint for search box in logins list -->
    <string name="preferences_passwords_saved_logins_search">Hľadať</string>
    <!-- Hint for search box in passwords list -->
    <string name="preferences_passwords_saved_logins_search_2" tools:ignore="UnusedResources">Hľadať v heslách</string>
    <!-- The header for the site that a login is for -->
    <string name="preferences_passwords_saved_logins_site">Stránka</string>
    <!-- The header for the username for a login -->
    <string name="preferences_passwords_saved_logins_username">Používateľské meno</string>
    <!-- The header for the password for a login -->
    <string name="preferences_passwords_saved_logins_password">Heslo</string>
    <!-- Shown in snackbar to tell user that the password has been copied -->
    <string name="logins_password_copied">Heslo bolo skopírované do schránky</string>
    <!-- Shown in snackbar to tell user that the username has been copied -->
    <string name="logins_username_copied">Používateľské meno bolo skopírované do schránky</string>
    <!-- Content Description (for screenreaders etc) read for the button to copy a password in logins-->
    <string name="saved_logins_copy_password">Kopírovať heslo</string>
    <!-- Content Description (for screenreaders etc) read for the button to clear a password while editing a login-->
    <string name="saved_logins_clear_password">Vymazať heslo</string>
    <!-- Content Description (for screenreaders etc) read for the button to copy a username in logins -->
    <string name="saved_login_copy_username">Kopírovať používateľské meno</string>
    <!-- Content Description (for screenreaders etc) read for the button to clear a username while editing a login -->
    <string name="saved_login_clear_username">Vymazať používateľské meno</string>
    <!-- Content Description (for screenreaders etc) read for the button to clear the hostname field while creating a login -->
    <string name="saved_login_clear_hostname">Vymazať názov hostiteľa</string>
    <!-- Content Description (for screenreaders etc) read for the button to open a site in logins -->
    <string name="saved_login_open_site">Otvoriť stránku v prehliadači</string>
    <!-- Content Description (for screenreaders etc) read for the button to reveal a password in logins -->
    <string name="saved_login_reveal_password">Zobraziť heslo</string>
    <!-- Content Description (for screenreaders etc) read for the button to hide a password in logins -->
    <string name="saved_login_hide_password">Skryť heslo</string>
    <!-- Message displayed in biometric prompt displayed for authentication before allowing users to view their logins -->
    <string name="logins_biometric_prompt_message">Pre zobrazenie prihlasovacích údajov odomknite zariadenie</string>
    <!-- Message displayed in biometric prompt displayed for authentication before allowing users to view their passwords -->
    <string name="logins_biometric_prompt_message_2" tools:ignore="UnusedResources">Ak chcete zobraziť uložené heslá, odomknite zariadenie</string>
    <!-- Title of warning dialog if users have no device authentication set up -->
    <string name="logins_warning_dialog_title">Zabezpečte svoje prihlasovacie údaje</string>
    <!-- Title of warning dialog if users have no device authentication set up -->
    <string name="logins_warning_dialog_title_2" tools:ignore="UnusedResources">Zabezpečte svoje heslá</string>
    <!-- Message of warning dialog if users have no device authentication set up -->
    <string name="logins_warning_dialog_message">Nastavte si vzor, kód alebo heslo, ktorým ochránite svoje uložené prihlasovacie údaje v prípade, že vaše zariadenie bude používať niekto iný.</string>
    <!-- Message of warning dialog if users have no device authentication set up -->
    <string name="logins_warning_dialog_message_2" tools:ignore="UnusedResources">Nastavte si vzor, kód alebo heslo, ktorým ochránite svoje uložené heslá v prípade, že vaše zariadenie bude používať niekto iný.</string>
    <!-- Negative button to ignore warning dialog if users have no device authentication set up -->
    <string name="logins_warning_dialog_later">Neskôr</string>
    <!-- Positive button to send users to set up a pin of warning dialog if users have no device authentication set up -->
    <string name="logins_warning_dialog_set_up_now">Nastaviť</string>
    <!-- Title of PIN verification dialog to direct users to re-enter their device credentials to access their logins -->
    <string name="logins_biometric_prompt_message_pin">Odomknite svoje zariadenie</string>
    <!-- Title for Accessibility Force Enable Zoom Preference -->
    <string name="preference_accessibility_force_enable_zoom">Približovanie na všetkých stránkach</string>
    <!-- Summary for Accessibility Force Enable Zoom Preference -->
    <string name="preference_accessibility_force_enable_zoom_summary">Povolenie priblíženia aj na stránkach, ktoré toto gesto nepodporujú.</string>

    <!-- Saved logins sorting strategy menu item -by name- (if selected, it will sort saved logins alphabetically) -->
    <string name="saved_logins_sort_strategy_alphabetically">názvu (A-Z)</string>
    <!-- Saved logins sorting strategy menu item -by last used- (if selected, it will sort saved logins by last used) -->
    <string name="saved_logins_sort_strategy_last_used">posledného použitia</string>
    <!-- Content description (not visible, for screen readers etc.): Sort saved logins dropdown menu chevron icon -->
    <string name="saved_logins_menu_dropdown_chevron_icon_content_description">Zoradiť ponuku prihlasovacích údajov</string>

    <!-- Content description (not visible, for screen readers etc.) -->
    <string name="saved_logins_menu_dropdown_chevron_icon_content_description_2" tools:ignore="UnusedResources">Ponuka pre zoradenie hesiel</string>

    <!-- Autofill -->
    <!-- Preference and title for managing the autofill settings -->
    <string name="preferences_autofill">Automatické dopĺňanie</string>
    <!-- Preference and title for managing the settings for addresses -->
    <string name="preferences_addresses">Adresy</string>
    <!-- Preference and title for managing the settings for credit cards -->
    <string name="preferences_credit_cards">Platobné karty</string>
    <!-- Preference and title for managing the settings for payment methods -->
    <string name="preferences_credit_cards_2" tools:ignore="UnusedResources">Spôsoby platby</string>
    <!-- Preference for saving and autofilling credit cards -->
    <string name="preferences_credit_cards_save_and_autofill_cards">Ukladať a automaticky dopĺňať údaje o platobných kartách</string>
    <!-- Preference for saving and autofilling credit cards -->
    <string name="preferences_credit_cards_save_and_autofill_cards_2" tools:ignore="UnusedResources">Ukladať a dopĺňať spôsoby platby</string>
    <!-- Preference summary for saving and autofilling credit card data -->
    <string name="preferences_credit_cards_save_and_autofill_cards_summary">Údaje sú šifrované</string>
    <!-- Preference summary for saving and autofilling payment method data. Parameter will be replaced by app name. -->
    <string name="preferences_credit_cards_save_and_autofill_cards_summary_2" tools:ignore="UnusedResources">%s zašifruje všetky spôsoby platby, ktoré uložíte</string>
    <!-- Preference option for syncing credit cards across devices. This is displayed when the user is not signed into sync -->
    <string name="preferences_credit_cards_sync_cards_across_devices">Synchronizovať platobné karty naprieč zariadeniami</string>
    <!-- Preference option for syncing credit cards across devices. This is displayed when the user is signed into sync -->
    <string name="preferences_credit_cards_sync_cards">Synchronizovať platobné karty</string>
    <!-- Preference option for adding a credit card -->
    <string name="preferences_credit_cards_add_credit_card">Pridať platobnú kartu</string>

    <!-- Preference option for adding a card -->
    <string name="preferences_credit_cards_add_credit_card_2" tools:ignore="UnusedResources">Pridať kartu</string>
    <!-- Preference option for managing saved credit cards -->
    <string name="preferences_credit_cards_manage_saved_cards">Spravovať uložené karty</string>
    <!-- Preference option for managing saved cards -->
    <string name="preferences_credit_cards_manage_saved_cards_2" tools:ignore="UnusedResources">Spravovať karty</string>
    <!-- Preference option for adding an address -->
    <string name="preferences_addresses_add_address">Pridať adresu</string>
    <!-- Preference option for managing saved addresses -->
    <string name="preferences_addresses_manage_addresses">Spravovať adresy</string>
    <!-- Preference for saving and autofilling addresses -->
    <string name="preferences_addresses_save_and_autofill_addresses">Ukladať a automaticky dopĺňať adresy</string>
    <!-- Preference for saving and filling addresses -->
    <string name="preferences_addresses_save_and_autofill_addresses_2" tools:ignore="UnusedResources">Ukladať a dopĺňať adresy</string>
    <!-- Preference summary for saving and autofilling address data -->
    <string name="preferences_addresses_save_and_autofill_addresses_summary">Zahŕňa informácie ako sú čísla, e‑mailové adresy a dodacie adresy</string>

    <!-- Preference summary for saving and filling address data -->
    <string name="preferences_addresses_save_and_autofill_addresses_summary_2" tools:ignore="UnusedResources">Zahŕňa telefónne čísla a e‑mailové adresy</string>

    <!-- Title of the "Add card" screen -->
    <string name="credit_cards_add_card">Pridať kartu</string>
    <!-- Title of the "Edit card" screen -->
    <string name="credit_cards_edit_card">Upraviť kartu</string>
    <!-- The header for the card number of a credit card -->
    <string name="credit_cards_card_number">Číslo karty</string>
    <!-- The header for the expiration date of a credit card -->
    <string name="credit_cards_expiration_date">Dátum vypršania platnosti</string>
    <!-- The label for the expiration date month of a credit card to be used by a11y services-->
    <string name="credit_cards_expiration_date_month">Dátum vypršania platnosti (mesiac)</string>
    <!-- The label for the expiration date year of a credit card to be used by a11y services-->
    <string name="credit_cards_expiration_date_year">Dátum vypršania platnosti (rok)</string>
    <!-- The header for the name on the credit card -->
    <string name="credit_cards_name_on_card">Meno na karte</string>
    <!-- The text for the "Delete card" menu item for deleting a credit card -->
    <string name="credit_cards_menu_delete_card">Odstrániť kartu</string>
    <!-- The text for the "Delete card" button for deleting a credit card -->
    <string name="credit_cards_delete_card_button">Odstrániť kartu</string>
    <!-- The text for the confirmation message of "Delete card" dialog -->
    <string name="credit_cards_delete_dialog_confirmation">Naozaj chcete odstrániť túto kreditnú kartu?</string>
    <!-- The text for the confirmation message of "Delete card" dialog -->
    <string name="credit_cards_delete_dialog_confirmation_2" tools:ignore="UnusedResources">Odstrániť kartu?</string>
    <!-- The text for the positive button on "Delete card" dialog -->
    <string name="credit_cards_delete_dialog_button">Odstrániť</string>
    <!-- The title for the "Save" menu item for saving a credit card -->
    <string name="credit_cards_menu_save">Uložiť</string>
    <!-- The text for the "Save" button for saving a credit card -->
    <string name="credit_cards_save_button">Uložiť</string>
    <!-- The text for the "Cancel" button for cancelling adding, updating or deleting a credit card -->
    <string name="credit_cards_cancel_button">Zrušiť</string>
    <!-- Title of the "Saved cards" screen -->
    <string name="credit_cards_saved_cards">Uložené karty</string>

    <!-- Error message for credit card number validation -->
    <string name="credit_cards_number_validation_error_message">Prosím, zadajte platné číslo platobnej karty</string>

    <!-- Error message for card number validation -->
    <string name="credit_cards_number_validation_error_message_2" tools:ignore="UnusedResources">Zadajte platné číslo karty</string>
    <!-- Error message for credit card name on card validation -->
    <string name="credit_cards_name_on_card_validation_error_message">Vyplňte toto pole</string>
    <!-- Error message for card name on card validation -->
    <string name="credit_cards_name_on_card_validation_error_message_2" tools:ignore="UnusedResources">Zadajte meno</string>
    <!-- Message displayed in biometric prompt displayed for authentication before allowing users to view their saved credit cards -->
    <string name="credit_cards_biometric_prompt_message">Odomknutím zobrazíte svoje uložené kreditné karty</string>
    <!-- Title of warning dialog if users have no device authentication set up -->
    <string name="credit_cards_warning_dialog_title">Zabezpečte svoje kreditné karty</string>
    <!-- Title of warning dialog if users have no device authentication set up -->
    <string name="credit_cards_warning_dialog_title_2" tools:ignore="UnusedResources">Zabezpečte svoje uložené spôsoby platby</string>
    <!-- Message of warning dialog if users have no device authentication set up -->
    <string name="credit_cards_warning_dialog_message">Nastavte si vzor, kód alebo heslo, ktorým ochránite svoje uložené kreditné karty v prípade, že vaše zariadenie bude používať niekto iný.</string>
    <!-- Message of warning dialog if users have no device authentication set up -->
    <string name="credit_cards_warning_dialog_message_3" tools:ignore="UnusedResources">Nastavte si vzor, kód alebo heslo, ktorým ochránite svoje uložené spôsoby platby v prípade, že vaše zariadenie bude používať niekto iný.</string>
    <!-- Positive button to send users to set up a pin of warning dialog if users have no device authentication set up -->
    <string name="credit_cards_warning_dialog_set_up_now">Nastaviť teraz</string>
    <!-- Negative button to ignore warning dialog if users have no device authentication set up -->
    <string name="credit_cards_warning_dialog_later">Neskôr</string>
    <!-- Title of PIN verification dialog to direct users to re-enter their device credentials to access their credit cards -->
    <string name="credit_cards_biometric_prompt_message_pin">Odomknite svoje zariadenie</string>
    <!-- Message displayed in biometric prompt for authentication, before allowing users to use their stored credit card information -->
    <string name="credit_cards_biometric_prompt_unlock_message">Odomknutím použijete uložené informácie o kreditnej karte</string>

    <!-- Message displayed in biometric prompt for authentication, before allowing users to use their stored payment method information -->
    <string name="credit_cards_biometric_prompt_unlock_message_2" tools:ignore="UnusedResources">Ak chcete použiť uložené spôsoby platby, odomknite zariadenie</string>
    <!-- Title of the "Add address" screen -->
    <string name="addresses_add_address">Pridať adresu</string>
    <!-- Title of the "Edit address" screen -->
    <string name="addresses_edit_address">Úprava adresy</string>
    <!-- Title of the "Manage addresses" screen -->
    <string name="addresses_manage_addresses">Spravovať adresy</string>
    <!-- The header for the first name of an address -->
    <string name="addresses_first_name">Krstné meno</string>
    <!-- The header for the middle name of an address -->
    <string name="addresses_middle_name">Stredné meno</string>
    <!-- The header for the last name of an address -->
    <string name="addresses_last_name">Priezvisko</string>
    <!-- The header for the street address of an address -->
    <string name="addresses_street_address">Ulica</string>
    <!-- The header for the city of an address -->
    <string name="addresses_city">Mesto</string>
    <!-- The header for the subregion of an address when "state" should be used -->
    <string name="addresses_state">Štát</string>
    <!-- The header for the subregion of an address when "province" should be used -->
    <string name="addresses_province">Kraj</string>
    <!-- The header for the zip code of an address -->
    <string name="addresses_zip">PSČ</string>
    <!-- The header for the country or region of an address -->
    <string name="addresses_country">Krajina alebo oblasť</string>
    <!-- The header for the phone number of an address -->
    <string name="addresses_phone">Telefón</string>
    <!-- The header for the email of an address -->
    <string name="addresses_email">E‑mail</string>
    <!-- The text for the "Save" button for saving an address -->
    <string name="addresses_save_button">Uložiť</string>
    <!-- The text for the "Cancel" button for cancelling adding, updating or deleting an address -->
    <string name="addresses_cancel_button">Zrušiť</string>
    <!-- The text for the "Delete address" button for deleting an address -->
    <string name="addressess_delete_address_button">Odstrániť adresu</string>

    <!-- The title for the "Delete address" confirmation dialog -->
    <string name="addressess_confirm_dialog_message">Naozaj chcete odstrániť túto adresu?</string>
    <!-- The title for the "Delete address" confirmation dialog -->
    <string name="addressess_confirm_dialog_message_2" tools:ignore="UnusedResources">Chcete odstrániť túto adresu?</string>
    <!-- The text for the positive button on "Delete address" dialog -->
    <string name="addressess_confirm_dialog_ok_button">Odstrániť</string>
    <!-- The text for the negative button on "Delete address" dialog -->
    <string name="addressess_confirm_dialog_cancel_button">Zrušiť</string>
    <!-- The text for the "Save address" menu item for saving an address -->
    <string name="address_menu_save_address">Uložiť adresu</string>
    <!-- The text for the "Delete address" menu item for deleting an address -->
    <string name="address_menu_delete_address">Odstrániť adresu</string>

    <!-- Title of the Add search engine screen -->
    <string name="search_engine_add_custom_search_engine_title">Pridať vyhľadávač</string>
    <!-- Content description (not visible, for screen readers etc.): Title for the button that navigates to add new engine screen -->
    <string name="search_engine_add_custom_search_engine_button_content_description">Pridať nový vyhľadávač</string>
    <!-- Title of the Edit search engine screen -->
    <string name="search_engine_edit_custom_search_engine_title">Upraviť vyhľadávač</string>
    <!-- Text for the menu button to edit a search engine -->
    <string name="search_engine_edit">Upraviť</string>
    <!-- Text for the menu button to delete a search engine -->
    <string name="search_engine_delete">Odstrániť</string>

    <!-- Label for the TextField in which user enters custom search engine name -->
    <string name="search_add_custom_engine_name_label">Názov</string>
    <!-- Placeholder text shown in the Search Engine Name text field before a user enters text -->
    <string name="search_add_custom_engine_name_hint_2">Názov vyhľadávača</string>
    <!-- Label for the TextField in which user enters custom search engine URL -->
    <string name="search_add_custom_engine_url_label">Adresa URL vyhľadávacieho reťazca</string>
    <!-- Placeholder text shown in the Search String TextField before a user enters text -->
    <string name="search_add_custom_engine_search_string_hint_2">Adresa URL, ktorá sa má použiť na vyhľadávanie</string>
    <!-- Description text for the Search String TextField. The %s is part of the string -->
    <string name="search_add_custom_engine_search_string_example" formatted="false">Nahraďte výraz s „%s“. Príklad:\nhttps://www.google.com/search?q=%s</string>

    <!-- Accessibility description for the form in which details about the custom search engine are entered -->
    <string name="search_add_custom_engine_form_description">Podrobnosti vlastného vyhľadávača</string>

    <!-- Label for the TextField in which user enters custom search engine suggestion URL -->
    <string name="search_add_custom_engine_suggest_url_label">Rozhranie API pre návrhy vyhľadávania (voliteľné)</string>
    <!-- Placeholder text shown in the Search Suggestion String TextField before a user enters text -->
    <string name="search_add_custom_engine_suggest_string_hint">Adresa URL rozhrania API pre návrh vyhľadávania</string>
    <!-- Description text for the Search Suggestion String TextField. The %s is part of the string -->
    <string name="search_add_custom_engine_suggest_string_example_2" formatted="false">Text vyhľadávania nahraďte výrazom “%s”. Napríklad:\nhttps://suggestqueries.google.com/complete/search?client=firefox&amp;q=%s</string>
    <!-- The text for the "Save" button for saving a custom search engine -->
    <string name="search_custom_engine_save_button">Uložiť</string>

    <!-- Text shown when a user leaves the name field empty -->
    <string name="search_add_custom_engine_error_empty_name">Zadajte názov vyhľadávača</string>
    <!-- Text shown when a user leaves the search string field empty -->
    <string name="search_add_custom_engine_error_empty_search_string">Zadajte hľadaný výraz</string>
    <!-- Text shown when a user leaves out the required template string -->
    <string name="search_add_custom_engine_error_missing_template">Skontrolujte, či sa hľadaný výraz formátovo zhoduje s príkladom</string>
    <!-- Text shown when we aren't able to validate the custom search query. The first parameter is the url of the custom search engine -->
    <string name="search_add_custom_engine_error_cannot_reach">Chyba pri pripájaní k „%s“</string>
    <!-- Text shown when a user creates a new search engine -->
    <string name="search_add_custom_engine_success_message">Vyhľadávač %s bol vytvorený</string>
    <!-- Text shown when a user successfully edits a custom search engine -->
    <string name="search_edit_custom_engine_success_message">Vyhľadávač %s bol uložený</string>
    <!-- Text shown when a user successfully deletes a custom search engine -->
    <string name="search_delete_search_engine_success_message">Vyhľadávač %s bol odstránený</string>

    <!-- Heading for the instructions to allow a permission -->
    <string name="phone_feature_blocked_intro">Postup pre povolenie:</string>
    <!-- First step for the allowing a permission -->
    <string name="phone_feature_blocked_step_settings">1. Prejdite do nastavení Androidu</string>
    <!-- Second step for the allowing a permission -->
    <string name="phone_feature_blocked_step_permissions"><![CDATA[2. Ťuknite na <b>Povolenia</b>]]></string>
    <!-- Third step for the allowing a permission (Fore example: Camera) -->
    <string name="phone_feature_blocked_step_feature"><![CDATA[3. Prepnite prepínač <b>%1$s</b> do polohy ZAPNUTÉ]]></string>

    <!-- Label that indicates a site is using a secure connection -->
    <string name="quick_settings_sheet_secure_connection_2">Pripojenie je zabezpečené</string>
    <!-- Label that indicates a site is using a insecure connection -->
    <string name="quick_settings_sheet_insecure_connection_2">Pripojenie nie je zabezpečené</string>
    <!-- Label to clear site data -->
    <string name="clear_site_data">Vymazať cookies a údaje stránky</string>
    <!-- Confirmation message for a dialog confirming if the user wants to delete all data for current site -->
    <string name="confirm_clear_site_data"><![CDATA[Naozaj chcete vymazať všetky súbory cookie a údaje pre stránku <b>%s</b>?]]></string>
    <!-- Confirmation message for a dialog confirming if the user wants to delete all the permissions for all sites-->
    <string name="confirm_clear_permissions_on_all_sites">Naozaj chcete odstrániť všetky povolenia pre všetky stránky?</string>
    <!-- Confirmation message for a dialog confirming if the user wants to delete all the permissions for a site-->
    <string name="confirm_clear_permissions_site">Naozaj chcete odstrániť všetky povolenia pre túto stránku?</string>
    <!-- Confirmation message for a dialog confirming if the user wants to set default value a permission for a site-->
    <string name="confirm_clear_permission_site">Naozaj chcete odstrániť toto povolenie pre túto stránku?</string>
    <!-- label shown when there are not site exceptions to show in the site exception settings -->
    <string name="no_site_exceptions">Žiadne výnimky</string>
    <!-- Bookmark deletion confirmation -->
    <string name="bookmark_deletion_confirmation">Naozaj chcete odstrániť túto záložku?</string>
    <!-- Browser menu button that adds a shortcut to the home fragment -->
    <string name="browser_menu_add_to_shortcuts">Pridať medzi skratky</string>
    <!-- Browser menu button that removes a shortcut from the home fragment -->
    <string name="browser_menu_remove_from_shortcuts">Odstrániť zo skratiek</string>
    <!-- text shown before the issuer name to indicate who its verified by, parameter is the name of
     the certificate authority that verified the ticket-->
    <string name="certificate_info_verified_by">Overil ju: %1$s</string>
    <!-- Login overflow menu delete button -->
    <string name="login_menu_delete_button">Odstrániť</string>
    <!-- Login overflow menu edit button -->
    <string name="login_menu_edit_button">Upraviť</string>
    <!-- Message in delete confirmation dialog for logins -->
    <string name="login_deletion_confirmation">Naozaj chcete odstrániť tieto prihlasovacie údaje?</string>
    <!-- Message in delete confirmation dialog for password -->
    <string name="login_deletion_confirmation_2" tools:ignore="UnusedResources">Naozaj chcete odstrániť toto heslo?</string>
    <!-- Positive action of a dialog asking to delete  -->
    <string name="dialog_delete_positive">Odstrániť</string>
    <!-- Negative action of a dialog asking to delete login -->
    <string name="dialog_delete_negative">Zrušiť</string>
    <!--  The saved login options menu description. -->
    <string name="login_options_menu">Možnosti prihlásenia</string>
    <!--  The saved password options menu description. -->
    <string name="login_options_menu_2" tools:ignore="UnusedResources">Možnosti hesiel</string>
    <!--  The editable text field for a login's web address. -->
    <string name="saved_login_hostname_description">Upraviteľné textové pole pre webovú adresu.</string>
    <!--  The editable text field for a website address. -->
    <string name="saved_login_hostname_description_3" tools:ignore="UnusedResources">Upraviteľné textové pole pre webovú adresu.</string>
    <!--  The editable text field for a login's username. -->
    <string name="saved_login_username_description">Upraviteľné textové pole pre používateľské meno.</string>
    <!--  The editable text field for a username. -->
    <string name="saved_login_username_description_3" tools:ignore="UnusedResources">Upraviteľné textové pole pre používateľské meno.</string>
    <!--  The editable text field for a login's password. -->
    <string name="saved_login_password_description">Upraviteľné textové pole pre heslo.</string>
    <!--  The editable text field for a login's password. -->
    <string name="saved_login_password_description_2" tools:ignore="UnusedResources">Upraviteľné textové pole pre heslo.</string>
    <!--  The button description to save changes to an edited login. -->
    <string name="save_changes_to_login">Uložiť zmeny prihlasovacích údajov.</string>
    <!--  The button description to save changes to an edited password. -->
    <string name="save_changes_to_login_2" tools:ignore="UnusedResources">Uložiť zmeny</string>
    <!--  The page title for editing a saved login. -->
    <string name="edit">Upraviť</string>
    <!--  The page title for editing a saved password. -->
    <string name="edit_2" tools:ignore="UnusedResources">Upraviť heslo</string>
    <!--  The page title for adding new login. -->
    <string name="add_login">Pridať nové prihlasovacie údaje</string>
    <!--  The page title for adding new password. -->
    <string name="add_login_2" tools:ignore="UnusedResources">Pridať heslo</string>
    <!--  The error message in add/edit login view when password field is blank. -->
    <string name="saved_login_password_required">Vyžaduje sa heslo</string>
    <!--  Error text displayed underneath the password field when it is in an error case. -->
    <string name="saved_login_password_required_2" tools:ignore="UnusedResources">Zadajte heslo</string>
    <!--  The error message in add login view when username field is blank. -->
    <string name="saved_login_username_required">Vyžaduje sa používateľské meno</string>
    <!--  The error message in add login view when username field is blank. -->
    <string name="saved_login_username_required_2" tools:ignore="UnusedResources">Zadajte používateľské meno</string>
    <!--  The error message in add login view when hostname field is blank. -->
    <string name="saved_login_hostname_required" tools:ignore="UnusedResources">Vyžaduje sa názov hostiteľa</string>
    <!--  The error message in add login view when hostname field is blank. -->
    <string name="saved_login_hostname_required_2" tools:ignore="UnusedResources">Zadajte webovú stránku</string>
    <!-- Voice search button content description  -->
    <string name="voice_search_content_description">Hlasové vyhľadávanie</string>
    <!-- Voice search prompt description displayed after the user presses the voice search button -->
    <string name="voice_search_explainer">Hovorte teraz</string>

    <!--  The error message in edit login view when a duplicate username exists. -->
    <string name="saved_login_duplicate">Prihlasovacie údaje s týmto používateľským menom už existujú</string>

    <!-- This is the hint text that is shown inline on the hostname field of the create new login page. 'https://www.example.com' intentionally hardcoded here -->
    <string name="add_login_hostname_hint_text">https://www.example.com</string>
    <!-- This is an error message shown below the hostname field of the add login page when a hostname does not contain http or https. -->
    <string name="add_login_hostname_invalid_text_3">Webová adresa musí obsahovať &quot;https://&quot; alebo &quot;http://&quot;</string>
    <!-- This is an error message shown below the hostname field of the add login page when a hostname is invalid. -->
    <string name="add_login_hostname_invalid_text_2">Vyžaduje sa platný názov hostiteľa</string>

    <!-- Synced Tabs -->
    <!-- Text displayed to ask user to connect another device as no devices found with account -->
    <string name="synced_tabs_connect_another_device">Pripojiť ďalšie zariadenie.</string>
    <!-- Text displayed asking user to re-authenticate -->
    <string name="synced_tabs_reauth">Prosím, znova overte totožnosť.</string>
    <!-- Text displayed when user has disabled tab syncing in Firefox Sync Account -->
    <string name="synced_tabs_enable_tab_syncing">Prosím, zapnite synchronizovanie kariet.</string>

    <!-- Text displayed when user has no tabs that have been synced -->
    <string name="synced_tabs_no_tabs">Vo Firefoxe na svojich ďalších zariadeniach nemáte otvorené žiadne karty.</string>
    <!-- Text displayed in the synced tabs screen when a user is not signed in to Firefox Sync describing Synced Tabs -->
    <string name="synced_tabs_sign_in_message">Zobraziť zoznam kariet z ostatných zariadení.</string>
    <!-- Text displayed on a button in the synced tabs screen to link users to sign in when a user is not signed in to Firefox Sync -->
    <string name="synced_tabs_sign_in_button">Prihlásiť sa a synchronizovať</string>

    <!-- The text displayed when a synced device has no tabs to show in the list of Synced Tabs. -->
    <string name="synced_tabs_no_open_tabs">Žiadne otvorené karty</string>

    <!-- Content description for expanding a group of synced tabs. -->
    <string name="synced_tabs_expand_group">Rozbaliť skupinu synchronizovaných kariet</string>
    <!-- Content description for collapsing a group of synced tabs. -->
    <string name="synced_tabs_collapse_group">Zbaliť skupinu synchronizovaných kariet</string>

    <!-- Top Sites -->
    <!-- Title text displayed in the dialog when shortcuts limit is reached. -->
    <string name="shortcut_max_limit_title">Bol dosiahnutý limit počtu skratiek</string>
    <!-- Content description text displayed in the dialog when shortcut limit is reached. -->
    <string name="shortcut_max_limit_content">Ak chcete pridať novú skratku, musíte jednu odstrániť. Podržte na nej prst a vyberte možnosť Odstrániť.</string>
    <!-- Confirmation dialog button text when top sites limit is reached. -->
    <string name="top_sites_max_limit_confirmation_button">Ok, rozumiem</string>

    <!-- Label for the preference to show the shortcuts for the most visited top sites on the homepage -->
    <string name="top_sites_toggle_top_recent_sites_4">Skratky</string>
    <!-- Title text displayed in the rename top site dialog. -->
    <string name="top_sites_rename_dialog_title">Názov</string>
    <!-- Hint for renaming title of a shortcut -->
    <string name="shortcut_name_hint">Názov skratky</string>
    <!-- Button caption to confirm the renaming of the top site. -->
    <string name="top_sites_rename_dialog_ok">OK</string>
    <!-- Dialog button text for canceling the rename top site prompt. -->
    <string name="top_sites_rename_dialog_cancel">Zrušiť</string>

    <!-- Text for the menu button to open the homepage settings. -->
    <string name="top_sites_menu_settings">Nastavenia</string>
    <!-- Text for the menu button to navigate to sponsors and privacy support articles. '&amp;' is replaced with the ampersand symbol: & -->
    <string name="top_sites_menu_sponsor_privacy">Naši sponzori a vaše súkromie</string>
    <!-- Label text displayed for a sponsored top site. -->
    <string name="top_sites_sponsored_label">Sponzorované</string>

    <!-- Inactive tabs in the tabs tray -->
    <!-- Title text displayed in the tabs tray when a tab has been unused for 14 days. -->
    <string name="inactive_tabs_title">Neaktívne karty</string>
    <!-- Content description for closing all inactive tabs -->
    <string name="inactive_tabs_delete_all">Zavrieť všetky neaktívne karty</string>

    <!-- Content description for expanding the inactive tabs section. -->
    <string name="inactive_tabs_expand_content_description">Rozbaliť neaktívne karty</string>
    <!-- Content description for collapsing the inactive tabs section. -->
    <string name="inactive_tabs_collapse_content_description">Zbaliť neaktívne karty</string>

    <!-- Inactive tabs auto-close message in the tabs tray -->
    <!-- The header text of the auto-close message when the user is asked if they want to turn on the auto-closing of inactive tabs. -->
    <string name="inactive_tabs_auto_close_message_header" tools:ignore="UnusedResources">Automaticky zavrieť po jednom mesiaci?</string>
    <!-- A description below the header to notify the user what the inactive tabs auto-close feature is. -->
    <string name="inactive_tabs_auto_close_message_description" tools:ignore="UnusedResources">Firefox môže zavrieť karty, ktoré ste za posledný mesiac nevideli.</string>
    <!-- A call to action below the description to allow the user to turn on the auto closing of inactive tabs. -->
    <string name="inactive_tabs_auto_close_message_action" tools:ignore="UnusedResources">ZAPNÚŤ AUTOMATICKÉ ZATVÁRANIE</string>

    <!-- Text for the snackbar to confirm auto-close is enabled for inactive tabs -->
    <string name="inactive_tabs_auto_close_message_snackbar">Automatické zatváranie povolené</string>

    <!-- Awesome bar suggestion's headers -->
    <!-- Search suggestions title for Firefox Suggest. -->
    <string name="firefox_suggest_header">Návrhy Firefoxu</string>

    <!-- Title for search suggestions when Google is the default search suggestion engine. -->
    <string name="google_search_engine_suggestion_header">Vyhľadávanie Google</string>
    <!-- Title for search suggestions when the default search suggestion engine is anything other than Google. The first parameter is default search engine name. -->
    <string name="other_default_search_engine_suggestion_header">Vyhľadávanie %s</string>

    <!-- Default browser experiment -->
    <!-- Default browser card title -->
    <string name="default_browser_experiment_card_title">Zmeňte svoj predvolený prehliadač</string>
    <!-- Default browser card text -->
    <string name="default_browser_experiment_card_text">Nastavte si automatické otváranie webových stránok, e‑mailov a správ vo Firefoxe.</string>

    <!-- Content description for close button in collection placeholder. -->
    <string name="remove_home_collection_placeholder_content_description">Odstrániť</string>

    <!-- Content description radio buttons with a link to more information -->
    <string name="radio_preference_info_content_description">Kliknutím zobrazíte viac podrobností</string>

    <!-- Content description for the action bar "up" button -->
    <string name="action_bar_up_description">Prejsť nahor</string>

    <!-- Content description for privacy content close button -->
    <string name="privacy_content_close_button_content_description">Zavrieť</string>

    <!-- Pocket recommended stories -->
    <!-- Header text for a section on the home screen. -->
    <string name="pocket_stories_header_1">Príbehy na zamyslenie</string>
    <!-- Header text for a section on the home screen. -->
    <string name="pocket_stories_categories_header">Príbehy podľa témy</string>
    <!-- Text of a button allowing users to access an external url for more Pocket recommendations. -->
    <string name="pocket_stories_placeholder_text">Objavte ďalšie</string>
    <!-- Title of an app feature. Smaller than a heading. The first parameter is product name Pocket -->
    <string name="pocket_stories_feature_title_2">Vďaka službe %s.</string>
    <!-- Caption for describing a certain feature. The placeholder is for a clickable text (eg: Learn more) which will load an url in a new tab when clicked.  -->
    <string name="pocket_stories_feature_caption">Súčasť rodiny Firefoxu. %s</string>
    <!-- Clickable text for opening an external link for more information about Pocket. -->
    <string name="pocket_stories_feature_learn_more">Ďalšie informácie</string>

    <!-- Text indicating that the Pocket story that also displays this text is a sponsored story by other 3rd party entity. -->
    <string name="pocket_stories_sponsor_indication">Sponzorované</string>

    <!-- Snackbar message for enrolling in a Nimbus experiment from the secret settings when Studies preference is Off.-->
    <string name="experiments_snackbar">Ak chcete odosielať údaje, povoľte telemetriu.</string>
    <!-- Snackbar button text to navigate to telemetry settings.-->
    <string name="experiments_snackbar_button">Prejsť do nastavení</string>

    <!-- Review quality check feature-->
    <!-- Name for the review quality check feature used as title for the panel. -->
    <string name="review_quality_check_feature_name_2">Kontrola recenzií</string>
    <!-- Summary for grades A and B for review quality check adjusted grading. -->
    <string name="review_quality_check_grade_a_b_description">Spoľahlivé recenzie</string>
    <!-- Summary for grade C for review quality check adjusted grading. -->
    <string name="review_quality_check_grade_c_description">Mix spoľahlivých a nespoľahlivých recenzií</string>
    <!-- Summary for grades D and F for review quality check adjusted grading. -->
    <string name="review_quality_check_grade_d_f_description">Nespoľahlivé recenzie</string>
    <!-- Text for title presenting the reliability of a product's reviews. -->
    <string name="review_quality_check_grade_title">Ako spoľahlivé sú tieto recenzie?</string>
    <!-- Title for when the rating has been updated by the review checker -->
    <string name="review_quality_check_adjusted_rating_title">Upravené hodnotenie</string>
    <!-- Description for a product's adjusted star rating. The text presents that the product's reviews which were evaluated as unreliable were removed from the adjusted rating. -->
    <string name="review_quality_check_adjusted_rating_description" moz:RemovedIn="122" tools:ignore="UnusedResources">Nespoľahlivé recenzie boli odstránené</string>
    <!-- Description for a product's adjusted star rating. The text presents that the product's reviews which were evaluated as unreliable were removed from the adjusted rating. -->
    <string name="review_quality_check_adjusted_rating_description_2">Na základe spoľahlivých recenzií</string>
    <!-- Title for list of highlights from a product's review emphasizing a product's important traits. -->
    <string name="review_quality_check_highlights_title">To najlepšie z nedávnych recenzií</string>
    <!-- Title for section explaining how we analyze the reliability of a product's reviews. -->
    <string name="review_quality_check_explanation_title">Ako určujeme kvalitu recenzií</string>
    <!-- Paragraph explaining how we analyze the reliability of a product's reviews. First parameter is the Fakespot product name. In the phrase "Fakespot by Mozilla", "by" can be localized. Does not need to stay by. -->
    <string name="review_quality_check_explanation_body_reliability">Na kontrolu spoľahlivosti recenzií produktov používame AI technológiu %s od Mozilly. Analýza vám pomôže posúdiť kvalitu recenzie, nie kvalitu produktu.</string>
    <!-- Paragraph explaining the grading system we use to classify the reliability of a product's reviews. -->
    <string name="review_quality_check_info_review_grade_header"><![CDATA[Každej recenzii produktu prideľujeme <b>známku</b> od A po F.]]></string>
    <!-- Description explaining grades A and B for review quality check adjusted grading. -->
    <string name="review_quality_check_info_grade_info_AB">Spoľahlivé recenzie. Veríme, že recenzie sú pravdepodobne od skutočných zákazníkov, ktorí zanechali úprimné a nezaujaté recenzie.</string>
    <!-- Description explaining grade C for review quality check adjusted grading. -->
    <string name="review_quality_check_info_grade_info_C">Myslíme si, že je tu mix spoľahlivých a nespoľahlivých recenzií.</string>
    <!-- Description explaining grades D and F for review quality check adjusted grading. -->
    <string name="review_quality_check_info_grade_info_DF">Nespoľahlivé recenzie. Sme presvedčení, že recenzie sú pravdepodobne falošné alebo od zaujatých recenzentov.</string>
    <!-- Paragraph explaining how a product's adjusted grading is calculated. -->
    <string name="review_quality_check_explanation_body_adjusted_grading"><![CDATA[<b>Upravené hodnotenie</b> je založené iba na recenziách, ktoré považujeme za spoľahlivé.]]></string>
    <!-- Paragraph explaining product review highlights. First parameter is the name of the retailer (e.g. Amazon). -->
    <string name="review_quality_check_explanation_body_highlights"><![CDATA[<b>Najdôležitejšie informácie</b> pochádzajú z recenzií v obchode %s uverejnených za posledných 80 dní, ktoré považujeme za spoľahlivé.]]></string>
    <!-- Text for learn more caption presenting a link with information about review quality. First parameter is for clickable text defined in review_quality_check_info_learn_more_link. -->
    <string name="review_quality_check_info_learn_more">Ďalšie informácie o tom, %s.</string>
    <!-- Clickable text that links to review quality check SuMo page. First parameter is the Fakespot product name. -->
    <string name="review_quality_check_info_learn_more_link_2">ako %s určuje kvalitu recenzie</string>
    <!-- Text for title of settings section. -->
    <string name="review_quality_check_settings_title">Nastavenia</string>
    <!-- Text for label for switch preference to show recommended products from review quality check settings section. -->
    <string name="review_quality_check_settings_recommended_products">Zobrazovať reklamy v nástroji Kontrola recenzií</string>
    <!-- Description for switch preference to show recommended products from review quality check settings section. First parameter is for clickable text defined in review_quality_check_settings_recommended_products_learn_more.-->
    <string name="review_quality_check_settings_recommended_products_description_2" tools:ignore="UnusedResources">Príležitostne sa vám budú zobrazovať reklamy na relevantné produkty. Inzerujeme iba produkty so spoľahlivými recenziami. %s</string>
    <!-- Clickable text that links to review quality check recommended products support article. -->
    <string name="review_quality_check_settings_recommended_products_learn_more" tools:ignore="UnusedResources">Ďalšie informácie</string>
    <!-- Text for turning sidebar off button from review quality check settings section. -->
    <string name="review_quality_check_settings_turn_off">Vypnúť Kontrolu recenzií</string>
    <!-- Text for title of recommended product section. This is displayed above a product image, suggested as an alternative to the product reviewed. -->
    <string name="review_quality_check_ad_title" tools:ignore="UnusedResources">Ďalšie na zváženie</string>
    <!-- Caption for recommended product section indicating this is an ad by Fakespot. First parameter is the Fakespot product name. -->
    <string name="review_quality_check_ad_caption" tools:ignore="UnusedResources">Reklama od %s</string>
    <!-- Caption for review quality check panel. First parameter is for clickable text defined in review_quality_check_powered_by_link. -->
    <string name="review_quality_check_powered_by_2">Kontrola recenzií používa technológiu %s</string>
    <!-- Clickable text that links to Fakespot.com. First parameter is the Fakespot product name. In the phrase "Fakespot by Mozilla", "by" can be localized. Does not need to stay by. -->
    <string name="review_quality_check_powered_by_link" tools:ignore="UnusedResources">%s od Mozilly</string>
    <!-- Text for title of warning card informing the user that the current analysis is outdated. -->
    <string name="review_quality_check_outdated_analysis_warning_title" tools:ignore="UnusedResources">Nové informácie na skontrolovanie</string>
    <!-- Text for button from warning card informing the user that the current analysis is outdated. Clicking this should trigger the product's re-analysis. -->
    <string name="review_quality_check_outdated_analysis_warning_action" tools:ignore="UnusedResources">Skontrolovať teraz</string>
    <!-- Title for warning card informing the user that the current product does not have enough reviews for a review analysis. -->
    <string name="review_quality_check_no_reviews_warning_title">Zatiaľ nie je dostatok recenzií</string>
    <!-- Text for body of warning card informing the user that the current product does not have enough reviews for a review analysis. -->
    <string name="review_quality_check_no_reviews_warning_body">Keď bude mať tento produkt viac recenzií, budeme môcť skontrolovať ich kvalitu.</string>
    <!-- Title for warning card informing the user that the current product is currently not available. -->
    <string name="review_quality_check_product_availability_warning_title">Produkt nie je dostupný</string>
    <!-- Text for the body of warning card informing the user that the current product is currently not available. -->
    <string name="review_quality_check_product_availability_warning_body">Ak zistíte, že tento produkt je opäť na sklade, nahláste to a my budeme pracovať na kontrole recenzií.</string>
    <!-- Clickable text for warning card informing the user that the current product is currently not available. Clicking this should inform the server that the product is available. -->
    <string name="review_quality_check_product_availability_warning_action_2">Oznámiť, že produkt je na sklade</string>
    <!-- Title for warning card informing the user that the current product's re-analysis is still processing. -->
    <string name="review_quality_check_reanalysis_in_progress_warning_title" moz:RemovedIn="122">Kontroluje sa kvalita recenzií</string>
    <!-- Title for warning card informing the user that the current product's analysis is still processing. -->
    <string name="review_quality_check_analysis_in_progress_warning_title" moz:RemovedIn="122">Kontroluje sa kvalita recenzií</string>
    <!-- Title for warning card informing the user that the current product's analysis is still processing. The parameter is the percentage progress (0-100%) of the analysis process (e.g. 56%). -->
    <string name="review_quality_check_analysis_in_progress_warning_title_2">Kontroluje sa kvalita recenzií (%s)</string>
    <!-- Text for body of warning card informing the user that the current product's analysis is still processing. -->
    <string name="review_quality_check_analysis_in_progress_warning_body">Môže to trvať asi 60 sekúnd.</string>
    <!-- Title for info card displayed after the user reports a product is back in stock. -->
    <string name="review_quality_check_analysis_requested_info_title">Ďakujeme za nahlásenie!</string>
    <!-- Text for body of info card displayed after the user reports a product is back in stock. -->
    <string name="review_quality_check_analysis_requested_info_body">Informácie o recenziách tohto produktu by sme mali mať do 24 hodín. Príďte sa pozrieť.</string>
    <!-- Title for info card displayed when the user review checker while on a product that Fakespot does not analyze (e.g. gift cards, music). -->
    <string name="review_quality_check_not_analyzable_info_title">Tieto recenzie nemôžeme skontrolovať</string>
    <!-- Text for body of info card displayed when the user review checker while on a product that Fakespot does not analyze (e.g. gift cards, music). -->
    <string name="review_quality_check_not_analyzable_info_body">Bohužiaľ nemôžeme skontrolovať kvalitu recenzií určitých typov produktov. Napríklad darčekové karty alebo streamovanie videa, hudby a hier.</string>
    <!-- Title for info card displayed when another user reported the displayed product is back in stock. -->
    <string name="review_quality_check_analysis_requested_other_user_info_title" tools:ignore="UnusedResources">Informácie už čoskoro</string>
    <!-- Text for body of info card displayed when another user reported the displayed product is back in stock. -->
    <string name="review_quality_check_analysis_requested_other_user_info_body" tools:ignore="UnusedResources">Informácie o recenziách tohto produktu by sme mali mať do 24 hodín. Príďte sa pozrieť.</string>
    <!-- Title for info card displayed to the user when analysis finished updating. -->
    <string name="review_quality_check_analysis_updated_confirmation_title" tools:ignore="UnusedResources">Analýza je aktuálna</string>
    <!-- Text for the action button from info card displayed to the user when analysis finished updating. -->
    <string name="review_quality_check_analysis_updated_confirmation_action" tools:ignore="UnusedResources">Rozumiem</string>
    <!-- Title for error card displayed to the user when an error occurred. -->
    <string name="review_quality_check_generic_error_title">Momentálne nie sú dostupné žiadne informácie</string>
    <!-- Text for body of error card displayed to the user when an error occurred. -->
    <string name="review_quality_check_generic_error_body">Pracujeme na vyriešení problému. Skúste sa vrátiť o trochu neskôr.</string>
    <!-- Title for error card displayed to the user when the device is disconnected from the network. -->
    <string name="review_quality_check_no_connection_title">Bez pripojenia k sieti</string>
    <!-- Text for body of error card displayed to the user when the device is disconnected from the network. -->
    <string name="review_quality_check_no_connection_body">Skontrolujte pripojenie k sieti a potom skúste stránku znova načítať.</string>
    <!-- Title for card displayed to the user for products whose reviews were not analyzed yet. -->
    <string name="review_quality_check_no_analysis_title">Zatiaľ žiadne informácie o týchto recenziách</string>

    <!-- Text for the body of card displayed to the user for products whose reviews were not analyzed yet. -->
    <string name="review_quality_check_no_analysis_body">Ak chcete vedieť, či sú recenzie tohto produktu spoľahlivé, skontrolujte kvalitu recenzií. Trvá to len asi 60 sekúnd.</string>
    <!-- Text for button from body of card displayed to the user for products whose reviews were not analyzed yet. Clicking this should trigger a product analysis. -->
    <string name="review_quality_check_no_analysis_link">Skontrolovať kvalitu recenzií</string>
    <!-- Headline for review quality check contextual onboarding card. -->
    <string name="review_quality_check_contextual_onboarding_title">Vyskúšajte nášho dôveryhodného sprievodcu recenziami produktov</string>
    <!-- Description for review quality check contextual onboarding card. The first and last two parameters are for retailer names (e.g. Amazon, Walmart). The second parameter is for the name of the application (e.g. Firefox). -->
    <string name="review_quality_check_contextual_onboarding_description">Pred nákupom sa presvedčte, aké spoľahlivé sú recenzie produktov predajcu %1$s. Kontrola recenzií, experimentálna funkcia prehliadača %2$s, je zabudovaná priamo do prehliadača. Podporuje aj %3$s a %4$s.</string>
    <!-- Description for review quality check contextual onboarding card. The first parameters is for retailer name (e.g. Amazon). The second parameter is for the name of the application (e.g. Firefox). -->
    <string name="review_quality_check_contextual_onboarding_description_one_vendor">Pred nákupom sa presvedčte, aké spoľahlivé sú recenzie produktov predajcu %1$s. Kontrola recenzií, experimentálna funkcia prehliadača %2$s, je zabudovaná priamo do prehliadača.</string>
    <!-- Paragraph presenting review quality check feature. First parameter is the Fakespot product name. Second parameter is for clickable text defined in review_quality_check_contextual_onboarding_learn_more_link. In the phrase "Fakespot by Mozilla", "by" can be localized. Does not need to stay by. -->
    <string name="review_quality_check_contextual_onboarding_learn_more">Pomocou nástroja %1$s od Mozilly vám pomôžeme vyhnúť sa neobjektívnym a neautentickým recenziám. Náš AI model sa neustále zlepšuje, aby vás chránil pri nakupovaní. %2$s</string>
    <!-- Clickable text from the contextual onboarding card that links to review quality check support article. -->
    <string name="review_quality_check_contextual_onboarding_learn_more_link">Ďalšie informácie</string>
    <!-- Caption text to be displayed in review quality check contextual onboarding card above the opt-in button. First parameter is the Fakespot product name. Following parameters are for clickable texts defined in review_quality_check_contextual_onboarding_privacy_policy and review_quality_check_contextual_onboarding_terms_use. In the phrase "Fakespot by Mozilla", "by" can be localized. Does not need to stay by. -->
    <string name="review_quality_check_contextual_onboarding_caption">Výberom možnosti “Áno, vyskúšať” vyjadrujete súhlas s %1$s a %2$s služby %3$s od Mozilly.</string>
    <!-- Caption text to be displayed in review quality check contextual onboarding card above the opt-in button. Parameter is the Fakespot product name. After the colon, what appears are two links, each on their own line. The first link is to a Privacy policy (review_quality_check_contextual_onboarding_privacy_policy_2). The second link is to Terms of use (review_quality_check_contextual_onboarding_terms_use_2). -->
    <string name="review_quality_check_contextual_onboarding_caption_2" moz:RemovedIn="123" tools:ignore="UnusedResources">Zvolením možnosti „Áno, vyskúšať“ vyjadrujete súhlas s nasledujúcim dokumentami od %1$s:</string>
    <!-- Clickable text from the review quality check contextual onboarding card that links to Fakespot privacy policy. -->
    <string name="review_quality_check_contextual_onboarding_privacy_policy">Zásadami ochrany osobných údajov</string>
    <!-- Clickable text from the review quality check contextual onboarding card that links to Fakespot privacy policy. -->
    <string name="review_quality_check_contextual_onboarding_privacy_policy_2" moz:RemovedIn="123" tools:ignore="UnusedResources">Zásady ochrany osobných údajov</string>
    <!-- Clickable text from the review quality check contextual onboarding card that links to Fakespot terms of use. -->
    <string name="review_quality_check_contextual_onboarding_terms_use">Podmienkami používania</string>
    <!-- Clickable text from the review quality check contextual onboarding card that links to Fakespot terms of use. -->
    <string name="review_quality_check_contextual_onboarding_terms_use_2" moz:RemovedIn="123" tools:ignore="UnusedResources">Podmienky používania</string>
    <!-- Text for opt-in button from the review quality check contextual onboarding card. -->
    <string name="review_quality_check_contextual_onboarding_primary_button_text">Áno, vyskúšať</string>
    <!-- Text for opt-out button from the review quality check contextual onboarding card. -->
    <string name="review_quality_check_contextual_onboarding_secondary_button_text">Teraz nie</string>
    <!-- Text for the first CFR presenting the review quality check feature. -->
    <string name="review_quality_check_first_cfr_message">Zistite, či môžete dôverovať recenziám tohto produktu - skôr ako si ho kúpite.</string>
    <!-- Text displayed in the first CFR presenting the review quality check feature that opens the review checker when clicked. -->
    <string name="review_quality_check_first_cfr_action" tools:ignore="UnusedResources">Vyskúšajte Kontrolu recenzií</string>
    <!-- Text for the second CFR presenting the review quality check feature. -->
    <string name="review_quality_check_second_cfr_message">Sú tieto recenzie spoľahlivé? Skontrolujte ich teraz, aby ste videli ich upravené hodnotenie.</string>
    <!-- Text displayed in the second CFR presenting the review quality check feature that opens the review checker when clicked. -->
    <string name="review_quality_check_second_cfr_action" tools:ignore="UnusedResources">Otvoriť Kontrolu recenzií</string>
    <!-- Flag showing that the review quality check feature is work in progress. -->
    <string name="review_quality_check_beta_flag">Beta</string>
    <!-- Content description (not visible, for screen readers etc.) for opening browser menu button to open review quality check bottom sheet. -->
    <string name="review_quality_check_open_handle_content_description">Otvoriť Kontrolu recenzií</string>
    <!-- Content description (not visible, for screen readers etc.) for closing browser menu button to open review quality check bottom sheet. -->
    <string name="review_quality_check_close_handle_content_description">Zavrieť Kontrolu recenzií</string>
    <!-- Content description (not visible, for screen readers etc.) for review quality check star rating. First parameter is the number of stars (1-5) representing the rating. -->
    <string name="review_quality_check_star_rating_content_description">%1$s z 5 hviezdičiek</string>
    <!-- Text for minimize button from highlights card. When clicked the highlights card should reduce its size. -->
    <string name="review_quality_check_highlights_show_less">Zobraziť menej</string>
    <!-- Text for maximize button from highlights card. When clicked the highlights card should expand to its full size. -->
    <string name="review_quality_check_highlights_show_more">Zobraziť viac</string>
    <!-- Text for highlights card quality category header. Reviews shown under this header should refer the product's quality. -->
    <string name="review_quality_check_highlights_type_quality">Kvalita</string>
    <!-- Text for highlights card price category header. Reviews shown under this header should refer the product's price. -->
    <string name="review_quality_check_highlights_type_price">Cena</string>
    <!-- Text for highlights card shipping category header. Reviews shown under this header should refer the product's shipping. -->
    <string name="review_quality_check_highlights_type_shipping">Doprava</string>
    <!-- Text for highlights card packaging and appearance category header. Reviews shown under this header should refer the product's packaging and appearance. -->
    <string name="review_quality_check_highlights_type_packaging_appearance">Balenie a vzhľad</string>
    <!-- Text for highlights card competitiveness category header. Reviews shown under this header should refer the product's competitiveness. -->
    <string name="review_quality_check_highlights_type_competitiveness">Konkurencieschopnosť</string>

    <!-- Text that is surrounded by quotes. The parameter is the actual text that is in quotes. An example of that text could be: Excellent craftsmanship, and that is displayed as “Excellent craftsmanship”. The text comes from a buyer's review that the feature is highlighting"   -->
    <string name="surrounded_with_quotes">“%s”</string>

    <!-- Accessibility services actions labels. These will be appended to accessibility actions like "Double tap to.." but not by or applications but by services like Talkback. -->
    <!-- Action label for elements that can be collapsed if interacting with them. Talkback will append this to say "Double tap to collapse". -->
    <string name="a11y_action_label_collapse">zbaliť</string>
    <!-- Current state for elements that can be collapsed if interacting with them. Talkback will dictate this after a state change. -->
    <string name="a11y_state_label_collapsed">zbalené</string>
    <!-- Action label for elements that can be expanded if interacting with them. Talkback will append this to say "Double tap to expand". -->
    <string name="a11y_action_label_expand">rozbaliť</string>
    <!-- Current state for elements that can be expanded if interacting with them. Talkback will dictate this after a state change. -->
    <string name="a11y_state_label_expanded">rozbalené</string>
    <!-- Action label for links to a website containing documentation about a wallpaper collection. Talkback will append this to say "Double tap to open link to learn more about this collection". -->
    <string name="a11y_action_label_wallpaper_collection_learn_more">otvorte odkaz a dozviete sa viac o tejto kolekcii</string>
    <!-- Action label for links that point to an article. Talkback will append this to say "Double tap to read the article". -->
    <string name="a11y_action_label_read_article">prečítať článok</string>
    <!-- Action label for links to the Firefox Pocket website. Talkback will append this to say "Double tap to open link to learn more". -->
    <string name="a11y_action_label_pocket_learn_more">otvorte odkaz a dozviete sa viac</string>
    <!-- Content description for headings announced by accessibility service. The first parameter is the text of the heading. Talkback will announce the first parameter and then speak the word "Heading" indicating to the user that this text is a heading for a section. -->
    <string name="a11y_heading">%s, nadpis</string>

    <!-- Title for dialog displayed when trying to access links present in a text. -->
    <string name="a11y_links_title">Odkazy</string>
    <!-- Additional content description for text bodies that contain urls. -->
    <string name="a11y_links_available">Dostupné odkazy</string>

    <!-- Translations feature-->

    <!-- Translation request dialog -->
    <!-- Title for the translation dialog that allows a user to translate the webpage. -->
    <string name="translations_bottom_sheet_title">Preložiť túto stránku?</string>
    <!-- Title for the translation dialog that allows a user to translate the webpage when a user uses the translation feature the first time. The first parameter is the name of the application, for example, "Fenix". -->
    <string name="translations_bottom_sheet_title_first_time">Vyskúšajte súkromné preklady v aplikácii %1$s</string>
    <!-- Additional information on the translation dialog that appears when a user uses the translation feature the first time. The first parameter is clickable text with a link, for example, "Learn more". -->
    <string name="translations_bottom_sheet_info_message">Na ochranu vášho súkromia preklady nikdy neopustia vaše zariadenie. Nové jazyky a vylepšenia už čoskoro! %1$s</string>
    <!-- Text that links to additional information about the Firefox translations feature. -->
    <string name="translations_bottom_sheet_info_message_learn_more">Ďalšie informácie</string>
    <!-- Label for the dropdown to select which language to translate from on the translations dialog. Usually the translate from language selected will be the same as the page language. -->
    <string name="translations_bottom_sheet_translate_from">Preložiť z jazyka</string>
    <!-- Label for the dropdown to select which language to translate to on the translations dialog. Usually the translate to language selected will be the user's preferred language. -->
    <string name="translations_bottom_sheet_translate_to">Preložiť do jazyka</string>
    <!-- Button text on the translations dialog to dismiss the dialog and return to the browser. -->
    <string name="translations_bottom_sheet_negative_button">Teraz nie</string>
    <!-- Button text on the translations dialog when a translation error appears, used to dismiss the dialog and return to the browser. -->
    <string name="translations_bottom_sheet_negative_button_error">Hotovo</string>
    <!-- Button text on the translations dialog to begin a translation of the website. -->
    <string name="translations_bottom_sheet_positive_button">Preložiť</string>
    <!-- Button text on the translations dialog when a translation error appears. -->
    <string name="translations_bottom_sheet_positive_button_error">Skúste to znova</string>
    <!-- Inactive button text on the translations dialog that indicates a translation is currently in progress. This button will be accompanied by a loading icon. -->
    <string name="translations_bottom_sheet_translating_in_progress">Prebieha preklad</string>
    <!-- Button content description (not visible, for screen readers etc.) for the translations dialog translate button that indicates a translation is currently in progress. -->
    <string name="translations_bottom_sheet_translating_in_progress_content_description">Práve prebieha preklad</string>

<<<<<<< HEAD
=======
    <!-- Default dropdown option when initially selecting a language from the translations dialog language selection dropdown. -->
    <string name="translations_bottom_sheet_default_dropdown_selection">Zvoľte jazyk</string>
>>>>>>> 02782e4f
    <!-- The title of the warning card informs the user that a translation could not be completed. -->
    <string name="translation_error_could_not_translate_warning_text">Pri preklade sa vyskytol problém. Prosím skúste to znova.</string>
    <!-- The title of the warning card informs the user that the list of languages cannot be loaded. -->
    <string name="translation_error_could_not_load_languages_warning_text">Nepodarilo sa načítať jazyky. Skontrolujte svoje internetové pripojenie a skúste to znova.</string>
    <!-- The title of the warning card informs the user that a language is not supported. The first parameter is the name of the language that is not supported. -->
    <string name="translation_error_language_not_supported_warning_text">Ľutujeme, jazyk %1$s zatiaľ nepodporujeme.</string>
    <!-- Button text on the warning card when a language is not supported. The link will take the user to a page to a support page about translations. -->
    <string name="translation_error_language_not_supported_learn_more">Ďalšie informácie</string>

    <!-- Translations options dialog -->
    <!-- Title of the translation options dialog that allows a user to set their translation options for the site the user is currently on. -->
    <string name="translation_option_bottom_sheet_title">Nastavenia prekladov</string>
    <!-- Toggle switch label that allows a user to set the setting if they would like the browser to always offer or suggest translations when available. -->
<<<<<<< HEAD
    <string name="translation_option_bottom_sheet_always_translate">Vždy ponúkať preklad</string>
    <!-- Toggle switch label that allows a user to set if they would like a given language to automatically translate or not. The first parameter is the language name, for example, "Spanish". -->
    <string name="translation_option_bottom_sheet_always_translate_in_language">Vždy prekladať jazyk %1$s</string>
=======
    <string name="translation_option_bottom_sheet_always_translate">Vždy ponúknuť preklad</string>
    <!-- Toggle switch label that allows a user to set if they would like a given language to automatically translate or not. The first parameter is the language name, for example, "Spanish". -->
    <string name="translation_option_bottom_sheet_always_translate_in_language">Vždy prekladať z jazyka %1$s</string>
>>>>>>> 02782e4f
    <!-- Toggle switch label that allows a user to set if they would like to never be offered a translation of the given language. The first parameter is the language name, for example, "Spanish". -->
    <string name="translation_option_bottom_sheet_never_translate_in_language">Nikdy neprekladať z jazyka %1$s</string>
    <!-- Toggle switch label that allows a user to set the setting if they would like the browser to never translate the site the user is currently visiting. -->
    <string name="translation_option_bottom_sheet_never_translate_site">Nikdy neprekladať túto stránku</string>
<<<<<<< HEAD
    <!-- Button text for the button that will take the user to the translation settings dialog. -->
    <string name="translation_option_bottom_sheet_translation_settings">Nastavenia prekladu</string>
=======
    <!-- Toggle switch description that will appear under the "Never translate these sites" settings toggle switch to provide more information on how this setting interacts with other settings. -->
    <string name="translation_option_bottom_sheet_switch_never_translate_site_description">Má prednosť pred ostatnými nastaveniami</string>
    <!-- Toggle switch description that will appear under the "Never translate" and "Always translate" toggle switch settings to provide more information on how these  settings interacts with other settings. -->
    <string name="translation_option_bottom_sheet_switch_description">Nebude ponúkať preklad</string>
    <!-- Button text for the button that will take the user to the translation settings dialog. -->
    <string name="translation_option_bottom_sheet_translation_settings">Nastavenia prekladov</string>
>>>>>>> 02782e4f
    <!-- Button text for the button that will take the user to a website to learn more about how translations works in the given app. The first parameter is the name of the application, for example, "Fenix". -->
    <string name="translation_option_bottom_sheet_about_translations">Informácie o prekladoch v aplikácii %1$s</string>

    <!-- Translation settings dialog -->
    <!-- Title of the translation settings dialog that allows a user to set their preferred translation settings. -->
    <string name="translation_settings_toolbar_title">Preklady</string>
    <!-- Toggle switch label that indicates that the browser should signal or indicate when a translation is possible for any page. -->
    <string name="translation_settings_offer_to_translate">Ak je to možné, ponúknuť preklad</string>
    <!-- Toggle switch label that indicates that downloading files required for translating is permitted when using data saver mode in Android. -->
<<<<<<< HEAD
    <string name="translation_settings_always_download">Vždy sťahovať jazyky v režime šetrenia dát</string>
=======
    <string name="translation_settings_always_download">Sťahovať jazyky aj v režime šetrenia dát</string>
>>>>>>> 02782e4f
    <!-- Section header text that begins the section of a list of different options the user may select to adjust their translation preferences. -->
    <string name="translation_settings_translation_preference">Nastavenia prekladania obsahu</string>
    <!-- Button text for the button that will take the user to the automatic translations settings dialog. On the automatic translations settings dialog, the user can set if translations should occur automatically for a given language. -->
    <string name="translation_settings_automatic_translation">Automatický preklad</string>
    <!-- Button text for the button that will take the user to the never translate these sites dialog. On the never translate these sites dialog, the user can set if translations should never occur on certain websites. -->
<<<<<<< HEAD
    <string name="translation_settings_automatic_never_translate_sites">Nikdy neprekladať tieto stránky</string>
=======
    <string name="translation_settings_automatic_never_translate_sites">Neprekladať tieto stránky</string>
>>>>>>> 02782e4f
    <!-- Button text for the button that will take the user to the download languages dialog. On the download languages dialog, the user can manage which languages they would like to download for translations. -->
    <string name="translation_settings_download_language">Stiahnuť jazyky</string>

    <!-- Automatic translation preference screen -->
    <!-- Title of the automatic translation preference screen that will appear on the toolbar.-->
    <string name="automatic_translation_toolbar_title_preference">Automatický preklad</string>

    <!-- Screen header presenting the automatic translation preference feature. It will appear under the toolbar. -->
<<<<<<< HEAD
    <string name="automatic_translation_header_preference">Vyberte jazyk, pre ktorý chcete spravovať predvoľby „vždy prekladať“ a „nikdy neprekladať“.</string>
=======
    <string name="automatic_translation_header_preference">Vyberte jazyk, pre ktorý chcete spravovať predvoľby „Vždy prekladať“ a „Nikdy neprekladať“.</string>
>>>>>>> 02782e4f

    <!-- Automatic translation options preference screen -->
    <!-- Preference option for offering to translate. Radio button title text.-->
    <string name="automatic_translation_option_offer_to_translate_title_preference">Ponúkať preklad (predvolené)</string>
    <!-- Preference option for offering to translate. Radio button summary text. The first parameter is the name of the app defined in app_name (for example: Fenix)-->
    <string name="automatic_translation_option_offer_to_translate_summary_preference">%1$s ponúkne preklad stránok v tomto jazyku.</string>
    <!-- Preference option for always translate. Radio button title text. -->
    <string name="automatic_translation_option_always_translate_title_preference">Vždy prekladať</string>

    <!-- Preference option for always translate. Radio button summary text. The first parameter is the name of the app defined in app_name (for example: Fenix)-->
    <string name="automatic_translation_option_always_translate_summary_preference">%1$s automaticky preloží tento jazyk pri načítaní stránky.</string>
    <!-- Preference option for never translate. Radio button title text.-->
    <string name="automatic_translation_option_never_translate_title_preference">Nikdy neprekladať</string>
    <!-- Preference option for never translate. Radio button summary text. The first parameter is the name of the app defined in app_name (for example: Fenix)-->
    <string name="automatic_translation_option_never_translate_summary_preference">%1$s nikdy neponúkne preklad stránok v tomto jazyku.</string>

    <!-- Never translate site preference screen -->
    <!-- Title of the never translate site preference screen that will appear on the toolbar.-->
    <string name="never_translate_site_toolbar_title_preference">Nikdy neprekladať tieto stránky</string>
    <!-- Screen header presenting the never translate site preference feature. It will appear under the toolbar. -->
    <string name="never_translate_site_header_preference">Ak chcete pridať novú stránku: navštívte ju a v ponuke prekladov vyberte možnosť „Nikdy neprekladať túto stránku“.</string>
    <!-- Content description (not visible, for screen readers etc.): For a never-translated site list item that is selected.
             The first parameter is web site url (for example:"wikipedia.com") -->
    <string name="never_translate_site_item_list_content_description_preference">Odstrániť %1$s</string>
    <!-- The Delete site dialogue title will appear when the user clicks on a list item.
             The first parameter is web site url (for example:"wikipedia.com") -->
    <string name="never_translate_site_dialog_title_preference">Odstrániť %1$s?</string>
    <!-- The Delete site dialogue positive button will appear when the user clicks on a list item. The site will be deleted. -->
    <string name="never_translate_site_dialog_confirm_delete_preference">Odstrániť</string>
    <!-- The Delete site dialogue negative button will appear when the user clicks on a list item. The dialog will be dismissed. -->
    <string name="never_translate_site_dialog_cancel_preference">Zrušiť</string>

    <!-- Download languages preference screen -->
    <!-- Title of the download languages preference screen toolbar.-->
    <string name="download_languages_toolbar_title_preference">Stiahnite si jazyky</string>
    <!-- Screen header presenting the download language preference feature. It will appear under the toolbar.The first parameter is "Learn More," a clickable text with a link. Talkback will append this to say "Double tap to open link to learn more". -->
<<<<<<< HEAD
    <string name="download_languages_header_preference">Stiahnite si kompletné jazyky pre rýchlejšie preklady a preklady offline. %1$s</string>
=======
    <string name="download_languages_header_preference">Ak chcete rýchlejšie preklady alebo preklady offline, musíte si stiahnuť kompletné jazykové balíky. %1$s</string>
>>>>>>> 02782e4f
    <!-- Clickable text from the screen header that links to a website. -->
    <string name="download_languages_header_learn_more_preference">Ďalšie informácie</string>
    <!-- The subhead of the download language preference screen will appear above the pivot language. -->
    <string name="download_languages_available_languages_preference">Dostupné jazyky</string>
    <!-- Text that will appear beside a core or pivot language package name to show that the language is necessary for the translation feature to function. -->
    <string name="download_languages_default_system_language_require_preference">vyžadovaný</string>
    <!-- A text for download language preference item.
    The first parameter is the language name, for example, "Spanish".
    The second parameter is the language file size, for example, "(3.91 KB)" or, if the language package name is a pivot language, "(required)". -->
    <string name="download_languages_language_item_preference">%1$s (%2$s)</string>
    <!-- The subhead of the download language preference screen will appear above the items that were not downloaded. -->
    <string name="download_language_header_preference">Stiahnite si jazyky</string>
    <!-- All languages list item. When the user presses this item, they can download or delete all languages. -->
    <string name="download_language_all_languages_item_preference">Všetky jazyky</string>
    <!-- Content description (not visible, for screen readers etc.): For a language list item that was downloaded, the user can now delete it. -->
    <string name="download_languages_item_content_description_downloaded_state">Odstrániť</string>
    <!-- Content description (not visible, for screen readers etc.): For a language list item, downloading is in progress. -->
    <string name="download_languages_item_content_description_in_progress_state">Prebieha</string>
    <!-- Content description (not visible, for screen readers etc.): For a language list item that was not downloaded. -->
    <string name="download_languages_item_content_description_not_downloaded_state">Stiahnuť</string>
    <!-- Content description (not visible, for screen readers etc.): For a language list item that is selected. -->
    <string name="download_languages_item_content_description_selected_state">Zvolený</string>

    <!-- Title for the dialog used by the translations feature to confirm deleting a language.
    The dialog will be presented when the user requests deletion of a language.
    The first parameter is the name of the language, for example, "Spanish" and the second parameter is the size in kilobytes or megabytes of the language file. -->
    <string name="delete_language_file_dialog_title">Odstrániť %1$s (%2$s)?</string>
    <!-- Additional information for the dialog used by the translations feature to confirm deleting a language. The first parameter is the name of the application, for example, "Fenix". -->
    <string name="delete_language_file_dialog_message">Ak tento jazyk odstránite, %1$s počas prekladania stiahne do vyrovnávacej pamäte len čiastočné údaje pre daný jazyk.</string>
    <!-- Title for the dialog used by the translations feature to confirm deleting all languages file.
    The dialog will be presented when the user requests deletion of all languages file.
    The first parameter is the size in kilobytes or megabytes of the language file. -->
    <string name="delete_language_all_languages_file_dialog_title">Odstrániť všetky jazyky (%1$s)?</string>
    <!-- Additional information for the dialog used by the translations feature to confirm deleting all languages file. The first parameter is the name of the application, for example, "Fenix". -->
    <string name="delete_language_all_languages_file_dialog_message">Ak odstránite všetky jazyky, %1$s počas prekladania stiahne do vyrovnávacej pamäte len čiastočné údaje daných jazykov.</string>
    <!-- Button text on the dialog used by the translations feature to confirm deleting a language. -->
    <string name="delete_language_file_dialog_positive_button_text">Odstrániť</string>
    <!-- Button text on the dialog used by the translations feature to cancel deleting a language. -->
    <string name="delete_language_file_dialog_negative_button_text">Zrušiť</string>

    <!-- Title for the data saving mode warning dialog used by the translations feature.
    This dialog will be presented when the user attempts to download a language or perform
    a translation without the necessary language files downloaded first when Android's data saver mode is enabled and the user is not using WiFi.
    The first parameter is the size in kilobytes or megabytes of the language file.-->
    <string name="download_language_file_dialog_title">Stiahnuť potrebné jazykové údaje v režime šetrenia dát (%1$s)?</string>
    <!-- Additional information for the data saving mode warning dialog used by the translations feature. This text explains the reason a download is required for a translation. -->
    <string name="download_language_file_dialog_message_all_languages">Aby boli preklady súkromné, sťahujeme čiastočné údaje pre jazyky do vašej vyrovnávacej pamäte.</string>
    <!-- Checkbox label text on the data saving mode warning dialog used by the translations feature. This checkbox allows users to ignore the data usage warnings. -->
    <string name="download_language_file_dialog_checkbox_text">Vždy sťahovať v režime šetrenia dát</string>
    <!-- Button text on the data saving mode warning dialog used by the translations feature to allow users to confirm they wish to continue and download the language file. -->
    <string name="download_language_file_dialog_positive_button_text">Stiahnuť</string>
    <!-- Button text on the data saving mode warning dialog used by the translations feature to allow users to confirm they wish to continue and download the language file and perform a translation. -->
    <string name="download_language_file_dialog_positive_button_text_all_languages">Stiahnuť jazyk a preložiť</string>
    <!-- Button text on the data saving mode warning dialog used by the translations feature to allow users to cancel the action and not perform a download of the language file. -->
    <string name="download_language_file_dialog_negative_button_text">Zrušiť</string>

    <!-- Debug drawer -->
    <!-- The user-facing title of the Debug Drawer feature. -->
    <string name="debug_drawer_title">Nástroje na ladenie</string>
    <!-- Content description (not visible, for screen readers etc.): Navigate back within the debug drawer. -->
    <string name="debug_drawer_back_button_content_description">Prejsť dozadu</string>
    <!-- The title of the Tab Tools feature in the Debug Drawer. -->
    <string name="debug_drawer_tab_tools_title">Nástroje pre karty</string>
    <!-- The title of the tab count section in Tab Tools. -->
    <string name="debug_drawer_tab_tools_tab_count_title">Počet kariet</string>
    <!-- The active tab count category in the tab count section in Tab Tools. -->
    <string name="debug_drawer_tab_tools_tab_count_normal">Aktívne</string>
    <!-- The inactive tab count category in the tab count section in Tab Tools. -->
    <string name="debug_drawer_tab_tools_tab_count_inactive">Neaktívne</string>
    <!-- The private tab count category in the tab count section in Tab Tools. -->
    <string name="debug_drawer_tab_tools_tab_count_private">Súkromné</string>
    <!-- The total tab count category in the tab count section in Tab Tools. -->
    <string name="debug_drawer_tab_tools_tab_count_total">Celkovo</string>
    <!-- The title of the tab creation tool section in Tab Tools. -->
    <string name="debug_drawer_tab_tools_tab_creation_tool_title">Nástroj na vytváranie kariet</string>
    <!-- The label of the text field in the tab creation tool. -->
    <string name="debug_drawer_tab_tools_tab_creation_tool_text_field_label">Počet kariet, ktorý chcete vytvoriť</string>
    <!-- The button text to add tabs to the active tab group in the tab creation tool. -->
    <string name="debug_drawer_tab_tools_tab_creation_tool_button_text_active">Pridať medzi aktívne karty</string>
    <!-- The button text to add tabs to the inactive tab group in the tab creation tool. -->
    <string name="debug_drawer_tab_tools_tab_creation_tool_button_text_inactive">Pridať medzi neaktívne karty</string>
    <!-- The button text to add tabs to the private tab group in the tab creation tool. -->
    <string name="debug_drawer_tab_tools_tab_creation_tool_button_text_private">Pridať medzi súkromné karty</string>
</resources><|MERGE_RESOLUTION|>--- conflicted
+++ resolved
@@ -247,10 +247,6 @@
 
     <!-- Button shown on the home page that opens the Customize home settings -->
     <string name="browser_menu_customize_home_1">Upraviť domovskú stránku</string>
-<<<<<<< HEAD
-=======
-
->>>>>>> 02782e4f
     <!-- Browser Toolbar -->
     <!-- Content description for the Home screen button on the browser toolbar -->
     <string name="browser_toolbar_home">Úvodná obrazovka</string>
@@ -339,12 +335,9 @@
     <string name="onboarding_home_enable_notifications_negative_button" moz:removedIn="124" tools:ignore="UnusedResources">Teraz nie</string>
 
     <!-- Juno first user onboarding flow experiment, strings are marked unused as they are only referenced by Nimbus experiments. -->
-<<<<<<< HEAD
-=======
     <!-- Description for learning more about our privacy notice. -->
     <string name="juno_onboarding_privacy_notice_text">Vyhlásenie o ochrane osobných údajov Firefoxu</string>
     <!-- Text for the button to set firefox as default browser on the device -->
->>>>>>> 02782e4f
     <!-- Title for set firefox as default browser screen used by Nimbus experiments. -->
     <string name="juno_onboarding_default_browser_title_nimbus_2">Radi vás držíme v bezpečí</string>
     <!-- Description for set firefox as default browser screen used by Nimbus experiments. -->
@@ -462,19 +455,7 @@
     <string name="cookie_banner_blocker">Blokovanie bannerov k súborom cookie</string>
     <!-- Preference for removing cookie/consent banners from sites automatically in private mode. See reduce_cookie_banner_summary for additional context. -->
     <string name="preferences_cookie_banner_reduction_private_mode">Blokovať bannery k súborom cookie v súkromnom prehliadaní</string>
-<<<<<<< HEAD
-    <!-- Preference for rejecting or removing as many cookie/consent banners as possible on sites. See reduce_cookie_banner_summary for additional context. -->
-    <string name="reduce_cookie_banner_option" moz:RemovedIn="121" tools:ignore="UnusedResources">Znižovať počet bannerov k súborom cookie</string>
-    <!-- Summary of cookie banner handling preference if the setting disabled is set to off -->
-    <string name="reduce_cookie_banner_option_off" moz:RemovedIn="121" tools:ignore="UnusedResources">Vypnuté</string>
-    <!-- Summary of cookie banner handling preference if the setting enabled is set to on -->
-    <string name="reduce_cookie_banner_option_on" moz:RemovedIn="121" tools:ignore="UnusedResources">Zapnuté</string>
-
-    <!-- Summary for the preference for rejecting all cookies whenever possible. The first parameter is the application name -->
-    <string name="reduce_cookie_banner_summary_1" moz:RemovedIn="121" tools:ignore="UnusedResources">%1$s sa automaticky pokúša odmietnuť žiadosti o súbory cookie na banneroch k súborom cookie.</string>
-=======
-
->>>>>>> 02782e4f
+
     <!-- Text for indicating cookie banner handling is off this site, this is shown as part of the protections panel with the tracking protection toggle -->
     <string name="reduce_cookie_banner_off_for_site">Vypnuté pre túto stránku</string>
     <!-- Text for cancel button indicating that cookie banner reduction is not supported for the current site, this is shown as part of the cookie banner details view. -->
@@ -2461,11 +2442,8 @@
     <!-- Button content description (not visible, for screen readers etc.) for the translations dialog translate button that indicates a translation is currently in progress. -->
     <string name="translations_bottom_sheet_translating_in_progress_content_description">Práve prebieha preklad</string>
 
-<<<<<<< HEAD
-=======
     <!-- Default dropdown option when initially selecting a language from the translations dialog language selection dropdown. -->
     <string name="translations_bottom_sheet_default_dropdown_selection">Zvoľte jazyk</string>
->>>>>>> 02782e4f
     <!-- The title of the warning card informs the user that a translation could not be completed. -->
     <string name="translation_error_could_not_translate_warning_text">Pri preklade sa vyskytol problém. Prosím skúste to znova.</string>
     <!-- The title of the warning card informs the user that the list of languages cannot be loaded. -->
@@ -2479,30 +2457,19 @@
     <!-- Title of the translation options dialog that allows a user to set their translation options for the site the user is currently on. -->
     <string name="translation_option_bottom_sheet_title">Nastavenia prekladov</string>
     <!-- Toggle switch label that allows a user to set the setting if they would like the browser to always offer or suggest translations when available. -->
-<<<<<<< HEAD
-    <string name="translation_option_bottom_sheet_always_translate">Vždy ponúkať preklad</string>
-    <!-- Toggle switch label that allows a user to set if they would like a given language to automatically translate or not. The first parameter is the language name, for example, "Spanish". -->
-    <string name="translation_option_bottom_sheet_always_translate_in_language">Vždy prekladať jazyk %1$s</string>
-=======
     <string name="translation_option_bottom_sheet_always_translate">Vždy ponúknuť preklad</string>
     <!-- Toggle switch label that allows a user to set if they would like a given language to automatically translate or not. The first parameter is the language name, for example, "Spanish". -->
     <string name="translation_option_bottom_sheet_always_translate_in_language">Vždy prekladať z jazyka %1$s</string>
->>>>>>> 02782e4f
     <!-- Toggle switch label that allows a user to set if they would like to never be offered a translation of the given language. The first parameter is the language name, for example, "Spanish". -->
     <string name="translation_option_bottom_sheet_never_translate_in_language">Nikdy neprekladať z jazyka %1$s</string>
     <!-- Toggle switch label that allows a user to set the setting if they would like the browser to never translate the site the user is currently visiting. -->
     <string name="translation_option_bottom_sheet_never_translate_site">Nikdy neprekladať túto stránku</string>
-<<<<<<< HEAD
-    <!-- Button text for the button that will take the user to the translation settings dialog. -->
-    <string name="translation_option_bottom_sheet_translation_settings">Nastavenia prekladu</string>
-=======
     <!-- Toggle switch description that will appear under the "Never translate these sites" settings toggle switch to provide more information on how this setting interacts with other settings. -->
     <string name="translation_option_bottom_sheet_switch_never_translate_site_description">Má prednosť pred ostatnými nastaveniami</string>
     <!-- Toggle switch description that will appear under the "Never translate" and "Always translate" toggle switch settings to provide more information on how these  settings interacts with other settings. -->
     <string name="translation_option_bottom_sheet_switch_description">Nebude ponúkať preklad</string>
     <!-- Button text for the button that will take the user to the translation settings dialog. -->
     <string name="translation_option_bottom_sheet_translation_settings">Nastavenia prekladov</string>
->>>>>>> 02782e4f
     <!-- Button text for the button that will take the user to a website to learn more about how translations works in the given app. The first parameter is the name of the application, for example, "Fenix". -->
     <string name="translation_option_bottom_sheet_about_translations">Informácie o prekladoch v aplikácii %1$s</string>
 
@@ -2512,21 +2479,13 @@
     <!-- Toggle switch label that indicates that the browser should signal or indicate when a translation is possible for any page. -->
     <string name="translation_settings_offer_to_translate">Ak je to možné, ponúknuť preklad</string>
     <!-- Toggle switch label that indicates that downloading files required for translating is permitted when using data saver mode in Android. -->
-<<<<<<< HEAD
-    <string name="translation_settings_always_download">Vždy sťahovať jazyky v režime šetrenia dát</string>
-=======
     <string name="translation_settings_always_download">Sťahovať jazyky aj v režime šetrenia dát</string>
->>>>>>> 02782e4f
     <!-- Section header text that begins the section of a list of different options the user may select to adjust their translation preferences. -->
     <string name="translation_settings_translation_preference">Nastavenia prekladania obsahu</string>
     <!-- Button text for the button that will take the user to the automatic translations settings dialog. On the automatic translations settings dialog, the user can set if translations should occur automatically for a given language. -->
     <string name="translation_settings_automatic_translation">Automatický preklad</string>
     <!-- Button text for the button that will take the user to the never translate these sites dialog. On the never translate these sites dialog, the user can set if translations should never occur on certain websites. -->
-<<<<<<< HEAD
-    <string name="translation_settings_automatic_never_translate_sites">Nikdy neprekladať tieto stránky</string>
-=======
     <string name="translation_settings_automatic_never_translate_sites">Neprekladať tieto stránky</string>
->>>>>>> 02782e4f
     <!-- Button text for the button that will take the user to the download languages dialog. On the download languages dialog, the user can manage which languages they would like to download for translations. -->
     <string name="translation_settings_download_language">Stiahnuť jazyky</string>
 
@@ -2535,11 +2494,7 @@
     <string name="automatic_translation_toolbar_title_preference">Automatický preklad</string>
 
     <!-- Screen header presenting the automatic translation preference feature. It will appear under the toolbar. -->
-<<<<<<< HEAD
-    <string name="automatic_translation_header_preference">Vyberte jazyk, pre ktorý chcete spravovať predvoľby „vždy prekladať“ a „nikdy neprekladať“.</string>
-=======
     <string name="automatic_translation_header_preference">Vyberte jazyk, pre ktorý chcete spravovať predvoľby „Vždy prekladať“ a „Nikdy neprekladať“.</string>
->>>>>>> 02782e4f
 
     <!-- Automatic translation options preference screen -->
     <!-- Preference option for offering to translate. Radio button title text.-->
@@ -2576,11 +2531,7 @@
     <!-- Title of the download languages preference screen toolbar.-->
     <string name="download_languages_toolbar_title_preference">Stiahnite si jazyky</string>
     <!-- Screen header presenting the download language preference feature. It will appear under the toolbar.The first parameter is "Learn More," a clickable text with a link. Talkback will append this to say "Double tap to open link to learn more". -->
-<<<<<<< HEAD
-    <string name="download_languages_header_preference">Stiahnite si kompletné jazyky pre rýchlejšie preklady a preklady offline. %1$s</string>
-=======
     <string name="download_languages_header_preference">Ak chcete rýchlejšie preklady alebo preklady offline, musíte si stiahnuť kompletné jazykové balíky. %1$s</string>
->>>>>>> 02782e4f
     <!-- Clickable text from the screen header that links to a website. -->
     <string name="download_languages_header_learn_more_preference">Ďalšie informácie</string>
     <!-- The subhead of the download language preference screen will appear above the pivot language. -->
