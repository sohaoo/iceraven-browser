--- conflicted
+++ resolved
@@ -2516,21 +2516,12 @@
     <!-- Title for info card displayed when the user review checker while on a product that Fakespot does not analyze (e.g. gift cards, music). -->
     <string name="review_quality_check_not_analyzable_info_title">بو باخیش‌لاریْ یوْخلایا بیلمیریک</string>
 
-<<<<<<< HEAD
-=======
     <!-- Text for body of info card displayed when the user review checker while on a product that Fakespot does not analyze (e.g. gift cards, music). -->
     <string name="review_quality_check_not_analyzable_info_body">متاسفانه خاص محصول نوع‌لاری اوچون باخیش نئجه‌لیغینی یوْخلایا بیلمیریک. مثلا هدیه کارت‌لاریْ، ویدئو، موسیقی و اوْیون‌لار.</string>
->>>>>>> 80823484
     <!-- Title for info card displayed when another user reported the displayed product is back in stock. -->
     <string name="review_quality_check_analysis_requested_other_user_info_title" tools:ignore="UnusedResources">بیلگی‌لر یاخیندا گله‌جک</string>
     <!-- Text for body of info card displayed when another user reported the displayed product is back in stock. -->
     <string name="review_quality_check_analysis_requested_other_user_info_body" tools:ignore="UnusedResources">24 ساعت ایچینده بو محصولون باخیش‌لاریْ باره‌ده بیلگی آلمالییق. لطفا یئنی‌دن یوْخلایین.</string>
-<<<<<<< HEAD
-    <!-- Text for the action button from info card displayed to the user when analysis finished updating. -->
-    <string name="review_quality_check_analysis_updated_confirmation_action" tools:ignore="UnusedResources">آنلادیم</string>
-    <!-- Text for opt-out button from the review quality check contextual onboarding card. -->
-    <string name="review_quality_check_contextual_onboarding_secondary_button_text">ایندی یوْخ</string>
-=======
     <!-- Title for info card displayed to the user when analysis finished updating. -->
     <string name="review_quality_check_analysis_updated_confirmation_title" tools:ignore="UnusedResources">آنالیز گونجل‌دیر</string>
     <!-- Text for the action button from info card displayed to the user when analysis finished updating. -->
@@ -2577,7 +2568,6 @@
     <string name="review_quality_check_first_cfr_action" tools:ignore="UnusedResources">باخیش یوخلایانی امتحان ائله</string>
     <!-- Text for the second CFR presenting the review quality check feature. -->
     <string name="review_quality_check_second_cfr_message">بو رای‌لرین اعتباری وار؟ دوزلتیلمیش رتبه‌نی گؤرمک اوچون ایندی یوْخلایین.</string>
->>>>>>> 80823484
     <!-- Text displayed in the second CFR presenting the review quality check feature that opens the review checker when clicked. -->
     <string name="review_quality_check_second_cfr_action" tools:ignore="UnusedResources">باخیش یوخلایانیْ آچ</string>
     <!-- Flag showing that the review quality check feature is work in progress. -->
@@ -2587,8 +2577,6 @@
     <!-- Content description (not visible, for screen readers etc.) for closing browser menu button to open review quality check bottom sheet. -->
     <string name="review_quality_check_close_handle_content_description">باخیش یوخلایانیْ باغلا</string>
 
-<<<<<<< HEAD
-=======
     <!-- Content description (not visible, for screen readers etc.) for review quality check star rating. First parameter is the number of stars (1-5) representing the rating. -->
     <string name="review_quality_check_star_rating_content_description">5 اولدوزدان %1$s</string>
     <!-- Text for minimize button from highlights card. When clicked the highlights card should reduce its size. -->
@@ -2633,7 +2621,6 @@
     <!-- Additional content description for text bodies that contain urls. -->
     <string name="a11y_links_available">باغلانتی‌لار وار</string>
 
->>>>>>> 80823484
     <!-- Translations feature-->
 
 
