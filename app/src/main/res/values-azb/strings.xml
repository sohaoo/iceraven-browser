--- conflicted
+++ resolved
@@ -1848,13 +1848,10 @@
     <!-- Micro survey -->
 
 
-<<<<<<< HEAD
-=======
     <!-- Text shown in prompt for printing microsurvey. "sec" It's an abbreviation for "second". Note: The word "Firefox" should NOT be translated. -->
     <string name="microsurvey_prompt_printing_title" tools:ignore="UnusedResources">فایرفاکس‌دا پرینتی یاخچیلاشدیرماغا کمک ائدین. یالنیز بیر ثانیه چکیر.</string>
     <!-- Text shown in prompt for printing microsurvey. Note: The word "Firefox" should NOT be translated. -->
     <string name="microsurvey_survey_printing_title" tools:ignore="UnusedResources">فایرفاکس‌دا پرینت‌دن نه قدر راضیسینیز؟</string>
 
 
->>>>>>> 6455719a
     </resources>