--- conflicted
+++ resolved
@@ -219,13 +219,10 @@
     <string name="browser_menu_add_ons" moz:removedIn="126" tools:ignore="UnusedResources">تاخیلان‌لار</string>
     <!-- Browser menu button that opens the extensions manager -->
     <string name="browser_menu_extensions">اوزانتی‌لار</string>
-<<<<<<< HEAD
-=======
     <!-- Browser menu button that opens the extensions manager -->
     <string name="browser_menu_manage_extensions">اوزانتی‌ْ‌لار مودیریتی</string>
     <!-- Browser menu button that opens AMO in a tab -->
     <string name="browser_menu_discover_more_extensions">داها چوْخ اوزانتیْ گؤر</string>
->>>>>>> 7fda8002
     <!-- Browser menu button that opens account settings -->
     <string name="browser_menu_account_settings">حساب بیلگی‌لری</string>
     <!-- Text displayed when there are no add-ons to be shown -->
@@ -311,19 +308,14 @@
          The first parameter is the name of the app defined in app_name (for example: Fenix)-->
     <string name="browser_menu_new_in_firefox">%1$s-دا یئنی</string>
 
-<<<<<<< HEAD
-=======
     <!-- Browser menu label that toggles the request for the desktop site of the currently visited page -->
     <string name="browser_menu_switch_to_desktop_site">دسکتاپ سایتا گئچ</string>
     <!-- Browser menu label that navigates to the page tools sub-menu -->
     <string name="browser_menu_tools">آلت‌لر</string>
->>>>>>> 7fda8002
     <!-- Browser menu label that navigates to the save sub-menu, which contains various save related menu items such as
          bookmarking a page, saving to collection, shortcut or as a PDF, and adding to home screen -->
     <string name="browser_menu_save">ساخلا</string>
 
-<<<<<<< HEAD
-=======
     <!-- Browser menu label that bookmarks the currently visited page -->
     <string name="browser_menu_bookmark_this_page">بو صفحه‌نی بوکمارک ائله</string>
     <!-- Browser menu label that navigates to the edit bookmark screen for the current bookmarked page -->
@@ -343,7 +335,6 @@
     <!-- Browser menu label for the print feature -->
     <string name="browser_menu_print">پرینت…</string>
 
->>>>>>> 7fda8002
     <!-- Extensions management fragment -->
     <!-- Text displayed when there are no extensions to be shown -->
     <string name="extensions_management_no_extensions">بوردا هئچ اوزانتی یوخ</string>
@@ -444,11 +435,6 @@
     <!-- Juno first user onboarding flow experiment, strings are marked unused as they are only referenced by Nimbus experiments. -->
     <!-- Description for learning more about our privacy notice. -->
     <string name="juno_onboarding_privacy_notice_text">فایرفاکس گیزللیک بیلدیریمی</string>
-<<<<<<< HEAD
-    <!-- Description for learning more about our privacy notice. -->
-    <string name="juno_onboarding_privacy_notice_text_2" moz:removedIn="125" tools:ignore="UnusedResources">گیزلیلیک بیلدیریمیزده آرتیق بیلین</string>
-=======
->>>>>>> 7fda8002
     <!-- Title for set firefox as default browser screen used by Nimbus experiments. -->
     <string name="juno_onboarding_default_browser_title_nimbus_2">سیزی قوروماغی سئویریک</string>
     <!-- Title for set firefox as default browser screen used by Nimbus experiments.
@@ -732,16 +718,11 @@
     <!-- Summary for notification preference indicating notifications are not allowed -->
     <string name="notifications_not_allowed_summary">ایجازه وئریلمه‌دی</string>
 
-<<<<<<< HEAD
-    <!-- The description of the icon that can delete one of the websites displayed  -->
-    <string name="addons_permissions_icon_description_delete_website" tools:ignore="UnusedResources">سایتی سیل</string>
-=======
     <!-- Add-on Permissions -->
     <!-- The title of the required permissions section from addon's permissions screen -->
     <string name="addons_permissions_heading_required" tools:ignore="UnusedResources">لازیم</string>
     <!-- The title of the optional permissions section from addon's permissions screen -->
     <string name="addons_permissions_heading_optional" tools:ignore="UnusedResources">گؤیوللو</string>
->>>>>>> 7fda8002
     <!-- The title of the origin permission option allowing a user to enable the extension to run on all sites -->
     <string name="addons_permissions_allow_for_all_sites" tools:ignore="UnusedResources">بوتون سایتلار اوچون ایجازه وئر</string>
 
@@ -848,11 +829,6 @@
     <!-- Preference for syncing bookmarks -->
     <string name="preferences_sync_bookmarks">بوُکمارک‌لار</string>
 
-<<<<<<< HEAD
-    <!-- Preference for syncing logins -->
-    <string name="preferences_sync_logins" moz:RemovedIn="125" tools:ignore="UnusedResources">گیریش‌لر</string>
-=======
->>>>>>> 7fda8002
     <!-- Preference for syncing passwords -->
     <string name="preferences_sync_logins_2">رمز‌لر</string>
     <!-- Preference for syncing tabs -->
@@ -881,11 +857,6 @@
         The first parameter is the application name, the second is the device manufacturer name
         and the third is the device model. -->
     <string name="default_device_name_2">%1$s - %2$s %3$s</string>
-<<<<<<< HEAD
-    <!-- Preference for syncing credit cards -->
-    <string name="preferences_sync_credit_cards" moz:RemovedIn="125" tools:ignore="UnusedResources">اعتباری کارتلار</string>
-=======
->>>>>>> 7fda8002
 
     <!-- Preference for syncing payment methods -->
     <string name="preferences_sync_credit_cards_2">اؤدمه آپاری‌ْلاری</string>
