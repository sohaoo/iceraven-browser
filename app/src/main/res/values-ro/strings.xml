<?xml version="1.0" encoding="utf-8"?>
<resources xmlns:tools="http://schemas.android.com/tools" xmlns:moz="http://mozac.org/tools">
    <!-- App name for private browsing mode. The first parameter is the name of the app defined in app_name (for example: Fenix)-->
    <string name="app_name_private_5">Privat %s</string>
    <!-- App name for private browsing mode. The first parameter is the name of the app defined in app_name (for example: Fenix)-->
    <string name="app_name_private_4">%s (Privat)</string>

    <!-- Home Fragment -->
    <!-- Content description (not visible, for screen readers etc.): "Three dot" menu button. -->
    <string name="content_description_menu">Mai multe opțiuni</string>
    <!-- Content description (not visible, for screen readers etc.): "Private Browsing" menu button. -->
    <string name="content_description_private_browsing_button">Activează navigarea privată</string>
    <!-- Content description (not visible, for screen readers etc.): "Private Browsing" menu button. -->
    <string name="content_description_disable_private_browsing_button">Dezactivează navigarea privată</string>
    <!-- Placeholder text shown in the search bar before a user enters text for the default engine -->
    <string name="search_hint">Caută sau introdu adresa</string>
    <!-- No Open Tabs Message Description -->
    <string name="no_open_tabs_description">Filele deschise vor fi afișate aici.</string>

    <!-- No Private Tabs Message Description -->
    <string name="no_private_tabs_description">Aici vor fi afișate filele tale private.</string>

    <!-- Tab tray multi select title in app bar. The first parameter is the number of tabs selected -->
    <string name="tab_tray_multi_select_title">%1$d selectate</string>
    <!-- Label of button in create collection dialog for creating a new collection  -->
    <string name="tab_tray_add_new_collection">Adaugă o colecție nouă</string>
    <!-- Label of editable text in create collection dialog for naming a new collection  -->
    <string name="tab_tray_add_new_collection_name">Denumire</string>
    <!-- Label of button in save to collection dialog for selecting a current collection  -->
    <string name="tab_tray_select_collection">Selectează colecția</string>
    <!-- Content description for close button while in multiselect mode in tab tray -->
    <string name="tab_tray_close_multiselect_content_description">Ieși din modul de selecție multiplă</string>
    <!-- Content description for save to collection button while in multiselect mode in tab tray -->
    <string name="tab_tray_collection_button_multiselect_content_description">Salvează în colecție filele selectate</string>
    <!-- Content description on checkmark while tab is selected in multiselect mode in tab tray -->
    <string name="tab_tray_multiselect_selected_content_description">Selectate</string>

    <!-- About content. The first parameter is the name of the application. (For example: Fenix) -->
    <string name="about_content">%1$s este realizat de Mozilla.</string>

    <!-- Private Browsing -->
    <!-- Explanation for private browsing displayed to users on home view when they first enable private mode
        The first parameter is the name of the app defined in app_name (for example: Fenix) -->
    <string name="private_browsing_placeholder_description_2">%1$s îți șterge istoricul de căutare și navigare din filele private când le închizi sau când ieși din aplicație. Deși nu te anonimizează pe site-urile web sau pentru furnizorul de servicii de internet, ușurează păstrarea confidențialității asupra a ce faci online față de oricine altcineva folosește acest dispozitiv.</string>
    <string name="private_browsing_common_myths">Mituri comune despre navigarea privată</string>

    <!-- True Private Browsing Mode -->
    <!-- Title for info card on private homescreen in True Private Browsing Mode. -->
    <string name="felt_privacy_desc_card_title">Nu lăsa urme pe acest dispozitiv</string>

    <!-- Explanation for private browsing displayed to users on home view when they first enable
        private mode in our new Total Private Browsing mode.
        The first parameter is the name of the app defined in app_name (for example: Firefox Nightly)
        The second parameter is the clickable link text in felt_privacy_info_card_subtitle_link_text -->
    <string name="felt_privacy_info_card_subtitle_2">%1$s îți șterge cookie-urile, istoricul și datele site-urilor când închizi toate ferestrele private. %2$s</string>
    <!-- Clickable portion of the explanation for private browsing that links the user to our
        about privacy page.
        This string is used in felt_privacy_info_card_subtitle as the second parameter.-->
    <string name="felt_privacy_info_card_subtitle_link_text">Cine ar putea să-mi vadă activitatea?</string>

    <!-- Text for the positive button to accept adding a Private Browsing shortcut to the Home screen -->
    <string name="private_mode_cfr_pos_button_text">Adaugă în ecranul de start</string>
    <!-- Text for the negative button to decline adding a Private Browsing shortcut to the Home screen -->
    <string name="cfr_neg_button_text">Nu, mulțumesc</string>

    <!-- Open in App "contextual feature recommendation" (CFR) -->
    <!-- Text for the info message. The first parameter is the name of the application.-->
    <string name="open_in_app_cfr_info_message_2">Poți seta %1$s să deschidă automat linkuri în aplicații.</string>
    <!-- Text for the positive action button -->
    <string name="open_in_app_cfr_positive_button_text">Mergi la setări</string>
    <!-- Text for the negative action button -->
    <string name="open_in_app_cfr_negative_button_text">Înlătură</string>


    <!-- Private browsing erase action "contextual feature recommendation" (CFR) -->
    <!-- Text for the message displayed in the contextual feature recommendation popup promoting the erase private browsing feature. -->
    <string name="erase_action_cfr_message">Atinge aici pentru a începe o nouă sesiune privată. Șterge-ți istoricul, cookie-urile — totul.</string>


    <!-- Text for the negative action button to dismiss the dialog. -->
    <string name="camera_permissions_needed_negative_button_text">Înlătură</string>

    <!-- Text for the banner message to tell users about our auto close feature. -->
    <string name="tab_tray_close_tabs_banner_message">Setează închiderea automată a filelor deschise care nu au fost văzute în ultima zi, săptămână sau lună.</string>
    <!-- Text for the positive action button to go to Settings for auto close tabs. -->
    <string name="tab_tray_close_tabs_banner_positive_button_text">Vezi opțiunile</string>

    <!-- Text for the negative action button to dismiss the Close Tabs Banner. -->
    <string name="tab_tray_close_tabs_banner_negative_button_text">Înlătură</string>


    <!-- Home screen icons - Long press shortcuts -->
    <!-- Shortcut action to open new tab -->
    <string name="home_screen_shortcut_open_new_tab_2">Filă nouă</string>
    <!-- Shortcut action to open new private tab -->
    <string name="home_screen_shortcut_open_new_private_tab_2">Filă privată nouă</string>

    <!-- Shortcut action to open Passwords screens -->
    <string name="home_screen_shortcut_open_password_screen">Comandă rapidă pentru parole</string>

    <!-- Recent Tabs -->
    <!-- Header text for jumping back into the recent tab in the home screen -->
    <string name="recent_tabs_header">Revino la această filă</string>
    <!-- Button text for showing all the tabs in the tabs tray -->
    <string name="recent_tabs_show_all">Afișează toate</string>

    <!-- Text for the dropdown menu to remove a recent synced tab from the homescreen -->
    <string name="recent_synced_tab_menu_item_remove">Elimină</string>

    <!-- History Metadata -->
    <!-- Header text for a section on the home screen that displays grouped highlights from the
         user's browsing history, such as topics they have researched or explored on the web -->
    <string name="history_metadata_header_2">Vizitate recent</string>

    <!-- Browser Fragment -->
    <!-- Content description (not visible, for screen readers etc.): Navigate backward (browsing history) -->
    <string name="browser_menu_back">Înapoi</string>
    <!-- Content description (not visible, for screen readers etc.): Navigate forward (browsing history) -->
    <string name="browser_menu_forward">Înainte</string>
    <!-- Content description (not visible, for screen readers etc.): Refresh current website -->
    <string name="browser_menu_refresh">Reîmprospătare</string>
    <!-- Content description (not visible, for screen readers etc.): Stop loading current website -->
    <string name="browser_menu_stop">Oprire</string>
    <!-- Browser menu button that opens the addon manager -->
    <string name="browser_menu_add_ons">Suplimente</string>
    <!-- Text displayed when there are no add-ons to be shown -->
    <string name="no_add_ons">Nu există suplimente aici</string>
    <!-- Browser menu button that sends a user to help articles -->
    <string name="browser_menu_help">Ajutor</string>
    <!-- Browser menu button that sends a to a the what's new article -->
    <string name="browser_menu_whats_new">Ce este nou</string>
    <!-- Browser menu button that opens the settings menu -->
    <string name="browser_menu_settings">Setări</string>
    <!-- Browser menu button that opens a user's library -->
    <string name="browser_menu_library">Bibliotecă</string>
    <!-- Browser menu toggle that requests a desktop site -->
    <string name="browser_menu_desktop_site">Versiune site de desktop</string>
    <!-- Browser menu button that reopens a private tab as a regular tab -->
    <string name="browser_menu_open_in_regular_tab">Deschide într-o filă nouă</string>
    <!-- Browser menu toggle that adds a shortcut to the site on the device home screen. -->
    <string name="browser_menu_add_to_homescreen">Adaugă în ecranul de start</string>
    <!-- Browser menu toggle that installs a Progressive Web App shortcut to the site on the device home screen. -->
    <string name="browser_menu_install_on_homescreen">Instalează</string>
    <!-- Browser menu button that opens the find in page menu -->
    <string name="browser_menu_find_in_page">Caută în pagină</string>
    <!-- Browser menu button that opens the translations dialog, which has options to translate the current browser page. -->
    <string name="browser_menu_translations">Tradu pagina</string>
    <!-- Browser menu button that saves the current tab to a collection -->
    <string name="browser_menu_save_to_collection_2">Salvează în colecție</string>
    <!-- Browser menu button that open a share menu to share the current site -->
    <string name="browser_menu_share">Partajează</string>
    <!-- Browser menu button shown in custom tabs that opens the current tab in Fenix
        The first parameter is the name of the app defined in app_name (for example: Fenix) -->
    <string name="browser_menu_open_in_fenix">Deschide în %1$s</string>
    <!-- Browser menu text shown in custom tabs to indicate this is a Fenix tab
        The first parameter is the name of the app defined in app_name (for example: Fenix) -->
    <string name="browser_menu_powered_by">CU TEHNOLOGIE %1$s</string>
    <!-- Browser menu text shown in custom tabs to indicate this is a Fenix tab
        The first parameter is the name of the app defined in app_name (for example: Fenix) -->
    <string name="browser_menu_powered_by2">Cu tehnologie %1$s</string>
    <!-- Browser menu button to put the current page in reader mode -->
    <string name="browser_menu_read">Mod de lectură</string>
    <!-- Browser menu button content description to close reader mode and return the user to the regular browser -->
    <string name="browser_menu_read_close">Închide modul de lectură</string>
    <!-- Browser menu button to open the current page in an external app -->
    <string name="browser_menu_open_app_link">Deschide în aplicație</string>

    <!-- Browser menu label for adding a bookmark -->
    <string name="browser_menu_add">Adaugă</string>

    <!-- Browser menu label for editing a bookmark -->
    <string name="browser_menu_edit">Editează</string>

    <!-- Content description (not visible, for screen readers etc.): Erase button: Erase the browsing
         history and go back to the home screen. -->
    <string name="browser_toolbar_erase">Șterge istoricul de navigare</string>

    <!-- Locale Settings Fragment -->
    <!-- Content description for tick mark on selected language -->
    <string name="a11y_selected_locale_content_description">Limbă selectată</string>
    <!-- Text for default locale item -->
    <string name="default_locale_text">Folosește limba dispozitivului</string>
    <!-- Placeholder text shown in the search bar before a user enters text -->
    <string name="locale_search_hint">Caută limbi</string>

    <!-- Search Fragment -->
    <!-- Button in the search view that lets a user search by scanning a QR code -->
    <string name="search_scan_button">Scanează</string>
    <!-- Button in the search view when shortcuts are displayed that takes a user to the search engine settings -->
    <string name="search_shortcuts_engine_settings">Setări pentru motorul de căutare</string>
    <!-- Button in the search view that lets a user navigate to the site in their clipboard -->
    <string name="awesomebar_clipboard_title">Completează linkul din clipboard</string>
    <!-- Button in the search suggestions onboarding that allows search suggestions in private sessions -->
    <string name="search_suggestions_onboarding_allow_button">Permite</string>
    <!-- Button in the search suggestions onboarding that does not allow search suggestions in private sessions -->
    <string name="search_suggestions_onboarding_do_not_allow_button">Nu permite</string>
    <!-- Search suggestion onboarding hint title text -->
    <string name="search_suggestions_onboarding_title">Permiți sugestii de căutare în sesiuni private?</string>

    <!-- Search suggestion onboarding hint description text, first parameter is the name of the app defined in app_name (for example: Fenix)-->
    <string name="search_suggestions_onboarding_text">%s va partaja tot ce tastezi în bara de adrese cu motorul de căutare implicit.</string>

    <!-- Content description (not visible, for screen readers etc.): Search engine icon. The first parameter is the search engine name (for example: DuckDuckGo). -->
    <string name="search_engine_icon_content_description" tools:ignore="UnusedResources">Motor de căutare %s</string>

<<<<<<< HEAD
    <!-- Text for the button to set firefox as default browser on the device -->
=======
>>>>>>> 382ca721
    <!-- Title for set firefox as default browser screen used by Nimbus experiments. -->
    <string name="juno_onboarding_default_browser_title_nimbus_2">Ne place să te protejăm</string>
    <!-- Description for set firefox as default browser screen used by Nimbus experiments. -->
    <string name="juno_onboarding_default_browser_description_nimbus_2" moz:RemovedIn="124" tools:ignore="UnusedResources">Browserul nostru, susținut de o organizație non-profit, ajută la oprirea companiilor să te urmărească în secret pe web.\n\nAflă mai multe în notificarea noastră privind confidențialitatea.</string>
    <!-- Title for sign in to sync screen. -->
    <string name="juno_onboarding_sign_in_title_2">Păstrează-ți datele criptate când treci de pe un dispozitiv pe altul</string>
    <!-- Description for sign in to sync screen. Nimbus experiments do not support string placeholders.
     Note: The word "Firefox" should NOT be translated -->
    <string name="juno_onboarding_sign_in_description_2">Când ești autentificat și sincronizat, ești mai în siguranță. Firefox criptează parolele, marcajele și multe altele.</string>
    <!-- Title for enable notification permission screen used by Nimbus experiments. Nimbus experiments do not support string placeholders.
        Note: The word "Firefox" should NOT be translated -->
    <string name="juno_onboarding_enable_notifications_title_nimbus_2">Notificările te ajută să fii mai în siguranță cu Firefox</string>
    <!-- Description for enable notification permission screen used by Nimbus experiments. Nimbus experiments do not support string placeholders.
       Note: The word "Firefox" should NOT be translated -->
    <string name="juno_onboarding_enable_notifications_description_nimbus_2">Trimite-ți securizat file între dispozitive și descoperă alte funcții de confidențialitate în Firefox.</string>
    <!-- Title for add search widget screen used by Nimbus experiments. Nimbus experiments do not support string placeholders.
<<<<<<< HEAD
        Note: The word "Firefox" should NOT be translated -->
    <string name="juno_onboarding_add_search_widget_title" tools:ignore="UnusedResources">Încearcă widgetul de căutare Firefox</string>
    <!-- Description for add search widget screen used by Nimbus experiments. Nimbus experiments do not support string placeholders.
        Note: The word "Firefox" should NOT be translated -->
=======
        Note: The word "Firefox" should NOT be translated -->
    <string name="juno_onboarding_add_search_widget_title" tools:ignore="UnusedResources">Încearcă widgetul de căutare Firefox</string>
    <!-- Description for add search widget screen used by Nimbus experiments. Nimbus experiments do not support string placeholders.
        Note: The word "Firefox" should NOT be translated -->
>>>>>>> 382ca721
    <string name="juno_onboarding_add_search_widget_description" tools:ignore="UnusedResources">Cu Firefox pe ecranul de start vei avea acces facil la primul browser orientat pe confidențailitate care blochează elementele de urmărire inter-site-uri.</string>
    <!-- Text for the button to add search widget on the device used by Nimbus experiments. Nimbus experiments do not support string placeholders.
        Note: The word "Firefox" should NOT be translated -->
    <string name="juno_onboarding_add_search_widget_positive_button" tools:ignore="UnusedResources">Adaugă widgetul Firefox</string>
    <!-- Text for the button to dismiss the screen and move on with the flow -->
    <string name="juno_onboarding_add_search_widget_negative_button" tools:ignore="UnusedResources">Nu acum</string>

    <!-- Text preview for smaller sized widgets -->
    <string name="search_widget_text_short">Căutare</string>
    <!-- Text preview for larger sized widgets -->
    <string name="search_widget_text_long">Caută pe web</string>

    <!-- Content description (not visible, for screen readers etc.): Voice search -->
    <string name="search_widget_voice">Căutare vocală</string>

    <!-- Preferences -->
    <!-- Title for the settings page-->
    <string name="settings">Setări</string>
    <!-- Preference category for general settings -->
    <string name="preferences_category_general">Generalități</string>
    <!-- Preference category for all links about Fenix -->
    <string name="preferences_category_about">Despre</string>
    <!-- Preference category for settings related to changing the default search engine -->
    <string name="preferences_category_select_default_search_engine">Selectează una dintre opțiuni</string>
    <!-- Preference for settings related to managing search shortcuts for the quick search menu -->
    <string name="preferences_manage_search_shortcuts_2">Gestionează motoarele de căutare alternative</string>
    <!-- Summary for preference for settings related to managing search shortcuts for the quick search menu -->
    <string name="preferences_manage_search_shortcuts_summary">Editează motoarele vizibile în meniul de căutare</string>
    <!-- Preference category for settings related to managing search shortcuts for the quick search menu -->
    <string name="preferences_category_engines_in_search_menu">Motoare vizibile în meniul de căutare</string>
    <!-- Preference for settings related to changing the default search engine -->
    <string name="preferences_default_search_engine">Motor de căutare implicit</string>
    <!-- Preference for settings related to Search -->
    <string name="preferences_search">Căutare</string>
    <!-- Preference for settings related to Search engines -->
    <string name="preferences_search_engines">Motoare de căutare</string>
    <!-- Preference for settings related to Search engines suggestions-->
    <string name="preferences_search_engines_suggestions">Sugestii de la motoarele de căutare</string>
    <!-- Preference link to rating Fenix on the Play Store -->
    <string name="preferences_rate">Evaluează pe Google Play</string>
    <!-- Preference linking to about page for Fenix
        The first parameter is the name of the app defined in app_name (for example: Fenix) -->
    <string name="preferences_about">Despre %1$s</string>
    <!-- Preference for settings related to changing the default browser -->
    <string name="preferences_set_as_default_browser">Setează ca browser implicit</string>
    <!-- Preference category for advanced settings -->
    <string name="preferences_category_advanced">Avansate</string>
    <!-- Preference category for privacy and security settings -->
    <string name="preferences_category_privacy_security">Confidențialitate și securitate</string>
    <!-- Preference for advanced site permissions -->
    <string name="preferences_site_permissions">Permisiuni pentru site-uri</string>
    <!-- Preference for private browsing options -->
    <string name="preferences_private_browsing_options">Navigare privată</string>
    <!-- Preference for opening links in a private tab-->
    <string name="preferences_open_links_in_a_private_tab">Deschide linkuri într-o filă privată</string>
    <!-- Preference for allowing screenshots to be taken while in a private tab-->
    <string name="preferences_allow_screenshots_in_private_mode">Permite capturi de ecran în navigare privată</string>
    <!-- Preference for adding private browsing shortcut -->
    <string name="preferences_add_private_browsing_shortcut">Adaugă o comandă rapidă pentru navigare privată</string>

    <!-- Preference for accessibility -->
    <string name="preferences_accessibility">Accesibilitate</string>
    <!-- Preference to override the Sync token server -->
    <string name="preferences_override_sync_tokenserver">Server personalizat de sincronizare</string>
    <!-- Preference category for account information -->
    <string name="preferences_category_account">Cont</string>
    <!-- Preference for changing where the toolbar is positioned -->
    <string name="preferences_toolbar">Bară de unelte</string>
    <!-- Preference for changing default theme to dark or light mode -->
    <string name="preferences_theme">Temă</string>
    <!-- Preference for customizing the home screen -->
    <string name="preferences_home_2">Pagină de start</string>
    <!-- Preference for settings related to visual options -->
    <string name="preferences_customize">Personalizare</string>
    <!-- Preference text for account title when there was an error syncing FxA -->
    <string name="preferences_account_sync_error">Reconectează-te pentru a continua sincronizarea</string>
    <!-- Preference for language -->
    <string name="preferences_language">Limbă</string>
    <!-- Preference for data choices -->
    <string name="preferences_data_choices">Selecții de date</string>
    <!-- Preference for data collection -->
    <string name="preferences_data_collection">Colectare de date</string>
    <!-- Preference for developers -->
    <string name="preferences_remote_debugging">Depanare de la distanță prin USB</string>
    <!-- Preference title for switch preference to show search suggestions -->
    <string name="preferences_show_search_suggestions">Afișează sugestii de căutare</string>
    <!-- Preference title for switch preference to show voice search button -->
    <string name="preferences_show_voice_search">Afișează căutarea vocală</string>
    <!-- Preference title for switch preference to show search suggestions also in private mode -->
    <string name="preferences_show_search_suggestions_in_private">Afișează în sesiuni private</string>
    <!-- Preference title for switch preference to show a clipboard suggestion when searching -->
    <string name="preferences_show_clipboard_suggestions">Afișează  sugestii din clipboard</string>
    <!-- Preference title for switch preference to suggest browsing history when searching -->
    <string name="preferences_search_browsing_history">Caută în istoricul de navigare</string>
    <!-- Preference title for switch preference to suggest bookmarks when searching -->
    <string name="preferences_search_bookmarks">Caută în marcaje</string>
    <!-- Preference for account settings -->
    <string name="preferences_account_settings">Setările contului</string>
    <!-- Preference for open links in third party apps -->
    <string name="preferences_open_links_in_apps">Deschide linkuri în aplicații</string>
    <!-- Preference for open download with an external download manager app -->
    <string name="preferences_external_download_manager">Manager extern pentru descărcări</string>

    <!-- Preference for add_ons -->
    <string name="preferences_addons">Suplimente</string>

    <!-- Preference for notifications -->
    <string name="preferences_notifications">Notificări</string>

    <!-- Button caption to confirm the add-on collection configuration -->
    <string name="customize_addon_collection_ok">OK</string>
    <!-- Hint displayed on input field for custom collection name -->
    <string name="customize_addon_collection_hint">Numele colecției</string>

    <!-- Title for the customize home screen section with recently saved bookmarks. -->
    <string name="customize_toggle_recent_bookmarks">Marcaje recente</string>
    <!-- Title for the customize home screen section with recently visited. Recently visited is
    a section where users see a list of tabs that they have visited in the past few days -->
    <string name="customize_toggle_recently_visited">Vizitate recent</string>
    <!-- Title for the customize home screen section with sponsored Pocket stories. -->
    <string name="customize_toggle_pocket_sponsored">Povești sponsorizate</string>
    <!-- Title for the customize home screen section with sponsored shortcuts. -->
    <string name="customize_toggle_contile">Comenzi rapide sponsorizate</string>

    <!-- Preference for triggering sync -->
    <string name="preferences_sync_now">Sincronizează acum</string>
    <!-- Preference category for sync -->
    <string name="preferences_sync_category">Alege ce să se sincronizeze</string>
    <!-- Preference for syncing history -->
    <string name="preferences_sync_history">Istoric</string>
    <!-- Preference for syncing bookmarks -->
    <string name="preferences_sync_bookmarks">Marcaje</string>
    <!-- Preference for syncing logins -->
    <string name="preferences_sync_logins" moz:RemovedIn="125" tools:ignore="UnusedResources">Date de autentificare</string>
    <!-- Preference for syncing tabs -->
    <string name="preferences_sync_tabs_2">File deschise</string>
    <!-- Preference for signing out -->
    <string name="preferences_sign_out">Deconectează-te</string>
    <!-- Preference displays and allows changing current FxA device name -->
    <string name="preferences_sync_device_name">Numele dispozitivului</string>
    <!-- Text shown when user enters empty device name -->
    <string name="empty_device_name_error">Numele dispozitivului nu poate fi gol.</string>
    <!-- Label indicating that sync is in progress -->
    <string name="sync_syncing_in_progress">Se sincronizează…</string>
    <!-- Label summary indicating that sync failed. The first parameter is the date stamp showing last time it succeeded -->
    <string name="sync_failed_summary">Sincronizarea a eșuat. Ultima sincronizare reușită: %s</string>
    <!-- Label summary showing never synced -->
    <string name="sync_failed_never_synced_summary">Sincronizarea a eșuat. Ultima sincronizare: niciodată</string>
    <!-- Label summary the date we last synced. The first parameter is date stamp showing last time synced -->
    <string name="sync_last_synced_summary">Ultima sincronizare: %s</string>
    <!-- Label summary showing never synced -->
    <string name="sync_never_synced_summary">Ultima sincronizare: niciodată</string>

    <!-- Text for displaying the default device name.
        The first parameter is the application name, the second is the device manufacturer name
        and the third is the device model. -->
    <string name="default_device_name_2">%1$s pe %2$s %3$s</string>

    <!-- Preference for syncing payment methods -->
    <string name="preferences_sync_credit_cards_2">Metode de plată</string>

    <!-- Send Tab -->
    <!-- Name of the "receive tabs" notification channel. Displayed in the "App notifications" system settings for the app -->
    <string name="fxa_received_tab_channel_name">File primite</string>
    <!-- Description of the "receive tabs" notification channel. Displayed in the "App notifications" system settings for the app -->
    <string name="fxa_received_tab_channel_description">Notificări pentru file primite de la alte dispozitive Firefox.</string>
    <!--  The body for these is the URL of the tab received  -->
    <string name="fxa_tab_received_notification_name">Filă primită</string>
    <!-- %s is the device name -->
    <string name="fxa_tab_received_from_notification_name">Filă de la %s</string>

    <!-- Advanced Preferences -->
    <!-- Preference for tracking protection exceptions -->
    <string name="preferences_tracking_protection_exceptions">Excepții</string>
    <!-- Button in Exceptions Preference to turn on tracking protection for all sites (remove all exceptions) -->
    <string name="preferences_tracking_protection_exceptions_turn_on_for_all">Activează pentru toate site-urile</string>
    <!-- Text displayed when there are no exceptions -->
    <string name="exceptions_empty_message_description">Excepțiile îți permit să dezactivezi protecția împotriva urmăririi pentru site-urile selectate.</string>
    <!-- Text displayed when there are no exceptions, with learn more link that brings users to a tracking protection SUMO page -->
    <string name="exceptions_empty_message_learn_more_link">Află mai multe</string>

    <!-- Preference switch for usage and technical data collection -->
    <string name="preference_usage_data">Date tehnice și de utilizare</string>
    <!-- Preference description for usage and technical data collection -->
    <string name="preferences_usage_data_description">Partajează cu Mozilla date privind performanța, utilizarea, hardware-ul și personalizările browserului tău pentru a ne ajuta să îmbunătățim %1$s</string>
    <!-- Preference switch for marketing data collection -->
    <string name="preferences_marketing_data">Date de marketing</string>

    <!-- Preference for reconnecting to FxA sync -->
    <string name="preferences_sync_sign_in_to_reconnect">Intră în cont pentru reconectare</string>
    <!-- Preference for removing FxA account -->
    <string name="preferences_sync_remove_account">Șterge contul</string>

    <!-- Pairing Feature strings -->
    <!-- Instructions on how to access pairing -->
    <string name="pair_instructions_2"><![CDATA[Scanează codul QR afișat pe <b>firefox.com/pair</b>]]></string>

    <!-- Toolbar Preferences -->
    <!-- Preference for using top toolbar -->
    <string name="preference_top_toolbar">Sus</string>
    <!-- Preference for using bottom toolbar -->
    <string name="preference_bottom_toolbar">Jos</string>

    <!-- Theme Preferences -->
    <!-- Preference for using light theme -->
    <string name="preference_light_theme">Luminoasă</string>
    <!-- Preference for using dark theme -->
    <string name="preference_dark_theme">Întunecată</string>
    <!-- Preference for using using dark or light theme automatically set by battery -->
    <string name="preference_auto_battery_theme">Setat de funcția de economizor</string>
    <!-- Preference for using following device theme -->
    <string name="preference_follow_device_theme">Folosește tema dispozitivului</string>

    <!-- Library -->
    <!-- Option in Library to open Downloads page -->
    <string name="library_downloads">Descărcări</string>
    <!-- Option in library to open Bookmarks page -->
    <string name="library_bookmarks">Marcaje</string>
    <!-- Option in library to open Desktop Bookmarks root page -->
    <string name="library_desktop_bookmarks_root">Marcaje de pe calculator</string>
    <!-- Option in library to open Desktop Bookmarks "menu" page -->
    <string name="library_desktop_bookmarks_menu">Meniu de marcaje</string>
    <!-- Option in library to open Desktop Bookmarks "toolbar" page -->
    <string name="library_desktop_bookmarks_toolbar">Bară de marcaje</string>
    <!-- Option in library to open Desktop Bookmarks "unfiled" page -->
    <string name="library_desktop_bookmarks_unfiled">Alte marcaje</string>
    <!-- Option in Library to open History page -->
    <string name="library_history">Istoric</string>

    <!-- Option in Library to open a new tab -->
    <string name="library_new_tab">Filă nouă</string>
    <!-- Settings Page Title -->
    <string name="settings_title">Setări</string>
    <!-- Content description (not visible, for screen readers etc.): "Close button for library settings" -->
    <string name="content_description_close_button">Închide</string>

    <!-- Option in library for Recently Closed Tabs -->
    <string name="library_recently_closed_tabs">File închise recent</string>

    <!-- Option in library to open Recently Closed Tabs page -->
    <string name="recently_closed_show_full_history">Afișează tot istoricul</string>
    <!-- Text to show users they have multiple tabs saved in the Recently Closed Tabs section of history.
    %d is a placeholder for the number of tabs selected. -->
    <string name="recently_closed_tabs">%d file</string>
    <!-- Text to show users they have one tab saved in the Recently Closed Tabs section of history.
    %d is a placeholder for the number of tabs selected. -->
    <string name="recently_closed_tab">%d filă</string>
    <!-- Recently closed tabs screen message when there are no recently closed tabs -->
    <string name="recently_closed_empty_message">Nu există file închise recent aici</string>

    <!-- Title of preference that allows a user to auto close tabs after a specified amount of time -->
    <string name="preferences_close_tabs">Închide filele</string>
    <!-- Option for auto closing tabs that will never auto close tabs, always allows user to manually close tabs -->
    <string name="close_tabs_manually">Manual</string>
    <!-- Option for auto closing tabs that will auto close tabs after one day -->
    <string name="close_tabs_after_one_day">După o zi</string>
    <!-- Option for auto closing tabs that will auto close tabs after one week -->
    <string name="close_tabs_after_one_week">După o săptămână</string>
    <!-- Option for auto closing tabs that will auto close tabs after one month -->
    <string name="close_tabs_after_one_month">După o lună</string>

    <!-- Option for always opening the homepage when re-opening the app -->
    <string name="opening_screen_homepage">Pagină de start</string>
    <!-- Option for always opening the homepage when re-opening the app after four hours of inactivity -->
    <string name="opening_screen_after_four_hours_of_inactivity">Pagina de start după patru ore de inactivitate</string>
    <!-- Summary for tabs preference when auto closing tabs setting is set to manual close-->
    <string name="close_tabs_manually_summary">Închide manual</string>
    <!-- Summary for tabs preference when auto closing tabs setting is set to auto close tabs after one day-->
    <string name="close_tabs_after_one_day_summary">Închide după o zi</string>
    <!-- Summary for tabs preference when auto closing tabs setting is set to auto close tabs after one week-->
    <string name="close_tabs_after_one_week_summary">Închide după o săptămână</string>
    <!-- Summary for tabs preference when auto closing tabs setting is set to auto close tabs after one month-->
    <string name="close_tabs_after_one_month_summary">Închide după o lună</string>

    <!-- Summary for homepage preference indicating always opening the homepage when re-opening the app -->
    <string name="opening_screen_homepage_summary">Deschide pe pagina de start</string>
    <!-- Summary for homepage preference indicating always opening the last-open tab when re-opening the app -->
    <string name="opening_screen_last_tab_summary">Deschide ultima filă</string>

    <!-- Dialog button to confirm the removing a study. -->
    <string name="studies_restart_dialog_ok">OK</string>

    <!-- Sessions -->
    <!-- Title for the list of tabs -->
    <string name="tab_header_label">Deschide filele</string>
    <!-- Title for the list of tabs in the current private session -->
    <string name="tabs_header_private_tabs_title">File private</string>
    <!-- Content description (not visible, for screen readers etc.): Add tab button. Adds a news tab when pressed -->
    <string name="add_tab">Adaugă fila</string>
    <!-- Content description (not visible, for screen readers etc.): Add tab button. Adds a news tab when pressed -->
    <string name="add_private_tab">Adaugă filă privată</string>
    <!-- Text for the new tab button to indicate adding a new private tab in the tab -->
    <string name="tab_drawer_fab_content">Privată</string>
    <!-- Text shown in the menu for sharing all tabs -->
    <string name="tab_tray_menu_item_share">Partajează toate filele</string>
    <!-- Text shown in the menu to view recently closed tabs -->
    <string name="tab_tray_menu_recently_closed">File închise recent</string>
    <!-- Text shown in the tabs tray inactive tabs section -->
    <string name="tab_tray_inactive_recently_closed" tools:ignore="UnusedResources">Închise recent</string>
    <!-- Text shown in the menu for closing all tabs -->
    <string name="tab_tray_menu_item_close">Închide toate filele</string>
    <!-- Text shown in the multiselect menu for closing selected tabs. -->
    <string name="tab_tray_multiselect_menu_item_close">Închide</string>
    <!-- Content description (not visible, for screen readers etc.): Removes tab from collection button. Removes the selected tab from collection when pressed -->
    <string name="remove_tab_from_collection">Elimină fila din colecție</string>
    <!-- Content description (not visible, for screen readers etc.): Close tab button. Closes the current session when pressed -->
    <string name="close_tab">Închide fila</string>
    <!-- Content description (not visible, for screen readers etc.): Close tab <title> button. First parameter is tab title  -->
    <string name="close_tab_title">Închide fila %s</string>
    <!-- Content description (not visible, for screen readers etc.): Opens the open tabs menu when pressed -->
    <string name="open_tabs_menu">Meniu de file deschise</string>
    <!-- Open tabs menu item to save tabs to collection -->
    <string name="tabs_menu_save_to_collection1">Salvează filele în colecție</string>
    <!-- Text for the menu button to delete a collection -->
    <string name="collection_delete">Șterge colecția</string>
    <!-- Text for the menu button to rename a collection -->
    <string name="collection_rename">Redenumește colecția</string>
    <!-- Text for the button to open tabs of the selected collection -->
    <string name="collection_open_tabs">Deschide filele</string>
    <!-- Text for the menu button to remove a top site -->
    <string name="remove_top_site">Șterge</string>

    <!-- Text for the menu button to delete a top site from history -->
    <string name="delete_from_history">Șterge din istoric</string>
    <!-- Postfix for private WebApp titles, placeholder is replaced with app name -->
    <string name="pwa_site_controls_title_private">%1$s (mod privat)</string>

    <!-- Text for the button to clear all history -->
    <string name="history_delete_all">Șterge istoricul</string>
    <!-- Text for the snackbar to confirm that multiple browsing history items has been deleted -->
    <string name="history_delete_multiple_items_snackbar">Istoric șters</string>
    <!-- Text for the snackbar to confirm that a single browsing history item has been deleted. The first parameter is the shortened URL of the deleted history item. -->
    <string name="history_delete_single_item_snackbar">%1$s șters</string>
    <!-- Context description text for the button to delete a single history item -->
    <string name="history_delete_item">Șterge</string>
    <!-- History multi select title in app bar
    The first parameter is the number of bookmarks selected -->
    <string name="history_multi_select_title">%1$d selectate</string>
    <!-- Text for the header that groups the history the past 7 days -->
    <string name="history_7_days">Ultimele 7 zile</string>
    <!-- Text for the header that groups the history the past 30 days -->
    <string name="history_30_days">Ultimele 30 de zile</string>
    <!-- Text for the header that groups the history older than the last month -->
    <string name="history_older">Mai vechi</string>
    <!-- Text shown when no history exists -->
    <string name="history_empty_message">Fără istoric</string>

    <!-- History multi select title in app bar
    The first parameter is the number of downloads selected -->
    <string name="download_multi_select_title">%1$d selectate</string>


    <!-- Crashes -->
    <!-- Title text displayed on the tab crash page. This first parameter is the name of the application (For example: Fenix) -->
    <string name="tab_crash_title_2">Ne cerem scuze. %1$s nu poate încărca pagina.</string>
    <!-- Send crash report checkbox text on the tab crash page -->
    <string name="tab_crash_send_report">Trimite un raport de defecțiune către Mozilla</string>
    <!-- Close tab button text on the tab crash page -->
    <string name="tab_crash_close">Închide fila</string>
    <!-- Restore tab button text on the tab crash page -->
    <string name="tab_crash_restore">Restaurează fila</string>

    <!-- Bookmarks -->
    <!-- Confirmation message for a dialog confirming if the user wants to delete the selected folder -->
    <string name="bookmark_delete_folder_confirmation_dialog">Sigur vrei să ștergi acest dosar?</string>
    <!-- Confirmation message for a dialog confirming if the user wants to delete multiple items including folders. Parameter will be replaced by app name. -->
    <string name="bookmark_delete_multiple_folders_confirmation_dialog">%s va șterge elementele selectate.</string>
    <!-- Screen title for adding a bookmarks folder -->
    <string name="bookmark_add_folder">Adaugă dosarul</string>
    <!-- Snackbar title shown after a bookmark has been created. -->
    <string name="bookmark_saved_snackbar">Marcaj salvat!</string>
    <!-- Snackbar edit button shown after a bookmark has been created. -->
    <string name="edit_bookmark_snackbar_action">EDITEAZĂ</string>
    <!-- Bookmark overflow menu edit button -->
    <string name="bookmark_menu_edit_button">Editează</string>
    <!-- Bookmark overflow menu copy button -->
    <string name="bookmark_menu_copy_button">Copiază</string>
    <!-- Bookmark overflow menu share button -->
    <string name="bookmark_menu_share_button">Partajează</string>
    <!-- Bookmark overflow menu open in new tab button -->
    <string name="bookmark_menu_open_in_new_tab_button">Deschide într-o filă nouă</string>
    <!-- Bookmark overflow menu open in private tab button -->
    <string name="bookmark_menu_open_in_private_tab_button">Deschide într-o filă privată</string>
    <!-- Bookmark overflow menu delete button -->
    <string name="bookmark_menu_delete_button">Șterge</string>
    <!--Bookmark overflow menu save button -->
    <string name="bookmark_menu_save_button">Salvează</string>
    <!-- Bookmark multi select title in app bar
     The first parameter is the number of bookmarks selected -->
    <string name="bookmarks_multi_select_title">%1$d selectate</string>
    <!-- Bookmark editing screen title -->
    <string name="edit_bookmark_fragment_title">Editează marcajul</string>
    <!-- Bookmark folder editing screen title -->
    <string name="edit_bookmark_folder_fragment_title">Editează dosarul</string>
    <!-- Bookmark sign in button message -->
    <string name="bookmark_sign_in_button">Intră în cont pentru a vedea marcajele sincronizate</string>
    <!-- Bookmark URL editing field label -->
    <string name="bookmark_url_label">URL</string>
    <!-- Bookmark FOLDER editing field label -->
    <string name="bookmark_folder_label">DOSAR</string>
    <!-- Bookmark NAME editing field label -->
    <string name="bookmark_name_label">DENUMIRE</string>
    <!-- Bookmark add folder screen title -->
    <string name="bookmark_add_folder_fragment_label">Adaugă dosarul</string>
    <!-- Bookmark select folder screen title -->
    <string name="bookmark_select_folder_fragment_label">Selectează dosarul</string>
    <!-- Bookmark editing error missing title -->
    <string name="bookmark_empty_title_error">Trebuie să aibă un titlu</string>
    <!-- Bookmark editing error missing or improper URL -->
    <string name="bookmark_invalid_url_error">URL nevalid</string>
    <!-- Bookmark screen message for empty bookmarks folder -->
    <string name="bookmarks_empty_message">Fără marcaje</string>
    <!-- Bookmark snackbar message on deletion
     The first parameter is the host part of the URL of the bookmark deleted, if any -->
    <string name="bookmark_deletion_snackbar_message">%1$s șters</string>
    <!-- Bookmark snackbar message on deleting multiple bookmarks not including folders-->
    <string name="bookmark_deletion_multiple_snackbar_message_2">Marcaje șterse</string>
    <!-- Bookmark snackbar message on deleting multiple bookmarks including folders-->
    <string name="bookmark_deletion_multiple_snackbar_message_3">Se șterg dosarele selectate</string>
    <!-- Bookmark undo button for deletion snackbar action -->
    <string name="bookmark_undo_deletion">ANULEAZĂ</string>

    <!-- Site Permissions -->
    <!-- Button label that take the user to the Android App setting -->
    <string name="phone_feature_go_to_settings">Mergi la Setări</string>
    <!-- Content description (not visible, for screen readers etc.): Quick settings sheet
        to give users access to site specific information / settings. For example:
        Secure settings status and a button to modify site permissions -->
    <string name="quick_settings_sheet">Fișă de setări rapide</string>
    <!-- Label that indicates that this option it the recommended one -->
    <string name="phone_feature_recommended">Opțiune recomandată</string>

    <!-- Button label for clearing all the information of site permissions-->
    <string name="clear_permissions">Șterge permisiunile</string>
    <!-- Button label for clearing a site permission-->
    <string name="clear_permission">Șterge permisiunea</string>
    <!-- Button label for clearing all the information on all sites-->
    <string name="clear_permissions_on_all_sites">Șterge permisiunile pe toate site-urile</string>
    <!-- Preference for altering video and audio autoplay for all websites -->
    <string name="preference_browser_feature_autoplay">Redare automată</string>
    <!-- Preference for altering the camera access for all websites -->
    <string name="preference_phone_feature_camera">Cameră</string>
    <!-- Preference for altering the microphone access for all websites -->
    <string name="preference_phone_feature_microphone">Microfon</string>
    <!-- Preference for altering the location access for all websites -->
    <string name="preference_phone_feature_location">Locație</string>
    <!-- Preference for altering the notification access for all websites -->
    <string name="preference_phone_feature_notification">Notificare</string>
    <!-- Preference for altering the storage access setting for all websites -->
    <string name="preference_phone_feature_cross_origin_storage_access">Cookie-uri inter-site-uri</string>
    <!-- Label that indicates that a permission must be asked always -->
    <string name="preference_option_phone_feature_ask_to_allow">Solicită pentru a permite</string>
    <!-- Label that indicates that a permission must be blocked -->
    <string name="preference_option_phone_feature_blocked">Blocat(ă)</string>
    <!-- Label that indicates that a permission must be allowed -->
    <string name="preference_option_phone_feature_allowed">Permis</string>
    <!--Label that indicates a permission is by the Android OS-->
    <string name="phone_feature_blocked_by_android">Blocat(ă) de Android</string>
    <!-- Preference for showing a list of websites that the default configurations won't apply to them -->
    <string name="preference_exceptions">Excepții</string>
    <!-- Summary of tracking protection preference if tracking protection is set to off -->
    <string name="tracking_protection_off">Dezactivată</string>
    <!-- Label for global setting that indicates that all video and audio autoplay is allowed -->
    <string name="preference_option_autoplay_allowed2">Permite audio și video</string>
    <!-- Label that indicates that video and audio autoplay is only allowed over Wi-Fi -->
    <string name="preference_option_autoplay_allowed_wifi_only2">Blochează audio și video numai pe date celulare</string>
    <!-- Subtext that explains 'autoplay on Wi-Fi only' option -->
    <string name="preference_option_autoplay_allowed_wifi_subtext">Audio și video se vor reda pe Wi-Fi</string>
    <!-- Label for global setting that indicates that video autoplay is allowed, but audio autoplay is blocked -->
    <string name="preference_option_autoplay_block_audio2">Blochează numai audio</string>
    <!-- Label for global setting that indicates that all video and audio autoplay is blocked -->
    <string name="preference_option_autoplay_blocked3">Blochează audio și video</string>
    <!-- Summary of delete browsing data on quit preference if it is set to on -->
    <string name="delete_browsing_data_quit_on">Activat</string>
    <!-- Summary of delete browsing data on quit preference if it is set to off -->
    <string name="delete_browsing_data_quit_off">Dezactivat</string>

    <!-- Collections -->
    <!-- Collections header on home fragment -->
    <string name="collections_header">Colecții</string>
    <!-- Content description (not visible, for screen readers etc.): Opens the collection menu when pressed -->
    <string name="collection_menu_button_content_description">Meniu de colecții</string>

    <!-- Label to describe what collections are to a new user without any collections -->
    <string name="no_collections_description2">Colectează ce contează pentru tine.\nGrupează laolaltă căutări, site-uri și file similare pentru acces facil ulterior.</string>
    <!-- Title for the "select tabs" step of the collection creator -->
    <string name="create_collection_select_tabs">Selectează filele</string>
    <!-- Title for the "select collection" step of the collection creator -->
    <string name="create_collection_select_collection">Selectează colecția</string>
    <!-- Title for the "name collection" step of the collection creator -->
    <string name="create_collection_name_collection">Denumește colecția</string>
    <!-- Button to add new collection for the "select collection" step of the collection creator -->
    <string name="create_collection_add_new_collection">Adaugă o colecție nouă</string>
    <!-- Button to select all tabs in the "select tabs" step of the collection creator -->
    <string name="create_collection_select_all">Selectează tot</string>
    <!-- Button to deselect all tabs in the "select tabs" step of the collection creator -->
    <string name="create_collection_deselect_all">Deselectează tot</string>
    <!-- Text to prompt users to select the tabs to save in the "select tabs" step of the collection creator -->
    <string name="create_collection_save_to_collection_empty">Selectează filele de salvat</string>
    <!-- Text to show users how many tabs they have selected in the "select tabs" step of the collection creator.
     %d is a placeholder for the number of tabs selected. -->
    <string name="create_collection_save_to_collection_tabs_selected">%d (de) file selectate</string>
    <!-- Text to show users they have one tab selected in the "select tabs" step of the collection creator.
    %d is a placeholder for the number of tabs selected. -->
    <string name="create_collection_save_to_collection_tab_selected">%d filă selectată</string>
    <!-- Text shown in snackbar when multiple tabs have been saved in a collection -->
    <string name="create_collection_tabs_saved">File salvate!</string>
    <!-- Text shown in snackbar when one or multiple tabs have been saved in a new collection -->
    <string name="create_collection_tabs_saved_new_collection">Colecție salvată!</string>
    <!-- Text shown in snackbar when one tab has been saved in a collection -->
    <string name="create_collection_tab_saved">Filă salvată!</string>
    <!-- Content description (not visible, for screen readers etc.): button to close the collection creator -->
    <string name="create_collection_close">Închide</string>
    <!-- Button to save currently selected tabs in the "select tabs" step of the collection creator-->
    <string name="create_collection_save">Salvează</string>

    <!-- Snackbar action to view the collection the user just created or updated -->
    <string name="create_collection_view">Afișează</string>

    <!-- Default name for a new collection in "name new collection" step of the collection creator. %d is a placeholder for the number of collections-->
    <string name="create_collection_default_name">Colecția %d</string>

    <!-- Share -->
    <!-- Share screen header -->
    <string name="share_header_2">Partajează</string>
    <!-- Content description (not visible, for screen readers etc.):
        "Share" button. Opens the share menu when pressed. -->
    <string name="share_button_content_description">Partajează</string>
    <!-- Sub-header in the dialog to share a link to another sync device -->
    <string name="share_device_subheader">Trimite pe dispozitiv</string>
    <!-- Sub-header in the dialog to share a link to an app from the full list -->
    <string name="share_link_all_apps_subheader">Toate acțiunile</string>
    <!-- Sub-header in the dialog to share a link to an app from the most-recent sorted list -->
    <string name="share_link_recent_apps_subheader">Folosite recent</string>
    <!-- An option from the share dialog to sign into sync -->
    <string name="sync_sign_in">Intră în contul Sync</string>
     <!-- An option from the share dialog to send link to all other sync devices -->
    <string name="sync_send_to_all">Trimite pe toate dispozitivele</string>
    <!-- An option from the share dialog to reconnect to sync -->
    <string name="sync_reconnect">Reconectează-te la Sync</string>
    <!-- Text displayed when sync is offline and cannot be accessed -->
    <string name="sync_offline">Offline</string>
    <!-- An option to connect additional devices -->
    <string name="sync_connect_device">Conectează alt dispozitiv</string>
    <!-- The dialog text shown when additional devices are not available -->
    <string name="sync_connect_device_dialog">Pentru a trimite o filă, intră în contul Firefox de pe cel puțin un alt dispozitiv.</string>

    <!-- Confirmation dialog button -->
    <string name="sync_confirmation_button">Am înțeles</string>
    <!-- Share error message -->
    <string name="share_error_snackbar">Nu se poate partaja cu această aplicație</string>
    <!-- Add new device screen title -->
    <string name="sync_add_new_device_title">Trimite pe dispozitiv</string>
    <!-- Text for the warning message on the Add new device screen -->
    <string name="sync_add_new_device_message">Niciun dispozitiv conectat</string>
    <!-- Text for the button to learn about sending tabs -->
    <string name="sync_add_new_device_learn_button">Află mai multe despre transmiterea filelor…</string>
    <!-- Text for the button to connect another device -->
    <string name="sync_add_new_device_connect_button">Conectează alt dispozitiv…</string>

    <!-- Notifications -->
    <!-- Text shown in the notification that pops up to remind the user that a private browsing session is active. -->
    <string name="notification_pbm_delete_text_2">Închide filele private</string>

    <!-- Snackbar -->
    <!-- Text shown in snackbar when user deletes a collection -->
    <string name="snackbar_collection_deleted">Colecție ștersă</string>
    <!-- Text shown in snackbar when user renames a collection -->
    <string name="snackbar_collection_renamed">Colecție redenumită</string>
    <!-- Text shown in snackbar when user closes a tab -->
    <string name="snackbar_tab_closed">Filă închisă</string>
    <!-- Text shown in snackbar when user closes all tabs -->
    <string name="snackbar_tabs_closed">File închise</string>
    <!-- Text shown in snackbar when user closes a private tab -->
    <string name="snackbar_private_tab_closed">Filă privată închisă</string>
    <!-- Text shown in snackbar when user closes all private tabs -->
    <string name="snackbar_private_tabs_closed">File private închise</string>
    <!-- Text shown in snackbar to undo deleting a tab, top site or collection -->
    <string name="snackbar_deleted_undo">ANULEAZĂ</string>
    <!-- Text shown in snackbar when user removes a top site -->
    <string name="snackbar_top_site_removed">Site eliminat</string>
    <!-- QR code scanner prompt which appears after scanning a code, but before navigating to it
        First parameter is the name of the app, second parameter is the URL or text scanned-->
    <string name="qr_scanner_confirmation_dialog_message">Permite %1$s să deschidă %2$s</string>
    <!-- QR code scanner prompt dialog positive option to allow navigation to scanned link -->
    <string name="qr_scanner_dialog_positive">PERMITE</string>
    <!-- QR code scanner prompt dialog positive option to deny navigation to scanned link -->
    <string name="qr_scanner_dialog_negative">REFUZĂ</string>
    <!-- Tab collection deletion prompt dialog message. Placeholder will be replaced with the collection name -->
    <string name="tab_collection_dialog_message">Sigur vrei să ștergi %1$s?</string>
    <!-- Collection and tab deletion prompt dialog message. This will show when the last tab from a collection is deleted -->
    <string name="delete_tab_and_collection_dialog_message">Ștergerea acestei file va șterge toată colecția. Poți crea în orice moment colecții noi.</string>
    <!-- Collection and tab deletion prompt dialog title. Placeholder will be replaced with the collection name. This will show when the last tab from a collection is deleted -->
    <string name="delete_tab_and_collection_dialog_title">Ștergi %1$s?</string>
    <!-- Tab collection deletion prompt dialog option to delete the collection -->
    <string name="tab_collection_dialog_positive">Șterge</string>
    <!-- Text displayed in a notification when the user enters full screen mode -->
    <string name="full_screen_notification">Se intră în modul ecran complet</string>
    <!-- Message for copying the URL via long press on the toolbar -->
    <string name="url_copied">URL copiat</string>
    <!-- Sample text for accessibility font size -->
    <string name="accessibility_text_size_sample_text_1">Acesta este un exemplu de text. Se află aici pentru a arăta cum va apărea textul când mărești sau micșorezi dimensiunea cu această setare.</string>
    <!-- Summary for Accessibility Text Size Scaling Preference -->
    <string name="preference_accessibility_text_size_summary">Mărește sau micșorează textul pe site-urile web</string>
    <!-- Title for Accessibility Text Size Scaling Preference -->
    <string name="preference_accessibility_font_size_title">Dimensiunea fontului</string>

    <!-- Title for Accessibility Text Automatic Size Scaling Preference -->
    <string name="preference_accessibility_auto_size_2">Dimensionare automată pentru fonturi</string>
    <!-- Summary for Accessibility Text Automatic Size Scaling Preference -->
    <string name="preference_accessibility_auto_size_summary">Dimensiunea fontului va coincide cu cea din setările Android. Dezactivează pentru a gestiona aici dimensiunea fontului.</string>

    <!-- Title for the Delete browsing data preference -->
    <string name="preferences_delete_browsing_data">Șterge datele de navigare</string>
    <!-- Title for the tabs item in Delete browsing data -->
    <string name="preferences_delete_browsing_data_tabs_title_2">File deschise</string>
    <!-- Subtitle for the tabs item in Delete browsing data, parameter will be replaced with the number of open tabs -->
    <string name="preferences_delete_browsing_data_tabs_subtitle">%d (de) file</string>

    <!-- Subtitle for the data and history items in delete browsing data, parameter will be replaced with the
        number of history items the user has -->
    <string name="preferences_delete_browsing_data_browsing_data_subtitle">%d (de) adrese</string>
    <!-- Subtitle for the cookies item in Delete browsing data -->
    <string name="preferences_delete_browsing_data_cookies_subtitle">Vei fi deconectat(ă) de pe majoritatea site-urilor</string>
    <!-- Title for the cached images and files item in Delete browsing data -->
    <string name="preferences_delete_browsing_data_cached_files">Imagini și fișiere în cache</string>
    <!-- Subtitle for the cached images and files item in Delete browsing data -->
    <string name="preferences_delete_browsing_data_cached_files_subtitle">Eliberează spațiul de stocare</string>
    <!-- Title for the site permissions item in Delete browsing data -->
    <string name="preferences_delete_browsing_data_site_permissions">Permisiuni pentru site-uri</string>
    <!-- Text for the button to delete browsing data -->
    <string name="preferences_delete_browsing_data_button">Șterge datele de navigare</string>
    <!-- Title for the Delete browsing data on quit preference -->
    <string name="preferences_delete_browsing_data_on_quit">Șterge datele de navigare la ieșire</string>
    <!-- Summary for the Delete browsing data on quit preference. "Quit" translation should match delete_browsing_data_on_quit_action translation. -->
    <string name="preference_summary_delete_browsing_data_on_quit_2">Șterge automat datele de navigare când selectezi \„Închide\” în meniul principal</string>
    <!-- Action item in menu for the Delete browsing data on quit feature -->
    <string name="delete_browsing_data_on_quit_action">Închide</string>

    <!-- Dialog message to the user asking to delete browsing data. Parameter will be replaced by app name. -->
    <string name="delete_browsing_data_prompt_message_3">%s va șterge datele de navigare selectate.</string>
    <!-- Text for the cancel button for the data deletion dialog -->
    <string name="delete_browsing_data_prompt_cancel">Renunță</string>
    <!-- Text for the allow button for the data deletion dialog -->
    <string name="delete_browsing_data_prompt_allow">Șterge</string>
    <!-- Text for the snackbar confirmation that the data was deleted -->
    <string name="preferences_delete_browsing_data_snackbar">Date de navigare șterse</string>
    <!-- Text for the snackbar to show the user that the deletion of browsing data is in progress -->
    <string name="deleting_browsing_data_in_progress">Se șterg datele de navigare…</string>

    <!-- Onboarding -->
    <!-- text to display in the snackbar once account is signed-in -->
    <string name="onboarding_firefox_account_sync_is_on">Sync este activat</string>

    <!-- Onboarding theme -->
    <!-- Text shown in snackbar when multiple tabs have been sent to device -->
    <string name="sync_sent_tabs_snackbar">File trimise!</string>
    <!-- Text shown in snackbar when one tab has been sent to device  -->
    <string name="sync_sent_tab_snackbar">Filă trimisă!</string>
    <!-- Text shown in snackbar when sharing tabs failed  -->
    <string name="sync_sent_tab_error_snackbar">Imposibil de trimis</string>
    <!-- Text shown in snackbar for the "retry" action that the user has after sharing tabs failed -->
    <string name="sync_sent_tab_error_snackbar_action">REÎNCEARCĂ</string>
    <!-- Title of QR Pairing Fragment -->
    <string name="sync_scan_code">Scananează codul</string>
    <!-- Instructions on how to access pairing -->
    <string name="sign_in_instructions"><![CDATA[Deschide Firefox pe calculator și intră pe <b>https://firefox.com/pair</b>]]></string>
    <!-- Text shown for sign in pairing when ready -->
    <string name="sign_in_ready_for_scan">Gata de scanare</string>
    <!-- Text shown for settings option for sign with pairing -->
    <string name="sign_in_with_camera">Autentificare cu camera</string>
    <!-- Text shown for settings option for sign with email -->
    <string name="sign_in_with_email">Folosește e-mailul în schimb</string>
    <!-- Text shown in confirmation dialog to sign out of account. The first parameter is the name of the app (e.g. Firefox Preview) -->
    <string name="sign_out_confirmation_message_2">%s va înceta să se mai sincronizeze cu contul tău, dar nu va șterge nimic din datele de navigare de pe acest dispozitiv.</string>
    <!-- Option to continue signing out of account shown in confirmation dialog to sign out of account -->
    <string name="sign_out_disconnect">Deconectează-te</string>
    <!-- Option to cancel signing out shown in confirmation dialog to sign out of account -->
    <string name="sign_out_cancel">Anulează</string>
    <!-- Error message snackbar shown after the user tried to select a default folder which cannot be altered -->
    <string name="bookmark_cannot_edit_root">Dosarele implicite nu pot fi editate</string>

    <!-- Enhanced Tracking Protection -->
    <!-- Link displayed in enhanced tracking protection panel to access tracking protection settings -->
    <string name="etp_settings">Setări de protecție</string>
    <!-- Preference title for enhanced tracking protection settings -->
    <string name="preference_enhanced_tracking_protection">Protecție îmbunătățită împotriva urmăririi</string>

    <!-- Text displayed that links to website about enhanced tracking protection -->
    <string name="preference_enhanced_tracking_protection_explanation_learn_more">Află mai multe</string>
    <!-- Preference for enhanced tracking protection for the standard protection settings -->
    <string name="preference_enhanced_tracking_protection_standard_default_1">Standard (implicit)</string>
    <!--  Accessibility text for the Standard protection information icon  -->
    <string name="preference_enhanced_tracking_protection_standard_info_button">Ce blochează protecția standard împotriva urmăririi</string>
    <!-- Preference for enhanced tracking protection for the strict protection settings -->
    <string name="preference_enhanced_tracking_protection_strict">Strictă</string>
    <!--  Accessibility text for the Strict protection information icon  -->
    <string name="preference_enhanced_tracking_protection_strict_info_button">Ce blochează protecția strictă împotriva urmăririi</string>
    <!-- Preference for enhanced tracking protection for the custom protection settings -->
    <string name="preference_enhanced_tracking_protection_custom">Personalizat</string>
    <!-- Preference description for enhanced tracking protection for the strict protection settings -->
    <string name="preference_enhanced_tracking_protection_custom_description_2">Alege ce elemente de urmărire și scripturi să blochezi.</string>
    <!--  Accessibility text for the Strict protection information icon  -->
    <string name="preference_enhanced_tracking_protection_custom_info_button">Ce blochează protecția personalizată împotriva urmăririi</string>
    <!-- Header for categories that are being blocked by current Enhanced Tracking Protection settings -->
    <!-- Preference for enhanced tracking protection for the custom protection settings for cookies-->
    <string name="preference_enhanced_tracking_protection_custom_cookies">Cookie-uri</string>
    <!-- Option for enhanced tracking protection for the custom protection settings for cookies-->
    <string name="preference_enhanced_tracking_protection_custom_cookies_1">Elemente de urmărire ale rețelelor sociale și inter-site-uri</string>
    <!-- Option for enhanced tracking protection for the custom protection settings for cookies-->
    <string name="preference_enhanced_tracking_protection_custom_cookies_2">Cookie-uri de pe site-uri nevizitate</string>
    <!-- Option for enhanced tracking protection for the custom protection settings for cookies-->
    <string name="preference_enhanced_tracking_protection_custom_cookies_3">Toate cookie-urile de la terți (poate împiedica funcționarea corectă a site-urilor web)</string>
    <!-- Option for enhanced tracking protection for the custom protection settings for cookies-->
    <string name="preference_enhanced_tracking_protection_custom_cookies_4">Toate cookie-urile (va împiedica funcționarea corectă a site-urilor web)</string>
    <!-- Option for enhanced tracking protection for the custom protection settings for cookies-->
    <string name="preference_enhanced_tracking_protection_custom_cookies_5">Izolează cookie-urile inter-site-uri</string>
    <!-- Preference for enhanced tracking protection for the custom protection settings for tracking content -->
    <string name="preference_enhanced_tracking_protection_custom_tracking_content">Conținut de urmărire</string>
    <!-- Option for enhanced tracking protection for the custom protection settings for tracking content-->
    <string name="preference_enhanced_tracking_protection_custom_tracking_content_1">În toate filele</string>
    <!-- Option for enhanced tracking protection for the custom protection settings for tracking content-->
    <string name="preference_enhanced_tracking_protection_custom_tracking_content_2">Numai în filele private</string>
    <!-- Preference for enhanced tracking protection for the custom protection settings -->
    <string name="preference_enhanced_tracking_protection_custom_cryptominers">Criptomineri</string>
    <!-- Preference for enhanced tracking protection for the custom protection settings -->
    <string name="preference_enhanced_tracking_protection_custom_fingerprinters">Detectoare de amprente digitale</string>
    <!-- Header for categories that are being being blocked by current Enhanced Tracking Protection settings -->
    <string name="enhanced_tracking_protection_blocked">Blocate</string>
    <!-- Header for categories that are being not being blocked by current Enhanced Tracking Protection settings -->
    <string name="enhanced_tracking_protection_allowed">Permise</string>
    <!-- Category of trackers (social media trackers) that can be blocked by Enhanced Tracking Protection -->
    <string name="etp_social_media_trackers_title">Elemente de urmărire ale rețelelor sociale</string>
    <!-- Description of social media trackers that can be blocked by Enhanced Tracking Protection -->
    <string name="etp_social_media_trackers_description">Limitează capacitatea rețelelor de socializare de a-ți urmări activitatea de navigare pe web.</string>
    <!-- Category of trackers (cross-site tracking cookies) that can be blocked by Enhanced Tracking Protection -->
    <string name="etp_cookies_title">Cookie-uri de urmărire inter-site-uri</string>
    <!-- Category of trackers (cross-site tracking cookies) that can be blocked by Enhanced Tracking Protection -->
    <string name="etp_cookies_title_2">Cookie-uri inter-site-uri</string>
    <!-- Description of cross-site tracking cookies that can be blocked by Enhanced Tracking Protection -->
    <string name="etp_cookies_description">Blochează cookie-urile pe care le folosesc rețelele publicitare și firmele de analitică pentru a compila datele tale de navigare pe mai multe site-uri.</string>
    <!-- Category of trackers (cryptominers) that can be blocked by Enhanced Tracking Protection -->
    <string name="etp_cryptominers_title">Criptomineri</string>
    <!-- Description of cryptominers that can be blocked by Enhanced Tracking Protection -->
    <string name="etp_cryptominers_description">Împiedică accesul scripturilor rău-intenționate pe dispozitivul tău ca să mineze monede digitale.</string>
    <!-- Category of trackers (fingerprinters) that can be blocked by Enhanced Tracking Protection -->
    <string name="etp_fingerprinters_title">Detectoare de amprente digitale</string>
    <!-- Description of fingerprinters that can be blocked by Enhanced Tracking Protection -->
    <string name="etp_fingerprinters_description">Inhibă colectarea datelor unice de identificare ale dispozitivului, care pot fi utilizate în scopuri de urmărire.</string>
    <!-- Category of trackers (tracking content) that can be blocked by Enhanced Tracking Protection -->
    <string name="etp_tracking_content_title">Conținut de urmărire</string>

    <!-- Description of tracking content that can be blocked by Enhanced Tracking Protection -->
    <string name="etp_tracking_content_description">Oprește încărcarea reclamelor, videoclipurilor și a altor conținuturi externe care conțin coduri de urmărire. Poate afecta anumite funcționalități ale site-ului.</string>
    <!-- Enhanced Tracking Protection message that protection is currently on for this site -->
    <string name="etp_panel_on">Protecțiile sunt ACTIVE pentru acest site</string>
    <!-- Enhanced Tracking Protection message that protection is currently off for this site -->
    <string name="etp_panel_off">Protecțiile sunt DEZACTIVATE pentru acest site</string>
    <!-- Header for exceptions list for which sites enhanced tracking protection is always off -->
    <string name="enhanced_tracking_protection_exceptions">Protecția îmbunătățită împotriva urmăririi este dezactivată pentru aceste site-uri web</string>
    <!-- Content description (not visible, for screen readers etc.): Navigate
    back from ETP details (Ex: Tracking content) -->
    <string name="etp_back_button_content_description">Înapoi</string>
    <!-- About page link text to open what's new link -->
    <string name="about_whats_new">Ce este nou în %s</string>
    <!-- Open source licenses page title
    The first parameter is the app name -->
    <string name="open_source_licenses_title">%s | Biblioteci OSS</string>

    <!-- About page link text to open support link -->
    <string name="about_support">Asistență</string>
    <!-- About page link text to list of past crashes (like about:crashes on desktop) -->
    <string name="about_crashes">Defecțiuni</string>
    <!-- About page link text to open privacy notice link -->
    <string name="about_privacy_notice">Notificare privind confidențialitatea</string>
    <!-- About page link text to open know your rights link -->
    <string name="about_know_your_rights">Cunoaște-ți drepturile</string>
    <!-- About page link text to open licensing information link -->
    <string name="about_licensing_information">Informații despre licențiere</string>
    <!-- About page link text to open a screen with libraries that are used -->
    <string name="about_other_open_source_libraries">Biblioteci pe care le folosim</string>

    <!-- Toast shown to the user when they are activating the secret dev menu
        The first parameter is number of long clicks left to enable the menu -->
    <string name="about_debug_menu_toast_progress">Meniu de depanare: %1$d clic(uri) rămase pentru activare</string>
    <string name="about_debug_menu_toast_done">Meniu de depanare activat</string>

    <!-- Browser long press popup menu -->
    <!-- Copy the current url -->
    <string name="browser_toolbar_long_press_popup_copy">Copiază</string>
    <!-- Paste & go the text in the clipboard. '&amp;' is replaced with the ampersand symbol: & -->
    <string name="browser_toolbar_long_press_popup_paste_and_go">Lipește și mergi</string>
    <!-- Paste the text in the clipboard -->
    <string name="browser_toolbar_long_press_popup_paste">Lipește</string>
    <!-- Snackbar message shown after an URL has been copied to clipboard. -->
    <string name="browser_toolbar_url_copied_to_clipboard_snackbar">URL copiat în clipboard</string>

    <!-- Title text for the Add To Homescreen dialog -->
    <string name="add_to_homescreen_title">Adaugă în ecranul de start</string>
    <!-- Cancel button text for the Add to Homescreen dialog -->
    <string name="add_to_homescreen_cancel">Renunță</string>
    <!-- Add button text for the Add to Homescreen dialog -->
    <string name="add_to_homescreen_add">Adaugă</string>
    <!-- Continue to website button text for the first-time Add to Homescreen dialog -->
    <string name="add_to_homescreen_continue">Mergi pe site</string>
    <!-- Placeholder text for the TextView in the Add to Homescreen dialog -->
    <string name="add_to_homescreen_text_placeholder">Denumire comandă rapidă</string>

    <!-- Describes the add to homescreen functionality -->
    <string name="add_to_homescreen_description_2">Poți adăuga cu ușurință acest site web în ecranul de start al dispozitivului pentru acces instant și o navigare mai rapidă, ca și cum ai fi într-o aplicație.</string>

    <!-- Preference for managing the settings for logins and passwords in Fenix -->
    <string name="preferences_passwords_logins_and_passwords" moz:RemovedIn="125" tools:ignore="UnusedResources">Date de autentificare și parole</string>
    <!-- Preference for managing the saving of logins and passwords in Fenix -->
    <string name="preferences_passwords_save_logins" moz:RemovedIn="125" tools:ignore="UnusedResources">Salvează datele de autentificare și parolele</string>
    <!-- Preference option for asking to save passwords in Fenix -->
    <string name="preferences_passwords_save_logins_ask_to_save">Întreabă pentru salvare</string>
    <!-- Preference option for never saving passwords in Fenix -->
    <string name="preferences_passwords_save_logins_never_save">Nu salva niciodată</string>

    <!-- Preference for syncing saved passwords in Fenix -->
    <string name="preferences_passwords_sync_logins" moz:RemovedIn="125" tools:ignore="UnusedResources">Sincronizează datele de autentificare</string>
    <!-- Preference for syncing saved logins in Fenix, when not signed in-->
    <string name="preferences_passwords_sync_logins_across_devices" moz:RemovedIn="125" tools:ignore="UnusedResources">Sincronizează datele de autentificare între dispozitive</string>
    <!-- Preference to access list of saved logins -->
    <string name="preferences_passwords_saved_logins" moz:RemovedIn="125" tools:ignore="UnusedResources">Date de autentificare salvate</string>
    <!-- Description of empty list of saved passwords. Placeholder is replaced with app name.  -->
    <string name="preferences_passwords_saved_logins_description_empty_text" moz:RemovedIn="125" tools:ignore="UnusedResources">Aici vor apărea datele de autentificare pe care le salvezi sau le sincronizezi în %s.</string>
    <!-- Preference to access list of saved logins -->
    <string name="preferences_passwords_saved_logins_description_empty_learn_more_link" moz:RemovedIn="125" tools:ignore="UnusedResources">Află mai multe despre Sync.</string>
    <!-- Preference to access list of login exceptions that we never save logins for -->
    <string name="preferences_passwords_exceptions">Excepții</string>
    <!-- Empty description of list of login exceptions that we never save logins for -->
    <string name="preferences_passwords_exceptions_description_empty" moz:RemovedIn="125" tools:ignore="UnusedResources">Aici vor apărea datele de autentificare și parolele nesalvate.</string>
    <!-- Description of list of login exceptions that we never save logins for -->
    <string name="preferences_passwords_exceptions_description" moz:RemovedIn="125" tools:ignore="UnusedResources">Datele de autentificare și parolele nu vor fi salvate pentru aceste site-uri.</string>
    <!-- Text on button to remove all saved login exceptions -->
    <string name="preferences_passwords_exceptions_remove_all">Șterge toate excepțiile</string>
    <!-- Hint for search box in logins list -->
    <string name="preferences_passwords_saved_logins_search" moz:RemovedIn="125" tools:ignore="UnusedResources">Caută date de autentificare</string>
    <!-- The header for the site that a login is for -->
    <string name="preferences_passwords_saved_logins_site">Site</string>
    <!-- The header for the username for a login -->
    <string name="preferences_passwords_saved_logins_username">Nume de utilizator</string>
    <!-- The header for the password for a login -->
    <string name="preferences_passwords_saved_logins_password">Parolă</string>
    <!-- Shown in snackbar to tell user that the password has been copied -->
    <string name="logins_password_copied">Parolă copiată în clipboard</string>
    <!-- Shown in snackbar to tell user that the username has been copied -->
    <string name="logins_username_copied">Nume de utilizator copiat în clipboard</string>
    <!-- Content Description (for screenreaders etc) read for the button to copy a password in logins-->
    <string name="saved_logins_copy_password">Copiază parola</string>
    <!-- Content Description (for screenreaders etc) read for the button to copy a username in logins -->
    <string name="saved_login_copy_username">Copiază numele de utilizator</string>
    <!-- Content Description (for screenreaders etc) read for the button to open a site in logins -->
    <string name="saved_login_open_site">Deschide site-ul în browser</string>
    <!-- Content Description (for screenreaders etc) read for the button to reveal a password in logins -->
    <string name="saved_login_reveal_password">Afișeză parola</string>
    <!-- Content Description (for screenreaders etc) read for the button to hide a password in logins -->
    <string name="saved_login_hide_password">Ascunde parola</string>
    <!-- Message displayed in biometric prompt displayed for authentication before allowing users to view their logins -->
    <string name="logins_biometric_prompt_message" moz:RemovedIn="125" tools:ignore="UnusedResources">Deblochează pentru a vizualiza datele de autentificare salvate</string>
    <!-- Title of warning dialog if users have no device authentication set up -->
    <string name="logins_warning_dialog_title" moz:RemovedIn="125" tools:ignore="UnusedResources">Securizează-ți datele de autentificare și parolele</string>

    <!-- Message of warning dialog if users have no device authentication set up -->
    <string name="logins_warning_dialog_message" moz:RemovedIn="125" tools:ignore="UnusedResources">Configurează un șablon de blocare a dispozitivului, un PIN sau o parolă pentru a-ți proteja datele de autentificare și parolele salvate împotriva accesării de către altcineva care are dispozitivul.</string>
    <!-- Negative button to ignore warning dialog if users have no device authentication set up -->
    <string name="logins_warning_dialog_later">Mai târziu</string>
    <!-- Positive button to send users to set up a pin of warning dialog if users have no device authentication set up -->
    <string name="logins_warning_dialog_set_up_now">Configurează acum</string>
    <!-- Title of PIN verification dialog to direct users to re-enter their device credentials to access their logins -->
    <string name="logins_biometric_prompt_message_pin">Deblochează dispozitivul</string>
    <!-- Title for Accessibility Force Enable Zoom Preference -->
    <string name="preference_accessibility_force_enable_zoom">Zoom pe toate site-urile web</string>
    <!-- Summary for Accessibility Force Enable Zoom Preference -->
    <string name="preference_accessibility_force_enable_zoom_summary">Activează funcția de zoom prin gesturi tactile chiar și pe site-uri web care nu o acceptă.</string>

    <!-- Saved logins sorting strategy menu item -by name- (if selected, it will sort saved logins alphabetically) -->
    <string name="saved_logins_sort_strategy_alphabetically">Denumire (A-Z)</string>
    <!-- Saved logins sorting strategy menu item -by last used- (if selected, it will sort saved logins by last used) -->
    <string name="saved_logins_sort_strategy_last_used">Folosite ultima dată</string>
    <!-- Content description (not visible, for screen readers etc.): Sort saved logins dropdown menu chevron icon -->
    <string name="saved_logins_menu_dropdown_chevron_icon_content_description" moz:RemovedIn="125" tools:ignore="UnusedResources">Meniu de sortare a datelor de autentificare</string>

    <!-- Preference and title for managing the settings for payment methods -->
    <string name="preferences_credit_cards_2">Metode de plată</string>
    <!-- Preference for saving and autofilling credit cards -->
    <string name="preferences_credit_cards_save_and_autofill_cards_2">Salvează și completează metodele de plată</string>

    <!-- Title of the Add search engine screen -->
    <string name="search_engine_add_custom_search_engine_title">Adaugă un motor de căutare</string>
    <!-- Title of the Edit search engine screen -->
    <string name="search_engine_edit_custom_search_engine_title">Editează motorul de căutare</string>
    <!-- Text for the menu button to edit a search engine -->
    <string name="search_engine_edit">Editează</string>
    <!-- Text for the menu button to delete a search engine -->
    <string name="search_engine_delete">Șterge</string>

    <!-- Description text for the Search String TextField. The %s is part of the string -->
    <string name="search_add_custom_engine_search_string_example" formatted="false">Înlocuiește interogarea cu „%s”. Exemplu: \nhttps://www.google.com/search?q=%s</string>
    <!-- Accessibility description for the form in which details about the custom search engine are entered -->
    <string name="search_add_custom_engine_form_description">Detalii despre motorul de căutare personalizat</string>

    <!-- Text shown when a user leaves the name field empty -->
    <string name="search_add_custom_engine_error_empty_name">Introdu denumirea motorului de căutare</string>
    <!-- Text shown when a user leaves the search string field empty -->
    <string name="search_add_custom_engine_error_empty_search_string">Introdu un șir de căutare</string>
    <!-- Text shown when a user leaves out the required template string -->
    <string name="search_add_custom_engine_error_missing_template">Verifică dacă șirul de căutare are formatul ca în exemplu</string>
    <!-- Text shown when we aren't able to validate the custom search query. The first parameter is the url of the custom search engine -->
    <string name="search_add_custom_engine_error_cannot_reach">Eroare de conectare la „%s”</string>

    <!-- Text shown when a user creates a new search engine -->
    <string name="search_add_custom_engine_success_message">%s creat</string>
    <!-- Text shown when a user successfully edits a custom search engine -->
    <string name="search_edit_custom_engine_success_message">%s salvat</string>
    <!-- Text shown when a user successfully deletes a custom search engine -->
    <string name="search_delete_search_engine_success_message">%s șters</string>

    <!-- Heading for the instructions to allow a permission -->
    <string name="phone_feature_blocked_intro">Pentru a permite:</string>
    <!-- First step for the allowing a permission -->
    <string name="phone_feature_blocked_step_settings">1. Intră în Setările Android</string>
    <!-- Second step for the allowing a permission -->
    <string name="phone_feature_blocked_step_permissions"><![CDATA[2. Atinge <b>Permisiuni</b>]]></string>
    <!-- Third step for the allowing a permission (Fore example: Camera) -->
    <string name="phone_feature_blocked_step_feature"><![CDATA[3. Comută <b>%1$s</b> pe ON]]></string>

    <!-- Confirmation message for a dialog confirming if the user wants to delete all the permissions for all sites-->
    <string name="confirm_clear_permissions_on_all_sites">Sigur vrei să ștergi toate permisiunile pe toate site-urile?</string>
    <!-- Confirmation message for a dialog confirming if the user wants to delete all the permissions for a site-->
    <string name="confirm_clear_permissions_site">Sigur vrei să ștergi toate permisiunile pentru acest site?</string>
    <!-- Confirmation message for a dialog confirming if the user wants to set default value a permission for a site-->
    <string name="confirm_clear_permission_site">Sigur vrei să ștergi această permisiune pentru acest site?</string>
    <!-- label shown when there are not site exceptions to show in the site exception settings -->
    <string name="no_site_exceptions">Fără excepții de site</string>
    <!-- Bookmark deletion confirmation -->
    <string name="bookmark_deletion_confirmation">Sigur vrei să ștergi acest marcaj?</string>
    <!-- text shown before the issuer name to indicate who its verified by, parameter is the name of
     the certificate authority that verified the ticket-->
    <string name="certificate_info_verified_by">Verificat de: %1$s</string>
    <!-- Login overflow menu delete button -->
    <string name="login_menu_delete_button">Șterge</string>
    <!-- Login overflow menu edit button -->
    <string name="login_menu_edit_button">Editează</string>
    <!-- Message in delete confirmation dialog for logins -->
    <string name="login_deletion_confirmation" moz:RemovedIn="125" tools:ignore="UnusedResources">Sigur vrei să ștergi aceste date de autentificare?</string>
    <!-- Positive action of a dialog asking to delete  -->
    <string name="dialog_delete_positive">Șterge</string>

    <!--  The saved login options menu description. -->
    <string name="login_options_menu" moz:RemovedIn="125" tools:ignore="UnusedResources">Opțiuni de autentificare</string>
    <!--  The editable text field for a login's web address. -->
    <string name="saved_login_hostname_description" moz:RemovedIn="125" tools:ignore="UnusedResources">Câmpul de text editabil pentru adresa web a datelor de autentificare.</string>
    <!--  The editable text field for a login's username. -->
    <string name="saved_login_username_description" moz:RemovedIn="125" tools:ignore="UnusedResources">Câmpul de text editabil pentru numele de utilizator al datelor de autentificare.</string>
    <!--  The editable text field for a login's password. -->
    <string name="saved_login_password_description" moz:RemovedIn="125" tools:ignore="UnusedResources">Câmp de text editabil pentru parola datelor de autentificare.</string>
    <!--  The button description to save changes to an edited login. -->
    <string name="save_changes_to_login" moz:RemovedIn="125" tools:ignore="UnusedResources">Salvează modificările datelor de autentificare.</string>
    <!--  The page title for editing a saved login. -->
    <string name="edit" moz:RemovedIn="125" tools:ignore="UnusedResources">Editează</string>
    <!--  The error message in add/edit login view when password field is blank. -->
    <string name="saved_login_password_required" moz:RemovedIn="125" tools:ignore="UnusedResources">Necesită o parolă</string>
    <!-- Voice search button content description  -->
    <string name="voice_search_content_description">Căutare vocală</string>
    <!-- Voice search prompt description displayed after the user presses the voice search button -->
    <string name="voice_search_explainer">Vorbește acum</string>
    <!--  The error message in edit login view when a duplicate username exists. -->
    <string name="saved_login_duplicate">Există un set de date de autentificare cu acest nume de utilizator</string>

    <!-- Synced Tabs -->
    <!-- Text displayed to ask user to connect another device as no devices found with account -->
    <string name="synced_tabs_connect_another_device">Conectează alt dispozitiv.</string>
    <!-- Text displayed asking user to re-authenticate -->
    <string name="synced_tabs_reauth">Te rugăm să te autentifici din nou.</string>
    <!-- Text displayed when user has disabled tab syncing in Firefox Sync Account -->
    <string name="synced_tabs_enable_tab_syncing">Te rugăm să activezi sincronizarea filelor.</string>
    <!-- Text displayed when user has no tabs that have been synced -->
    <string name="synced_tabs_no_tabs">Nu ai nicio filă deschisă în Firefox pe celelalte dispozitive.</string>
    <!-- Text displayed in the synced tabs screen when a user is not signed in to Firefox Sync describing Synced Tabs -->
    <string name="synced_tabs_sign_in_message">Afișează o listă de file de pe celelalte dispozitive.</string>
    <!-- Text displayed on a button in the synced tabs screen to link users to sign in when a user is not signed in to Firefox Sync -->
    <string name="synced_tabs_sign_in_button">Intră în contul Sync</string>

    <!-- The text displayed when a synced device has no tabs to show in the list of Synced Tabs. -->
    <string name="synced_tabs_no_open_tabs">Nicio filă deschisă</string>

    <!-- Confirmation dialog button text when top sites limit is reached. -->
    <string name="top_sites_max_limit_confirmation_button">OK, am înțeles</string>

    <!-- Label for the preference to show the shortcuts for the most visited top sites on the homepage -->
    <string name="top_sites_toggle_top_recent_sites_4">Comenzi rapide</string>
    <!-- Title text displayed in the rename top site dialog. -->
    <string name="top_sites_rename_dialog_title">Nume</string>

    <!-- Button caption to confirm the renaming of the top site. -->
    <string name="top_sites_rename_dialog_ok">OK</string>

    <!-- Inactive tabs in the tabs tray -->
    <!-- Title text displayed in the tabs tray when a tab has been unused for 14 days. -->
    <string name="inactive_tabs_title">File inactive</string>

    <!-- Content description for close button in collection placeholder. -->
    <string name="remove_home_collection_placeholder_content_description">Elimină</string>

    <!-- Translations feature-->

<<<<<<< HEAD
=======

    <!-- Toggle switch label that allows a user to set the setting if they would like the browser to always offer or suggest translations when available. -->
    <string name="translation_option_bottom_sheet_always_translate">Oferă întotdeauna traducerea</string>

    <!-- Toggle switch description that will appear under the "Never translate" and "Always translate" toggle switch settings to provide more information on how these  settings interacts with other settings. -->
    <string name="translation_option_bottom_sheet_switch_description">Suprascrie oferirea traducerii</string>

>>>>>>> 382ca721
    </resources><|MERGE_RESOLUTION|>--- conflicted
+++ resolved
@@ -203,10 +203,6 @@
     <!-- Content description (not visible, for screen readers etc.): Search engine icon. The first parameter is the search engine name (for example: DuckDuckGo). -->
     <string name="search_engine_icon_content_description" tools:ignore="UnusedResources">Motor de căutare %s</string>
 
-<<<<<<< HEAD
-    <!-- Text for the button to set firefox as default browser on the device -->
-=======
->>>>>>> 382ca721
     <!-- Title for set firefox as default browser screen used by Nimbus experiments. -->
     <string name="juno_onboarding_default_browser_title_nimbus_2">Ne place să te protejăm</string>
     <!-- Description for set firefox as default browser screen used by Nimbus experiments. -->
@@ -223,17 +219,10 @@
        Note: The word "Firefox" should NOT be translated -->
     <string name="juno_onboarding_enable_notifications_description_nimbus_2">Trimite-ți securizat file între dispozitive și descoperă alte funcții de confidențialitate în Firefox.</string>
     <!-- Title for add search widget screen used by Nimbus experiments. Nimbus experiments do not support string placeholders.
-<<<<<<< HEAD
         Note: The word "Firefox" should NOT be translated -->
     <string name="juno_onboarding_add_search_widget_title" tools:ignore="UnusedResources">Încearcă widgetul de căutare Firefox</string>
     <!-- Description for add search widget screen used by Nimbus experiments. Nimbus experiments do not support string placeholders.
         Note: The word "Firefox" should NOT be translated -->
-=======
-        Note: The word "Firefox" should NOT be translated -->
-    <string name="juno_onboarding_add_search_widget_title" tools:ignore="UnusedResources">Încearcă widgetul de căutare Firefox</string>
-    <!-- Description for add search widget screen used by Nimbus experiments. Nimbus experiments do not support string placeholders.
-        Note: The word "Firefox" should NOT be translated -->
->>>>>>> 382ca721
     <string name="juno_onboarding_add_search_widget_description" tools:ignore="UnusedResources">Cu Firefox pe ecranul de start vei avea acces facil la primul browser orientat pe confidențailitate care blochează elementele de urmărire inter-site-uri.</string>
     <!-- Text for the button to add search widget on the device used by Nimbus experiments. Nimbus experiments do not support string placeholders.
         Note: The word "Firefox" should NOT be translated -->
@@ -1243,8 +1232,6 @@
 
     <!-- Translations feature-->
 
-<<<<<<< HEAD
-=======
 
     <!-- Toggle switch label that allows a user to set the setting if they would like the browser to always offer or suggest translations when available. -->
     <string name="translation_option_bottom_sheet_always_translate">Oferă întotdeauna traducerea</string>
@@ -1252,5 +1239,4 @@
     <!-- Toggle switch description that will appear under the "Never translate" and "Always translate" toggle switch settings to provide more information on how these  settings interacts with other settings. -->
     <string name="translation_option_bottom_sheet_switch_description">Suprascrie oferirea traducerii</string>
 
->>>>>>> 382ca721
     </resources>