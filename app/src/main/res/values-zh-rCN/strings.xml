<?xml version="1.0" encoding="utf-8"?>
<resources xmlns:tools="http://schemas.android.com/tools" xmlns:moz="http://mozac.org/tools">


    <!-- App name for private browsing mode. The first parameter is the name of the app defined in app_name (for example: Fenix)-->
    <string name="app_name_private_5">私密 %s</string>
    <!-- App name for private browsing mode. The first parameter is the name of the app defined in app_name (for example: Fenix)-->
    <string name="app_name_private_4">%s (隐私模式)</string>

    <!-- Home Fragment -->
    <!-- Content description (not visible, for screen readers etc.): "Three dot" menu button. -->
    <string name="content_description_menu">更多选项</string>

    <!-- Content description (not visible, for screen readers etc.): "Private Browsing" menu button. -->
    <string name="content_description_private_browsing_button">启用隐私浏览模式</string>
    <!-- Content description (not visible, for screen readers etc.): "Private Browsing" menu button. -->
    <string name="content_description_disable_private_browsing_button">禁用隐私浏览模式</string>
    <!-- Placeholder text shown in the search bar before a user enters text for the default engine -->
    <string name="search_hint">搜索或输入网址</string>

    <!-- Placeholder text shown in the search bar before a user enters text for a general engine -->
    <string name="search_hint_general_engine">网上搜索</string>
    <!-- Placeholder text shown in search bar when using history search -->
    <string name="history_search_hint">搜索历史记录</string>
    <!-- Placeholder text shown in search bar when using bookmarks search -->
    <string name="bookmark_search_hint">搜索书签</string>
    <!-- Placeholder text shown in search bar when using tabs search -->
    <string name="tab_search_hint">搜索标签页</string>
    <!-- Placeholder text shown in the search bar when using application search engines -->
    <string name="application_search_hint">输入搜索词</string>
    <!-- No Open Tabs Message Description -->
    <string name="no_open_tabs_description">您打开的标签页将显示于此。</string>

    <!-- No Private Tabs Message Description -->
    <string name="no_private_tabs_description">您的隐私标签页将显示于此。</string>

    <!-- Tab tray multi select title in app bar. The first parameter is the number of tabs selected -->
    <string name="tab_tray_multi_select_title">已选择 %1$d 个标签页</string>
    <!-- Label of button in create collection dialog for creating a new collection  -->
    <string name="tab_tray_add_new_collection">新建收藏集</string>
    <!-- Label of editable text in create collection dialog for naming a new collection  -->
    <string name="tab_tray_add_new_collection_name">名称</string>
    <!-- Label of button in save to collection dialog for selecting a current collection  -->
    <string name="tab_tray_select_collection">选择收藏集</string>
    <!-- Content description for close button while in multiselect mode in tab tray -->
    <string name="tab_tray_close_multiselect_content_description">退出多选模式</string>
    <!-- Content description for save to collection button while in multiselect mode in tab tray -->
    <string name="tab_tray_collection_button_multiselect_content_description">将选中的的标签页保存到收藏集</string>

    <!-- Content description on checkmark while tab is selected in multiselect mode in tab tray -->
    <string name="tab_tray_multiselect_selected_content_description">已选择</string>

    <!-- Home - Recently saved bookmarks -->
    <!-- Title for the home screen section with recently saved bookmarks. -->
    <string name="recently_saved_title">最近保存</string>
    <!-- Content description for the button which navigates the user to show all of their saved bookmarks. -->
    <string name="recently_saved_show_all_content_description_2">显示所有保存书签</string>

    <!-- Text for the menu button to remove a recently saved bookmark from the user's home screen -->
    <string name="recently_saved_menu_item_remove">移除</string>

    <!-- About content. The first parameter is the name of the application. (For example: Fenix) -->
    <string name="about_content">%1$s 由 @fork-maintainers 倾力打造。</string>

    <!-- Private Browsing -->
    <!-- Explanation for private browsing displayed to users on home view when they first enable private mode
        The first parameter is the name of the app defined in app_name (for example: Fenix) -->
    <string name="private_browsing_placeholder_description_2">%1$s 会在关闭所有隐私标签页或退出应用时，清除您的搜索记录与浏览历史。虽然这样仍无法对网站和电信运营商匿名，但还是可以更简单地防止其他使用此设备的人得知您的上网活动。</string>
    <string name="private_browsing_common_myths">正确认识隐私浏览功能</string>

    <!-- Private mode shortcut "contextual feature recommendation" (CFR) -->
    <!-- Text for the Private mode shortcut CFR message for adding a private mode shortcut to open private tabs from the Home screen -->
    <string name="private_mode_cfr_message" moz:removedIn="111" tools:ignore="UnusedResources">一步进入隐私标签页。</string>
    <!-- Text for the Private mode shortcut CFR message for adding a private mode shortcut to open private tabs from the Home screen -->
    <string name="private_mode_cfr_message_2">一步进入隐私标签页。</string>
<<<<<<< HEAD
    <!-- Text for the positive button -->
    <string name="cfr_pos_button_text" moz:removedIn="109" tools:ignore="UnusedResources">添加快捷方式</string>
=======
>>>>>>> 09d9f897

    <!-- Text for the positive button to accept adding a Private Browsing shortcut to the Home screen -->
    <string name="private_mode_cfr_pos_button_text">添加到主屏幕</string>
    <!-- Text for the negative button to decline adding a Private Browsing shortcut to the Home screen -->
    <string name="cfr_neg_button_text">不了，谢谢</string>

    <!-- Open in App "contextual feature recommendation" (CFR) -->
    <!-- Text for the info message. The first parameter is the name of the application.-->
    <string name="open_in_app_cfr_info_message_2">您可以将 %1$s 设为链接的打开方式。</string>
    <!-- Text for the positive action button -->
    <string name="open_in_app_cfr_positive_button_text">转至设置</string>
    <!-- Text for the negative action button -->
    <string name="open_in_app_cfr_negative_button_text">知道了</string>

    <!-- Total cookie protection "contextual feature recommendation" (CFR) -->
    <!-- Text for the message displayed in the contextual feature recommendation popup promoting the total cookie protection feature. -->
    <string name="tcp_cfr_message">我们最强大的隐私功能：隔离跨站跟踪器。</string>
    <!-- Text displayed that links to website containing documentation about the "Total cookie protection" feature. -->
    <string name="tcp_cfr_learn_more">了解“全方位 Cookie 保护”</string>

    <!-- Text for the info dialog when camera permissions have been denied but user tries to access a camera feature. -->
    <string name="camera_permissions_needed_message">需要访问相机。转到 Android 设置，点按权限，然后点按允许。</string>
    <!-- Text for the positive action button to go to Android Settings to grant permissions. -->
    <string name="camera_permissions_needed_positive_button_text">转至设置</string>
    <!-- Text for the negative action button to dismiss the dialog. -->
    <string name="camera_permissions_needed_negative_button_text">知道了</string>

    <!-- Text for the banner message to tell users about our auto close feature. -->
    <string name="tab_tray_close_tabs_banner_message">设置自动关闭过去一天、一周或一个月未查看的已打开标签页。</string>
    <!-- Text for the positive action button to go to Settings for auto close tabs. -->
    <string name="tab_tray_close_tabs_banner_positive_button_text">查看选项</string>
    <!-- Text for the negative action button to dismiss the Close Tabs Banner. -->
    <string name="tab_tray_close_tabs_banner_negative_button_text">知道了</string>

    <!-- Text for the banner message to tell users about our inactive tabs feature. -->
    <string name="tab_tray_inactive_onboarding_message">两周内未查看的标签页将移至此处。</string>
    <!-- Text for the action link to go to Settings for inactive tabs. -->
    <string name="tab_tray_inactive_onboarding_button_text">在设置中关闭</string>

    <!-- Text for title for the auto-close dialog of the inactive tabs. -->
    <string name="tab_tray_inactive_auto_close_title">要一个月后自动关闭吗？</string>
    <!-- Text for the body for the auto-close dialog of the inactive tabs.
        The first parameter is the name of the application.-->
    <string name="tab_tray_inactive_auto_close_body_2">%1$s 可自动关闭您一个月内未查看的标签页。</string>
    <!-- Content description for close button in the auto-close dialog of the inactive tabs. -->
    <string name="tab_tray_inactive_auto_close_button_content_description">关闭</string>

    <!-- Text for turn on auto close tabs button in the auto-close dialog of the inactive tabs. -->
    <string name="tab_tray_inactive_turn_on_auto_close_button_2">开启“自动关闭”</string>


    <!-- Home screen icons - Long press shortcuts -->
    <!-- Shortcut action to open new tab -->
    <string name="home_screen_shortcut_open_new_tab_2">新建标签页</string>
    <!-- Shortcut action to open new private tab -->
    <string name="home_screen_shortcut_open_new_private_tab_2">新建隐私标签页</string>

    <!-- Recent Tabs -->
    <!-- Header text for jumping back into the recent tab in the home screen -->
    <string name="recent_tabs_header">回到先前页面</string>
    <!-- Button text for showing all the tabs in the tabs tray -->
    <string name="recent_tabs_show_all">显示全部</string>

    <!-- Content description for the button which navigates the user to show all recent tabs in the tabs tray. -->
    <string name="recent_tabs_show_all_content_description_2">显示所有近期标签页按钮</string>

    <!-- Text for button in synced tab card that opens synced tabs tray -->
    <string name="recent_tabs_see_all_synced_tabs_button_text">查看所有同步的标签页</string>
    <!-- Accessibility description for device icon used for recent synced tab -->
    <string name="recent_tabs_synced_device_icon_content_description">已同步的设备</string>
    <!-- Text for the dropdown menu to remove a recent synced tab from the homescreen -->
    <string name="recent_synced_tab_menu_item_remove">移除</string>
    <!-- Text for the menu button to remove a grouped highlight from the user's browsing history
         in the Recently visited section -->
    <string name="recent_tab_menu_item_remove">移除</string>

    <!-- History Metadata -->
    <!-- Header text for a section on the home screen that displays grouped highlights from the
         user's browsing history, such as topics they have researched or explored on the web -->
    <string name="history_metadata_header_2">最近访问</string>
    <!-- Text for the menu button to remove a grouped highlight from the user's browsing history
         in the Recently visited section -->
    <string name="recently_visited_menu_item_remove">移除</string>

    <!-- Content description for the button which navigates the user to show all of their history. -->
    <string name="past_explorations_show_all_content_description_2">显示所有过去探索</string>

    <!-- Browser Fragment -->
    <!-- Content description (not visible, for screen readers etc.): Navigate backward (browsing history) -->
    <string name="browser_menu_back">后退</string>
    <!-- Content description (not visible, for screen readers etc.): Navigate forward (browsing history) -->
    <string name="browser_menu_forward">前进</string>
    <!-- Content description (not visible, for screen readers etc.): Refresh current website -->
    <string name="browser_menu_refresh">刷新</string>
    <!-- Content description (not visible, for screen readers etc.): Stop loading current website -->
    <string name="browser_menu_stop">停止</string>
    <!-- Browser menu button that opens the addon manager -->
    <string name="browser_menu_add_ons">附加组件</string>
    <!-- Browser menu button that opens account settings -->
    <string name="browser_menu_account_settings">账户信息</string>
    <!-- Text displayed when there are no add-ons to be shown -->
    <string name="no_add_ons">这里没有附加组件</string>
    <!-- Browser menu button that sends a user to help articles -->
    <string name="browser_menu_help">帮助</string>
    <!-- Browser menu button that sends a to a the what's new article -->
    <string name="browser_menu_whats_new">新版变化</string>
    <!-- Browser menu button that opens the settings menu -->
    <string name="browser_menu_settings">设置</string>
    <!-- Browser menu button that opens a user's library -->
    <string name="browser_menu_library">我的足迹</string>
    <!-- Browser menu toggle that requests a desktop site -->
    <string name="browser_menu_desktop_site">桌面版网站</string>
    <!-- Browser menu toggle that adds a shortcut to the site on the device home screen. -->
    <string name="browser_menu_add_to_homescreen">添加到主屏幕</string>
    <!-- Browser menu toggle that installs a Progressive Web App shortcut to the site on the device home screen. -->
    <string name="browser_menu_install_on_homescreen">安装</string>
    <!-- Content description (not visible, for screen readers etc.) for the Resync tabs button -->
    <string name="resync_button_content_description">重新同步</string>
    <!-- Browser menu button that opens the find in page menu -->
    <string name="browser_menu_find_in_page">在页面中查找</string>
    <!-- Browser menu button that saves the current tab to a collection -->
    <string name="browser_menu_save_to_collection_2">保存到收藏集</string>
    <!-- Browser menu button that open a share menu to share the current site -->
    <string name="browser_menu_share">分享</string>

    <!-- Browser menu button shown in custom tabs that opens the current tab in Fenix
        The first parameter is the name of the app defined in app_name (for example: Fenix) -->
    <string name="browser_menu_open_in_fenix">用 %1$s 打开</string>
    <!-- Browser menu text shown in custom tabs to indicate this is a Fenix tab
        The first parameter is the name of the app defined in app_name (for example: Fenix) -->
    <string name="browser_menu_powered_by">由 %1$s 驱动</string>

    <!-- Browser menu text shown in custom tabs to indicate this is a Fenix tab
        The first parameter is the name of the app defined in app_name (for example: Fenix) -->
    <string name="browser_menu_powered_by2">由 %1$s 驱动</string>

    <!-- Browser menu button to put the current page in reader mode -->
    <string name="browser_menu_read">阅读模式</string>
    <!-- Browser menu button content description to close reader mode and return the user to the regular browser -->
    <string name="browser_menu_read_close">关闭阅读模式</string>
    <!-- Browser menu button to open the current page in an external app -->
    <string name="browser_menu_open_app_link">在应用中打开</string>

    <!-- Browser menu button to show reader view appearance controls e.g. the used font type and size -->
    <string name="browser_menu_customize_reader_view">定制阅读器视图</string>
    <!-- Browser menu label for adding a bookmark -->
    <string name="browser_menu_add">添加</string>
    <!-- Browser menu label for editing a bookmark -->
    <string name="browser_menu_edit">编辑</string>

    <!-- Button shown on the home page that opens the Customize home settings -->
    <string name="browser_menu_customize_home_1">定制主页</string>
    <!-- Browser Toolbar -->
    <!-- Content description for the Home screen button on the browser toolbar -->
    <string name="browser_toolbar_home">主屏幕</string>

    <!-- Locale Settings Fragment -->
    <!-- Content description for tick mark on selected language -->
    <string name="a11y_selected_locale_content_description">选择的语言</string>
    <!-- Text for default locale item -->
    <string name="default_locale_text">依照设备语言显示 (ISO 3166/639)</string>
    <!-- Placeholder text shown in the search bar before a user enters text -->
    <string name="locale_search_hint">搜索语言</string>

    <!-- Search Fragment -->
    <!-- Button in the search view that lets a user search by scanning a QR code -->
    <string name="search_scan_button">扫码</string>
    <!-- Button in the search view that lets a user change their search engine -->
    <string name="search_engine_button">搜索引擎</string>
    <!-- Button in the search view when shortcuts are displayed that takes a user to the search engine settings -->
    <string name="search_shortcuts_engine_settings">搜索引擎设置</string>

    <!-- Button in the search view that lets a user navigate to the site in their clipboard -->
    <string name="awesomebar_clipboard_title">打开剪贴板中的链接</string>

    <!-- Button in the search suggestions onboarding that allows search suggestions in private sessions -->
    <string name="search_suggestions_onboarding_allow_button">允许</string>
    <!-- Button in the search suggestions onboarding that does not allow search suggestions in private sessions -->
    <string name="search_suggestions_onboarding_do_not_allow_button">不允许</string>
    <!-- Search suggestion onboarding hint title text -->
    <string name="search_suggestions_onboarding_title">要允许在隐私窗口中显示搜索建议吗？</string>
    <!-- Search suggestion onboarding hint description text, first parameter is the name of the app defined in app_name (for example: Fenix)-->
    <string name="search_suggestions_onboarding_text">%s 会把您在地址栏中输入的任何内容告知默认搜索引擎。</string>

    <!-- Search engine suggestion title text. The first parameter is the name of teh suggested engine-->
    <string name="search_engine_suggestions_title">%s 上搜索</string>

    <!-- Search engine suggestion description text -->
    <string name="search_engine_suggestions_description">直接从地址栏搜索</string>

    <!-- Menu option in the search selector menu to open the search settings -->
    <string name="search_settings_menu_item">搜索设置</string>

    <!-- Header text for the search selector menu -->
    <string name="search_header_menu_item" moz:RemovedIn="109" tools:ignore="UnusedResources">这次搜索：</string>

    <!-- Header text for the search selector menu -->
    <string name="search_header_menu_item_2">此次搜索：</string>

    <!-- Home onboarding -->
    <!-- Onboarding home screen popup dialog, shown on top of the Jump back in section. -->
    <string name="onboarding_home_screen_jump_back_contextual_hint_2">认识您的个性化主页。这里将显示最近的标签页、书签和搜索结果。</string>
    <!-- Home onboarding dialog welcome screen title text. -->
    <string name="onboarding_home_welcome_title_2">欢迎进入更个性化的互联网</string>
    <!-- Home onboarding dialog welcome screen description text. -->
    <string name="onboarding_home_welcome_description">更靓、更保护隐私，但始终不变的是以人为本的承诺。</string>
    <!-- Home onboarding dialog sign into sync screen title text. -->
    <string name="onboarding_home_sync_title_3">多屏切换更顺手</string>
    <!-- Home onboarding dialog sign into sync screen description text. -->
    <string name="onboarding_home_sync_description">您现在从主页就可以继续浏览其他设备上的标签页。</string>
    <!-- Text for the button to continue the onboarding on the home onboarding dialog. -->
    <string name="onboarding_home_get_started_button">开始使用</string>
    <!-- Text for the button to navigate to the sync sign in screen on the home onboarding dialog. -->
    <string name="onboarding_home_sign_in_button">登录</string>
    <!-- Text for the button to skip the onboarding on the home onboarding dialog. -->
    <string name="onboarding_home_skip_button">跳过</string>

    <!-- Onboarding home screen sync popup dialog message, shown on top of Recent Synced Tabs in the Jump back in section. -->
    <string name="sync_cfr_message">标签页正在同步！您可在另一设备上继续浏览。</string>

    <!-- Content description (not visible, for screen readers etc.): Close button for the home onboarding dialog -->
    <string name="onboarding_home_content_description_close_button">关闭</string>

    <!-- Notification pre-permission dialog -->
    <!-- Enable notification pre permission dialog title
        The first parameter is the name of the app defined in app_name (for example: Fenix) -->
    <string name="onboarding_home_enable_notifications_title">允许通知可以让 %s 更贴心好用</string>
    <!-- Enable notification pre permission dialog description with rationale
        The first parameter is the name of the app defined in app_name (for example: Fenix) -->
    <string name="onboarding_home_enable_notifications_description">在设备间同步标签页、管理下载、了解充分利用 %s 来保护隐私的窍门，还有更多实用功能。</string>
    <!-- Text for the button to request notification permission on the device -->
    <string name="onboarding_home_enable_notifications_positive_button">继续</string>
    <!-- Text for the button to not request notification permission on the device and dismiss the dialog -->
    <string name="onboarding_home_enable_notifications_negative_button">暂时不要</string>

    <!-- Juno first user onboarding flow experiment -->
    <!-- Title for set firefox as default browser screen.
        The first parameter is the name of the app defined in app_name (for example: Fenix) -->
    <string name="juno_onboarding_default_browser_title" tools:ignore="UnusedResources">将 %s 设为主力浏览器。</string>
    <!-- Description for set firefox as default browser screen.
        The first parameter is the Firefox brand name.
        The second parameter is the string with key "juno_onboarding_default_browser_description_link_text". -->
    <string name="juno_onboarding_default_browser_description" tools:ignore="UnusedResources">%1$s 始终以人为本，并通过拦截跨站跟踪器等机制保护您的隐私。\n\n可阅读我们的%2$s详细了解 </string>
    <!-- Text for the link to the privacy notice webpage for set as firefox default browser screen.
    This is part of the string with the key "juno_onboarding_default_browser_description". -->
    <string name="juno_onboarding_default_browser_description_link_text" tools:ignore="UnusedResources">隐私声明</string>
    <!-- Text for the button to set firefox as default browser on the device -->
    <string name="juno_onboarding_default_browser_positive_button" tools:ignore="UnusedResources">设为默认浏览器</string>
    <!-- Text for the button dismiss the screen and move on with the flow -->
    <string name="juno_onboarding_default_browser_negative_button" tools:ignore="UnusedResources">暂时不要</string>
    <!-- Title for sign in to sync screen. -->
    <string name="juno_onboarding_sign_in_title" tools:ignore="UnusedResources">全平台快速切换</string>
    <!-- Description for sign in to sync screen. -->
    <string name="juno_onboarding_sign_in_description" tools:ignore="UnusedResources">同步您其他设备上的标签页和密码，从中断的地方继续浏览。</string>
    <!-- Text for the button to sign in to sync on the device -->
    <string name="juno_onboarding_sign_in_positive_button" tools:ignore="UnusedResources">登录</string>
    <!-- Text for the button dismiss the screen and move on with the flow -->
    <string name="juno_onboarding_sign_in_negative_button" tools:ignore="UnusedResources">暂时不要</string>
    <!-- Title for enable notification permission screen.
        The first parameter is the name of the app defined in app_name (for example: Fenix) -->
    <string name="juno_onboarding_enable_notifications_title" tools:ignore="UnusedResources">允许通知可以让 %s 更贴心好用</string>
    <!-- Description for enable notification permission screen.
        The first parameter is the name of the app defined in app_name (for example: Fenix) -->
    <string name="juno_onboarding_enable_notifications_description" tools:ignore="UnusedResources">在设备之间传输标签页、管理下载，解锁 %s 完整体验。</string>
    <!-- Text for the button to request notification permission on the device -->
    <string name="juno_onboarding_enable_notifications_positive_button" tools:ignore="UnusedResources">开启通知</string>
    <!-- Text for the button dismiss the screen and move on with the flow -->
    <string name="juno_onboarding_enable_notifications_negative_button" tools:ignore="UnusedResources">暂时不要</string>

    <!-- Search Widget -->
    <!-- Content description for searching with a widget. The first parameter is the name of the application.-->
    <string name="search_widget_content_description_2">新建 %1$s 标签页</string>
    <!-- Text preview for smaller sized widgets -->
    <string name="search_widget_text_short">搜索</string>
    <!-- Text preview for larger sized widgets -->
    <string name="search_widget_text_long">网上搜索</string>

    <!-- Content description (not visible, for screen readers etc.): Voice search -->
    <string name="search_widget_voice">语音搜索</string>

    <!-- Preferences -->
    <!-- Title for the settings page-->
    <string name="settings">设置</string>

    <!-- Preference category for general settings -->
    <string name="preferences_category_general">常规</string>
    <!-- Preference category for all links about Fenix -->
    <string name="preferences_category_about">关于</string>
    <!-- Preference for settings related to changing the default search engine -->
    <string name="preferences_default_search_engine">默认搜索引擎</string>
    <!-- Preference for settings related to Search -->
    <string name="preferences_search">搜索</string>
    <!-- Preference for settings related to Search address bar -->
    <string name="preferences_search_address_bar">地址栏</string>
    <!-- Preference link to rating Fenix on the Play Store -->
    <string name="preferences_rate">在 Google Play 上评分</string>
    <!-- Preference linking to about page for Fenix
        The first parameter is the name of the app defined in app_name (for example: Fenix) -->
    <string name="preferences_about">关于 %1$s</string>
    <!-- Preference for settings related to changing the default browser -->
    <string name="preferences_set_as_default_browser">设为默认浏览器</string>
    <!-- Preference category for advanced settings -->
    <string name="preferences_category_advanced">高级</string>
    <!-- Preference category for privacy and security settings -->
    <string name="preferences_category_privacy_security">隐私与安全</string>
    <!-- Preference for advanced site permissions -->
    <string name="preferences_site_permissions">网站权限</string>
    <!-- Preference for private browsing options -->
    <string name="preferences_private_browsing_options">隐私浏览</string>
    <!-- Preference for opening links in a private tab-->
    <string name="preferences_open_links_in_a_private_tab">新建隐私标签页打开链接</string>
    <!-- Preference for allowing screenshots to be taken while in a private tab-->
    <string name="preferences_allow_screenshots_in_private_mode">允许在隐私浏览中截屏</string>
    <!-- Will inform the user of the risk of activating Allow screenshots in private browsing option -->
    <string name="preferences_screenshots_in_private_mode_disclaimer">若允许，隐私标签页内容将在多任务切换界面可见</string>
    <!-- Preference for adding private browsing shortcut -->
    <string name="preferences_add_private_browsing_shortcut">添加隐私浏览快捷方式</string>
    <!-- Preference for enabling "HTTPS-Only" mode -->
    <string name="preferences_https_only_title">HTTPS-Only 模式</string>

    <!-- Preference for removing cookie/consent banners from sites automatically. See reduce_cookie_banner_summary for additional context. -->
    <string name="preferences_cookie_banner_reduction">减少 Cookie 横幅</string>
    <!-- Preference for rejecting or removing as many cookie/consent banners as possible on sites. See reduce_cookie_banner_summary for additional context. -->
    <string name="reduce_cookie_banner_option">减少 Cookie 横幅</string>
    <!-- Summary of cookie banner handling preference if the setting disabled is set to off -->
    <string name="reduce_cookie_banner_option_off">关</string>
    <!-- Summary of cookie banner handling preference if the setting enabled is set to on -->
    <string name="reduce_cookie_banner_option_on">开</string>

    <!-- Summary for the preference for rejecting all cookies whenever possible. The first parameter is the application name -->
    <string name="reduce_cookie_banner_summary_1">%1$s 会尝试自动拒绝 Cookie 横幅的 Cookie 请求。</string>
    <!-- Text for indicating cookie banner handling is off this site, this is shown as part of the protections panel with the tracking protection toggle -->
    <string name="reduce_cookie_banner_off_for_site">在该网站关闭</string>
    <!-- Text for indicating cookie banner handling is on this site, this is shown as part of the protections panel with the tracking protection toggle -->
    <string name="reduce_cookie_banner_on_for_site">在该网站开启</string>
    <!-- Text for indicating cookie banner handling is currently not supported for this site, this is shown as part of the protections panel with the tracking protection toggle -->
    <string name="reduce_cookie_banner_unsupported_site" tools:ignore="UnusedResources">目前不支持该网站</string>
    <!-- Title text for a detail explanation indicating cookie banner handling is on this site, this is shown as part of the cookie banner panel in the toolbar. The first parameter is a shortened URL of the current site-->
    <string name="reduce_cookie_banner_details_panel_title_on_for_site">要为 %1$s 开启“减少 Cookie 横幅”功能吗？</string>
    <!-- Title text for a detail explanation indicating cookie banner handling is off this site, this is shown as part of the cookie banner panel in the toolbar. The first parameter is a shortened URL of the current site-->
    <string name="reduce_cookie_banner_details_panel_title_off_for_site">要为 %1$s 关闭“减少 Cookie 横幅”功能吗？</string>

    <!-- Long text for a detail explanation indicating what will happen if cookie banner handling is off for a site, this is shown as part of the cookie banner panel in the toolbar. The first parameter is the application name -->
    <string name="reduce_cookie_banner_details_panel_description_off_for_site">%1$s 将清除此网站的 Cookie 并刷新页面。清除 Cookie 可能会导致您退出登录，或清空购物车。</string>

    <!-- Long text for a detail explanation indicating what will happen if cookie banner handling is on for a site, this is shown as part of the cookie banner panel in the toolbar. The first parameter are the application name -->
    <string name="reduce_cookie_banner_details_panel_description_on_for_site_1" moz:RemovedIn="111" tools:ignore="UnusedResources">%1$s 会尝试自动拒绝 Cookie 请求。</string>
    <!-- Long text for a detail explanation indicating what will happen if cookie banner handling is on for a site, this is shown as part of the cookie banner panel in the toolbar. The first parameter is the application name -->
    <string name="reduce_cookie_banner_details_panel_description_on_for_site_2">%1$s 会尝试在支持的网站上尽可能拒绝所有 Cookie 请求。</string>
    <!-- Title text for the dialog use on the control branch of the experiment to determine which context users engaged the most -->
<<<<<<< HEAD
    <string name="reduce_cookie_banner_control_experiment_dialog_title">消失吧，Cookie 横幅！</string>
    <!-- Body text for the dialog use on the control branch of the experiment to determine which context users engaged the most -->
    <string name="reduce_cookie_banner_control_experiment_dialog_body" moz:RemovedIn="110" tools:ignore="UnusedResources">尽可能自动拒绝 Cookie 请求，如果无法拒绝则接受所有 Cookie 以关闭 Cookie 横幅。</string>
=======
    <string name="reduce_cookie_banner_control_experiment_dialog_title" moz:RemovedIn="112" tools:ignore="UnusedResources">消失吧，Cookie 横幅！</string>
    <!-- Title text for the cookie banner re-engagement dialog. The first parameter is the application name. -->
    <string name="reduce_cookie_banner_dialog_title">要允许 %1$s 拒绝 Cookie 横幅吗？</string>
>>>>>>> 09d9f897
    <!-- Body text for the dialog use on the control branch of the experiment to determine which context users engaged the most -->
    <string name="reduce_cookie_banner_control_experiment_dialog_body_1" moz:RemovedIn="111" tools:ignore="UnusedResources">尽可能自动拒绝 Cookie 请求。</string>
    <!-- Body text for the dialog use on the control branch of the experiment to determine which context users engaged the most.The first parameter is the application name -->
    <string name="reduce_cookie_banner_control_experiment_dialog_body_2" moz:RemovedIn="112" tools:ignore="UnusedResources">要允许 %1$s 尽可能自动拒绝 Cookie 请求吗？</string>
    <!-- Body text for the cookie banner re-engagement dialog use. The first parameter is the application name. -->
    <string name="reduce_cookie_banner_dialog_body">%1$s 可自动拒绝许多 Cookie 横幅的请求。</string>
    <!-- Remind me later text button for the onboarding dialog -->
    <string name="reduce_cookie_banner_dialog_not_now_button">暂时不要</string>
    <!-- Change setting text button, for the dialog use on the control branch of the experiment to determine which context users engaged the most -->
    <string name="reduce_cookie_banner_control_experiment_dialog_change_setting_button" moz:RemovedIn="112" tools:ignore="UnusedResources">关闭横幅</string>
    <!-- Snack text for the cookie banner dialog, after user hit the dismiss banner button -->
    <string name="reduce_cookie_banner_dialog_snackbar_text">您看到的 Cookie 请求会减少</string>
    <!-- Title text for the dialog use on the variant 1 branch of the experiment to determine which context users engaged the most -->
    <string name="reduce_cookie_banner_variant_1_experiment_dialog_title" moz:RemovedIn="112" tools:ignore="UnusedResources">减少 Cookie 弹窗</string>
    <!-- Body text for the dialog use on the variant 1 branch of the experiment to determine which context users engaged the most. The first parameter is the application name. -->
    <string name="reduce_cookie_banner_variant_1_experiment_dialog_body_1" moz:RemovedIn="112" tools:ignore="UnusedResources">自动回应 Cookie 弹窗，实现无干扰浏览。%1$s 将尽可能拒绝所有请求。</string>
    <!-- Change setting text button, for the onboarding dialog use on the variant 1 branch of the experiment to determine which context users engaged the most -->
    <string name="reduce_cookie_banner_variant_1_experiment_dialog_change_setting_button" moz:RemovedIn="112" tools:ignore="UnusedResources">关闭弹窗</string>
    <!-- Title text for the dialog use on the variant 2 branch of the experiment to determine which context users engaged the most -->
    <string name="reduce_cookie_banner_variant_2_experiment_dialog_title" moz:RemovedIn="112" tools:ignore="UnusedResources">减少 Cookie 横幅</string>
    <!-- Body text for the dialog use on the variant 2 branch of the experiment to determine which context users engaged the most. The first parameter is the application name. -->
    <string name="reduce_cookie_banner_variant_2_experiment_dialog_body_1" moz:RemovedIn="112" tools:ignore="UnusedResources">要允许 %1$s 尽可能拒绝网站的 Cookie 请求吗？</string>
    <!-- Change setting text button, for the dialog use on the variant 2 branch of the experiment to determine which context users engaged the most -->
    <string name="reduce_cookie_banner_variant_2_experiment_dialog_change_setting_button" moz:RemovedIn="112" tools:ignore="UnusedResources">允许</string>

    <!-- Change setting text button, for the cookie banner re-engagement dialog -->
    <string name="reduce_cookie_banner_dialog_change_setting_button">允许</string>

    <!-- Description of the preference to enable "HTTPS-Only" mode. -->
    <string name="preferences_https_only_summary">自动尝试使用 HTTPS 加密协议连接至网站，增强安全性。</string>
    <!-- Summary of tracking protection preference if tracking protection is set to on -->
    <string name="preferences_https_only_on" moz:removedIn="111" tools:ignore="UnusedResources">开启</string>
    <!-- Summary of https only preference if https only is set to off -->
    <string name="preferences_https_only_off">关闭</string>
    <!-- Summary of https only preference if https only is set to on in all tabs -->
    <string name="preferences_https_only_on_all">在所有标签页启用</string>
    <!-- Summary of https only preference if https only is set to on in private tabs only -->
    <string name="preferences_https_only_on_private">仅在隐私标签页启用</string>
    <!-- Text displayed that links to website containing documentation about "HTTPS-Only" mode -->
    <string name="preferences_http_only_learn_more">详细了解</string>
    <!-- Option for the https only setting -->
    <string name="preferences_https_only_in_all_tabs">在所有标签页启用</string>
    <!-- Option for the https only setting -->
    <string name="preferences_https_only_in_private_tabs">仅在隐私标签页启用</string>
    <!-- Title shown in the error page for when trying to access a http website while https only mode is enabled. -->
    <string name="errorpage_httpsonly_title">安全网站不可用</string>
    <!-- Message shown in the error page for when trying to access a http website while https only mode is enabled. The message has two paragraphs. This is the first. -->
    <string name="errorpage_httpsonly_message_title">该网站很可能只是不支持 HTTPS。</string>
    <!-- Message shown in the error page for when trying to access a http website while https only mode is enabled. The message has two paragraphs. This is the second. -->
    <string name="errorpage_httpsonly_message_summary">然而也可能是受到网络攻击。若您要继续访问此网站，则不应输入任何敏感信息。若继续，将暂时为此网站关闭 HTTPS-Only 模式。</string>
    <!-- Preference for accessibility -->
    <string name="preferences_accessibility">无障碍环境</string>
    <!-- Preference to override the Firefox Account server -->
    <string name="preferences_override_fxa_server">自定义 Firefox 账户服务器</string>
    <!-- Preference to override the Sync token server -->
    <string name="preferences_override_sync_tokenserver">自定义同步服务器</string>
    <!-- Toast shown after updating the FxA/Sync server override preferences -->
    <string name="toast_override_fxa_sync_server_done">已更改 Firefox 账户/同步服务器设置。退出应用程序以应用更改…</string>
    <!-- Preference category for account information -->
    <string name="preferences_category_account">账户</string>
    <!-- Preference for changing where the toolbar is positioned -->
    <string name="preferences_toolbar">工具栏</string>
    <!-- Preference for changing default theme to dark or light mode -->
    <string name="preferences_theme">主题</string>
    <!-- Preference for customizing the home screen -->
    <string name="preferences_home_2">主页</string>
    <!-- Preference for gestures based actions -->
    <string name="preferences_gestures">手势</string>
    <!-- Preference for settings related to visual options -->
    <string name="preferences_customize">定制</string>
    <!-- Preference description for banner about signing in -->
    <string name="preferences_sign_in_description_2">登录后即可同步标签页、书签、密码等数据。</string>
    <!-- Preference shown instead of account display name while account profile information isn't available yet. -->
    <string name="preferences_account_default_name">Firefox 账户</string>
    <!-- Preference text for account title when there was an error syncing FxA -->
    <string name="preferences_account_sync_error">重新连接以恢复同步</string>
    <!-- Preference for language -->
    <string name="preferences_language">语言</string>
    <!-- Preference for data choices -->
    <string name="preferences_data_choices">数据反馈</string>
    <!-- Preference for data collection -->
    <string name="preferences_data_collection">数据收集</string>
    <!-- Preference for developers -->
    <string name="preferences_remote_debugging">通过 USB 远程调试</string>
    <!-- Preference title for switch preference to show search engines -->
    <string name="preferences_show_search_engines">显示搜索引擎</string>
    <!-- Preference title for switch preference to show search suggestions -->
    <string name="preferences_show_search_suggestions">显示搜索建议</string>
    <!-- Preference title for switch preference to show voice search button -->
    <string name="preferences_show_voice_search">显示语音搜索</string>
    <!-- Preference title for switch preference to show search suggestions also in private mode -->
    <string name="preferences_show_search_suggestions_in_private">在隐私浏览中显示</string>
    <!-- Preference title for switch preference to show a clipboard suggestion when searching -->
    <string name="preferences_show_clipboard_suggestions">显示剪贴板建议</string>
    <!-- Preference title for switch preference to suggest browsing history when searching -->
    <string name="preferences_search_browsing_history">搜索浏览历史</string>
    <!-- Preference title for switch preference to suggest bookmarks when searching -->
    <string name="preferences_search_bookmarks">搜索书签</string>
    <!-- Preference title for switch preference to suggest synced tabs when searching -->
    <string name="preferences_search_synced_tabs">搜索受同步的标签页</string>
    <!-- Preference for account settings -->
    <string name="preferences_account_settings">账户设置</string>

    <!-- Preference for enabling url autocomplete-->
    <string name="preferences_enable_autocomplete_urls">自动补全网址</string>
    <!-- Preference for open links in third party apps -->
    <string name="preferences_open_links_in_apps">用外部应用打开链接</string>

    <!-- Preference for open links in third party apps always open in apps option -->
    <string name="preferences_open_links_in_apps_always">总是</string>
    <!-- Preference for open links in third party apps ask before opening option -->
    <string name="preferences_open_links_in_apps_ask">打开前询问</string>
    <!-- Preference for open links in third party apps never open in apps option -->
    <string name="preferences_open_links_in_apps_never">永不</string>
    <!-- Preference for open download with an external download manager app -->
    <string name="preferences_external_download_manager">外部下载管理器</string>
    <!-- Preference for add_ons -->
    <string name="preferences_addons">附加组件</string>

    <!-- Preference for notifications -->
    <string name="preferences_notifications">通知</string>

    <!-- Summary for notification preference indicating notifications are allowed -->
    <string name="notifications_allowed_summary">允许</string>
    <!-- Summary for notification preference indicating notifications are not allowed -->
    <string name="notifications_not_allowed_summary">不允许</string>

    <!-- Add-on Preferences -->
    <!-- Preference to customize the configured AMO (addons.mozilla.org) collection -->
    <string name="preferences_customize_amo_collection">自定义附加组件收藏集</string>
    <!-- Button caption to confirm the add-on collection configuration -->
    <string name="customize_addon_collection_ok">确定</string>
    <!-- Button caption to abort the add-on collection configuration -->
    <string name="customize_addon_collection_cancel">取消</string>
    <!-- Hint displayed on input field for custom collection name -->
    <string name="customize_addon_collection_hint">收藏集名称</string>
    <!-- Hint displayed on input field for custom collection user ID-->
    <string name="customize_addon_collection_user_hint">收藏集所有者（用户 ID）</string>
    <!-- Toast shown after confirming the custom add-on collection configuration -->
    <string name="toast_customize_addon_collection_done">已更改附加组件收藏集设置。退出应用程序以应用更改…</string>

    <!-- Customize Home -->
    <!-- Header text for jumping back into the recent tab in customize the home screen -->
    <string name="customize_toggle_jump_back_in">回到先前页面</string>
    <!-- Title for the customize home screen section with recently saved bookmarks. -->
    <string name="customize_toggle_recent_bookmarks">最近的书签</string>
    <!-- Title for the customize home screen section with recently visited. Recently visited is
    a section where users see a list of tabs that they have visited in the past few days -->
    <string name="customize_toggle_recently_visited">最近访问</string>

    <!-- Title for the customize home screen section with Pocket. -->
    <string name="customize_toggle_pocket_2">精选文章</string>
    <!-- Summary for the customize home screen section with Pocket. The first parameter is product name Pocket -->
    <string name="customize_toggle_pocket_summary">由 %s 提供的文章</string>
    <!-- Title for the customize home screen section with sponsored Pocket stories. -->
    <string name="customize_toggle_pocket_sponsored">赞助内容</string>
    <!-- Title for the opening wallpaper settings screen -->
    <string name="customize_wallpapers">壁纸</string>

    <!-- Title for the customize home screen section with sponsored shortcuts. -->
    <string name="customize_toggle_contile">赞助商网站</string>

    <!-- Wallpapers -->
    <!-- Content description for various wallpapers. The first parameter is the name of the wallpaper -->
    <string name="wallpapers_item_name_content_description">壁纸：%1$s</string>
    <!-- Snackbar message for when wallpaper is selected -->
    <string name="wallpaper_updated_snackbar_message">壁纸已更换！</string>
    <!-- Snackbar label for action to view selected wallpaper -->
    <string name="wallpaper_updated_snackbar_action">查看</string>

    <!-- Snackbar message for when wallpaper couldn't be downloaded -->
    <string name="wallpaper_download_error_snackbar_message">无法下载壁纸</string>
    <!-- Snackbar label for action to retry downloading the wallpaper -->
    <string name="wallpaper_download_error_snackbar_action">重试</string>
    <!-- Snackbar message for when wallpaper couldn't be selected because of the disk error -->
    <string name="wallpaper_select_error_snackbar_message">无法更换壁纸</string>
    <!-- Text displayed that links to website containing documentation about the "Limited Edition" wallpapers. -->
    <string name="wallpaper_learn_more">详细了解</string>

    <!-- Text for classic wallpapers title. The first parameter is the Firefox name. -->
    <string name="wallpaper_classic_title">%s 经典</string>
    <!-- Text for limited edition wallpapers title. -->
    <string name="wallpaper_limited_edition_title">限定版</string>
    <!-- Description text for the limited edition wallpapers with learn more link. The first parameter is the learn more string defined in wallpaper_learn_more-->
    <string name="wallpaper_limited_edition_description_with_learn_more">全新“凡人之声”壁纸集。%s</string>
    <!-- Description text for the limited edition wallpapers. -->
    <string name="wallpaper_limited_edition_description">全新“凡人之声”壁纸集。</string>
    <!-- Wallpaper onboarding dialog header text. -->
    <string name="wallpapers_onboarding_dialog_title_text">试用新色彩</string>
    <!-- Wallpaper onboarding dialog body text. -->
    <string name="wallpapers_onboarding_dialog_body_text">选择合您心意的壁纸。</string>
    <!-- Wallpaper onboarding dialog learn more button text. The button navigates to the wallpaper settings screen. -->
    <string name="wallpapers_onboarding_dialog_explore_more_button_text">探索更多壁纸</string>

    <!-- Add-on Installation from AMO-->
    <!-- Error displayed when user attempts to install an add-on from AMO (addons.mozilla.org) that is not supported -->
    <string name="addon_not_supported_error">不支持的附加组件</string>
    <!-- Error displayed when user attempts to install an add-on from AMO (addons.mozilla.org) that is already installed -->
    <string name="addon_already_installed">附加组件已安装</string>

    <!-- Account Preferences -->
    <!-- Preference for triggering sync -->
    <string name="preferences_sync_now">立即同步</string>
    <!-- Preference category for sync -->
    <string name="preferences_sync_category">选择要同步的项目</string>
    <!-- Preference for syncing history -->
    <string name="preferences_sync_history">历史记录</string>
    <!-- Preference for syncing bookmarks -->
    <string name="preferences_sync_bookmarks">书签</string>
    <!-- Preference for syncing logins -->
    <string name="preferences_sync_logins">登录信息</string>
    <!-- Preference for syncing tabs -->
    <string name="preferences_sync_tabs_2">打开的标签页</string>
    <!-- Preference for signing out -->
    <string name="preferences_sign_out">退出登录</string>
    <!-- Preference displays and allows changing current FxA device name -->
    <string name="preferences_sync_device_name">设备名称</string>
    <!-- Text shown when user enters empty device name -->
    <string name="empty_device_name_error">设备名不能为空。</string>
    <!-- Label indicating that sync is in progress -->
    <string name="sync_syncing_in_progress">同步中…</string>
    <!-- Label summary indicating that sync failed. The first parameter is the date stamp showing last time it succeeded -->
    <string name="sync_failed_summary">同步失败。上次成功：%s</string>
    <!-- Label summary showing never synced -->
    <string name="sync_failed_never_synced_summary">同步失败。上次同步：从未</string>
    <!-- Label summary the date we last synced. The first parameter is date stamp showing last time synced -->
    <string name="sync_last_synced_summary">上次同步: %s</string>
    <!-- Label summary showing never synced -->
    <string name="sync_never_synced_summary">上次同步: 从未</string>

    <!-- Text for displaying the default device name.
        The first parameter is the application name, the second is the device manufacturer name
        and the third is the device model. -->
    <string name="default_device_name_2">%2$s %3$s 上的 %1$s</string>

    <!-- Preference for syncing credit cards -->
    <string name="preferences_sync_credit_cards">信用卡</string>

    <!-- Preference for syncing addresses -->
    <string name="preferences_sync_address">邮政地址</string>

    <!-- Send Tab -->
    <!-- Name of the "receive tabs" notification channel. Displayed in the "App notifications" system settings for the app -->
    <string name="fxa_received_tab_channel_name">收到标签页</string>
    <!-- Description of the "receive tabs" notification channel. Displayed in the "App notifications" system settings for the app -->
    <string name="fxa_received_tab_channel_description">收到来自其他 Firefox 设备的标签页通知。</string>

    <!--  The body for these is the URL of the tab received  -->
    <string name="fxa_tab_received_notification_name">收到标签页</string>
    <!-- %s is the device name -->
    <string name="fxa_tab_received_from_notification_name">来自 %s 的标签页</string>

    <!-- Advanced Preferences -->
    <!-- Preference for tracking protection exceptions -->
    <string name="preferences_tracking_protection_exceptions">例外</string>

    <!-- Button in Exceptions Preference to turn on tracking protection for all sites (remove all exceptions) -->
    <string name="preferences_tracking_protection_exceptions_turn_on_for_all">为所有网站启用</string>

    <!-- Text displayed when there are no exceptions -->
    <string name="exceptions_empty_message_description">您可以为特定网站设置例外，对其禁用跟踪保护。</string>
    <!-- Text displayed when there are no exceptions, with learn more link that brings users to a tracking protection SUMO page -->
    <string name="exceptions_empty_message_learn_more_link">详细了解</string>

    <!-- Preference switch for usage and technical data collection -->
    <string name="preference_usage_data">使用率和技术数据</string>
    <!-- Preference description for usage and technical data collection -->
    <string name="preferences_usage_data_description">与 Mozilla 分享使用浏览器时的工作性能、使用方式、硬件设备以及有关自定义的数据，帮助我们改进 %1$s，让它变得更好</string>
    <!-- Preference switch for marketing data collection -->
    <string name="preferences_marketing_data">营销数据</string>
    <!-- Preference description for marketing data collection -->
    <string name="preferences_marketing_data_description2">与我们的移动营销服务商 Adjust 分享基本使用数据</string>
    <!-- Title for studies preferences -->
    <string name="preference_experiments_2">研究</string>
    <!-- Summary for studies preferences -->
    <string name="preference_experiments_summary_2">允许 Mozilla 安装和运行研究</string>

    <!-- Turn On Sync Preferences -->
    <!-- Header of the Sync and save your data preference view -->
    <string name="preferences_sync_2">同步并保存您的数据</string>
    <!-- Preference for reconnecting to FxA sync -->
    <string name="preferences_sync_sign_in_to_reconnect">登录以重新连接</string>
    <!-- Preference for removing FxA account -->
    <string name="preferences_sync_remove_account">移除账户</string>

    <!-- Pairing Feature strings -->
    <!-- Instructions on how to access pairing -->
    <string name="pair_instructions_2"><![CDATA[打开 <b>firefox.com/pair</b> 并扫描网站上的二维码]]></string>

    <!-- Toolbar Preferences -->
    <!-- Preference for using top toolbar -->
    <string name="preference_top_toolbar">顶部</string>
    <!-- Preference for using bottom toolbar -->
    <string name="preference_bottom_toolbar">底部</string>

    <!-- Theme Preferences -->
    <!-- Preference for using light theme -->
    <string name="preference_light_theme">明亮</string>
    <!-- Preference for using dark theme -->
    <string name="preference_dark_theme">深邃</string>

    <!-- Preference for using using dark or light theme automatically set by battery -->
    <string name="preference_auto_battery_theme">依系统省电模式设置</string>
    <!-- Preference for using following device theme -->
    <string name="preference_follow_device_theme">跟随设备主题</string>

    <!-- Gestures Preferences-->
    <!-- Preferences for using pull to refresh in a webpage -->
    <string name="preference_gestures_website_pull_to_refresh">下拉刷新</string>
    <!-- Preference for using the dynamic toolbar -->
    <string name="preference_gestures_dynamic_toolbar">滚动时隐藏工具栏</string>

    <!-- Preference for switching tabs by swiping horizontally on the toolbar -->
    <string name="preference_gestures_swipe_toolbar_switch_tabs">横向滑动工具栏切换标签页</string>

    <!-- Preference for showing the opened tabs by swiping up on the toolbar-->
    <string name="preference_gestures_swipe_toolbar_show_tabs">上滑工具栏显示打开的标签页</string>

    <!-- Library -->
    <!-- Option in Library to open Downloads page -->
    <string name="library_downloads">下载</string>
    <!-- Option in library to open Bookmarks page -->
    <string name="library_bookmarks">书签</string>
    <!-- Option in library to open Desktop Bookmarks root page -->
    <string name="library_desktop_bookmarks_root">桌面设备上的书签</string>
    <!-- Option in library to open Desktop Bookmarks "menu" page -->
    <string name="library_desktop_bookmarks_menu">书签菜单</string>
    <!-- Option in library to open Desktop Bookmarks "toolbar" page -->
    <string name="library_desktop_bookmarks_toolbar">书签工具栏</string>
    <!-- Option in library to open Desktop Bookmarks "unfiled" page -->
    <string name="library_desktop_bookmarks_unfiled">其他书签</string>
    <!-- Option in Library to open History page -->
    <string name="library_history">历史</string>
    <!-- Option in Library to open a new tab -->
    <string name="library_new_tab">新建标签页</string>
    <!-- Settings Page Title -->
    <string name="settings_title">设置</string>
    <!-- Content description (not visible, for screen readers etc.): "Close button for library settings" -->
    <string name="content_description_close_button">关闭</string>

    <!-- Title to show in alert when a lot of tabs are to be opened
    %d is a placeholder for the number of tabs that will be opened -->
    <string name="open_all_warning_title">要打开这 %d 个标签页吗？</string>
    <!-- Message to warn users that a large number of tabs will be opened
    %s will be replaced by app name. -->
    <string name="open_all_warning_message">一并载入太多页面可能会减慢 %s 的运行。您确定要一并打开吗？</string>
    <!-- Dialog button text for confirming open all tabs -->
    <string name="open_all_warning_confirm">打开标签页</string>
    <!-- Dialog button text for canceling open all tabs -->
    <string name="open_all_warning_cancel">取消</string>

    <!-- Text to show users they have one site in the history group section of the History fragment.
    %d is a placeholder for the number of sites in the group. -->
    <string name="history_search_group_site" moz:RemovedIn="111" tools:ignore="UnusedResources">%d 个网站</string>
    <!-- Text to show users they have one page in the history group section of the History fragment.
    %d is a placeholder for the number of pages in the group. -->
    <string name="history_search_group_site_1">共 %d 页</string>
    <!-- Text to show users they have multiple sites in the history group section of the History fragment.
    %d is a placeholder for the number of sites in the group. -->
    <string name="history_search_group_sites" moz:RemovedIn="111" tools:ignore="UnusedResources">%d 个网站</string>

    <!-- Text to show users they have multiple pages in the history group section of the History fragment.
    %d is a placeholder for the number of pages in the group. -->
    <string name="history_search_group_sites_1">共 %d 页</string>

    <!-- Option in library for Recently Closed Tabs -->
    <string name="library_recently_closed_tabs">最近关闭的标签页</string>
    <!-- Option in library to open Recently Closed Tabs page -->
    <string name="recently_closed_show_full_history">显示所有历史记录</string>
    <!-- Text to show users they have multiple tabs saved in the Recently Closed Tabs section of history.
    %d is a placeholder for the number of tabs selected. -->
    <string name="recently_closed_tabs">%d 个标签页</string>
    <!-- Text to show users they have one tab saved in the Recently Closed Tabs section of history.
    %d is a placeholder for the number of tabs selected. -->
    <string name="recently_closed_tab">%d 个标签页</string>
    <!-- Recently closed tabs screen message when there are no recently closed tabs -->
    <string name="recently_closed_empty_message">暂无最近关闭的标签页</string>

    <!-- Tab Management -->
    <!-- Title of preference for tabs management -->
    <string name="preferences_tabs">标签页</string>
    <!-- Title of preference that allows a user to specify the tab view -->
    <string name="preferences_tab_view">标签页视图</string>
    <!-- Option for a list tab view -->
    <string name="tab_view_list">列表</string>
    <!-- Option for a grid tab view -->
    <string name="tab_view_grid">网格</string>
    <!-- Title of preference that allows a user to auto close tabs after a specified amount of time -->
    <string name="preferences_close_tabs">关闭标签页</string>
    <!-- Option for auto closing tabs that will never auto close tabs, always allows user to manually close tabs -->
    <string name="close_tabs_manually">手动</string>
    <!-- Option for auto closing tabs that will auto close tabs after one day -->
    <string name="close_tabs_after_one_day">1 天后</string>
    <!-- Option for auto closing tabs that will auto close tabs after one week -->
    <string name="close_tabs_after_one_week">1 周后</string>
    <!-- Option for auto closing tabs that will auto close tabs after one month -->
    <string name="close_tabs_after_one_month">1 个月后</string>

    <!-- Title of preference that allows a user to specify the auto-close settings for open tabs -->
    <string name="preference_auto_close_tabs" tools:ignore="UnusedResources">自动关闭打开的标签页</string>

    <!-- Opening screen -->
    <!-- Title of a preference that allows a user to choose what screen to show after opening the app -->
    <string name="preferences_opening_screen">启动页</string>
    <!-- Option for always opening the homepage when re-opening the app -->
    <string name="opening_screen_homepage">主页</string>
    <!-- Option for always opening the user's last-open tab when re-opening the app -->
    <string name="opening_screen_last_tab">最后打开的标签页</string>
    <!-- Option for always opening the homepage when re-opening the app after four hours of inactivity -->
    <string name="opening_screen_after_four_hours_of_inactivity">四小时未使用则回到主页</string>
    <!-- Summary for tabs preference when auto closing tabs setting is set to manual close-->
    <string name="close_tabs_manually_summary">手动关闭</string>
    <!-- Summary for tabs preference when auto closing tabs setting is set to auto close tabs after one day-->
    <string name="close_tabs_after_one_day_summary">1 天后关闭</string>
    <!-- Summary for tabs preference when auto closing tabs setting is set to auto close tabs after one week-->
    <string name="close_tabs_after_one_week_summary">1 周后关闭</string>
    <!-- Summary for tabs preference when auto closing tabs setting is set to auto close tabs after one month-->
    <string name="close_tabs_after_one_month_summary">1 个月后关闭</string>

    <!-- Summary for homepage preference indicating always opening the homepage when re-opening the app -->
    <string name="opening_screen_homepage_summary">打开主页</string>
    <!-- Summary for homepage preference indicating always opening the last-open tab when re-opening the app -->
    <string name="opening_screen_last_tab_summary">打开最近的标签页</string>
    <!-- Summary for homepage preference indicating opening the homepage when re-opening the app after four hours of inactivity -->
    <string name="opening_screen_after_four_hours_of_inactivity_summary">闲置四小时后打开主页</string>

    <!-- Inactive tabs -->
    <!-- Category header of a preference that allows a user to enable or disable the inactive tabs feature -->
    <string name="preferences_inactive_tabs">将旧标签页切换至休眠状态</string>

    <!-- Title of inactive tabs preference -->
    <string name="preferences_inactive_tabs_title">两周内未查看的标签页将进入休眠状态。</string>

    <!-- Studies -->
    <!-- Title of the remove studies button -->
    <string name="studies_remove">移除</string>
    <!-- Title of the active section on the studies list -->
    <string name="studies_active">进行中</string>
    <!-- Description for studies, it indicates why Firefox use studies. The first parameter is the name of the application. -->
    <string name="studies_description_2">%1$s 可能会不时地安装并运行一些研究项目。</string>
    <!-- Learn more link for studies, links to an article for more information about studies. -->
    <string name="studies_learn_more">详细了解</string>

    <!-- Dialog message shown after removing a study -->
    <string name="studies_restart_app">应用程序将退出以应用更改</string>
    <!-- Dialog button to confirm the removing a study. -->
    <string name="studies_restart_dialog_ok">确定</string>
    <!-- Dialog button text for canceling removing a study. -->
    <string name="studies_restart_dialog_cancel">取消</string>

    <!-- Toast shown after turning on/off studies preferences -->
    <string name="studies_toast_quit_application" tools:ignore="UnusedResources">退出应用程序以应用更改…</string>

    <!-- Sessions -->
    <!-- Title for the list of tabs -->
    <string name="tab_header_label">标签页</string>
    <!-- Title for the list of tabs in the current private session -->
    <string name="tabs_header_private_tabs_title">隐私标签页</string>
    <!-- Title for the list of tabs in the synced tabs -->
    <string name="tabs_header_synced_tabs_title">受同步的标签页</string>
    <!-- Content description (not visible, for screen readers etc.): Add tab button. Adds a news tab when pressed -->
    <string name="add_tab">添加标签页</string>
    <!-- Content description (not visible, for screen readers etc.): Add tab button. Adds a news tab when pressed -->
    <string name="add_private_tab">新建隐私标签页</string>
    <!-- Text for the new tab button to indicate adding a new private tab in the tab -->
    <string name="tab_drawer_fab_content">隐私标签页</string>
    <!-- Text for the new tab button to indicate syncing command on the synced tabs page -->
    <string name="tab_drawer_fab_sync">同步</string>
    <!-- Text shown in the menu for sharing all tabs -->
    <string name="tab_tray_menu_item_share">分享所有标签页</string>
    <!-- Text shown in the menu to view recently closed tabs -->
    <string name="tab_tray_menu_recently_closed">最近关闭的标签页</string>
    <!-- Text shown in the tabs tray inactive tabs section -->
    <string name="tab_tray_inactive_recently_closed" tools:ignore="UnusedResources">最近关闭</string>
    <!-- Text shown in the menu to view account settings -->
    <string name="tab_tray_menu_account_settings">账户设置</string>
    <!-- Text shown in the menu to view tab settings -->
    <string name="tab_tray_menu_tab_settings">标签页设置</string>
    <!-- Text shown in the menu for closing all tabs -->
    <string name="tab_tray_menu_item_close">关闭所有标签页</string>
    <!-- Text shown in the multiselect menu for bookmarking selected tabs. -->
    <string name="tab_tray_multiselect_menu_item_bookmark">书签</string>
    <!-- Text shown in the multiselect menu for closing selected tabs. -->
    <string name="tab_tray_multiselect_menu_item_close">关闭</string>
    <!-- Content description for tabs tray multiselect share button -->
    <string name="tab_tray_multiselect_share_content_description">分享所选标签页</string>
    <!-- Content description for tabs tray multiselect menu -->
    <string name="tab_tray_multiselect_menu_content_description">选择标签页菜单</string>
    <!-- Content description (not visible, for screen readers etc.): Removes tab from collection button. Removes the selected tab from collection when pressed -->
    <string name="remove_tab_from_collection">将标签页从收藏集移除</string>
    <!-- Text for button to enter multiselect mode in tabs tray -->
    <string name="tabs_tray_select_tabs">选择标签页</string>
    <!-- Content description (not visible, for screen readers etc.): Close tab button. Closes the current session when pressed -->
    <string name="close_tab">关闭标签页</string>
    <!-- Content description (not visible, for screen readers etc.): Close tab <title> button. First parameter is tab title  -->
    <string name="close_tab_title">关闭标签页 %s</string>
    <!-- Content description (not visible, for screen readers etc.): Opens the open tabs menu when pressed -->
    <string name="open_tabs_menu">打开标签页菜单</string>
    <!-- Open tabs menu item to save tabs to collection -->
    <string name="tabs_menu_save_to_collection1">将标签页保存至收藏集</string>
    <!-- Text for the menu button to delete a collection -->
    <string name="collection_delete">删除收藏集</string>
    <!-- Text for the menu button to rename a collection -->
    <string name="collection_rename">更名收藏集</string>
    <!-- Text for the button to open tabs of the selected collection -->
    <string name="collection_open_tabs">打开标签页</string>


    <!-- Hint for adding name of a collection -->
    <string name="collection_name_hint">收藏集名称</string>
    <!-- Text for the menu button to rename a top site -->
	<string name="rename_top_site">重命名</string>
	<!-- Text for the menu button to remove a top site -->
	<string name="remove_top_site">移除</string>

    <!-- Text for the menu button to delete a top site from history -->
    <string name="delete_from_history">删除历史记录</string>
    <!-- Postfix for private WebApp titles, placeholder is replaced with app name -->
    <string name="pwa_site_controls_title_private">%1$s（隐私模式）</string>

    <!-- History -->
    <!-- Text for the button to search all history -->
    <string name="history_search_1">输入搜索词</string>
    <!-- Text for the button to clear all history -->
    <string name="history_delete_all">删除历史记录</string>
    <!-- Text for the snackbar to confirm that multiple browsing history items has been deleted -->
    <string name="history_delete_multiple_items_snackbar">历史记录已删除</string>
    <!-- Text for the snackbar to confirm that a single browsing history item has been deleted. The first parameter is the shortened URL of the deleted history item. -->
    <string name="history_delete_single_item_snackbar">已删除 %1$s</string>
    <!-- Context description text for the button to delete a single history item -->
    <string name="history_delete_item">删除</string>
    <!-- History multi select title in app bar
    The first parameter is the number of bookmarks selected -->
    <string name="history_multi_select_title">已选择 %1$d 条历史记录</string>
    <!-- Text for the header that groups the history for today -->
    <string name="history_today">今天</string>
    <!-- Text for the header that groups the history for yesterday -->
    <string name="history_yesterday">昨天</string>
    <!-- Text for the header that groups the history the past 7 days -->
    <string name="history_7_days">最近 7 天</string>
    <!-- Text for the header that groups the history the past 30 days -->
    <string name="history_30_days">最近 30 天</string>
    <!-- Text for the header that groups the history older than the last month -->
    <string name="history_older">更早</string>

    <!-- Text shown when no history exists -->
    <string name="history_empty_message">无历史记录</string>

    <!-- Downloads -->
    <!-- Text for the snackbar to confirm that multiple downloads items have been removed -->
    <string name="download_delete_multiple_items_snackbar_1">下载记录已清除</string>
    <!-- Text for the snackbar to confirm that a single download item has been removed. The first parameter is the name of the download item. -->
    <string name="download_delete_single_item_snackbar">已移除 %1$s</string>
    <!-- Text shown when no download exists -->
    <string name="download_empty_message_1">暂无下载的文件</string>
    <!-- History multi select title in app bar
    The first parameter is the number of downloads selected -->
    <string name="download_multi_select_title">已选择 %1$d 个下载项</string>


    <!-- Text for the button to remove a single download item -->
    <string name="download_delete_item_1">移除</string>


    <!-- Crashes -->
    <!-- Title text displayed on the tab crash page. This first parameter is the name of the application (For example: Fenix) -->
    <string name="tab_crash_title_2">抱歉，%1$s 无法加载该页面。</string>

    <!-- Send crash report checkbox text on the tab crash page -->
    <string name="tab_crash_send_report">向 Mozilla 发送崩溃报告</string>
    <!-- Close tab button text on the tab crash page -->
    <string name="tab_crash_close">关闭标签页</string>
    <!-- Restore tab button text on the tab crash page -->
    <string name="tab_crash_restore">恢复标签页</string>

    <!-- Bookmarks -->
    <!-- Confirmation message for a dialog confirming if the user wants to delete the selected folder -->
    <string name="bookmark_delete_folder_confirmation_dialog">您确定要删除这个文件夹吗？</string>
    <!-- Confirmation message for a dialog confirming if the user wants to delete multiple items including folders. Parameter will be replaced by app name. -->
    <string name="bookmark_delete_multiple_folders_confirmation_dialog">%s 将删除所选项目。</string>
    <!-- Text for the cancel button on delete bookmark dialog -->
    <string name="bookmark_delete_negative">取消</string>
    <!-- Screen title for adding a bookmarks folder -->
    <string name="bookmark_add_folder">新建文件夹</string>
    <!-- Snackbar title shown after a bookmark has been created. -->
    <string name="bookmark_saved_snackbar">书签已保存！</string>
    <!-- Snackbar edit button shown after a bookmark has been created. -->
    <string name="edit_bookmark_snackbar_action">编辑</string>

    <!-- Bookmark overflow menu edit button -->
    <string name="bookmark_menu_edit_button">编辑</string>
    <!-- Bookmark overflow menu copy button -->
    <string name="bookmark_menu_copy_button">复制</string>
    <!-- Bookmark overflow menu share button -->
    <string name="bookmark_menu_share_button">分享</string>
    <!-- Bookmark overflow menu open in new tab button -->
    <string name="bookmark_menu_open_in_new_tab_button">新建标签页打开</string>
    <!-- Bookmark overflow menu open in private tab button -->
    <string name="bookmark_menu_open_in_private_tab_button">新建隐私标签页打开</string>
    <!-- Bookmark overflow menu open all in tabs button -->
    <string name="bookmark_menu_open_all_in_tabs_button">新建标签页全部打开</string>
    <!-- Bookmark overflow menu open all in private tabs button -->
    <string name="bookmark_menu_open_all_in_private_tabs_button">新建隐私标签页全部打开</string>
    <!-- Bookmark overflow menu delete button -->
    <string name="bookmark_menu_delete_button">删除</string>
    <!--Bookmark overflow menu save button -->
    <string name="bookmark_menu_save_button">保存</string>
    <!-- Bookmark multi select title in app bar
     The first parameter is the number of bookmarks selected -->
    <string name="bookmarks_multi_select_title">已选择 %1$d 条书签</string>
    <!-- Bookmark editing screen title -->
    <string name="edit_bookmark_fragment_title">编辑书签</string>
    <!-- Bookmark folder editing screen title -->
    <string name="edit_bookmark_folder_fragment_title">编辑文件夹</string>
    <!-- Bookmark sign in button message -->
    <string name="bookmark_sign_in_button">登录后即可查看同步的书签</string>


    <!-- Bookmark URL editing field label -->
    <string name="bookmark_url_label">网址</string>
    <!-- Bookmark FOLDER editing field label -->
    <string name="bookmark_folder_label">文件夹</string>
    <!-- Bookmark NAME editing field label -->
    <string name="bookmark_name_label">名称</string>
    <!-- Bookmark add folder screen title -->
    <string name="bookmark_add_folder_fragment_label">新建文件夹</string>
    <!-- Bookmark select folder screen title -->
    <string name="bookmark_select_folder_fragment_label">选择文件夹</string>
    <!-- Bookmark editing error missing title -->
    <string name="bookmark_empty_title_error">须要有标题</string>
    <!-- Bookmark editing error missing or improper URL -->
    <string name="bookmark_invalid_url_error">无效网址</string>
    <!-- Bookmark screen message for empty bookmarks folder -->
    <string name="bookmarks_empty_message">此处无书签</string>
    <!-- Bookmark snackbar message on deletion
     The first parameter is the host part of the URL of the bookmark deleted, if any -->
    <string name="bookmark_deletion_snackbar_message">已删除书签 %1$s</string>
    <!-- Bookmark snackbar message on deleting multiple bookmarks not including folders-->
    <string name="bookmark_deletion_multiple_snackbar_message_2">书签已删除</string>
    <!-- Bookmark snackbar message on deleting multiple bookmarks including folders-->
    <string name="bookmark_deletion_multiple_snackbar_message_3">正在删除所选文件夹</string>
    <!-- Bookmark undo button for deletion snackbar action -->
    <string name="bookmark_undo_deletion">撤销</string>

    <!-- Text for the button to search all bookmarks -->
    <string name="bookmark_search">输入搜索词</string>

    <!-- Site Permissions -->
    <!-- Button label that take the user to the Android App setting -->
    <string name="phone_feature_go_to_settings">转至设置</string>

    <!-- Content description (not visible, for screen readers etc.): Quick settings sheet
        to give users access to site specific information / settings. For example:
        Secure settings status and a button to modify site permissions -->
    <string name="quick_settings_sheet">快速设置表</string>
    <!-- Label that indicates that this option it the recommended one -->
    <string name="phone_feature_recommended">推荐</string>
    <!-- Button label for clearing all the information of site permissions-->
    <string name="clear_permissions">清除权限</string>
    <!-- Text for the OK button on Clear permissions dialog -->
    <string name="clear_permissions_positive">确定</string>
    <!-- Text for the cancel button on Clear permissions dialog -->
    <string name="clear_permissions_negative">取消</string>
    <!-- Button label for clearing a site permission-->
    <string name="clear_permission">清除权限</string>
    <!-- Text for the OK button on Clear permission dialog -->
    <string name="clear_permission_positive">确定</string>
    <!-- Text for the cancel button on Clear permission dialog -->
    <string name="clear_permission_negative">取消</string>
    <!-- Button label for clearing all the information on all sites-->
    <string name="clear_permissions_on_all_sites">清除所有网站的权限</string>
    <!-- Preference for altering video and audio autoplay for all websites -->
    <string name="preference_browser_feature_autoplay">自动播放</string>
    <!-- Preference for altering the camera access for all websites -->
    <string name="preference_phone_feature_camera">相机</string>
    <!-- Preference for altering the microphone access for all websites -->
    <string name="preference_phone_feature_microphone">麦克风</string>
    <!-- Preference for altering the location access for all websites -->
    <string name="preference_phone_feature_location">位置</string>
    <!-- Preference for altering the notification access for all websites -->
    <string name="preference_phone_feature_notification">通知</string>
    <!-- Preference for altering the persistent storage access for all websites -->
    <string name="preference_phone_feature_persistent_storage">持久存储</string>
    <!-- Preference for altering the storage access setting for all websites -->
    <string name="preference_phone_feature_cross_origin_storage_access">跨站 Cookie</string>
    <!-- Preference for altering the EME access for all websites -->
    <string name="preference_phone_feature_media_key_system_access">受 DRM 控制的内容</string>
    <!-- Label that indicates that a permission must be asked always -->
    <string name="preference_option_phone_feature_ask_to_allow">始终询问</string>
    <!-- Label that indicates that a permission must be blocked -->
    <string name="preference_option_phone_feature_blocked">阻止</string>
    <!-- Label that indicates that a permission must be allowed -->
    <string name="preference_option_phone_feature_allowed">允许</string>
    <!--Label that indicates a permission is by the Android OS-->
    <string name="phone_feature_blocked_by_android">被 Android 阻止</string>
    <!-- Preference for showing a list of websites that the default configurations won't apply to them -->
    <string name="preference_exceptions">例外</string>
    <!-- Summary of tracking protection preference if tracking protection is set to on -->
    <string name="tracking_protection_on" moz:removedIn="111" tools:ignore="UnusedResources">开启</string>
    <!-- Summary of tracking protection preference if tracking protection is set to off -->
    <string name="tracking_protection_off">关闭</string>

    <!-- Summary of tracking protection preference if tracking protection is set to standard -->
    <string name="tracking_protection_standard">标准</string>
    <!-- Summary of tracking protection preference if tracking protection is set to strict -->
    <string name="tracking_protection_strict">严格</string>
    <!-- Summary of tracking protection preference if tracking protection is set to custom -->
    <string name="tracking_protection_custom">自定义</string>
    <!-- Label for global setting that indicates that all video and audio autoplay is allowed -->
    <string name="preference_option_autoplay_allowed2">允许音频和视频</string>
    <!-- Label for site specific setting that indicates that all video and audio autoplay is allowed -->
    <string name="quick_setting_option_autoplay_allowed">允许音频和视频</string>
    <!-- Label that indicates that video and audio autoplay is only allowed over Wi-Fi -->
    <string name="preference_option_autoplay_allowed_wifi_only2">在蜂窝数据下阻止音频和视频</string>
    <!-- Subtext that explains 'autoplay on Wi-Fi only' option -->
    <string name="preference_option_autoplay_allowed_wifi_subtext">将在 Wi-Fi 下播放音频和视频</string>
    <!-- Label for global setting that indicates that video autoplay is allowed, but audio autoplay is blocked -->
    <string name="preference_option_autoplay_block_audio2">仅阻止音频</string>
    <!-- Label for site specific setting that indicates that video autoplay is allowed, but audio autoplay is blocked -->
    <string name="quick_setting_option_autoplay_block_audio">仅阻止音频</string>
    <!-- Label for global setting that indicates that all video and audio autoplay is blocked -->
    <string name="preference_option_autoplay_blocked3">阻止音频和视频</string>
    <!-- Label for site specific setting that indicates that all video and audio autoplay is blocked -->
    <string name="quick_setting_option_autoplay_blocked">阻止音频和视频</string>
    <!-- Summary of delete browsing data on quit preference if it is set to on -->
    <string name="delete_browsing_data_quit_on">开启</string>
    <!-- Summary of delete browsing data on quit preference if it is set to off -->
    <string name="delete_browsing_data_quit_off">关闭</string>

    <!-- Summary of studies preference if it is set to on -->
    <string name="studies_on">开启</string>
    <!-- Summary of studies data on quit preference if it is set to off -->
    <string name="studies_off">关闭</string>

    <!-- Collections -->
    <!-- Collections header on home fragment -->
    <string name="collections_header">收藏集</string>
    <!-- Content description (not visible, for screen readers etc.): Opens the collection menu when pressed -->
    <string name="collection_menu_button_content_description">收藏集菜单</string>

    <!-- Label to describe what collections are to a new user without any collections -->
    <string name="no_collections_description2">有用的东西收藏在这。\n将相似的搜索查询、网站和标签页归入一组，方便以后快速访问。</string>
    <!-- Title for the "select tabs" step of the collection creator -->
    <string name="create_collection_select_tabs">选取标签页</string>

    <!-- Title for the "select collection" step of the collection creator -->
    <string name="create_collection_select_collection">选择收藏集</string>

    <!-- Title for the "name collection" step of the collection creator -->
    <string name="create_collection_name_collection">命名收藏集</string>

    <!-- Button to add new collection for the "select collection" step of the collection creator -->
    <string name="create_collection_add_new_collection">新建收藏集</string>

    <!-- Button to select all tabs in the "select tabs" step of the collection creator -->
    <string name="create_collection_select_all">全选</string>

    <!-- Button to deselect all tabs in the "select tabs" step of the collection creator -->
    <string name="create_collection_deselect_all">全不选</string>
    <!-- Text to prompt users to select the tabs to save in the "select tabs" step of the collection creator -->
    <string name="create_collection_save_to_collection_empty">选取要保存的标签页</string>

    <!-- Text to show users how many tabs they have selected in the "select tabs" step of the collection creator.
     %d is a placeholder for the number of tabs selected. -->
    <string name="create_collection_save_to_collection_tabs_selected">已选取 %d 个标签页</string>

    <!-- Text to show users they have one tab selected in the "select tabs" step of the collection creator.
    %d is a placeholder for the number of tabs selected. -->
    <string name="create_collection_save_to_collection_tab_selected">已选取 %d 个标签页</string>

    <!-- Text shown in snackbar when multiple tabs have been saved in a collection -->
    <string name="create_collection_tabs_saved">标签页已保存！</string>

    <!-- Text shown in snackbar when one or multiple tabs have been saved in a new collection -->
    <string name="create_collection_tabs_saved_new_collection">收藏集已保存！</string>
    <!-- Text shown in snackbar when one tab has been saved in a collection -->
    <string name="create_collection_tab_saved">标签页已保存！</string>

    <!-- Content description (not visible, for screen readers etc.): button to close the collection creator -->
    <string name="create_collection_close">关闭</string>

    <!-- Button to save currently selected tabs in the "select tabs" step of the collection creator-->
    <string name="create_collection_save">保存</string>

    <!-- Snackbar action to view the collection the user just created or updated -->
    <string name="create_collection_view">查看</string>

    <!-- Text for the OK button from collection dialogs -->
    <string name="create_collection_positive">确定</string>
    <!-- Text for the cancel button from collection dialogs -->
    <string name="create_collection_negative">取消</string>

    <!-- Default name for a new collection in "name new collection" step of the collection creator. %d is a placeholder for the number of collections-->
    <string name="create_collection_default_name">收藏集 %d</string>

    <!-- Share -->
    <!-- Share screen header -->
    <string name="share_header_2">分享</string>
    <!-- Content description (not visible, for screen readers etc.):
        "Share" button. Opens the share menu when pressed. -->
    <string name="share_button_content_description">分享</string>
    <!-- Text for the Save to PDF feature in the share menu -->
    <string name="share_save_to_pdf">保存为 PDF</string>
    <!-- Text for error message when generating a PDF file Text for error message when generating a PDF file. -->
    <string name="unable_to_save_to_pdf_error">无法生成 PDF</string>
    <!-- Sub-header in the dialog to share a link to another sync device -->
    <string name="share_device_subheader">发送到设备</string>
    <!-- Sub-header in the dialog to share a link to an app from the full list -->
    <string name="share_link_all_apps_subheader">所有操作</string>
    <!-- Sub-header in the dialog to share a link to an app from the most-recent sorted list -->
    <string name="share_link_recent_apps_subheader">最近使用</string>
    <!-- Text for the copy link action in the share screen. -->
    <string name="share_copy_link_to_clipboard">复制到剪贴板</string>
    <!-- Toast shown after copying link to clipboard -->
    <string name="toast_copy_link_to_clipboard">已复制到剪贴板</string>
    <!-- An option from the share dialog to sign into sync -->
    <string name="sync_sign_in">登录同步服务</string>
     <!-- An option from the three dot menu to sync and save data -->
    <string name="sync_menu_sync_and_save_data">同步并保存数据</string>
    <!-- An option from the share dialog to send link to all other sync devices -->
    <string name="sync_send_to_all">发送到所有设备</string>
    <!-- An option from the share dialog to reconnect to sync -->
    <string name="sync_reconnect">重新连接同步</string>
    <!-- Text displayed when sync is offline and cannot be accessed -->
    <string name="sync_offline">离线</string>
    <!-- An option to connect additional devices -->
    <string name="sync_connect_device">连接其他设备</string>
    <!-- The dialog text shown when additional devices are not available -->
    <string name="sync_connect_device_dialog">请在至少另一台设备上的 Firefox 登录才能发送标签页。</string>
    <!-- Confirmation dialog button -->
    <string name="sync_confirmation_button">明白了</string>

    <!-- Share error message -->
    <string name="share_error_snackbar">无法分享至该应用</string>

    <!-- Add new device screen title -->
    <string name="sync_add_new_device_title">发送到设备</string>
    <!-- Text for the warning message on the Add new device screen -->
    <string name="sync_add_new_device_message">尚未连上其他设备</string>
    <!-- Text for the button to learn about sending tabs -->
    <string name="sync_add_new_device_learn_button">了解发送标签页…</string>
    <!-- Text for the button to connect another device -->
    <string name="sync_add_new_device_connect_button">连接其他设备…</string>

    <!-- Notifications -->
    <!-- Text shown in the notification that pops up to remind the user that a private browsing session is active. -->
    <string name="notification_pbm_delete_text_2">关闭隐私标签页</string>
    <!-- Name of the marketing notification channel. Displayed in the "App notifications" system settings for the app -->
    <string name="notification_marketing_channel_name">市场营销</string>

    <!-- Title shown in the notification that pops up to remind the user to set fenix as default browser.
    The app name is in the text, due to limitations with localizing Nimbus experiments -->
    <string name="nimbus_notification_default_browser_title" tools:ignore="UnusedResources">Firefox 又快、又有隐私</string>
    <!-- Text shown in the notification that pops up to remind the user to set fenix as default browser.
    The app name is in the text, due to limitations with localizing Nimbus experiments -->
    <string name="nimbus_notification_default_browser_text" tools:ignore="UnusedResources">将 Firefox 设为您的默认浏览器</string>
    <!-- Title shown in the notification that pops up to re-engage the user -->
    <string name="notification_re_engagement_title">试用隐私浏览功能</string>
    <!-- Text shown in the notification that pops up to re-engage the user.
    %1$s is a placeholder that will be replaced by the app name. -->
    <string name="notification_re_engagement_text">%1$s 将不会保存浏览期间的 Cookie 和历史记录</string>

    <!-- Title A shown in the notification that pops up to re-engage the user -->
    <string name="notification_re_engagement_A_title">浏览不留痕迹</string>
    <!-- Text A shown in the notification that pops up to re-engage the user.
    %1$s is a placeholder that will be replaced by the app name. -->
    <string name="notification_re_engagement_A_text">%1$s 的隐私浏览模式不会保存您的上网信息。</string>
    <!-- Title B shown in the notification that pops up to re-engage the user -->
    <string name="notification_re_engagement_B_title">开始您的搜索之旅吧</string>
    <!-- Text B shown in the notification that pops up to re-engage the user -->
    <string name="notification_re_engagement_B_text">搜索周边物，探索新鲜事。</string>

    <!-- Survey -->
    <!-- Text shown in the fullscreen message that pops up to ask user to take a short survey.
    The app name is in the text, due to limitations with localizing Nimbus experiments -->
    <string name="nimbus_survey_message_text" tools:ignore="UnusedResources">请填写这份简短的问卷，帮助 Firefox 变得更好。</string>
    <!-- Preference for taking the short survey. -->
    <string name="preferences_take_survey" tools:ignore="UnusedResources">问卷调查</string>
    <!-- Preference for not taking the short survey. -->
    <string name="preferences_not_take_survey" tools:ignore="UnusedResources">不了，谢谢</string>

    <!-- Snackbar -->
    <!-- Text shown in snackbar when user deletes a collection -->
    <string name="snackbar_collection_deleted">收藏集已删除</string>

    <!-- Text shown in snackbar when user renames a collection -->
    <string name="snackbar_collection_renamed">收藏集已更名</string>

    <!-- Text shown in snackbar when user closes a tab -->
    <string name="snackbar_tab_closed">标签页已关闭</string>
    <!-- Text shown in snackbar when user closes all tabs -->
    <string name="snackbar_tabs_closed">标签页已关闭</string>
    <!-- Text shown in snackbar when user bookmarks a list of tabs -->
    <string name="snackbar_message_bookmarks_saved">书签已保存！</string>
    <!-- Text shown in snackbar when user adds a site to shortcuts -->
    <string name="snackbar_added_to_shortcuts">快捷方式已添加！</string>
    <!-- Text shown in snackbar when user closes a private tab -->
    <string name="snackbar_private_tab_closed">隐私标签页已关闭</string>
    <!-- Text shown in snackbar when user closes all private tabs -->
    <string name="snackbar_private_tabs_closed">隐私标签页已关闭</string>
    <!-- Text shown in snackbar to undo deleting a tab, top site or collection -->
    <string name="snackbar_deleted_undo">撤销</string>

    <!-- Text shown in snackbar when user removes a top site -->
    <string name="snackbar_top_site_removed">网站已移除</string>
    <!-- QR code scanner prompt which appears after scanning a code, but before navigating to it
        First parameter is the name of the app, second parameter is the URL or text scanned-->
    <string name="qr_scanner_confirmation_dialog_message">允许 %1$s 打开 %2$s</string>
    <!-- QR code scanner prompt dialog positive option to allow navigation to scanned link -->
    <string name="qr_scanner_dialog_positive">允许</string>
    <!-- QR code scanner prompt dialog positive option to deny navigation to scanned link -->
    <string name="qr_scanner_dialog_negative">拒绝</string>
    <!-- QR code scanner prompt dialog error message shown when a hostname does not contain http or https. -->
    <string name="qr_scanner_dialog_invalid">无效网址。</string>
    <!-- QR code scanner prompt dialog positive option when there is an error -->
    <string name="qr_scanner_dialog_invalid_ok">确定</string>
    <!-- Tab collection deletion prompt dialog message. Placeholder will be replaced with the collection name -->
    <string name="tab_collection_dialog_message">您确定要删除“%1$s”吗？</string>
    <!-- Collection and tab deletion prompt dialog message. This will show when the last tab from a collection is deleted -->
    <string name="delete_tab_and_collection_dialog_message">删除此标签页将删除整个收藏集。您可以随时新建收藏集。</string>
    <!-- Collection and tab deletion prompt dialog title. Placeholder will be replaced with the collection name. This will show when the last tab from a collection is deleted -->
    <string name="delete_tab_and_collection_dialog_title">要删除“%1$s”吗？</string>
    <!-- Tab collection deletion prompt dialog option to delete the collection -->
    <string name="tab_collection_dialog_positive">删除</string>
    <!-- Text displayed in a notification when the user enters full screen mode -->
    <string name="full_screen_notification">进入全屏模式</string>

    <!-- Message for copying the URL via long press on the toolbar -->
    <string name="url_copied">网址已复制</string>


    <!-- Sample text for accessibility font size -->
    <string name="accessibility_text_size_sample_text_1">这是示例文本。您可以增大或减小字号，调整文字显示效果。</string>
    <!-- Summary for Accessibility Text Size Scaling Preference -->
    <string name="preference_accessibility_text_size_summary">使网站上的文字更大或更小</string>
    <!-- Title for Accessibility Text Size Scaling Preference -->
    <string name="preference_accessibility_font_size_title">字号</string>

    <!-- Title for Accessibility Text Automatic Size Scaling Preference -->
    <string name="preference_accessibility_auto_size_2">自动调整字号</string>
    <!-- Summary for Accessibility Text Automatic Size Scaling Preference -->
    <string name="preference_accessibility_auto_size_summary">将与您的 Android 中的字号设置保持一致。禁用此项后则可以手动调整。</string>

    <!-- Title for the Delete browsing data preference -->
    <string name="preferences_delete_browsing_data">删除浏览数据</string>
    <!-- Title for the tabs item in Delete browsing data -->
    <string name="preferences_delete_browsing_data_tabs_title_2">打开的标签页</string>
    <!-- Subtitle for the tabs item in Delete browsing data, parameter will be replaced with the number of open tabs -->
    <string name="preferences_delete_browsing_data_tabs_subtitle">%d 个标签页</string>
    <!-- Title for the data and history items in Delete browsing data -->
    <string name="preferences_delete_browsing_data_browsing_data_title">浏览历史和网站数据</string>
    <!-- Subtitle for the data and history items in delete browsing data, parameter will be replaced with the
        number of history items the user has -->
    <string name="preferences_delete_browsing_data_browsing_data_subtitle">%d 条地址</string>
    <!-- Title for the cookies item in Delete browsing data -->
    <string name="preferences_delete_browsing_data_cookies">Cookie</string>
    <!-- Subtitle for the cookies item in Delete browsing data -->
    <string name="preferences_delete_browsing_data_cookies_subtitle">您在绝大多数网站的登录状态将被清除</string>
    <!-- Title for the cached images and files item in Delete browsing data -->
    <string name="preferences_delete_browsing_data_cached_files">缓存的图像和文件</string>
    <!-- Subtitle for the cached images and files item in Delete browsing data -->
    <string name="preferences_delete_browsing_data_cached_files_subtitle">释放存储空间</string>
    <!-- Title for the site permissions item in Delete browsing data -->
    <string name="preferences_delete_browsing_data_site_permissions">网站权限</string>
    <!-- Title for the downloads item in Delete browsing data -->
    <string name="preferences_delete_browsing_data_downloads">下载项</string>
    <!-- Text for the button to delete browsing data -->
    <string name="preferences_delete_browsing_data_button">删除浏览数据</string>

    <!-- Title for the Delete browsing data on quit preference -->
    <string name="preferences_delete_browsing_data_on_quit">退出时删除浏览数据</string>

    <!-- Summary for the Delete browsing data on quit preference. "Quit" translation should match delete_browsing_data_on_quit_action translation. -->
    <string name="preference_summary_delete_browsing_data_on_quit_2">从主菜单中选择“退出”时，自动删除浏览数据</string>
    <!-- Action item in menu for the Delete browsing data on quit feature -->
    <string name="delete_browsing_data_on_quit_action">退出</string>

    <!-- Title text of a delete browsing data dialog. -->
    <string name="delete_history_prompt_title">要删除的时间范围</string>
    <!-- Body text of a delete browsing data dialog. -->
    <string name="delete_history_prompt_body">删除历史记录（包含同步自其他设备的记录）、Cookie 和其他浏览数据。</string>
    <!-- Radio button in the delete browsing data dialog to delete history items for the last hour. -->
    <string name="delete_history_prompt_button_last_hour">一小时内</string>
    <!-- Radio button in the delete browsing data dialog to delete history items for today and yesterday. -->
    <string name="delete_history_prompt_button_today_and_yesterday">昨今两天</string>
    <!-- Radio button in the delete browsing data dialog to delete all history. -->
    <string name="delete_history_prompt_button_everything">所有历史记录</string>

    <!-- Dialog message to the user asking to delete browsing data. Parameter will be replaced by app name. -->
    <string name="delete_browsing_data_prompt_message_3">%s 将删除选定的浏览数据。</string>
    <!-- Text for the cancel button for the data deletion dialog -->
    <string name="delete_browsing_data_prompt_cancel">取消</string>
    <!-- Text for the allow button for the data deletion dialog -->
    <string name="delete_browsing_data_prompt_allow">删除</string>
    <!-- Text for the snackbar confirmation that the data was deleted -->
    <string name="preferences_delete_browsing_data_snackbar">浏览数据已删除</string>

    <!-- Text for the snackbar to show the user that the deletion of browsing data is in progress -->
    <string name="deleting_browsing_data_in_progress">正在删除浏览数据…</string>

    <!-- Dialog message to the user asking to delete all history items inside the opened group. Parameter will be replaced by a history group name. -->
    <string name="delete_all_history_group_prompt_message">要删除“%s”中的所有网站？</string>
    <!-- Text for the cancel button for the history group deletion dialog -->
    <string name="delete_history_group_prompt_cancel">取消</string>
    <!-- Text for the allow button for the history group dialog -->
    <string name="delete_history_group_prompt_allow">删除</string>
    <!-- Text for the snackbar confirmation that the history group was deleted -->
    <string name="delete_history_group_snackbar">已删除分组</string>

    <!-- Onboarding -->
    <!-- Text for onboarding welcome header. -->
    <string name="onboarding_header_2">欢迎进入更美好的互联网</string>
    <!-- Text for the onboarding welcome message. -->
    <string name="onboarding_message">生为民，不谋利的浏览器。</string>
    <!-- Text for the Firefox account onboarding sign in card header. -->
    <string name="onboarding_account_sign_in_header">从上次看到的地方继续</string>
    <!-- Text for the button to learn more about signing in to your Firefox account. -->
    <string name="onboarding_manual_sign_in_description">跨设备同步标签页和密码，实现无缝浏览体验。</string>
    <!-- Text for the button to manually sign into Firefox account. -->
    <string name="onboarding_firefox_account_sign_in">登录</string>
    <!-- text to display in the snackbar once account is signed-in -->
    <string name="onboarding_firefox_account_sync_is_on">同步已开启</string>
    <!-- Text for the tracking protection onboarding card header -->
    <string name="onboarding_tracking_protection_header">默认启用隐私保护</string>
    <!-- Text for the tracking protection card description. The first parameter is the name of the application.-->
    <string name="onboarding_tracking_protection_description_old">%1$s 会自动阻止大公司在网上偷偷跟踪您。</string>
    <!-- Text for the tracking protection card description. -->
    <string name="onboarding_tracking_protection_description">“全方位 Cookie 保护”功能可阻止跟踪器借 Cookie 跨站跟踪您。</string>
    <!-- text for tracking protection radio button option for standard level of blocking -->
    <string name="onboarding_tracking_protection_standard_button_2">标准（默认）</string>
    <!-- text for standard blocking option button description -->
    <string name="onboarding_tracking_protection_standard_button_description_3">平衡隐私和性能。页面可正常加载。</string>
    <!-- text for tracking protection radio button option for strict level of blocking -->
    <string name="onboarding_tracking_protection_strict_option">严格</string>
    <!-- text for strict blocking option button description -->
    <string name="onboarding_tracking_protection_strict_button_description_3">拦截更多跟踪器，页面加载更快，但可能导致页面上某些功能异常。</string>
    <!-- text for the toolbar position card header  -->
    <string name="onboarding_toolbar_placement_header_1">选择您的工具栏位置</string>
    <!-- Text for the toolbar position card description -->
    <string name="onboarding_toolbar_placement_description">将工具栏置于底部，或移至顶部。</string>
    <!-- Text for the privacy notice onboarding card header -->
    <string name="onboarding_privacy_notice_header_1">数据由自己掌控</string>
    <!-- Text for the privacy notice onboarding card description. -->
    <string name="onboarding_privacy_notice_description">Firefox 让您可以控制要在网上披露哪些内容，以及告诉我们哪些信息。</string>
    <!-- Text for the button to read the privacy notice -->
    <string name="onboarding_privacy_notice_read_button">阅读我们的隐私声明</string>

    <!-- Text for the conclusion onboarding message -->
    <string name="onboarding_conclusion_header">准备好探索精彩互联网了吗？</string>
    <!-- text for the button to finish onboarding -->
    <string name="onboarding_finish">开始上网</string>

    <!-- Onboarding theme -->
    <!-- text for the theme picker onboarding card header -->
    <string name="onboarding_theme_picker_header">选择主题</string>
    <!-- text for the theme picker onboarding card description -->
    <string name="onboarding_theme_picker_description_2">启用深色模式，既省电又护眼。</string>
    <!-- Automatic theme setting (will follow device setting) -->
    <string name="onboarding_theme_automatic_title">自动</string>
    <!-- Summary of automatic theme setting (will follow device setting) -->
    <string name="onboarding_theme_automatic_summary">跟随您的设备设置</string>
    <!-- Theme setting for dark mode -->
    <string name="onboarding_theme_dark_title">深邃主题</string>
    <!-- Theme setting for light mode -->
    <string name="onboarding_theme_light_title">明亮主题</string>

    <!-- Text shown in snackbar when multiple tabs have been sent to device -->
    <string name="sync_sent_tabs_snackbar">标签页发送成功！</string>
    <!-- Text shown in snackbar when one tab has been sent to device  -->
    <string name="sync_sent_tab_snackbar">标签页发送成功！</string>
    <!-- Text shown in snackbar when sharing tabs failed  -->
    <string name="sync_sent_tab_error_snackbar">无法发送</string>
    <!-- Text shown in snackbar for the "retry" action that the user has after sharing tabs failed -->
    <string name="sync_sent_tab_error_snackbar_action">重试</string>
    <!-- Title of QR Pairing Fragment -->
    <string name="sync_scan_code">扫码</string>
    <!-- Instructions on how to access pairing -->
    <string name="sign_in_instructions"><![CDATA[在计算机上使用 Firefox 打开 <b>https://firefox.com/pair</b>]]></string>
    <!-- Text shown for sign in pairing when ready -->
    <string name="sign_in_ready_for_scan">立即扫码</string>
    <!-- Text shown for settings option for sign with pairing -->
    <string name="sign_in_with_camera">使用相机登录</string>
    <!-- Text shown for settings option for sign with email -->
    <string name="sign_in_with_email">改用电子邮件</string>
    <!-- Text shown for settings option for create new account text.'Firefox' intentionally hardcoded here.-->
    <string name="sign_in_create_account_text"><![CDATA[尚无账户？<u>立即创建</u>以在设备间同步 Firefox。]]></string>
    <!-- Text shown in confirmation dialog to sign out of account. The first parameter is the name of the app (e.g. Firefox Preview) -->
    <string name="sign_out_confirmation_message_2">%s 将停止与您的账户的同步，但不会删除您在这台设备上的任何上网数据。</string>
    <!-- Option to continue signing out of account shown in confirmation dialog to sign out of account -->
    <string name="sign_out_disconnect">断开连接</string>
    <!-- Option to cancel signing out shown in confirmation dialog to sign out of account -->
    <string name="sign_out_cancel">取消</string>

    <!-- Error message snackbar shown after the user tried to select a default folder which cannot be altered -->
    <string name="bookmark_cannot_edit_root">无法编辑默认文件夹</string>

    <!-- Enhanced Tracking Protection -->
    <!-- Link displayed in enhanced tracking protection panel to access tracking protection settings -->
    <string name="etp_settings">保护设置</string>
    <!-- Preference title for enhanced tracking protection settings -->
    <string name="preference_enhanced_tracking_protection">增强型跟踪保护</string>
    <!-- Title for the description of enhanced tracking protection -->
    <string name="preference_enhanced_tracking_protection_explanation_title">自由上网，拒绝跟踪</string>
    <!-- Preference summary for enhanced tracking protection settings on/off switch -->
    <string name="preference_enhanced_tracking_protection_summary" tools:ignore="UnusedResources">现已支持“全方位 Cookie 保护”功能，这是我们迄今针对跨站跟踪器最为强大的屏障。</string>
    <!-- Description of enhanced tracking protection. The first parameter is the name of the application (For example: Fenix) -->
    <string name="preference_enhanced_tracking_protection_explanation">你的数据只由你掌握。%s 可保护您免受大多数常见的跟踪器对您在线活动的窥视。</string>
    <!-- Description of enhanced tracking protection. The parameter is the name of the application (For example: Firefox Fenix) -->
    <string name="preference_enhanced_tracking_protection_explanation_2" tools:ignore="UnusedResources">%s 保护您免受众多常见跟踪器对您在线活动的窥视。</string>
    <!-- Text displayed that links to website about enhanced tracking protection -->
    <string name="preference_enhanced_tracking_protection_explanation_learn_more">详细了解</string>
    <!-- Preference for enhanced tracking protection for the standard protection settings -->
    <string name="preference_enhanced_tracking_protection_standard_default_1">标准（默认）</string>
    <!-- Preference description for enhanced tracking protection for the standard protection settings -->
    <string name="preference_enhanced_tracking_protection_standard_description_4">平衡隐私和性能。页面可正常加载。</string>
    <!-- Preference description for enhanced tracking protection for the standard protection settings -->
    <string name="preference_enhanced_tracking_protection_standard_description_5" tools:ignore="UnusedResources">页面将正常加载，但拦截的跟踪器少一些。</string>
    <!--  Accessibility text for the Standard protection information icon  -->
    <string name="preference_enhanced_tracking_protection_standard_info_button">标准跟踪保护会拦截的内容</string>
    <!-- Preference for enhanced tracking protection for the strict protection settings -->
    <string name="preference_enhanced_tracking_protection_strict">严格</string>
    <!-- Preference description for enhanced tracking protection for the strict protection settings -->
    <string name="preference_enhanced_tracking_protection_strict_description_3">拦截更多跟踪器，页面加载更快，但可能导致页面上某些功能异常。</string>
    <!-- Preference description for enhanced tracking protection for the strict protection settings -->
    <string name="preference_enhanced_tracking_protection_strict_description_4" tools:ignore="UnusedResources">更强的跟踪保护与更快的性能，但可导致某些网站的运作不正常。</string>
    <!--  Accessibility text for the Strict protection information icon  -->
    <string name="preference_enhanced_tracking_protection_strict_info_button">严格跟踪保护会拦截的内容</string>
    <!-- Preference for enhanced tracking protection for the custom protection settings -->
    <string name="preference_enhanced_tracking_protection_custom">自定义</string>
    <!-- Preference description for enhanced tracking protection for the strict protection settings -->
    <string name="preference_enhanced_tracking_protection_custom_description_2">选择要拦截的跟踪器和脚本。</string>
    <!--  Accessibility text for the Strict protection information icon  -->
    <string name="preference_enhanced_tracking_protection_custom_info_button">自定义跟踪保护会拦截的内容</string>
    <!-- Header for categories that are being blocked by current Enhanced Tracking Protection settings -->
    <!-- Preference for enhanced tracking protection for the custom protection settings for cookies-->
    <string name="preference_enhanced_tracking_protection_custom_cookies">Cookie</string>
    <!-- Option for enhanced tracking protection for the custom protection settings for cookies-->
    <string name="preference_enhanced_tracking_protection_custom_cookies_1">跨站和社交媒体跟踪器</string>
    <!-- Option for enhanced tracking protection for the custom protection settings for cookies-->
    <string name="preference_enhanced_tracking_protection_custom_cookies_2">未访问网站的 Cookie</string>
    <!-- Option for enhanced tracking protection for the custom protection settings for cookies-->
    <string name="preference_enhanced_tracking_protection_custom_cookies_3">所有第三方 Cookie（可能导致网站异常）</string>
    <!-- Option for enhanced tracking protection for the custom protection settings for cookies-->
    <string name="preference_enhanced_tracking_protection_custom_cookies_4">所有 Cookie（将会导致网站异常）</string>
    <!-- Option for enhanced tracking protection for the custom protection settings for cookies-->
    <string name="preference_enhanced_tracking_protection_custom_cookies_5">隔离跨站 Cookie</string>
    <!-- Preference for enhanced tracking protection for the custom protection settings for tracking content -->
    <string name="preference_enhanced_tracking_protection_custom_tracking_content">跟踪性内容</string>
    <!-- Option for enhanced tracking protection for the custom protection settings for tracking content-->
    <string name="preference_enhanced_tracking_protection_custom_tracking_content_1">所有标签页</string>
    <!-- Option for enhanced tracking protection for the custom protection settings for tracking content-->
    <string name="preference_enhanced_tracking_protection_custom_tracking_content_2">仅在隐私标签页中</string>
    <!-- Preference for enhanced tracking protection for the custom protection settings -->
    <string name="preference_enhanced_tracking_protection_custom_cryptominers">加密货币挖矿程序</string>
    <!-- Preference for enhanced tracking protection for the custom protection settings -->
    <string name="preference_enhanced_tracking_protection_custom_fingerprinters">数字指纹跟踪程序</string>
    <!-- Button label for navigating to the Enhanced Tracking Protection details -->
    <string name="enhanced_tracking_protection_details">详细信息</string>
    <!-- Header for categories that are being being blocked by current Enhanced Tracking Protection settings -->
    <string name="enhanced_tracking_protection_blocked">已拦截</string>
    <!-- Header for categories that are being not being blocked by current Enhanced Tracking Protection settings -->
    <string name="enhanced_tracking_protection_allowed">已允许</string>
    <!-- Category of trackers (social media trackers) that can be blocked by Enhanced Tracking Protection -->
    <string name="etp_social_media_trackers_title">社交媒体跟踪器</string>
    <!-- Description of social media trackers that can be blocked by Enhanced Tracking Protection -->
    <string name="etp_social_media_trackers_description">限制社交网络在网上跟踪您浏览活动的能力。</string>
    <!-- Category of trackers (cross-site tracking cookies) that can be blocked by Enhanced Tracking Protection -->
    <string name="etp_cookies_title">跨站跟踪性 Cookie</string>
    <!-- Category of trackers (cross-site tracking cookies) that can be blocked by Enhanced Tracking Protection -->
    <string name="etp_cookies_title_2">跨站 Cookie</string>
    <!-- Description of cross-site tracking cookies that can be blocked by Enhanced Tracking Protection -->
    <string name="etp_cookies_description">拦截网络分析公司用于跨网站收集浏览数据的 Cookie。</string>
    <!-- Description of cross-site tracking cookies that can be blocked by Enhanced Tracking Protection -->
    <string name="etp_cookies_description_2">“全方位 Cookie 保护”能够完全隔离每个网站的 Cookie，阻止像广告联盟等这类跟踪器借其跨站跟踪您。</string>
    <!-- Category of trackers (cryptominers) that can be blocked by Enhanced Tracking Protection -->
    <string name="etp_cryptominers_title">加密货币挖矿程序</string>
    <!-- Description of cryptominers that can be blocked by Enhanced Tracking Protection -->
    <string name="etp_cryptominers_description">防止恶意脚本利用您的设备来挖取数字货币。</string>
    <!-- Category of trackers (fingerprinters) that can be blocked by Enhanced Tracking Protection -->
    <string name="etp_fingerprinters_title">数字指纹跟踪程序</string>
    <!-- Description of fingerprinters that can be blocked by Enhanced Tracking Protection -->
    <string name="etp_fingerprinters_description">阻止收集可用于跟踪目的的设备唯一标识数据。</string>
    <!-- Category of trackers (tracking content) that can be blocked by Enhanced Tracking Protection -->
    <string name="etp_tracking_content_title">跟踪性内容</string>
    <!-- Description of tracking content that can be blocked by Enhanced Tracking Protection -->
    <string name="etp_tracking_content_description">停止加载包含跟踪代码的广告、视频和其他内容。可能会影响某些网站功能。</string>
    <!-- Enhanced Tracking Protection message that protection is currently on for this site -->
    <string name="etp_panel_on">已开启此网站的跟踪保护</string>
    <!-- Enhanced Tracking Protection message that protection is currently off for this site -->
    <string name="etp_panel_off">已关闭此网站的跟踪保护</string>
    <!-- Header for exceptions list for which sites enhanced tracking protection is always off -->
    <string name="enhanced_tracking_protection_exceptions">对下列网站已关闭增强型跟踪保护</string>
    <!-- Content description (not visible, for screen readers etc.): Navigate
    back from ETP details (Ex: Tracking content) -->
    <string name="etp_back_button_content_description">浏览上一页</string>
    <!-- About page link text to open what's new link -->
    <string name="about_whats_new">%s 新版变化</string>
    <!-- Open source licenses page title
    The first parameter is the app name -->
    <string name="open_source_licenses_title">%s | 开源软件库</string>

    <!-- Category of trackers (redirect trackers) that can be blocked by Enhanced Tracking Protection -->
    <string name="etp_redirect_trackers_title">重定向跟踪器</string>
    <!-- Description of redirect tracker cookies that can be blocked by Enhanced Tracking Protection -->
    <string name="etp_redirect_trackers_description">清除通过重定向设置到已知跟踪网站的 Cookie。</string>

    <!-- Description of the SmartBlock Enhanced Tracking Protection feature. The * symbol is intentionally hardcoded here,
         as we use it on the UI to indicate which trackers have been partially unblocked.  -->
    <string name="preference_etp_smartblock_description">由于您已与此页面上的部分跟踪器交互过，已取消拦截下列标记的跟踪器 *。</string>
    <!-- Text displayed that links to website about enhanced tracking protection SmartBlock -->
    <string name="preference_etp_smartblock_learn_more">详细了解</string>

    <!-- About page link text to open support link -->
    <string name="about_support">用户支持</string>
    <!-- About page link text to list of past crashes (like about:crashes on desktop) -->
    <string name="about_crashes">崩溃信息</string>
    <!-- About page link text to open privacy notice link -->
    <string name="about_privacy_notice">隐私声明</string>
    <!-- About page link text to open know your rights link -->
    <string name="about_know_your_rights">了解您的权利</string>
    <!-- About page link text to open licensing information link -->
    <string name="about_licensing_information">授权信息</string>
    <!-- About page link text to open a screen with libraries that are used -->
    <string name="about_other_open_source_libraries">我们使用的库</string>

    <!-- Toast shown to the user when they are activating the secret dev menu
        The first parameter is number of long clicks left to enable the menu -->
    <string name="about_debug_menu_toast_progress">再点 %1$d 下即可打开调试菜单</string>
    <string name="about_debug_menu_toast_done">已启用调试菜单</string>

    <!-- Browser long press popup menu -->
    <!-- Copy the current url -->
    <string name="browser_toolbar_long_press_popup_copy">复制</string>
    <!-- Paste & go the text in the clipboard. '&amp;' is replaced with the ampersand symbol: & -->
    <string name="browser_toolbar_long_press_popup_paste_and_go">粘贴并前往</string>
    <!-- Paste the text in the clipboard -->
    <string name="browser_toolbar_long_press_popup_paste">粘贴</string>

    <!-- Snackbar message shown after an URL has been copied to clipboard. -->
    <string name="browser_toolbar_url_copied_to_clipboard_snackbar">网址已复制到剪贴板</string>

    <!-- Title text for the Add To Homescreen dialog -->
    <string name="add_to_homescreen_title">添加到主屏幕</string>
    <!-- Cancel button text for the Add to Homescreen dialog -->
    <string name="add_to_homescreen_cancel">取消</string>
    <!-- Add button text for the Add to Homescreen dialog -->
    <string name="add_to_homescreen_add">添加</string>
    <!-- Continue to website button text for the first-time Add to Homescreen dialog -->
    <string name="add_to_homescreen_continue">继续前往网站</string>
    <!-- Placeholder text for the TextView in the Add to Homescreen dialog -->
    <string name="add_to_homescreen_text_placeholder">快捷方式名称</string>

    <!-- Describes the add to homescreen functionality -->
    <string name="add_to_homescreen_description_2">您可以轻松将此网站添加到设备主屏幕，以便迅捷访问并以类似应用的体验畅享浏览。</string>

    <!-- Preference for managing the settings for logins and passwords in Fenix -->
    <string name="preferences_passwords_logins_and_passwords">密码</string>
    <!-- Preference for managing the saving of logins and passwords in Fenix -->
    <string name="preferences_passwords_save_logins">保存登录名和密码</string>
    <!-- Preference option for asking to save passwords in Fenix -->
    <string name="preferences_passwords_save_logins_ask_to_save">询问是否保存</string>
    <!-- Preference option for never saving passwords in Fenix -->
    <string name="preferences_passwords_save_logins_never_save">总不保存</string>

    <!-- Preference for autofilling saved logins in Firefox (in web content), %1$s will be replaced with the app name -->
    <string name="preferences_passwords_autofill2">在 %1$s 中自动填充</string>

    <!-- Description for the preference for autofilling saved logins in Firefox (in web content), %1$s will be replaced with the app name -->
    <string name="preferences_passwords_autofill_description">在使用 %1$s 时，填充和保存网页中的用户名和密码。</string>
    <!-- Preference for autofilling logins from Fenix in other apps (e.g. autofilling the Twitter app) -->
    <string name="preferences_android_autofill">在其他应用程序中自动填充</string>
    <!-- Description for the preference for autofilling logins from Fenix in other apps (e.g. autofilling the Twitter app) -->
    <string name="preferences_android_autofill_description">在您设备上的其他应用程序中填充用户名和密码。</string>

    <!-- Preference option for adding a login -->
    <string name="preferences_logins_add_login">添加登录信息</string>

    <!-- Preference for syncing saved logins in Fenix -->
    <string name="preferences_passwords_sync_logins">同步登录信息</string>
    <!-- Preference for syncing saved logins in Fenix, when not signed in-->
    <string name="preferences_passwords_sync_logins_across_devices">跨设备同步登录信息</string>
    <!-- Preference to access list of saved logins -->
    <string name="preferences_passwords_saved_logins">保存的登录信息</string>
    <!-- Description of empty list of saved passwords. Placeholder is replaced with app name.  -->
    <string name="preferences_passwords_saved_logins_description_empty_text">您保存或同步到 %s 的登录信息将显示于此处。</string>
    <!-- Preference to access list of saved logins -->
    <string name="preferences_passwords_saved_logins_description_empty_learn_more_link">详细了解“同步”。</string>
    <!-- Preference to access list of login exceptions that we never save logins for -->
    <string name="preferences_passwords_exceptions">例外</string>
    <!-- Empty description of list of login exceptions that we never save logins for -->
    <string name="preferences_passwords_exceptions_description_empty">不保存登录名和密码的网站将显示于此处。</string>
    <!-- Description of list of login exceptions that we never save logins for -->
    <string name="preferences_passwords_exceptions_description">将不保存这些网站的登录名和密码。</string>
    <!-- Text on button to remove all saved login exceptions -->
    <string name="preferences_passwords_exceptions_remove_all">删除所有例外</string>
    <!-- Hint for search box in logins list -->
    <string name="preferences_passwords_saved_logins_search">搜索登录信息</string>
    <!-- The header for the site that a login is for -->
    <string name="preferences_passwords_saved_logins_site">网站</string>
    <!-- The header for the username for a login -->
    <string name="preferences_passwords_saved_logins_username">用户名</string>
    <!-- The header for the password for a login -->
    <string name="preferences_passwords_saved_logins_password">密码</string>
    <!-- Shown in snackbar to tell user that the password has been copied -->
    <string name="logins_password_copied">密码已复制到剪贴板</string>
    <!-- Shown in snackbar to tell user that the username has been copied -->
    <string name="logins_username_copied">用户名已复制到剪贴板</string>
    <!-- Content Description (for screenreaders etc) read for the button to copy a password in logins-->
    <string name="saved_logins_copy_password">复制密码</string>
    <!-- Content Description (for screenreaders etc) read for the button to clear a password while editing a login-->
    <string name="saved_logins_clear_password">清除密码</string>
    <!-- Content Description (for screenreaders etc) read for the button to copy a username in logins -->
    <string name="saved_login_copy_username">复制用户名</string>
    <!-- Content Description (for screenreaders etc) read for the button to clear a username while editing a login -->
    <string name="saved_login_clear_username">清除用户名</string>
    <!-- Content Description (for screenreaders etc) read for the button to clear the hostname field while creating a login -->
    <string name="saved_login_clear_hostname">清除主机名</string>
    <!-- Content Description (for screenreaders etc) read for the button to open a site in logins -->
    <string name="saved_login_open_site">在浏览器中打开网站</string>
    <!-- Content Description (for screenreaders etc) read for the button to reveal a password in logins -->
    <string name="saved_login_reveal_password">显示密码</string>
    <!-- Content Description (for screenreaders etc) read for the button to hide a password in logins -->
    <string name="saved_login_hide_password">隐藏密码</string>
    <!-- Message displayed in biometric prompt displayed for authentication before allowing users to view their logins -->
    <string name="logins_biometric_prompt_message">解锁以查看您保存的登录信息</string>
    <!-- Title of warning dialog if users have no device authentication set up -->
    <string name="logins_warning_dialog_title">保护您的登录名和密码</string>
    <!-- Message of warning dialog if users have no device authentication set up -->
    <string name="logins_warning_dialog_message">设置锁定方式、PIN 码或密码以保护您保存的登录名与密码，避免他人盗用。</string>
    <!-- Negative button to ignore warning dialog if users have no device authentication set up -->
    <string name="logins_warning_dialog_later">稍后</string>
    <!-- Positive button to send users to set up a pin of warning dialog if users have no device authentication set up -->
    <string name="logins_warning_dialog_set_up_now">立即设置</string>
    <!-- Title of PIN verification dialog to direct users to re-enter their device credentials to access their logins -->
    <string name="logins_biometric_prompt_message_pin">解锁您的设备</string>
    <!-- Title for Accessibility Force Enable Zoom Preference -->
    <string name="preference_accessibility_force_enable_zoom">在所有网站上缩放</string>
    <!-- Summary for Accessibility Force Enable Zoom Preference -->
    <string name="preference_accessibility_force_enable_zoom_summary">启用则允许在所有网站上进行捏合缩放，即使网站禁止该手势。</string>

    <!-- Saved logins sorting strategy menu item -by name- (if selected, it will sort saved logins alphabetically) -->
    <string name="saved_logins_sort_strategy_alphabetically">名称（A-Z）</string>
    <!-- Saved logins sorting strategy menu item -by last used- (if selected, it will sort saved logins by last used) -->
    <string name="saved_logins_sort_strategy_last_used">上次使用</string>
    <!-- Content description (not visible, for screen readers etc.): Sort saved logins dropdown menu chevron icon -->
    <string name="saved_logins_menu_dropdown_chevron_icon_content_description">排序登录信息菜单</string>

    <!-- Autofill -->
    <!-- Preference and title for managing the autofill settings -->
    <string name="preferences_autofill">自动填充</string>
    <!-- Preference and title for managing the settings for addresses -->
    <string name="preferences_addresses">地址</string>
    <!-- Preference and title for managing the settings for credit cards -->
    <string name="preferences_credit_cards">信用卡</string>
    <!-- Preference for saving and autofilling credit cards -->
    <string name="preferences_credit_cards_save_and_autofill_cards">保存并自动填充卡片信息</string>
    <!-- Preference summary for saving and autofilling credit card data -->
    <string name="preferences_credit_cards_save_and_autofill_cards_summary">数据已加密</string>
    <!-- Preference option for syncing credit cards across devices. This is displayed when the user is not signed into sync -->
    <string name="preferences_credit_cards_sync_cards_across_devices">跨设备同步卡片信息</string>
    <!-- Preference option for syncing credit cards across devices. This is displayed when the user is signed into sync -->
    <string name="preferences_credit_cards_sync_cards">同步卡片信息</string>
    <!-- Preference option for adding a credit card -->
    <string name="preferences_credit_cards_add_credit_card">添加信用卡</string>

    <!-- Preference option for managing saved credit cards -->
    <string name="preferences_credit_cards_manage_saved_cards">管理保存的卡片</string>
    <!-- Preference option for adding an address -->
    <string name="preferences_addresses_add_address">添加地址</string>
    <!-- Preference option for managing saved addresses -->
    <string name="preferences_addresses_manage_addresses">管理地址</string>
    <!-- Preference for saving and autofilling addresses -->
    <string name="preferences_addresses_save_and_autofill_addresses">保存并自动填充地址</string>
    <!-- Preference summary for saving and autofilling address data -->
    <string name="preferences_addresses_save_and_autofill_addresses_summary">包含号码、邮箱和收货地址等信息</string>

    <!-- Title of the "Add card" screen -->
    <string name="credit_cards_add_card">添加信用卡</string>
    <!-- Title of the "Edit card" screen -->
    <string name="credit_cards_edit_card">编辑卡片</string>
    <!-- The header for the card number of a credit card -->
    <string name="credit_cards_card_number">卡号</string>
    <!-- The header for the expiration date of a credit card -->
    <string name="credit_cards_expiration_date">失效日期</string>
    <!-- The label for the expiration date month of a credit card to be used by a11y services-->
    <string name="credit_cards_expiration_date_month">到期月份</string>
    <!-- The label for the expiration date year of a credit card to be used by a11y services-->
    <string name="credit_cards_expiration_date_year">到期年份</string>
    <!-- The header for the name on the credit card -->
    <string name="credit_cards_name_on_card">持卡人姓名</string>
    <!-- The text for the "Delete card" menu item for deleting a credit card -->
    <string name="credit_cards_menu_delete_card">删除卡片</string>
    <!-- The text for the "Delete card" button for deleting a credit card -->
    <string name="credit_cards_delete_card_button">删除卡片</string>
    <!-- The text for the confirmation message of "Delete card" dialog -->
    <string name="credit_cards_delete_dialog_confirmation">您确定要删除此信用卡吗？</string>
    <!-- The text for the positive button on "Delete card" dialog -->
    <string name="credit_cards_delete_dialog_button">删除</string>
    <!-- The title for the "Save" menu item for saving a credit card -->
    <string name="credit_cards_menu_save">保存</string>
    <!-- The text for the "Save" button for saving a credit card -->
    <string name="credit_cards_save_button">保存</string>
    <!-- The text for the "Cancel" button for cancelling adding, updating or deleting a credit card -->
    <string name="credit_cards_cancel_button">取消</string>

    <!-- Title of the "Saved cards" screen -->
    <string name="credit_cards_saved_cards">保存的卡片</string>

    <!-- Error message for credit card number validation -->
    <string name="credit_cards_number_validation_error_message">请输入有效的信用卡卡号</string>

    <!-- Error message for credit card name on card validation -->
    <string name="credit_cards_name_on_card_validation_error_message">请填写此栏</string>
    <!-- Message displayed in biometric prompt displayed for authentication before allowing users to view their saved credit cards -->
    <string name="credit_cards_biometric_prompt_message">解锁后即可查看保存的卡片信息</string>
    <!-- Title of warning dialog if users have no device authentication set up -->
    <string name="credit_cards_warning_dialog_title">保护您的卡片信息</string>

    <!-- Message of warning dialog if users have no device authentication set up -->
    <string name="credit_cards_warning_dialog_message">设置锁定方式、PIN 码或密码以保护您保存的卡片信息，避免他人盗用。</string>
    <!-- Positive button to send users to set up a pin of warning dialog if users have no device authentication set up -->
    <string name="credit_cards_warning_dialog_set_up_now">立即设置</string>
    <!-- Negative button to ignore warning dialog if users have no device authentication set up -->
    <string name="credit_cards_warning_dialog_later">以后再说</string>
    <!-- Title of PIN verification dialog to direct users to re-enter their device credentials to access their credit cards -->
    <string name="credit_cards_biometric_prompt_message_pin">解锁设备</string>

    <!-- Message displayed in biometric prompt for authentication, before allowing users to use their stored credit card information -->
    <string name="credit_cards_biometric_prompt_unlock_message">解锁以使用存储的卡片信息</string>

    <!-- Title of the "Add address" screen -->
    <string name="addresses_add_address">添加地址</string>
    <!-- Title of the "Edit address" screen -->
    <string name="addresses_edit_address">编辑地址</string>
    <!-- Title of the "Manage addresses" screen -->
    <string name="addresses_manage_addresses">管理地址</string>
    <!-- The header for the first name of an address -->
    <string name="addresses_first_name">名</string>
    <!-- The header for the middle name of an address -->
    <string name="addresses_middle_name">中间名</string>
    <!-- The header for the last name of an address -->
    <string name="addresses_last_name">姓</string>
    <!-- The header for the street address of an address -->
    <string name="addresses_street_address">街道地址</string>
    <!-- The header for the city of an address -->
    <string name="addresses_city">城市</string>
    <!-- The header for the subregion of an address when "state" should be used -->
    <string name="addresses_state">省/自治区/直辖市</string>
    <!-- The header for the subregion of an address when "province" should be used -->
    <string name="addresses_province">省/直辖市/自治区</string>
    <!-- The header for the zip code of an address -->
    <string name="addresses_zip">邮编</string>
    <!-- The header for the country or region of an address -->
    <string name="addresses_country">国家或地区</string>
    <!-- The header for the phone number of an address -->
    <string name="addresses_phone">电话</string>
    <!-- The header for the email of an address -->
    <string name="addresses_email">邮箱</string>
    <!-- The text for the "Save" button for saving an address -->
    <string name="addresses_save_button">保存</string>
    <!-- The text for the "Cancel" button for cancelling adding, updating or deleting an address -->
    <string name="addresses_cancel_button">取消</string>
    <!-- The text for the "Delete address" button for deleting an address -->
    <string name="addressess_delete_address_button">删除地址</string>

    <!-- The title for the "Delete address" confirmation dialog -->
    <string name="addressess_confirm_dialog_message">您确定要删除此地址吗？</string>
    <!-- The text for the positive button on "Delete address" dialog -->
    <string name="addressess_confirm_dialog_ok_button">删除</string>
    <!-- The text for the negative button on "Delete address" dialog -->
    <string name="addressess_confirm_dialog_cancel_button">取消</string>
    <!-- The text for the "Save address" menu item for saving an address -->
    <string name="address_menu_save_address">保存地址</string>
    <!-- The text for the "Delete address" menu item for deleting an address -->
    <string name="address_menu_delete_address">删除地址</string>

    <!-- Title of the Add search engine screen -->
    <string name="search_engine_add_custom_search_engine_title">添加搜索引擎</string>
    <!-- Title of the Edit search engine screen -->
    <string name="search_engine_edit_custom_search_engine_title">编辑搜索引擎</string>
    <!-- Content description (not visible, for screen readers etc.): Title for the button to add a search engine in the action bar -->
    <string name="search_engine_add_button_content_description">添加</string>
    <!-- Content description (not visible, for screen readers etc.): Title for the button to save a search engine in the action bar -->
    <string name="search_engine_add_custom_search_engine_edit_button_content_description">保存</string>
    <!-- Text for the menu button to edit a search engine -->
    <string name="search_engine_edit">编辑</string>
    <!-- Text for the menu button to delete a search engine -->
    <string name="search_engine_delete">删除</string>

    <!-- Text for the button to create a custom search engine on the Add search engine screen -->
    <string name="search_add_custom_engine_label_other">其他</string>
    <!-- Placeholder text shown in the Search Engine Name TextField before a user enters text -->
    <string name="search_add_custom_engine_name_hint">名称</string>
    <!-- Placeholder text shown in the Search String TextField before a user enters text -->
    <string name="search_add_custom_engine_search_string_hint">搜索字符串</string>
    <!-- Description text for the Search String TextField. The %s is part of the string -->
    <string name="search_add_custom_engine_search_string_example" formatted="false">用“%s”替换查询关键字。示例：\nhttps://www.google.com/search?q=%s</string>

    <!-- Accessibility description for the form in which details about the custom search engine are entered -->
    <string name="search_add_custom_engine_form_description">自定义搜索引擎信息</string>

    <!-- Text shown when a user leaves the name field empty -->
    <string name="search_add_custom_engine_error_empty_name">输入搜索引擎名称</string>
    <!-- Text shown when a user leaves the search string field empty -->
    <string name="search_add_custom_engine_error_empty_search_string">输入搜索字符串</string>
    <!-- Text shown when a user leaves out the required template string -->
    <string name="search_add_custom_engine_error_missing_template">请检查搜索字符串与示例格式是否匹配</string>
    <!-- Text shown when we aren't able to validate the custom search query. The first parameter is the url of the custom search engine -->
    <string name="search_add_custom_engine_error_cannot_reach">连接到“%s”时出错</string>
    <!-- Text shown when a user creates a new search engine -->
    <string name="search_add_custom_engine_success_message">已创建 %s</string>
    <!-- Text shown when a user successfully edits a custom search engine -->
    <string name="search_edit_custom_engine_success_message">已保存 %s</string>
    <!-- Text shown when a user successfully deletes a custom search engine -->
    <string name="search_delete_search_engine_success_message">已删除 %s</string>

    <!-- Heading for the instructions to allow a permission -->
    <string name="phone_feature_blocked_intro">若要允许：</string>
    <!-- First step for the allowing a permission -->
    <string name="phone_feature_blocked_step_settings">1. 前往 Android 设置</string>
    <!-- Second step for the allowing a permission -->
    <string name="phone_feature_blocked_step_permissions"><![CDATA[2. 点按<b>权限</b>]]></string>
    <!-- Third step for the allowing a permission (Fore example: Camera) -->
    <string name="phone_feature_blocked_step_feature"><![CDATA[3. 开启<b>%1$s</b>权限]]></string>

    <!-- Label that indicates a site is using a secure connection -->
    <string name="quick_settings_sheet_secure_connection_2">连接安全</string>
    <!-- Label that indicates a site is using a insecure connection -->
    <string name="quick_settings_sheet_insecure_connection_2">连接不安全</string>
    <!-- Label to clear site data -->
    <string name="clear_site_data">清除 Cookie 和网站数据</string>
    <!-- Confirmation message for a dialog confirming if the user wants to delete all data for current site -->
    <string name="confirm_clear_site_data"><![CDATA[您确定要清除 <b>%s</b> 网站的所有 Cookie 和数据吗？]]></string>
    <!-- Confirmation message for a dialog confirming if the user wants to delete all the permissions for all sites-->
    <string name="confirm_clear_permissions_on_all_sites">您确定要清除所有网站的所有权限吗？</string>
    <!-- Confirmation message for a dialog confirming if the user wants to delete all the permissions for a site-->
    <string name="confirm_clear_permissions_site">您确定要清除此网站的所有权限吗？</string>
    <!-- Confirmation message for a dialog confirming if the user wants to set default value a permission for a site-->
    <string name="confirm_clear_permission_site">您确定要清除此网站的这个权限吗？</string>
    <!-- label shown when there are not site exceptions to show in the site exception settings -->
    <string name="no_site_exceptions">无网站例外</string>
    <!-- Bookmark deletion confirmation -->
    <string name="bookmark_deletion_confirmation">您确定要删除此书签吗？</string>
    <!-- Browser menu button that adds a shortcut to the home fragment -->
    <string name="browser_menu_add_to_shortcuts">添加快捷方式</string>
    <!-- Browser menu button that removes a shortcut from the home fragment -->
    <string name="browser_menu_remove_from_shortcuts">移除快捷方式</string>
    <!-- text shown before the issuer name to indicate who its verified by, parameter is the name of
     the certificate authority that verified the ticket-->
    <string name="certificate_info_verified_by">验证者：%1$s</string>
    <!-- Login overflow menu delete button -->
    <string name="login_menu_delete_button">删除</string>
    <!-- Login overflow menu edit button -->
    <string name="login_menu_edit_button">编辑</string>
    <!-- Message in delete confirmation dialog for logins -->
    <string name="login_deletion_confirmation">您确定要删除此登录信息吗？</string>
    <!-- Positive action of a dialog asking to delete  -->
    <string name="dialog_delete_positive">删除</string>
    <!-- Negative action of a dialog asking to delete login -->
    <string name="dialog_delete_negative">取消</string>
    <!--  The saved login options menu description. -->
    <string name="login_options_menu">登录选项</string>
    <!--  The editable text field for a login's web address. -->
    <string name="saved_login_hostname_description">登录信息中的网址输入框。</string>
    <!--  The editable text field for a login's username. -->
    <string name="saved_login_username_description">登录信息中的用户名输入框。</string>
    <!--  The editable text field for a login's password. -->
    <string name="saved_login_password_description">登录信息中的密码输入框。</string>
    <!--  The button description to save changes to an edited login. -->
    <string name="save_changes_to_login">保存编辑过的登录信息。</string>
    <!--  The page title for editing a saved login. -->
    <string name="edit">编辑</string>
    <!--  The page title for adding new login. -->
    <string name="add_login">新建登录信息</string>
    <!--  The error message in add/edit login view when password field is blank. -->
    <string name="saved_login_password_required">需要密码</string>
    <!--  The error message in add login view when username field is blank. -->
    <string name="saved_login_username_required">用户名不能为空</string>
    <!--  The error message in add login view when hostname field is blank. -->
    <string name="saved_login_hostname_required" tools:ignore="UnusedResources">主机名不能为空</string>
    <!-- Voice search button content description  -->
    <string name="voice_search_content_description">语音搜索</string>
    <!-- Voice search prompt description displayed after the user presses the voice search button -->
    <string name="voice_search_explainer">现在请讲</string>

    <!--  The error message in edit login view when a duplicate username exists. -->
    <string name="saved_login_duplicate">已有同用户名的登录信息存在</string>

    <!-- This is the hint text that is shown inline on the hostname field of the create new login page. 'https://www.example.com' intentionally hardcoded here -->
    <string name="add_login_hostname_hint_text">https://www.example.com</string>
    <!-- This is an error message shown below the hostname field of the add login page when a hostname does not contain http or https. -->
    <string name="add_login_hostname_invalid_text_3">网址须包含“https://”或“http://”</string>
    <!-- This is an error message shown below the hostname field of the add login page when a hostname is invalid. -->
    <string name="add_login_hostname_invalid_text_2">需为有效的主机名</string>

    <!-- Synced Tabs -->
    <!-- Text displayed to ask user to connect another device as no devices found with account -->
    <string name="synced_tabs_connect_another_device">绑定其他设备</string>
    <!-- Text displayed asking user to re-authenticate -->
    <string name="synced_tabs_reauth">请重新验证。</string>
    <!-- Text displayed when user has disabled tab syncing in Firefox Sync Account -->
    <string name="synced_tabs_enable_tab_syncing">请启用标签页同步。</string>
    <!-- Text displayed when user has no tabs that have been synced -->
    <string name="synced_tabs_no_tabs">您其他设备上的 Firefox 没有打开任何标签页。</string>
    <!-- Text displayed in the synced tabs screen when a user is not signed in to Firefox Sync describing Synced Tabs -->
    <string name="synced_tabs_sign_in_message">查看您其他设备上的标签页列表。</string>
    <!-- Text displayed on a button in the synced tabs screen to link users to sign in when a user is not signed in to Firefox Sync -->
    <string name="synced_tabs_sign_in_button">登录同步服务</string>

    <!-- The text displayed when a synced device has no tabs to show in the list of Synced Tabs. -->
    <string name="synced_tabs_no_open_tabs">没有打开的标签页</string>

    <!-- Content description for expanding a group of synced tabs. -->
    <string name="synced_tabs_expand_group">展开同步的标签页组</string>
    <!-- Content description for collapsing a group of synced tabs. -->
    <string name="synced_tabs_collapse_group">折叠同步的标签页组</string>

    <!-- Top Sites -->
    <!-- Title text displayed in the dialog when shortcuts limit is reached. -->
    <string name="shortcut_max_limit_title">超出快捷方式限制</string>
    <!-- Content description text displayed in the dialog when shortcut limit is reached. -->
    <string name="shortcut_max_limit_content">请先移除现有的快捷方式才能再添加。长按网站，然后选择移除。</string>
    <!-- Confirmation dialog button text when top sites limit is reached. -->
    <string name="top_sites_max_limit_confirmation_button">我知道了</string>

    <!-- Label for the preference to show the shortcuts for the most visited top sites on the homepage -->
    <string name="top_sites_toggle_top_recent_sites_4">快捷方式</string>
	<!-- Title text displayed in the rename top site dialog. -->
	<string name="top_sites_rename_dialog_title">名称</string>
    <!-- Hint for renaming title of a shortcut -->
    <string name="shortcut_name_hint">快捷方式名称</string>
	<!-- Button caption to confirm the renaming of the top site. -->
	<string name="top_sites_rename_dialog_ok">确定</string>
	<!-- Dialog button text for canceling the rename top site prompt. -->
	<string name="top_sites_rename_dialog_cancel">取消</string>

    <!-- Text for the menu button to open the homepage settings. -->
    <string name="top_sites_menu_settings">设置</string>
    <!-- Text for the menu button to navigate to sponsors and privacy support articles. '&amp;' is replaced with the ampersand symbol: & -->
    <string name="top_sites_menu_sponsor_privacy">我们的赞助商﹠您的隐私</string>
    <!-- Label text displayed for a sponsored top site. -->
    <string name="top_sites_sponsored_label">赞助项目</string>

    <!-- Inactive tabs in the tabs tray -->
    <!-- Title text displayed in the tabs tray when a tab has been unused for 14 days. -->
    <string name="inactive_tabs_title">休眠标签页</string>
    <!-- Content description for closing all inactive tabs -->
    <string name="inactive_tabs_delete_all">关闭所有休眠标签页</string>

    <!-- Content description for expanding the inactive tabs section. -->
    <string name="inactive_tabs_expand_content_description">展开休眠标签页</string>
    <!-- Content description for collapsing the inactive tabs section. -->
    <string name="inactive_tabs_collapse_content_description">折叠休眠标签页</string>

    <!-- Inactive tabs auto-close message in the tabs tray -->
    <!-- The header text of the auto-close message when the user is asked if they want to turn on the auto-closing of inactive tabs. -->
    <string name="inactive_tabs_auto_close_message_header" tools:ignore="UnusedResources">要一个月后自动关闭吗？</string>
    <!-- A description below the header to notify the user what the inactive tabs auto-close feature is. -->
    <string name="inactive_tabs_auto_close_message_description" tools:ignore="UnusedResources">Firefox 可自动关闭您一个月内未查看的标签页。</string>
    <!-- A call to action below the description to allow the user to turn on the auto closing of inactive tabs. -->
    <string name="inactive_tabs_auto_close_message_action" tools:ignore="UnusedResources">启用自动关闭标签页功能</string>

    <!-- Text for the snackbar to confirm auto-close is enabled for inactive tabs -->
    <string name="inactive_tabs_auto_close_message_snackbar">已启用“自动关闭”</string>

    <!-- Awesome bar suggestion's headers -->
    <!-- Search suggestions title for Firefox Suggest. -->
    <string name="firefox_suggest_header">Firefox 建议</string>

    <!-- Title for search suggestions when Google is the default search suggestion engine. -->
    <string name="google_search_engine_suggestion_header">Google 搜索</string>
    <!-- Title for search suggestions when the default search suggestion engine is anything other than Google. The first parameter is default search engine name. -->
    <string name="other_default_search_engine_suggestion_header">%s · 搜索</string>

    <!-- Default browser experiment -->
    <string name="default_browser_experiment_card_text">将网站、电子邮件及聊天工具中的链接设为在 Firefox 中自动打开。</string>

    <!-- Content description for close button in collection placeholder. -->
    <string name="remove_home_collection_placeholder_content_description">移除</string>

    <!-- Content description radio buttons with a link to more information -->
    <string name="radio_preference_info_content_description">点击了解更多信息</string>

    <!-- Content description for the action bar "up" button -->
    <string name="action_bar_up_description">向上导航</string>

    <!-- Content description for privacy content close button -->
    <string name="privacy_content_close_button_content_description">关闭</string>

    <!-- Pocket recommended stories -->
    <!-- Header text for a section on the home screen. -->
    <string name="pocket_stories_header_1">精选文章</string>
    <!-- Header text for a section on the home screen. -->
    <string name="pocket_stories_categories_header">热门主题</string>
    <!-- Text of a button allowing users to access an external url for more Pocket recommendations. -->
    <string name="pocket_stories_placeholder_text">探索更多</string>
    <!-- Title of an app feature. Smaller than a heading. The first parameter is product name Pocket -->
    <string name="pocket_stories_feature_title_2">由 %s 提供。</string>
    <!-- Caption for describing a certain feature. The placeholder is for a clickable text (eg: Learn more) which will load an url in a new tab when clicked.  -->
    <string name="pocket_stories_feature_caption">Firefox 系列产品。%s</string>
    <!-- Clickable text for opening an external link for more information about Pocket. -->
    <string name="pocket_stories_feature_learn_more">详细了解</string>

    <!-- Text indicating that the Pocket story that also displays this text is a sponsored story by other 3rd party entity. -->
    <string name="pocket_stories_sponsor_indication">赞助项目</string>

    <!-- Snackbar message for enrolling in a Nimbus experiment from the secret settings when Studies preference is Off.-->
    <string name="experiments_snackbar">启用遥测以发送数据。</string>
    <!-- Snackbar button text to navigate to telemetry settings.-->
    <string name="experiments_snackbar_button">前往设置</string>

    <!-- Accessibility services actions labels. These will be appended to accessibility actions like "Double tap to.." but not by or applications but by services like Talkback. -->
    <!-- Action label for elements that can be collapsed if interacting with them. Talkback will append this to say "Double tap to collapse". -->
    <string name="a11y_action_label_collapse">折叠</string>
    <!-- Action label for elements that can be expanded if interacting with them. Talkback will append this to say "Double tap to expand". -->
    <string name="a11y_action_label_expand">展开</string>
    <!-- Action label for links to a website containing documentation about a wallpaper collection. Talkback will append this to say "Double tap to open link to learn more about this collection". -->
    <string name="a11y_action_label_wallpaper_collection_learn_more">访问链接了解此壁纸集的更多信息</string>
    <!-- Action label for links that point to an article. Talkback will append this to say "Double tap to read the article". -->
    <string name="a11y_action_label_read_article">阅读文章</string>
<<<<<<< HEAD

    <!-- Preference for add-ons custom source -->
    <string name="preferences_addons_customization">自定义附加组件收藏集</string>
    <!-- Placeholder text shown in the search bar before a user enters text -->
    <string name="addons_search_hint">搜索组件</string>
    <!-- Preference for showing display name instead of email -->
    <string name="preferences_show_displayname_insteadof_email">展示显示名而不是邮件地址</string>
    <!-- Title for strip url preference in customization settings -->
    <string name="preferences_strip_url_title">隐藏 URL 中的 HTTP/HTTPS/WWW 字符</string>
    <!-- Description for strip url preference in customization settings -->
    <string name="preferences_strip_url_description">开启后隐藏工具栏和标签页 URL 中的 HTTP/HTTPS/WWW 字符</string>
    <!-- Label for add-ons custom source account preference -->
    <string name="addons_custom_source_account">收藏集所有者</string>
    <!-- Label for add-ons custom source collection preference -->
    <string name="addons_custom_source_collection">收藏集名称</string>
    <!-- Preference category for system behavior customization -->
    <string name="preferences_system_behavior">设置系统行为</string>
    <!-- Title for relinquish memory preference in customization settings -->
    <string name="preferences_relinquish_memory_title">挂起标签页以避免因内存不足而进程被杀死</string>
    <!-- Description for relinquish memory preference in customization settings -->
    <string name="preferences_relinquish_memory_description">开启后，当系统内存不足时，标签页会被挂起，同时页面状态会丢失</string>
=======
    <!-- Action label for links to the Firefox Pocket website. Talkback will append this to say "Double tap to open link to learn more". -->
    <string name="a11y_action_label_pocket_learn_more">打开链接详细了解</string>
>>>>>>> 09d9f897
</resources><|MERGE_RESOLUTION|>--- conflicted
+++ resolved
@@ -70,14 +70,9 @@
 
     <!-- Private mode shortcut "contextual feature recommendation" (CFR) -->
     <!-- Text for the Private mode shortcut CFR message for adding a private mode shortcut to open private tabs from the Home screen -->
-    <string name="private_mode_cfr_message" moz:removedIn="111" tools:ignore="UnusedResources">一步进入隐私标签页。</string>
-    <!-- Text for the Private mode shortcut CFR message for adding a private mode shortcut to open private tabs from the Home screen -->
-    <string name="private_mode_cfr_message_2">一步进入隐私标签页。</string>
-<<<<<<< HEAD
+    <string name="private_mode_cfr_message">一步进入隐私标签页。</string>
     <!-- Text for the positive button -->
     <string name="cfr_pos_button_text" moz:removedIn="109" tools:ignore="UnusedResources">添加快捷方式</string>
-=======
->>>>>>> 09d9f897
 
     <!-- Text for the positive button to accept adding a Private Browsing shortcut to the Home screen -->
     <string name="private_mode_cfr_pos_button_text">添加到主屏幕</string>
@@ -428,15 +423,7 @@
     <!-- Long text for a detail explanation indicating what will happen if cookie banner handling is on for a site, this is shown as part of the cookie banner panel in the toolbar. The first parameter is the application name -->
     <string name="reduce_cookie_banner_details_panel_description_on_for_site_2">%1$s 会尝试在支持的网站上尽可能拒绝所有 Cookie 请求。</string>
     <!-- Title text for the dialog use on the control branch of the experiment to determine which context users engaged the most -->
-<<<<<<< HEAD
-    <string name="reduce_cookie_banner_control_experiment_dialog_title">消失吧，Cookie 横幅！</string>
-    <!-- Body text for the dialog use on the control branch of the experiment to determine which context users engaged the most -->
-    <string name="reduce_cookie_banner_control_experiment_dialog_body" moz:RemovedIn="110" tools:ignore="UnusedResources">尽可能自动拒绝 Cookie 请求，如果无法拒绝则接受所有 Cookie 以关闭 Cookie 横幅。</string>
-=======
-    <string name="reduce_cookie_banner_control_experiment_dialog_title" moz:RemovedIn="112" tools:ignore="UnusedResources">消失吧，Cookie 横幅！</string>
-    <!-- Title text for the cookie banner re-engagement dialog. The first parameter is the application name. -->
-    <string name="reduce_cookie_banner_dialog_title">要允许 %1$s 拒绝 Cookie 横幅吗？</string>
->>>>>>> 09d9f897
+    <string name="reduce_cookie_banner_control_experiment_dialog_title">Cookie 横幅，消失不见！</string>
     <!-- Body text for the dialog use on the control branch of the experiment to determine which context users engaged the most -->
     <string name="reduce_cookie_banner_control_experiment_dialog_body_1" moz:RemovedIn="111" tools:ignore="UnusedResources">尽可能自动拒绝 Cookie 请求。</string>
     <!-- Body text for the dialog use on the control branch of the experiment to determine which context users engaged the most.The first parameter is the application name -->
@@ -2157,7 +2144,8 @@
     <string name="a11y_action_label_wallpaper_collection_learn_more">访问链接了解此壁纸集的更多信息</string>
     <!-- Action label for links that point to an article. Talkback will append this to say "Double tap to read the article". -->
     <string name="a11y_action_label_read_article">阅读文章</string>
-<<<<<<< HEAD
+    <!-- Action label for links to the Firefox Pocket website. Talkback will append this to say "Double tap to open link to learn more". -->
+    <string name="a11y_action_label_pocket_learn_more">打开链接详细了解</string>
 
     <!-- Preference for add-ons custom source -->
     <string name="preferences_addons_customization">自定义附加组件收藏集</string>
@@ -2179,8 +2167,4 @@
     <string name="preferences_relinquish_memory_title">挂起标签页以避免因内存不足而进程被杀死</string>
     <!-- Description for relinquish memory preference in customization settings -->
     <string name="preferences_relinquish_memory_description">开启后，当系统内存不足时，标签页会被挂起，同时页面状态会丢失</string>
-=======
-    <!-- Action label for links to the Firefox Pocket website. Talkback will append this to say "Double tap to open link to learn more". -->
-    <string name="a11y_action_label_pocket_learn_more">打开链接详细了解</string>
->>>>>>> 09d9f897
 </resources>