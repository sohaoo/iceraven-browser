<?xml version="1.0" encoding="utf-8"?>
<resources xmlns:tools="http://schemas.android.com/tools" xmlns:moz="http://mozac.org/tools">


    <!-- App name for private browsing mode. The first parameter is the name of the app defined in app_name (for example: Fenix)-->
    <string name="app_name_private_5">私密 %s</string>
    <!-- App name for private browsing mode. The first parameter is the name of the app defined in app_name (for example: Fenix)-->
    <string name="app_name_private_4">%s (隐私模式)</string>

    <!-- Home Fragment -->
    <!-- Content description (not visible, for screen readers etc.): "Three dot" menu button. -->
    <string name="content_description_menu">更多选项</string>

    <!-- Content description (not visible, for screen readers etc.): "Private Browsing" menu button. -->
    <string name="content_description_private_browsing_button">启用隐私浏览模式</string>
    <!-- Content description (not visible, for screen readers etc.): "Private Browsing" menu button. -->
    <string name="content_description_disable_private_browsing_button">禁用隐私浏览模式</string>
    <!-- Content description (not visible, for screen readers etc.): "Private Browsing" menu button. -->
    <string name="content_description_private_browsing">隐私浏览</string>
    <!-- Placeholder text shown in the search bar before a user enters text for the default engine -->
    <string name="search_hint">搜索或输入网址</string>

    <!-- Placeholder text shown in the search bar before a user enters text for a general engine -->
    <string name="search_hint_general_engine">网上搜索</string>
    <!-- Placeholder text shown in search bar when using history search -->
    <string name="history_search_hint">搜索历史记录</string>
    <!-- Placeholder text shown in search bar when using bookmarks search -->
    <string name="bookmark_search_hint">搜索书签</string>
    <!-- Placeholder text shown in search bar when using tabs search -->
    <string name="tab_search_hint">搜索标签页</string>
    <!-- Placeholder text shown in the search bar when using application search engines -->
    <string name="application_search_hint">输入搜索词</string>
    <!-- No Open Tabs Message Description -->
    <string name="no_open_tabs_description">您打开的标签页将显示于此。</string>

    <!-- No Private Tabs Message Description -->
    <string name="no_private_tabs_description">您的隐私标签页将显示于此。</string>

    <!-- Tab tray multi select title in app bar. The first parameter is the number of tabs selected -->
    <string name="tab_tray_multi_select_title">已选择 %1$d 个标签页</string>
    <!-- Label of button in create collection dialog for creating a new collection  -->
    <string name="tab_tray_add_new_collection">新建收藏集</string>
    <!-- Label of editable text in create collection dialog for naming a new collection  -->
    <string name="tab_tray_add_new_collection_name">名称</string>
    <!-- Label of button in save to collection dialog for selecting a current collection  -->
    <string name="tab_tray_select_collection">选择收藏集</string>
    <!-- Content description for close button while in multiselect mode in tab tray -->
    <string name="tab_tray_close_multiselect_content_description">退出多选模式</string>
    <!-- Content description for save to collection button while in multiselect mode in tab tray -->
    <string name="tab_tray_collection_button_multiselect_content_description">将选中的的标签页保存到收藏集</string>

    <!-- Content description on checkmark while tab is selected in multiselect mode in tab tray -->
    <string name="tab_tray_multiselect_selected_content_description" moz:removedIn="136" tools:ignore="UnusedResources">已选择</string>

    <!-- Home - Bookmarks -->
    <!-- Title for the home screen section with bookmarks. -->
    <string name="home_bookmarks_title">书签</string>
    <!-- Content description for the button which navigates the user to show all of their bookmarks. -->
    <string name="home_bookmarks_show_all_content_description">显示所有书签</string>
    <!-- Text for the menu button to remove a recently saved bookmark from the user's home screen -->
    <string name="home_bookmarks_menu_item_remove">移除</string>

    <!-- About content. The first parameter is the name of the application. (For example: Fenix) -->
    <string name="about_content">%1$s 由 Mozilla 倾力打造。</string>

    <!-- Private Browsing -->
    <!-- Explanation for private browsing displayed to users on home view when they first enable private mode
        The first parameter is the name of the app defined in app_name (for example: Fenix) -->
    <string name="private_browsing_placeholder_description_2">%1$s 会在关闭所有隐私标签页或退出应用时，清除您的搜索记录与浏览历史。虽然这样仍无法对网站和电信运营商匿名，但还是可以更简单地防止其他使用此设备的人得知您的上网活动。</string>
    <string name="private_browsing_common_myths">正确认识隐私浏览功能</string>

    <!-- True Private Browsing Mode -->
    <!-- Title for info card on private homescreen in True Private Browsing Mode. -->
    <string name="felt_privacy_desc_card_title">不在设备上留痕迹</string>

    <!-- Explanation for private browsing displayed to users on home view when they first enable
        private mode in our new Total Private Browsing mode.
        The first parameter is the name of the app defined in app_name (for example: Firefox Nightly)
        The second parameter is the clickable link text in felt_privacy_info_card_subtitle_link_text -->
    <string name="felt_privacy_info_card_subtitle_2">%1$s 会在您关闭所有隐私标签页时删除您的 Cookie、历史记录和网站数据。%2$s</string>
    <!-- Clickable portion of the explanation for private browsing that links the user to our
        about privacy page.
        This string is used in felt_privacy_info_card_subtitle as the second parameter.-->
    <string name="felt_privacy_info_card_subtitle_link_text">谁可以看到我的活动？</string>

    <!-- Private mode shortcut "contextual feature recommendation" (CFR) -->
    <!-- Text for the Private mode shortcut CFR message for adding a private mode shortcut to open private tabs from the Home screen -->
    <string name="private_mode_cfr_message_2">一步进入隐私标签页。</string>

    <!-- Text for the positive button to accept adding a Private Browsing shortcut to the Home screen -->
    <string name="private_mode_cfr_pos_button_text">添加到主屏幕</string>
    <!-- Text for the negative button to decline adding a Private Browsing shortcut to the Home screen -->
    <string name="cfr_neg_button_text">不了，谢谢</string>

    <!-- Open in App "contextual feature recommendation" (CFR) -->
    <!-- Text for the info message. The first parameter is the name of the application.-->
    <string name="open_in_app_cfr_info_message_2">您可以将 %1$s 设为链接的打开方式。</string>
    <!-- Text for the positive action button -->
    <string name="open_in_app_cfr_positive_button_text">前往设置</string>
    <!-- Text for the negative action button -->
    <string name="open_in_app_cfr_negative_button_text">知道了</string>


    <!-- Private browsing erase action "contextual feature recommendation" (CFR) -->
    <!-- Text for the message displayed in the contextual feature recommendation popup promoting the erase private browsing feature. -->
    <string name="erase_action_cfr_message">点按此处新建隐私浏览，浏览完毕后轻松删除历史记录和 Cookie 等数据。</string>


    <!-- Toolbar "contextual feature recommendation" (CFR) -->
    <!-- Text for the title displayed in the contextual feature recommendation popup promoting the navigation bar. -->
    <string name="navbar_cfr_title">新导航方式让浏览更畅快</string>

    <!-- Text for the message displayed in the contextual feature recommendation popup promoting the navigation bar. -->
    <string name="navbar_cfr_message_2">导航栏会在向下滚动网页时收起，留出更多浏览空间。</string>

    <!-- Text for the message displayed for the popup promoting the long press of navigation in the navigation bar. -->
    <string name="navbar_navigation_buttons_cfr_message">按住箭头可在此标签页的历史页面间跳转。</string>

    <!-- Address bar swipe "contextual feature recommendation" (CFR) -->
    <!-- Text for the title displayed in the contextual feature recommendation popup promoting swipe of address bar. -->
    <string name="address_bar_swipe_cfr_title">滑动工具栏切换标签页</string>
    <!-- Text for the message displayed in the contextual feature recommendation popup promoting swipe of address bar. -->
    <string name="address_bar_swipe_cfr_message">向左或向右滑动以切换，于最后一个标签页向左滑动可打开新标签页。</string>

    <!-- Text for the info dialog when camera permissions have been denied but user tries to access a camera feature. -->
    <string name="camera_permissions_needed_message">需要访问相机。请前往 Android 设置，点按“权限”，然后点按“允许”。</string>
    <!-- Text for the positive action button to go to Android Settings to grant permissions. -->
    <string name="camera_permissions_needed_positive_button_text">前往设置</string>
    <!-- Text for the negative action button to dismiss the dialog. -->
    <string name="camera_permissions_needed_negative_button_text">知道了</string>

    <!-- Text for the banner message to tell users about our auto close feature. -->
    <string name="tab_tray_close_tabs_banner_message">设置自动关闭过去一天、一周或一个月未查看的已打开标签页。</string>
    <!-- Text for the positive action button to go to Settings for auto close tabs. -->
    <string name="tab_tray_close_tabs_banner_positive_button_text">查看选项</string>
    <!-- Text for the negative action button to dismiss the Close Tabs Banner. -->
    <string name="tab_tray_close_tabs_banner_negative_button_text">知道了</string>

    <!-- Text for the banner message to tell users about our inactive tabs feature. -->
    <string name="tab_tray_inactive_onboarding_message">两周内未查看的标签页将移至此处。</string>
    <!-- Text for the action link to go to Settings for inactive tabs. -->
    <string name="tab_tray_inactive_onboarding_button_text">在设置中关闭</string>

    <!-- Text for title for the auto-close dialog of the inactive tabs. -->
    <string name="tab_tray_inactive_auto_close_title">要一个月后自动关闭吗？</string>
    <!-- Text for the body for the auto-close dialog of the inactive tabs.
        The first parameter is the name of the application.-->
    <string name="tab_tray_inactive_auto_close_body_2">%1$s 可自动关闭您一个月内未查看的标签页。</string>
    <!-- Content description for close button in the auto-close dialog of the inactive tabs. -->
    <string name="tab_tray_inactive_auto_close_button_content_description">关闭</string>

    <!-- Text for turn on auto close tabs button in the auto-close dialog of the inactive tabs. -->
    <string name="tab_tray_inactive_turn_on_auto_close_button_2">开启“自动关闭”</string>


    <!-- Home screen icons - Long press shortcuts -->
    <!-- Shortcut action to open new tab -->
    <string name="home_screen_shortcut_open_new_tab_2">新建标签页</string>
    <!-- Shortcut action to open new private tab -->
    <string name="home_screen_shortcut_open_new_private_tab_2">新建隐私标签页</string>

    <!-- Shortcut action to open Passwords screen -->
    <string name="home_screen_shortcut_passwords">密码</string>

    <!-- Recent Tabs -->
    <!-- Header text for jumping back into the recent tab in the home screen -->
    <string name="recent_tabs_header">回到先前页面</string>
    <!-- Button text for showing all the tabs in the tabs tray -->
    <string name="recent_tabs_show_all">显示全部</string>

    <!-- Content description for the button which navigates the user to show all recent tabs in the tabs tray. -->
    <string name="recent_tabs_show_all_content_description_2">显示所有近期标签页按钮</string>

    <!-- Text for button in synced tab card that opens synced tabs tray -->
    <string name="recent_tabs_see_all_synced_tabs_button_text">查看所有同步的标签页</string>
    <!-- Accessibility description for device icon used for recent synced tab -->
    <string name="recent_tabs_synced_device_icon_content_description">已同步的设备</string>
    <!-- Text for the dropdown menu to remove a recent synced tab from the homescreen -->
    <string name="recent_synced_tab_menu_item_remove">移除</string>
    <!-- Text for the menu button to remove a grouped highlight from the user's browsing history
         in the Recently visited section -->
    <string name="recent_tab_menu_item_remove">移除</string>

    <!-- History Metadata -->
    <!-- Header text for a section on the home screen that displays grouped highlights from the
         user's browsing history, such as topics they have researched or explored on the web -->
    <string name="history_metadata_header_2">最近访问</string>
    <!-- Text for the menu button to remove a grouped highlight from the user's browsing history
         in the Recently visited section -->
    <string name="recently_visited_menu_item_remove">移除</string>

    <!-- Content description for the button which navigates the user to show all of their history. -->
    <string name="past_explorations_show_all_content_description_2">显示所有过去探索</string>

    <!-- Browser Fragment -->
    <!-- Content description (not visible, for screen readers etc.): Navigate backward (browsing history) -->
    <string name="browser_menu_back">后退</string>
    <!-- Content description (not visible, for screen readers etc.): Navigate forward (browsing history) -->
    <string name="browser_menu_forward">前进</string>
    <!-- Content description (not visible, for screen readers etc.): Refresh current website -->
    <string name="browser_menu_refresh">刷新</string>
    <!-- Content description (not visible, for screen readers etc.): Stop loading current website -->
    <string name="browser_menu_stop">停止</string>
    <!-- Browser menu button that opens the extensions manager -->
    <string name="browser_menu_extensions">扩展</string>
    <!-- Browser menu banner header text for extensions onboarding.
        The first parameter is the name of the app defined in app_name (for example: Fenix). -->
    <string name="browser_menu_extensions_banner_onboarding_header">让 %s 有你的个性</string>
    <!-- Browser menu banner header text for extensions onboarding when all installed extensions have been disabled. -->
    <string name="browser_menu_disabled_extensions_banner_onboarding_header">您已安装扩展，但未启用</string>
    <!-- Browser menu banner body text for extensions onboarding.
        The first parameter is the name of the app defined in app_name (for example: Fenix). -->
    <string name="browser_menu_extensions_banner_onboarding_body">扩展可从方方面面提升您的浏览体验，例如更改 %s 的外观和运作方式、增强隐私保护和安全性。</string>
    <!-- Browser menu banner body text for extensions onboarding when all installed extensions have been disabled.
     The first parameter is the name of the button that opens extension manager (for example "Manage extensions"). -->
    <string name="browser_menu_disabled_extensions_banner_onboarding_body">若要使用扩展，请在设置中将其启用，或选择下方的“%s”。</string>
    <!-- Browser menu banner link text for learning more about extensions -->
    <string name="browser_menu_extensions_banner_learn_more">详细了解</string>
    <!-- Browser menu button that opens the extensions manager -->
    <string name="browser_menu_manage_extensions">管理扩展</string>
    <!-- Content description (not visible, for screen readers etc.): Section heading for recommended extensions.-->
    <string name="browser_menu_recommended_section_content_description">推荐扩展</string>
    <!-- Content description (not visible, for screen readers etc.): Label for plus icon used to add extension.
      The first parameter is the name of the extension (for example: ClearURLs). -->
    <string name="browser_menu_extension_plus_icon_content_description_2">添加“%1$s”</string>
    <!-- Browser menu button that opens AMO in a tab -->
    <string name="browser_menu_discover_more_extensions">探索更多扩展</string>
    <!-- Browser menu description that is shown when one or more extensions are disabled due to extension errors -->
    <string name="browser_menu_extensions_disabled_description">已暂时禁用</string>
    <!-- The description of the browser menu appears when the user hasn't installed any extensions. -->
    <string name="browser_menu_no_extensions_installed_description">未启用扩展</string>
    <!-- Browser menu button that opens account settings -->
    <string name="browser_menu_account_settings">账户信息</string>
    <!-- Browser menu button that sends a user to help articles -->
    <string name="browser_menu_help">帮助</string>
    <!-- Browser menu button that sends a to a the what's new article -->
    <string name="browser_menu_whats_new">新版变化</string>
    <!-- Browser menu button that opens the settings menu -->
    <string name="browser_menu_settings">设置</string>
    <!-- Browser menu button that opens a user's library -->
    <string name="browser_menu_library">我的足迹</string>
    <!-- Browser menu toggle that requests a desktop site -->
    <string name="browser_menu_desktop_site">桌面版网站</string>
    <!-- Browser menu button that reopens a private tab as a regular tab -->
    <string name="browser_menu_open_in_regular_tab">在常规标签页中打开</string>
    <!-- Browser menu toggle that adds a shortcut to the site on the device home screen. -->
    <string name="browser_menu_add_to_homescreen">添加到主屏幕</string>
    <!-- Browser menu toggle that adds a PWA of the site on the device home screen. -->
    <string name="browser_menu_add_app_to_homescreen">添加应用到主屏幕</string>
    <!-- Browser menu toggle that adds a shortcut to the site on the device home screen. -->
    <string name="browser_menu_add_to_homescreen_2">添加到主屏幕…</string>
    <!-- Browser menu toggle that adds a PWA of the site on the device home screen. -->
    <string name="browser_menu_add_app_to_homescreen_2">添加应用到主屏幕…</string>
    <!-- Text for notifying users that Xiaomi devices require additional permissions to add to home screen -->
    <string name="browser_menu_add_to_homescreen_xiaomi">在小米设备上，可能需要额外权限才能将快捷方式添加到主屏幕。请检查您的设置。</string>
    <!-- Content description (not visible, for screen readers etc.) for the Resync tabs button -->
    <string name="resync_button_content_description">重新同步</string>
    <!-- Browser menu button that opens the find in page menu -->
    <string name="browser_menu_find_in_page">在页面中查找</string>
    <!-- Browser menu button that opens the find in page menu -->
    <string name="browser_menu_find_in_page_2">在页面中查找…</string>
    <!-- Browser menu button that opens the translations dialog, which has options to translate the current browser page. -->
    <string name="browser_menu_translations">翻译页面</string>
    <!-- Browser menu button that saves the current tab to a collection -->
    <string name="browser_menu_save_to_collection">保存到收藏集…</string>
    <!-- Browser menu button that saves the current tab to a collection -->
    <string name="browser_menu_save_to_collection_2">保存到收藏集</string>
    <!-- Browser menu button that open a share menu to share the current site -->
    <string name="browser_menu_share">分享</string>

    <!-- Browser menu button that open a share menu to share the current site -->
    <string name="browser_menu_share_2">分享…</string>
    <!-- Browser menu button shown in custom tabs that opens the current tab in Fenix
        The first parameter is the name of the app defined in app_name (for example: Fenix) -->
    <string name="browser_menu_open_in_fenix">用 %1$s 打开</string>
    <!-- Browser menu text shown in custom tabs to indicate this is a Fenix tab
        The first parameter is the name of the app defined in app_name (for example: Fenix) -->
    <string name="browser_menu_powered_by">由 %1$s 驱动</string>

    <!-- Browser menu text shown in custom tabs to indicate this is a Fenix tab
        The first parameter is the name of the app defined in app_name (for example: Fenix) -->
    <string name="browser_menu_powered_by2">由 %1$s 驱动</string>

    <!-- Browser menu button to put the current page in reader mode -->
    <string name="browser_menu_read">阅读模式</string>
    <!-- Browser menu button content description to close reader mode and return the user to the regular browser -->
    <string name="browser_menu_read_close">关闭阅读模式</string>
    <!-- Browser menu button to open the current page in an external app -->
    <string name="browser_menu_open_app_link">在应用中打开</string>

    <!-- Browser menu button to show reader view appearance controls e.g. the used font type and size -->
    <string name="browser_menu_customize_reader_view">定制阅读器视图</string>
    <!-- Browser menu button to show reader view appearance controls e.g. the used font type and size -->
    <string name="browser_menu_customize_reader_view_2">定制阅读器视图</string>
    <!-- Browser menu label for adding a bookmark -->
    <string name="browser_menu_add">添加</string>
    <!-- Browser menu label for editing a bookmark -->
    <string name="browser_menu_edit">编辑</string>

    <!-- Button shown on the home page that opens the Customize home settings -->
    <string name="browser_menu_customize_home_1">定制主页</string>

    <!-- Browser menu label to sign in to sync on the device using Mozilla accounts -->
    <string name="browser_menu_sign_in">登录</string>
    <!-- Browser menu caption label for the "Sign in" browser menu item described in `browser_menu_sign_in` -->
    <string name="browser_menu_sign_in_caption">同步密码、标签页等数据</string>

    <!-- Browser menu label to sign back in to sync on the device when the user's account needs to be reauthenticated -->
    <string name="browser_menu_sign_back_in_to_sync">重新登录以同步</string>
    <!-- Browser menu caption label for the "Sign back in to sync" browser menu item described in `browser_menu_sign_back_in_to_sync` when there is an error in syncing -->
    <string name="browser_menu_syncing_paused_caption">同步已暂停</string>

    <!-- Browser menu label that creates a private tab -->
    <string name="browser_menu_new_private_tab">新建隐私标签页</string>
    <!-- Browser menu label that navigates to the Password screen -->
    <string name="browser_menu_passwords">密码</string>

    <!-- Browser menu label that navigates to the SUMO page for the Firefox for Android release notes.
         The first parameter is the name of the app defined in app_name (for example: Fenix)-->
    <string name="browser_menu_new_in_firefox">%1$s 新版变化</string>
    <!-- Browser menu label that toggles the request for the desktop site of the currently visited page -->
    <string name="browser_menu_switch_to_desktop_site">切换到桌面版网站</string>
    <!-- Browser menu label that toggles the request for the mobile site of the currently visited page -->
    <string name="browser_menu_switch_to_mobile_site">切换到移动版网站</string>
    <!-- Browser menu label that navigates to the page tools sub-menu -->
    <string name="browser_menu_tools">工具</string>
    <!-- Content description (not visible, for screen readers etc.): Back button for all menu redesign sub-menu -->
    <string name="browser_menu_back_button_content_description">回到主菜单</string>
    <!-- Content description (not visible, for screen readers etc.) for bottom sheet handlebar main menu. -->
    <string name="browser_main_menu_handlebar_content_description">关闭主菜单表单</string>
    <!-- Content description (not visible, for screen readers etc.) for main menu help button. -->
    <string name="browser_main_menu_content_description_help_button">帮助</string>
    <!-- Content description (not visible, for screen readers etc.) for main menu settings button. -->
    <string name="browser_main_menu_content_description_settings_button">设置</string>
    <!-- Content description (not visible, for screen readers etc.) for bottom sheet handlebar extensions menu. -->
    <string name="browser_extensions_menu_handlebar_content_description">关闭扩展菜单表单</string>
    <!-- Content description (not visible, for screen readers etc.) for bottom sheet handlebar save menu. -->
    <string name="browser_save_menu_handlebar_content_description">关闭保存菜单表单</string>
    <!-- Content description (not visible, for screen readers etc.) for bottom sheet handlebar tools menu. -->
    <string name="browser_tools_menu_handlebar_content_description">关闭工具菜单表单</string>
    <!-- Content description (not visible, for screen readers etc.) for bottom sheet handlebar custom tab menu. -->
    <string name="browser_custom_tab_menu_handlebar_content_description">关闭定制标签页菜单表单</string>
    <!-- Browser menu description that describes the various tools related menu items inside of the tools sub-menu -->
    <string name="browser_menu_tools_description_with_translate" moz:removedIn="134" tools:ignore="UnusedResources">阅读模式、翻译、打印、分享、在应用中打开</string>
    <!-- Browser menu description that describes the various tools related menu items inside of the tools sub-menu -->
    <string name="browser_menu_tools_description" moz:removedIn="134" tools:ignore="UnusedResources">阅读模式、打印、分享、在应用中打开</string>
    <!-- Browser menu description that describes the various tools related menu items inside of the tools sub-menu
         The first parameter is the label of the report site issue (for example: Report Site issue) -->
    <string name="browser_menu_tools_description_with_translate_with_report_site" moz:removedIn="135" tools:ignore="UnusedResources">阅读模式、翻译、%s、打印、分享、在应用中打开</string>
    <!-- Browser menu description that describes the various tools related menu items inside of the tools sub-menu when the "Report broken site" feature is available-->
    <string name="browser_menu_tools_description_with_translate_with_report_site_2">阅读模式、翻译、反馈问题网站、打印、分享、在应用中打开</string>
    <!-- Browser menu description that describes the various tools related menu items inside of the tools sub-menu -->
    <string name="browser_menu_tools_description_with_translate_without_report_site">阅读模式、翻译、打印、分享、在应用中打开</string>
    <!-- Browser menu description that describes the various tools related menu items inside of the tools sub-menu
         The first parameter is the label of the report site issue (for example: Report Site issue) -->
    <string name="browser_menu_tools_description_with_report_site" moz:removedIn="135" tools:ignore="UnusedResources">阅读模式、%s、打印、分享、在应用中打开</string>
    <!-- Browser menu description that describes the various tools related menu items inside of the tools sub-menu when the "Report broken site" feature is available-->
    <string name="browser_menu_tools_description_with_report_site_2">阅读模式、反馈问题网站、打印、分享、在应用中打开</string>
    <!-- Browser menu description that describes the various tools related menu items inside of the tools sub-menu -->
    <string name="browser_menu_tools_description_without_report_site">阅读模式、打印、分享、在应用中打开</string>
    <!-- Browser menu label that navigates to the save sub-menu, which contains various save related menu items such as
         bookmarking a page, saving to collection, shortcut or as a PDF, and adding to home screen -->
    <string name="browser_menu_save">保存</string>

    <!-- Browser menu description that describes the various save related menu items inside of the save sub-menu -->
    <string name="browser_menu_save_description">添加书签、快捷方式、主页、收藏集、PDF</string>
    <!-- Browser menu label that bookmarks the currently visited page -->
    <string name="browser_menu_bookmark_this_page">将此页面加入书签</string>
    <!-- Browser menu label that navigates to the edit bookmark screen for the current bookmarked page -->
    <string name="browser_menu_edit_bookmark">编辑书签</string>
    <!-- Browser menu label that the saves the currently visited page as a PDF -->
    <string name="browser_menu_save_as_pdf">另存为 PDF…</string>
    <!-- Browser menu label for turning ON reader view of the current visited page -->
    <string name="browser_menu_turn_on_reader_view">开启阅读模式</string>
    <!-- Browser menu label for turning OFF reader view of the current visited page -->
    <string name="browser_menu_turn_off_reader_view">关闭阅读视图</string>
    <!-- Browser menu button that reopens a private tab as a regular tab -->
<<<<<<< HEAD
    <string name="browser_menu_open_in_normal_tab">移动到非隐私标签页</string>dsa
=======
    <string name="browser_menu_open_in_normal_tab">移动到非隐私标签页</string>
>>>>>>> 07ff4473
    <!-- Browser menu label for navigating to the translation feature, which provides language translation options the current visited page -->
    <string name="browser_menu_translate_page">翻译页面…</string>
    <!-- Browser menu label for navigating to the Web Compat Reporter feature, which provides users the ability to send bug reports for broken sites. -->
    <string name="browser_menu_webcompat_reporter">反馈网站问题…</string>
    <!-- Browser menu label that is displayed when the current page has been translated by the translation feature.
         The first parameter is the name of the language that page was translated to (e.g. English). -->
    <string name="browser_menu_translated_to">已翻译成%1$s</string>
    <!-- Browser menu label for the print feature -->
    <string name="browser_menu_print">打印…</string>

    <!-- Browser menu label for the Delete browsing data on quit feature.
        The first parameter is the name of the app defined in app_name (for example: Fenix). -->
    <string name="browser_menu_delete_browsing_data_on_quit">退出 %1$s</string>

    <!-- Menu "contextual feature recommendation" (CFR) -->
    <!-- Text for the title in the contextual feature recommendation popup promoting the menu feature. -->
    <string name="menu_cfr_title">新功能：简约菜单</string>

    <!-- Text for the message in the contextual feature recommendation popup promoting the menu feature. -->
    <string name="menu_cfr_body">更快找到所需功能，例如隐私浏览和“保存”操作。</string>

    <!-- Extensions management fragment -->
    <!-- Text displayed when there are no extensions to be shown -->
    <string name="extensions_management_no_extensions">暂无扩展</string>

    <!-- Browser Toolbar -->
    <!-- Content description for the Home screen button on the browser toolbar -->
    <string name="browser_toolbar_home">主屏幕</string>

    <!-- Content description (not visible, for screen readers etc.): Erase button: Erase the browsing
         history and go back to the home screen. -->
    <string name="browser_toolbar_erase">清除浏览历史</string>
    <!-- Content description for the translate page toolbar button that opens the translations dialog when no translation has occurred. -->
    <string name="browser_toolbar_translate">翻译页面</string>

    <!-- Content description (not visible, for screen readers etc.) for the translate page toolbar button that opens the translations dialog when the page is translated successfully.
         The first parameter is the name of the language that is displayed in the original page. (For example: English)
         The second parameter is the name of the language which the page was translated to. (For example: French) -->
    <string name="browser_toolbar_translated_successfully">已将页面从%1$s翻译成%2$s｡</string>

    <!-- Locale Settings Fragment -->
    <!-- Content description for tick mark on selected language -->
    <string name="a11y_selected_locale_content_description">选择的语言</string>
    <!-- Text for default locale item -->
    <string name="default_locale_text">依照设备语言显示 (ISO 3166/639)</string>
    <!-- Placeholder text shown in the search bar before a user enters text -->
    <string name="locale_search_hint">搜索语言</string>

    <!-- Search Fragment -->
    <!-- Button in the search view that lets a user search by scanning a QR code -->
    <string name="search_scan_button_2">扫描二维码</string>
    <!-- Button in the search view when shortcuts are displayed that takes a user to the search engine settings -->
    <string name="search_shortcuts_engine_settings">搜索引擎设置</string>

    <!-- Button in the search view that lets a user navigate to the site in their clipboard -->
    <string name="awesomebar_clipboard_title">打开剪贴板中的链接</string>

    <!-- Button in the search suggestions onboarding that allows search suggestions in private sessions -->
    <string name="search_suggestions_onboarding_allow_button">允许</string>
    <!-- Button in the search suggestions onboarding that does not allow search suggestions in private sessions -->
    <string name="search_suggestions_onboarding_do_not_allow_button">不允许</string>
    <!-- Search suggestion onboarding hint title text -->
    <string name="search_suggestions_onboarding_title">要允许在隐私窗口中显示搜索建议吗？</string>
    <!-- Search suggestion onboarding hint description text, first parameter is the name of the app defined in app_name (for example: Fenix)-->
    <string name="search_suggestions_onboarding_text">%s 会把您在地址栏中输入的任何内容告知默认搜索引擎。</string>

    <!-- Search engine suggestion title text. The first parameter is the name of the suggested engine-->
    <string name="search_engine_suggestions_title">%s 上搜索</string>

    <!-- Search engine suggestion description text -->
    <string name="search_engine_suggestions_description">直接从地址栏搜索</string>

    <!-- Menu option in the search selector menu to open the search settings -->
    <string name="search_settings_menu_item">搜索设置</string>

    <!-- Header text for the search selector menu -->
    <string name="search_header_menu_item_2">此次搜索：</string>

    <!-- Content description (not visible, for screen readers etc.): Search engine icon.
    The parameter is the search engine name (for example: DuckDuckGo). -->
    <string name="search_engine_icon_content_description_1">搜索引擎：%s</string>

    <!-- Content description (not visible, for screen readers etc.) of the search engine selector from the search toolbar.
    The parameter is the search engine name (for example: DuckDuckGo).
    The colon character (in "%s:") is intended to have the screen reader make a small pause between the search engine name and the description of the button. -->
    <string name="search_engine_selector_content_description">%s：选择搜索引擎</string>

    <!-- Home onboarding -->
    <!-- Home onboarding dialog welcome screen title text. -->
    <string name="onboarding_home_welcome_title_2">欢迎进入更个性化的互联网</string>
    <!-- Home onboarding dialog welcome screen description text. -->
    <string name="onboarding_home_welcome_description">更靓、更保护隐私，但始终不变的是以人为本的承诺。</string>
    <!-- Home onboarding dialog sign into sync screen title text. -->
    <string name="onboarding_home_sync_title_3">多屏切换更顺手</string>
    <!-- Home onboarding dialog sign into sync screen description text. -->
    <string name="onboarding_home_sync_description">您现在从主页就可以继续浏览其他设备上的标签页。</string>
    <!-- Text for the button to continue the onboarding on the home onboarding dialog. -->
    <string name="onboarding_home_get_started_button">开始使用</string>
    <!-- Text for the button to navigate to the sync sign in screen on the home onboarding dialog. -->
    <string name="onboarding_home_sign_in_button">登录</string>
    <!-- Text for the button to skip the onboarding on the home onboarding dialog. -->
    <string name="onboarding_home_skip_button">跳过</string>

    <!-- Onboarding home screen sync popup dialog message, shown on top of Recent Synced Tabs in the Jump back in section. -->
    <string name="sync_cfr_message">标签页正在同步！您可在另一设备上继续浏览。</string>

    <!-- Content description (not visible, for screen readers etc.): Close button for the home onboarding dialog -->
    <string name="onboarding_home_content_description_close_button">关闭</string>

    <!-- Juno first user onboarding flow experiment, strings are marked unused as they are only referenced by Nimbus experiments. -->
    <!-- Description for learning more about our privacy notice. -->
    <string name="juno_onboarding_privacy_notice_text" tools:ignore="BrandUsage">Firefox 隐私声明</string>
    <!-- Title for set firefox as default browser screen used by Nimbus experiments. -->
    <string name="juno_onboarding_default_browser_title_nimbus_2">我们乐于为您护航</string>
    <!-- Title for set firefox as default browser screen used by Nimbus experiments.
        Note: The word "Firefox" should NOT be translated -->
    <string name="juno_onboarding_default_browser_title_nimbus_3" tools:ignore="BrandUsage,UnusedResources">探究 Firefox 何以受亿万用户青睐</string>
    <!-- Title for set firefox as default browser screen used by Nimbus experiments. -->
    <string name="juno_onboarding_default_browser_title_nimbus_4" tools:ignore="UnusedResources">更多保障上网安全的选项</string>
    <!-- Description for set firefox as default browser screen used by Nimbus experiments. -->
    <string name="juno_onboarding_default_browser_description_nimbus_3">这款由非营利组织支持的浏览器会自动阻止大公司在网上偷偷跟踪您。</string>
    <!-- Description for set firefox as default browser screen used by Nimbus experiments. -->
    <string name="juno_onboarding_default_browser_description_nimbus_4" tools:ignore="UnusedResources">这款由非营利组织支持的浏览器，是超过一亿用户的隐私保护之选。</string>
    <!-- Description for set firefox as default browser screen used by Nimbus experiments. -->
    <string name="juno_onboarding_default_browser_description_nimbus_5" tools:ignore="UnusedResources">已知跟踪器？自动拦截！好用扩展？足足 700 款任您选！PDF 文档？内置阅读器轻松满足您的需求。</string>
    <!-- Text for the button to set firefox as default browser on the device -->
    <string name="juno_onboarding_default_browser_positive_button" tools:ignore="UnusedResources">设为默认浏览器</string>
    <!-- Text for the button dismiss the screen and move on with the flow -->
    <string name="juno_onboarding_default_browser_negative_button" tools:ignore="UnusedResources">暂时不要</string>
    <!-- Title for sign in to sync screen. -->
    <string name="juno_onboarding_sign_in_title_2">在设备间流转，数据照样密不透风</string>
    <!-- Description for sign in to sync screen. Nimbus experiments do not support string placeholders.
     Note: The word "Firefox" should NOT be translated -->
    <string name="juno_onboarding_sign_in_description_3" tools:ignore="BrandUsage">Firefox 会在同步时加密您的密码、书签等数据。</string>
    <!-- Text for the button to sign in to sync on the device -->
    <string name="juno_onboarding_sign_in_positive_button" tools:ignore="UnusedResources">登录</string>
    <!-- Text for the button dismiss the screen and move on with the flow -->
    <string name="juno_onboarding_sign_in_negative_button" tools:ignore="UnusedResources">暂时不要</string>
    <!-- Title for enable notification permission screen used by Nimbus experiments. Nimbus experiments do not support string placeholders.
        Note: The word "Firefox" should NOT be translated -->
    <string name="juno_onboarding_enable_notifications_title_nimbus_2" tools:ignore="BrandUsage">允许通知可让 Firefox 更好地为您保驾护航</string>
    <!-- Description for enable notification permission screen used by Nimbus experiments. Nimbus experiments do not support string placeholders.
       Note: The word "Firefox" should NOT be translated -->
    <string name="juno_onboarding_enable_notifications_description_nimbus_2" tools:ignore="BrandUsage">在设备间安全发送标签页，并探索 Firefox 中更多保护隐私的特色功能。</string>
    <!-- Text for the button to request notification permission on the device -->
    <string name="juno_onboarding_enable_notifications_positive_button" tools:ignore="UnusedResources">开启通知</string>
    <!-- Text for the button dismiss the screen and move on with the flow -->
    <string name="juno_onboarding_enable_notifications_negative_button" tools:ignore="UnusedResources">暂时不要</string>

    <!-- Title for add search widget screen used by Nimbus experiments. Nimbus experiments do not support string placeholders.
        Note: The word "Firefox" should NOT be translated -->
    <string name="juno_onboarding_add_search_widget_title" tools:ignore="BrandUsage,UnusedResources">试试 Firefox 搜索微件</string>

    <!-- Description for add search widget screen used by Nimbus experiments. Nimbus experiments do not support string placeholders.
        Note: The word "Firefox" should NOT be translated -->
    <string name="juno_onboarding_add_search_widget_description" tools:ignore="BrandUsage,UnusedResources">将 Firefox 添加至主屏幕，随手就能打开隐私为先、可拦截跨站跟踪器的浏览器。</string>
    <!-- Text for the button to add search widget on the device used by Nimbus experiments. Nimbus experiments do not support string placeholders.
        Note: The word "Firefox" should NOT be translated -->
    <string name="juno_onboarding_add_search_widget_positive_button" tools:ignore="BrandUsage,UnusedResources">添加 Firefox 微件</string>

    <!-- Text for the button to dismiss the screen and move on with the flow -->
    <string name="juno_onboarding_add_search_widget_negative_button" tools:ignore="UnusedResources">暂时不要</string>

    <!-- Onboarding header for the add-ons card used by Nimbus experiments. Nimbus experiments do not support string placeholders.
    Note: The word "Firefox" should NOT be translated -->
    <string name="onboarding_add_on_header" tools:ignore="BrandUsage,UnusedResources">通过扩展定制 Firefox</string>
    <!-- Onboarding sub header for the add-ons card, used by Nimbus experiments. -->
    <string name="onboarding_add_on_sub_header" tools:ignore="UnusedResources">添加第三方扩展，享受安全性、生产力等多方面提升。</string>
    <!-- Onboarding add-ons card, for checking more add-ons on, used by Nimbus experiments. -->
    <string name="onboarding_add_on_explore_more_extensions_2">发现更多扩展</string>
    <!-- Onboarding add-ons card, button for start browsing, used by Nimbus experiments. -->
    <string name="onboarding_add_on_start_browsing_button_2">开始浏览</string>
    <!-- Ublock name for the onboarding add-ons card, used by Nimbus experiments. Note: The word "Ublock Origin" is a brand name should NOT be translated -->
    <string name="onboarding_add_on_ublock_name" tools:ignore="UnusedResources">uBlock Origin</string>
    <!-- Ublock description for the onboarding add-ons card, used by Nimbus experiments. -->
    <string name="onboarding_add_on_ublock_description" tools:ignore="UnusedResources">高效拦截广告。</string>
    <!-- Privacy Badger name for the onboarding add-ons card, used by Nimbus experiments. Note: The word "Privacy Badger" is a brand name should NOT be translated -->
    <string name="onboarding_add_on_privacy_badger_name" tools:ignore="UnusedResources">Privacy Badger</string>
    <!-- Privacy Badger description for the onboarding add-ons card, used by Nimbus experiments. -->
    <string name="onboarding_add_on_privacy_badger_description" tools:ignore="UnusedResources">反跟踪专家出马，甩掉尾随的跟踪器和广告。</string>
    <!-- Search by Image name for the onboarding add-ons card, used by Nimbus experiments. Note: The word "Search by Image" is a brand name should NOT be translated -->
    <string name="onboarding_add_on_search_by_image_name" tools:ignore="UnusedResources">Search by Image</string>
    <!-- Search by Image description for the onboarding add-ons card, used by Nimbus experiments. -->
    <string name="onboarding_add_on_search_by_image_description" tools:ignore="UnusedResources">识别在意的图片，发掘相关信息。</string>
    <!-- Dark Reader name for the onboarding add-ons card, used by Nimbus experiments. Note: The word "Dark Reader" is a brand name should NOT be translated -->
    <string name="onboarding_add_on_dark_reader_name" tools:ignore="UnusedResources">Dark Reader</string>

    <!-- Privacy Badger description for the onboarding add-ons card, used by Nimbus experiments. -->
    <string name="onboarding_add_on_dark_reader_description" tools:ignore="UnusedResources">为移动版网页定制深色模式。</string>

    <!-- Label for the number of reviews for an add-on. The parameter is for the formatted number of reviews e.g. "1,234", "12,345", "123,456". -->
    <string name="onboarding_add_on_reviews_label">评价数：%1$s</string>
    <!-- Content description for the add-on icon. -->
    <string name="onboarding_add_on_icon_content_description">附加组件图标</string>
    <!-- Content description for the an installed add-on icon. -->
    <string name="onboarding_installed_add_on_icon_content_description">已安装的附加组件的图标</string>
    <!-- Content description for the an installing add-on icon. -->
    <string name="onboarding_installing_add_on_icon_content_description">正在安装的附加组件的图标</string>
    <!-- Content description for the add add-on button. -->
    <string name="onboarding_add_on_add_button_content_description">添加附加组件按钮</string>
    <!-- Content description for the star rating group. -->
    <string name="onboarding_add_on_star_rating_content_description">%1$s 颗星（满分 5 星）</string>

    <!-- Title for the privacy preferences dialog shown during onboarding. Note: The word "Firefox" should NOT be translated. -->
<<<<<<< HEAD
    <string name="onboarding_preferences_dialog_title" tools:ignore="BrandUsage,UnusedResources">帮助我们改进 Firefox</string>
    <!-- Title for the crash reporting option in the privacy preferences dialog shown during onboarding. -->
    <string name="onboarding_preferences_dialog_crash_reporting_title" tools:ignore="UnusedResources">自动发送崩溃报告</string>
    <!-- Description for the crash reporting option in the privacy preferences dialog shown during onboarding. -->
    <string name="onboarding_preferences_dialog_crash_reporting_description" tools:ignore="UnusedResources">我们可借助崩溃报告来诊断和修复浏览器的问题。报告中可能包含个人或敏感数据。</string>
    <!-- Learn more link for the crash reporting option in the privacy preferences dialog shown during onboarding. -->
    <string name="onboarding_preferences_dialog_crash_reporting_learn_more" tools:ignore="UnusedResources">详细了解崩溃报告</string>
    <!-- Title for the usage data option in the privacy preferences dialog shown during onboarding. Note: The word "Mozilla" should NOT be translated. -->
    <string name="onboarding_preferences_dialog_usage_data_title" tools:ignore="UnusedResources">向 Mozilla 发送技术与交互数据</string>
    <!-- Description for the usage data option in the privacy preferences dialog shown during onboarding. Note: The word "Firefox" should NOT be translated. -->
    <string name="onboarding_preferences_dialog_usage_data_description" tools:ignore="BrandUsage,UnusedResources">与您的设备、硬件配置、Firefox 使用方式相关的数据，有助于为全体用户改进功能、性能、稳定性。</string>
    <!-- Learn more link for the usage data option in the privacy preferences dialog shown during onboarding. -->
    <string name="onboarding_preferences_dialog_usage_data_learn_more" tools:ignore="UnusedResources">详细了解使用数据</string>
    <!-- Positive button label for the privacy preferences dialog shown during onboarding. -->
    <string name="onboarding_preferences_dialog_positive_button" tools:ignore="UnusedResources">完成</string>
    <!-- Negative button label for the privacy preferences dialog shown during onboarding. -->
    <string name="onboarding_preferences_dialog_negative_button" tools:ignore="UnusedResources">取消</string>

    <!-- Terms of service onboarding title card label. 'Firefox' intentionally hardcoded here-->
    <string name="onboarding_welcome_to_firefox" tools:ignore="UnusedResources,BrandUsage">欢迎使用 Firefox</string>
    <!-- Terms of service onboarding page continue button label. -->
    <string name="onboarding_term_of_service_agree_and_continue_button_label" tools:ignore="UnusedResources">同意并继续</string>
    <!-- Line one of the terms of service onboarding page. 'Firefox' is intentionally hardcoded. %1$s is replaced by an active link, using onboarding_term_of_service_line_one_link_text as text (“Terms of Service”). -->
    <string name="onboarding_term_of_service_line_one" tools:ignore="UnusedResources,BrandUsage">继续使用即表示您同意 Firefox %1$s。</string>
    <!-- Used as text for the link in onboarding_term_of_service_line_one. -->
    <string name="onboarding_term_of_service_line_one_link_text" tools:ignore="UnusedResources,BrandUsage">服务条款</string>
    <!-- Line two of the terms of service onboarding page. 'Firefox' is intentionally hardcoded. %1$s is replaced by an active link, using onboarding_term_of_service_line_two_link_text as text (Privacy Notice”). -->
    <string name="onboarding_term_of_service_line_two" tools:ignore="UnusedResources,BrandUsage">Firefox 重视您的隐私。阅读%1$s可详细了解。</string>
    <!-- Used as text for the link in onboarding_term_of_service_line_two. -->
    <string name="onboarding_term_of_service_line_two_link_text" tools:ignore="UnusedResources,BrandUsage">隐私声明</string>
    <!-- Line three of the terms of service onboarding page. 'Firefox' and 'Mozilla' are intentionally hardcoded. %1$S is replaced by an active link, using onboarding_term_of_service_line_three_link_text as text (Manage”). -->
    <string name="onboarding_term_of_service_line_three" tools:ignore="UnusedResources,BrandUsage">为帮助改进浏览器，Firefox 会向 Mozilla 发送诊断和交互数据。%1$s</string>
    <!-- Used as text for the link in onboarding_term_of_service_line_three. -->
    <string name="onboarding_term_of_service_line_three_link_text" tools:ignore="UnusedResources,BrandUsage">管理</string>
=======
    <string name="onboarding_preferences_dialog_title" tools:ignore="BrandUsage">帮助我们改进 Firefox</string>
    <!-- Title for the crash reporting option in the privacy preferences dialog shown during onboarding. -->
    <string name="onboarding_preferences_dialog_crash_reporting_title">自动发送崩溃报告</string>
    <!-- Description for the crash reporting option in the privacy preferences dialog shown during onboarding. -->
    <string name="onboarding_preferences_dialog_crash_reporting_description">我们可借助崩溃报告来诊断和修复浏览器的问题。报告中可能包含个人或敏感数据。</string>
    <!-- Learn more link for the crash reporting option in the privacy preferences dialog shown during onboarding. -->
    <string name="onboarding_preferences_dialog_crash_reporting_learn_more" moz:removedIn="136" tools:ignore="UnusedResources">详细了解崩溃报告</string>
    <string name="onboarding_preferences_dialog_crash_reporting_learn_more_2">详细了解</string>
    <!-- Title for the usage data option in the privacy preferences dialog shown during onboarding. Note: The word "Mozilla" should NOT be translated. -->
    <string name="onboarding_preferences_dialog_usage_data_title">向 Mozilla 发送技术与交互数据</string>
    <!-- Description for the usage data option in the privacy preferences dialog shown during onboarding. Note: The word "Firefox" should NOT be translated. -->
    <string name="onboarding_preferences_dialog_usage_data_description" moz:removedIn="136" tools:ignore="BrandUsage,UnusedResources">与您的设备、硬件配置、Firefox 使用方式相关的数据，有助于为全体用户改进功能、性能、稳定性。</string>
    <!-- Learn more link for the usage data option in the privacy preferences dialog shown during onboarding. -->
    <string name="onboarding_preferences_dialog_usage_data_learn_more" moz:removedIn="136" tools:ignore="UnusedResources">详细了解使用数据</string>
    <!-- Positive button label for the privacy preferences dialog shown during onboarding. -->
    <string name="onboarding_preferences_dialog_positive_button">完成</string>
    <!-- Negative button label for the privacy preferences dialog shown during onboarding. -->
    <string name="onboarding_preferences_dialog_negative_button">取消</string>

    <!-- Terms of service onboarding title card label. 'Firefox' intentionally hardcoded here-->
    <string name="onboarding_welcome_to_firefox" tools:ignore="BrandUsage">欢迎使用 Firefox</string>
    <!-- Terms of service onboarding page continue button label. -->
    <string name="onboarding_term_of_service_agree_and_continue_button_label">同意并继续</string>
    <!-- Line one of the terms of service onboarding page. %1$s is replaced by an active link, using onboarding_term_of_service_line_one_link_text as text (“Firefox Terms of Use”). -->
    <string name="onboarding_term_of_service_line_one" moz:removedIn="136" tools:ignore="BrandUsage, UnusedResources">继续使用即表示您同意 Firefox %1$s。</string>
    <!-- Used as text for the link in onboarding_term_of_service_line_one. -->
    <string name="onboarding_term_of_service_line_one_link_text" moz:removedIn="136" tools:ignore="UnusedResources">服务条款</string>
    <!-- Line two of the terms of service onboarding page. 'Firefox' is intentionally hardcoded. %1$s is replaced by an active link, using onboarding_term_of_service_line_two_link_text as text (“Privacy Notice”). -->
    <string name="onboarding_term_of_service_line_two" moz:removedIn="136" tools:ignore="UnusedResources,BrandUsage">Firefox 重视您的隐私。阅读%1$s可详细了解。</string>
    <!-- Used as text for the link in onboarding_term_of_service_line_two. -->
    <string name="onboarding_term_of_service_line_two_link_text">隐私声明</string>
    <!-- Line three of the terms of service onboarding page. 'Firefox' and 'Mozilla' are intentionally hardcoded. %1$S is replaced by an active link, using onboarding_term_of_service_line_three_link_text as text (“Manage”). -->
    <string name="onboarding_term_of_service_line_three" tools:ignore="BrandUsage">为帮助改进浏览器，Firefox 会向 Mozilla 发送诊断和交互数据。%1$s</string>
    <!-- Used as text for the link in onboarding_term_of_service_line_three. -->
    <string name="onboarding_term_of_service_line_three_link_text">管理</string>
>>>>>>> 07ff4473
    <!-- Onboarding header for the toolbar selection card, used by Nimbus experiments. -->
    <string name="onboarding_customize_toolbar_title" tools:ignore="UnusedResources">选取工具栏位置</string>
    <!-- Onboarding sub header for toolbar selection card, used by Nimbus experiments. -->
    <string name="onboarding_customize_toolbar_description" tools:ignore="UnusedResources">轻松握持就可唤起搜索。</string>
    <!-- Onboarding label for 'Save and continue' button, used by Nimbus experiments. -->
    <string name="onboarding_save_and_continue_button">保存并继续</string>
    <!-- Onboarding toolbar selection card label for 'skip' button, used by Nimbus experiments. -->
<<<<<<< HEAD
    <string name="onboarding_customize_toolbar_skip_button">跳过</string>
=======
    <string name="onboarding_customize_toolbar_skip_button" moz:removedIn="135" tools:ignore="UnusedResources">跳过</string>
>>>>>>> 07ff4473
    <!-- Onboarding toolbar selection card label for 'top' option, used by Nimbus experiments. -->
    <string name="onboarding_customize_toolbar_top_option">顶部</string>
    <!-- Onboarding toolbar selection card label for 'bottom' option, used by Nimbus experiments. -->
    <string name="onboarding_customize_toolbar_bottom_option">底部</string>

    <!-- Onboarding toolbar selection card content description for the main image. -->
    <string name="onboarding_customize_toolbar_main_image_content_description">工具栏选择视图中的大尺寸头图，展示工具栏示意图。</string>
    <!-- Onboarding toolbar selection card content description for the toolbar placement image. %1$s is placeholder for either 'top' or 'bottom'. -->
    <string name="onboarding_customize_toolbar_placement_content_description" moz:removedIn="135" tools:ignore="UnusedResources">%1$s工具栏的图像</string>

    <!-- Onboarding toolbar selection card content description for the toolbar placement image. -->
    <string name="onboarding_customize_toolbar_placement_bottom_content_description">底部工具栏的图像</string>
    <string name="onboarding_customize_toolbar_placement_top_content_description">顶部工具栏的图像</string>

<<<<<<< HEAD
=======
    <!-- Onboarding toolbar selection card label for 'Not now' button, used by Nimbus experiments. -->
    <string name="onboarding_customize_toolbar_not_now_button" moz:removedIn="136" tools:ignore="UnusedResources">暂时不要</string>

>>>>>>> 07ff4473
    <!-- Onboarding header for the theme selection card, used by Nimbus experiments. -->
    <string name="onboarding_customize_theme_title" tools:ignore="UnusedResources">选取主题</string>
    <!-- Onboarding sub header for theme selection card, used by Nimbus experiments. -->
    <string name="onboarding_customize_theme_description" tools:ignore="UnusedResources">选个舒适的氛围浏览网页。</string>
    <!-- Onboarding label for 'Save and start browsing' button, used by Nimbus experiments. -->
    <string name="onboarding_save_and_start_button">保存并开始浏览</string>
    <!-- Onboarding theme selection card label for 'skip' button, used by Nimbus experiments. -->
<<<<<<< HEAD
    <string name="onboarding_customize_theme_skip_button">跳过</string>
=======
    <string name="onboarding_customize_theme_skip_button" moz:removedIn="135" tools:ignore="UnusedResources">跳过</string>
>>>>>>> 07ff4473
    <!-- Onboarding theme selection card label for 'dark' option, used by Nimbus experiments. -->
    <string name="onboarding_customize_theme_dark_option">深邃</string>
    <!-- Onboarding theme selection card label for 'light' option, used by Nimbus experiments. -->
    <string name="onboarding_customize_theme_light_option">明亮</string>
    <!-- Onboarding theme selection card label for 'System auto' option, used by Nimbus experiments. -->
    <string name="onboarding_customize_theme_system_option">系统自动调整</string>
    <!-- Onboarding theme selection card content description for the main image. -->
    <string name="onboarding_customize_theme_main_image_content_description">主题选择视图中的大尺寸头图，展示设计师与开发者工具示意图。</string>
    <!-- Onboarding theme selection card content description for the theme selection image. %1$s is placeholder for either 'system', 'light' or 'dark'. -->
    <string name="onboarding_customize_theme_content_description">%1$s主题的图像</string>

<<<<<<< HEAD
=======
    <!-- Onboarding theme selection card label for 'Not now' button, used by Nimbus experiments. -->
    <string name="onboarding_customize_theme_not_now_button" moz:removedIn="136" tools:ignore="UnusedResources">暂时不要</string>

>>>>>>> 07ff4473
    <!-- Search Widget -->
    <!-- Content description for searching with a widget. The first parameter is the name of the application.-->
    <string name="search_widget_content_description_2">新建 %1$s 标签页</string>
    <!-- Text preview for smaller sized widgets -->
    <string name="search_widget_text_short">搜索</string>
    <!-- Text preview for larger sized widgets -->
    <string name="search_widget_text_long">网上搜索</string>

    <!-- Content description (not visible, for screen readers etc.): Voice search -->
    <string name="search_widget_voice">语音搜索</string>

    <!-- Preferences -->
    <!-- Title for the settings page-->
    <string name="settings">设置</string>

    <!-- Preference category for general settings -->
    <string name="preferences_category_general">常规</string>
    <!-- Preference category for all links about Fenix -->
    <string name="preferences_category_about">关于</string>
    <!-- Preference category for settings related to changing the default search engine -->
    <string name="preferences_category_select_default_search_engine">选择一个</string>
    <!-- Preference for settings related to managing search shortcuts for the quick search menu -->
    <string name="preferences_manage_search_shortcuts_2">管理备用搜索引擎</string>
    <!-- Summary for preference for settings related to managing search shortcuts for the quick search menu -->
    <string name="preferences_manage_search_shortcuts_summary">编辑在搜索菜单中显示的搜索引擎</string>
    <!-- Preference category for settings related to managing search shortcuts for the quick search menu -->
    <string name="preferences_category_engines_in_search_menu">在搜索菜单中显示的搜索引擎</string>
    <!-- Preference for settings related to changing the default search engine -->
    <string name="preferences_default_search_engine">默认搜索引擎</string>
    <!-- Preference for settings related to Search -->
    <string name="preferences_search">搜索</string>
    <!-- Preference for settings related to Search engines -->
    <string name="preferences_search_engines">搜索引擎</string>
    <!-- Preference for settings related to Search engines suggestions-->
    <string name="preferences_search_engines_suggestions">来自搜索引擎的建议</string>
    <!-- Preference Category for settings related to Search address bar -->
    <string name="preferences_settings_address_bar">地址栏首选项</string>
    <!-- Preference Category for settings to Firefox Suggest -->
    <string name="preference_search_address_bar_fx_suggest" tools:ignore="BrandUsage">地址栏 - Firefox 建议</string>
    <!-- Preference link to Learn more about Firefox Suggest -->
    <string name="preference_search_learn_about_fx_suggest" tools:ignore="BrandUsage">详细了解 Firefox 建议</string>
    <!-- Preference link to rating Fenix on the Play Store -->
    <string name="preferences_rate">在 Google Play 上评分</string>
    <!-- Preference linking to about page for Fenix
        The first parameter is the name of the app defined in app_name (for example: Fenix) -->
    <string name="preferences_about">关于 %1$s</string>
    <!-- Preference for settings related to changing the default browser -->
    <string name="preferences_set_as_default_browser">设为默认浏览器</string>
    <!-- Preference category for advanced settings -->
    <string name="preferences_category_advanced">高级</string>
    <!-- Preference category for privacy and security settings -->
    <string name="preferences_category_privacy_security">隐私与安全</string>
    <!-- Preference for advanced site settings -->
    <string name="preferences_site_settings">网站设置</string>
    <!-- Preference for private browsing options -->
    <string name="preferences_private_browsing_options">隐私浏览</string>
    <!-- Preference for opening links in a private tab-->
    <string name="preferences_open_links_in_a_private_tab">新建隐私标签页打开链接</string>
    <!-- Preference for allowing screenshots to be taken while in a private tab-->
    <string name="preferences_allow_screenshots_in_private_mode">允许在隐私浏览中截屏</string>
    <!-- Will inform the user of the risk of activating Allow screenshots in private browsing option -->
    <string name="preferences_screenshots_in_private_mode_disclaimer">若允许，隐私标签页内容将在多任务切换界面可见</string>
    <!-- Preference for adding private browsing shortcut -->
    <string name="preferences_add_private_browsing_shortcut">添加隐私浏览快捷方式</string>
    <!-- Preference for enabling "HTTPS-Only" mode -->
    <string name="preferences_https_only_title">HTTPS-Only 模式</string>

    <!-- Label for cookie banner section in quick settings panel. -->
    <string name="cookie_banner_blocker">Cookie 横幅拦截器</string>
    <!-- Preference for removing cookie/consent banners from sites automatically in private mode. See reduce_cookie_banner_summary for additional context. -->
    <string name="preferences_cookie_banner_reduction_private_mode">隐私浏览中的 Cookie 横幅拦截器</string>

    <!-- Text for indicating cookie banner handling is off this site, this is shown as part of the protections panel with the tracking protection toggle -->
    <string name="reduce_cookie_banner_off_for_site">在该网站关闭</string>
    <!-- Text for cancel button indicating that cookie banner reduction is not supported for the current site, this is shown as part of the cookie banner details view. -->
    <string name="cookie_banner_handling_details_site_is_not_supported_cancel_button">取消</string>
    <!-- Text for request support button indicating that cookie banner reduction is not supported for the current site, this is shown as part of the cookie banner details view. -->
    <string name="cookie_banner_handling_details_site_is_not_supported_request_support_button_2">发送请求</string>
    <!-- Text for title indicating that cookie banner reduction is not supported for the current site, this is shown as part of the cookie banner details view. -->
    <string name="cookie_banner_handling_details_site_is_not_supported_title_2">需要技术支持？</string>
    <!-- Label for the snackBar, after the user reports with success a website where cookie banner reducer did not work -->
    <string name="cookie_banner_handling_report_site_snack_bar_text_2">请求已发送</string>
    <!-- Text for indicating cookie banner handling is on this site, this is shown as part of the protections panel with the tracking protection toggle -->
    <string name="reduce_cookie_banner_on_for_site">在该网站开启</string>
    <!-- Text for indicating that a request for unsupported site was sent to Nimbus (it's a Mozilla library for experiments), this is shown as part of the protections panel with the tracking protection toggle -->
    <string name="reduce_cookie_banner_unsupported_site_request_submitted_2">请求已发送</string>
    <!-- Text for indicating cookie banner handling is currently not supported for this site, this is shown as part of the protections panel with the tracking protection toggle -->
    <string name="reduce_cookie_banner_unsupported_site">目前不支持该网站</string>
    <!-- Title text for a detail explanation indicating cookie banner handling is on this site, this is shown as part of the cookie banner panel in the toolbar. The first parameter is a shortened URL of the current site-->
    <string name="reduce_cookie_banner_details_panel_title_on_for_site_1">要为 %1$s 开启 Cookie 横幅拦截器吗？</string>

    <!-- Title text for a detail explanation indicating cookie banner handling is off this site, this is shown as part of the cookie banner panel in the toolbar. The first parameter is a shortened URL of the current site-->
    <string name="reduce_cookie_banner_details_panel_title_off_for_site_1">要为 %1$s 关闭 Cookie 横幅拦截器吗？</string>
    <!-- Title text for a detail explanation indicating cookie banner reducer didn't work for the current site, this is shown as part of the cookie banner panel in the toolbar. The first parameter is the application name-->
    <string name="reduce_cookie_banner_details_panel_title_unsupported_site_request_2">%1$s 无法自动拒绝此站点上的 Cookie 请求。您可以请求将来对此站点的支持。</string>

    <!-- Long text for a detail explanation indicating what will happen if cookie banner handling is off for a site, this is shown as part of the cookie banner panel in the toolbar. The first parameter is the application name -->
    <string name="reduce_cookie_banner_details_panel_description_off_for_site_1">关闭后，%1$s 将清除 Cookie 并重新加载此网站。这可能导致退出登录或清空购物车。</string>
    <!-- Long text for a detail explanation indicating what will happen if cookie banner handling is on for a site, this is shown as part of the cookie banner panel in the toolbar. The first parameter is the application name -->
    <string name="reduce_cookie_banner_details_panel_description_on_for_site_3">开启后，%1$s 将尝试自动拒绝此网站上的 Cookie 横幅。</string>

    <!--Title for the cookie banner re-engagement CFR, the placeholder is replaced with app name -->
    <string name="cookie_banner_cfr_title">%1$s 刚刚为您拒绝了 Cookie 请求</string>
    <!--Message for the cookie banner re-engagement CFR -->
    <string name="cookie_banner_cfr_message">在此网站上专注浏览，少受 Cookie 跟踪。</string>

    <!-- Description of the preference to enable "HTTPS-Only" mode. -->
    <string name="preferences_https_only_summary">自动尝试使用 HTTPS 加密协议连接至网站，增强安全性。</string>
    <!-- Summary of https only preference if https only is set to off -->
    <string name="preferences_https_only_off">关闭</string>
    <!-- Summary of https only preference if https only is set to on in all tabs -->
    <string name="preferences_https_only_on_all">在所有标签页启用</string>
    <!-- Summary of https only preference if https only is set to on in private tabs only -->
    <string name="preferences_https_only_on_private">仅在隐私标签页启用</string>
    <!-- Text displayed that links to website containing documentation about "HTTPS-Only" mode -->
    <string name="preferences_http_only_learn_more">详细了解</string>
    <!-- Option for the https only setting -->
    <string name="preferences_https_only_in_all_tabs">在所有标签页启用</string>
    <!-- Option for the https only setting -->
    <string name="preferences_https_only_in_private_tabs">仅在隐私标签页启用</string>
    <!-- Title shown in the error page for when trying to access a http website while https only mode is enabled. -->
    <string name="errorpage_httpsonly_title">安全网站不可用</string>
    <!-- Message shown in the error page for when trying to access a http website while https only mode is enabled. The message has two paragraphs. This is the first. -->
    <string name="errorpage_httpsonly_message_title">该网站很可能只是不支持 HTTPS。</string>
    <!-- Message shown in the error page for when trying to access a http website while https only mode is enabled. The message has two paragraphs. This is the second. -->
    <string name="errorpage_httpsonly_message_summary">但也可能是受到了网络攻击。若您要继续访问此网站，则不应输入任何敏感信息。若继续，将暂时为此网站关闭 HTTPS-Only 模式。</string>
    <!-- Preference for accessibility -->
    <string name="preferences_accessibility">无障碍环境</string>
    <!-- Preference to override the Mozilla account server -->
    <string name="preferences_override_account_server">自定义 Mozilla 账户服务器</string>
    <!-- Preference to override the Sync token server -->
    <string name="preferences_override_sync_tokenserver">自定义同步服务器</string>
    <!-- Toast shown after updating the Mozilla account/Sync server override preferences -->
    <string name="toast_override_account_sync_server_done">已更改 Mozilla 账户/同步服务器设置。正在退出应用程序以应用更改…</string>
    <!-- Preference category for account information -->
    <string name="preferences_category_account">账户</string>
    <!-- Preference for changing where the AddressBar is positioned -->
    <string name="preferences_toolbar_2">地址栏位置</string>
    <!-- Preference for changing default theme to dark or light mode -->
    <string name="preferences_theme">主题</string>
    <!-- Preference for customizing the home screen -->
    <string name="preferences_home_2">主页</string>
    <!-- Preference for gestures based actions -->
    <string name="preferences_gestures">手势</string>
    <!-- Preference for settings related to visual options -->
    <string name="preferences_customize">定制</string>
    <!-- Preference description for banner about signing in -->
    <string name="preferences_sign_in_description_2">登录后即可同步标签页、书签、密码等数据。</string>
    <!-- Preference shown instead of account display name while account profile information isn't available yet. -->
    <string name="preferences_account_default_name_2">Mozilla 账户</string>
    <!-- Preference text for account title when there was an error syncing FxA -->
    <string name="preferences_account_sync_error">重新连接以恢复同步</string>
    <!-- Preference for language -->
    <string name="preferences_language">语言</string>
    <!-- Preference for translations -->
    <string name="preferences_translations">翻译</string>
    <!-- Preference for data choices -->
    <string name="preferences_data_choices">数据反馈</string>
    <!-- Preference for data collection -->
    <string name="preferences_data_collection">数据收集</string>
    <!-- Preference for developers -->
    <string name="preferences_remote_debugging">通过 USB 远程调试</string>
    <!-- Preference title for switch preference to show search suggestions -->
    <string name="preferences_show_search_suggestions">显示搜索建议</string>
    <!-- Preference title for switch preference to show voice search button -->
    <string name="preferences_show_voice_search">显示语音搜索</string>
    <!-- Preference title for switch preference to show search suggestions also in private mode -->
    <string name="preferences_show_search_suggestions_in_private">在隐私浏览中显示</string>
    <!-- Preference title for switch preference to show a clipboard suggestion when searching -->
    <string name="preferences_show_clipboard_suggestions">显示剪贴板建议</string>
    <!-- Preference title for switch preference to suggest browsing history when searching -->
    <string name="preferences_search_browsing_history">搜索浏览历史</string>
    <!-- Preference title for switch preference to suggest bookmarks when searching -->
    <string name="preferences_search_bookmarks">搜索书签</string>
    <!-- Preference title for switch preference to suggest synced tabs when searching -->
    <string name="preferences_search_synced_tabs">搜索同步的标签页</string>
    <!-- Preference for account settings -->
    <string name="preferences_account_settings">账户设置</string>

    <!-- Preference for enabling url autocomplete-->
    <string name="preferences_enable_autocomplete_urls">自动补全网址</string>
    <!-- Preference title for switch preference to show sponsored Firefox Suggest search suggestions -->
    <string name="preferences_show_sponsored_suggestions">赞助商建议</string>
    <!-- Summary for preference to show sponsored Firefox Suggest search suggestions.
         The first parameter is the name of the application. -->
    <string name="preferences_show_sponsored_suggestions_summary">不定期提供赞助商建议以支持 %1$s</string>
    <!-- Preference title for switch preference to show Firefox Suggest search suggestions for web content.
         The first parameter is the name of the application. -->
    <string name="preferences_show_nonsponsored_suggestions">来自 %1$s 的建议</string>
    <!-- Summary for preference to show Firefox Suggest search suggestions for web content -->
    <string name="preferences_show_nonsponsored_suggestions_summary">从网络上获取与您的搜索关键词相关的建议</string>
    <!-- Preference for open links in third party apps -->
    <string name="preferences_open_links_in_apps">用外部应用打开链接</string>

    <!-- Preference for open links in third party apps always open in apps option -->
    <string name="preferences_open_links_in_apps_always">总是</string>
    <!-- Preference for open links in third party apps ask before opening option -->
    <string name="preferences_open_links_in_apps_ask">打开前询问</string>
    <!-- Preference for open links in third party apps never open in apps option -->
    <string name="preferences_open_links_in_apps_never">永不</string>
    <!-- Preference for open download with an external download manager app -->
    <string name="preferences_external_download_manager">外部下载管理器</string>
    <!-- Preference for enabling gecko engine logs -->
    <string name="preferences_enable_gecko_logs">启用 Gecko 日志</string>
    <!-- Message to indicate users that we are quitting the application to apply the changes -->
    <string name="quit_application">退出应用程序以应用更改…</string>

    <!-- Preference for extensions -->
    <string name="preferences_extensions">扩展</string>
    <!-- Preference for installing a local extension -->
    <string name="preferences_install_local_extension">从文件安装扩展</string>
    <!-- Preference for notifications -->
    <string name="preferences_notifications">通知</string>

    <!-- Summary for notification preference indicating notifications are allowed -->
    <string name="notifications_allowed_summary">允许</string>
    <!-- Summary for notification preference indicating notifications are not allowed -->
    <string name="notifications_not_allowed_summary">不允许</string>

    <!-- Add-on Permissions -->
    <!-- The title of the required permissions section from addon's permissions screen -->
    <string name="addons_permissions_heading_required" tools:ignore="UnusedResources">必需</string>
    <!-- The title of the optional permissions section from addon's permissions screen -->
    <string name="addons_permissions_heading_optional" tools:ignore="UnusedResources">可选</string>
    <!-- The title of the origin permission option allowing a user to enable the extension to run on all sites -->
    <string name="addons_permissions_allow_for_all_sites" tools:ignore="UnusedResources">允许在所有网站上运行</string>
    <!-- The subtitle for the allow for all sites preference toggle -->
    <string name="addons_permissions_allow_for_all_sites_subtitle" tools:ignore="UnusedResources">如果您信任此扩展，可授权其在所有网站上运行。</string>

    <!-- The text shown when an extension does not require permissions -->
    <string name="addons_does_not_require_permissions">此扩展未要求任何权限。</string>

    <!-- Add-on Preferences -->
    <!-- Preference to customize the configured AMO (addons.mozilla.org) collection -->
    <string name="preferences_customize_extension_collection">自定义扩展收藏集</string>
    <!-- Button caption to confirm the add-on collection configuration -->
    <string name="customize_addon_collection_ok">确定</string>
    <!-- Button caption to abort the add-on collection configuration -->
    <string name="customize_addon_collection_cancel">取消</string>
    <!-- Hint displayed on input field for custom collection name -->
    <string name="customize_addon_collection_hint">收藏集名称</string>
    <!-- Hint displayed on input field for custom collection user ID-->
    <string name="customize_addon_collection_user_hint">收藏集所有者（用户 ID）</string>

    <!-- Toast shown after confirming the custom extension collection configuration -->
    <string name="toast_customize_extension_collection_done">已更改扩展收藏集设置。正在退出应用程序以应用更改…</string>

    <!-- Customize Home -->
    <!-- Header text for jumping back into the recent tab in customize the home screen -->
    <string name="customize_toggle_jump_back_in">回到先前页面</string>
    <!-- Title for the customize home screen section with bookmarks. -->
    <string name="customize_toggle_bookmarks">书签</string>
    <!-- Title for the customize home screen section with recently visited. Recently visited is
    a section where users see a list of tabs that they have visited in the past few days -->
    <string name="customize_toggle_recently_visited">最近访问</string>

    <!-- Title for the customize home screen section with Pocket. -->
    <string name="customize_toggle_pocket_2">精选文章</string>
    <!-- Summary for the customize home screen section with Pocket. The first parameter is product name Pocket -->
    <string name="customize_toggle_pocket_summary">由 %s 提供的文章</string>
    <!-- Title for the customize home screen section with sponsored Pocket stories. -->
    <string name="customize_toggle_pocket_sponsored">赞助内容</string>
    <!-- Title for the opening wallpaper settings screen -->
    <string name="customize_wallpapers">壁纸</string>

    <!-- Title for the customize home screen section with sponsored shortcuts. -->
    <string name="customize_toggle_contile">赞助商网站</string>

    <!-- Wallpapers -->
    <!-- Content description for various wallpapers. The first parameter is the name of the wallpaper -->
    <string name="wallpapers_item_name_content_description">壁纸：%1$s</string>
    <!-- Snackbar message for when wallpaper is selected -->
    <string name="wallpaper_updated_snackbar_message">壁纸已更换！</string>
    <!-- Snackbar label for action to view selected wallpaper -->
    <string name="wallpaper_updated_snackbar_action">查看</string>

    <!-- Snackbar message for when wallpaper couldn't be downloaded -->
    <string name="wallpaper_download_error_snackbar_message">无法下载壁纸</string>
    <!-- Snackbar label for action to retry downloading the wallpaper -->
    <string name="wallpaper_download_error_snackbar_action">重试</string>
    <!-- Snackbar message for when wallpaper couldn't be selected because of the disk error -->
    <string name="wallpaper_select_error_snackbar_message">无法更换壁纸</string>
    <!-- Text displayed that links to website containing documentation about the "Limited Edition" wallpapers. -->
    <string name="wallpaper_learn_more">详细了解</string>

    <!-- Text for classic wallpapers title. The first parameter is the Firefox name. -->
    <string name="wallpaper_classic_title">%s 经典</string>
    <!-- Text for artist series wallpapers title. "Artist series" represents a collection of artist collaborated wallpapers. -->
    <string name="wallpaper_artist_series_title">艺术家系列</string>
    <!-- Description text for the artist series wallpapers with learn more link. The first parameter is the learn more string defined in wallpaper_learn_more. "Independent voices" is the name of the wallpaper collection -->
    <string name="wallpaper_artist_series_description_with_learn_more">“凡人之声”壁纸集。%s</string>
    <!-- Description text for the artist series wallpapers. "Independent voices" is the name of the wallpaper collection -->
    <string name="wallpaper_artist_series_description">“凡人之声”壁纸集。</string>
    <!-- Wallpaper onboarding dialog header text. -->
    <string name="wallpapers_onboarding_dialog_title_text">试用新色彩</string>
    <!-- Wallpaper onboarding dialog body text. -->
    <string name="wallpapers_onboarding_dialog_body_text">选择合您心意的壁纸。</string>
    <!-- Wallpaper onboarding dialog learn more button text. The button navigates to the wallpaper settings screen. -->
    <string name="wallpapers_onboarding_dialog_explore_more_button_text">探索更多壁纸</string>

    <!-- Add-ons general availability nimbus message-->
    <!-- Title of the Nimbus message for extension general availability-->
    <string name="addon_ga_message_title_2" tools:ignore="UnusedResources">扩展上新</string>
    <!-- Body of the Nimbus message for add-ons general availability. 'Firefox' intentionally hardcoded here-->
    <string name="addon_ga_message_body" tools:ignore="BrandUsage,UnusedResources">探索百余件新鲜扩展，让 Firefox 用起来更得心应手。</string>

    <!-- Button text of the Nimbus message for extensions general availability. -->
    <string name="addon_ga_message_button_2" tools:ignore="UnusedResources">发现更多扩展</string>

    <!-- Extension process crash dialog to user -->
    <!-- Title of the extension crash dialog shown to the user when enough errors have occurred with extensions and they need to be temporarily disabled -->
    <string name="extension_process_crash_dialog_title">扩展已被暂时禁用</string>
    <!-- This is a message shown to the user when too many errors have occurred with the extensions process and they have been disabled.
    The user can decide if they would like to continue trying to start extensions or if they'd rather continue without them.
    The first parameter is the application name. -->
    <string name="extension_process_crash_dialog_message">一个或多个扩展已停止运行，影响系统稳定。%1$s 曾尝试重启扩展，但未能起效。\n\n当前会话中将不会再重启扩展。\n\n移除或禁用扩展也许可以解决此问题。</string>
    <!-- Button text on the extension crash dialog to prompt the user to try restarting the extensions but the dialog will reappear if it is unsuccessful again -->
    <string name="extension_process_crash_dialog_retry_button_text" tools:ignore="UnusedResources">尝试重启扩展</string>

    <!-- Button text on the extension crash dialog to prompt the user to continue with all extensions disabled. -->
    <string name="extension_process_crash_dialog_disable_extensions_button_text">禁用扩展并继续</string>

    <!-- Account Preferences -->
    <!-- Preference for managing your account via accounts.firefox.com -->
    <string name="preferences_manage_account">管理账户</string>
    <!-- Summary of the preference for managing your account via accounts.firefox.com. -->
    <string name="preferences_manage_account_summary">更改密码、管理数据收集、或删除账户</string>
    <!-- Preference for triggering sync -->
    <string name="preferences_sync_now">立即同步</string>
    <!-- Preference category for sync -->
    <string name="preferences_sync_category">选择要同步的项目</string>
    <!-- Preference for syncing history -->
    <string name="preferences_sync_history">历史记录</string>
    <!-- Preference for syncing bookmarks -->
    <string name="preferences_sync_bookmarks">书签</string>
    <!-- Preference for syncing passwords -->
    <string name="preferences_sync_logins_2">密码</string>
    <!-- Preference for syncing tabs -->
    <string name="preferences_sync_tabs_2">打开的标签页</string>
    <!-- Preference for signing out -->
    <string name="preferences_sign_out">退出登录</string>
    <!-- Preference displays and allows changing current FxA device name -->
    <string name="preferences_sync_device_name">设备名称</string>
    <!-- Text shown when user enters empty device name -->
    <string name="empty_device_name_error">设备名不能为空。</string>
    <!-- Label indicating that sync is in progress -->
    <string name="sync_syncing_in_progress">同步中…</string>
    <!-- Label summary indicating that sync failed. The first parameter is the date stamp showing last time it succeeded -->
    <string name="sync_failed_summary">同步失败。上次成功：%s</string>
    <!-- Label summary showing never synced -->
    <string name="sync_failed_never_synced_summary">同步失败。上次同步：从未</string>
    <!-- Label summary the date we last synced. The first parameter is date stamp showing last time synced -->
    <string name="sync_last_synced_summary">上次同步: %s</string>
    <!-- Label summary showing never synced -->
    <string name="sync_never_synced_summary">上次同步: 从未</string>

    <!-- Text for displaying the default device name.
        The first parameter is the application name, the second is the device manufacturer name
        and the third is the device model. -->
    <string name="default_device_name_2">%2$s %3$s 上的 %1$s</string>

    <!-- Preference for syncing payment methods -->
    <string name="preferences_sync_credit_cards_2">付款方式</string>
    <!-- Preference for syncing addresses -->
    <string name="preferences_sync_address">邮政地址</string>

    <!-- Send Tab -->
    <!-- Name of the "receive tabs" notification channel. Displayed in the "App notifications" system settings for the app -->
    <string name="fxa_received_tab_channel_name">收到标签页</string>
    <!-- Description of the "receive tabs" notification channel. Displayed in the "App notifications" system settings for the app -->
    <string name="fxa_received_tab_channel_description" tools:ignore="BrandUsage">收到来自其他 Firefox 设备的标签页通知。</string>

    <!--  The body for these is the URL of the tab received  -->
    <string name="fxa_tab_received_notification_name">收到标签页</string>
    <!-- %s is the device name -->
    <string name="fxa_tab_received_from_notification_name">来自 %s 的标签页</string>

    <!-- Close Synced Tabs -->
    <!-- The title for a notification shown when the user closes tabs that are currently
    open on this device from another device that's signed in to the same Mozilla account.
    %1$s is a placeholder for the app name; %2$d is the number of tabs closed.  -->
    <string name="fxa_tabs_closed_notification_title">已关闭 %1$s 中的 %2$d 个标签页</string>
    <!-- The body for a "closed synced tabs" notification. -->
    <string name="fxa_tabs_closed_text">查看最近关闭的标签页</string>

    <!-- Advanced Preferences -->
    <!-- Preference for tracking protection exceptions -->
    <string name="preferences_tracking_protection_exceptions">例外</string>

    <!-- Button in Exceptions Preference to turn on tracking protection for all sites (remove all exceptions) -->
    <string name="preferences_tracking_protection_exceptions_turn_on_for_all">为所有网站启用</string>

    <!-- Text displayed when there are no exceptions -->
    <string name="exceptions_empty_message_description">您可以为特定网站设置例外，对其禁用跟踪保护。</string>
    <!-- Text displayed when there are no exceptions, with learn more link that brings users to a tracking protection SUMO page -->
    <string name="exceptions_empty_message_learn_more_link">详细了解</string>

    <!-- Preference switch for usage and technical data collection -->
    <string name="preference_usage_data" moz:removedIn="134" tools:ignore="UnusedResources">使用率和技术数据</string>
    <!-- Preference switch for usage and technical data collection -->
    <string name="preference_usage_data_1">技术和交互数据</string>
    <!-- Preference switch for usage and technical learn more link -->
    <string name="preference_usage_data_learn_more" tools:ignore="UnusedResources">详细了解</string>
    <!-- Preference description for usage and technical data collection -->
    <string name="preferences_usage_data_description">与 Mozilla 分享使用浏览器时的工作性能、使用方式、硬件设备以及有关自定义的数据，帮助我们改进 %1$s，让它变得更好</string>
    <!-- Preference switch for marketing data collection -->
    <string name="preferences_marketing_data">营销数据</string>
    <!-- Preference description for marketing data collection -->
    <string name="preferences_marketing_data_description2" moz:removedIn="134" tools:ignore="UnusedResources">与我们的移动营销服务商 Adjust 分享基本使用数据</string>
    <!-- Preference description for marketing data collection. Note: The words "Firefox" and "Mozilla" should NOT be translated -->
    <string name="preferences_marketing_data_description_3" tools:ignore="BrandUsage">与 Mozilla 的营销合作伙伴分享您发现 Firefox 的途径。这有助于我们推广 Firefox 并建设更美好的互联网</string>
    <!-- Learn more link for marketing data preference -->
    <string name="preferences_marketing_data_learn_more">详细了解营销数据</string>

<<<<<<< HEAD
=======
    <!-- Preference switch for daily usage ping data collection -->
    <string name="preferences_daily_usage_ping_title">每日使用情况报告</string>
    <string name="preferences_daily_usage_ping_description">此数据可帮助 Mozilla 估算活跃用户数量。</string>
    <string name="preferences_daily_usage_ping_learn_more">详细了解每日使用情况报告</string>
>>>>>>> 07ff4473
    <!-- Preference switch title for automatically submitting crash reports -->
    <string name="preferences_automatically_send_crashes_title">自动发送崩溃报告</string>
    <string name="preferences_automatically_submit_crashes_title" moz:removedIn="136" tools:ignore="UnusedResources">自动提交崩溃报告</string>

    <!-- Preference switch description for automatically submitting crash reports -->
    <string name="preferences_automatically_send_crashes_description">这有助于我们诊断和修复浏览器的问题。报告中可能包含个人或敏感数据。</string>
    <string name="preferences_automatically_submit_crashes_description" moz:removedIn="136" tools:ignore="UnusedResources">发生崩溃后，在下次启动时自动向 Mozilla 共享与崩溃相关的数据</string>

    <!-- Title for studies preferences -->
    <string name="preference_experiments_2">研究</string>
    <!-- Summary for studies preferences -->
    <string name="preference_experiments_summary_2">允许 Mozilla 安装和运行研究</string>

    <!-- Turn On Sync Preferences -->
    <!-- Header of the Sync and save your data preference view -->
    <string name="preferences_sync_2">同步并保存您的数据</string>
    <!-- Preference for reconnecting to FxA sync -->
    <string name="preferences_sync_sign_in_to_reconnect">登录以重新连接</string>
    <!-- Preference for removing FxA account -->
    <string name="preferences_sync_remove_account">移除账户</string>

    <!-- Pairing Feature strings -->
    <!-- Instructions on how to access pairing -->
    <string name="pair_instructions_2"><![CDATA[打开 <b>firefox.com/pair</b> 并扫描网站上的二维码]]></string>

    <!-- Toolbar Preferences -->
    <!-- Preference for using top toolbar -->
    <string name="preference_top_toolbar">顶部</string>
    <!-- Preference for using bottom toolbar -->
    <string name="preference_bottom_toolbar">底部</string>

    <!-- Theme Preferences -->
    <!-- Preference for using light theme -->
    <string name="preference_light_theme">明亮</string>
    <!-- Preference for using dark theme -->
    <string name="preference_dark_theme">深邃</string>

    <!-- Preference for using using dark or light theme automatically set by battery -->
    <string name="preference_auto_battery_theme">依系统省电模式设置</string>
    <!-- Preference for using following device theme -->
    <string name="preference_follow_device_theme">跟随设备主题</string>

    <!-- Gestures Preferences-->
    <!-- Preferences for using pull to refresh in a webpage -->
    <string name="preference_gestures_website_pull_to_refresh">下拉刷新</string>
    <!-- Preference for using the dynamic toolbar -->
    <string name="preference_gestures_dynamic_toolbar">滚动时隐藏工具栏</string>

    <!-- Preference for showing the opened tabs by swiping up on the toolbar-->
    <string name="preference_gestures_swipe_toolbar_show_tabs">上滑工具栏显示打开的标签页</string>

    <!-- Preference for using the dynamic toolbars -->
    <string name="preference_gestures_dynamic_toolbar_2">滚动时隐藏地址栏和工具栏</string>
    <!-- Preference for switching tabs by swiping horizontally on the addressbar -->
    <string name="preference_gestures_swipe_toolbar_switch_tabs_2">横向滑动地址栏切换标签页</string>

    <!-- Library -->
    <!-- Option in Library to open Downloads page -->
    <string name="library_downloads">下载</string>
    <!-- Option in library to open Bookmarks page -->
    <string name="library_bookmarks">书签</string>
    <!-- Option in library to open Desktop Bookmarks root page -->
    <string name="library_desktop_bookmarks_root">桌面设备上的书签</string>
    <!-- Option in library to open Desktop Bookmarks "menu" page -->
    <string name="library_desktop_bookmarks_menu">书签菜单</string>
    <!-- Option in library to open Desktop Bookmarks "toolbar" page -->
    <string name="library_desktop_bookmarks_toolbar">书签工具栏</string>
    <!-- Option in library to open Desktop Bookmarks "unfiled" page -->
    <string name="library_desktop_bookmarks_unfiled">其他书签</string>
    <!-- Option in Library to open History page -->
    <string name="library_history">历史</string>
    <!-- Option in Library to open a new tab -->
    <string name="library_new_tab">新建标签页</string>
    <!-- Settings Page Title -->
    <string name="settings_title">设置</string>
    <!-- Content description (not visible, for screen readers etc.): "Close button for library settings" -->
    <string name="content_description_close_button">关闭</string>

    <!-- Title to show in alert when a lot of tabs are to be opened
    %d is a placeholder for the number of tabs that will be opened -->
    <string name="open_all_warning_title">要打开这 %d 个标签页吗？</string>
    <!-- Message to warn users that a large number of tabs will be opened
    %s will be replaced by app name. -->
    <string name="open_all_warning_message">一并加载太多页面可能会减慢 %s 的运行。您确定要一并打开吗？</string>
    <!-- Dialog button text for confirming open all tabs -->
    <string name="open_all_warning_confirm">打开标签页</string>
    <!-- Dialog button text for canceling open all tabs -->
    <string name="open_all_warning_cancel">取消</string>

    <!-- Text to show users they have one page in the history group section of the History fragment.
    %d is a placeholder for the number of pages in the group. -->
    <string name="history_search_group_site_1">共 %d 页</string>

    <!-- Text to show users they have multiple pages in the history group section of the History fragment.
    %d is a placeholder for the number of pages in the group. -->
    <string name="history_search_group_sites_1">共 %d 页</string>

    <!-- Option in library for Recently Closed Tabs -->
    <string name="library_recently_closed_tabs">最近关闭的标签页</string>
    <!-- Option in library to open Recently Closed Tabs page -->
    <string name="recently_closed_show_full_history">显示所有历史记录</string>
    <!-- Text to show users they have multiple tabs saved in the Recently Closed Tabs section of history.
    %d is a placeholder for the number of tabs selected. -->
    <string name="recently_closed_tabs">%d 个标签页</string>
    <!-- Text to show users they have one tab saved in the Recently Closed Tabs section of history.
    %d is a placeholder for the number of tabs selected. -->
    <string name="recently_closed_tab">%d 个标签页</string>
    <!-- Recently closed tabs screen message when there are no recently closed tabs -->
    <string name="recently_closed_empty_message">暂无最近关闭的标签页</string>

    <!-- Tab Management -->
    <!-- Title of preference for tabs management -->
    <string name="preferences_tabs">标签页</string>
    <!-- Title of preference that allows a user to specify the tab view -->
    <string name="preferences_tab_view">标签页视图</string>
    <!-- Option for a list tab view -->
    <string name="tab_view_list">列表</string>
    <!-- Option for a grid tab view -->
    <string name="tab_view_grid">网格</string>
    <!-- Title of preference that allows a user to auto close tabs after a specified amount of time -->
    <string name="preferences_close_tabs">关闭标签页</string>
    <!-- Option for auto closing tabs that will never auto close tabs, always allows user to manually close tabs -->
    <string name="close_tabs_manually">手动</string>
    <!-- Option for auto closing tabs that will auto close tabs after one day -->
    <string name="close_tabs_after_one_day">1 天后</string>
    <!-- Option for auto closing tabs that will auto close tabs after one week -->
    <string name="close_tabs_after_one_week">1 周后</string>
    <!-- Option for auto closing tabs that will auto close tabs after one month -->
    <string name="close_tabs_after_one_month">1 个月后</string>

    <!-- Title of preference that allows a user to specify the auto-close settings for open tabs -->
    <string name="preference_auto_close_tabs" tools:ignore="UnusedResources">自动关闭打开的标签页</string>

    <!-- Opening screen -->
    <!-- Title of a preference that allows a user to choose what screen to show after opening the app -->
    <string name="preferences_opening_screen">启动页</string>
    <!-- Option for always opening the homepage when re-opening the app -->
    <string name="opening_screen_homepage">主页</string>
    <!-- Option for always opening the user's last-open tab when re-opening the app -->
    <string name="opening_screen_last_tab">最后打开的标签页</string>
    <!-- Option for always opening the homepage when re-opening the app after four hours of inactivity -->
    <string name="opening_screen_after_four_hours_of_inactivity">四小时未使用则回到主页</string>
    <!-- Summary for tabs preference when auto closing tabs setting is set to manual close-->
    <string name="close_tabs_manually_summary">手动关闭</string>
    <!-- Summary for tabs preference when auto closing tabs setting is set to auto close tabs after one day-->
    <string name="close_tabs_after_one_day_summary">1 天后关闭</string>
    <!-- Summary for tabs preference when auto closing tabs setting is set to auto close tabs after one week-->
    <string name="close_tabs_after_one_week_summary">1 周后关闭</string>
    <!-- Summary for tabs preference when auto closing tabs setting is set to auto close tabs after one month-->
    <string name="close_tabs_after_one_month_summary">1 个月后关闭</string>

    <!-- Summary for homepage preference indicating always opening the homepage when re-opening the app -->
    <string name="opening_screen_homepage_summary">打开主页</string>
    <!-- Summary for homepage preference indicating always opening the last-open tab when re-opening the app -->
    <string name="opening_screen_last_tab_summary">打开最近的标签页</string>
    <!-- Summary for homepage preference indicating opening the homepage when re-opening the app after four hours of inactivity -->
    <string name="opening_screen_after_four_hours_of_inactivity_summary">闲置四小时后打开主页</string>

    <!-- Inactive tabs -->
    <!-- Category header of a preference that allows a user to enable or disable the inactive tabs feature -->
    <string name="preferences_inactive_tabs">将旧标签页切换至休眠状态</string>

    <!-- Title of inactive tabs preference -->
    <string name="preferences_inactive_tabs_title">两周内未查看的标签页将进入休眠状态。</string>

    <!-- Studies -->
    <!-- Title of the remove studies button -->
    <string name="studies_remove">移除</string>
    <!-- Title of the active section on the studies list -->
    <string name="studies_active">进行中</string>
    <!-- Description for studies, it indicates why Firefox use studies. The first parameter is the name of the application. -->
    <string name="studies_description_2">%1$s 可能会不时地安装并运行一些研究项目。</string>
    <!-- Learn more link for studies, links to an article for more information about studies. -->
    <string name="studies_learn_more">详细了解</string>

    <!-- Dialog message shown after removing a study -->
    <string name="studies_restart_app" moz:removedIn="135">应用程序将退出以应用更改</string>
    <!-- Dialog button to confirm the removing a study. -->
    <string name="studies_restart_dialog_ok" moz:removedIn="135">确定</string>
    <!-- Dialog button text for canceling removing a study. -->
    <string name="studies_restart_dialog_cancel" moz:removedIn="135">取消</string>

    <!-- Toast shown after turning on/off studies preferences -->
    <string name="studies_toast_quit_application" moz:removedIn="135" tools:ignore="UnusedResources">退出应用程序以应用更改…</string>

    <!-- Sessions -->
    <!-- Title for the list of tabs -->
    <string name="tab_header_label" moz:removedIn="135" tools:ignore="UnusedResources">标签页</string>
    <!-- Title for the list of tabs in the current private session -->
    <string name="tabs_header_private_tabs_title" moz:removedIn="136" tools:ignore="UnusedResources">隐私标签页</string>
    <!-- Title for the list of tabs in the current private session used by a11y services
    The %1$s will be replaced by the number of opened private tabs -->
    <string name="tabs_header_private_tabs_counter_title">已打开 %1$s 个隐私标签页。点按即可切换标签页。</string>
    <!-- Title for the list of tabs in the synced tabs -->
    <string name="tabs_header_synced_tabs_title" moz:removedIn="136" tools:ignore="UnusedResources">同步的标签页</string>
    <!-- Title for the list of tabs in the synced tabs used by a11y services
    The %1$s will be replaced by the number of opened synced tabs -->
    <string name="tabs_header_synced_tabs_counter_title">已打开 %1$s 个同步标签页。点按以切换标签页。</string>
    <!-- Content description (not visible, for screen readers etc.): Add tab button. Adds a news tab when pressed -->
    <string name="add_tab">添加标签页</string>
    <!-- Content description (not visible, for screen readers etc.): Add tab button. Adds a news tab when pressed -->
    <string name="add_private_tab">新建隐私标签页</string>
    <!-- Text for the new tab button to indicate adding a new private tab in the tab -->
    <string name="tab_drawer_fab_content">隐私标签页</string>
    <!-- Text for the new tab button to indicate syncing command on the synced tabs page -->
    <string name="tab_drawer_fab_sync">同步</string>
    <!-- Text shown in the menu for sharing all tabs -->
    <string name="tab_tray_menu_item_share">分享所有标签页</string>
    <!-- Text shown in the menu to view recently closed tabs -->
    <string name="tab_tray_menu_recently_closed">最近关闭的标签页</string>
    <!-- Text shown in the tabs tray inactive tabs section -->
    <string name="tab_tray_inactive_recently_closed" tools:ignore="UnusedResources">最近关闭</string>
    <!-- Text shown in the menu to view account settings -->
    <string name="tab_tray_menu_account_settings">账户设置</string>
    <!-- Text shown in the menu to view tab settings -->
    <string name="tab_tray_menu_tab_settings">标签页设置</string>
    <!-- Text shown in the menu for closing all tabs -->
    <string name="tab_tray_menu_item_close">关闭所有标签页</string>
    <!-- Text shown in the multiselect menu for bookmarking selected tabs. -->
    <string name="tab_tray_multiselect_menu_item_bookmark">书签</string>
    <!-- Text shown in the multiselect menu for closing selected tabs. -->
    <string name="tab_tray_multiselect_menu_item_close">关闭</string>
    <!-- Content description for tabs tray multiselect share button -->
    <string name="tab_tray_multiselect_share_content_description">分享所选标签页</string>
    <!-- Content description for tabs tray multiselect menu -->
    <string name="tab_tray_multiselect_menu_content_description">选择标签页菜单</string>
    <!-- Content description (not visible, for screen readers etc.): Removes tab from collection button. Removes the selected tab from collection when pressed -->
    <string name="remove_tab_from_collection">将标签页从收藏集移除</string>
    <!-- Text for button to enter multiselect mode in tabs tray -->
    <string name="tabs_tray_select_tabs">选择标签页</string>
    <!-- Content description (not visible, for screen readers etc.): Close tab button. Closes the current session when pressed -->
    <string name="close_tab">关闭标签页</string>
    <!-- Content description (not visible, for screen readers etc.): Close tab <title> button. First parameter is tab title  -->
    <string name="close_tab_title">关闭标签页 %s</string>
    <!-- Content description (not visible, for screen readers etc.): Opens the open tabs menu when pressed -->
    <string name="open_tabs_menu">打开标签页菜单</string>
    <!-- Open tabs menu item to save tabs to collection -->
    <string name="tabs_menu_save_to_collection1">将标签页保存至收藏集</string>
    <!-- Text for the menu button to delete a collection -->
    <string name="collection_delete">删除收藏集</string>
    <!-- Text for the menu button to rename a collection -->
    <string name="collection_rename">更名收藏集</string>
    <!-- Text for the button to open tabs of the selected collection -->
    <string name="collection_open_tabs">打开标签页</string>


    <!-- Hint for adding name of a collection -->
    <string name="collection_name_hint">收藏集名称</string>
    <!-- Text for the menu button to remove a top site -->
    <string name="remove_top_site">移除</string>

    <!-- Text for the menu button to delete a top site from history -->
    <string name="delete_from_history">删除历史记录</string>
    <!-- Postfix for private WebApp titles, placeholder is replaced with app name -->
    <string name="pwa_site_controls_title_private">%1$s（隐私模式）</string>

    <!-- History -->
    <!-- Text for the button to search all history -->
    <string name="history_search_1">输入搜索词</string>
    <!-- Text for the button to clear all history -->
    <string name="history_delete_all">删除历史记录</string>
    <!-- Text for the snackbar to confirm that multiple browsing history items has been deleted -->
    <string name="history_delete_multiple_items_snackbar">历史记录已删除</string>
    <!-- Text for the snackbar to confirm that a single browsing history item has been deleted. The first parameter is the shortened URL of the deleted history item. -->
    <string name="history_delete_single_item_snackbar">已删除 %1$s</string>
    <!-- Context description text for the button to delete a single history item -->
    <string name="history_delete_item">删除</string>
    <!-- History multi select title in app bar
    The first parameter is the number of bookmarks selected -->
    <string name="history_multi_select_title">已选择 %1$d 条历史记录</string>
    <!-- Text for the header that groups the history for today -->
    <string name="history_today">今天</string>
    <!-- Text for the header that groups the history for yesterday -->
    <string name="history_yesterday">昨天</string>
    <!-- Text for the header that groups the history the past 7 days -->
    <string name="history_7_days">最近 7 天</string>
    <!-- Text for the header that groups the history the past 30 days -->
    <string name="history_30_days">最近 30 天</string>
    <!-- Text for the header that groups the history older than the last month -->
    <string name="history_older">更早</string>

    <!-- Text shown when no history exists -->
    <string name="history_empty_message">无历史记录</string>

    <!-- Downloads -->
    <!-- Text for the snackbar to confirm that multiple downloads items have been removed -->
    <string name="download_delete_multiple_items_snackbar_1">下载记录已清除</string>
    <!-- Text for the snackbar to confirm that a single download item has been removed. The first parameter is the name of the download item. -->
    <string name="download_delete_single_item_snackbar">已移除 %1$s</string>
    <!-- Text shown when no download exists -->
    <string name="download_empty_message_1">暂无下载的文件</string>
    <!-- History multi select title in app bar
    The first parameter is the number of downloads selected -->
    <string name="download_multi_select_title">已选择 %1$d 个下载项</string>


    <!-- Text for the button to remove a single download item -->
    <string name="download_delete_item_1">移除</string>


    <!-- WebCompat Reporter -->

    <!-- WebCompat Reporter -->
    <!-- The title of the Web Compat Reporter feature. This is displayed in the top app bar. -->
    <string name="webcompat_reporter_screen_title">反馈网站问题</string>
    <!-- The description of the Web Compat Reporter feature. This first parameter is the name of the application (For example: Fenix) -->
    <string name="webcompat_reporter_description">帮助改善所有用户的 %1$s 使用体验。Mozilla 员工可借助您发送的信息修复网站问题。</string>
    <!-- The text field label of the URL text field. This is displayed above the user-inputted URL. -->
    <string name="webcompat_reporter_label_url">网址</string>
    <!-- The error message of the URL text field when an invalid URL has been entered. -->
    <string name="webcompat_reporter_url_error_invalid">请输入有效网址</string>
    <!-- The label/title of an optional field in the Web Compat Reporter feature for explaining a high-level reason why the site is broken. -->
    <string name="webcompat_reporter_label_whats_broken" moz:removedIn="136" tools:ignore="UnusedResources">什么方面出现问题？（选填）</string>
    <!-- The placeholder text for the dropdown where a user selects a high-level reason why the site is broken. -->
    <string name="webcompat_reporter_choose_reason">选择原因</string>
    <!-- The label/title of an optional field in the Web Compat Reporter feature for adding additional information. -->
    <string name="webcompat_reporter_label_description">描述问题（选填）</string>
    <!-- The button text for navigating away from the feature to provide more information on the broken site's bug report. -->
    <string name="webcompat_reporter_send_more_info">发送更多信息</string>
    <!-- The button text for the cancel button to leave the Web Compat Reporter feature. -->
    <string name="webcompat_reporter_cancel">取消</string>
    <!-- The button text for the send button to submit the provided form data. -->
    <string name="webcompat_reporter_send">发送</string>


    <!-- Text for a snackbar to confirm the successful submission of a WebCompat report. -->
    <string name="webcompat_reporter_success_snackbar_text">反馈已发送</string>
    <!-- Button text for closing or dismissing the snackbar shown after successfully submitting a WebCompat report. -->
    <string name="webcompat_reporter_dismiss_success_snackbar_text">关闭</string>

    <!-- These reason strings are dropdown options on a WebCompat reporter form, indicating what is broken on the site. -->
    <!-- Broken site reason text for site slow or not working -->
    <string name="webcompat_reporter_reason_slow">网站速度缓慢或无法使用</string>
    <!-- Broken site reason text for images or videos -->
    <string name="webcompat_reporter_reason_media">图像或视频</string>
    <!-- Broken site reason text for buttons, links, and other content -->
    <string name="webcompat_reporter_reason_content">按钮、链接和其他内容</string>
    <!-- Broken site reason text for sign in or sign out -->
    <string name="webcompat_reporter_reason_account">登录或退出登录</string>
    <!-- Broken site reason text for ad blocker -->
    <string name="webcompat_reporter_reason_ad_blocker">广告拦截器</string>
    <!-- Broken site reason text for something else -->
    <string name="webcompat_reporter_reason_other">其他</string>

    <!-- Crashes -->
    <!-- Title text displayed on the tab crash page. This first parameter is the name of the application (For example: Fenix) -->
    <string name="tab_crash_title_2">抱歉，%1$s 无法加载该页面。</string>

    <!-- Send crash report checkbox text on the tab crash page -->
    <string name="tab_crash_send_report">向 Mozilla 发送崩溃报告</string>
    <!-- Close tab button text on the tab crash page -->
    <string name="tab_crash_close">关闭标签页</string>
    <!-- Restore tab button text on the tab crash page -->
    <string name="tab_crash_restore">恢复标签页</string>

    <!-- Unsubmitted crash dialog title, The first parameter is the name of the app (e.g. Firefox)  -->
    <string name="unsubmitted_crash_dialog_title">%s 需要重新启动</string>
    <!-- Unsubmitted crash dialog checkbox label for automatically sending reports in the future -->
    <string name="unsubmitted_crash_dialog_checkbox_label">自动发送崩溃报告</string>
    <!-- Unsubmitted crash dialog negative button to dismiss the dialog -->
    <string name="unsubmitted_crash_dialog_negative_button">关闭</string>
    <!-- Unsubmitted crash dialog positive button to submit crash report -->
    <string name="unsubmitted_crash_dialog_positive_button">发送崩溃报告</string>

    <!-- Bookmarks -->
    <!-- Confirmation message for a dialog confirming if the user wants to delete the selected folder -->
    <string name="bookmark_delete_folder_confirmation_dialog">您确定要删除这个文件夹吗？</string>
    <!-- Confirmation message for a dialog confirming if the user wants to delete multiple items. -->
    <string name="bookmark_delete_folders_confirmation_dialog">确定要删除选中的项目吗？</string>
    <!-- Confirmation message for a dialog confirming if the user wants to delete multiple items including folders. Parameter will be replaced by app name. -->
    <string name="bookmark_delete_multiple_folders_confirmation_dialog">%s 将删除所选项目。</string>
    <!-- Text for the cancel button on delete bookmark dialog -->
    <string name="bookmark_delete_negative">取消</string>
    <!-- Screen title for adding a bookmarks folder -->
    <string name="bookmark_add_folder">新建文件夹</string>
    <!-- Snackbar title that confirms a bookmark was saved into a folder. Parameter will be replaced by the name of the folder the bookmark was saved into. -->
    <string name="bookmark_saved_in_folder_snackbar">已保存到“%s”</string>
    <!-- Snackbar edit button shown after a bookmark has been created. -->
    <string name="edit_bookmark_snackbar_action">编辑</string>

    <!-- Bookmark menu move button -->
    <string name="bookmark_menu_move_button">移动</string>
    <!-- Bookmark overflow menu edit button -->
    <string name="bookmark_menu_edit_button">编辑</string>
    <!-- Bookmark overflow menu copy button -->
    <string name="bookmark_menu_copy_button">复制</string>
    <!-- Bookmark overflow menu share button -->
    <string name="bookmark_menu_share_button">分享</string>
    <!-- Bookmark overflow menu open in new tab button -->
    <string name="bookmark_menu_open_in_new_tab_button">新建标签页打开</string>
    <!-- Bookmark overflow menu open in private tab button -->
    <string name="bookmark_menu_open_in_private_tab_button">新建隐私标签页打开</string>
    <!-- Bookmark overflow menu open all in tabs button -->
    <string name="bookmark_menu_open_all_in_tabs_button">新建标签页全部打开</string>
    <!-- Bookmark overflow menu open all in private tabs button -->
    <string name="bookmark_menu_open_all_in_private_tabs_button">新建隐私标签页全部打开</string>
    <!-- Bookmark overflow menu delete button -->
    <string name="bookmark_menu_delete_button">删除</string>
    <!--Bookmark overflow menu save button -->
    <string name="bookmark_menu_save_button">保存</string>
    <!-- Bookmark multi select title in app bar
     The first parameter is the number of bookmarks selected -->
    <string name="bookmarks_multi_select_title">已选择 %1$d 条书签</string>
    <!-- Bookmark editing screen title -->
    <string name="edit_bookmark_fragment_title">编辑书签</string>
    <!-- Bookmark folder editing screen title -->
    <string name="edit_bookmark_folder_fragment_title">编辑文件夹</string>
    <!-- Bookmark sign in button message -->
    <string name="bookmark_sign_in_button">登录后即可查看同步的书签</string>


    <!-- Bookmark URL editing field label -->
    <string name="bookmark_url_label">网址</string>
    <!-- Bookmark FOLDER editing field label -->
    <string name="bookmark_folder_label">文件夹</string>
    <!-- Text indicating which folder a bookmark or folder will be saved in -->
    <string name="bookmark_save_in_label">保存到</string>
    <!-- Bookmark NAME editing field label -->
    <string name="bookmark_name_label">名称</string>
    <!-- Label for a text input field for a bookmark or folder name -->
    <string name="bookmark_name_label_normal_case">名称</string>
    <!-- Bookmark add folder screen title -->
    <string name="bookmark_add_folder_fragment_label">新建文件夹</string>
    <!-- Bookmark select folder screen title -->
    <string name="bookmark_select_folder_fragment_label">选择文件夹</string>
    <!-- Bookmark editing error missing title -->
    <string name="bookmark_empty_title_error">须要有标题</string>
    <!-- Bookmark editing error missing or improper URL -->
    <string name="bookmark_invalid_url_error">无效网址</string>
    <!-- Bookmark screen message for empty bookmarks folder -->
    <string name="bookmarks_empty_message">此处无书签</string>
    <!-- Bookmark snackbar message on deletion
     The first parameter is the host part of the URL of the bookmark deleted, if any -->
    <string name="bookmark_deletion_snackbar_message">已删除书签 %1$s</string>
    <!-- Bookmark snackbar message on deleting multiple bookmarks not including folders-->
    <string name="bookmark_deletion_multiple_snackbar_message_2">书签已删除</string>
    <!-- Bookmark snackbar message on deleting multiple bookmarks including folders-->
    <string name="bookmark_deletion_multiple_snackbar_message_3">正在删除所选文件夹</string>
    <!-- Bookmark undo button for deletion snackbar action -->
    <string name="bookmark_undo_deletion">撤销</string>

    <!-- Bookmark snackbar message for deleting a single item. Parameter is the title of the item being deleted -->
    <string name="bookmark_delete_single_item">已删除“%s”</string>
    <!-- Bookmark snackbar message for deleting multiple items. Parameter is the number of items being deleted -->
    <string name="bookmark_delete_multiple_items">已删除 %s 个项目</string>
    <!-- Text for the button to search all bookmarks -->
    <string name="bookmark_search">输入搜索词</string>

    <!-- Content description for the bookmark navigation bar back button -->
    <string name="bookmark_navigate_back_button_content_description">浏览上一页</string>
    <!-- Content description for the bookmark list new folder navigation bar button -->
    <string name="bookmark_add_new_folder_button_content_description">添加新文件夹</string>
    <!-- Content description for the bookmark screen delete bookmark navigation bar button -->
    <string name="bookmark_delete_bookmark_content_description">删除书签</string>
    <!-- Content description for the bookmark screen delete bookmark folder navigation bar button -->
    <string name="bookmark_delete_folder_content_description">删除文件夹</string>
    <!-- Content description for bookmark search floating action button -->
    <string name="bookmark_search_button_content_description">搜索书签</string>
    <!-- Content description for the overflow menu for a bookmark item. Paramter will a folder name or bookmark title. -->
    <string name="bookmark_item_menu_button_content_description">“%s”项目菜单</string>

    <!-- Title for the bookmark list empty state-->
    <string name="bookmark_empty_list_title">暂无书签</string>

    <!-- Description for the bookmark list empty state when you're not signed into sync. -->
    <string name="bookmark_empty_list_guest_description">可在浏览时保存网站。登录后还可在其他同步的设备上使用这些书签。</string>
    <!-- Text for the button to navigate to sync authentication -->
    <string name="bookmark_empty_list_guest_cta">登录同步服务</string>
    <!-- Description for the bookmark list empty state when you're signed into sync. -->
    <string name="bookmark_empty_list_authenticated_description">可在浏览时保存网站。我们还将从其他同步的设备上接收书签。</string>
    <!-- Description for the bookmark list empty state when you're in an empty folder. -->
    <string name="bookmark_empty_list_folder_description">可在浏览时添加书签，方便以后找到常用网站。</string>

    <!-- Description for the add new folder button when selecting a folder. -->
    <string name="bookmark_select_folder_new_folder_button_title">新建文件夹</string>

    <!-- Site Permissions -->
    <!-- Button label that take the user to the Android App setting -->
    <string name="phone_feature_go_to_settings">前往设置</string>

    <!-- Content description (not visible, for screen readers etc.): Quick settings sheet
        to give users access to site specific information / settings. For example:
        Secure settings status and a button to modify site permissions -->
    <string name="quick_settings_sheet">快速设置表</string>
    <!-- Label that indicates that this option it the recommended one -->
    <string name="phone_feature_recommended">推荐</string>
    <!-- Button label for clearing all the information of site permissions-->
    <string name="clear_permissions">清除权限</string>
    <!-- Text for the OK button on Clear permissions dialog -->
    <string name="clear_permissions_positive">确定</string>
    <!-- Text for the cancel button on Clear permissions dialog -->
    <string name="clear_permissions_negative">取消</string>
    <!-- Button label for clearing a site permission-->
    <string name="clear_permission">清除权限</string>
    <!-- Text for the OK button on Clear permission dialog -->
    <string name="clear_permission_positive">确定</string>
    <!-- Text for the cancel button on Clear permission dialog -->
    <string name="clear_permission_negative">取消</string>
    <!-- Button label for clearing all the information on all sites-->
    <string name="clear_permissions_on_all_sites">清除所有网站的权限</string>
    <!-- Preference for altering video and audio autoplay for all websites -->
    <string name="preference_browser_feature_autoplay">自动播放</string>
    <!-- Preference for altering the camera access for all websites -->
    <string name="preference_phone_feature_camera">相机</string>
    <!-- Preference for altering the microphone access for all websites -->
    <string name="preference_phone_feature_microphone">麦克风</string>
    <!-- Preference for altering the location access for all websites -->
    <string name="preference_phone_feature_location">位置</string>
    <!-- Preference for altering the notification access for all websites -->
    <string name="preference_phone_feature_notification">通知</string>
    <!-- Preference for altering the persistent storage access for all websites -->
    <string name="preference_phone_feature_persistent_storage">持久存储</string>
    <!-- Preference for altering the storage access setting for all websites -->
    <string name="preference_phone_feature_cross_origin_storage_access">跨站 Cookie</string>
    <!-- Preference for altering the EME access for all websites -->
    <string name="preference_phone_feature_media_key_system_access">受 DRM 控制的内容</string>
    <!-- Label that indicates that a permission must be asked always -->
    <string name="preference_option_phone_feature_ask_to_allow">每次都问我</string>
    <!-- Label that indicates that a permission must be blocked -->
    <string name="preference_option_phone_feature_blocked">阻止</string>
    <!-- Label that indicates that a permission must be allowed -->
    <string name="preference_option_phone_feature_allowed">允许</string>
    <!--Label that indicates a permission is by the Android OS-->
    <string name="phone_feature_blocked_by_android">被 Android 阻止</string>
    <!-- Preference for showing a list of websites that the default configurations won't apply to them -->
    <string name="preference_exceptions">例外网站</string>
    <!-- Summary of tracking protection preference if tracking protection is set to off -->
    <string name="tracking_protection_off">关闭</string>

    <!-- Summary of tracking protection preference if tracking protection is set to standard -->
    <string name="tracking_protection_standard">标准</string>
    <!-- Summary of tracking protection preference if tracking protection is set to strict -->
    <string name="tracking_protection_strict">严格</string>
    <!-- Summary of tracking protection preference if tracking protection is set to custom -->
    <string name="tracking_protection_custom">自定义</string>
    <!-- Label for global setting that indicates that all video and audio autoplay is allowed -->
    <string name="preference_option_autoplay_allowed2">允许音频和视频</string>
    <!-- Label for site specific setting that indicates that all video and audio autoplay is allowed -->
    <string name="quick_setting_option_autoplay_allowed">允许音频和视频</string>
    <!-- Label that indicates that video and audio autoplay is only allowed over Wi-Fi -->
    <string name="preference_option_autoplay_allowed_wifi_only2">在蜂窝数据下阻止音频和视频</string>
    <!-- Subtext that explains 'autoplay on Wi-Fi only' option -->
    <string name="preference_option_autoplay_allowed_wifi_subtext">将在 Wi-Fi 下播放音频和视频</string>
    <!-- Label for global setting that indicates that video autoplay is allowed, but audio autoplay is blocked -->
    <string name="preference_option_autoplay_block_audio2">仅阻止音频</string>
    <!-- Label for site specific setting that indicates that video autoplay is allowed, but audio autoplay is blocked -->
    <string name="quick_setting_option_autoplay_block_audio">仅阻止音频</string>
    <!-- Label for global setting that indicates that all video and audio autoplay is blocked -->
    <string name="preference_option_autoplay_blocked3">阻止音频和视频</string>
    <!-- Label for site specific setting that indicates that all video and audio autoplay is blocked -->
    <string name="quick_setting_option_autoplay_blocked">阻止音频和视频</string>
    <!-- Summary of delete browsing data on quit preference if it is set to on -->
    <string name="delete_browsing_data_quit_on">开启</string>
    <!-- Summary of delete browsing data on quit preference if it is set to off -->
    <string name="delete_browsing_data_quit_off">关闭</string>

    <!-- Summary of studies preference if it is set to on -->
    <string name="studies_on">开启</string>
    <!-- Summary of studies data on quit preference if it is set to off -->
    <string name="studies_off">关闭</string>

    <!-- Category header of a preference that allows a user to alter settings related to web permissions. -->
    <string name="preferences_category_permissions">权限</string>
    <!-- Category header of a preference that allows a user to alter settings related to web content. -->
    <string name="preferences_category_content">内容</string>
    <!-- Preference for altering the default browsing mode. When enabled, the desktop site will always be requested. -->
    <string name="preference_feature_desktop_mode_default">始终请求桌面版网页</string>

    <!-- Collections -->
    <!-- Collections header on home fragment -->
    <string name="collections_header">收藏集</string>
    <!-- Content description (not visible, for screen readers etc.): Opens the collection menu when pressed -->
    <string name="collection_menu_button_content_description">收藏集菜单</string>

    <!-- Label to describe what collections are to a new user without any collections -->
    <string name="no_collections_description2">有用的东西收藏在这。\n将相似的搜索查询、网站和标签页归入一组，方便以后快速访问。</string>
    <!-- Title for the "select tabs" step of the collection creator -->
    <string name="create_collection_select_tabs">选取标签页</string>

    <!-- Title for the "select collection" step of the collection creator -->
    <string name="create_collection_select_collection">选择收藏集</string>

    <!-- Title for the "name collection" step of the collection creator -->
    <string name="create_collection_name_collection">命名收藏集</string>

    <!-- Button to add new collection for the "select collection" step of the collection creator -->
    <string name="create_collection_add_new_collection">新建收藏集</string>

    <!-- Button to select all tabs in the "select tabs" step of the collection creator -->
    <string name="create_collection_select_all">全选</string>

    <!-- Button to deselect all tabs in the "select tabs" step of the collection creator -->
    <string name="create_collection_deselect_all">全不选</string>
    <!-- Text to prompt users to select the tabs to save in the "select tabs" step of the collection creator -->
    <string name="create_collection_save_to_collection_empty">选取要保存的标签页</string>

    <!-- Text to show users how many tabs they have selected in the "select tabs" step of the collection creator.
     %d is a placeholder for the number of tabs selected. -->
    <string name="create_collection_save_to_collection_tabs_selected">已选取 %d 个标签页</string>

    <!-- Text to show users they have one tab selected in the "select tabs" step of the collection creator.
    %d is a placeholder for the number of tabs selected. -->
    <string name="create_collection_save_to_collection_tab_selected">已选取 %d 个标签页</string>

    <!-- Text shown in snackbar when multiple tabs have been saved in a collection -->
    <string name="create_collection_tabs_saved">标签页已保存！</string>

    <!-- Text shown in snackbar when one or multiple tabs have been saved in a new collection -->
    <string name="create_collection_tabs_saved_new_collection">收藏集已保存！</string>
    <!-- Text shown in snackbar when one tab has been saved in a collection -->
    <string name="create_collection_tab_saved">标签页已保存！</string>

    <!-- Content description (not visible, for screen readers etc.): button to close the collection creator -->
    <string name="create_collection_close">关闭</string>

    <!-- Button to save currently selected tabs in the "select tabs" step of the collection creator-->
    <string name="create_collection_save">保存</string>

    <!-- Snackbar action to view the collection the user just created or updated -->
    <string name="create_collection_view">查看</string>

    <!-- Text for the OK button from collection dialogs -->
    <string name="create_collection_positive">确定</string>
    <!-- Text for the cancel button from collection dialogs -->
    <string name="create_collection_negative">取消</string>

    <!-- Default name for a new collection in "name new collection" step of the collection creator. %d is a placeholder for the number of collections-->
    <string name="create_collection_default_name">收藏集 %d</string>

    <!-- Share -->
    <!-- Share screen header -->
    <string name="share_header_2">分享</string>
    <!-- Content description (not visible, for screen readers etc.):
        "Share" button. Opens the share menu when pressed. -->
    <string name="share_button_content_description">分享</string>
    <!-- Text for the Save to PDF feature in the share menu -->
    <string name="share_save_to_pdf">保存为 PDF</string>
    <!-- Text for error message when generating a PDF file Text. -->
    <string name="unable_to_save_to_pdf_error">无法生成 PDF</string>
    <!-- Text for standard error snackbar dismiss button. -->
    <string name="standard_snackbar_error_dismiss">知道了</string>
    <!-- Text for error message when printing a page and it fails. -->
    <string name="unable_to_print_page_error">无法打印此页面</string>
    <!-- Text for the print feature in the share and browser menu -->
    <string name="menu_print">打印</string>
    <!-- Sub-header in the dialog to share a link to another sync device -->
    <string name="share_device_subheader">发送到设备</string>
    <!-- Sub-header in the dialog to share a link to an app from the full list -->
    <string name="share_link_all_apps_subheader">所有操作</string>
    <!-- Sub-header in the dialog to share a link to an app from the most-recent sorted list -->
    <string name="share_link_recent_apps_subheader">最近使用</string>
    <!-- Text for the copy link action in the share screen. -->
    <string name="share_copy_link_to_clipboard">复制到剪贴板</string>
    <!-- Toast shown after copying link to clipboard -->
    <string name="toast_copy_link_to_clipboard">已复制到剪贴板</string>
    <!-- An option from the share dialog to sign into sync -->
    <string name="sync_sign_in">登录同步服务</string>
     <!-- An option from the three dot menu to sync and save data -->
    <string name="sync_menu_sync_and_save_data">同步并保存数据</string>
    <!-- An option from the share dialog to send link to all other sync devices -->
    <string name="sync_send_to_all">发送到所有设备</string>
    <!-- An option from the share dialog to reconnect to sync -->
    <string name="sync_reconnect">重新连接同步</string>
    <!-- Text displayed when sync is offline and cannot be accessed -->
    <string name="sync_offline">离线</string>
    <!-- An option to connect additional devices -->
    <string name="sync_connect_device">连接其他设备</string>
    <!-- The dialog text shown when additional devices are not available -->
    <string name="sync_connect_device_dialog" tools:ignore="BrandUsage">请在至少另一台设备上的 Firefox 登录才能发送标签页。</string>
    <!-- Confirmation dialog button -->
    <string name="sync_confirmation_button">明白了</string>

    <!-- Share error message -->
    <string name="share_error_snackbar">无法分享至该应用</string>

    <!-- Add new device screen title -->
    <string name="sync_add_new_device_title">发送到设备</string>
    <!-- Text for the warning message on the Add new device screen -->
    <string name="sync_add_new_device_message">尚未连上其他设备</string>
    <!-- Text for the button to learn about sending tabs -->
    <string name="sync_add_new_device_learn_button">了解发送标签页…</string>
    <!-- Text for the button to connect another device -->
    <string name="sync_add_new_device_connect_button">连接其他设备…</string>

    <!-- Notifications -->
    <!-- Text shown in the notification that pops up to remind the user that a private browsing session is active. -->
    <string name="notification_pbm_delete_text_2">关闭隐私标签页</string>


    <!-- Text shown in the notification that pops up to remind the user that a private browsing session is active for Android 14+ -->
    <string name="notification_erase_title_android_14">要关闭隐私标签页吗？</string>
    <string name="notification_erase_text_android_14">点按或轻扫此通知，即可关闭隐私标签页。</string>

    <!-- Name of the marketing notification channel. Displayed in the "App notifications" system settings for the app -->
    <string name="notification_marketing_channel_name">市场营销</string>

    <!-- Title shown in the notification that pops up to remind the user to set fenix as default browser.
    The app name is in the text, due to limitations with localizing Nimbus experiments -->
    <string name="nimbus_notification_default_browser_title" tools:ignore="BrandUsage,UnusedResources">Firefox 又快、又有隐私</string>
    <!-- Text shown in the notification that pops up to remind the user to set fenix as default browser.
    The app name is in the text, due to limitations with localizing Nimbus experiments -->
    <string name="nimbus_notification_default_browser_text" tools:ignore="BrandUsage,UnusedResources">将 Firefox 设为您的默认浏览器</string>
    <!-- Title shown in the notification that pops up to re-engage the user -->
    <string name="notification_re_engagement_title">试用隐私浏览功能</string>
    <!-- Text shown in the notification that pops up to re-engage the user.
    %1$s is a placeholder that will be replaced by the app name. -->
    <string name="notification_re_engagement_text">%1$s 将不会保存浏览期间的 Cookie 和历史记录</string>

    <!-- Title A shown in the notification that pops up to re-engage the user -->
    <string name="notification_re_engagement_A_title">浏览不留痕迹</string>
    <!-- Text A shown in the notification that pops up to re-engage the user.
    %1$s is a placeholder that will be replaced by the app name. -->
    <string name="notification_re_engagement_A_text">%1$s 的隐私浏览模式不会保存您的上网信息。</string>
    <!-- Title B shown in the notification that pops up to re-engage the user -->
    <string name="notification_re_engagement_B_title">开始您的搜索之旅吧</string>
    <!-- Text B shown in the notification that pops up to re-engage the user -->
    <string name="notification_re_engagement_B_text">搜索周边物，探索新鲜事。</string>

    <!-- Survey -->
    <!-- Text shown in the fullscreen message that pops up to ask user to take a short survey.
    The app name is in the text, due to limitations with localizing Nimbus experiments -->
    <string name="nimbus_survey_message_text" tools:ignore="BrandUsage">请填写这份简短的问卷，帮助 Firefox 变得更好。</string>
    <!-- Preference for taking the short survey. -->
    <string name="preferences_take_survey">问卷调查</string>
    <!-- Preference for not taking the short survey. -->
    <string name="preferences_not_take_survey">不了，谢谢</string>

    <!-- Snackbar -->
    <!-- Text shown in snackbar when user deletes a collection -->
    <string name="snackbar_collection_deleted">收藏集已删除</string>

    <!-- Text shown in snackbar when user renames a collection -->
    <string name="snackbar_collection_renamed">收藏集已更名</string>

    <!-- Text shown in snackbar when user closes a tab -->
    <string name="snackbar_tab_closed">标签页已关闭</string>
    <!-- Text shown in snackbar when user closes all tabs -->
    <string name="snackbar_tabs_closed">标签页已关闭</string>
    <!-- Text shown in snackbar when user closes multiple inactive tabs. %1$s will be replaced with the number of tabs closed. -->
    <string name="snackbar_num_tabs_closed">已关闭 %1$s 个标签页</string>
    <!-- Text shown in snackbar when user bookmarks a list of tabs. Parameter will be replaced by the name of the folder the bookmark was saved into.-->
    <string name="snackbar_message_bookmarks_saved_in">书签已保存到“%s”！</string>
    <!-- Text shown in snackbar when user adds a site to shortcuts -->
    <string name="snackbar_added_to_shortcuts">快捷方式已添加！</string>
    <!-- Text shown in snackbar when user closes a private tab -->
    <string name="snackbar_private_tab_closed">隐私标签页已关闭</string>
    <!-- Text shown in snackbar when user closes all private tabs -->
    <string name="snackbar_private_tabs_closed">隐私标签页已关闭</string>
    <!-- Text shown in snackbar when user erases their private browsing data -->
    <string name="snackbar_private_data_deleted">隐私浏览数据已删除</string>
    <!-- Text shown in snackbar to undo deleting a tab, top site or collection -->
    <string name="snackbar_deleted_undo">撤销</string>

    <!-- Text shown in snackbar when user removes a top site -->
    <string name="snackbar_top_site_removed">网站已移除</string>
    <!-- QR code scanner prompt which appears after scanning a code, but before navigating to it
        First parameter is the name of the app, second parameter is the URL or text scanned-->
    <string name="qr_scanner_confirmation_dialog_message">允许 %1$s 打开 %2$s</string>
    <!-- QR code scanner prompt dialog positive option to allow navigation to scanned link -->
    <string name="qr_scanner_dialog_positive">允许</string>
    <!-- QR code scanner prompt dialog positive option to deny navigation to scanned link -->
    <string name="qr_scanner_dialog_negative">拒绝</string>
    <!-- QR code scanner prompt dialog error message shown when a hostname does not contain http or https. -->
    <string name="qr_scanner_dialog_invalid">无效网址。</string>
    <!-- QR code scanner prompt dialog positive option when there is an error -->
    <string name="qr_scanner_dialog_invalid_ok">确定</string>
    <!-- Tab collection deletion prompt dialog message. Placeholder will be replaced with the collection name -->
    <string name="tab_collection_dialog_message">您确定要删除“%1$s”吗？</string>
    <!-- Tab collection deletion prompt dialog option to delete the collection -->
    <string name="tab_collection_dialog_positive">删除</string>

    <!-- Message for copying the URL via long press on the toolbar -->
    <string name="url_copied">网址已复制</string>


    <!-- Sample text for accessibility font size -->
    <string name="accessibility_text_size_sample_text_1">这是示例文本。您可以增大或减小字号，调整文字显示效果。</string>
    <!-- Summary for Accessibility Text Size Scaling Preference -->
    <string name="preference_accessibility_text_size_summary">使网站上的文字更大或更小</string>
    <!-- Title for Accessibility Text Size Scaling Preference -->
    <string name="preference_accessibility_font_size_title">字号</string>

    <!-- Title for Accessibility Text Automatic Size Scaling Preference -->
    <string name="preference_accessibility_auto_size_2">自动调整字号</string>
    <!-- Summary for Accessibility Text Automatic Size Scaling Preference -->
    <string name="preference_accessibility_auto_size_summary">将与您的 Android 中的字号设置保持一致。禁用此项后则可以手动调整。</string>

    <!-- Title for the Delete browsing data preference -->
    <string name="preferences_delete_browsing_data">删除浏览数据</string>
    <!-- Title for the tabs item in Delete browsing data -->
    <string name="preferences_delete_browsing_data_tabs_title_2">打开的标签页</string>
    <!-- Subtitle for the tabs item in Delete browsing data, parameter will be replaced with the number of open tabs -->
    <string name="preferences_delete_browsing_data_tabs_subtitle">%d 个标签页</string>
    <!-- Title for the data and history items in Delete browsing data -->
    <!-- Title for the history item in Delete browsing data -->
    <string name="preferences_delete_browsing_data_browsing_history_title">浏览历史</string>
    <!-- Subtitle for the data and history items in delete browsing data, parameter will be replaced with the
        number of history items the user has -->
    <string name="preferences_delete_browsing_data_browsing_data_subtitle">%d 条地址</string>
    <!-- Title for the cookies and site data items in Delete browsing data -->
    <string name="preferences_delete_browsing_data_cookies_and_site_data">Cookie 和网站数据</string>
    <!-- Subtitle for the cookies item in Delete browsing data -->
    <string name="preferences_delete_browsing_data_cookies_subtitle">您在绝大多数网站的登录状态将被清除</string>
    <!-- Title for the cached images and files item in Delete browsing data -->
    <string name="preferences_delete_browsing_data_cached_files">缓存的图像和文件</string>
    <!-- Subtitle for the cached images and files item in Delete browsing data -->
    <string name="preferences_delete_browsing_data_cached_files_subtitle">释放存储空间</string>
    <!-- Title for the site permissions item in Delete browsing data -->
    <string name="preferences_delete_browsing_data_site_permissions">网站权限</string>
    <!-- Title for the downloads item in Delete browsing data -->
    <string name="preferences_delete_browsing_data_downloads">下载项</string>
    <!-- Text for the button to delete browsing data -->
    <string name="preferences_delete_browsing_data_button">删除浏览数据</string>

    <!-- Title for the Delete browsing data on quit preference -->
    <string name="preferences_delete_browsing_data_on_quit">退出时删除浏览数据</string>

    <!-- Summary for the Delete browsing data on quit preference. "Quit" translation should match delete_browsing_data_on_quit_action translation. -->
    <string name="preference_summary_delete_browsing_data_on_quit_2">从主菜单中选择“退出”时，自动删除浏览数据</string>
    <!-- Action item in menu for the Delete browsing data on quit feature -->
    <string name="delete_browsing_data_on_quit_action">退出</string>

    <!-- Title text of a delete browsing data dialog. -->
    <string name="delete_history_prompt_title">要删除的时间范围</string>
    <!-- Body text of a delete browsing data dialog. -->
    <string name="delete_history_prompt_body_2">删除历史记录（包括已从其他设备同步的历史记录）</string>
    <!-- Radio button in the delete browsing data dialog to delete history items for the last hour. -->
    <string name="delete_history_prompt_button_last_hour">一小时内</string>
    <!-- Radio button in the delete browsing data dialog to delete history items for today and yesterday. -->
    <string name="delete_history_prompt_button_today_and_yesterday">昨今两天</string>
    <!-- Radio button in the delete browsing data dialog to delete all history. -->
    <string name="delete_history_prompt_button_everything">所有历史记录</string>

    <!-- Dialog message to the user asking to delete browsing data. Parameter will be replaced by app name. -->
    <string name="delete_browsing_data_prompt_message_3">%s 将删除选定的浏览数据。</string>
    <!-- Text for the cancel button for the data deletion dialog -->
    <string name="delete_browsing_data_prompt_cancel">取消</string>
    <!-- Text for the allow button for the data deletion dialog -->
    <string name="delete_browsing_data_prompt_allow">删除</string>
    <!-- Text for the snackbar confirmation that the data was deleted -->
    <string name="preferences_delete_browsing_data_snackbar">浏览数据已删除</string>

    <!-- Text for the snackbar to show the user that the deletion of browsing data is in progress -->
    <string name="deleting_browsing_data_in_progress">正在删除浏览数据…</string>

    <!-- Dialog message to the user asking to delete all history items inside the opened group. Parameter will be replaced by a history group name. -->
    <string name="delete_all_history_group_prompt_message">要删除“%s”中的所有网站？</string>
    <!-- Text for the cancel button for the history group deletion dialog -->
    <string name="delete_history_group_prompt_cancel">取消</string>
    <!-- Text for the allow button for the history group dialog -->
    <string name="delete_history_group_prompt_allow">删除</string>
    <!-- Text for the snackbar confirmation that the history group was deleted -->
    <string name="delete_history_group_snackbar">已删除分组</string>

    <!-- Onboarding -->
    <!-- text to display in the snackbar once account is signed-in -->
    <string name="onboarding_firefox_account_sync_is_on">同步已开启</string>

    <!-- Onboarding theme -->
    <!-- Text shown in snackbar when multiple tabs have been sent to device -->
    <string name="sync_sent_tabs_snackbar">标签页发送成功！</string>
    <!-- Text shown in snackbar when one tab has been sent to device  -->
    <string name="sync_sent_tab_snackbar">标签页发送成功！</string>
    <!-- Text shown in snackbar when sharing tabs failed  -->
    <string name="sync_sent_tab_error_snackbar">无法发送</string>
    <!-- Text shown in snackbar for the "retry" action that the user has after sharing tabs failed -->
    <string name="sync_sent_tab_error_snackbar_action">重试</string>
    <!-- Title of QR Pairing Fragment -->
    <string name="sync_scan_code">扫码</string>
    <!-- Instructions on how to access pairing -->
    <string name="sign_in_instructions" tools:ignore="BrandUsage"><![CDATA[在计算机上使用 Firefox 打开 <b>https://firefox.com/pair</b>]]></string>
    <!-- Text shown for sign in pairing when ready -->
    <string name="sign_in_ready_for_scan">立即扫码</string>
    <!-- Text shown for settings option for sign with pairing -->
    <string name="sign_in_with_camera">相机扫码登录</string>
    <!-- Text shown for settings option for sign with email -->
    <string name="sign_in_with_email">改用电子邮件</string>
    <!-- Text shown for settings option for create new account text.'Firefox' intentionally hardcoded here.-->
    <string name="sign_in_create_account_text" tools:ignore="BrandUsage"><![CDATA[尚无账户？<u>立即创建</u>以在设备间同步 Firefox。]]></string>
    <!-- Text shown in confirmation dialog to sign out of account. The first parameter is the name of the app (e.g. Firefox Preview) -->
    <string name="sign_out_confirmation_message_2">%s 将停止与您的账户的同步，但不会删除您在这台设备上的任何上网数据。</string>
    <!-- Option to continue signing out of account shown in confirmation dialog to sign out of account -->
    <string name="sign_out_disconnect">断开连接</string>
    <!-- Option to cancel signing out shown in confirmation dialog to sign out of account -->
    <string name="sign_out_cancel">取消</string>

    <!-- Error message snackbar shown after the user tried to select a default folder which cannot be altered -->
    <string name="bookmark_cannot_edit_root">无法编辑默认文件夹</string>

    <!-- Enhanced Tracking Protection -->
    <!-- Link displayed in enhanced tracking protection panel to access tracking protection settings -->
    <string name="etp_settings">保护设置</string>
    <!-- Preference title for enhanced tracking protection settings -->
    <string name="preference_enhanced_tracking_protection">增强型跟踪保护</string>
    <!-- Preference summary for enhanced tracking protection settings on/off switch -->
    <string name="preference_enhanced_tracking_protection_summary">现已支持“全方位 Cookie 保护”功能，这是我们迄今针对跨站跟踪器最为强大的屏障。</string>
    <!-- Description of enhanced tracking protection. The parameter is the name of the application (For example: Firefox Fenix) -->
    <string name="preference_enhanced_tracking_protection_explanation_2">%s 保护您免受众多常见跟踪器对您在线活动的窥视。</string>
    <!-- Text displayed that links to website about enhanced tracking protection -->
    <string name="preference_enhanced_tracking_protection_explanation_learn_more">详细了解</string>
    <!-- Preference for enhanced tracking protection for the standard protection settings -->
    <string name="preference_enhanced_tracking_protection_standard_default_1">标准（默认）</string>
    <!-- Preference description for enhanced tracking protection for the standard protection settings -->
    <string name="preference_enhanced_tracking_protection_standard_description_5">页面将正常加载，但拦截的跟踪器少一些。</string>
    <!--  Accessibility text for the Standard protection information icon  -->
    <string name="preference_enhanced_tracking_protection_standard_info_button">标准跟踪保护会拦截的内容</string>
    <!-- Preference for enhanced tracking protection for the strict protection settings -->
    <string name="preference_enhanced_tracking_protection_strict">严格</string>
    <!-- Preference description for enhanced tracking protection for the strict protection settings -->
    <string name="preference_enhanced_tracking_protection_strict_description_4">更强的跟踪保护与更快的性能，但可导致某些网站的运作不正常。</string>
    <!--  Accessibility text for the Strict protection information icon  -->
    <string name="preference_enhanced_tracking_protection_strict_info_button">严格跟踪保护会拦截的内容</string>
    <!-- Preference for enhanced tracking protection for the custom protection settings -->
    <string name="preference_enhanced_tracking_protection_custom">自定义</string>
    <!-- Preference description for enhanced tracking protection for the strict protection settings -->
    <string name="preference_enhanced_tracking_protection_custom_description_2">选择要拦截的跟踪器和脚本。</string>
    <!--  Accessibility text for the Strict protection information icon  -->
    <string name="preference_enhanced_tracking_protection_custom_info_button">自定义跟踪保护会拦截的内容</string>
    <!-- Header for categories that are being blocked by current Enhanced Tracking Protection settings -->
    <!-- Preference for enhanced tracking protection for the custom protection settings for cookies-->
    <string name="preference_enhanced_tracking_protection_custom_cookies">Cookie</string>
    <!-- Option for enhanced tracking protection for the custom protection settings for cookies-->
    <string name="preference_enhanced_tracking_protection_custom_cookies_1">跨站和社交媒体跟踪器</string>
    <!-- Option for enhanced tracking protection for the custom protection settings for cookies-->
    <string name="preference_enhanced_tracking_protection_custom_cookies_2">未访问网站的 Cookie</string>
    <!-- Option for enhanced tracking protection for the custom protection settings for cookies-->
    <string name="preference_enhanced_tracking_protection_custom_cookies_3">所有第三方 Cookie（可能导致网站异常）</string>
    <!-- Option for enhanced tracking protection for the custom protection settings for cookies-->
    <string name="preference_enhanced_tracking_protection_custom_cookies_4">所有 Cookie（将会导致网站异常）</string>
    <!-- Option for enhanced tracking protection for the custom protection settings for cookies-->
    <string name="preference_enhanced_tracking_protection_custom_cookies_5">隔离跨站 Cookie</string>
    <!-- Preference for Global Privacy Control for the custom privacy settings for Global Privacy Control. '&amp;' is replaced with the ampersand symbol: &-->
    <string name="preference_enhanced_tracking_protection_custom_global_privacy_control">要求网站不共享和不出售我的数据</string>
    <!-- Preference for enhanced tracking protection for the custom protection settings for tracking content -->
    <string name="preference_enhanced_tracking_protection_custom_tracking_content">跟踪性内容</string>
    <!-- Option for enhanced tracking protection for the custom protection settings for tracking content-->
    <string name="preference_enhanced_tracking_protection_custom_tracking_content_1">所有标签页</string>
    <!-- Option for enhanced tracking protection for the custom protection settings for tracking content-->
    <string name="preference_enhanced_tracking_protection_custom_tracking_content_2">仅在隐私标签页中</string>
    <!-- Preference for enhanced tracking protection for the custom protection settings -->
    <string name="preference_enhanced_tracking_protection_custom_cryptominers">加密货币挖矿程序</string>
    <!-- Preference for enhanced tracking protection for the custom protection settings -->
    <string name="preference_enhanced_tracking_protection_custom_known_fingerprinters">已知的数字指纹跟踪程序</string>
    <!-- Button label for navigating to the Enhanced Tracking Protection details -->
    <string name="enhanced_tracking_protection_details">详细信息</string>
    <!-- Header for categories that are being being blocked by current Enhanced Tracking Protection settings -->
    <string name="enhanced_tracking_protection_blocked">已拦截</string>
    <!-- Header for categories that are being not being blocked by current Enhanced Tracking Protection settings -->
    <string name="enhanced_tracking_protection_allowed">已允许</string>
    <!-- Category of trackers (social media trackers) that can be blocked by Enhanced Tracking Protection -->
    <string name="etp_social_media_trackers_title">社交媒体跟踪器</string>
    <!-- Description of social media trackers that can be blocked by Enhanced Tracking Protection -->
    <string name="etp_social_media_trackers_description">限制社交网络在网上跟踪您浏览活动的能力。</string>
    <!-- Category of trackers (cross-site tracking cookies) that can be blocked by Enhanced Tracking Protection -->
    <string name="etp_cookies_title">跨站跟踪性 Cookie</string>
    <!-- Category of trackers (cross-site tracking cookies) that can be blocked by Enhanced Tracking Protection -->
    <string name="etp_cookies_title_2">跨站 Cookie</string>
    <!-- Description of cross-site tracking cookies that can be blocked by Enhanced Tracking Protection -->
    <string name="etp_cookies_description">拦截网络分析公司用于跨网站收集浏览数据的 Cookie。</string>
    <!-- Description of cross-site tracking cookies that can be blocked by Enhanced Tracking Protection -->
    <string name="etp_cookies_description_2">“全方位 Cookie 保护”能够完全隔离每个网站的 Cookie，阻止像广告联盟等这类跟踪器借其跨站跟踪您。</string>
    <!-- Category of trackers (cryptominers) that can be blocked by Enhanced Tracking Protection -->
    <string name="etp_cryptominers_title">加密货币挖矿程序</string>
    <!-- Description of cryptominers that can be blocked by Enhanced Tracking Protection -->
    <string name="etp_cryptominers_description">防止恶意脚本利用您的设备来挖取数字货币。</string>
    <!-- Description of fingerprinters that can be blocked by Enhanced Tracking Protection -->
    <string name="etp_known_fingerprinters_description">阻止收集可用于跟踪目的的设备唯一标识数据。</string>
    <!-- Category of trackers (tracking content) that can be blocked by Enhanced Tracking Protection -->
    <string name="etp_tracking_content_title">跟踪性内容</string>
    <!-- Description of tracking content that can be blocked by Enhanced Tracking Protection -->
    <string name="etp_tracking_content_description">停止加载包含跟踪代码的广告、视频和其他内容。可能会影响某些网站功能。</string>
    <!-- Enhanced Tracking Protection message that protection is currently on for this site -->
    <string name="etp_panel_on">已开启此网站的跟踪保护</string>
    <!-- Enhanced Tracking Protection message that protection is currently off for this site -->
    <string name="etp_panel_off">已关闭此网站的跟踪保护</string>
    <!-- Header for exceptions list for which sites enhanced tracking protection is always off -->
    <string name="enhanced_tracking_protection_exceptions">对下列网站已关闭增强型跟踪保护</string>
    <!-- Content description (not visible, for screen readers etc.): Navigate
    back from ETP details (Ex: Tracking content) -->
    <string name="etp_back_button_content_description">浏览上一页</string>
    <!-- About page link text to open what's new link -->
    <string name="about_whats_new">%s 新版变化</string>
    <!-- Open source licenses page title
    The first parameter is the app name -->
    <string name="open_source_licenses_title">%s | 开源软件库</string>

    <!-- Category of trackers (redirect trackers) that can be blocked by Enhanced Tracking Protection -->
    <string name="etp_redirect_trackers_title">重定向跟踪器</string>
    <!-- Description of redirect tracker cookies that can be blocked by Enhanced Tracking Protection -->
    <string name="etp_redirect_trackers_description">清除通过重定向设置到已知跟踪网站的 Cookie。</string>

    <!-- Preference for fingerprinting protection for the custom protection settings -->
    <string name="etp_suspected_fingerprinters_title">存疑的数字指纹跟踪程序</string>
    <!-- Description of fingerprinters that can be blocked by fingerprinting protection -->
    <string name="etp_suspected_fingerprinters_description">启用数字指纹跟踪程序防护，有助于阻止可疑程序。</string>
    <!-- Category of trackers (fingerprinters) that can be blocked by Enhanced Tracking Protection -->
    <string name="etp_known_fingerprinters_title">已知的数字指纹跟踪程序</string>
    <!-- Description of the SmartBlock Enhanced Tracking Protection feature. The * symbol is intentionally hardcoded here,
         as we use it on the UI to indicate which trackers have been partially unblocked.  -->
    <string name="preference_etp_smartblock_description">由于您已与此页面上的部分跟踪器交互过，已取消拦截下列标记的跟踪器 *。</string>
    <!-- Text displayed that links to website about enhanced tracking protection SmartBlock -->
    <string name="preference_etp_smartblock_learn_more">详细了解</string>

    <!-- Content description (not visible, for screen readers etc.):
    Enhanced tracking protection exception preference icon for ETP settings. -->
    <string name="preference_etp_exceptions_icon_description">增强型跟踪保护例外首选项图标</string>

    <!-- About page link text to open support link -->
    <string name="about_support">用户支持</string>
    <!-- About page link text to list of past crashes (like about:crashes on desktop) -->
    <string name="about_crashes">崩溃信息</string>
    <!-- About page link text to open privacy notice link -->
    <string name="about_privacy_notice">隐私声明</string>
    <!-- About page link text to open know your rights link -->
    <string name="about_know_your_rights">了解您的权利</string>
    <!-- About page link text to open licensing information link -->
    <string name="about_licensing_information">许可信息</string>
    <!-- About page link text to open a screen with libraries that are used -->
    <string name="about_other_open_source_libraries">我们使用的开源库</string>

    <!-- Toast shown to the user when they are activating the secret dev menu
        The first parameter is number of long clicks left to enable the menu -->
    <string name="about_debug_menu_toast_progress">再点 %1$d 下即可打开调试菜单</string>
    <string name="about_debug_menu_toast_done">已启用调试菜单</string>

    <!-- Browser long press popup menu -->
    <!-- Copy the current url -->
    <string name="browser_toolbar_long_press_popup_copy">复制</string>
    <!-- Paste & go the text in the clipboard. '&amp;' is replaced with the ampersand symbol: & -->
    <string name="browser_toolbar_long_press_popup_paste_and_go">粘贴并前往</string>
    <!-- Paste the text in the clipboard -->
    <string name="browser_toolbar_long_press_popup_paste">粘贴</string>

    <!-- Snackbar message shown after an URL has been copied to clipboard. -->
    <string name="browser_toolbar_url_copied_to_clipboard_snackbar">网址已复制到剪贴板</string>

    <!-- Title text for the Add To Homescreen dialog -->
    <string name="add_to_homescreen_title">添加到主屏幕</string>
    <!-- Cancel button text for the Add to Homescreen dialog -->
    <string name="add_to_homescreen_cancel">取消</string>
    <!-- Add button text for the Add to Homescreen dialog -->
    <string name="add_to_homescreen_add">添加</string>
    <!-- Continue to website button text for the first-time Add to Homescreen dialog -->
    <string name="add_to_homescreen_continue">继续前往网站</string>
    <!-- Placeholder text for the TextView in the Add to Homescreen dialog -->
    <string name="add_to_homescreen_text_placeholder">快捷方式名称</string>

    <!-- Describes the add to homescreen functionality -->
    <string name="add_to_homescreen_description_2">您可以轻松将此网站添加到设备主屏幕，以便迅捷访问并以类似应用的体验畅享浏览。</string>

    <!-- Preference for managing the settings for logins and passwords in Fenix -->
    <string name="preferences_passwords_logins_and_passwords_2">密码</string>
    <!-- Preference for managing the saving of logins and passwords in Fenix -->
    <string name="preferences_passwords_save_logins_2">保存密码</string>
    <!-- Preference option for asking to save passwords in Fenix -->
    <string name="preferences_passwords_save_logins_ask_to_save">询问是否保存</string>
    <!-- Preference option for never saving passwords in Fenix -->
    <string name="preferences_passwords_save_logins_never_save">永不保存</string>

    <!-- Preference for autofilling saved logins in Firefox (in web content), %1$s will be replaced with the app name -->
    <string name="preferences_passwords_autofill2">在 %1$s 中自动填充</string>

    <!-- Description for the preference for autofilling saved logins in Firefox (in web content), %1$s will be replaced with the app name -->
    <string name="preferences_passwords_autofill_description">在使用 %1$s 时，填充和保存网页中的用户名和密码。</string>
    <!-- Preference for autofilling logins from Fenix in other apps (e.g. autofilling the Twitter app) -->
    <string name="preferences_android_autofill">在其他应用程序中自动填充</string>
    <!-- Description for the preference for autofilling logins from Fenix in other apps (e.g. autofilling the Twitter app) -->
    <string name="preferences_android_autofill_description">在您设备上的其他应用程序中填充用户名和密码。</string>

    <!-- Preference option for adding a password -->
    <string name="preferences_logins_add_login_2">添加密码</string>

    <!-- Preference for syncing saved passwords in Fenix -->
    <string name="preferences_passwords_sync_logins_2">同步密码</string>
    <!-- Preference for syncing saved passwords in Fenix, when not signed in-->
    <string name="preferences_passwords_sync_logins_across_devices_2">跨设备同步密码</string>
    <!-- Preference to access list of saved passwords -->
    <string name="preferences_passwords_saved_logins_2">保存的密码</string>
    <!-- Description of empty list of saved passwords. Placeholder is replaced with app name.  -->
    <string name="preferences_passwords_saved_logins_description_empty_text_2">保存和同步到 %s 的密码会显示在这里，所有密码均已加密保存。
</string>
    <!-- Clickable text for opening an external link for more information about Sync. -->
    <string name="preferences_passwords_saved_logins_description_empty_learn_more_link_2">详细了解同步功能</string>
    <!-- Preference to access list of login exceptions that we never save logins for -->
    <string name="preferences_passwords_exceptions">例外</string>
    <!-- Empty description of list of login exceptions that we never save passwords for. Parameter will be replaced by app name. -->
    <string name="preferences_passwords_exceptions_description_empty_2">%s 将不会保存此处所列网站的密码。</string>
    <!-- Description of list of login exceptions that we never save passwords for. Parameter will be replaced by app name. -->
    <string name="preferences_passwords_exceptions_description_2">%s 将不会保存这些网站的密码。</string>
    <!-- Text on button to remove all saved login exceptions -->
    <string name="preferences_passwords_exceptions_remove_all">删除所有例外</string>
    <!-- Hint for search box in passwords list -->
    <string name="preferences_passwords_saved_logins_search_2">搜索密码</string>
    <!-- The header for the site that a login is for -->
    <string name="preferences_passwords_saved_logins_site">网站</string>
    <!-- The header for the username for a login -->
    <string name="preferences_passwords_saved_logins_username">用户名</string>
    <!-- The header for the password for a login -->
    <string name="preferences_passwords_saved_logins_password">密码</string>
    <!-- Shown in snackbar to tell user that the password has been copied -->
    <string name="logins_password_copied">密码已复制到剪贴板</string>
    <!-- Shown in snackbar to tell user that the username has been copied -->
    <string name="logins_username_copied">用户名已复制到剪贴板</string>
    <!-- Content Description (for screenreaders etc) read for the button to copy a password in logins-->
    <string name="saved_logins_copy_password">复制密码</string>
    <!-- Content Description (for screenreaders etc) read for the button to clear a password while editing a login-->
    <string name="saved_logins_clear_password">清除密码</string>
    <!-- Content Description (for screenreaders etc) read for the button to copy a username in logins -->
    <string name="saved_login_copy_username">复制用户名</string>
    <!-- Content Description (for screenreaders etc) read for the button to clear a username while editing a login -->
    <string name="saved_login_clear_username">清除用户名</string>
    <!-- Content Description (for screenreaders etc) read for the button to clear the hostname field while creating a login -->
    <string name="saved_login_clear_hostname">清除主机名</string>
    <!-- Content Description (for screenreaders etc) read for the button to open a site in logins -->
    <string name="saved_login_open_site">在浏览器中打开网站</string>
    <!-- Content Description (for screenreaders etc) read for the button to reveal a password in logins -->
    <string name="saved_login_reveal_password">显示密码</string>
    <!-- Content Description (for screenreaders etc) read for the button to hide a password in logins -->
    <string name="saved_login_hide_password">隐藏密码</string>
    <!-- Message displayed in biometric prompt displayed for authentication before allowing users to view their passwords -->
    <string name="logins_biometric_prompt_message_2">解锁以查看保存的密码</string>
    <!-- Title of warning dialog if users have no device authentication set up -->
    <string name="logins_warning_dialog_title_2">保护您保存的密码</string>
    <!-- Message of warning dialog if users have no device authentication set up -->
    <string name="logins_warning_dialog_message_2">设置设备锁定图案、PIN 或密码以保护您保存的密码，避免他人盗用。</string>
    <!-- Negative button to ignore warning dialog if users have no device authentication set up -->
    <string name="logins_warning_dialog_later">稍后</string>
    <!-- Positive button to send users to set up a pin of warning dialog if users have no device authentication set up -->
    <string name="logins_warning_dialog_set_up_now">立即设置</string>
    <!-- Title of PIN verification dialog to direct users to re-enter their device credentials to access their logins -->
    <string name="logins_biometric_prompt_message_pin">解锁您的设备</string>
    <!-- Title for Accessibility Force Enable Zoom Preference -->
    <string name="preference_accessibility_force_enable_zoom">在所有网站上缩放</string>
    <!-- Summary for Accessibility Force Enable Zoom Preference -->
    <string name="preference_accessibility_force_enable_zoom_summary">启用则允许在所有网站上进行捏合缩放，即使网站禁止该手势。</string>

    <!-- Saved logins sorting strategy menu item -by name- (if selected, it will sort saved logins alphabetically) -->
    <string name="saved_logins_sort_strategy_alphabetically">名称（A-Z）</string>
    <!-- Saved logins sorting strategy menu item -by last used- (if selected, it will sort saved logins by last used) -->
    <string name="saved_logins_sort_strategy_last_used">上次使用</string>

    <!-- Content description (not visible, for screen readers etc.) -->
    <string name="saved_logins_menu_dropdown_chevron_icon_content_description_2">密码排序菜单</string>

    <!-- Autofill -->
    <!-- Preference and title for managing the autofill settings -->
    <string name="preferences_autofill">自动填充</string>
    <!-- Preference and title for managing the settings for addresses -->
    <string name="preferences_addresses">地址</string>
    <!-- Preference and title for managing the settings for payment methods -->
    <string name="preferences_credit_cards_2">付款方式</string>
    <!-- Preference for saving and autofilling credit cards -->
    <string name="preferences_credit_cards_save_and_autofill_cards_2">保存和填写付款方式</string>
    <!-- Preference summary for saving and autofilling payment method data. Parameter will be replaced by app name. -->
    <string name="preferences_credit_cards_save_and_autofill_cards_summary_2">%s 会加密您保存的所有付款方式</string>
    <!-- Preference option for syncing credit cards across devices. This is displayed when the user is not signed into sync -->
    <string name="preferences_credit_cards_sync_cards_across_devices">跨设备同步信用卡信息</string>
    <!-- Preference option for syncing credit cards across devices. This is displayed when the user is signed into sync -->
    <string name="preferences_credit_cards_sync_cards">同步卡片信息</string>

    <!-- Preference option for adding a card -->
    <string name="preferences_credit_cards_add_credit_card_2">添加卡片</string>
    <!-- Preference option for managing saved cards -->
    <string name="preferences_credit_cards_manage_saved_cards_2">管理信用卡</string>
    <!-- Preference option for adding an address -->
    <string name="preferences_addresses_add_address">添加地址</string>
    <!-- Preference option for managing saved addresses -->
    <string name="preferences_addresses_manage_addresses">管理地址</string>
    <!-- Preference for saving and filling addresses -->
    <string name="preferences_addresses_save_and_autofill_addresses_2">保存和填充地址</string>

    <!-- Preference summary for saving and filling address data -->
    <string name="preferences_addresses_save_and_autofill_addresses_summary_2">包括电话号码和邮箱地址</string>

    <!-- Title of the "Add card" screen -->
    <string name="credit_cards_add_card">添加卡片</string>
    <!-- Title of the "Edit card" screen -->
    <string name="credit_cards_edit_card">编辑卡片</string>
    <!-- The header for the card number of a credit card -->
    <string name="credit_cards_card_number">卡号</string>
    <!-- The header for the expiration date of a credit card -->
    <string name="credit_cards_expiration_date">有效期</string>
    <!-- The label for the expiration date month of a credit card to be used by a11y services-->
    <string name="credit_cards_expiration_date_month">到期月份</string>
    <!-- The label for the expiration date year of a credit card to be used by a11y services-->
    <string name="credit_cards_expiration_date_year">到期年份</string>
    <!-- The header for the name on the credit card -->
    <string name="credit_cards_name_on_card">卡面姓名</string>
    <!-- The text for the "Delete card" menu item for deleting a credit card -->
    <string name="credit_cards_menu_delete_card">删除卡片</string>
    <!-- The text for the "Delete card" button for deleting a credit card -->
    <string name="credit_cards_delete_card_button">删除卡片</string>
    <!-- The text for the confirmation message of "Delete card" dialog -->
    <string name="credit_cards_delete_dialog_confirmation_2">确定要删除卡片吗？</string>
    <!-- The text for the positive button on "Delete card" dialog -->
    <string name="credit_cards_delete_dialog_button">删除</string>
    <!-- The title for the "Save" menu item for saving a credit card -->
    <string name="credit_cards_menu_save">保存</string>
    <!-- The text for the "Save" button for saving a credit card -->
    <string name="credit_cards_save_button">保存</string>
    <!-- The text for the "Cancel" button for cancelling adding, updating or deleting a credit card -->
    <string name="credit_cards_cancel_button">取消</string>

    <!-- Title of the "Saved cards" screen -->
    <string name="credit_cards_saved_cards">保存的卡片</string>

    <!-- Error message for card number validation -->
    <string name="credit_cards_number_validation_error_message_2">请输入有效卡号</string>
    <!-- Error message for card name on card validation -->
    <string name="credit_cards_name_on_card_validation_error_message_2">请输入姓名</string>
    <!-- Message displayed in biometric prompt displayed for authentication before allowing users to view their saved credit cards -->
    <string name="credit_cards_biometric_prompt_message">解锁后即可查看保存的卡片信息</string>

    <!-- Title of warning dialog if users have no device authentication set up -->
    <string name="credit_cards_warning_dialog_title_2">保护您保存的付款方式</string>
    <!-- Message of warning dialog if users have no device authentication set up -->
    <string name="credit_cards_warning_dialog_message_3">设置设备锁定图案、PIN 或密码以保护您保存的付款方式，避免他人盗用。</string>
    <!-- Positive button to send users to set up a pin of warning dialog if users have no device authentication set up -->
    <string name="credit_cards_warning_dialog_set_up_now">立即设置</string>
    <!-- Negative button to ignore warning dialog if users have no device authentication set up -->
    <string name="credit_cards_warning_dialog_later">以后再说</string>
    <!-- Title of PIN verification dialog to direct users to re-enter their device credentials to access their credit cards -->
    <string name="credit_cards_biometric_prompt_message_pin">解锁设备</string>

    <!-- Message displayed in biometric prompt for authentication, before allowing users to use their stored payment method information -->
    <string name="credit_cards_biometric_prompt_unlock_message_2">解锁以使用保存的付款方式</string>
    <!-- Title of the "Add address" screen -->
    <string name="addresses_add_address">添加地址</string>
    <!-- Title of the "Edit address" screen -->
    <string name="addresses_edit_address">编辑地址</string>
    <!-- Title of the "Manage addresses" screen -->
    <string name="addresses_manage_addresses">管理地址</string>
    <!-- The header for the name of an address. Name represents a person's full name, typically made up of a first, middle and last name, e.g. John Joe Doe. -->
    <string name="addresses_name">姓名</string>
    <!-- The header for the street address of an address -->
    <string name="addresses_street_address">街道地址</string>
    <!-- The header for the city of an address -->
    <string name="addresses_city">城市</string>
    <!-- The header for the subregion of an address when "state" should be used -->
    <string name="addresses_state">省/自治区/直辖市</string>
    <!-- The header for the subregion of an address when "province" should be used -->
    <string name="addresses_province">省/直辖市/自治区</string>
    <!-- The header for the zip code of an address -->
    <string name="addresses_zip">邮编</string>
    <!-- The header for the country or region of an address -->
    <string name="addresses_country">国家或地区</string>
    <!-- The header for the phone number of an address -->
    <string name="addresses_phone">电话</string>
    <!-- The header for the email of an address -->
    <string name="addresses_email">邮箱</string>
    <!-- The text for the "Save" button for saving an address -->
    <string name="addresses_save_button">保存</string>
    <!-- The text for the "Cancel" button for cancelling adding, updating or deleting an address -->
    <string name="addresses_cancel_button">取消</string>
    <!-- The text for the "Delete address" button for deleting an address -->
    <string name="addressess_delete_address_button">删除地址</string>

    <!-- The title for the "Delete address" confirmation dialog -->
    <string name="addressess_confirm_dialog_message_2">确定要删除此地址吗？</string>
    <!-- The text for the positive button on "Delete address" dialog -->
    <string name="addressess_confirm_dialog_ok_button">删除</string>
    <!-- The text for the negative button on "Delete address" dialog -->
    <string name="addressess_confirm_dialog_cancel_button">取消</string>
    <!-- The text for the "Save address" menu item for saving an address -->
    <string name="address_menu_save_address">保存地址</string>
    <!-- The text for the "Delete address" menu item for deleting an address -->
    <string name="address_menu_delete_address">删除地址</string>

    <!-- Title of the Add search engine screen -->
    <string name="search_engine_add_custom_search_engine_title">添加搜索引擎</string>
    <!-- Content description (not visible, for screen readers etc.): Title for the button that navigates to add new engine screen -->
    <string name="search_engine_add_custom_search_engine_button_content_description">添加新搜索引擎</string>
    <!-- Title of the Edit search engine screen -->
    <string name="search_engine_edit_custom_search_engine_title">编辑搜索引擎</string>
    <!-- Text for the menu button to edit a search engine -->
    <string name="search_engine_edit">编辑</string>
    <!-- Text for the menu button to delete a search engine -->
    <string name="search_engine_delete">删除</string>

    <!-- Label for the TextField in which user enters custom search engine name -->
    <string name="search_add_custom_engine_name_label">名称</string>
    <!-- Placeholder text shown in the Search Engine Name text field before a user enters text -->
    <string name="search_add_custom_engine_name_hint_2">搜索引擎名称</string>
    <!-- Label for the TextField in which user enters custom search engine URL -->
    <string name="search_add_custom_engine_url_label">搜索字符串网址</string>
    <!-- Placeholder text shown in the Search String TextField before a user enters text -->
    <string name="search_add_custom_engine_search_string_hint_2">用于搜索的网址</string>
    <!-- Description text for the Search String TextField. The %s is part of the string -->
    <string name="search_add_custom_engine_search_string_example" formatted="false">用“%s”代表查询关键字。示例：\nhttps://www.google.com/search?q=%s</string>

    <!-- Accessibility description for the form in which details about the custom search engine are entered -->
    <string name="search_add_custom_engine_form_description">自定义搜索引擎信息</string>

    <!-- Label for the TextField in which user enters custom search engine suggestion URL -->
    <string name="search_add_custom_engine_suggest_url_label">搜索建议 API（选填）</string>
    <!-- Placeholder text shown in the Search Suggestion String TextField before a user enters text -->
    <string name="search_add_custom_engine_suggest_string_hint">搜索建议 API 网址</string>
    <!-- Description text for the Search Suggestion String TextField. The %s is part of the string -->
    <string name="search_add_custom_engine_suggest_string_example_2" formatted="false">用“%s”代表查询关键字。示例：\nhttps://suggestqueries.google.com/complete/search?client=firefox&amp;q=%s</string>
    <!-- The text for the "Save" button for saving a custom search engine -->
    <string name="search_custom_engine_save_button">保存</string>

    <!-- Text shown when a user leaves the name field empty -->
    <string name="search_add_custom_engine_error_empty_name">输入搜索引擎名称</string>
    <!-- Text shown when a user leaves the search string field empty -->
    <string name="search_add_custom_engine_error_empty_search_string">输入搜索字符串</string>
    <!-- Text shown when a user leaves out the required template string -->
    <string name="search_add_custom_engine_error_missing_template">请检查搜索字符串与示例格式是否匹配</string>
    <!-- Text shown when we aren't able to validate the custom search query. The first parameter is the url of the custom search engine -->
    <string name="search_add_custom_engine_error_cannot_reach">连接到“%s”时出错</string>
    <!-- Text shown when a user creates a new search engine -->
    <string name="search_add_custom_engine_success_message">已创建 %s</string>
    <!-- Text shown when a user successfully edits a custom search engine -->
    <string name="search_edit_custom_engine_success_message">已保存 %s</string>
    <!-- Text shown when a user successfully deletes a custom search engine -->
    <string name="search_delete_search_engine_success_message">已删除 %s</string>

    <!-- Heading for the instructions to allow a permission -->
    <string name="phone_feature_blocked_intro">若要允许：</string>
    <!-- First step for the allowing a permission -->
    <string name="phone_feature_blocked_step_settings">1. 前往 Android 设置</string>
    <!-- Second step for the allowing a permission -->
    <string name="phone_feature_blocked_step_permissions"><![CDATA[2. 点按<b>权限</b>]]></string>
    <!-- Third step for the allowing a permission (Fore example: Camera) -->
    <string name="phone_feature_blocked_step_feature"><![CDATA[3. 开启<b>%1$s</b>权限]]></string>

    <!-- Label that indicates a site is using a secure connection -->
    <string name="quick_settings_sheet_secure_connection_2">连接安全</string>
    <!-- Label that indicates a site is using a insecure connection -->
    <string name="quick_settings_sheet_insecure_connection_2">连接不安全</string>
    <!-- Label to clear site data -->
    <string name="clear_site_data">清除 Cookie 和网站数据</string>
    <!-- Confirmation message for a dialog confirming if the user wants to delete all data for current site -->
    <string name="confirm_clear_site_data"><![CDATA[您确定要清除 <b>%s</b> 网站的所有 Cookie 和数据吗？]]></string>
    <!-- Confirmation message for a dialog confirming if the user wants to delete all the permissions for all sites-->
    <string name="confirm_clear_permissions_on_all_sites">您确定要清除所有网站的所有权限吗？</string>
    <!-- Confirmation message for a dialog confirming if the user wants to delete all the permissions for a site-->
    <string name="confirm_clear_permissions_site">您确定要清除此网站的所有权限吗？</string>
    <!-- Confirmation message for a dialog confirming if the user wants to set default value a permission for a site-->
    <string name="confirm_clear_permission_site">您确定要清除此网站的这个权限吗？</string>
    <!-- label shown when there are not site exceptions to show in the site exception settings -->
    <string name="no_site_exceptions">无网站例外</string>
    <!-- Bookmark deletion confirmation -->
    <string name="bookmark_deletion_confirmation">您确定要删除此书签吗？</string>
    <!-- Browser menu button that adds a shortcut to the home fragment -->
    <string name="browser_menu_add_to_shortcuts">添加快捷方式</string>
    <!-- Browser menu button that removes a shortcut from the home fragment -->
    <string name="browser_menu_remove_from_shortcuts">移除快捷方式</string>
    <!-- text shown before the issuer name to indicate who its verified by, parameter is the name of
     the certificate authority that verified the ticket-->
    <string name="certificate_info_verified_by">验证者：%1$s</string>
    <!-- Login overflow menu delete button -->
    <string name="login_menu_delete_button">删除</string>
    <!-- Login overflow menu edit button -->
    <string name="login_menu_edit_button">编辑</string>
    <!-- Message in delete confirmation dialog for password -->
    <string name="login_deletion_confirmation_2">您确定要删除此密码吗？</string>
    <!-- Positive action of a dialog asking to delete  -->
    <string name="dialog_delete_positive">删除</string>
    <!-- Negative action of a dialog asking to delete login -->
    <string name="dialog_delete_negative">取消</string>
    <!--  The saved password options menu description. -->
    <string name="login_options_menu_2">密码选项</string>
    <!--  The editable text field for a website address. -->
    <string name="saved_login_hostname_description_3">网址输入框。</string>
    <!--  The editable text field for a username. -->
    <string name="saved_login_username_description_3">用户名输入框。</string>
    <!--  The editable text field for a login's password. -->
    <string name="saved_login_password_description_2">密码输入框。</string>
    <!--  The button description to save changes to an edited password. -->
    <string name="save_changes_to_login_2">保存更改。</string>
    <!--  The page title for editing a saved password. -->
    <string name="edit_2">编辑密码</string>
    <!--  The page title for adding new password. -->
    <string name="add_login_2">添加密码</string>
    <!--  Error text displayed underneath the password field when it is in an error case. -->
    <string name="saved_login_password_required_2">请输入密码</string>
    <!--  The error message in add login view when username field is blank. -->
    <string name="saved_login_username_required_2">请输入用户名</string>
    <!--  The error message in add login view when hostname field is blank. -->
    <string name="saved_login_hostname_required" tools:ignore="UnusedResources">主机名不能为空</string>
    <!--  The error message in add login view when hostname field is blank. -->
    <string name="saved_login_hostname_required_2" tools:ignore="UnusedResources">请输入网址</string>
    <!-- Voice search button content description  -->
    <string name="voice_search_content_description">语音搜索</string>
    <!-- Voice search prompt description displayed after the user presses the voice search button -->
    <string name="voice_search_explainer">现在请讲</string>

    <!--  The error message in edit login view when a duplicate username exists. -->
    <string name="saved_login_duplicate">已有同用户名的登录信息存在</string>

    <!-- This is the hint text that is shown inline on the hostname field of the create new login page. 'https://www.example.com' intentionally hardcoded here -->
    <string name="add_login_hostname_hint_text">https://www.example.com</string>
    <!-- This is an error message shown below the hostname field of the add login page when a hostname does not contain http or https. -->
    <string name="add_login_hostname_invalid_text_3">网址须包含“https://”或“http://”</string>
    <!-- This is an error message shown below the hostname field of the add login page when a hostname is invalid. -->
    <string name="add_login_hostname_invalid_text_2">需为有效的主机名</string>

    <!-- Synced Tabs -->
    <!-- Text displayed to ask user to connect another device as no devices found with account -->
    <string name="synced_tabs_connect_another_device">绑定其他设备</string>
    <!-- Text displayed asking user to re-authenticate -->
    <string name="synced_tabs_reauth">请重新验证。</string>
    <!-- Text displayed when user has disabled tab syncing in Firefox Sync Account -->
    <string name="synced_tabs_enable_tab_syncing">请启用标签页同步。</string>
    <!-- Text displayed when user has no tabs that have been synced -->
    <string name="synced_tabs_no_tabs" tools:ignore="BrandUsage">您其他设备上的 Firefox 没有打开任何标签页。</string>
    <!-- Text displayed in the synced tabs screen when a user is not signed in to Firefox Sync describing Synced Tabs -->
    <string name="synced_tabs_sign_in_message">查看您其他设备上的标签页列表。</string>
    <!-- Text displayed on a button in the synced tabs screen to link users to sign in when a user is not signed in to Firefox Sync -->
    <string name="synced_tabs_sign_in_button">登录同步服务</string>

    <!-- The text displayed when a synced device has no tabs to show in the list of Synced Tabs. -->
    <string name="synced_tabs_no_open_tabs">没有打开的标签页</string>

    <!-- Content description for expanding a group of synced tabs. -->
    <string name="synced_tabs_expand_group">展开同步的标签页组</string>
    <!-- Content description for collapsing a group of synced tabs. -->
    <string name="synced_tabs_collapse_group">折叠同步的标签页组</string>

    <!-- Top Sites -->
    <!-- Title text displayed in the dialog when shortcuts limit is reached. -->
    <string name="shortcut_max_limit_title">超出快捷方式限制</string>
    <!-- Content description text displayed in the dialog when shortcut limit is reached. -->
    <string name="shortcut_max_limit_content">请先移除现有的快捷方式才能再添加。长按网站，然后选择移除。</string>
    <!-- Confirmation dialog button text when top sites limit is reached. -->
    <string name="top_sites_max_limit_confirmation_button">我知道了</string>

    <!-- Label for the preference to show the shortcuts for the most visited top sites on the homepage -->
    <string name="top_sites_toggle_top_recent_sites_4">快捷方式</string>
    <!-- Title text displayed in the rename top site dialog. -->
    <string name="top_sites_rename_dialog_title">名称</string>
    <!-- Hint for renaming title of a shortcut -->
    <string name="shortcut_name_hint">快捷方式名称</string>
    <!-- Hint for editing URL of a shortcut. -->
    <string name="shortcut_url_hint">快捷方式网址</string>
    <!-- Dialog button text for canceling the rename top site prompt. -->
    <string name="top_sites_rename_dialog_cancel">取消</string>

    <!-- Text for the menu button to open the homepage settings. -->
    <string name="top_sites_menu_settings">设置</string>
    <!-- Text for the menu button to navigate to sponsors and privacy support articles. '&amp;' is replaced with the ampersand symbol: & -->
    <string name="top_sites_menu_sponsor_privacy">我们的赞助商＆您的隐私</string>
    <!-- Label text displayed for a sponsored top site. -->
    <string name="top_sites_sponsored_label">赞助推广</string>

    <!-- Text for the menu item to edit a top site. -->
    <string name="top_sites_edit_top_site">编辑</string>
    <!-- Text for the dialog title to edit a top site. -->
    <string name="top_sites_edit_dialog_title">编辑快捷方式</string>
    <!-- Button caption to confirm the edit of the top site. -->
    <string name="top_sites_edit_dialog_save">保存</string>
    <!-- Error message when the user entered an invalid URL -->
    <string name="top_sites_edit_dialog_url_error">请输入有效的网址</string>
    <!-- Label for the URL edit field in the edit top site dialog. -->
    <string name="top_sites_edit_dialog_url_title">网址</string>

    <!-- Inactive tabs in the tabs tray -->
    <!-- Title text displayed in the tabs tray when a tab has been unused for 14 days. -->
    <string name="inactive_tabs_title">休眠标签页</string>
    <!-- Content description for closing all inactive tabs -->
    <string name="inactive_tabs_delete_all">关闭所有休眠标签页</string>

    <!-- Content description for expanding the inactive tabs section. -->
    <string name="inactive_tabs_expand_content_description">展开休眠标签页</string>
    <!-- Content description for collapsing the inactive tabs section. -->
    <string name="inactive_tabs_collapse_content_description">折叠休眠标签页</string>

    <!-- Inactive tabs auto-close message in the tabs tray -->
    <!-- The header text of the auto-close message when the user is asked if they want to turn on the auto-closing of inactive tabs. -->
    <string name="inactive_tabs_auto_close_message_header" tools:ignore="UnusedResources">要一个月后自动关闭吗？</string>
    <!-- A description below the header to notify the user what the inactive tabs auto-close feature is. -->
    <string name="inactive_tabs_auto_close_message_description" tools:ignore="BrandUsage,UnusedResources">Firefox 可自动关闭您一个月内未查看的标签页。</string>
    <!-- A call to action below the description to allow the user to turn on the auto closing of inactive tabs. -->
    <string name="inactive_tabs_auto_close_message_action" tools:ignore="UnusedResources">启用自动关闭标签页功能</string>

    <!-- Text for the snackbar to confirm auto-close is enabled for inactive tabs -->
    <string name="inactive_tabs_auto_close_message_snackbar">已启用“自动关闭”</string>

    <!-- Awesome bar suggestion's headers -->
    <!-- Search suggestions title for Firefox Suggest. -->
    <string name="firefox_suggest_header" tools:ignore="BrandUsage">Firefox 建议</string>

    <!-- Title for search suggestions when Google is the default search suggestion engine. -->
    <string name="google_search_engine_suggestion_header">Google 搜索</string>
    <!-- Title for search suggestions when the default search suggestion engine is anything other than Google. The first parameter is default search engine name. -->
    <string name="other_default_search_engine_suggestion_header">%s · 搜索</string>

    <!-- Default browser experiment -->
    <!-- Default browser card title -->
    <string name="default_browser_experiment_card_title">切换默认浏览器</string>
    <!-- Default browser card text -->
    <string name="default_browser_experiment_card_text" tools:ignore="BrandUsage">将网站、电子邮件及聊天工具中的链接设为在 Firefox 中自动打开。</string>

    <!-- Content description for close button in collection placeholder. -->
    <string name="remove_home_collection_placeholder_content_description">移除</string>

    <!-- Content description radio buttons with a link to more information -->
    <string name="radio_preference_info_content_description">点击了解更多信息</string>

    <!-- Content description for the action bar "up" button -->
    <string name="action_bar_up_description">向上导航</string>

    <!-- Content description for privacy content close button -->
    <string name="privacy_content_close_button_content_description">关闭</string>

    <!-- Pocket recommended stories -->
    <!-- Header text for a section on the home screen. -->
    <string name="pocket_stories_header_1">精选文章</string>
    <!-- Header text for a section on the home screen. -->
    <string name="pocket_stories_categories_header">热门主题</string>
    <!-- Text of a button allowing users to access an external url for more Pocket recommendations. -->
    <string name="pocket_stories_placeholder_text">探索更多</string>
    <!-- Title of an app feature. Smaller than a heading. The first parameter is product name Pocket -->
    <string name="pocket_stories_feature_title_2">由 %s 提供。</string>
    <!-- Caption for describing a certain feature. The placeholder is for a clickable text (eg: Learn more) which will load an url in a new tab when clicked.  -->
    <string name="pocket_stories_feature_caption" tools:ignore="BrandUsage">Firefox 系列产品。%s</string>
    <!-- Clickable text for opening an external link for more information about Pocket. -->
    <string name="pocket_stories_feature_learn_more">详细了解</string>

    <!-- Text indicating that the Pocket story that also displays this text is a sponsored story by other 3rd party entity. -->
    <string name="pocket_stories_sponsor_indication">赞助推广</string>

    <!-- Snackbar message for enrolling in a Nimbus experiment from the secret settings when Studies preference is Off.-->
    <string name="experiments_snackbar">启用遥测以发送数据。</string>
    <!-- Snackbar button text to navigate to telemetry settings.-->
    <string name="experiments_snackbar_button">前往设置</string>

    <!-- Review quality check feature-->
    <!-- Name for the review quality check feature used as title for the panel. -->
    <string name="review_quality_check_feature_name_2" moz:removedIn="136" tools:ignore="UnusedResources">核查评价</string>
    <!-- Summary for grades A and B for review quality check adjusted grading. -->
    <string name="review_quality_check_grade_a_b_description" moz:removedIn="136" tools:ignore="UnusedResources">可信评价</string>
    <!-- Summary for grade C for review quality check adjusted grading. -->
    <string name="review_quality_check_grade_c_description" moz:removedIn="136" tools:ignore="UnusedResources">可信与不可信评价混杂</string>
    <!-- Summary for grades D and F for review quality check adjusted grading. -->
    <string name="review_quality_check_grade_d_f_description" moz:removedIn="136" tools:ignore="UnusedResources">不可信评价</string>
    <!-- Text for title presenting the reliability of a product's reviews. -->
    <string name="review_quality_check_grade_title" moz:removedIn="136" tools:ignore="UnusedResources">这些评价可信度如何？</string>
    <!-- Title for when the rating has been updated by the review checker -->
    <string name="review_quality_check_adjusted_rating_title" moz:removedIn="136" tools:ignore="UnusedResources">调整后的评分</string>
    <!-- Description for a product's adjusted star rating. The text presents that the product's reviews which were evaluated as unreliable were removed from the adjusted rating. -->
    <string name="review_quality_check_adjusted_rating_description_2" moz:removedIn="136" tools:ignore="UnusedResources">基于可信评价调整</string>
    <!-- Title for list of highlights from a product's review emphasizing a product's important traits. -->
    <string name="review_quality_check_highlights_title" moz:removedIn="136" tools:ignore="UnusedResources">最有帮助的近期评价</string>
    <!-- Title for section explaining how we analyze the reliability of a product's reviews. -->
    <string name="review_quality_check_explanation_title" moz:removedIn="136" tools:ignore="UnusedResources">我们判断评价质量的方式</string>
    <!-- Paragraph explaining how we analyze the reliability of a product's reviews. First parameter is the Fakespot product name. In the phrase "Fakespot by Mozilla", "by" can be localized. Does not need to stay by. -->
    <string name="review_quality_check_explanation_body_reliability" moz:removedIn="136" tools:ignore="UnusedResources">我们使用由 Mozilla 支持的 %s 的人工智能技术来分析商品评价的可信度。分析结果只能辅助您评估评价的质量，不能反映商品质量。</string>
    <!-- Paragraph explaining the grading system we use to classify the reliability of a product's reviews. -->
    <string name="review_quality_check_info_review_grade_header" moz:removedIn="136" tools:ignore="UnusedResources"><![CDATA[我们会以<b>字母等级</b>（从 A 到 F）给商品评价打分。]]></string>
    <!-- Description explaining grades A and B for review quality check adjusted grading. -->
    <string name="review_quality_check_info_grade_info_AB" moz:removedIn="136" tools:ignore="UnusedResources">评价可信。分析认为这些评价大概率是由真实消费者作出的诚实公正的评价。</string>
    <!-- Description explaining grade C for review quality check adjusted grading. -->
    <string name="review_quality_check_info_grade_info_C" moz:removedIn="136" tools:ignore="UnusedResources">分析认为对此商品的评价鱼龙混杂。</string>

    <!-- Description explaining grades D and F for review quality check adjusted grading. -->
    <string name="review_quality_check_info_grade_info_DF" moz:removedIn="136" tools:ignore="UnusedResources">评价不可信。分析认为这些评价大概率不实，或是由“水军”所作出。</string>
    <!-- Paragraph explaining how a product's adjusted grading is calculated. -->
    <string name="review_quality_check_explanation_body_adjusted_grading" moz:removedIn="136" tools:ignore="UnusedResources"><![CDATA[<b>调整后的评分</b>仅基于我们认为可信的评价作出。]]></string>
    <!-- Paragraph explaining product review highlights. First parameter is the name of the retailer (e.g. Amazon). -->
    <string name="review_quality_check_explanation_body_highlights" moz:removedIn="136" tools:ignore="UnusedResources"><![CDATA[<b>最有帮助的评价</b>选自我们认为可信的最近 80 天内的 %s 评价。]]></string>
    <!-- Text for learn more caption presenting a link with information about review quality. First parameter is for clickable text defined in review_quality_check_info_learn_more_link. -->
    <string name="review_quality_check_info_learn_more" moz:removedIn="136" tools:ignore="UnusedResources">详细了解%s</string>
    <!-- Clickable text that links to review quality check SuMo page. First parameter is the Fakespot product name. -->
    <string name="review_quality_check_info_learn_more_link_2" moz:removedIn="136" tools:ignore="UnusedResources">%s 判断评价质量的方式</string>
    <!-- Text for title of settings section. -->
    <string name="review_quality_check_settings_title" moz:removedIn="136" tools:ignore="UnusedResources">设置</string>
    <!-- Text for label for switch preference to show recommended products from review quality check settings section. -->
    <string name="review_quality_check_settings_recommended_products" moz:removedIn="136" tools:ignore="UnusedResources">在核查评价中展示广告</string>

    <!-- Description for switch preference to show recommended products from review quality check settings section. First parameter is for clickable text defined in review_quality_check_settings_recommended_products_learn_more.-->
    <string name="review_quality_check_settings_recommended_products_description_2" moz:removedIn="136" tools:ignore="UnusedResources">您会偶尔看到相关产品的广告。我们只宣传具有可靠评价的产品。 %s</string>
    <!-- Clickable text that links to review quality check recommended products support article. -->
    <string name="review_quality_check_settings_recommended_products_learn_more" moz:removedIn="136" tools:ignore="UnusedResources">详细了解</string>
    <!-- Text for turning sidebar off button from review quality check settings section. -->
    <string name="review_quality_check_settings_turn_off" moz:removedIn="136" tools:ignore="UnusedResources">关闭核查评价</string>
    <!-- Text for title of recommended product section. This is displayed above a product image, suggested as an alternative to the product reviewed. -->
    <string name="review_quality_check_ad_title" moz:removedIn="136" tools:ignore="UnusedResources">可参考其他商品</string>
    <!-- Caption for recommended product section indicating this is an ad by Fakespot. First parameter is the Fakespot product name. -->
    <string name="review_quality_check_ad_caption" moz:removedIn="136" tools:ignore="UnusedResources">由 %s 提供的广告</string>

    <!-- Caption for review quality check panel. First parameter is for clickable text defined in review_quality_check_powered_by_link. -->
    <string name="review_quality_check_powered_by_2" moz:removedIn="136" tools:ignore="UnusedResources">核查评价由 %s 提供支持</string>
    <!-- Clickable text that links to Fakespot.com. First parameter is the Fakespot product name. In the phrase "Fakespot by Mozilla", "by" can be localized. Does not need to stay by. -->
    <string name="review_quality_check_powered_by_link" moz:removedIn="136" tools:ignore="UnusedResources">Mozilla 支持的 %s</string>
    <!-- Text for title of warning card informing the user that the current analysis is outdated. -->
    <string name="review_quality_check_outdated_analysis_warning_title" moz:removedIn="136" tools:ignore="UnusedResources">了解新信息</string>
    <!-- Text for button from warning card informing the user that the current analysis is outdated. Clicking this should trigger the product's re-analysis. -->
    <string name="review_quality_check_outdated_analysis_warning_action" moz:removedIn="136" tools:ignore="UnusedResources">马上了解</string>
    <!-- Title for warning card informing the user that the current product does not have enough reviews for a review analysis. -->
    <string name="review_quality_check_no_reviews_warning_title" moz:removedIn="136" tools:ignore="UnusedResources">还没有足够数量的评价</string>
    <!-- Text for body of warning card informing the user that the current product does not have enough reviews for a review analysis. -->
    <string name="review_quality_check_no_reviews_warning_body" moz:removedIn="136" tools:ignore="UnusedResources">此商品获得更多评价后，我们就能开始分析其评价的质量。</string>
    <!-- Title for warning card informing the user that the current product is currently not available. -->
    <string name="review_quality_check_product_availability_warning_title" moz:removedIn="136" tools:ignore="UnusedResources">商品无货</string>

    <!-- Text for the body of warning card informing the user that the current product is currently not available. -->
    <string name="review_quality_check_product_availability_warning_body" moz:removedIn="136" tools:ignore="UnusedResources">若您发现此商品已有货，请向我们反馈，以便我们核查评价。</string>

    <!-- Clickable text for warning card informing the user that the current product is currently not available. Clicking this should inform the server that the product is available. -->
    <string name="review_quality_check_product_availability_warning_action_2" moz:removedIn="136" tools:ignore="UnusedResources">报告商品有货</string>
    <!-- Title for warning card informing the user that the current product's analysis is still processing. The parameter is the percentage progress (0-100%) of the analysis process (e.g. 56%). -->
    <string name="review_quality_check_analysis_in_progress_warning_title_2" moz:removedIn="136" tools:ignore="UnusedResources">正在检查评价质量（%s）</string>
    <!-- Text for body of warning card informing the user that the current product's analysis is still processing. -->
    <string name="review_quality_check_analysis_in_progress_warning_body" moz:removedIn="136" tools:ignore="UnusedResources">这可能需要大约 60 秒。</string>
    <!-- Title for info card displayed after the user reports a product is back in stock. -->
    <string name="review_quality_check_analysis_requested_info_title" moz:removedIn="136" tools:ignore="UnusedResources">感谢反馈！</string>

    <!-- Text for body of info card displayed after the user reports a product is back in stock. -->
    <string name="review_quality_check_analysis_requested_info_body" moz:removedIn="136" tools:ignore="UnusedResources">我们会在 24 小时内提供此商品的评价分析信息，请记得回来查看。</string>
    <!-- Title for info card displayed when the user review checker while on a product that Fakespot does not analyze (e.g. gift cards, music). -->
    <string name="review_quality_check_not_analyzable_info_title" moz:removedIn="136" tools:ignore="UnusedResources">无法核查这些评价</string>

    <!-- Text for body of info card displayed when the user review checker while on a product that Fakespot does not analyze (e.g. gift cards, music). -->
    <string name="review_quality_check_not_analyzable_info_body" moz:removedIn="136" tools:ignore="UnusedResources">很抱歉，我们无法核查某些类型商品的评价质量，例如礼品卡、流媒体视频、音乐、游戏。</string>
    <!-- Title for info card displayed when another user reported the displayed product is back in stock. -->
    <string name="review_quality_check_analysis_requested_other_user_info_title" moz:removedIn="136" tools:ignore="UnusedResources">分析信息即将就绪</string>
    <!-- Text for body of info card displayed when another user reported the displayed product is back in stock. -->
    <string name="review_quality_check_analysis_requested_other_user_info_body" moz:removedIn="136" tools:ignore="UnusedResources">我们会在 24 小时内提供此商品的评价分析信息，请记得回来查看。</string>
    <!-- Title for info card displayed to the user when analysis finished updating. -->
    <string name="review_quality_check_analysis_updated_confirmation_title" moz:removedIn="136" tools:ignore="UnusedResources">分析结果已是最新</string>
    <!-- Text for the action button from info card displayed to the user when analysis finished updating. -->
    <string name="review_quality_check_analysis_updated_confirmation_action" moz:removedIn="136" tools:ignore="UnusedResources">好的</string>
    <!-- Title for error card displayed to the user when an error occurred. -->
    <string name="review_quality_check_generic_error_title" moz:removedIn="136" tools:ignore="UnusedResources">目前没有可提供的信息</string>
    <!-- Text for body of error card displayed to the user when an error occurred. -->
    <string name="review_quality_check_generic_error_body" moz:removedIn="136" tools:ignore="UnusedResources">我们正努力解决此问题，请稍后再试。</string>
    <!-- Title for error card displayed to the user when the device is disconnected from the network. -->
    <string name="review_quality_check_no_connection_title" moz:removedIn="136" tools:ignore="UnusedResources">无网络连接</string>
    <!-- Text for body of error card displayed to the user when the device is disconnected from the network. -->
    <string name="review_quality_check_no_connection_body" moz:removedIn="136" tools:ignore="UnusedResources">请检查网络连接，然后尝试重新加载此页面。</string>

    <!-- Title for card displayed to the user for products whose reviews were not analyzed yet. -->
    <string name="review_quality_check_no_analysis_title" moz:removedIn="136" tools:ignore="UnusedResources">还没有关于这些评价的信息</string>
    <!-- Text for the body of card displayed to the user for products whose reviews were not analyzed yet. -->
    <string name="review_quality_check_no_analysis_body" moz:removedIn="136" tools:ignore="UnusedResources">如需了解对此商品的评价是否可信，请检查评价质量。只需约 60 秒即可得出结果。</string>
    <!-- Text for button from body of card displayed to the user for products whose reviews were not analyzed yet. Clicking this should trigger a product analysis. -->
    <string name="review_quality_check_no_analysis_link" moz:removedIn="136" tools:ignore="UnusedResources">检查评价质量</string>
    <!-- Headline for review quality check contextual onboarding card. -->
    <string name="review_quality_check_contextual_onboarding_title" moz:removedIn="136" tools:ignore="UnusedResources">试试我们可信赖的商品评价向导</string>
    <!-- Description for review quality check contextual onboarding card. The first and last two parameters are for retailer names (e.g. Amazon, Walmart). The second parameter is for the name of the application (e.g. Firefox). -->
    <string name="review_quality_check_contextual_onboarding_description" moz:removedIn="136" tools:ignore="UnusedResources">决定购买前，先看看 %1$s 上的商品评价是否可信。核查评价是 %2$s 的一项实验功能，内置于浏览器中。%3$s、%4$s 上也能用。</string>
    <!-- Description for review quality check contextual onboarding card. The first parameters is for retailer name (e.g. Amazon). The second parameter is for the name of the application (e.g. Firefox). -->
    <string name="review_quality_check_contextual_onboarding_description_one_vendor" moz:removedIn="136" tools:ignore="UnusedResources">决定购买前，先看看 %1$s 上的商品评价是否可信。核查评价是 %2$s 的一项实验功能，内置于浏览器中。</string>
    <!-- Paragraph presenting review quality check feature. First parameter is the Fakespot product name. Second parameter is for clickable text defined in review_quality_check_contextual_onboarding_learn_more_link. In the phrase "Fakespot by Mozilla", "by" can be localized. Does not need to stay by. -->
    <string name="review_quality_check_contextual_onboarding_learn_more" moz:removedIn="136" tools:ignore="UnusedResources">由 Mozilla 支持的 %1$s 可帮助您规避不真实、不公允的评价。在您购物时，我们的人工智能模型也会不断改进，以更好地保护您的权益。%2$s</string>
    <!-- Clickable text from the contextual onboarding card that links to review quality check support article. -->
    <string name="review_quality_check_contextual_onboarding_learn_more_link" moz:removedIn="136" tools:ignore="UnusedResources">详细了解</string>

    <!-- Caption text to be displayed in review quality check contextual onboarding card above the opt-in button. First parameter is Firefox app name, third parameter is the Fakespot product name. Second & fourth are for clickable texts defined in review_quality_check_contextual_onboarding_privacy_policy_3 and review_quality_check_contextual_onboarding_terms_use. -->
    <string name="review_quality_check_contextual_onboarding_caption_4" moz:removedIn="136" tools:ignore="UnusedResources">选择“试试看”，即代表您同意 %1$s 的 %2$s 和 %3$s 的 %4$s。</string>
    <!-- Clickable text from the review quality check contextual onboarding card that links to Fakespot privacy notice. -->
    <string name="review_quality_check_contextual_onboarding_privacy_policy_3" moz:removedIn="136" tools:ignore="UnusedResources">隐私声明</string>
    <!-- Clickable text from the review quality check contextual onboarding card that links to Fakespot terms of use. -->
    <string name="review_quality_check_contextual_onboarding_terms_use" moz:removedIn="136" tools:ignore="UnusedResources">使用条款</string>
    <!-- Text for opt-in button from the review quality check contextual onboarding card. -->
    <string name="review_quality_check_contextual_onboarding_primary_button_text" moz:removedIn="136" tools:ignore="UnusedResources">试试看</string>
    <!-- Text for opt-out button from the review quality check contextual onboarding card. -->
<<<<<<< HEAD
    <string name="review_quality_check_contextual_onboarding_secondary_button_text">暂时不要</string>
=======
    <string name="review_quality_check_contextual_onboarding_secondary_button_text" moz:removedIn="136" tools:ignore="UnusedResources">暂时不要</string>
>>>>>>> 07ff4473

    <!-- Content description (not visible, for screen readers etc.) for opening browser menu button to open review quality check bottom sheet. -->
    <string name="review_quality_check_open_handle_content_description" moz:removedIn="136" tools:ignore="UnusedResources">打开核查评价</string>
    <!-- Content description (not visible, for screen readers etc.) for closing browser menu button to open review quality check bottom sheet. -->
    <string name="review_quality_check_close_handle_content_description" moz:removedIn="136" tools:ignore="UnusedResources">关闭核查评价</string>
    <!-- Content description (not visible, for screen readers etc.) for review quality check star rating. First parameter is the number of stars (1-5) representing the rating. -->
    <string name="review_quality_check_star_rating_content_description" moz:removedIn="136" tools:ignore="UnusedResources">%1$s 颗星（满分 5 星）</string>
    <!-- Text for minimize button from highlights card. When clicked the highlights card should reduce its size. -->
    <string name="review_quality_check_highlights_show_less" moz:removedIn="136" tools:ignore="UnusedResources">收起</string>
    <!-- Text for maximize button from highlights card. When clicked the highlights card should expand to its full size. -->
    <string name="review_quality_check_highlights_show_more" moz:removedIn="136" tools:ignore="UnusedResources">展开</string>
    <!-- Text for highlights card quality category header. Reviews shown under this header should refer the product's quality. -->
    <string name="review_quality_check_highlights_type_quality" moz:removedIn="136" tools:ignore="UnusedResources">质量</string>
    <!-- Text for highlights card price category header. Reviews shown under this header should refer the product's price. -->
    <string name="review_quality_check_highlights_type_price" moz:removedIn="136" tools:ignore="UnusedResources">价格</string>
    <!-- Text for highlights card shipping category header. Reviews shown under this header should refer the product's shipping. -->
    <string name="review_quality_check_highlights_type_shipping" moz:removedIn="136" tools:ignore="UnusedResources">物流</string>
    <!-- Text for highlights card packaging and appearance category header. Reviews shown under this header should refer the product's packaging and appearance. -->
    <string name="review_quality_check_highlights_type_packaging_appearance" moz:removedIn="136" tools:ignore="UnusedResources">包装与外观</string>
    <!-- Text for highlights card competitiveness category header. Reviews shown under this header should refer the product's competitiveness. -->
    <string name="review_quality_check_highlights_type_competitiveness" moz:removedIn="136" tools:ignore="UnusedResources">竞争力</string>

    <!-- Text that is surrounded by quotes. The parameter is the actual text that is in quotes. An example of that text could be: Excellent craftsmanship, and that is displayed as “Excellent craftsmanship”. The text comes from a buyer's review that the feature is highlighting"   -->
    <string name="surrounded_with_quotes" moz:removedIn="136" tools:ignore="UnusedResources">“%s”</string>

    <!-- Accessibility services actions labels. These will be appended to accessibility actions like "Double tap to.." but not by or applications but by services like Talkback. -->
    <!-- Action label for elements that can be collapsed if interacting with them. Talkback will append this to say "Double tap to collapse". -->
    <string name="a11y_action_label_collapse">折叠</string>
    <!-- Current state for elements that can be collapsed if interacting with them. Talkback will dictate this after a state change. -->
    <string name="a11y_state_label_collapsed">已收起</string>
    <!-- Action label for elements that can be expanded if interacting with them. Talkback will append this to say "Double tap to expand". -->
    <string name="a11y_action_label_expand">展开</string>
    <!-- Current state for elements that can be expanded if interacting with them. Talkback will dictate this after a state change. -->
    <string name="a11y_state_label_expanded">已展开</string>
    <!-- Action label for links to a website containing documentation about a wallpaper collection. Talkback will append this to say "Double tap to open link to learn more about this collection". -->
    <string name="a11y_action_label_wallpaper_collection_learn_more">访问链接了解此壁纸集的更多信息</string>
    <!-- Action label for links that point to an article. Talkback will append this to say "Double tap to read the article". -->
    <string name="a11y_action_label_read_article">阅读文章</string>
    <!-- Action label for links to the Firefox Pocket website. Talkback will append this to say "Double tap to open link to learn more". -->
    <string name="a11y_action_label_pocket_learn_more">打开链接详细了解</string>

    <!-- Preference for add-ons custom source -->
    <string name="preferences_addons_customization">自定义附加组件收藏集</string>
    <!-- Placeholder text shown in the search bar before a user enters text -->
    <string name="addons_search_hint">搜索组件</string>
    <!-- Preference for showing display name instead of email -->
    <string name="preferences_show_displayname_insteadof_email">展示显示名而不是邮件地址</string>
    <!-- Title for strip url preference in customization settings -->
    <string name="preferences_strip_url_title">隐藏 URL 中的 HTTP/HTTPS/WWW 字符</string>
    <!-- Description for strip url preference in customization settings -->
    <string name="preferences_strip_url_description">开启后隐藏工具栏和标签页 URL 中的 HTTP/HTTPS/WWW 字符</string>
    <!-- Label for add-ons custom source account preference -->
    <string name="addons_custom_source_account">收藏集所有者</string>
    <!-- Label for add-ons custom source collection preference -->
    <string name="addons_custom_source_collection">收藏集名称</string>
    <!-- Preference category for system behavior customization -->
    <string name="preferences_system_behavior">设置系统行为</string>
    <!-- Title for relinquish memory preference in customization settings -->
    <string name="preferences_relinquish_memory_title">内存不足时挂起标签页</string>
    <!-- Description for relinquish memory preference in customization settings -->
    <string name="preferences_relinquish_memory_description">开启后，当系统内存不足时，标签页会被挂起，同时页面状态会丢失</string>
    <!-- Preference for Top Sites show most recent sites or not -->
    <string name="preferences_show_top_recent_sites">展示经常访问的网站</string>
    <string name="preferences_dns_over_https">基于 HTTPS 的 DNS</string>
    <string name="preferences_dns_over_https_on">启用</string>
    <string name="preferences_dns_over_https_off">关闭</string>
    <string name="preferences_dns_over_https_title">基于 HTTPS 的 DNS</string>
    <string name="preferences_dns_over_https_summary">基于 DNS 的 HTTPS 会加密发送您对域名的请求，从而建立安全 DNS，使他人更难得知您要访问的网站</string>
    <string name="preferences_dns_over_https_custom_server">自定义</string>
    <string name="addons_delete_cache">删除附加组件元数据缓存文件</string>
    <string name="confirm_addons_delete_cache">您确定要删除附加组件元数据缓存文件吗？</string>
    <string name="confirm_addons_delete_cache_yes">确定</string>
    <string name="confirm_addons_delete_cache_no">取消</string>
    <string name="preferences_search_opened_tabs" >搜索已打开的标签页</string>
    <string name="preferences_show_success_download_dialog">完成时的对话框</string>
    <string name="preferences_show_qr_scan_search">显示二维码扫描搜索</string>
    <string name="preferences_show_reader_mode_btn">显示阅读模式按钮</string>

    <!-- Content description for headings announced by accessibility service. The first parameter is the text of the heading. Talkback will announce the first parameter and then speak the word "Heading" indicating to the user that this text is a heading for a section. -->
    <string name="a11y_heading">%s，标题</string>

    <!-- Title for dialog displayed when trying to access links present in a text. -->
    <string name="a11y_links_title">链接</string>
    <!-- Additional content description for text bodies that contain urls. -->
    <string name="a11y_links_available">链接可用</string>

    <!-- Translations feature-->

    <!-- Translation request dialog -->
    <!-- Title for the translation dialog that allows a user to translate the webpage. -->
    <string name="translations_bottom_sheet_title">要翻译此页面吗？</string>
    <!-- Title for the translation dialog after a translation was completed successfully.
    The first parameter is the name of the language that the page was translated from, for example, "French".
    The second parameter is the name of the language that the page was translated to, for example, "English". -->
    <string name="translations_bottom_sheet_title_translation_completed">已将页面从%1$s翻译成%2$s</string>
    <!-- Title for the translation dialog that allows a user to translate the webpage when a user uses the translation feature the first time. The first parameter is the name of the application, for example, "Fenix". -->
    <string name="translations_bottom_sheet_title_first_time">试试 %1$s 注重隐私的翻译功能</string>

    <!-- Additional information on the translation dialog that appears when a user uses the translation feature the first time. The first parameter is clickable text with a link, for example, "Learn more". -->
    <string name="translations_bottom_sheet_info_message">为保护隐私，翻译过程只会在本地进行。我们很快会支持更多语言并带来改进！%1$s</string>
    <!-- Text that links to additional information about the Firefox translations feature. -->
    <string name="translations_bottom_sheet_info_message_learn_more">详细了解</string>
    <!-- Label for the dropdown to select which language to translate from on the translations dialog. Usually the translate from language selected will be the same as the page language. -->
    <string name="translations_bottom_sheet_translate_from">原始语言：</string>
    <!-- Label for the dropdown to select which language to translate to on the translations dialog. Usually the translate to language selected will be the user's preferred language. -->
    <string name="translations_bottom_sheet_translate_to">目标语言：</string>
    <!-- Label for the dropdown to select which language to translate from on the translations dialog when the page language is not supported. This selection is to allow the user to select another language, in case we automatically detected the page language incorrectly. -->
    <string name="translations_bottom_sheet_translate_from_unsupported_language">选择其他原始语言</string>
    <!-- Button text on the translations dialog to dismiss the dialog and return to the browser. -->
    <string name="translations_bottom_sheet_negative_button">暂时不要</string>
    <!-- Button text on the translations dialog to restore the translated website back to the original untranslated version. -->
    <string name="translations_bottom_sheet_negative_button_restore">显示原文</string>
    <!-- Accessibility announcement (not visible, for screen readers etc.) for the translations dialog after restore button was pressed that indicates the original untranslated page was loaded. -->
    <string name="translations_bottom_sheet_restore_accessibility_announcement">已加载未翻译的原始页面</string>
    <!-- Button text on the translations dialog when a translation error appears, used to dismiss the dialog and return to the browser. -->
    <string name="translations_bottom_sheet_negative_button_error">完成</string>
    <!-- Button text on the translations dialog to begin a translation of the website. -->
    <string name="translations_bottom_sheet_positive_button">翻译</string>
    <!-- Button text on the translations dialog when a translation error appears. -->
    <string name="translations_bottom_sheet_positive_button_error">重试</string>
    <!-- Inactive button text on the translations dialog that indicates a translation is currently in progress. This button will be accompanied by a loading icon. -->
    <string name="translations_bottom_sheet_translating_in_progress">正在翻译</string>
    <!-- Button content description (not visible, for screen readers etc.) for the translations dialog translate button that indicates a translation is currently in progress. -->
    <string name="translations_bottom_sheet_translating_in_progress_content_description">正在翻译</string>

    <!-- Default dropdown option when initially selecting a language from the translations dialog language selection dropdown. -->
    <string name="translations_bottom_sheet_default_dropdown_selection">选择语言</string>
    <!-- The title of the warning card informs the user that a translation could not be completed. -->
    <string name="translation_error_could_not_translate_warning_text">翻译时遇到问题，请重试。</string>
    <!-- The title of the warning card informs the user that the list of languages cannot be loaded. -->
    <string name="translation_error_could_not_load_languages_warning_text">无法加载语言包。请检查互联网连接，然后重试。</string>
    <!-- The title of the warning card informs the user that a language is not supported. The first parameter is the name of the language that is not supported. -->
    <string name="translation_error_language_not_supported_warning_text">抱歉，我们尚未支持%1$s。</string>

    <!-- Snackbar title shown if the user closes the Translation Request dialogue and a translation is in progress. -->
    <string name="translation_in_progress_snackbar">正在翻译…</string>

    <!-- Title for the data saving mode warning dialog used in the translation request dialog.
    This dialog will be presented when the user attempts to perform
    a translation without the necessary language files downloaded first when Android's data saver mode is enabled and the user is not using WiFi.
    The first parameter is the size in kilobytes or megabytes of the language file. -->
    <string name="translations_download_language_file_dialog_title">确定在流量节省模式开启时下载吗（%1$s）？</string>


    <!-- Translations options dialog -->
    <!-- Title of the translation options dialog that allows a user to set their translation options for the site the user is currently on. -->
    <string name="translation_option_bottom_sheet_title_heading">翻译选项</string>
    <!-- Toggle switch label that allows a user to set the setting if they would like the browser to always offer or suggest translations when available. -->
    <string name="translation_option_bottom_sheet_always_translate">始终询问是否翻译</string>
    <!-- Toggle switch label that allows a user to set if they would like a given language to automatically translate or not. The first parameter is the language name, for example, "Spanish". -->
    <string name="translation_option_bottom_sheet_always_translate_in_language">始终翻译%1$s</string>
    <!-- Toggle switch label that allows a user to set if they would like to never be offered a translation of the given language. The first parameter is the language name, for example, "Spanish". -->
    <string name="translation_option_bottom_sheet_never_translate_in_language">永不翻译%1$s</string>
    <!-- Toggle switch label that allows a user to set the setting if they would like the browser to never translate the site the user is currently visiting. -->
    <string name="translation_option_bottom_sheet_never_translate_site">永不翻译此网站</string>
    <!-- Toggle switch description that will appear under the "Never translate these sites" settings toggle switch to provide more information on how this setting interacts with other settings. -->
    <string name="translation_option_bottom_sheet_switch_never_translate_site_description">将覆盖其他所有设置</string>
    <!-- Toggle switch description that will appear under the "Never translate" and "Always translate" toggle switch settings to provide more information on how these  settings interacts with other settings. -->
    <string name="translation_option_bottom_sheet_switch_description">将覆盖“询问是否翻译”</string>
    <!-- Button text for the button that will take the user to the translation settings dialog. -->
    <string name="translation_option_bottom_sheet_translation_settings">翻译设置</string>
    <!-- Button text for the button that will take the user to a website to learn more about how translations works in the given app. The first parameter is the name of the application, for example, "Fenix". -->
    <string name="translation_option_bottom_sheet_about_translations">关于 %1$s 提供的翻译</string>

    <!-- Content description (not visible, for screen readers etc.) for closing the translations bottom sheet. -->
    <string name="translation_option_bottom_sheet_close_content_description">关闭翻译表单</string>

    <!-- The title of the warning card informs the user that an error has occurred at page settings. -->
    <string name="translation_option_bottom_sheet_error_warning_text">部分设置暂时无法使用。</string>

    <!-- Translation settings dialog -->
    <!-- Title of the translation settings dialog that allows a user to set their preferred translation settings. -->
    <string name="translation_settings_toolbar_title">翻译</string>
    <!-- Toggle switch label that indicates that the browser should signal or indicate when a translation is possible for any page. -->
    <string name="translation_settings_offer_to_translate">在翻译可用时询问是否翻译</string>
    <!-- Toggle switch label that indicates that downloading files required for translating is permitted when using data saver mode in Android. -->
    <string name="translation_settings_always_download">始终允许在流量节省模式开启时下载语言包</string>
    <!-- Section header text that begins the section of a list of different options the user may select to adjust their translation preferences. -->
    <string name="translation_settings_translation_preference">翻译首选项</string>
    <!-- Button text for the button that will take the user to the automatic translations settings dialog. On the automatic translations settings dialog, the user can set if translations should occur automatically for a given language. -->
    <string name="translation_settings_automatic_translation">自动翻译</string>
    <!-- Button text for the button that will take the user to the never translate these sites dialog. On the never translate these sites dialog, the user can set if translations should never occur on certain websites. -->
    <string name="translation_settings_automatic_never_translate_sites">永不翻译的网站</string>
    <!-- Button text for the button that will take the user to the download languages dialog. On the download languages dialog, the user can manage which languages they would like to download for translations. -->
    <string name="translation_settings_download_language">下载语言包</string>

    <!-- Automatic translation preference screen -->
    <!-- Title of the automatic translation preference screen that will appear on the toolbar.-->
    <string name="automatic_translation_toolbar_title_preference">自动翻译</string>
    <!-- Screen header presenting the automatic translation preference feature. It will appear under the toolbar. -->
    <string name="automatic_translation_header_preference">请选择语言来管理“总是翻译”和“永不翻译”首选项。</string>

    <!-- The title of the warning card informs the user that the system could not load languages for translation settings. -->
    <string name="automatic_translation_error_warning_text">无法加载语言包，请稍后再试。</string>

    <!-- Automatic translation options preference screen -->
    <!-- Preference option for offering to translate. Radio button title text.-->
    <string name="automatic_translation_option_offer_to_translate_title_preference">询问是否翻译（默认）</string>
    <!-- Preference option for offering to translate. Radio button summary text. The first parameter is the name of the app defined in app_name (for example: Fenix)-->
    <string name="automatic_translation_option_offer_to_translate_summary_preference">%1$s 将询问是否翻译使用此语言的网站。</string>
    <!-- Preference option for always translate. Radio button title text. -->
    <string name="automatic_translation_option_always_translate_title_preference">总是翻译</string>

    <!-- Preference option for always translate. Radio button summary text. The first parameter is the name of the app defined in app_name (for example: Fenix)-->
    <string name="automatic_translation_option_always_translate_summary_preference">%1$s 将在加载页面时自动翻译此语言。</string>
    <!-- Preference option for never translate. Radio button title text.-->
    <string name="automatic_translation_option_never_translate_title_preference">永不翻译</string>
    <!-- Preference option for never translate. Radio button summary text. The first parameter is the name of the app defined in app_name (for example: Fenix)-->
    <string name="automatic_translation_option_never_translate_summary_preference">%1$s 将永不翻译使用此语言的网站。</string>

    <!-- Never translate site preference screen -->
    <!-- Title of the never translate site preference screen that will appear on the toolbar.-->
    <string name="never_translate_site_toolbar_title_preference">永不翻译这些网站</string>
    <!-- Screen header presenting the never translate site preference feature. It will appear under the toolbar. -->
    <string name="never_translate_site_header_preference">若要添加新网站，请先访问网站，然后在翻译菜单中选择“永不翻译此网站”。</string>
    <!-- Content description (not visible, for screen readers etc.): For a never-translated site list item that is selected.
             The first parameter is web site url (for example:"wikipedia.com") -->
    <string name="never_translate_site_item_list_content_description_preference">移除 %1$s</string>
    <!-- The title of the warning card informs the user that an error has occurred at the never translate sites list. -->
    <string name="never_translate_site_error_warning_text">无法加载网站，请稍后再试。</string>
    <!-- The Delete site dialogue title will appear when the user clicks on a list item.
             The first parameter is web site url (for example:"wikipedia.com") -->
    <string name="never_translate_site_dialog_title_preference">确定要删除 %1$s 吗？</string>
    <!-- The Delete site dialogue positive button will appear when the user clicks on a list item. The site will be deleted. -->
    <string name="never_translate_site_dialog_confirm_delete_preference">删除</string>
    <!-- The Delete site dialogue negative button will appear when the user clicks on a list item. The dialog will be dismissed. -->
    <string name="never_translate_site_dialog_cancel_preference">取消</string>

    <!-- Download languages preference screen -->
    <!-- Title of the toolbar for the translation feature screen where users may download different languages for translation. -->
    <string name="download_languages_translations_toolbar_title_preference">下载语言包</string>
    <!-- Screen header presenting the download language preference feature. It will appear under the toolbar.The first parameter is "Learn More," a clickable text with a link. Talkback will append this to say "Double tap to open link to learn more". -->
    <string name="download_languages_header_preference">下载完整语言包以提高翻译速度，并可离线翻译。%1$s</string>
    <!-- Clickable text from the screen header that links to a website. -->
    <string name="download_languages_header_learn_more_preference">详细了解</string>
    <!-- The subhead of the download language preference screen will appear above the pivot language. -->
    <string name="download_languages_available_languages_preference">可用语言</string>
    <!-- Text that will appear beside a core or pivot language package name to show that the language is necessary for the translation feature to function. -->
    <string name="download_languages_default_system_language_require_preference">必选</string>
    <!-- A text for download language preference item.
    The first parameter is the language name, for example, "Spanish".
    The second parameter is the language file size, for example, "(3.91 KB)" or, if the language package name is a pivot language, "(required)". -->
    <string name="download_languages_language_item_preference">%1$s（%2$s）</string>
    <!-- The subhead of the download language preference screen will appear above the items that were not downloaded. -->
    <string name="download_language_header_preference">下载语言包</string>
    <!-- All languages list item. When the user presses this item, they can download all languages. -->
    <string name="download_language_all_languages_item_preference">所有语言</string>
    <!-- All languages list item. When the user presses this item, they can delete all languages that were downloaded. -->
    <string name="download_language_all_languages_item_preference_to_delete">删除所有语言</string>
    <!-- Content description (not visible, for screen readers etc.): For a language list item that was downloaded, the user can now delete it. -->
    <string name="download_languages_item_content_description_downloaded_state">删除</string>
    <!-- Content description (not visible, for screen readers etc.): For a language list item, deleting is in progress. -->
    <string name="download_languages_item_content_description_delete_in_progress_state">进行中</string>
    <!-- Content description (not visible, for screen readers etc.): For a language list item, downloading is in progress.
    The first parameter is the language name, for example, "Spanish".
    The second parameter is the language file size, for example, "(3.91 KB)". -->
    <string name="download_languages_item_content_description_download_in_progress_state">停止下载%1$s（%2$s）</string>
    <!-- Content description (not visible, for screen readers etc.): For a language list item that was not downloaded. -->
    <string name="download_languages_item_content_description_not_downloaded_state">下载</string>

    <!-- The title of the warning card informs the user that an error has occurred when fetching the list of languages. -->
    <string name="download_languages_fetch_error_warning_text">无法加载语言包，请稍后再试。</string>
    <!-- The title of the warning card informs the user that an error has occurred at downloading a language.
      The first parameter is the language name, for example, "Spanish". -->
    <string name="download_languages_error_warning_text"><![CDATA[无法下载<b>%1$s</b>，请重试。]]></string>
    <!-- The title of the warning card informs the user that an error has occurred at deleting a language.
          The first parameter is the language name, for example, "Spanish". -->
    <string name="download_languages_delete_error_warning_text"><![CDATA[无法删除<b>%1$s</b>，请重试。]]></string>

    <!-- Title for the dialog used by the translations feature to confirm deleting a language.
    The dialog will be presented when the user requests deletion of a language.
    The first parameter is the name of the language, for example, "Spanish" and the second parameter is the size in kilobytes or megabytes of the language file. -->
    <string name="delete_language_file_dialog_title">确定要删除%1$s（%2$s）吗？</string>
    <!-- Additional information for the dialog used by the translations feature to confirm deleting a language. The first parameter is the name of the application, for example, "Fenix". -->
    <string name="delete_language_file_dialog_message">若删除此语言，%1$s 将在翻译时下载并缓存语言包中部分内容。</string>
    <!-- Title for the dialog used by the translations feature to confirm deleting all languages file.
    The dialog will be presented when the user requests deletion of all languages file.
    The first parameter is the size in kilobytes or megabytes of the language file. -->
    <string name="delete_language_all_languages_file_dialog_title">确定要删除所有语言（%1$s）吗？</string>
    <!-- Additional information for the dialog used by the translations feature to confirm deleting all languages file. The first parameter is the name of the application, for example, "Fenix". -->
    <string name="delete_language_all_languages_file_dialog_message">若删除所有语言，%1$s 将在翻译时下载并缓存语言包中部分内容。</string>
    <!-- Button text on the dialog used by the translations feature to confirm deleting a language. -->
    <string name="delete_language_file_dialog_positive_button_text">删除</string>
    <!-- Button text on the dialog used by the translations feature to cancel deleting a language. -->
    <string name="delete_language_file_dialog_negative_button_text">取消</string>

    <!-- Title for the data saving mode warning dialog used by the translations feature.
    This dialog will be presented when the user attempts to download a language or perform
    a translation without the necessary language files downloaded first when Android's data saver mode is enabled and the user is not using WiFi.
    The first parameter is the size in kilobytes or megabytes of the language file.-->
    <string name="download_language_file_dialog_title">要在流量节省模式开启时下载吗（%1$s）？</string>
    <!-- Additional information for the data saving mode warning dialog used by the translations feature. This text explains the reason a download is required for a translation. -->
    <string name="download_language_file_dialog_message_all_languages">我们会下载并缓存语言包中部分内容，以保护翻译过程私密。</string>
    <!-- Checkbox label text on the data saving mode warning dialog used by the translations feature. This checkbox allows users to ignore the data usage warnings. -->
    <string name="download_language_file_dialog_checkbox_text">始终允许在流量节省模式开启时下载</string>
    <!-- Button text on the data saving mode warning dialog used by the translations feature to allow users to confirm they wish to continue and download the language file. -->
    <string name="download_language_file_dialog_positive_button_text">下载</string>
    <!-- Button text on the data saving mode warning dialog used by the translations feature to allow users to confirm they wish to continue and download the language file and perform a translation. -->
    <string name="download_language_file_dialog_positive_button_text_all_languages">下载并翻译</string>
    <!-- Button text on the data saving mode warning dialog used by the translations feature to allow users to cancel the action and not perform a download of the language file. -->
    <string name="download_language_file_dialog_negative_button_text">取消</string>

    <!-- Unified Trust Panel -->
    <!-- Title text for the protection panel banner when the site is not secure. -->
    <string name="protection_panel_banner_not_secure_title">请谨慎浏览此网站</string>
    <!-- Description text for the protection panel banner when the site is not secure. -->
    <string name="protection_panel_banner_not_secure_description">您的连接不安全。</string>
    <!-- Title text for the protection panel banner when tracking protection is disabled. -->
    <string name="protection_panel_banner_not_protected_title">已关闭保护</string>
    <!-- Description text for the protection panel banner when tracking protection is disabled.
        The first parameter is the name of the app defined in app_name (for example: Fenix) -->
    <string name="protection_panel_banner_not_protected_description">%s 已暂停保护，建议重新启用。</string>
    <!-- Title text for the protection panel banner when tracking protection is enabled.
        The first parameter is the name of the app defined in app_name (for example: Fenix) -->
    <string name="protection_panel_banner_protected_title">%s 正在防护</string>
    <!-- Description text for the protection panel banner when tracking protection is enabled. -->
    <string name="protection_panel_banner_protected_description">您已受保护，我们会在发现异常情况时告知您。</string>
    <!-- Label text for the Enhanced Tracking Protection toggle. -->
    <string name="protection_panel_etp_toggle_label">增强型跟踪保护</string>
    <!-- Description text for the Enhanced Tracking Protection toggle when tracking protection is enabled. -->
    <string name="protection_panel_etp_toggle_enabled_description">若网站功能异常，请尝试关闭保护。</string>
    <!-- Description text for the Enhanced Tracking Protection toggle when tracking protection is disabled. -->
    <string name="protection_panel_etp_toggle_disabled_description">保护已关闭，建议重新启用。</string>

    <!-- Debug drawer -->
    <!-- The user-facing title of the Debug Drawer feature. -->
    <string name="debug_drawer_title">调试工具</string>
    <!-- Content description (not visible, for screen readers etc.): Navigate back within the debug drawer. -->
    <string name="debug_drawer_back_button_content_description">浏览上一页</string>

    <!-- Content description (not visible, for screen readers etc.): Open debug drawer. -->
    <string name="debug_drawer_fab_content_description">打开调试抽屉</string>

    <!-- Debug drawer tabs tools -->
    <!-- The title of the Tab Tools feature in the Debug Drawer. -->
    <string name="debug_drawer_tab_tools_title">标签页工具</string>
    <!-- The title of the tab count section in Tab Tools. -->
    <string name="debug_drawer_tab_tools_tab_count_title">标签页数量</string>
    <!-- The active tab count category in the tab count section in Tab Tools. -->
    <string name="debug_drawer_tab_tools_tab_count_active">活跃</string>
    <!-- The inactive tab count category in the tab count section in Tab Tools. -->
    <string name="debug_drawer_tab_tools_tab_count_inactive">休眠</string>
    <!-- The private tab count category in the tab count section in Tab Tools. -->
    <string name="debug_drawer_tab_tools_tab_count_private">隐私</string>
    <!-- The total tab count category in the tab count section in Tab Tools. -->
    <string name="debug_drawer_tab_tools_tab_count_total">总数</string>
    <!-- The title of the tab creation tool section in Tab Tools. -->
    <string name="debug_drawer_tab_tools_tab_creation_tool_title">标签页创建工具</string>
    <!-- The label of the text field in the tab creation tool. -->
    <string name="debug_drawer_tab_tools_tab_creation_tool_text_field_label">要创建的标签页数量</string>
    <!-- The error message of the text field in the tab creation tool when the text field is empty -->
    <string name="debug_drawer_tab_tools_tab_quantity_empty_error">文本框为空</string>
    <!-- The error message of the text field in the tab creation tool when the text field has characters other than digits -->
    <string name="debug_drawer_tab_tools_tab_quantity_non_digits_error">只能输入正整数</string>
    <!-- The error message of the text field in the tab creation tool when the text field is a zero -->
    <string name="debug_drawer_tab_tools_tab_quantity_non_zero_error">只能输入大于 0 的数字</string>
    <!-- The error message of the text field in the tab creation tool when the text field is a
        quantity greater than the max tabs. The first parameter is the maximum number of tabs
        that can be generated in one operation.-->
    <string name="debug_drawer_tab_tools_tab_quantity_exceed_max_error">超出单次操作所能生成的标签页数量上限（%1$s 个）</string>
    <!-- The button text to add tabs to the active tab group in the tab creation tool. -->
    <string name="debug_drawer_tab_tools_tab_creation_tool_button_text_active">添加到活跃标签页</string>
    <!-- The button text to add tabs to the inactive tab group in the tab creation tool. -->
    <string name="debug_drawer_tab_tools_tab_creation_tool_button_text_inactive">添加到休眠标签页</string>
    <!-- The button text to add tabs to the private tab group in the tab creation tool. -->
    <string name="debug_drawer_tab_tools_tab_creation_tool_button_text_private">添加到隐私标签页</string>

    <!-- Micro survey -->

    <!-- Microsurvey -->
    <!-- Prompt view -->
    <!-- The microsurvey prompt title. Note: The word "Firefox" should NOT be translated -->
    <string name="micro_survey_prompt_title" tools:ignore="BrandUsage,UnusedResources">帮助我们改进 Firefox，只需占用您一分钟时间。</string>
    <!-- The continue button label -->
    <string name="micro_survey_continue_button_label" tools:ignore="UnusedResources">继续</string>
    <!-- Survey view -->
    <!-- The survey header -->
    <string name="micro_survey_survey_header_2">请填写问卷</string>
    <!-- The privacy notice link -->
    <string name="micro_survey_privacy_notice_2">隐私声明</string>
    <!-- The submit button label text -->
    <string name="micro_survey_submit_button_label">提交</string>
    <!-- The survey completion header -->
    <string name="micro_survey_survey_header_confirmation" tools:ignore="UnusedResources">填写完毕</string>
    <!-- The survey completion confirmation text -->
    <string name="micro_survey_feedback_confirmation">感谢反馈！</string>
    <!-- Option for likert scale -->
    <string name="likert_scale_option_1" tools:ignore="UnusedResources">非常满意</string>
    <!-- Option for likert scale -->
    <string name="likert_scale_option_2" tools:ignore="UnusedResources">满意</string>

    <!-- Option for likert scale -->
    <string name="likert_scale_option_3" tools:ignore="UnusedResources">无感</string>
    <!-- Option for likert scale -->
    <string name="likert_scale_option_4" tools:ignore="UnusedResources">不满意</string>
    <!-- Option for likert scale -->
    <string name="likert_scale_option_5" tools:ignore="UnusedResources">非常不满意</string>

    <!-- Option for likert scale -->
    <string name="likert_scale_option_6" tools:ignore="UnusedResources">未曾使用</string>
    <!-- Option for likert scale. Note: The word "Firefox" should NOT be translated. -->
    <string name="likert_scale_option_7" tools:ignore="BrandUsage,UnusedResources">我没用过 Firefox 的搜索功能</string>
    <!-- Option for likert scale -->
    <string name="likert_scale_option_8" tools:ignore="UnusedResources">我没用过同步功能</string>
    <!-- Text shown in prompt for printing microsurvey. "sec" It's an abbreviation for "second". Note: The word "Firefox" should NOT be translated. -->
    <string name="microsurvey_prompt_printing_title" tools:ignore="BrandUsage,UnusedResources">请帮助 Firefox 的打印更出色。只需片刻</string>
    <!-- Text shown in prompt for search microsurvey. Note: The word "Firefox" should NOT be translated. -->
    <string name="microsurvey_prompt_search_title" tools:ignore="BrandUsage,UnusedResources">帮助改进 Firefox 的搜索功能，只需占用您一分钟时间</string>
    <!-- Text shown in prompt for sync microsurvey. Note: The word "Firefox" should NOT be translated. -->
    <string name="microsurvey_prompt_sync_title" tools:ignore="BrandUsage,UnusedResources">帮助改进 Firefox 的同步功能，只需占用您一分钟时间</string>
    <!-- Text shown in the survey title for printing microsurvey. Note: The word "Firefox" should NOT be translated. -->
    <string name="microsurvey_survey_printing_title" tools:ignore="BrandUsage,UnusedResources">您对在 Firefox 中打印的满意度如何？</string>
    <!-- Text shown in the survey title for homepage microsurvey. Note: The word "Firefox" should NOT be translated. -->
    <string name="microsurvey_homepage_title" tools:ignore="BrandUsage,UnusedResources">您对 Firefox 主页使用体验的满意度如何？</string>
    <!-- Text shown in the survey title for search experience microsurvey. Note: The word "Firefox" should NOT be translated. -->
    <string name="microsurvey_search_title" tools:ignore="BrandUsage,UnusedResources">您对 Firefox 的搜索体验满意度如何？</string>
    <!-- Text shown in the survey title for sync experience microsurvey. Note: The word "Firefox" should NOT be translated. -->
    <string name="microsurvey_sync_title" tools:ignore="BrandUsage,UnusedResources">您对 Firefox 的同步体验满意度如何？</string>
    <!-- Accessibility -->
    <!-- Content description for the survey application icon. Note: The word "Firefox" should NOT be translated.  -->
    <string name="microsurvey_app_icon_content_description" tools:ignore="BrandUsage">Firefox 徽标</string>
    <!-- Content description for the survey feature icon. -->
    <string name="microsurvey_feature_icon_content_description">问卷功能图标</string>
    <!-- Content description (not visible, for screen readers etc.) for closing microsurvey bottom sheet. -->
    <string name="microsurvey_close_handle_content_description">关闭问卷</string>
    <!-- Content description for "X" button that is closing microsurvey. -->
    <string name="microsurvey_close_button_content_description">关闭</string>

    <!-- Debug drawer logins -->
    <!-- The title of the Logins feature in the Debug Drawer. -->
    <string name="debug_drawer_logins_title">登录信息</string>
    <!-- The title of the logins section in the Logins feature, where the parameter will be the site domain  -->
    <string name="debug_drawer_logins_current_domain_label">当前域名：%s</string>
    <!-- The label for a button to add a new fake login for the current domain in the Logins feature. -->
    <string name="debug_drawer_logins_add_login_button">为此域名添加虚构登录信息</string>
    <!-- Content description for delete button where parameter will be the username of the login -->
    <string name="debug_drawer_logins_delete_login_button_content_description">删除用户名为“%s”的登录信息</string>

    <!-- Debug drawer addresses -->
    <!-- The title of the Addresses feature in the Debug Drawer. -->
    <string name="debug_drawer_addresses_title">地址</string>
    <!-- The title of the section header for the list of debug locales that can be enabled and disabled. -->
    <string name="debug_drawer_addresses_debug_locales_header">选择要启用的调试区域设置</string>

    <!-- Debug drawer "contextual feature recommendation" (CFR) tools -->
    <!-- The title of the CFR Tools feature in the Debug Drawer -->
    <string name="debug_drawer_cfr_tools_title">CFR 工具</string>
    <!-- The title of the reset CFR section in CFR Tools -->
    <string name="debug_drawer_cfr_tools_reset_cfr_title">重置 CFR</string>

    <!-- Glean debug tools -->
    <!-- The title of the glean debugging feature -->
    <string name="glean_debug_tools_title">Glean 调试工具</string>

    <!-- Messages explaining how to exit fullscreen mode -->
    <!-- Message shown to explain how to exit fullscreen mode when gesture navigation is enabled. -->
    <!-- Localisation note: this text should be as short as possible, max 68 chars -->
    <string name="exit_fullscreen_with_gesture_short">从屏幕顶部下拉，并使用返回手势退出</string>
    <!-- Message shown to explain how to exit fullscreen mode when using back button navigation. -->
    <!-- Localisation note: this text should be as short as possible, max 68 chars -->
    <string name="exit_fullscreen_with_back_button_short">从屏幕顶部下拉，并按下返回按钮退出</string>

    <!-- Beta Label Component !-->
    <!-- Text shown as a label or tag to indicate a feature or area is still undergoing active development. Note that here "Beta" should not be translated, as it is used as an icon styled element. -->
    <string name="beta_feature">BETA</string>

    <!-- Root certificate expiration warnings -->
    <!-- These strings for homepage cards and push notifications to be pushed to users running outdated versions of Firefox. We want to encourage these users to update to the latest version so their extensions and other features don't stop working when Firefox's old root certificate expires on 2025-03-14. For more information, see this SUMO article: https://support.mozilla.org/kb/root-certificate-expiration !-->
    <!-- Homepage card button to open Google Play Store. "Update" is a verb. -->
    <string name="certificate_warning_homepage_card_update_now_button" tools:ignore="UnusedResources">立即更新</string>
    <!-- Homepage card title about old Firefox version. "Update" is a verb. Note: The word "Firefox" should NOT be translated. -->
    <string name="certificate_warning_homepage_card_hca1_title" tools:ignore="BrandUsage,UnusedResources">更新您的 Firefox 浏览器</string>
    <!-- Homepage card message about old Firefox version -->
    <string name="certificate_warning_homepage_card_hca1_message" tools:ignore="UnusedResources">一份根证书即将过期，会导致部分功能自 3 月 14 日起失效。</string>
    <!-- Homepage card title about old Firefox version. "Update" is a verb. -->
    <string name="certificate_warning_homepage_card_hcr1_title" tools:ignore="UnusedResources">请在 3 月 14 日之前更新</string>
    <!-- Homepage card message about old Firefox version. Note: The word "Firefox" should NOT be translated. -->
    <string name="certificate_warning_homepage_card_hcr1_message" tools:ignore="BrandUsage,UnusedResources">一份根证书即将过期，会导致您的 Firefox 无法正常运作。</string>
    <!-- Homepage card title about old Firefox version -->
    <string name="certificate_warning_homepage_card_hcw2_title" tools:ignore="UnusedResources">更新时间只剩不到 7 天</string>
    <!-- Homepage card message about old Firefox version. Note: The word "Firefox" should NOT be translated. -->
    <string name="certificate_warning_homepage_card_hcw2_message" tools:ignore="BrandUsage,UnusedResources">由于一份根证书将于 3 月 14 日过期，附加组件和其他 Firefox 功能将会失效。</string>
    <!-- Homepage card title about old Firefox version. Note: The word "Firefox" should NOT be translated. -->
    <string name="certificate_warning_homepage_card_hcw3_title" tools:ignore="BrandUsage,UnusedResources">续用 Firefox 的最后机会</string>
    <!-- Homepage card message about old Firefox version. Note: The word "Firefox" should NOT be translated. -->
    <string name="certificate_warning_homepage_card_hcw3_message" tools:ignore="BrandUsage,UnusedResources">由于一份根证书即将过期，您的 Firefox 自 3 月 14 日起将无法正常运作。</string>
    <!-- Push notification title about old Firefox version. "Update" is a noun. -->
    <string name="certificate_warning_push_notification_update_recommended_title" tools:ignore="UnusedResources">建议更新</string>
    <!-- Push notification message about old Firefox version -->
    <string name="certificate_warning_push_notification_pnr1_message" tools:ignore="UnusedResources">自 3 月 14 日起，附加组件和部分功能将失效。</string>
    <!-- Push notification title about old Firefox version. Note: The word "Firefox" should NOT be translated. -->
    <string name="certificate_warning_push_notification_pnw2_title" tools:ignore="BrandUsage,UnusedResources">您正在使用旧版本 Firefox</string>
    <!-- Push notification message about old Firefox version. "Update" is a verb. -->
    <string name="certificate_warning_push_notification_pnw2_message" tools:ignore="UnusedResources">在 3 月 14 日前更新，以继续使用附加组件和其他功能。</string>
    <!-- Push notification message about old Firefox version -->
    <string name="certificate_warning_push_notification_pnw3_message" tools:ignore="UnusedResources">部分功能将从明天起失效。</string>
</resources><|MERGE_RESOLUTION|>--- conflicted
+++ resolved
@@ -375,11 +375,7 @@
     <!-- Browser menu label for turning OFF reader view of the current visited page -->
     <string name="browser_menu_turn_off_reader_view">关闭阅读视图</string>
     <!-- Browser menu button that reopens a private tab as a regular tab -->
-<<<<<<< HEAD
-    <string name="browser_menu_open_in_normal_tab">移动到非隐私标签页</string>dsa
-=======
     <string name="browser_menu_open_in_normal_tab">移动到非隐私标签页</string>
->>>>>>> 07ff4473
     <!-- Browser menu label for navigating to the translation feature, which provides language translation options the current visited page -->
     <string name="browser_menu_translate_page">翻译页面…</string>
     <!-- Browser menu label for navigating to the Web Compat Reporter feature, which provides users the ability to send bug reports for broken sites. -->
@@ -584,42 +580,6 @@
     <string name="onboarding_add_on_star_rating_content_description">%1$s 颗星（满分 5 星）</string>
 
     <!-- Title for the privacy preferences dialog shown during onboarding. Note: The word "Firefox" should NOT be translated. -->
-<<<<<<< HEAD
-    <string name="onboarding_preferences_dialog_title" tools:ignore="BrandUsage,UnusedResources">帮助我们改进 Firefox</string>
-    <!-- Title for the crash reporting option in the privacy preferences dialog shown during onboarding. -->
-    <string name="onboarding_preferences_dialog_crash_reporting_title" tools:ignore="UnusedResources">自动发送崩溃报告</string>
-    <!-- Description for the crash reporting option in the privacy preferences dialog shown during onboarding. -->
-    <string name="onboarding_preferences_dialog_crash_reporting_description" tools:ignore="UnusedResources">我们可借助崩溃报告来诊断和修复浏览器的问题。报告中可能包含个人或敏感数据。</string>
-    <!-- Learn more link for the crash reporting option in the privacy preferences dialog shown during onboarding. -->
-    <string name="onboarding_preferences_dialog_crash_reporting_learn_more" tools:ignore="UnusedResources">详细了解崩溃报告</string>
-    <!-- Title for the usage data option in the privacy preferences dialog shown during onboarding. Note: The word "Mozilla" should NOT be translated. -->
-    <string name="onboarding_preferences_dialog_usage_data_title" tools:ignore="UnusedResources">向 Mozilla 发送技术与交互数据</string>
-    <!-- Description for the usage data option in the privacy preferences dialog shown during onboarding. Note: The word "Firefox" should NOT be translated. -->
-    <string name="onboarding_preferences_dialog_usage_data_description" tools:ignore="BrandUsage,UnusedResources">与您的设备、硬件配置、Firefox 使用方式相关的数据，有助于为全体用户改进功能、性能、稳定性。</string>
-    <!-- Learn more link for the usage data option in the privacy preferences dialog shown during onboarding. -->
-    <string name="onboarding_preferences_dialog_usage_data_learn_more" tools:ignore="UnusedResources">详细了解使用数据</string>
-    <!-- Positive button label for the privacy preferences dialog shown during onboarding. -->
-    <string name="onboarding_preferences_dialog_positive_button" tools:ignore="UnusedResources">完成</string>
-    <!-- Negative button label for the privacy preferences dialog shown during onboarding. -->
-    <string name="onboarding_preferences_dialog_negative_button" tools:ignore="UnusedResources">取消</string>
-
-    <!-- Terms of service onboarding title card label. 'Firefox' intentionally hardcoded here-->
-    <string name="onboarding_welcome_to_firefox" tools:ignore="UnusedResources,BrandUsage">欢迎使用 Firefox</string>
-    <!-- Terms of service onboarding page continue button label. -->
-    <string name="onboarding_term_of_service_agree_and_continue_button_label" tools:ignore="UnusedResources">同意并继续</string>
-    <!-- Line one of the terms of service onboarding page. 'Firefox' is intentionally hardcoded. %1$s is replaced by an active link, using onboarding_term_of_service_line_one_link_text as text (“Terms of Service”). -->
-    <string name="onboarding_term_of_service_line_one" tools:ignore="UnusedResources,BrandUsage">继续使用即表示您同意 Firefox %1$s。</string>
-    <!-- Used as text for the link in onboarding_term_of_service_line_one. -->
-    <string name="onboarding_term_of_service_line_one_link_text" tools:ignore="UnusedResources,BrandUsage">服务条款</string>
-    <!-- Line two of the terms of service onboarding page. 'Firefox' is intentionally hardcoded. %1$s is replaced by an active link, using onboarding_term_of_service_line_two_link_text as text (Privacy Notice”). -->
-    <string name="onboarding_term_of_service_line_two" tools:ignore="UnusedResources,BrandUsage">Firefox 重视您的隐私。阅读%1$s可详细了解。</string>
-    <!-- Used as text for the link in onboarding_term_of_service_line_two. -->
-    <string name="onboarding_term_of_service_line_two_link_text" tools:ignore="UnusedResources,BrandUsage">隐私声明</string>
-    <!-- Line three of the terms of service onboarding page. 'Firefox' and 'Mozilla' are intentionally hardcoded. %1$S is replaced by an active link, using onboarding_term_of_service_line_three_link_text as text (Manage”). -->
-    <string name="onboarding_term_of_service_line_three" tools:ignore="UnusedResources,BrandUsage">为帮助改进浏览器，Firefox 会向 Mozilla 发送诊断和交互数据。%1$s</string>
-    <!-- Used as text for the link in onboarding_term_of_service_line_three. -->
-    <string name="onboarding_term_of_service_line_three_link_text" tools:ignore="UnusedResources,BrandUsage">管理</string>
-=======
     <string name="onboarding_preferences_dialog_title" tools:ignore="BrandUsage">帮助我们改进 Firefox</string>
     <!-- Title for the crash reporting option in the privacy preferences dialog shown during onboarding. -->
     <string name="onboarding_preferences_dialog_crash_reporting_title">自动发送崩溃报告</string>
@@ -655,7 +615,6 @@
     <string name="onboarding_term_of_service_line_three" tools:ignore="BrandUsage">为帮助改进浏览器，Firefox 会向 Mozilla 发送诊断和交互数据。%1$s</string>
     <!-- Used as text for the link in onboarding_term_of_service_line_three. -->
     <string name="onboarding_term_of_service_line_three_link_text">管理</string>
->>>>>>> 07ff4473
     <!-- Onboarding header for the toolbar selection card, used by Nimbus experiments. -->
     <string name="onboarding_customize_toolbar_title" tools:ignore="UnusedResources">选取工具栏位置</string>
     <!-- Onboarding sub header for toolbar selection card, used by Nimbus experiments. -->
@@ -663,11 +622,7 @@
     <!-- Onboarding label for 'Save and continue' button, used by Nimbus experiments. -->
     <string name="onboarding_save_and_continue_button">保存并继续</string>
     <!-- Onboarding toolbar selection card label for 'skip' button, used by Nimbus experiments. -->
-<<<<<<< HEAD
-    <string name="onboarding_customize_toolbar_skip_button">跳过</string>
-=======
     <string name="onboarding_customize_toolbar_skip_button" moz:removedIn="135" tools:ignore="UnusedResources">跳过</string>
->>>>>>> 07ff4473
     <!-- Onboarding toolbar selection card label for 'top' option, used by Nimbus experiments. -->
     <string name="onboarding_customize_toolbar_top_option">顶部</string>
     <!-- Onboarding toolbar selection card label for 'bottom' option, used by Nimbus experiments. -->
@@ -682,12 +637,9 @@
     <string name="onboarding_customize_toolbar_placement_bottom_content_description">底部工具栏的图像</string>
     <string name="onboarding_customize_toolbar_placement_top_content_description">顶部工具栏的图像</string>
 
-<<<<<<< HEAD
-=======
     <!-- Onboarding toolbar selection card label for 'Not now' button, used by Nimbus experiments. -->
     <string name="onboarding_customize_toolbar_not_now_button" moz:removedIn="136" tools:ignore="UnusedResources">暂时不要</string>
 
->>>>>>> 07ff4473
     <!-- Onboarding header for the theme selection card, used by Nimbus experiments. -->
     <string name="onboarding_customize_theme_title" tools:ignore="UnusedResources">选取主题</string>
     <!-- Onboarding sub header for theme selection card, used by Nimbus experiments. -->
@@ -695,11 +647,7 @@
     <!-- Onboarding label for 'Save and start browsing' button, used by Nimbus experiments. -->
     <string name="onboarding_save_and_start_button">保存并开始浏览</string>
     <!-- Onboarding theme selection card label for 'skip' button, used by Nimbus experiments. -->
-<<<<<<< HEAD
-    <string name="onboarding_customize_theme_skip_button">跳过</string>
-=======
     <string name="onboarding_customize_theme_skip_button" moz:removedIn="135" tools:ignore="UnusedResources">跳过</string>
->>>>>>> 07ff4473
     <!-- Onboarding theme selection card label for 'dark' option, used by Nimbus experiments. -->
     <string name="onboarding_customize_theme_dark_option">深邃</string>
     <!-- Onboarding theme selection card label for 'light' option, used by Nimbus experiments. -->
@@ -711,12 +659,9 @@
     <!-- Onboarding theme selection card content description for the theme selection image. %1$s is placeholder for either 'system', 'light' or 'dark'. -->
     <string name="onboarding_customize_theme_content_description">%1$s主题的图像</string>
 
-<<<<<<< HEAD
-=======
     <!-- Onboarding theme selection card label for 'Not now' button, used by Nimbus experiments. -->
     <string name="onboarding_customize_theme_not_now_button" moz:removedIn="136" tools:ignore="UnusedResources">暂时不要</string>
 
->>>>>>> 07ff4473
     <!-- Search Widget -->
     <!-- Content description for searching with a widget. The first parameter is the name of the application.-->
     <string name="search_widget_content_description_2">新建 %1$s 标签页</string>
@@ -1131,13 +1076,10 @@
     <!-- Learn more link for marketing data preference -->
     <string name="preferences_marketing_data_learn_more">详细了解营销数据</string>
 
-<<<<<<< HEAD
-=======
     <!-- Preference switch for daily usage ping data collection -->
     <string name="preferences_daily_usage_ping_title">每日使用情况报告</string>
     <string name="preferences_daily_usage_ping_description">此数据可帮助 Mozilla 估算活跃用户数量。</string>
     <string name="preferences_daily_usage_ping_learn_more">详细了解每日使用情况报告</string>
->>>>>>> 07ff4473
     <!-- Preference switch title for automatically submitting crash reports -->
     <string name="preferences_automatically_send_crashes_title">自动发送崩溃报告</string>
     <string name="preferences_automatically_submit_crashes_title" moz:removedIn="136" tools:ignore="UnusedResources">自动提交崩溃报告</string>
@@ -2797,11 +2739,7 @@
     <!-- Text for opt-in button from the review quality check contextual onboarding card. -->
     <string name="review_quality_check_contextual_onboarding_primary_button_text" moz:removedIn="136" tools:ignore="UnusedResources">试试看</string>
     <!-- Text for opt-out button from the review quality check contextual onboarding card. -->
-<<<<<<< HEAD
-    <string name="review_quality_check_contextual_onboarding_secondary_button_text">暂时不要</string>
-=======
     <string name="review_quality_check_contextual_onboarding_secondary_button_text" moz:removedIn="136" tools:ignore="UnusedResources">暂时不要</string>
->>>>>>> 07ff4473
 
     <!-- Content description (not visible, for screen readers etc.) for opening browser menu button to open review quality check bottom sheet. -->
     <string name="review_quality_check_open_handle_content_description" moz:removedIn="136" tools:ignore="UnusedResources">打开核查评价</string>
