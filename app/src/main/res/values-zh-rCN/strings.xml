--- conflicted
+++ resolved
@@ -123,15 +123,12 @@
     <!-- Text for the message displayed for the popup promoting the long press of navigation in the navigation bar. -->
     <string name="navbar_navigation_buttons_cfr_message">按住箭头可在此标签页的历史页面间跳转。</string>
 
-<<<<<<< HEAD
-=======
     <!-- Tablet navigation bar "contextual feature recommendation" (CFR) -->
     <!-- Text for the title displayed in the contextual feature recommendation popup promoting the tablet navigation bar. -->
     <string name="tablet_nav_bar_cfr_title">新功能：一触即达的后退和前进按钮</string>
     <!-- Text for the message displayed in the contextual feature recommendation popup promoting the tablet navigation bar. -->
     <string name="tablet_nav_bar_cfr_message">便捷浏览，一触即达。</string>
 
->>>>>>> c4245b98
     <!-- Text for the info dialog when camera permissions have been denied but user tries to access a camera feature. -->
     <string name="camera_permissions_needed_message">需要访问相机。请前往 Android 设置，点按“权限”，然后点按“允许”。</string>
     <!-- Text for the positive action button to go to Android Settings to grant permissions. -->
@@ -2799,19 +2796,11 @@
 
     <!-- Title for the dialog used by the translations feature to confirm canceling a download in progress for a language file.
     The first parameter is the name of the language, for example, "Spanish". -->
-<<<<<<< HEAD
-    <string name="cancel_download_language_file_dialog_title">确定要取消下载%1$s吗？</string>
-    <!-- Button text on the dialog used by the translations feature confirms canceling a download in progress for a language file. -->
-    <string name="cancel_download_language_file_dialog_positive_button_text">是</string>
-    <!-- Button text on the dialog used by the translations feature to dismiss the dialog. -->
-    <string name="cancel_download_language_file_negative_button_text">否</string>
-=======
     <string name="cancel_download_language_file_dialog_title" moz:removedIn="130" tools:ignore="UnusedResources">确定要取消下载%1$s吗？</string>
     <!-- Button text on the dialog used by the translations feature confirms canceling a download in progress for a language file. -->
     <string name="cancel_download_language_file_dialog_positive_button_text" moz:removedIn="130" tools:ignore="UnusedResources">是</string>
     <!-- Button text on the dialog used by the translations feature to dismiss the dialog. -->
     <string name="cancel_download_language_file_negative_button_text" moz:removedIn="130" tools:ignore="UnusedResources">否</string>
->>>>>>> c4245b98
 
     <!-- Title for the data saving mode warning dialog used by the translations feature.
     This dialog will be presented when the user attempts to download a language or perform
