--- conflicted
+++ resolved
@@ -2391,7 +2391,6 @@
     <string name="a11y_action_label_read_article">阅读文章</string>
     <!-- Action label for links to the Firefox Pocket website. Talkback will append this to say "Double tap to open link to learn more". -->
     <string name="a11y_action_label_pocket_learn_more">打开链接详细了解</string>
-<<<<<<< HEAD
 
     <!-- Preference for add-ons custom source -->
     <string name="preferences_addons_customization">自定义附加组件收藏集</string>
@@ -2429,7 +2428,6 @@
     <string name="a11y_heading">%s，标题</string>
     <string name="preferences_search_opened_tabs" >搜索已打开的标签页</string>
     <string name="preferences_show_success_download_dialog">完成时的对话框</string>
-=======
     <!-- Content description for headings announced by accessibility service. The first parameter is the text of the heading. Talkback will announce the first parameter and then speak the word "Heading" indicating to the user that this text is a heading for a section. -->
     <string name="a11y_heading">%s，标题</string>
 
@@ -2633,5 +2631,4 @@
     <string name="debug_drawer_tab_tools_tab_creation_tool_button_text_inactive">添加到休眠标签页</string>
     <!-- The button text to add tabs to the private tab group in the tab creation tool. -->
     <string name="debug_drawer_tab_tools_tab_creation_tool_button_text_private">添加到隐私标签页</string>
->>>>>>> 4a244ea9
 </resources>