--- conflicted
+++ resolved
@@ -125,15 +125,9 @@
 
     <!-- Tablet navigation bar "contextual feature recommendation" (CFR) -->
     <!-- Text for the title displayed in the contextual feature recommendation popup promoting the tablet navigation bar. -->
-<<<<<<< HEAD
-    <string name="tablet_nav_bar_cfr_title">新功能：一触即达的后退和前进按钮</string>
-    <!-- Text for the message displayed in the contextual feature recommendation popup promoting the tablet navigation bar. -->
-    <string name="tablet_nav_bar_cfr_message">便捷浏览，一触即达。</string>
-=======
     <string name="tablet_nav_bar_cfr_title" moz:removedIn="132" tools:ignore="UnusedResources">新功能：一触即达的后退和前进按钮</string>
     <!-- Text for the message displayed in the contextual feature recommendation popup promoting the tablet navigation bar. -->
     <string name="tablet_nav_bar_cfr_message" moz:removedIn="132" tools:ignore="UnusedResources">便捷浏览，一触即达。</string>
->>>>>>> 80823484
 
     <!-- Text for the info dialog when camera permissions have been denied but user tries to access a camera feature. -->
     <string name="camera_permissions_needed_message">需要访问相机。请前往 Android 设置，点按“权限”，然后点按“允许”。</string>
@@ -325,11 +319,8 @@
     <string name="browser_menu_switch_to_mobile_site">切换到移动版网站</string>
     <!-- Browser menu label that navigates to the page tools sub-menu -->
     <string name="browser_menu_tools">工具</string>
-<<<<<<< HEAD
-=======
     <!-- Content description (not visible, for screen readers etc.): Back button for all menu redesign sub-menu -->
     <string name="browser_menu_back_button_content_description">回到主菜单</string>
->>>>>>> 80823484
     <!-- Browser menu description that describes the various tools related menu items inside of the tools sub-menu -->
     <string name="browser_menu_tools_description_with_translate">阅读模式、翻译、打印、分享、在应用中打开</string>
     <!-- Browser menu description that describes the various tools related menu items inside of the tools sub-menu -->
@@ -362,8 +353,6 @@
         The first parameter is the name of the app defined in app_name (for example: Fenix). -->
     <string name="browser_menu_delete_browsing_data_on_quit">退出 %1$s</string>
 
-<<<<<<< HEAD
-=======
     <!-- Menu "contextual feature recommendation" (CFR) -->
     <!-- Text for the title in the contextual feature recommendation popup promoting the menu feature. -->
     <string name="menu_cfr_title">新功能：简约菜单</string>
@@ -371,7 +360,6 @@
     <!-- Text for the message in the contextual feature recommendation popup promoting the menu feature. -->
     <string name="menu_cfr_body">更快找到所需功能，例如隐私浏览和“保存”操作。</string>
 
->>>>>>> 80823484
     <!-- Extensions management fragment -->
     <!-- Text displayed when there are no extensions to be shown -->
     <string name="extensions_management_no_extensions">暂无扩展</string>
@@ -1330,18 +1318,12 @@
     <!-- Content description for the bookmark list new folder navigation bar button -->
     <string name="bookmark_add_new_folder_button_content_description">添加新文件夹</string>
     <!-- Content description for the bookmark navigation bar close button -->
-<<<<<<< HEAD
-    <string name="bookmark_close_button_content_description">关闭书签</string>
-=======
     <string name="bookmark_close_button_content_description" tools:ignore="UnusedResources" moz:removedIn="130">关闭书签</string>
->>>>>>> 80823484
     <!-- Content description for bookmark search floating action button -->
     <string name="bookmark_search_button_content_description">搜索书签</string>
     <!-- Content description for the overflow menu for a bookmark item. Paramter will a folder name or bookmark title. -->
     <string name="bookmark_item_menu_button_content_description">“%s”项目菜单</string>
 
-<<<<<<< HEAD
-=======
     <!-- Title for the bookmark list empty state-->
     <string name="bookmark_empty_list_title">暂无书签</string>
 
@@ -1354,7 +1336,6 @@
     <!-- Description for the bookmark list empty state when you're in an empty folder. -->
     <string name="bookmark_empty_list_folder_description">可在浏览时添加书签，方便以后找到常用网站。</string>
 
->>>>>>> 80823484
     <!-- Site Permissions -->
     <!-- Button label that take the user to the Android App setting -->
     <string name="phone_feature_go_to_settings">前往设置</string>
